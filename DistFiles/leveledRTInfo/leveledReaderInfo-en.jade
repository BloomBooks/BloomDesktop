// Information document for offline Leveled Reader documentation
html
	head
<<<<<<< HEAD
		//link(rel="stylesheet" type="text/css" href="leveledReaderInfo.css")
=======
		meta(charset='UTF-8')
>>>>>>> 4798dff7
	body
		h1(id='Vocabulary') Vocabulary
		p At beginning levels, use simple words that are familiar to children. If it is possible in your language, use words with only one syllable. As children move up to higher levels, you can begin to use words with more syllables. You can begin to use less familiar words. Children should be able to guess the meaning of these less familiar words from the context of the surrounding words and sentences, as well as from the illustrations.
		h1(id='Formatting') Formatting
		p Beginner readers will benefit from a larger font with clear spacing between words. Having the words or sentences in the same location on each page is also helpful. As readers progress to higher levels, font size and spacing will decrease and sentences can appear in different locations on the page.
		p To increase the font size, line-spacing, and word-spacing in Bloom, click in a text box and then on the grey "cog" icon in the lower left-hand corner. If you do this and then make a template book, books made with that template will also use those font settings.
		h1(id='Predictability') Predictability
		p
			em Predictability
			|  in a text means that the reader can guess what would come next. You can increase predictability by using repeated patterns. Here are some patterns you can use:
		ul
			li Repetition - repeating parts of the text, for example, using the same sentence with each page and just changing one word in the sentence
			li Sequencing - a story with a known sequence such as the days of the week or that uses numbers in a pattern
			li Building Sequence - a story with a pattern that is repeated and added to with each new page
			li Rhyme - a story with a pattern or sequence that also includes rhyme. For example:
				blockquote.poetry
					pre
						| Brown Bear, Brown Bear, What do you see?
						| I see a red bird looking at me.
						| Red Bird, Red Bird, What do you see?
						| I see a yellow duck looking at me.
						| Yellow Duck, Yellow Duck, What do you see?
					.author - Bill Martin, Jr. and Eric Carle
		h1(id='IllustrationSupport') Illustration Support
		p Illustrations provide support to the story. Illustrations relate to the story in different ways at different
			= ' '
			em levels
			|  and for different types of readers (see below). Remember that in many cultures that don't have a lot of printed material around, complex pictures may be difficult to understand.
		ul
			li For
				= ' '
				strong Emergent Readers
				|  the pictures should closely match the storyline. The reader should be able to predict the story line just by looking at the pictures. The illustrations at this level should be simple.
			li For
				= ' '
				strong Early Readers
				|  the pictures should offer some support to the story line. As the amount of text increases, the reader is less reliant on the pictures and gets more meaning from the text. The illustrations can be more complex.
			li For
				= ' '
				strong Fluent Readers
				|  the pictures should offer little or no support to the story line. The reader relies more on the text than the pictures for meaning. The illustrations can be even more complex.
		h1(id='ChoiceOfTopic') Choice of Topic
		p Books can be on many topics. When developing books for beginning readers, choose topics that are familiar to them. Readers will be eager to read and will read more if they are reading about things they find interesting and familiar. For more experienced readers, topics can include information that the reader is not already familiar with.
		ul
			li For
				= ' '
				strong Emergent Readers
				|  the book should be concrete, should focus on one idea/theme, and should be familiar and easy to understand.
			li For
				= ' '
				strong Early Readers
				| , develop a story around a familiar concept but in greater depth.
			li For
				= ' '
				strong Fluent Readers
				|  the concepts can expand beyond what is familiar, be more varied, and be abstract.<|MERGE_RESOLUTION|>--- conflicted
+++ resolved
@@ -1,11 +1,9 @@
 // Information document for offline Leveled Reader documentation
 html
 	head
-<<<<<<< HEAD
-		//link(rel="stylesheet" type="text/css" href="leveledReaderInfo.css")
-=======
+
 		meta(charset='UTF-8')
->>>>>>> 4798dff7
+
 	body
 		h1(id='Vocabulary') Vocabulary
 		p At beginning levels, use simple words that are familiar to children. If it is possible in your language, use words with only one syllable. As children move up to higher levels, you can begin to use words with more syllables. You can begin to use less familiar words. Children should be able to guess the meaning of these less familiar words from the context of the surrounding words and sentences, as well as from the illustrations.
