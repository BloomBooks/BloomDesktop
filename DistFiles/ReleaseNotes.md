<<<<<<< HEAD
﻿## 1.1.5 - 13 Dec 2013
* You can now add additional usage limitation information to a Creative Commons license.
* [Template Development] JADE is now the standard way to make custom templates
* Fixed problem that prevented changing the collection name.

## 1.1.1 - 1 Nov 2013
* Fixed problem with picking the wrong version of xmatter stylesheets at runtime

## 1.0.24 - 1 Nov 2013
=======
## 1.0.24 - 13 Dec 2013
>>>>>>> c28adca3
* Fix Problem of readonly thumbnails when updating a collection with a BloomPack.
* Fix height of green source text bubble on Just Text pages.
* Fix bug tht would cause problems if you used a '&' in a copyright notice.
* Add context menu item for getting stylesheet troubleshooting information to the clipboard.
* Avoid collecting new strings for localization from non-developer machines.
* Add "publish" class to the <body> when previewing or making a publish. Stylesheets can use
	this to do different things when editing vs. publishing.

## 1.0.19 - 1 Nov 2013
* Fix Documentation Link from Collection Tab
* For template designers, offer a file of jade mixins

## 1.0.17 - 1 Nov 2013
* Background color on elements wasn't getting through to the PDF

## 1.0.16 - 31 Oct 2013
* Stop complaining if the user has restricted access to the localization files but isn't trying to localize anything

## 1.0.12 - 18 Oct 2013
* enabled pages to incorporate combobox that control layouts dynamically

## 1.0.09 - 14 Oct 2013
* added Spanish localizations
* dropped 'beta' label

## 1.0.08 - 10 Oct 2013
* now supports watermark hints on fields that haven't been filled in yet

## 1.0.06 - 12 Sept 2013
* Windows XP users trying to scan without the necessary windows components should now get a helpful message.

## 1.0.05 - 10 Sept 2013
* Fix style-sheet-related problem when showing Calendar pages

## 1.0.04 - 9 Sept 2013
* New right-click command on the collection to "Replace Missing Images", where you specify a folder to look for replacements.

## 1.0.03 - 6 Sept 2013
* If image file is missing, now shows a message and lets you chose another one.
* New right-click command on the collection to "Check All Books", which finds missing images.

## 0.9.117 29 Aug 2013
* Now prompts for registration starting on 3rd launch.

## 0.9.115 24 Aug 2013
* Added bloom-copyFromOtherLanguageIfNecessary to limit what fields get the copy treatment introduced in 0.9.114

## 0.9.114 24 Aug 2013
* Will now copy some fields from one global language (like English) to the national languages in use if it needs to in order to preserve information in derived books. For example, who the original illustrator was.
* Show "French" as "français" in settings dialog.
* Better error when there's a problem loading a book.
* Fixed forgetting the "experimental commands" setting
* Only show the copyright missing if the copyright itself is missing, not the license or illustrator.
* Don't show a * in the ISBN box
* When making new collection
 * automatically fill in country based on language chosen (will be wrong sometimes, but you see it and can change it).
 * If language is in PNG, auto set National Languages to English and Tok Pisin.
 * Book folders now take their names from vernacular if possible, rather than English. If the vernacular is empty, then the next choice is the National Language 1, then NL2, and only then English, French, Portuguese, or Thai.

## 0.9.111 17 Aug 2013
* New bloom-draggableLabel feature for when images need editable labels

## 0.9.110 17 Aug 2013
* Added missing null xmatter

## 0.9.109 14 Aug 2013
* Update french localizations
* Fix extra blank page problem

## 0.9.105 10 Aug 2013
* B5 pages turned into booklets now properly use B4 paper (were being squished onto B5 paper).  

## 0.9.101 27 July 2013
* Allow xmatter to be installed via bloom packs (the creator/distributor of the bloom pack must manually add the xmatter pack to the zip file).

## 0.9.99 23 July 2013
* Collections now sort by "natural sort order" rather than alphabetic, so "Primer 3" comes before "Primer 21", and folio documents will include them in this order, too.

## 0.9.97 23 July 2013
 * Add Folio support, which is a book that sucks in the other books in the collection when it comes time to make a PDF
 * Add AllowNewBooks setting to collection, so that collections can be locked down
 * Add "xmatter" tag on books to select a different front/backmatter pack than the one set as the default for the collection
 * A book can now have a "bookTitleTemplate" so that the title (and thus file and folder name) can be automatically constructed based on fields in the book. E.g. Primer Term {term} Week {week}
 * Slight alteration in page zoom during PDF to address page breaks slowing moving upwards in really large documents.

## 0.9.96 16 July 2013
 * In Publish Tab, new option to turn on "Crop Marks" for commercial printing. In addition to the visible crop marks, there is a matching "TrimBox" for automated cropping.

## 0.9.95 13 July 2013
 * Fixed recent problem where custom font and styles were being ignored.

## 0.9.92 22 June 2013
 * New experimental "Export XML for InDesign" command on the right-click menu of books. Enable via the "Show experimental commands" setting in the Settings dialog.

## 0.9.91 20 June 2013

These changes will only be noticed by those of us writing new templates from scratch in html:

* When starting a book, now removes incoming content with lang = "x", so we can draft with "x" and know that it won't show to users.
* data-hints should now live on the enclosing bloom-translationGroup. On the minus side: for now, they will not dissappear even when there is content.

## 0.9.90 19 June 2013
* Alleviate problem (Windows 7) of sylesheets from old versions sticking around even when you upgrade (VirtualStore).

## 0.9.89 16 June 2013
* Fix page size/layout choices

## 0.9.86 10 June 2013
* Environment variable FEEDBACK set to "off" now disables analytics

## 0.9.83 10 June 2013
* Fix: Stylesheets references are now ordered when saved to disk (were previously ordered within bloom)
* Fix: Front/Back Mater (XMatter) css now saved with the book on disk (for a post-bloom future)
* Improve BloomPack Install responsiveness.

## 0.9.82 7 June 2013
* Fix: If you add an large image and then later crop it, you didn't see the crop on the page until you restarted Bloom.
* Fix: When using the auto-update, 2 copies of the new Bloom would be run.

## 0.9.80 5 June 2013
* When choosing a language, you can now customize how the name is actually displayed. You can also change it later, using the Configuration dialog.

## 0.9.79 4 June 2013
* Localization improvements:
 * Can now localize the column headers of the language chooser.
 * Many more "dynamic" strings available before you chance upon them.

## 0.9.78 4 June 2013
* Language Look Up now searches alternative names from Ethnologue.
* Language Look Up now lists countries
* Books now know the ids of their ancestor templates.
* Experimental InDesign XML Export (write to john if you're interested in helping experiment with this).
* Fixed bug that could cause lost localization strings during upgrade. 
 
## 0.9.71 24 May 2013
* Improved PDF layout when OS is at 120dpi or 144dpi
* Allow BloomPack install even if Bloom is already running
* In the Language chooser, auto-select "Unlisted Language" if user clicks on the related link.
* Pretty-print html in the books

## 0.9.67 24 May 2013
* Updated French Localizations
 
## 0.9.66 23 May 2013
* Much faster startup time if you have lots of books
* Much better performance when editing book with many pages
* More accurate analytics

## 0.9.55 16 May 2013
* Fixed problem with error on machines lacking Adobe Reader
* Update French Localizations (Thx David Rowe)

## 0.9.54 15 May 2013
 * New "Picture & Word" page in Basic Book for simple one-word-per-page books.
 * A couple localization fixes.
 * Better message if user's machine doesn't know how to follow hyperlinks.

## 0.9.58 10 April 2013
 * New experimental B5 Primer template

## 0.9.53 2 April 2013
* Now Localizable
 * Settings Protection Dialog
 * Language chooser (shows in New Collection Wizard & Settings dialog)
* Now Mostly Localizable 
 * Image ToolBox
 * Metadata editor

## 0.947 22 March 2013
* New Collection Wizard is now mostly localizable
* On first run, now detects user's OS Display Language and tries to use that, or offers other choices if it doesn't have that UI language yet.
* Parts of Bloom that come from outside libraries, so not yet localize-able:
 * Language chooser (shows in New Collection Wizard & Settings dialog)
 * Image Toolbox
 * Send/Receive
 * Tooltips in Publish Tab
 * Metadata Dialogs
 * Settings Protection Dialog
 
## 0.946 21 March 2013
* Add enough space to show French labels, where previously things were cut off.
* Make UI Language Chooser no longer experimental, so it's now on by default.
* Newly localize-able:
 * Page Size/Orientation choices
 * Page thumbnail names (e.g. "Title Page", "Just Text")
 * Open/Create Collection Dialog


## 0.945 20 March 2013
* Reorganized and cleaned up internationalization. Some more work is yet to be done.

## 0.944: 18 March 2013
* Initial French Localization (Thanks David Rowe)

## 0.940: 11 March 2013
* Bloom now checks for the availability of a new version and offers to download it for you

## 0.933: 5 March 2013
* Fix problem of new title not being reflected in the thumbnail until restart
* Improved problem of occasional cursor disappearance after coming in from another application.

## 0.9: 21 December 2012
* Small bug fixes
* No longer times out after 90 days, but it does prompt you to upgrade

## 0.9: 13 October 2012
* Partial Send/Receive support available as an opt-in experimental feature
* Partial Localization support available as an opt-in experimental feature
* Calendar, Picture Dictionary, and Template Maker are now an opt-in experimental feature
 

## 0.9: Sept 28 2012

* Can now change collection name in the Settings Dialog
* Can now set the default font in the Settings Dialog

## 0.9: Sept 22 2012

* Auto compression of pngs as you select them
* "Update All Books" menu command which updates frontmatter, illustration metadata, and compresses all imags
* Can now paste if there is an image path on the clipboard


## 0.9: Sept 20 2012

* Basic, experimental Send/Receive.

## 0.8: Sept 15 2012

* Pages are auto-zoomed on small screens, so that their full with always shows
* In the publish tab, you can now choose a different page layout (size/orientation)
* In the publish tab, the layout options now include an "A4Landscape Split Across Pages" style option, for making books with large images and text, designed to be read to others

## 0.8: July 16 2012

* To cope with large print-resolution images, Bloom now runs all images through a resolution-shrinking service before displaying them during editing. The full size originals are still used when making the PDF for printing.

## 0.8: July 4 2012

* You can now change images, after a warning, even on books that came from shells. If the image is placeholder (flower), you don't see the warning.
* changed former "missing" label to indicate that the image may also just not have loaded quickly enough
* upgraded to a newer pdfsharp in hopes of helping with a "missing token" error that was reported

## 0.8: June 28 2012

* Bloom is now totally tolerant of missing or messed up Adobe Reader. You just see a message and get reduced functionality.

## 0.8: June 27 2012

* The "image on top" page renamed to "Basic Text and Image"
* The "Basic Text and Image" page, in a5portrait & bi/tri-lingual now places vernacular above the picture

## 0.8: June 26 2012

* Collection folders now sport a "collection.css" file which can be used if necessary to override defaults. This isn't user-friendly by any means, but is a stop-gap measure.
* Similarly, if you place a "book.css" in the folder of the book itself, you can now override styles for just that one book. 
* XMatter templates can now have back matter (in addition to the previous front-matter). Just use the class "bloom-backMatter"
* Factor XMatter now makes the back cover, both inside and outside, usable for text.

## 0.8: June 25 2012

* From-scatch overhaul of the First Time and Create Collection experiences. Note that the wizard with different questions depending on whether you choose Vernacular or Source
* Template stylesheets can now specify not just size/orientations they support, but also options which the user can select. The Basic Book now uses this to offer 2 different A4Landscape layouts.

## 0.8: May 14 2012

* Added experimental custom page to Basic Book, with toolbox for adding text and 
        images

## 0.8: May 9 2012

* Control-mousewheel now does page zooming
   * Factory FrontMatter now puts the "Credits" page to the inside front cover, replacing the "verso" page
   * Factory FrontMatter now starts logical numbering with the title page as page 1. Doesn't show it, though.
   * New margin model
   * Margins are now sensitive to the odd/even'nes of the page

## 0.8: May 3 2012
* Control-mousewheel now does page zooming
	
## 0.7: April 13 2012

* BloomPacks.  To distribute collections of ShellBooks, you can now zip the collection, then change it from .zip to .BloomPack.  Take the BloomPack to another user's computer, and double-click it install that pack on their computer.

## 0.6: Feb 10 2012
### Format Changes
These are the last <em>planned</em> format changes before version 1.

* Stylesheets can now support multiple Page Size & Orientations.  A dummy css rule now tells Bloom which size/orientations the sheet supports.  See the format documentation for details.
* Start of a feature for pasting images via the clipboard: hover over the image and click the paste button. Needs some work and testing.




* Introduced "BasicBook" which replaces "A5Portrait Template". "BasicBook" currently supports A5Portrait and A4Landscape.
* Library tab:Double-clicking on a book takes you to the edit mode.
* Library tab: the right-click menu has several new useful commands.
* Edit tab: the toolbar now has a menu for changing the page size and orientation.
* Edit tab, Image Toolbox: several usability improvements.
	* Publish tab: new "Save" button suggests a name which indicates the language and the book portion that was saved to the PDF (e.g. cover, insides, etc.)
* Bubbles only show when the field is empty, or in focus. This makes it easier to see what is left to be done.

	
## 0.5: Jan 27 2012
### Format Changes

* The div which contains metadata used to be identified with class "-bloom-dataDiv". It is now identified by id, with id='bloomDataDiv'
* The class "imageHolder" is now "bloom-imageContainer"
* All stylesheet classes that used to start with "-bloom" now start with "bloom"
* You can now enter an ISBN #. This number is automatically removed when the book is used as a shell for a new book.
* Although jpegs should be rare in Bloom books (used only for photos), they are now left as jpegs, rather than being converted to PNGs. All other image formats are still converted to PNG.
* User can now make books bilingual or trilingual by ticking selecting one of the national languages.
* A Picture Dictionary template is now available, with resizable and draggable frames. The stylesheet adapts to monolingual, bilingual, or trilingual needs.
* All images contained within a div with class "bloom-imageHolder" are now proportionally resized and centered within the containing div
* Divs with the class "bloom-draggable" can be moved by the user
* Divs with the class "bloom-resizable" can be resized the user
* The standard "A5Portrait" template now uses html div's instead of textarea's, to facilitate future internal formatting commands
 
### Known Problems
 
* page thumbnails don't always update.
  * li translations bubble covers "book li in ___".
  * Adding images leaves an unneeded "_orginal" copy.
  * Custom license can't have single quotes (appostrophes)
  * Once a CreativeCommons license is chosen, changing to another option leaves us with the CC license Image.
  * In bi/trilingual books, you can't yet change order of the languages.
    
 
## 0.4: Jan 2011
### Known Problems

* <del>Reported installation problems, related to "libtidy.dll"</del>
* Calendar layout should not display new template pages.
* Book cover Thumbnails aren&#39;t updating.
* Spell checking ignores the actual language (will be fixed when we upgrade to 
        FireFox 9)
* <del>Source Text bubbles should not be editable</del>
* <del>Book previews should not be editable</del>
* <del>Copyright needs help formatting the year and copyright symbol</del>
* If you change any of the language settings, you must quit and re-run Bloom (or 
        stay in Bloom but re-open the project).
* <del>After a long period of inactivity, a javascript error may be reported. This does 
        no harm.</del>
* <del>The user interface of publish tab is somewhat at the mercy of you Adobe Acrobat 
        installation (which version, how it is configured).</del>
* Many small page layout problems, for example pictures too close to the margin. Final layout issues are easy to fix but not a priority at the moment.


* Copyright/license dialog now has separate "year" field, and auto-generates the "Copyright ©" portion.
* User Settings Dialog:
* Vernacular Language        
* National Language        
* Regional or secondary national language      
* Province    
* District       
* Front Matter Pack
    
* Country/Organization-specific Front Matter Packs. See documentation.
* Hint Bubbles for metadata fields
* Source Text in Bubbles with tabs for all the source languages
* Completely re-written format documentation
* Changed how we embed Adobe Acrobat Reader in order to reduce complexity for the non-tech user. Tested with Adobe Reader 10 and Acrobat 7.1
* Topic Chooser
	* Books and images can now have custom prose licenses


## 0.3: Dec 2011
### Format Changes
Style name change: coverBottomBookKind --&gt; coverBottomBookTopic
Shells and templates may no longer include front or back matter pages.

Introduced Factory-XMatter.htm and accompanying stylesheet.&nbsp; The contents 
of this are now inserted into each new book.&nbsp; These templates, which will 
be replaced by organizations/countries for their own needs, are populated by 
data from a combination of sources: 


* &nbsp;Data from the library: language name, province, district, etc.
* &nbsp;Data from the &quot;-bloomDataPage&quot; div of the shellbook itself. E.g., 
        acknowledgments, copyright, license.
    <liData from the user. E.g. Translator name.
    
### &nbsp;UI improvements:
    
* First editable text box is now automatically focused
* The currently focused text box is now highlighted with a colored border.
  elements with &quot;data-hint=&#39;tell the user something&quot; now create a nice speech-bubble on the right
    
## 0.3: 9 Dec 2011
Format change: id attributes are no longer used in textareas or img's.
'hideme' class is no longer used to hide elements in languages other than those in the current publication. Instead, hiding is now the reponsibility of "languageDisplay.css", still based on the @lang attributes of elements.
     evelopers can now right-click on pages and choose "View in System Browser". You can then have access to every bit of info you could want about the html, stylesheets, & scripts, using firefug (Firefox), or Chrome developer tools.

## 0.3: 1 Dec 2011
###Breaking Changes
I've abandoned the attempt to store Bloom files as xml html5.&nbsp; I risked death by a thousand paper cuts.&nbsp; So, as of this version, Bloom uses strictly-valid HTML5 (whether well-formed-xml or not).&nbsp; Internally, it's still doing xml; it uses HTML Tidy to convert to xml as needed.&nbsp; Other validation issues: The header material has changed so that it now passes the w3c validation for html5, with the only remaning complaint being the proprietary &lt;meta&gt; tags. &lt;meta&gt; tags now use @name attributes, instead of @id attributes.&nbsp; See the updated File Format help topic for updated information.

## 0.3: 30 Nov 2011
Making use of a new capabilty offered by html5, many formerly "special" classes have been moved to div-* attributes:  

## 0.3: 29 Nov 2011
####Breaking Changes
Moved collections locations to c:\programdata\sil\bloom\collections. Formerly, the sil part was missing. Bloom 
now creates this folder automatically. Now avoiding the word &quot;project&quot;, in favor 
of &quot;library&quot;. So now you &quot;create a library for your language&quot;. This change also 
shows up in configuration files, so if anyone has an existing .BloomLibrary 
file, throw away the whole folder.

## 0.3: 25 Nov 2011
A5 Wall Calendar now usable, with vernacular days and months. Could use a graphic designer's love, though.

## 0.3: 24 Nov 2011
In the image toolbox, you can now reuse metadata (license, copyright, illustrator) from the last image you edited.

### Limitations
This version has the following limitations (and probably many others). Feel free to suggest your priorities, especially if you're contributing to the Bloom project in some way :-)

* The font is always Andika (if you have it).
* All books are A5 size. 
* You can't control the cover color. 
* Diglots are not supported. 
* Right-To-Left languages are not supported (but I haven't seen what works and what doesn't)
* If you have a pdf reader other than Adobe Acrobat set up to display PDFs in Firefox, that will also show up in the Publish tab of Bloom, and it might or might not work. PDF-XChange, for exmample, can make the screen quite complicated with toolbars, and doesn't auto-shrink to fit in the page.
* You can't tweak the picture size, the text location, etc.
<|MERGE_RESOLUTION|>--- conflicted
+++ resolved
@@ -1,4 +1,3 @@
-<<<<<<< HEAD
 ﻿## 1.1.5 - 13 Dec 2013
 * You can now add additional usage limitation information to a Creative Commons license.
 * [Template Development] JADE is now the standard way to make custom templates
@@ -7,10 +6,7 @@
 ## 1.1.1 - 1 Nov 2013
 * Fixed problem with picking the wrong version of xmatter stylesheets at runtime
 
-## 1.0.24 - 1 Nov 2013
-=======
 ## 1.0.24 - 13 Dec 2013
->>>>>>> c28adca3
 * Fix Problem of readonly thumbnails when updating a collection with a BloomPack.
 * Fix height of green source text bubble on Just Text pages.
 * Fix bug tht would cause problems if you used a '&' in a copyright notice.
