<<<<<<< HEAD
If you run Bloom on _beta_ channel, you are a crucial part of the Bloom team. Your help ensures that folks who don't have easy access to technical help get a solid product when the beta becomes the _release_ version. **Thank you!**

# 5.1 (Beta)
=======
# 5.0
>>>>>>> bd5594c7

## Reminder for SILers

Most SIL projects can freely use the SIL internal Enterprise License. Questions? Shoot us an email at **enterprise (preposition) bloomlibrary.org**.

## Collection Tab

### Enterprise Subscriptions

Projects that are assigned a new enterprise subscription code can immediately start using it even before the branding setup has been implemented.  A place holder message on the back cover gives the subscription name to show that the book is in a collection with a new subscription.  When an update to Bloom contains the branding files for the subscription, they will be applied automatically the next time the books in the collection are edited.

## Edit Tab

### Leveled Reader

Pages with too many sentences are highlighted the same as those with too many words.

Words in complex pages such as arithmetic pages are counted better.

### Images

Images whose names end in very large numbers can be loaded into Bloom.  (Some phones create JPEGs whose names end in one long number encoding both the date and the time such as 20211001115132.)

If Bloom has trouble loading an image, the offending image file is one of the book files optionally included in an error report.  Having the image available should help the Bloom team in solving why the image file cannot be loaded.

### Overlay Tool

Sign language videos can be added with the Overlay Tool.

## Team Collections

Renaming books that are checked out works better.

The Team Collection status dialog has both a Status tab and a History tab.

### Book details menu

In addition to the Check in / Check out button (and checkout status), the book details pane provides a menu with other operations.

#### About my Avatar

This command pops up a dialog that provides information about the name and "avatar" (picture) associated with books you check out.  The dialog also provides links for changing (or setting) the avatar and name.

#### Forget Changes & Check in Book

This command reverts any changes made to the book and checks it in.  This essentially undoes the checkout and any changes made since the book was checked out.

## BloomLibrary.org

Collections in Bloom Library now provide statistics on a "stats" page that summarizes the analytics data for all books in the collection, including any subcollections.


# 5.0

## Collection Tab

We made hovering over a book thumbnail show the folder name of the book. This is helpful to see what's-what when you have multiple copies of a book.

### Bookshelf selector

In collection settings, Bloom Enterprise projects that have bookshelves on Bloom Library can now choose the bookshelf that corresponds to the collection. Then when books are uploaded to BloomLibrary.org, they automatically go to the correct bookshelf. This setting also can now be used to automatically choose a back-cover image to show where the book fits in the overall curriculum and choose a cover color based on the grade (this is used for a large MOE project in Kyrgyzstan). ![screenshot-online-only](https://i.imgur.com/0TNZEo8.png)

## Edit Tab

### Comic Tool ---> Overlay Tool

The Comic Tool is now the "Overlay Tool". We made this change because this tool is now useful for more than comics and people who were not interested in comics were not finding it.

You can now control the transparency of overlayed text elements and make corners round. You can also show a line that you can use to point to something in a diagram:

![screenshot-online-only](https://i.imgur.com/HqlfqxN.png)

You can now make circle text elements. [Feature Request](https://community.software.sil.org/t/circular-comic-captions/3121)

### Widgets

We've made it easier to add HTML5 widgets from [Active Presenter](https://atomisystems.com/activepresenter/demo/). No more zipping/unzipping.

There is now a "Widget Page" that gives you a full-screen page to host your html5 interactive widgets. (Widgets are part of Bloom Enterprise).

![screenshot-online-only](https://i.imgur.com/EEoBfHe.png)

### Leveled Reader

You can now specify two new limits: Sentences per page and Average count of sentences per page.

We added some new measures: total sentences in book, longest sentence in book, and longest word in the book.

We added a button to copy all the leveled reader measures of a book to the clipboard, in a form that can be pasted into spreadsheets.

Text on Simple Quiz pages is no longer counted when computing whole-book statistics. Note that this change only applies to newly created Quizzes. Contact us for instructions about applying this change to pre-exiting quiz pages.

## Team Collections

The new Team Collection _enterprise_ feature debuts in this release. With a Team Collection, you can safely share a collection within your team, across the internet, without full-time internet access. For this release, we're going to keep this feature behind the "Experimental" checkbox. For now, we are only supporting Dropbox & LAN environments. Please contact us if you are considering using this. We need your help to fully understand how this will be used, and how the experience goes.

![screenshot-online-only](https://i.imgur.com/VCqWEft.png)

## Performance

Recently we spent weeks improving Bloom's ability to deal with large books and long Bloom sessions without running out of memory. As part of that effort, we've added a tool for watching what happens to available memory and speed as Bloom does various things. This is mostly for our own use, but it's also available to you, in case you suspect that Bloom is eating memory or slowing down as you use it.

![screenshot-online-only](https://i.imgur.com/fkTafND.png)

![screenshot-online-only](https://i.imgur.com/3fsm9ae.png)

## BloomLibrary.org

When you download books from BloomLibrary.org that have audio, Bloom will now download the audio as part of the shell book.

We've improved what you see when you look at a [template books on BloomLibrary.org](https://bloomlibrary.org/create/create-templates). It is now easier to understand what the template pages are for:

![screenshot-online-only](https://i.imgur.com/JU0m0SD.png)

![screenshot-online-only](https://i.imgur.com/lx9FVMz.png)

<br/>
<br/>

# 4.9

## Edit Tab

Bloom now makes much better use of your computer's memory. You should be able to work much longer, with much larger books, before encountering any memory limitations.

⭐**Talking Book Segmentation**. You can now type a vertical bar (|) to break up the recording of long sentences. This also works for splitting audio that you import. After recording or splitting, you will need to remove these vertical bars so that they don't show when you publish the book.

The Talking Book tool no longer treats "Myanmar signed little section" (U+104A) as a sentence-ending character.

**13cm Square** page size. ([Feature Request](https://community.software.sil.org/t/square-books-a5-5-square/3543))

The list of page sizes now includes _13cm Square_ as one of the possibilities. This requires printing with A3 paper if you wish to produce booklets using this new page size. (Each printing would create 3 copies of the booklet.)

When you open a large book, the thumbnail representing the current page is now automatically scrolled into view.

In the Comic Tool, you can now set custom background colors for text boxes.

In the Comic Tool, you can now click a button to duplicate the current bubble.

When you hover over an image or image placeholder, Bloom now tells you what resolution image you need. This information can be useful to your illustrator.

## Copy Text from Source Bubble

We have added a Copy button to the Source Bubble. ([Feature Request](https://community.software.sil.org/t/allow-copying-text-from-speech-bubbles-with-comic-books/3216/9))

## Publish Tab

Login to BloomLibrary allows you to just click the Google button to use your Google identity (including sil.org accounts, for those of you who have that).

You can now provide a custom thumbnail for Epub publications. Place a file labeled `epub-thumbnail.png` in the books folder.

We can now provide custom "Full Bleed" layouts to Enterprise projects that need edge-to-edge printing at commercial print shops.

<br/>
<br/>

# 4.8

## Edit Tab

⭐**Talking Book Text Playback Order**. You can now control the playback order of all the text boxes on a page, including comic book bubbles.

**Improved performance with very large books.** Some of you are creating terrific picture dictionaries with Bloom. These run into the hundreds of pages. However, the page thumbnail list gets very, very slow in these books. In 4.8, we've re-written that page thumbnail list from scratch, so that it is now much easier to edit these huge books.

**Original Title**

Bloom now has a way to declare the title of the original book upon which your translation is based, in the Credits page. It will automatically determine this if it can, otherwise you can type it in.

**Added a new "longpress" character for showing diacritics in alphabet books**

If you hold down "o", the menu of special characters that pops up now offers ◌. This is useful in showing diacritics without arbitrarily showing a base character to show it with.

⭐**Widget Activities** ([Feature Request](https://community.software.sil.org/t/bloom-widgets/2528/6))

You can now embed little interactive activities in digital publications (web, Bloom Reader, RAB App). Many of these widgets already exist (they work with Apple's IBooks and the Kotobee book software). You may also be able to make your own or commission a programmer. If this approach gains popularity, we'll have a set of them to share within the Bloom community. To learn about "book widgets", please see [this blog](https://blog.kotobee.com/book-widgets-everything-you-need-to-know/). To enable this feature, you need to go to Collection Tab/Settings/Advanced Program Settings and tick "Show Experimental Features". Bloom requires that the widget be a zipped set of files ending in ".wdgt". The files must include a file named "index.html". We will be making this a bit easier in Bloom 5.0.

# 4.7

## Edit Tab

⭐Import Audio ([Feature Request](https://community.software.sil.org/t/ability-to-add-pre-recorded-audio-files/958))

⭐Comic Tool ([Feature Request](https://community.software.sil.org/t/comic-book-feature/942)). Look out world, here come beautiful comics in minority languages!

Helpful tip: use CTRL + mouse drag to move bubbles, and ALT + mouse drag to resize them. Of course there are things to click on do to those things also, but if you're doing a whole comic, these make you much more productive.

Limitation: Books that use any comic elements are limited to one language.

Limitation: Bloom cannot make ePUBs with comics.

Limitation: Unlike other Bloom Books, comic books do not auto-scale to different page sizes. That would mess up the bubble locations when the image underneath them changes size. Therefore, if you create a comic book with A5 size and then send it to Bloom Reader, we have to keep the A5 orientation, rather than switching to 16x9. So there would be black areas above and/or below each page.

_Known limitation in this release: If you turn a comic book into a Talking Book, it will play back in the reverse of the order that the bubbles were created. This is fixed in Bloom 4.8._

_Known limitation in this release: There is not yet a way to have an exclamation bubble with a tail._

_Known limitation in this release: When the Comic Book tool is visible, you can't change the image. Just close the tool, set the image, then re-open the tool._

⭐Digital Comic Book Template. Use this when starting a new comic designed for screens.

⭐For some complex scripts, the size of language text in the Decodable Reader was too small. We added a font-size chooser under `Settings:Book Making:Special Script Settings:Font size when displayed in tools`.

## Publish Tab

In Publish: Bloom Reader screen, you can now decide which of the languages in a book you want to publish.

In all publish screens, if a book uses Bloom's new Content Licensing system, Bloom will prevent publishing a language that has not yet been licensed for that book. This will prevent accidental violation of license agreements in which a publisher needs to limit which languages are published. For example, they may allow minority language translations to be Creative Commons licensed while relying on sales of the original English version for company revenue.

In Publish: ePUB, you can now add a summary/description to the ePUB metadata.

We added a way to export a single mp3 file for each page of the book. Right click on the left bar, then choose "Export audio files, 1 per page".

## Collection Tab

We simplified book thumbnails to just show the image on the cover.

We have created a New Problem Report Dialog which is both more convenient for users and should help us get the information we need to be of help.

## Other

⭐ _Really_ complex scripts. Bloom 4.7 is available in two versions. The new version, "Bloom CS 4.7", supports those scripts that require the latest _graphite_ font rendering. We are still working out some performance kinks in Bloom CS, so only use it if you need it are are willing to help us find bugs.

# 4.6

## Collection Tab

In Settings, we've added the option to use Kayah and Shan numeral systems.([Feature Request](https://community.software.sil.org/t/new-page-number-script-in-bloom/2227))

When opening a different collection, Bloom now offers you the last 9 collections you opened. ([Feature Request](https://community.software.sil.org/t/display-more-than-3-collections-in-the-open-create-collections-dialogue-box/1836))

## Edit Tab

⭐ We added a completely new **WYSIWYG Quiz** page. You can control formatting ([Feature Request](https://community.software.sil.org/t/control-font-size-on-quiz/969)), location in the book ([Feature Request](https://community.software.sil.org/t/bloom-reader-comprehension-quizzes-in-more-than-one-place/1968)), and the content of the heading. You can also record audio for all parts of it ([Feature Request](https://community.software.sil.org/t/the-ability-to-record-quiz-questions-and-answer-using-the-talking-book-tool/891), [Feature Request](https://community.software.sil.org/t/audio-questions-for-quizzes-for-non-readers/1452)).

⭐ Bloom can normally tell if you are working on a derived book or an original. But if it gets it wrong, you can now remove the derivation copyright and license using a new checkbox in the Copyright & License dialog ([Feature Request](https://community.software.sil.org/t/way-to-tell-bloom-that-my-book-isnt-really-a-derivative/2298)).

⭐ You can now marks books as Public Domain using CC0 ([Feature Request](https://community.software.sil.org/t/public-domain-option/1317), [Feature Request](https://community.software.sil.org/t/cc0-creative-commons/610)).

⭐ You can now paste hyperlinks into books which will work when people use the digital version of the book([Feature Request](https://community.software.sil.org/t/hyperlinks-in-bloom-books/1694)).

⭐ You can now copy text from language translation speech bubbles.

The "Add Page" dialog now clearly indicates which template pages are available only with Bloom Enterprise enabled.

### Books with many pages

We have improved Bloom's ability to work with books that run into the hundreds of pages.

### Sign Language Books

We have improved computer performance when working with sign language videos. Page thumbnails no longer include the first frame for the video (this was hard on memory and CPU).

In the Publish:Upload screen, we've added a place to identify the language of your sign language videos.

We added a "Text above Video" template page.

### Talking Books

You can now record audio for all the parts of a Quiz Page. ([Feature Request](https://community.software.sil.org/t/the-ability-to-record-quiz-questions-and-answer-using-the-talking-book-tool/891), [Feature Request](https://community.software.sil.org/t/audio-questions-for-quizzes-for-non-readers/1452))

We improved the smoothness of Talking Book playback by now playing only a single audio file per page. This means that highlighting is now based on timestamps, rather than on starting up individual audio files for each sentence. Talking books created with 4.6 require a Bloom Reader version that is up to date (latest v1.3).

## Publish Tab

### Bloom Reader Publish Preview

⭐ New, easier publish screen

We added a preview that lets you interact with the book before publishing to a real device.

We added new hints about publishing with USB and Wi-FI.

We've added the ability to limit Bloom shellbook downloads to BloomLibrary.org visitors in single country. If you need to publish books with that kind of restriction, please contact us.

### ePUB Publish

⭐ New, cleaner ePUB publish screen

## User Interface

We added smarts to Bloom's user interface to use different fonts, as needed, in order to display various non-roman languages. This is not related to what you see in books, just the Bloom interface. Bloom now ships with Google's "noto" fonts for Arabic, Bengali, Devanagari, Thai, and CJK (Chinese, Japanese, Korean).

This version is the beginning of a multi-version effort to move Bloom's UI to a more consistent and contemporary visual design language. We have chosen to move towards Google's [Material Design](https://material.io/design/), which is what users will be familiar with from their phones.

# 4.5

⭐ We have adjusted the background colors in order to provide a higher contrast for those with poor screens, lighting, or vision ([Feature Request](https://community.software.sil.org/t/better-color-contrast-in-the-bloom-interface/828/7)).

## UI Languages

⭐ Bloom's programmers can now specify "fallback languages" for the Bloom user interface. Previously, the fallback was always English. Now, for example, if we have a UI translation in a Mayan language, we would set the fallback to Spanish. That way, if something on screen has not been translated yet, the user will see the Spanish, rather than the English.

## Edit Tab

⭐ Bloom has a way of changing the layout of a page to match one of the template pages. Now, in the "Choose Different Layout" dialog you can now tell Bloom to make that change for _all_ similar pages in the book. This makes it easy to, for example, add a place for a sign language video to all pages.

### Talking Books

⭐ In Bloom 4.4 we added the ability to record entire text boxes, instead of each sentence. Starting with Bloom 4.5, Bloom can find where in the recording each sentence starts, so that your book can still highlight individual sentences as they are read. We will be improving this feature in the next couple of versions. Currently Windows only. If the default settings don't split your sentences well, see the helps for information on adapting your scripts, choosing a TTS language, and how to use CTRL+Click on "Check" to hear how the TTS language is reading your vernacular.

### Books for the Visually Impaired

We have improved advice given in Image Description Tool, simplified it, and added a checkbox for stating that the image should not be given an image description (e.g., because it is purely decorative).

### Sign Language Books

⭐ The Sign Language tool sometimes has problems, particularly with memory use, so for now it is only available if you set Settings:Advanced:Show Experimental Features and set up Settings:Bloom Enterprise. But it's certainly usable if you're ready to start experimenting!

⭐ The Sign Language tool has been simplified.

⭐ The Sign Language tool now displays information about the video, including length, aspect ratio, and codec.

⭐ The Sign Language tool now has a tool for trimming the beginning and end of a video. Currently the trims are not permanent until you publish the book to ePUB, Bloom Reader, or a Bloom Pack.

You can now get a list of sign languages by entering "sign" in the "Lookup Language Code..." dialog.

Note: Some "2-in-1" laptops (like Microsoft Surface) have both a front and rear-facing camera. Bloom does not yet have a way to switch between these cameras. If the user doesn't normally use the rear-facing camera, then a fix is to go into Windows Device Settings and disable the driver for the rear-facing camera.

### Publish Tab

When publishing digital books, Bloom now removes unused branding images.

The PDF generator can now handle books with Device 16x9 layouts, and you can upload them to Bloom Library.

## 4.4

For those of you helping us out by running and giving feedback on the Bloom beta channel, **thank you!** You are a vital part of the Bloom team. We are now moving on to building Bloom 4.5, and will release new editions of the 4.4 beta if you find any problems with it.

Here's what's new in 4.4:

### Settings

⭐ The Settings dialog has a new tab named "Bloom Enterprise" which allows you to enter the new subscription codes.

### Edit Tab

⭐ Cover pages have some improved default typography:
Regular--->Bold, line space 1.4 --> 1.1 (national language 1.7-->1.1), min-height: (1.8em --> auto). This puts the two boxes closer to each other. _This works well for most scripts, but some will need to increase the line height._

⭐ When recording Talking Books, you can now choose to record whole text boxes at once. You can still record each sentence separately, as before. Note that during playback, if you record the whole box at once, the whole box will be highlighted at once. So what you may gain in naturalness, you may give up highlight synchronization. See the new "Record by sentences" checkbox in the Talking Book tool. **Books that use this feature will not be usable with earlier versions of Bloom.**

⭐ Impairment Visualizer. See an approximation of how images will look to readers with colorblindness or cataracts.

### Publish Tab

Previously, if you had a large paper size (like A3), the booklet buttons would be greyed out but it wasn't obvious why. Now, there is a message on screen explaining the situation.

⭐ Book Metadata form. In the ePUB tool, there is now a form you can open up that adds various metadata to to the ePUB. These include accessibility features and fields needed for submission to the Global Digital Library.

⭐ When uploading a book to BloomLibrary.org, you can now choose to upload a book's audio (narration and background music).

⭐ When uploading a book to BloomLibrary.org, you can now specify features of the book to help people find it. Current options are "Accessible to the Blind", "Accessible to the Visually Impaired", and "Sign Language".

## 4.3

### Settings

⭐ In the "Lookup Language Code" dialog, you can now differentiate the language by declaring any of: Script, Region, or Variant (dialect). [[Feature Request ✔](https://community.software.sil.org/t/handling-dialects/629)]

### Edit Tab

⭐ You can now record talking books that are diglots or triglots. [[Feature Request ✔](https://community.software.sil.org/t/support-recording-multiple-languages-in-talking-book-tool/567)]  
⭐ You can now add an "Instructions Page" to books. These are instructions for book creators, not book readers. They do not have a page number, do not contribute to page number advancement, and do not show up in PDFs, ePUB, or Bloom Reader publications.

### Publish Tab

Bloom now uses less memory when creating PDFs, and the "Use Less Memory (Slower)" option should be more effective.

### Branding

_Custom branding packs are part of Bloom Enterprise subscriptions_  
⭐ Branding packs can now have "presets" that pre-fill front or back matter fields with boilerplate text.  
⭐ It is now possible for a Branding pack to add an image at the top of the Credits page, before the Copyright. This image can contain text, but it won't be able to adjust to different page sizes.

# Experimental Features

This release is a stepping stone for a more complete set of features for making books for those with visual and hearing impairments. These features are marked as:

-   _Experimental_, meaning that you will only see them if you go to Settings:Advanced:Show Experimental Features
-   _Bloom Enterprise_, meaning that you must choose a "Bloom Enterprise Project" in Settings:Project. Note that one of the choices there is "Local Community", which makes all these features free to use for projects which are completely funded by the local community.

#### Accessible Books for people with visual impairments

This work is funded in part by [Book Boost](https://allchildrenreading.org/challenge/book-boost-access-challenge/). Note that this is a work in progress, and there are a couple more tools we will be building for Bloom 4.4. [This query](https://issues.bloomlibrary.org/youtrack/issues?q=project:%20Bloom%20state:%7BReady%20For%20Work%7D%20%23%7BBook%20Boost%7D%20) will show you what is coming.

⭐ New _Image Description Tool_ allows you to type in a description of images, so that Talking Books can describe them to blind people.  
⭐ New _Accessibility Checker_ gives you tools to check that your ePUB is accessible.  
⭐ The ePUB generator has new options for making accessible books.

#### Sign Language

Note that this is a work in progress, and there are many rough edges that we need to sort out. [This query](https://issues.bloomlibrary.org/youtrack/issues?q=project:%20Bloom%20state:%7BReady%20For%20Work%7D%20%23%7BSign%20Language%7D%20) will show you what we plan to do in the future, mostly in Bloom 4.5.

You can now use Bloom to make Sign Language books.
One way to use this is to make **diglots** which people who sign can use to read, and people who read can use to learn to sign.

⭐ You can import pre-made videos  
⭐ You can easily record videos right in Bloom using the new _Sign Language Tool_  
⭐ You can start a book with a "Sign Language Template"  
⭐ You can add "Sign Language Template" pages to a book  
⭐ You can add custom Video objects to pages, just like you could previously with Text and Picture

At this time, video does not support sound. We know there will be requests for that, but we need to focus on finishing the sign language features.

## 4.2

-   Edit Tab
    -   New "Motion Tool" allows you to specify pan/zoom effects of a page, to make a "Motion Book" in Bloom Reader. Then tick the "Motion Book" button when publishing to the Android Bloom Reader. What you'll get is a book that is a normal talking book in portrait mode, then goes to sit-back-and-watch mode when you turn the device sideways.
    -   New "Music Tool" allow you to choose background music and levels, to go along with your Motion Book.
    -   We've reinstated the ability to zoom via CTRL+mouse wheel.
-   Publish
    -   Fonts are now embedded in Bloom Reader books, if their embedded metadata allows that.

## 4.1

-   Settings

    -   You can now customize how Language 2 and Language 3 are displayed, just like you previously could for Language 1.
        [See original feature request](https://community.software.sil.org/t/option-to-use-national-language-for-filenames/211)

-   Edit Tab
    -   Enhance the "Paste Image Credits" function to include page numbers.
    -   Allow "Change Layout" to be reached even in Device layout
    -   Organize all page-related buttons together in lower left corner.
        -   Move the unlocking button to a more obvious location
    -   Move "unlock" button there, where it will be easier to find.
-   Publish
    -   Bloom now ships with the mp3 encoder ("LAME"), so you do not need to install that separately anymore in order to make talking books.
-   Art Of Reading
    -   AOR 3.3 offers the new, more permissive BY-SA Creative Commons License
-   Bloom Reader
    -   From "Add Page", you can add a "Bloom Reader Quiz" page (one works with books published with a Bloom Enterprise subscription)
    -   You can add bookshelves and sub-bookshelves (requires Bloom Enterprise subscription)

## 4.0

-   Publish Tab
    -   Publish Book to **[Bloom Reader](https://play.google.com/store/search?q=bloom%20reader&c=apps)** Android app, which can get from the Play store or another user who has it installed.
    -   **PDFs are now automatically compressed**, so they are often a small fraction of their previous size.
    -   When you save a PDF, you can now choose CMYK coloring to satisfy some print shops.
-   Collection Tab
    -   When creating a new collection, Bloom now chooses the _primary_ country of the language as a default.
    -   When choosing a language, Bloom no longer displays "alternative names\* of languages, as some may be offensive.
    -   Added a custom Front/Back matter choice for SIL PNG
    -   Added a custom branding pack choice for ToMasewalTlahtol of Mexico.
-   Edit Tab
    -   You can now add moveable text blocks on top of images. Use this for comic books or kids’ books that fill the page with an image and then put text on top of it. This feature is still pretty rough, so **we've left it rather hidden**. Right-click on an image to add a moveable and resizable text block.
    -   We've added a new zoom control in the upper left. We've removed CTRL-Mouse wheel zooming (sorry) because it appears that some people were doing it accidentally and then getting very confused.
    -   Bloom now shows page numbers on the page, in the Edit Tab.
    -   Left vs. right margins are now shown as they will on the printed book.
    -   We have **reduced the time it takes to change pages**. This is still slow for large books like the picture dictionaries some folks are building.
-   UI Localizations
    -   Added Dari & Northern Pashto
    -   Updated Spanish
    -   Localization (translating the Bloom user interface) has moved from something you could do inside Bloom to something you do on the web, using crowdin.com. Use [this link](https://crwd.in/sil-bloom) to **sign up as a translator**. Each project must have at least one translator and one proofreader. Our policy is to require one of them to be a native speaker. Once a proofreader has "approved" a given string, it will flow into a future release of Bloom.
-   OTHER
    -   When Bloom is first run after your computer starts, there was a delay caused by .net. This could cause people to think Bloom wasn't running, so they would try and run it again. Bloom will now show a simple splash screen instantly to indicate that it is coming. Currently on Windows, this feature is lost if you pin a running Bloom to the Windows taskbar. Instead, pin the icon from the desktop.
    -   Changed "Vernacular" to "Local Language"
    -   We removed Settings and Other Collection buttons from the Edit and Publish Tabs. They aren't really needed there, and we think that having them only available on the Collections Tab promotes an understanding of what it is that they do.

## 3.9

-   Custom Templates
    -   &#x2b50; We've created a "Template Starter" template that lets you make a book full of template pages that you and others can reuse.
-   Collection Setup
    -   You can now change the UI language when Bloom runs for the first time. Previously, you couldn't change it until you'd made your first collection.
    -   Added new branding pack, ToMasewalTlahtol
-   Edit Tab
    -   &#x2b50; You can now enable automatic paragraph indent on styles.
    -   &#x2b50; You can now control spacing between paragraphs.
    -   &#x2b50; When you make books from a shellbook, Bloom now moves the original copyright and license to its own field. Thus preserved, you can now set your own copyright and license for the adaptation. Bloom does not yet verify that the new license is compatible with the original. If you add a book to a Source Collection, Bloom does _not_ take this step. Bloom assumes that what you are trying to do is to edit the book you just added in some way, not really create a new derivative.
    -   &#x2b50; Text Box Formatting (under "Change Layout")
        -   You can now set the vertical alignment of text boxes (top, middle, bottom)
        -   We have moved borders and background shading from the text styles to the Text Box Formatting
    -   &#x2b50; You can now copy a page from one book and paste it into another. One use for this is for making template pages out of complex pages you've already created.
    -   Text on cover pages (the large boxes where you can type anything) is no longer copied into derived books.
-   Help
    -   Added/updated some links to point to our new [community forum site](https://community.software.sil.org/c/bloom).

## 3.8

-   Windows Installation
    -   Bloom now requires a newer .net, .NET 4.6.1. If your computer has received an operating system update in the past year, then you already have this.
    -   We've made the Windows installer less likely to trigger over-eager anti-malware programs. If you still have problems, check out the [installation troubleshooting guide](https://community.software.sil.org/t/how-to-fix-installation-problems/17/3).
-   Linux Installation
    -   On Linux, you can now have alpha, beta, and release versions installed concurrently, just like on Windows.
-   Settings
    -   You can now set the numbering system used for page numbering to one of 25 styles.
    -   We've added an "SIL International" branding option that puts that logo on the Title Page.
-   Edit Tab
    -   We have added A3 Landscape and A5 Landscape choices.
    -   In "Change Layout", you can now set the language of the text box. This will allow people making translations and glossaries in the back of the book to create a box, for example, which only holds the national language.
    -   In the "Add Page box", you can now add pages from the "Basic Book" and "Arithmetic" templates, regardless of the template your book started with. This feature will grow in subsequent releases so that it gets easier to combine pages from multiple template page collections.
    -   We've added a button for superscripting selected text.
    -   If you hold down 'c', © is now one of your choices (when not using a keyboard program like keyman).
    -   Linux users can now record Talking Books.
-   Publish Tab
    -   We have upgraded Bloom to a new Firefox engine which reduces memory use, particularly when making PDFs.
    -   PDF files that Firefox makes for Bloom can still be huge. If this is a problem for you, please see our [guide to shrinking your pdfs](https://community.software.sil.org/t/how-to-compress-a-bloom-pdf/24).
    -   In the Upload section, you can now see the user ID you are logged into bloomlibrary.org with.
    -   Linux users can now make Epubs.
-   Bloom now saves backups of the html file (the file that contains the book's layout and text). These are saved as ".bak" in the same folder. Should that file become corrupted by something like a power outage, Bloom will restore from the backup.
-   Over a hundred other fixes and tiny improvements.

## 3.7

-   You can now "unlock" a shell book that you are translating, so that you can do things like:

    -   add pages
    -   delete pages
    -   edit fields that are normally locked during translation

    To unlock the book, go into the toolbox (which lives to the right of the page in the Edit Tab). Click on the icon of gear, and tick the checkbox there. The book will remain unlocked only during the current editing session; the next time you come back to this book, it will be locked again.

-   New or improved interfaces for Arabic, Bengali, Chinese, French, Hausa, Kiswahili, Indonesia, Nepali, and Russian.

-   A new "Branding" collection setting allows organizations to specify logos, copyright, and license.

-   The Copyright & License box now allows you to select the "Intergovernmental" version of the Creative Commons License.

-   Leveled Readers now display the average sentence length, and you can set a maximum average sentence length for the book.

-   When you drag the splitters to resize elements on the page, Bloom now shows a percentage indicator. You can use this number to set splitters to the same value on different pages, so that elements line up when they are on facing pages in the printed book.

-   If you don't have Keyman or the like running, then when you hold down a key, Bloom shows the "Special Characters" panel which show variants of the key you pressed. Normally, you use your mouse to aim at the one you want. However some laptops are now disabling the touchpad when a key is down. So with we now display little shortcut characters next to each choice. Pressing the indicated key selects the choice.

-   When the page was zoomed in an using a smaller screen, the Special Characters panel was sometimes off-screen. Now it's always visible.

-   When you do Help:Report a Problem, Bloom now has a better approach to sending us the problem book, so that you can send us larger books than before.

-   Previously, some text-heavy parts of the interface (like the descriptions of various Reader templates and how to use them) could not be translated into a different language. Now they can.

-   A new "Super Paper Saver" Front/Back Matter pack puts the title page on the inside of the front cover, and the credits on the inside of the back cover.

-   If no topic is set, the language name on the front cover is now centered.

-   Wall Calendar now comes out right when made into a booklet, even when the selected Front Matter has an odd number of pages.

-   Formatting changes are now saved, even if you delete the page before Bloom has a chance to save it.

-   Languages that use a non-standard way of marking sentences (e.g. Thai uses a space) can now define that in the Leveled Reader setttings.

-   Over 170 fixes and small improvements.

## 3.6

-   This version focuses on what we are calling "the toolbox": a panel on the right side that you can open to do specialized tasks like working on decodable and leveled readers or recording audio for "talking books".

-   You can now hide or show the toolbox

-   "Talking Book" recording is now controlled from a panel in the toolbox

-   When setting up a new collection, Bloom now allows you to change the font.

-   When setting up a collection, Bloom now always allows you to set the name of the project.

-   "Add Page" button is now brighter and easier to discover.

-   You can now "Undo" when in "Change Layout" mode.

-   In the Format box, you can now type in any arbitrary font size. Previously, you were limited to choosing from the offered set of sizes. Note: you must press Enter after typing in size you want.

-   Administrators of computer labs can now install Bloom for all users of the machine. From a command prompt running as administrator, run the installer with the "--allUsers" flag. "--silent" is also supported. This will put Bloom in the Program Files(x86) directory. Bloom will not attempt to update itself, nor will users be able to cause an update to happen.

-   Many other fixes & tiny improvements.

## 3.5

-   You can now copy and cut images
-   You can now hover over an image to get its dimensions, dots-per-inch, and color depth
-   Bloom uses less memory when you have very large image files
-   Better image memory handling
-   Book folders no longer accumulate files for images that you aren't using anymore
-   Can now delete source books downloaded from BloomLibrary.org
-   Faster bloomlibrary.org downloads
-   New Arithmetic Template
-   Better error report when the operating system blocks Bloom from touching a file due to weird file permissions
-   New experimental EPUB option in Publish Tab (Enable from Settings:Advanced)
-   New experimental Talking Book recording/publishing. Enable from Settings:Advanced. To start, right-click in text and choose "Record Audio".
-   Fixed Art Of Reading forgetting what language you want to search with.
-   Fixed problem where black and white (1 bit) images were converted to 32 bit
-   Fixed problem with publishing from a network drive
-   Fixed problem where blank lines would disappear
-   Several other small fixes

## 3.4

-   If after creating a page you decide that you want a different layout than the one you original chose, you can now select "Choose Different Layout" and select a different one.
-   If you have the latest [Art Of Reading](http://bloomlibrary.org/#/artofreading) installed (version 3.1), then you can now search for pictures in one of: Arabic, Chinese, Bengali, English, French, Hindi, Indonesian, Portuguese, Spanish, Swahili, and Thai.
-   Bloom now supports Letter, HalfLetter, and QuarterLetter (North American) paper sizes.
-   Fixed Problem where blank lines were removed.
-   Dozens of Fixes.

## 3.3

-   All basic pages are now "customizable". That means you can change the relative size of elements on the page, for example making the picture bigger and the text area smaller. You can also click the "Change Layout" button to add new elements to the page.

-   When you select some text, Bloom now shows a small popup with buttons for bold, underline, and italic.

-   Previously, Bloom used screen space to show a list of available pages you could add. Now, we've freed up that precious space and instead there is an "Add Page" button you click to see a list of pages you can add.

-   The toolbar now rearranges itself as need so that everything is available on very small screens (netbooks).

-   Books now default license to CC-BY (requested by All Children Reading).

-   Books made from Leveled Reader template delivered via Leveled Reader Bloom Pack now have all the formatting locked down, preventing writers from altering the font, size, or spacing of the text (requested by All Children Reading).

## 3.2

-   Support new Decodable Readers workflow. Instead of defining a set of letters plus sight words for each Decodable Stage, Bloom now allows you to specify one or more text files of "Allowed Words".

    -   These must be simple, unicode text files. Other formats are not supported: Word, LibreOffice, Excel, etc.
    -   We have found that 1000 words works fine even on an old slow laptop. If you have much larger lists and a slow computer, there may be some lag while editing. Please let us know if this is a problem for anyone.
    -   Complex characters in unicode can be [coded in more than one way](https://en.wikipedia.org/wiki/Unicode_equivalence). At this point, if the word list has a word code in one way, and the text in the book was entered a different way, Bloom will not recognize the word. Please let us know if this is a problem for anyone.

-   Bloom's Edit tab now always returns you the last page you were viewing in a book. This was a [UserVoice Request](https://bloombooks.uservoice.com/forums/153625-general/suggestions/6986831-open-to-the-last-edited-page-in-a-book)

-   "Source text bubbles" in shell books have received a much needed makeover, including real tabs in a drop-down list of languages for books that have many source languages.

-   In the set up dialog for Decodable Stages, Bloom now outlines letters from previous stages in orange. Previously, they were only bold and some users didn't notice them.

-   In the Collections tab, the selected book now displays a little triangle. Clicking on that shows a menu of things you can do with the book. More advanced items are still only available by right-clicking on the book.

-   That Book menu now offers a "Copy Book" command.

-   Both "Factory" and "Traditional" Front Matter packs now set the first content page to "1"

## 3.1

Version 3.1 was a disciplined sustained & effort to improve hundreds of "little things" that could confuse or block people in certain situations from getting books created, translated, or printed. It also represents the first version where the Linux (Trusty and Precise) version is very close to parity with the Windows version.

## Important Notices

### Andika Replaced By "Andika New Basic"

-   Many Bloom collections use SIL's free "Andika" literacy font as their default typeface. When you create a PDF using Andika, styles such as bold, italic etc. are lost. This will happen with any font that doesn't include a real bold/italic/etc face. This problem is outside of our control at this time (we've reported it to Mozilla). Happily, SIL has released a subset of Andika named [Andika New Basic](http://scripts.sil.org/cms/scripts/page.php?item_id=Andika_New_Basic). Bloom now installs this font for you and uses it by default. If your language is not fully supported by Andika New Basic, please choose another font, ideally one which includes built-in bold and italic. You can test your font by using CTRL+B to make some text bold, then going to publish and looking to see if bold makes it through to the PDF.
-   Note, Bloom will automatically change the default font from Andika to Andika New Basic, if you have Andika set. It will only do this once, so if you choose to change it back to Andika, it won't keep changing it. Note also that Bloom will not attempt to change any custom styles you may have created. If you need bold/italics to show up in a custom style, you'll have to change away from Andika by hand.

### Keyman 9

-   If you enable Keyman 9 while on a page, you'll need to switch to another page and back before you can type.

### Printing Quality

-   To get good printing reliability on Windows, install the [Free Adobe Reader](http://get.adobe.com/reader/enterprise/) software. On Linux, we are switching to the system's default way of printing PDFs (which is normally GhostScript). On Windows, having Adobe Reader installed will also take care of some problems with showing images in preview of the PDF.

### The end of the line for Windows XP

-   Starting with Bloom 3.1, Bloom will no longer run on Windows XP. Sorry! As Microsoft has retired support for XP, it has become difficult for us to be limitted to program bits that work on XP. But Bloom 3.0 will continue to be available and works just fine. We don't expect there to be any problems with someone using Bloom 3.0 on XP using books created by other people using Bloom 3.1.

## 3.1 Beta 3

-   Running the installer again does an uninstall/reinstall
-   Added privacy notice to "Report A Problem" dialog
-   Allow user to control which languages are advertised on bloomlibrary.org, when uploading
-   Show source language names even if they aren't part of the collection
-   Fixed incorrect margins in PDFs
-   Andika New Basics now part of Linux package
-   61 other minor fixes/improvements

## 3.1 Beta 2

-   Improved feedback during application updating
-   Various memory-use improvements (more to come)
-   Fix overlapping text bubbles
-   Fix page numbering
-   52 other minor fixes/improvements
-   New faster installer with automatic incremental upgrades. This will be getting some more attention for the next beta, including a re-install capability.
-   Page thumbnails now show an "attention" icon if some text on the page overflows its box

## 3.1 Beta 1

-   Includes the new "Andika New Basic" font, which includes real bold and italic faces. PDFs made with this show bold and italic, where PDFs created with "Andika" do not.
-   CTRL+Click does a paste, and the pasted material is cleaned up, removing the extraneous line breaks that you get when copying out of a PDF.
-   Window remembers un-maximized size and placement
-   New Indonesian localization
-   Updated Arabic, French, & Spanish localizations
-   Added description texts to Leveled and Decodable Reader templates
-   Added links to training videos in the Help menu
-   Book name now shown in the title bar
-   Higher quality creative commons logos
-   Warns if your collection is in Dropbox
-   Pasted images are now named "image1",2,3, etc.
-   Improved support for Paragraph-oriented fields (indention, numbers, prefixes) in hand-made templates.
-   Support for text wrapping around images and captions in hand-made templates.
-   When pasting large color images from Libre Office, automatically switch to jpeg if that will keep the file size small
-   Hover over an image to see its file name, size, and dimensions
-   We've reinstated integrations with the [Free Adobe Reader](http://get.adobe.com/reader/enterprise/) after the open source alternative we used in 3.0 proved unreliable. It is still available as a fall-back in situations where Adobe Reader is unavailable. On Linux, we are switching to the system's default way of printing (which is normally GhostScript).
-   In a field with the "RequireParagraphs" flag, pressing tab inserts an emspace instead of moving to the next tab.

### Bloom 3.0 is the last version for Windows XP

-   Starting with Bloom 3.1, Bloom will require Windows Vista, 7, 8, 10, etc.

### Fixes

-   Can now type with KeyMan 9 if (and only if) it was turned on before displaying the current page. In a future release we'll remove that requirement.
-   Fixed Booklet production of A6 Books
-   Make Format dialog more localizable
-   Fixed problem when deleting a box in a custom page.
-   Fixed Image License changes made directly in Bloom are lost
-   Fixed Text size is different on title page: "Language" is smaller than "Topic"
-   Fixed Vertical Scroll Bars showing prematurely on small boxes in custom page
-   Fixed insufficient space for French labels on thumbnails
-   Fixed Font size of "second language" Book Title is lost after re-opening
-   Many fixes related to book topic and different languages
-   Overflow detector misfires on right to left text.
-   Reinstated Chinese UI translation.
-   Bloom no longer saves metadata you enter back to the original image. Too dangerous.
-   Can choose TIFF images again.
-   Bolding or underlined parts of words would introduce unwanted spaces.
-   Stopped "Source Bubbles" from overlapping with other stuff by saying that unless the field takes up the full width of the page, only show the bubble when the cursor is in the field.
-   Fixed problem with changing the collection name.
-   Pasted images are now named "image 1", "image 2", etc., instead of having random names.
-   Vaccinations book had lost its Creative Commons license image.
-   Fixed problem with saving meta data into certain jpeg images.
-   [Decodable Reader] If you change the letters of a stage then close the dialog by clicking "OK", the toolbox tool doesn't update to show the new letters
-   [Decodable Reader] If a letter is in a letter combination in current the stage, DR should not automatically allow its constituent letters
-   Bloom's feature of making white transparent makes pdfs look awful in some previewers.
-   Calendar Title Page font-changing widget in "Funding" box is non-functional
-   Fixed bold items not using the same font as its surroundings when styles are customized.
-   [Linux] Right-click on Main Tabs & other Menu Bar Selections causes focus shift
-   [Linux] Edit page (sometimes) needs multiple refreshes
-   [Linux] "Report A Problem" can't report directly, has to go through email.
-   [Linux] Art Of Reading instructions truncated
-   [Linux] Problem typing in Art Of Reading search box
-   [Linux] Some interfaces languages are listed multiple times.
-   [Linux] Double clicking on a BloomPack didn't run Bloom

## 3.0.106 Version Stable Release

-   Fix problem with downloading Kande's story
-   Allow letters and sight words in Decodable Reader tool to be entered separated by commas
-   For tall scripts like Devanagari, automatically increase the minimum height of fields to the line height

## 3.0.103 Version Stable Release

-   Added links to training videos in the Help Menu.

## 3.0.102 Version Stable Release

-   Update French and Spanish User Interface localizations.
-   Add explanatory texts to decodable and leveled reader templates.
-   Fixed an error in the "Key Concepts" document.
-   Decodable reader will now complain about words with letter combinations.(like "ch") if they are defined but haven't been taught at the current level, but only the consituents (like "c" and "h") have.
-   Fix display of a page number count in leveled reader tool.

## 3.0.101 Version Stable Release

-   Adds Thai User Interface localization
-   Adds Lao User Interface localization
-   Fixed rare error when a page is being saved

## 3.0.100 Version Stable Release

## 3.0.97 Beta

-   Update French UI Translation (thanks David Rowe)
-   When importing, Bloom no longer
    -   makes images transparent when importing.
    -   compresses images transparent when importing.
    -   saves copyright/license back to the original files
-   Fix crash after closing settings dialog when no book is selected
-   Fix insertion of unwanted space before bolded, underlined, and italicized portions of words
-   Fix creative commons license on Vaccinations sample shell

### Fixes

-   Spaces are no longer inserted between bold or underlined parts of a word and the normal parts
-   Fixed a problem that prevent renaming a collection
-   Fixed Vaccination shell Creative Commons logo

## 3.0.93 BETA

### A couple known problems

-   If upgrading from Bloom 2, the Windows installer loses one of Bloom's files. It will now notify you that this happened and ask you do reinstall and choose "repair".
-   We discovered that books with very large illustrations (e.g. 5 mb color files) are breaking the PDF'ing system. Bloom now detects this and gives you pointers on how to work around the problem, until Bloom itself can do so, in the future.

### Fixes

-   Fixed text in calendar day boxes
-   Calendar grid lines are now uniformly thin
-   Fixed a occasional crash when switching to a different user-interface language
-   Tweak xmatter stuff to ease creating custom xmatter from installer

## 3.0.88 BETA

-   Users upgrading from Bloom 2 may need to uninstall first, or run the Bloom 3 installer twice. A message with instructions now appears if this is necessary.

-   [UserVoice Suggestion] Introduction of A6 Portrait option. **Feedback appreciated**

### Front/Back Matter

#### Cover Page

-   Fields on the Cover can now grow to fit however many lines you need, because...
-   The image on the Cover page will now automatically shrink so that whatever text you need can fit
-   Front cover & title page can now show title in all 3 languages

#### Title Page

-   [UserVoice Suggestion] Title page's funding box can now grow, to use for a cheap Table Of Contents if Needed

#### Credits Page

-   The Credits page now has more room for acknowledgments
-   When selecting a Front/Back Matter pack in the Settings dialog, you can now read a short description of each one
-   When you select a different Front/Back Matter pack, existing books will automatically use it if appropriate

#### Other Front/Back Matter

-   Trial of a Front/Back Matter pack for SIL Cameroon, which is like "Traditional" but includes the ISO 639 code of the language
-   Big Books now use the same Front/Back Matter pack as the rest of the collection. You can now delete the "instructions for teachers" page if you don't want it

### Other

-   Big Books now include the "Custom" page template
-   Removed the "A5 Portrait Bottom Align" option
-   New shortcut keys (In the future we expect to introduce UI buttons for these things, but we are delayed because we need to do it without making the UI more complex):
    -   CTRL+R: right-align
    -   CTRL+L: left-align
    -   CTRL+SHIFT+E: center text
    -   ALT+CTRL+0: Normal
    -   ALT+CTRL+1: Heading 1
    -   ALT+CTRL+2: Heading 2

### Fixes

-   Bloom will now be patient if Dropbox is temporarily locking the languagedisplay.css file
-   Title page now updates immediately if you change country/province in Settings Dialog
-   Format dialog tooltips no longer make Source Bubbles disappear
-   Improved error messages when an html file can't be opened
-   Thai script is now larger in shell book source bubbles

### Linux Fixes

-   Can now open book downloaded from Bloom Library
-   Fonts are now listed in alphabetical order
-   Crash due to deleted temporary html file has been fixed.
-   We are working on a problem typing in the "Report Problem" dialog box.

## 3.0.80 BETA

-   Fix: "Open in Firefox" should now work even if you have spaces in the path
-   Fix: BigBook National Language title was missing a parenthesis
-   Fix: Was hard to insert an uppercase character using the long-press special character feature
-   Fix: "Update Book" messed up custom pages
-   Several Linux-only fixes

## 3.0.74 BETA

-   A new Front/Backmatter option is available, named "Traditional". This puts the credits page on the back of the title page, rather than the inside of the front cover. This is good in cases where you pay by the page imprint, rather than by pieces of paper. You can select it from Settings:Book Making:Front/Back Matter Pack. <s>Once you have chosen this, you won't see it on any existing books until you do these steps: In the Collection Tab, click on the little triangle, then select "Advanced: Do Updates of All Books".</s>

## 3.0.72 BETA

-   More French coverage of UI
-   Better captioning of books with long names
-   Calendar now has smaller margins, more room for text in day boxes
-   Restored vertical centering in "just text" page

### Known Issues

-   Fonts with modifiers like "Arial Narrow" cannot be shown. This appears to be a bug in Firefox (which is at the heart of Bloom). So for now we don't offer these fonts in the font-picking menu.

## 3.0.70 BETA

### New

-   More Right To Left support. If the Vernacular language is right-to-left, PDF Booklets will be ordered so that pages are ordered back-to-front (see Settings:Book Making).
-   New right-click menu on pages for removing and duplicating.
-   Language picker: when picking a language and there are more than 2 countries, now says, .e.g. "4 countries".
-   Language picker: when picking a language, you can now have major spelling differences and it will still find the language.

### Fixes

-   Fixed "sticky" scrollbar on page template list and Art Of Reading gallery.
-   Fixed problems with opening books over a network (needs user testing in various environments, though).
-   Fixed problems with the front-cover language.
-   Fixed problem with booklet pdfs.
-   Fixed problem with downloading and then using book templates that are a collection of re-usable pages, e.g. Gleny's Water's Primer Template
-   Book colors will now always stay the same (until we add the option of selecting the color you want).
-   Many other small fixes

### Known Issues

-   The gear-shaped button that brings up the Format box has positioning problems; we're working on a solution.

## 3.0.69 BETA (Windows Only)

-   The Help menu now has has a "Report Problem" command.
-   Now installs the newly updated Andika version 5.
-   Fixed problem with "Booklet Insides" publishing option.
-   Fixed several issues in the Format dialog.
-   Modifier keys no longer trigger the Special Characters popup.
-   Several other minor fixes.

## 3.0.66 BETA (Windows Only)

### Flexible Layouts and Styling

-   Use the new "Custom" page template to make your own unique page layouts.
-   Use "Duplicate" button to reuse your custom page within a book.
-   You can now set a default font family for each of the languages in a book.
-   You can now apply styles name (like Word / LibreOffice) to text boxes keep things consistent throughout the book
-   You can now set the font family, size, line spacing, word spacing, justification, border, and background of each text box, along with all other boxes with the same "style". Just click on the little "gear" icon in the lower left of a text box.

### Improved PDF Making

-   Bloom now uses the same rendering engine for both editing and pdf-making, eliminating WYSIWYG glitches of previous versions.
-   New PDF engine renders fonts better.
-   Languages requiring Graphite Complex-non-roman script rendering are now supported.
-   Adobe Acrobat no longer needed to view PDFs in the Publish tab

### Other

-   Holding down a key now shows a "Special Characters Panel" that lets you select from similar characters. Use you mouse, mouse wheel, or arrow keys to select the character you want (see screenshot below).
-   You can now right click on a book and export its contents to Word or Libre Office (most formatting will be lost).
-   Bloom's interface has new translations, in Arabic, Chinese, Tamil (India), Hindi (India), Telugu (India), and Kinyarwanda (Rwanda). French and Spanish translations have been updated.
-   Andika Font is now installed along with Bloom

###Experimental Features in this release

-   Decodable Reader Tool helps you develop a series of books that introduce a few letters at a time.
    _ Reads a folder for texts you have placed there, and suggests words to the writer that are "decodable" at each stage.
    _ Words that are not appropriate for the current stage are highlighted.
    _ You can export a file detailing each decodable stage: letters, sight words, and available words to use.
    _ Thanks to Norbert Rennert for sharing code from his Synphony engine.
    -   See "Help: Building/User Reader Templates" for more information.
-   Leveled Reader Tool helps you develop books for readers at various levels of ability by setting limits on the number of words per sentence, page, and book.
    -   See "Help: Building/User Reader Templates" for more information.
-   New "Custom" page that lets you divide up the page into text and picture portions. You can then just use the page, or treat it like a template for other pages in the book.
-   Holding down a key now shows a "Special Characters Panel" that lets you select from similar characters.
-   Languages can be marked as Right-To-Left. However, changing the page order is still up to you, using a PDF editor like Adobe Acrobat (or maybe use the RTL option in PdfDroplet)?
-   Initial Linux Version (Precise and Trusty).

### Known Bugs & Limitations

-   "A5Portrait Bottom Align" does not layout correctly in bilingual or trilingual mode [BL-46].
-   Page Template names are always shown in English.
-   Books with Graphite complex-non-roman scripts cannot be printed directly from Bloom yet. Instead, open the PDF in Adobe Reader and print from there.
-   Sample texts for use with the decodable reader must be saved as unicode text files.

## 2.0 RELEASE October 2014

## 2.0.1038 BETA 23 July 2014

A4Landscape with "Picture on top" now gives 70% of the page to the picture, was previously 45%.

## 2.0.1038 BETA 6 June 2014

Added ability to have <p></p> edit boxes, rather than FF's <BR /> default, so you can do styling like paragraph indents. Needed for SIL-LEAD SHRP project.

## 2.0 1022 BETA 13 May 2014

Templates can now have a markdown "readme" for telling people about the template. Select the Big Book or Wall Calendar templates to see how these are displayed.

## 2.0.1021 BETA 9 May 2014

Can now publish books to books.bloomlibrary.org
Can now get books at books.bloomlibrary.org and they will open in Bloom
New Big Book template & Front matter
Basic Book now auto-enlarges fonts if you make it A4Landscape (for making a5 books into Big Books)

## 1.1.574 18 Feb 2014

New experimental keyboard shortcuts:
Bold=Ctrl+b, Underline=Ctrl+u, Italics=Ctrl+i, F6=Superscript, Ctrl+space=clear any of those.
F7=Heading1, F8=Heading2.
Pasting text with \v 123 will give you a superscript 123.

## 1.1 12 Feb 2014

Make textboxes red when there is more text in them than fits

## 1.1.6 - 19 Dec 2013

-   for template developers: <body> now has a class "publishmode" that you can use to do something different when viewing/publishing vs. editing
-   make shift-insert act just like ctrl+v with respect to filtering the incoming content down to plain text.

## 1.1.5 - 13 Dec 2013

-   You can now add additional usage limitation information to a Creative Commons license.
-   [Template Development] JADE is now the standard way to make custom templates
-   Fixed problem that prevented changing the collection name.

## 1.1.1 - 1 Nov 2013

-   Fixed problem with picking the wrong version of xmatter stylesheets at runtime

## 1.0.29 - 3 Feb 2014

-   Update French localization

## 1.0.28 - 31 Jan 2014

-   Move format version of Bloom 1.0 up to 1.1. and start rejecting books that are greater than that.

## 1.0.25 - 31 Jan 2014

-   Fix problem where unicode characters in project folder would make images not show up in PDF

## 1.0.24 - 13 Dec 2013

-   Fix Problem of readonly thumbnails when updating a collection with a BloomPack.
-   Fix height of green source text bubble on Just Text pages.
-   Fix bug that would cause problems if you used a '&' in a copyright notice.
-   Add context menu item for getting stylesheet troubleshooting information to the clipboard.
-   Avoid collecting new strings for localization from non-developer machines.
-   Add "publish" class to the <body> when previewing or making a publish. Stylesheets can use
    this to do different things when editing vs. publishing.
-   Fix problem of folio books not using the most recent stylesheet.

## 1.0.19 - 1 Nov 2013

-   Fix Documentation Link from Collection Tab
-   For template designers, offer a file of jade mixins

## 1.0.17 - 1 Nov 2013

-   Background color on elements wasn't getting through to the PDF

## 1.0.16 - 31 Oct 2013

-   Stop complaining if the user has restricted access to the localization files but isn't trying to localize anything

## 1.0.12 - 18 Oct 2013

-   enabled pages to incorporate combobox that control layouts dynamically

## 1.0.09 - 14 Oct 2013

-   added Spanish localizations
-   dropped 'beta' label

## 1.0.08 - 10 Oct 2013

-   now supports watermark hints on fields that haven't been filled in yet

## 1.0.06 - 12 Sept 2013

-   Windows XP users trying to scan without the necessary windows components should now get a helpful message.

## 1.0.05 - 10 Sept 2013

-   Fix style-sheet-related problem when showing Calendar pages

## 1.0.04 - 9 Sept 2013

-   New right-click command on the collection to "Replace Missing Images", where you specify a folder to look for replacements.

## 1.0.03 - 6 Sept 2013

-   If image file is missing, now shows a message and lets you chose another one.
-   New right-click command on the collection to "Check All Books", which finds missing images.

## 0.9.117 29 Aug 2013

-   Now prompts for registration starting on 3rd launch.

## 0.9.115 24 Aug 2013

-   Added bloom-copyFromOtherLanguageIfNecessary to limit what fields get the copy treatment introduced in 0.9.114

## 0.9.114 24 Aug 2013

-   Will now copy some fields from one global language (like English) to the national languages in use if it needs to in order to preserve information in derived books. For example, who the original illustrator was.
-   Show "French" as "français" in settings dialog.
-   Better error when there's a problem loading a book.
-   Fixed forgetting the "experimental commands" setting
-   Only show the copyright missing if the copyright itself is missing, not the license or illustrator.
-   Don't show a \* in the ISBN box
-   When making new collection
-   automatically fill in country based on language chosen (will be wrong sometimes, but you see it and can change it).
-   If language is in PNG, auto set National Languages to English and Tok Pisin.
-   Book folders now take their names from vernacular if possible, rather than English. If the vernacular is empty, then the next choice is the National Language 1, then NL2, and only then English, French, Portuguese, or Thai.

## 0.9.111 17 Aug 2013

-   New bloom-draggableLabel feature for when images need editable labels

## 0.9.110 17 Aug 2013

-   Added missing null xmatter

## 0.9.109 14 Aug 2013

-   Update French localizations
-   Fix extra blank page problem

## 0.9.105 10 Aug 2013

-   B5 pages turned into booklets now properly use B4 paper (were being squished onto B5 paper).

## 0.9.101 27 July 2013

-   Allow xmatter to be installed via bloom packs (the creator/distributor of the bloom pack must manually add the xmatter pack to the zip file).

## 0.9.99 23 July 2013

-   Collections now sort by "natural sort order" rather than alphabetic, so "Primer 3" comes before "Primer 21", and folio documents will include them in this order, too.

## 0.9.97 23 July 2013

-   Add Folio support, which is a book that sucks in the other books in the collection when it comes time to make a PDF
-   Add AllowNewBooks setting to collection, so that collections can be locked down
-   Add "xmatter" tag on books to select a different front/backmatter pack than the one set as the default for the collection
-   A book can now have a "bookTitleTemplate" so that the title (and thus file and folder name) can be automatically constructed based on fields in the book. E.g. Primer Term {term} Week {week}
-   Slight alteration in page zoom during PDF to address page breaks slowing moving upwards in really large documents.

## 0.9.96 16 July 2013

-   In Publish Tab, new option to turn on "Crop Marks" for commercial printing. In addition to the visible crop marks, there is a matching "TrimBox" for automated cropping.

## 0.9.95 13 July 2013

-   Fixed recent problem where custom font and styles were being ignored.

## 0.9.92 22 June 2013

-   New experimental "Export XML for InDesign" command on the right-click menu of books. Enable via the "Show experimental commands" setting in the Settings dialog.

## 0.9.91 20 June 2013

These changes will only be noticed by those of us writing new templates from scratch in html:

-   When starting a book, now removes incoming content with lang = "x", so we can draft with "x" and know that it won't show to users.
-   data-hints should now live on the enclosing bloom-translationGroup. On the minus side: for now, they will not disappear even when there is content.

## 0.9.90 19 June 2013

-   Alleviate problem (Windows 7) of stylesheets from old versions sticking around even when you upgrade (VirtualStore).

## 0.9.89 16 June 2013

-   Fix page size/layout choices

## 0.9.86 10 June 2013

-   Environment variable FEEDBACK set to "off" now disables analytics

## 0.9.83 10 June 2013

-   Fix: Stylesheets references are now ordered when saved to disk (were previously ordered within bloom)
-   Fix: Front/Back Mater (XMatter) css now saved with the book on disk (for a post-bloom future)
-   Improve BloomPack Install responsiveness.

## 0.9.82 7 June 2013

-   Fix: If you add an large image and then later crop it, you didn't see the crop on the page until you restarted Bloom.
-   Fix: When using the auto-update, 2 copies of the new Bloom would be run.

## 0.9.80 5 June 2013

-   When choosing a language, you can now customize how the name is actually displayed. You can also change it later, using the Configuration dialog.

## 0.9.79 4 June 2013

-   Localization improvements:
-   Can now localize the column headers of the language chooser.
-   Many more "dynamic" strings available before you chance upon them.

## 0.9.78 4 June 2013

-   Language Look Up now searches alternative names from Ethnologue.
-   Language Look Up now lists countries
-   Books now know the ids of their ancestor templates.
-   Experimental InDesign XML Export (write to john if you're interested in helping experiment with this).
-   Fixed bug that could cause lost localization strings during upgrade.

## 0.9.71 24 May 2013

-   Improved PDF layout when OS is at 120dpi or 144dpi
-   Allow BloomPack install even if Bloom is already running
-   In the Language chooser, auto-select "Unlisted Language" if user clicks on the related link.
-   Pretty-print html in the books

## 0.9.67 24 May 2013

-   Updated French Localizations

## 0.9.66 23 May 2013

-   Much faster startup time if you have lots of books
-   Much better performance when editing book with many pages
-   More accurate analytics

## 0.9.55 16 May 2013

-   Fixed problem with error on machines lacking Adobe Reader
-   Update French Localizations (thanks David Rowe)

## 0.9.54 15 May 2013

-   New "Picture & Word" page in Basic Book for simple one-word-per-page books.
-   A couple localization fixes.
-   Better message if user's machine doesn't know how to follow hyperlinks.

## 0.9.58 10 April 2013

-   New experimental B5 Primer template

## 0.9.53 2 April 2013

-   Now Localizable
-   Settings Protection Dialog
-   Language chooser (shows in New Collection Wizard & Settings dialog)
-   Now Mostly Localizable
-   Image ToolBox
-   Metadata editor

## 0.947 22 March 2013

-   New Collection Wizard is now mostly localizable
-   On first run, now detects user's OS Display Language and tries to use that, or offers other choices if it doesn't have that UI language yet.
-   Parts of Bloom that come from outside libraries, so not yet localize-able:
-   Language chooser (shows in New Collection Wizard & Settings dialog)
-   Image Toolbox
-   Send/Receive
-   Tooltips in Publish Tab
-   Metadata Dialogs
-   Settings Protection Dialog

## 0.946 21 March 2013

-   Add enough space to show French labels, where previously things were cut off.
-   Make UI Language Chooser no longer experimental, so it's now on by default.
-   Newly localize-able:
-   Page Size/Orientation choices
-   Page thumbnail names (e.g. "Title Page", "Just Text")
-   Open/Create Collection Dialog

## 0.945 20 March 2013

-   Reorganized and cleaned up internationalization. Some more work is yet to be done.

## 0.944: 18 March 2013

-   Initial French Localization (Thanks David Rowe)

## 0.940: 11 March 2013

-   Bloom now checks for the availability of a new version and offers to download it for you

## 0.933: 5 March 2013

-   Fix problem of new title not being reflected in the thumbnail until restart
-   Improved problem of occasional cursor disappearance after coming in from another application.

## 0.9: 21 December 2012

-   Small bug fixes
-   No longer times out after 90 days, but it does prompt you to upgrade

## 0.9: 13 October 2012

-   Partial Send/Receive support available as an opt-in experimental feature
-   Partial Localization support available as an opt-in experimental feature
-   Calendar, Picture Dictionary, and Template Maker are now an opt-in experimental feature

## 0.9: Sept 28 2012

-   Can now change collection name in the Settings Dialog
-   Can now set the default font in the Settings Dialog

## 0.9: Sept 22 2012

-   Auto compression of pngs as you select them
-   "Update All Books" menu command which updates frontmatter, illustration metadata, and compresses all images
-   Can now paste if there is an image path on the clipboard

## 0.9: Sept 20 2012

-   Basic, experimental Send/Receive.

## 0.8: Sept 15 2012

-   Pages are auto-zoomed on small screens, so that their full with always shows
-   In the publish tab, you can now choose a different page layout (size/orientation)
-   In the publish tab, the layout options now include an "A4Landscape Split Across Pages" style option, for making books with large images and text, designed to be read to others

## 0.8: July 16 2012

-   To cope with large print-resolution images, Bloom now runs all images through a resolution-shrinking service before displaying them during editing. The full size originals are still used when making the PDF for printing.

## 0.8: July 4 2012

-   You can now change images, after a warning, even on books that came from shells. If the image is placeholder (flower), you don't see the warning.
-   changed former "missing" label to indicate that the image may also just not have loaded quickly enough
-   upgraded to a newer pdfsharp in hopes of helping with a "missing token" error that was reported

## 0.8: June 28 2012

-   Bloom is now totally tolerant of missing or messed up Adobe Reader. You just see a message and get reduced functionality.

## 0.8: June 27 2012

-   The "image on top" page renamed to "Basic Text and Image"
-   The "Basic Text and Image" page, in a5portrait & bi/tri-lingual now places vernacular above the picture

## 0.8: June 26 2012

-   Collection folders now sport a "collection.css" file which can be used if necessary to override defaults. This isn't user-friendly by any means, but is a stop-gap measure.
-   Similarly, if you place a "book.css" in the folder of the book itself, you can now override styles for just that one book.
-   XMatter templates can now have back matter (in addition to the previous front-matter). Just use the class "bloom-backMatter"
-   Factor XMatter now makes the back cover, both inside and outside, usable for text.

## 0.8: June 25 2012

-   From-scratch overhaul of the First Time and Create Collection experiences. Note that the wizard with different questions depending on whether you choose Vernacular or Source
-   Template stylesheets can now specify not just size/orientations they support, but also options which the user can select. The Basic Book now uses this to offer 2 different A4Landscape layouts.

## 0.8: May 14 2012

-   Added experimental custom page to Basic Book, with toolbox for adding text and
    images

## 0.8: May 9 2012

-   Control-mousewheel now does page zooming
    -   Factory FrontMatter now puts the "Credits" page to the inside front cover, replacing the "verso" page
    -   Factory FrontMatter now starts logical numbering with the title page as page 1. Doesn't show it, though.
    -   New margin model
    -   Margins are now sensitive to the odd/even'ness of the page

## 0.8: May 3 2012

-   Control-mousewheel now does page zooming

## 0.7: April 13 2012

-   BloomPacks. To distribute collections of ShellBooks, you can now zip the collection, then change it from .zip to .BloomPack. Take the BloomPack to another user's computer, and double-click it install that pack on their computer.

## 0.6: Feb 10 2012

### Format Changes

These are the last <em>planned</em> format changes before version 1.

-   Stylesheets can now support multiple Page Size & Orientations. A dummy css rule now tells Bloom which size/orientations the sheet supports. See the format documentation for details.
-   Start of a feature for pasting images via the clipboard: hover over the image and click the paste button. Needs some work and testing.

*   Introduced "BasicBook" which replaces "A5Portrait Template". "BasicBook" currently supports A5Portrait and A4Landscape.
*   Library tab:Double-clicking on a book takes you to the edit mode.
*   Library tab: the right-click menu has several new useful commands.
*   Edit tab: the toolbar now has a menu for changing the page size and orientation.
*   Edit tab, Image Toolbox: several usability improvements. \* Publish tab: new "Save" button suggests a name which indicates the language and the book portion that was saved to the PDF (e.g. cover, insides, etc.)
*   Bubbles only show when the field is empty, or in focus. This makes it easier to see what is left to be done.

## 0.5: Jan 27 2012

### Format Changes

-   The div which contains metadata used to be identified with class "-bloom-dataDiv". It is now identified by id, with id='bloomDataDiv'
-   The class "imageHolder" is now "bloom-imageContainer"
-   All stylesheet classes that used to start with "-bloom" now start with "bloom"
-   You can now enter an ISBN #. This number is automatically removed when the book is used as a shell for a new book.
-   Although jpegs should be rare in Bloom books (used only for photos), they are now left as jpegs, rather than being converted to PNGs. All other image formats are still converted to PNG.
-   User can now make books bilingual or trilingual by ticking selecting one of the national languages.
-   A Picture Dictionary template is now available, with resizable and draggable frames. The stylesheet adapts to monolingual, bilingual, or trilingual needs.
-   All images contained within a div with class "bloom-imageHolder" are now proportionally resized and centered within the containing div
-   Divs with the class "bloom-draggable" can be moved by the user
-   Divs with the class "bloom-resizable" can be resized the user
-   The standard "A5Portrait" template now uses html div's instead of textarea's, to facilitate future internal formatting commands

### Known Problems

-   page thumbnails don't always update.
    -   li translations bubble covers "book li in \_\_\_".
    -   Adding images leaves an unneeded "\_orginal" copy.
    -   Custom license can't have single quotes (apostrophes)
    -   Once a CreativeCommons license is chosen, changing to another option leaves us with the CC license Image.
    -   In bi/trilingual books, you can't yet change order of the languages.

## 0.4: Jan 2011

### Known Problems

-   <del>Reported installation problems, related to "libtidy.dll"</del>
-   Calendar layout should not display new template pages.
-   Book cover Thumbnails aren&#39;t updating.
-   Spell checking ignores the actual language (will be fixed when we upgrade to
    FireFox 9)
-   <del>Source Text bubbles should not be editable</del>
-   <del>Book previews should not be editable</del>
-   <del>Copyright needs help formatting the year and copyright symbol</del>
-   If you change any of the language settings, you must quit and re-run Bloom (or
    stay in Bloom but re-open the project).
-   <del>After a long period of inactivity, a javascript error may be reported. This does
    no harm.</del>
-   <del>The user interface of publish tab is somewhat at the mercy of you Adobe Acrobat
    installation (which version, how it is configured).</del>
-   Many small page layout problems, for example pictures too close to the margin. Final layout issues are easy to fix but not a priority at the moment.

*   Copyright/license dialog now has separate "year" field, and auto-generates the "Copyright ©" portion.
*   User Settings Dialog:
*   Vernacular Language
*   National Language
*   Regional or secondary national language
*   Province
*   District
*   Front Matter Pack

*   Country/Organization-specific Front Matter Packs. See documentation.
*   Hint Bubbles for metadata fields
*   Source Text in Bubbles with tabs for all the source languages
*   Completely re-written format documentation
*   Changed how we embed Adobe Acrobat Reader in order to reduce complexity for the non-tech user. Tested with Adobe Reader 10 and Acrobat 7.1
*   Topic Chooser \* Books and images can now have custom prose licenses

## 0.3: Dec 2011

### Format Changes

Style name change: coverBottomBookKind --&gt; coverBottomBookTopic
Shells and templates may no longer include front or back matter pages.

Introduced Factory-XMatter.htm and accompanying stylesheet.&nbsp; The contents
of this are now inserted into each new book.&nbsp; These templates, which will
be replaced by organizations/countries for their own needs, are populated by
data from a combination of sources:

-   &nbsp;Data from the library: language name, province, district, etc.
-   &nbsp;Data from the &quot;-bloomDataPage&quot; div of the shellbook itself. E.g.,
    acknowledgments, copyright, license.
    <liData from the user. E.g. Translator name.

### &nbsp;UI improvements:

-   First editable text box is now automatically focused
-   The currently focused text box is now highlighted with a colored border.
    elements with &quot;data-hint=&#39;tell the user something&quot; now create a nice speech-bubble on the right

## 0.3: 9 Dec 2011

Format change: id attributes are no longer used in textareas or img's.
'hideme' class is no longer used to hide elements in languages other than those in the current publication. Instead, hiding is now the reponsibility of "languageDisplay.css", still based on the @lang attributes of elements.
Developers can now right-click on pages and choose "View in System Browser". You can then have access to every bit of info you could want about the html, stylesheets, & scripts, using firebug (Firefox), or Chrome developer tools.

## 0.3: 1 Dec 2011

###Breaking Changes
I've abandoned the attempt to store Bloom files as xml html5.&nbsp; I risked death by a thousand paper cuts.&nbsp; So, as of this version, Bloom uses strictly-valid HTML5 (whether well-formed-xml or not).&nbsp; Internally, it's still doing xml; it uses HTML Tidy to convert to xml as needed.&nbsp; Other validation issues: The header material has changed so that it now passes the w3c validation for html5, with the only remaining complaint being the proprietary &lt;meta&gt; tags. &lt;meta&gt; tags now use @name attributes, instead of @id attributes.&nbsp; See the updated File Format help topic for updated information.

## 0.3: 30 Nov 2011

Making use of a new capability offered by html5, many formerly "special" classes have been moved to div-\* attributes:

## 0.3: 29 Nov 2011

####Breaking Changes
Moved collections locations to c:\programdata\sil\bloom\collections. Formerly, the sil part was missing. Bloom
now creates this folder automatically. Now avoiding the word &quot;project&quot;, in favor
of &quot;library&quot;. So now you &quot;create a library for your language&quot;. This change also
shows up in configuration files, so if anyone has an existing .BloomLibrary
file, throw away the whole folder.

## 0.3: 25 Nov 2011

A5 Wall Calendar now usable, with vernacular days and months. Could use a graphic designer's love, though.

## 0.3: 24 Nov 2011

In the image toolbox, you can now reuse metadata (license, copyright, illustrator) from the last image you edited.<|MERGE_RESOLUTION|>--- conflicted
+++ resolved
@@ -1,10 +1,6 @@
-<<<<<<< HEAD
-If you run Bloom on _beta_ channel, you are a crucial part of the Bloom team. Your help ensures that folks who don't have easy access to technical help get a solid product when the beta becomes the _release_ version. **Thank you!**
+# 5.0
 
 # 5.1 (Beta)
-=======
-# 5.0
->>>>>>> bd5594c7
 
 ## Reminder for SILers
 
