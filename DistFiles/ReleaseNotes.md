﻿## 4.1 (preliminary plan)
- Provide a way to create anthologies of multiple books, with an automated Table of Contents.
- Add an Image Credits field which Bloom will automatically fill and keep up to date.
- Allow user to choose what front/back matter fields to show, and in what languages

## 4.0 (alpha)
- Collection Tab
    - When creating a new collection, Bloom now chooses the *primary* country of the language as a default.
    - When choosing a language, Bloom no longer displays "alternative names* of languages, as some may be offensive.
<<<<<<< HEAD
=======
    - Added a custom Front/Back matter choice for SIL PNG
    - Added a custom branding pack choice for ToMasewalTlahtol of Mexico.
>>>>>>> deb92c34
- Edit Tab
    - We have sped up the time it takes to change pages.
    - You can now add moveable text blocks on top of images. Use this for comic books or kids’ books that fill the page with an image and then put text on top of it. (not landed in alpha yet).
    - We've added new zoom control in the upper left. We've removed CTRL-Mouse wheel zooming (sorry) because it appears that some people were doing it accidentally and then getting very confused.
    - We removed Settings and Other Collection buttons from the Edit and Publish Tabs. They aren't really needed there, and we think that having them only available on the Collections Tab promotes and understanding of what it is they do.
- Publish Tab
    - PDFs are now automatically compressed, so they are often a small fraction of their previous size
    - When you save a PDF, you can now choose CMYK coloring to satisfy some print shops.
    - Publish Book to Android Bloom Reader (planned for 4.0, but not in alpha yet).
- Misc
    - When Bloom is first run after your computer starts, there was a delay caused by .net. This could cause people to think Bloom wasn't running, so they would try and run it again. Bloom will now show a simple splash screen instantly to indicate that it is coming. (planned for 4.0, but not in alpha yet).

## 3.9 (beta)
- Custom Templates
    - We've created a "Template Starter" template that lets you make a book full of template pages that you and others can reuse.
- Collection Setup
    - You can now change the UI language when Bloom runs for the first time. Previously, you couldn't change it until you'd made your first collection.
    - Added new branding pack, ToMasewalTlahtol
- Edit Tab
    - You can now enable automatic paragraph indent on styles.
    - You can now control spacing between paragraphs.
    - When you make books from a shellbook, Bloom now moves the original copyright and license to its own field. Thus preserved, you can now set your own copyright and license for the adaptation. Bloom does not yet verify that the new license is compatible with the original. If you add a book to a Source Collection, Bloom does *not* take this step. Bloom assumes that what you are trying to do is to edit the book you just added in some way, not really create a new derivative.
    - Text Box Formatting (under "Change Layout")
        - You can now set the vertical alignment of text boxes (top, middle, bottom)
        - You can now control the what sides of a text box now have sides
        - We have moved borders and background shading from the text styles to the Text Box Formatting
    - You can now copy a page from one book and paste it into another. One use for this is for making template pages out of complex pages you've already created.

## 3.8 (release)
- Windows Installation
    - Bloom now requires a newer .net, .NET 4.6.1. If your computer has received an operating system update in the past year, then you already have this.
    - We've made the Windows installer less likely to trigger over-eager anti-malware programs. If you still have problems, check out the [installation troubleshooting guide](https://community.software.sil.org/t/how-to-fix-installation-problems/17/3).
- Linux Installation
    - On Linux, you can now have  alpha, beta, and release versions installed concurrently, just like on Windows.
- Settings
    - You can now set the numbering system used for page numbering to one of 25 styles.
    - We've added an "SIL International" branding option that puts that logo on the Title Page.
- Edit Tab
    - We have added A3 Landscape and A5 Landscape choices.
    - In "Change Layout", you can now set the language of the text box. This will allow people making translations and glossaries in the back of the book to create a box, for example, which only holds the national language.
    - In the "Add Page box", you can now add pages from the "Basic Book" and "Arithmetic" templates, regardless of the template your book started with. This feature will grow in subsequent releases so that it gets easier to combine pages from multiple template page collections.
    - We've added a button for superscripting selected text.
    - If you hold down 'c', © is now one of your choices (when not using a keyboard program like keyman).
    - Linux users can now record Talking Books.
- Publish Tab
    - We have upgraded Bloom to a new Firefox engine which reduces memory use, particularly when making PDFs.
    - PDF files that Firefox makes for Bloom can still be huge. If this is a problem for you, please see our [guide to shrinking your pdfs](https://community.software.sil.org/t/how-to-compress-a-bloom-pdf/24).
    - In the Upload section, you can now see the user ID you are logged into bloomlibrary.org with.
    - Linux users can now make Epubs.
- Bloom now saves backups of the html file (the file that contains the book's layout and text). These are saved as ".bak" in the same folder. Should that file become corrupted by something like a power outage, Bloom will restore from the backup.
- Over a hundred other fixes and tiny improvements.

## 3.7
- You can now "unlock" a shell book that you are translating, so that you can do things like:
    - add pages
    - delete pages
    - edit fields that are normally locked during translation

    To unlock the book, go into the toolbox (which lives to the right of the page in the Edit Tab). Click on the icon of gear, and tick the checkbox there. The book will remain unlocked only during the current editing session; the next time you come back to this book, it will be locked again.

- New or improved interfaces for Arabic, Bengali, Chinese, French, Hausa, Kiswahili, Indonesia, Nepali, and Russian.

- A new "Branding" collection setting allows organizations to specify logos, copyright, and license.

- The Copyright & License box now allows you to select the "Intergovernmental" version of the Creative Commons License.

- Leveled Readers now display the average sentence length, and you can set a maximum average sentence length for the book.

- When you drag the splitters to resize elements on the page, Bloom now shows a percentage indicator. You can use this number to set splitters to the same value on different pages, so that elements line up when they are on facing pages in the printed book.

- If you don't have Keyman or the like running, then when you hold down a key, Bloom shows the "Special Characters" panel which show variants of the key you pressed. Normally, you use your mouse to aim at the one you want. However some laptops are now disabling the touchpad when a key is down. So with we now display little shortcut characters next to each choice. Pressing the indicated key selects the choice.

- When the page was zoomed in an using a smaller screen, the Special Characters panel was sometimes off-screen. Now it's always visible.

- When you do Help:Report a Problem, Bloom now has a better approach to sending us the problem book, so that you can send us larger books than before.

- Previously, some text-heavy parts of the interface (like the descriptions of various Reader templates and how to use them) could not be translated into a different language. Now they can.

- A new "Super Paper Saver" Front/Back Matter pack puts the title page on the inside of the front cover, and the credits on the inside of the back cover.

- If no topic is set, the language name on the front cover is now centered.

- Wall Calendar now comes out right when made into a booklet, even when the selected Front Matter has an odd number of pages.

- Formatting changes are now saved, even if you delete the page before Bloom has a chance to save it.

- Languages that use a non-standard way of marking sentences (e.g. Thai uses a space) can now define that in the Leveled Reader setttings.

- Over 170 fixes and small improvements.

## 3.6
- This version focuses on what we are calling "the toolbox": a panel on the right side that you can open to do specialized tasks like working on decodable and leveled readers or recording audio for "talking books".

- You can now hide or show the toolbox

- "Talking Book" recording is now controlled from a panel in the toolbox

- When setting up a new collection, Bloom now allows you to change the font.

- When setting up a collection, Bloom now always allows you to set the name of the project.

- "Add Page" button is now brighter and easier to discover.

- You can now "Undo" when in "Change Layout" mode.

- In the Format box, you can now type in any arbitrary font size. Previously, you were limited to choosing from the offered set of sizes. Note: you must press Enter after typing in size you want.

- Administrators of computer labs can now install Bloom for all users of the machine. From a command prompt running as administrator, run the installer with the "--allUsers" flag. "--silent" is also supported. This will put Bloom in the Program Files(x86) directory. Bloom will not attempt to update itself, nor will users be able to cause an update to happen.

- Many other fixes & tiny improvements.

## 3.5
- You can now copy and cut images
- You can now hover over an image to get its dimensions, dots-per-inch, and color depth
- Bloom uses less memory when you have very large image files
- Better image memory handling
- Book folders no longer accumulate files for images that you aren't using anymore
- Can now delete source books downloaded from BloomLibrary.org
- Faster bloomlibrary.org downloads
- New Arithmetic Template
- Better error report when the operating system blocks Bloom from touching a file due to weird file permissions
- New experimental EPUB option in Publish Tab (Enable from Settings:Advanced)
- New experimental Talking Book recording/publishing. Enable from Settings:Advanced. To start, right-click in text and choose "Record Audio".
- Fixed Art Of Reading forgetting what language you want to search with.
- Fixed problem where black and white (1 bit) images were converted to 32 bit
- Fixed problem with publishing from a network drive
- Fixed problem where blank lines would disappear
- Several other small fixes

## 3.4
- If after creating a page you decide that you want a different layout than the one you original chose, you can now select "Choose Different Layout" and select a different one.
- If you have the latest [Art Of Reading](http://bloomlibrary.org/#/artofreading) installed (version 3.1), then you can now search for pictures in one of: Arabic, Chinese, Bengali, English, French, Hindi, Indonesian, Portuguese, Spanish, Swahili, and Thai.
- Bloom now supports Letter, HalfLetter, and QuarterLetter (North American) paper sizes.
- Fixed Problem where blank lines were removed.
- Dozens of Fixes.

## 3.3
- All basic pages are now "customizable". That means you can change the relative size of elements on the page, for example making the picture bigger and the text area smaller. You can also click the "Change Layout" button to add new elements to the page.

- When you select some text, Bloom now shows a small popup with buttons for bold, underline, and italic.

- Previously, Bloom used screen space to show a list of available pages you could add. Now, we've freed up that precious space and instead there is an "Add Page" button you click to see a list of pages you can add.

- The toolbar now rearranges itself as need so that everything is available on very small screens (netbooks).

- Books now default license to CC-BY (requested by All Children Reading).

- Books made from Leveled Reader template delivered via Leveled Reader Bloom Pack now have all the formatting locked down, preventing writers from altering the font, size, or spacing of the text (requested by All Children Reading).


## 3.2

- Support new Decodable Readers workflow. Instead of defining a set of letters plus sight words for each Decodable Stage, Bloom now allows you to specify one or more text files of "Allowed Words".
  - These must be simple, unicode text files. Other formats are not supported: Word, LibreOffice, Excel, etc.
  - We have found that 1000 words works fine even on an old slow laptop. If you have much larger lists and a slow computer, there may be some lag while editing. Please let us know if this is a problem for anyone.
  - Complex characters in unicode can be [coded in more than one way](https://en.wikipedia.org/wiki/Unicode_equivalence). At this point, if the word list has a word code in one way, and the text in the book was entered a different way, Bloom will not recognize the word.  Please let us know if this is a problem for anyone.

- Bloom's Edit tab now always returns you the last page you were viewing in a book. This was a [UserVoice Request](https://bloombooks.uservoice.com/forums/153625-general/suggestions/6986831-open-to-the-last-edited-page-in-a-book)

- "Source text bubbles" in shell books have received a much needed makeover, including real tabs in a drop-down list of languages for books that have many source languages.

- In the set up dialog for Decodable Stages, Bloom now outlines letters from previous stages in orange. Previously, they were only bold and some users didn't notice them.

- In the Collections tab, the selected book now displays a little triangle. Clicking on that shows a menu of things you can do with the book. More advanced items are still only available by right-clicking on the book.

- That Book menu now offers a "Copy Book" command.

- Both "Factory" and "Traditional" Front Matter packs now set the first content page to "1"


## 3.1
Version 3.1 was a disciplined sustained & effort to improve hundreds of "little things" that could confuse or block people in certain situations from getting books created, translated, or printed. It also represents the first version where the Linux (Trusty and Precise) version is very close to parity with the Windows version.

## Important Notices

### Andika Replaced By "Andika New Basic"
- Many Bloom collections use SIL's free "Andika" literacy font as their default typeface. When you create a PDF using Andika, styles such as bold, italic etc. are lost. This will happen with any font that doesn't include a real bold/italic/etc face. This problem is outside of our control at this time (we've reported it to Mozilla). Happily, SIL has released a subset of Andika named [Andika New Basic](http://scripts.sil.org/cms/scripts/page.php?item_id=Andika_New_Basic). Bloom now installs this font for you and uses it by default. If your language is not fully supported by Andika New Basic, please choose another font, ideally one which includes built-in bold and italic. You can test your font by using CTRL+B to make some text bold, then going to publish and looking to see if bold makes it through to the PDF.
- Note, Bloom will automatically change the default font from Andika to Andika New Basic, if you have Andika set. It will only do this once, so if you choose to change it back to Andika, it won't keep changing it. Note also that Bloom will not attempt to change any custom styles you may have created. If you need bold/italics to show up in a custom style, you'll have to change away from Andika by hand.

### Keyman 9
- If you enable Keyman 9 while on a page, you'll need to switch to another page and back before you can type. If this is causing you problems, please [post a suggestion here](http://bloomlibrary.org/#/suggestions) for us to do more work on this.

### Printing Quality
- To get good printing reliability on Windows, install the [Free Adobe Reader](http://get.adobe.com/reader/enterprise/) software. On Linux, we are switching to the system's default way of printing PDFs (which is normally GhostScript). On Windows, having Adobe Reader installed will also take care of some problems with showing images in preview of the PDF.

### The end of the line for Windows XP
- Starting with Bloom 3.1, Bloom will no longer run on Windows XP. Sorry! As Microsoft has retired support for XP, it has become difficult for us to be limitted to program bits that work on XP. But Bloom 3.0 will continue to be available and works just fine. We don't expect there to be any problems with someone using Bloom 3.0 on XP using books created by other people using Bloom 3.1.

## 3.1 Beta 3
- Running the installer again does an uninstall/reinstall
- Added privacy notice to "Report A Problem" dialog
- Allow user to control which languages are advertised on bloomlibrary.org, when uploading
- Show source language names even if they aren't part of the collection
- Fixed incorrect margins in PDFs
- Andika New Basics now part of Linux package
- 61 other minor fixes/improvements

## 3.1 Beta 2
- Improved feedback during application updating
- Various memory-use improvments (more to come)
- Fix overlapping text bubbles
- Fix page numbering
- 52 other minor fixes/improvements
- New faster installer with automatic incremental upgrades. This will be getting some more attention for the next beta, including a re-install capability.
- Page thumbnails now show an "attention" icon if some text on the page overflows its box

## 3.1 Beta 1
- Includes the new "Andika New Basic" font, which includes real bold and italic faces. PDFs made with this show bold and italic, where PDFs created with "Andika" do not.
- CTRL+Click does a paste, and the pasted material is cleaned up, removing the extraneous line breaks that you get when copying out of a PDF.
- Window remembers un-maximized size and placement
- New Indonesian localization
- Updated Arabic, French, & Spanish localizations
- Added description texts to Leveled and Decodable Reader templates
- Added links to training videos in the Help menu
- Book name now shown in the title bar
- Higher quality creative commons logos
- Warns if your collection is in Dropbox
- Pasted images are now named "image1",2,3, etc.
- Improved support for Paragraph-oriented fields (indention, numbers, prefixes) in hand-made templates.
- Support for text wrapping around images and captions in hand-made templates.
- When pasting large color images from Libre Office, automatically switch to jpeg if that will keep the file size small
- Hover over an image to see its file name, size, and dimensions
- We've reinstated integrations with the [Free Adobe Reader](http://get.adobe.com/reader/enterprise/) after the open source alternative we used in 3.0 proved unreliable. It is still available as a fall-back in situations where Adobe Reader is unavailable. On Linux, we are switching to the system's default way of printing (which is normally GhostScript).
- In a field with the "RequireParagraphs" flag, pressing tab inserts an emspace instead of moving to the next tab.

### Bloom 3.0 is the last version for Windows XP
- Starting with Bloom 3.1, Bloom will require Windows Vista, 7, 8, 10, etc.
### Fixes
- Can now type with KeyMan 9 if (and only if) it was turned on before displaying the current page. In a future release we'll remove that requirement.
- Fixed Booklet production of A6 Books
- Make Format dialog more localizable
- Fixed problem when deleting a box in a custom page.
- Fixed Image License changes made directly in Bloom are lost
- Fixed Text size is different on title page: "Language" is smaller than "Topic"
- Fixed Vertical Scroll Bars showing prematurely on small boxes in custom page
- Fixed insufficient space for French labels on thumbnails
- Fixed Font size of "second language" Book Title is lost after re-opening
- Many fixes related to book topic and different languages
- Overflow detector misfires on right to left text.
- Reinstated Chinese UI translation.
- Bloom no longer saves metadata you enter back to the original image. Too dangerous.
- Can choose TIFF images again.
- Bolding or underlined parts of words would introduce unwanted spaces.
- Stopped "Source Bubbles" from overlapping with other stuff by saying that unless the field takes up the full width of the page, only show the bubble when the cursor is in the field.
- Fixed problem with changing the collection name.
- Pasted images are now named "image 1", "image 2", etc., instead of having random names.
- Vaccninations book had lost its Creative Commons license image.
- Fixed problem with saving meta data into certain jpeg images.
- [Decodable Reader] If you change the letters of a stage then close the dialog by clicking "OK", the toolbox tool doesn't update to show the new letters
- [Decodable Reader] If a letter is in a letter combination in current the stage, DR should not automatically allow its consituent letters
- Bloom's feature of making white transparent makes pdfs look awful in some previewers.
- Calendar Title Page font-changing widget in "Funding" box is non-functional
- Fixed bold items not using the same font as its surroundings when styles are customized.
- [Linux] Right-click on Main Tabs & other Menu Bar Selections causes focus shift
- [Linux] Edit page (sometimes) needs multiple refreshes
- [Linux] "Report A Problem" can't report directly, has to go through email.
- [Linux] Art Of Reading instructions truncated
- [Linux] Problem typing in Art Of Reading search box
- [Linux] Some interfaces languages are listed multiple times.
- [Linux] Double clicking on a BloomPack didn't run Bloom

## 3.0.106 Version Stable Release
- Fix problem with downloading Kande's story
- Allow letters and sight words in Decodable Reader tool to be entered separated by commas
- For tall scripts like Devanagari, automatically increase the minimum height of fields to the line height

## 3.0.103 Version Stable Release
- Added links to training videos in the Help Menu.

## 3.0.102 Version Stable Release
- Update French and Spanish User Interface localizations.
- Add explanatory texts to decodable and leveled reader templates.
- Fixed an error in the "Key Concepts" document.
- Decodable reader will now complain about words with letter combinations.(like "ch") if they are defined but haven't been taught at the current level, but only the consituents (like "c" and "h") have.
- Fix display of a page number count in leveled reader tool.

## 3.0.101 Version Stable Release
- Adds Thai User Interface localization
- Adds Lao User Interface localization
- Fixed rare error when a page is being saved

## 3.0.100 Version Stable Release

## 3.0.97 Beta
- Update French UI Translation (thanks David Rowe)
- When importing, Bloom no longer
  - makes images transparent when importing.
  - compresses images transparent when importing.
  - saves copyright/license back to the original files
- Fix crash after closing settings dialog when no book is selected
- Fix insertion of unwanted space before bolded, underlined, and italicized portions of words
- Fix creative commons license on Vaccinations sample shell

### Fixes
- Spaces are no longer inserted between bold or underlined parts of a word and the normal parts
- Fixed a problem that prevent renaming a collection
- Fixed Vaccination shell Creative Commons logo

## 3.0.93 BETA

### A couple known problems
- If upgrading from Bloom 2, the Windows installer loses one of Bloom's files. It will now notify you that this happened and ask you do reinstall and choose "repair".
- We discovered that books with very large illustrations (e.g. 5 mb color files) are breaking the PDF'ing system. Bloom now detects this and gives you pointers on how to work around the problem, until Bloom itself can do so, in the future.


### Fixes
- Fixed text in calendar day boxes
- Calendar grid lines are now uniformly thin
- Fixed a occasional crash when switching to a different user-interface language
- Tweak xmatter stuff to ease creating custom xmatter from installer

## 3.0.88 BETA

- Users upgrading from Bloom 2 may need to uninstall first, or run the Bloom 3 installer twice. A message with instructions now appears if this is necessary.

- [UserVoice Suggestion] Introduction of A6 Portrait option. **Feedback appreciated**

### Front/Back Matter

#### Cover Page
- Fields on the Cover can now grow to fit however many lines you neeed, because...
- The image on the Cover page  will now automatically shrink so that whatever text you need can fit
- Front cover & title page can now show title in all 3 languages

#### Title Page
- [UserVoice Suggestion] Title page's funding box can now grow, to use for a cheap Table Of Contents if Needed

#### Credits Page
- The Credits page now has more room for acknowledgments
- When selecting a Front/Back Matter pack in the Settings dialog, you can now read a short description of each one
- When you select a different Front/Back Matter pack, existing books will automatically use it if appropriate

#### Other Front/Back Matter
- Trial of a Front/Back Matter pack for SIL Cameroon, which is like "Traditional" but includes the ISO 639 code of the language
- Big Books now use the same Front/Back Matter pack as the rest of the collection. You can now delete the "instructions for teachers" page if you don't want it

### Other
- Big Books now include the "Custom" page template
- Removed the "A5 Portrait Bottom Align" option
- New shortcut keys (In the future we expect to introduce UI buttons for these things, but we are delayed because we need to do it without making the UI more complex):
  - CTRL+R: right-align
  - CTRL+L: left-align
  - CTRL+SHIFT+E: center text
  - ALT+CTRL+0: Normal
  - ALT+CTRL+1: Heading 1
  - ALT+CTRL+2: Heading 2

### Fixes
- Bloom will now be patient if Dropbox is temporarily locking the langaugedisplay.css file
- Title page now updates immeditatley if you change country/province in Settings Dialog
- Format dialog tooltips no longer make Source Bubbles disappear
- Improved error messages when an html file can't be opened
- Thai script is now larger in shell book source bubbles

### Linux Fixes
- Can now open book downloaded from Bloom Library
- Fonts are now listed in alphabetical order
- Crash due to deleted temporary html file has been fixed.
- We are working on a problem typing in the "Report Problem" dialog box.

## 3.0.80 BETA
- Fix: "Open in Firefox" should now work even if you have spaces in the path
- Fix: BigBook National Language title was missinga parenthesis
- Fix: Was hard to insert an uppercase character using the long-press special character feature
- Fix: "Update Book" messed up custom pages
- Several Linux-only fixes

## 3.0.74 BETA

- A new Front/Backmatter option is available, named "Traditional". This puts the credits page on the back of the title page, rather than the inside of the front cover. This is good in cases where you pay by the page imprint, rather than by pieces of paper. You can select it from Settings:Book Making:Front/Back Matter Pack. <s>Once you have chosen this, you won't see it on any existing books until you do these steps: In the Collection Tab, click on the little triangle, then select "Advanced: Do Updates of All Books".</s>
## 3.0.72 BETA

- More French coverage of UI
- Better captioning of books with long names
- Calendar now has smaller margins, more room for text in day boxes
- Restored vertical centering in "just text" page

### Known Issues
- Fonts with modifiers like "Arial Narrow" cannot be shown. This appears to be a bug in Firefox (which is at the heart of Bloom). So for now we don't offer these fonts in the font-picking menu.

## 3.0.70 BETA

### New

- More Right To Left support. If the Vernacular language is right-to-left, PDF Booklets will be ordered so that pages are ordered back-to-front (see Settings:Book Making).
- New right-click menu on pages for removing and duplicating.
- Language picker: when picking a language and there are more than 2 countries, now says, .e.g. "4 countries".
- Language picker: when picking a language, you can now have major spelling differences and it will still find the language.

### Fixes
- Fixed "sticky" scrollbar on page template list and Art Of Reading gallery.
- Fixed problems with opening books over a network (needs user testing in various environments, though).
- Fixed problems with the front-cover language.
- Fixed problem with booklet pdfs.
- Fixed problem with downloading and then using book templates that are a collection of re-usable pages, e.g. Gleny's Water's Primer Template
- Book colors will now always stay the same (until we add the option of selecting the color you want).
- Many other small fixes

### Known Issues
- The gear-shaped button that brings up the Format box has positioning problems; we're working on a solution.

## 3.0.69 BETA (Windows Only)

- The Help menu now has has a "Report Problem" command.
- Now installs the newly updated Andika version 5.
- Fixed problem with "Booklet Insides" publishing option.
- Fixed several issues in the Format dialog.
- Modifier keys no longer trigger the Special Characters popup.
- Several other minor fixes.

## 3.0.66 BETA (Windows Only)

### Flexible Layouts and Styling
- Use the new "Custom" page template to make your own unique page layouts.
- Use "Duplicate" button to reuse your custom page within a book.
- You can now set a default font family for each of the languages in a book.
- You can now apply styles name (like Word / LibreOffice) to text boxes keep things consistent throughout the book
- You can now set the font family, size, line spacing, word spacing, justification, border, and background of each text box, along with all other boxes with the same "style". Just click on the little "gear" icon in the lower left of a text box.

### Improved PDF Making
- Bloom now uses the same rendering engine for both editing and pdf-making, eliminating WYSIWYG glitches of previous versions.
- New PDF engine renders fonts better.
- Languages requiring Graphite Complex-non-roman script rendering are now supported.
- Adobe Acrobat no longer needed to view PDFs in the Publish tab

### Other
- Holding down a key now shows a "Special Characters Panel" that lets you select from similar characters. Use you mouse, mouse wheel, or arrow keys to select the character you want (see screenshot below).
- You can now right click on a book and export its contents to Word or Libre Office (most formatting will be lost).
- Bloom's interface has new translations, in Arabic, Chinese, Tamil (India), Hindi (India), Telugu (India), and Kinyarwanda (Rwanda). French and Spanish translations have been updated.
- Andika Font is now installed along with Bloom

###Experimental Features in this release
- Decodable Reader Tool helps you develop a series of books that introduce a few letters at a time.
	* Reads a folder for texts you have placed there, and suggests words to the writer that are "decodable" at each stage.
	* Words that are not appropriate for the current stage are highlighted.
	* You can export a file detailing each decodable stage: letters, sight words, and available words to use.
	* Thanks to Norbert Rennert for sharing code from his Synphony engine.
  * See "Help: Building/User Reader Templates" for more information.
- Leveled Reader Tool helps you develop books for readers at various levels of ability by setting limits on the number of words per sentence, page, and book.
  * See "Help: Building/User Reader Templates" for more information.
- New "Custom" page that lets you divide up the page into text and picture portions. You can then just use the page, or treat it like a template for other pages in the book.
- Holding down a key now shows a "Special Characters Panel" that lets you select from similar characters.
- Languages can be marked as Right-To-Left. However, changing the page order is still up to you, using a PDF editor like Adobe Acrobat (or maybe use the RTL option in PdfDroplet)?
- Initial Linux Version (Precise and Trusty).

### Known Bugs & Limitations
- "A5Portrait Bottom Align" does not layout correctly in bilingual or trilingual mode [BL-46].
- Page Template names are always shown in English.
- Books with Graphite complex-non-roman scripts cannot be printed directly from Bloom yet. Instead, open the PDF in Adobe Reader and print from there.
- Sample texts for use with the decodable reader must be saved as unicode text files.

## 2.0 RELEASE October 2014

## 2.0.1038 BETA 23 July 2014
A4Landscape with "Picture on top" now gives 70% of the page to the picture, was previously 45%.


## 2.0.1038 BETA 6 June 2014
Added ability to have <p></p> edit boxes, rather than FF's <BR /> default, so you can do styling like paragraph indents. Needed for SIL-LEAD SHRP project.

## 2.0 1022 BETA 13 May 2014
Templates can now have a markdown "readme" for telling people about the template. Select the Big Book or Wall Calendar templates to see how these are displayed.

## 2.0.1021 BETA 9 May 2014
Can now publish books to books.bloomlibrary.org
Can now get books at books.bloomlibrary.org and they will open in Bloom
New Big Book template & Front matter
Basic Book now auto-enlarges fonts if you make it A4Landscape (for making a5 books into Big Books)


## 1.1.574 18 Feb 2014
New experimental keyboard shortcuts:
Bold=Ctrl+b, Underline=Ctrl+u, Italics=Ctrl+i, F6=Superscript, Ctrl+space=clear any of those.
F7=Heading1, F8=Heading2.
Pasting text with \v 123 will give you a superscript 123.


## 1.1  12 Feb 2014
Make textboxes red when there is more text in them than fits

## 1.1.6 - 19 Dec 2013
* for template developers: <body> now has a class "publishmode" that you can use to do something different when viewing/publishing vs. editing
* make shift-insert act just like ctrl+v with respect to filtering the incoming content down to plain text.

## 1.1.5 - 13 Dec 2013
* You can now add additional usage limitation information to a Creative Commons license.
* [Template Development] JADE is now the standard way to make custom templates
* Fixed problem that prevented changing the collection name.

## 1.1.1 - 1 Nov 2013
* Fixed problem with picking the wrong version of xmatter stylesheets at runtime

## 1.0.29 - 3 Feb 2014
* Update French localization

## 1.0.28 - 31 Jan 2014
* Move format version of Bloom 1.0 up to 1.1. and start rejecting books that are greater than that.

## 1.0.25 - 31 Jan 2014
* Fix problem where unicode characters in project folder would make images not show up in PDF

## 1.0.24 - 13 Dec 2013
* Fix Problem of readonly thumbnails when updating a collection with a BloomPack.
* Fix height of green source text bubble on Just Text pages.
* Fix bug tht would cause problems if you used a '&' in a copyright notice.
* Add context menu item for getting stylesheet troubleshooting information to the clipboard.
* Avoid collecting new strings for localization from non-developer machines.
* Add "publish" class to the <body> when previewing or making a publish. Stylesheets can use
	this to do different things when editing vs. publishing.
* Fix problem of folio books not using the most recent stylesheet.

## 1.0.19 - 1 Nov 2013
* Fix Documentation Link from Collection Tab
* For template designers, offer a file of jade mixins

## 1.0.17 - 1 Nov 2013
* Background color on elements wasn't getting through to the PDF

## 1.0.16 - 31 Oct 2013
* Stop complaining if the user has restricted access to the localization files but isn't trying to localize anything

## 1.0.12 - 18 Oct 2013
* enabled pages to incorporate combobox that control layouts dynamically

## 1.0.09 - 14 Oct 2013
* added Spanish localizations
* dropped 'beta' label

## 1.0.08 - 10 Oct 2013
* now supports watermark hints on fields that haven't been filled in yet

## 1.0.06 - 12 Sept 2013
* Windows XP users trying to scan without the necessary windows components should now get a helpful message.

## 1.0.05 - 10 Sept 2013
* Fix style-sheet-related problem when showing Calendar pages

## 1.0.04 - 9 Sept 2013
* New right-click command on the collection to "Replace Missing Images", where you specify a folder to look for replacements.

## 1.0.03 - 6 Sept 2013
* If image file is missing, now shows a message and lets you chose another one.
* New right-click command on the collection to "Check All Books", which finds missing images.

## 0.9.117 29 Aug 2013
* Now prompts for registration starting on 3rd launch.

## 0.9.115 24 Aug 2013
* Added bloom-copyFromOtherLanguageIfNecessary to limit what fields get the copy treatment introduced in 0.9.114

## 0.9.114 24 Aug 2013
* Will now copy some fields from one global language (like English) to the national languages in use if it needs to in order to preserve information in derived books. For example, who the original illustrator was.
* Show "French" as "français" in settings dialog.
* Better error when there's a problem loading a book.
* Fixed forgetting the "experimental commands" setting
* Only show the copyright missing if the copyright itself is missing, not the license or illustrator.
* Don't show a * in the ISBN box
* When making new collection
 * automatically fill in country based on language chosen (will be wrong sometimes, but you see it and can change it).
 * If language is in PNG, auto set National Languages to English and Tok Pisin.
 * Book folders now take their names from vernacular if possible, rather than English. If the vernacular is empty, then the next choice is the National Language 1, then NL2, and only then English, French, Portuguese, or Thai.

## 0.9.111 17 Aug 2013
* New bloom-draggableLabel feature for when images need editable labels

## 0.9.110 17 Aug 2013
* Added missing null xmatter

## 0.9.109 14 Aug 2013
* Update french localizations
* Fix extra blank page problem

## 0.9.105 10 Aug 2013
* B5 pages turned into booklets now properly use B4 paper (were being squished onto B5 paper).

## 0.9.101 27 July 2013
* Allow xmatter to be installed via bloom packs (the creator/distributor of the bloom pack must manually add the xmatter pack to the zip file).

## 0.9.99 23 July 2013
* Collections now sort by "natural sort order" rather than alphabetic, so "Primer 3" comes before "Primer 21", and folio documents will include them in this order, too.

## 0.9.97 23 July 2013
 * Add Folio support, which is a book that sucks in the other books in the collection when it comes time to make a PDF
 * Add AllowNewBooks setting to collection, so that collections can be locked down
 * Add "xmatter" tag on books to select a different front/backmatter pack than the one set as the default for the collection
 * A book can now have a "bookTitleTemplate" so that the title (and thus file and folder name) can be automatically constructed based on fields in the book. E.g. Primer Term {term} Week {week}
 * Slight alteration in page zoom during PDF to address page breaks slowing moving upwards in really large documents.

## 0.9.96 16 July 2013
 * In Publish Tab, new option to turn on "Crop Marks" for commercial printing. In addition to the visible crop marks, there is a matching "TrimBox" for automated cropping.

## 0.9.95 13 July 2013
 * Fixed recent problem where custom font and styles were being ignored.

## 0.9.92 22 June 2013
 * New experimental "Export XML for InDesign" command on the right-click menu of books. Enable via the "Show experimental commands" setting in the Settings dialog.

## 0.9.91 20 June 2013

These changes will only be noticed by those of us writing new templates from scratch in html:

* When starting a book, now removes incoming content with lang = "x", so we can draft with "x" and know that it won't show to users.
* data-hints should now live on the enclosing bloom-translationGroup. On the minus side: for now, they will not dissappear even when there is content.

## 0.9.90 19 June 2013
* Alleviate problem (Windows 7) of sylesheets from old versions sticking around even when you upgrade (VirtualStore).

## 0.9.89 16 June 2013
* Fix page size/layout choices

## 0.9.86 10 June 2013
* Environment variable FEEDBACK set to "off" now disables analytics

## 0.9.83 10 June 2013
* Fix: Stylesheets references are now ordered when saved to disk (were previously ordered within bloom)
* Fix: Front/Back Mater (XMatter) css now saved with the book on disk (for a post-bloom future)
* Improve BloomPack Install responsiveness.

## 0.9.82 7 June 2013
* Fix: If you add an large image and then later crop it, you didn't see the crop on the page until you restarted Bloom.
* Fix: When using the auto-update, 2 copies of the new Bloom would be run.

## 0.9.80 5 June 2013
* When choosing a language, you can now customize how the name is actually displayed. You can also change it later, using the Configuration dialog.

## 0.9.79 4 June 2013
* Localization improvements:
 * Can now localize the column headers of the language chooser.
 * Many more "dynamic" strings available before you chance upon them.

## 0.9.78 4 June 2013
* Language Look Up now searches alternative names from Ethnologue.
* Language Look Up now lists countries
* Books now know the ids of their ancestor templates.
* Experimental InDesign XML Export (write to john if you're interested in helping experiment with this).
* Fixed bug that could cause lost localization strings during upgrade.

## 0.9.71 24 May 2013
* Improved PDF layout when OS is at 120dpi or 144dpi
* Allow BloomPack install even if Bloom is already running
* In the Language chooser, auto-select "Unlisted Language" if user clicks on the related link.
* Pretty-print html in the books

## 0.9.67 24 May 2013
* Updated French Localizations

## 0.9.66 23 May 2013
* Much faster startup time if you have lots of books
* Much better performance when editing book with many pages
* More accurate analytics

## 0.9.55 16 May 2013
* Fixed problem with error on machines lacking Adobe Reader
* Update French Localizations (Thx David Rowe)

## 0.9.54 15 May 2013
 * New "Picture & Word" page in Basic Book for simple one-word-per-page books.
 * A couple localization fixes.
 * Better message if user's machine doesn't know how to follow hyperlinks.

## 0.9.58 10 April 2013
 * New experimental B5 Primer template

## 0.9.53 2 April 2013
* Now Localizable
 * Settings Protection Dialog
 * Language chooser (shows in New Collection Wizard & Settings dialog)
* Now Mostly Localizable
 * Image ToolBox
 * Metadata editor

## 0.947 22 March 2013
* New Collection Wizard is now mostly localizable
* On first run, now detects user's OS Display Language and tries to use that, or offers other choices if it doesn't have that UI language yet.
* Parts of Bloom that come from outside libraries, so not yet localize-able:
 * Language chooser (shows in New Collection Wizard & Settings dialog)
 * Image Toolbox
 * Send/Receive
 * Tooltips in Publish Tab
 * Metadata Dialogs
 * Settings Protection Dialog

## 0.946 21 March 2013
* Add enough space to show French labels, where previously things were cut off.
* Make UI Language Chooser no longer experimental, so it's now on by default.
* Newly localize-able:
 * Page Size/Orientation choices
 * Page thumbnail names (e.g. "Title Page", "Just Text")
 * Open/Create Collection Dialog


## 0.945 20 March 2013
* Reorganized and cleaned up internationalization. Some more work is yet to be done.

## 0.944: 18 March 2013
* Initial French Localization (Thanks David Rowe)

## 0.940: 11 March 2013
* Bloom now checks for the availability of a new version and offers to download it for you

## 0.933: 5 March 2013
* Fix problem of new title not being reflected in the thumbnail until restart
* Improved problem of occasional cursor disappearance after coming in from another application.

## 0.9: 21 December 2012
* Small bug fixes
* No longer times out after 90 days, but it does prompt you to upgrade

## 0.9: 13 October 2012
* Partial Send/Receive support available as an opt-in experimental feature
* Partial Localization support available as an opt-in experimental feature
* Calendar, Picture Dictionary, and Template Maker are now an opt-in experimental feature


## 0.9: Sept 28 2012

* Can now change collection name in the Settings Dialog
* Can now set the default font in the Settings Dialog

## 0.9: Sept 22 2012

* Auto compression of pngs as you select them
* "Update All Books" menu command which updates frontmatter, illustration metadata, and compresses all imags
* Can now paste if there is an image path on the clipboard


## 0.9: Sept 20 2012

* Basic, experimental Send/Receive.

## 0.8: Sept 15 2012

* Pages are auto-zoomed on small screens, so that their full with always shows
* In the publish tab, you can now choose a different page layout (size/orientation)
* In the publish tab, the layout options now include an "A4Landscape Split Across Pages" style option, for making books with large images and text, designed to be read to others

## 0.8: July 16 2012

* To cope with large print-resolution images, Bloom now runs all images through a resolution-shrinking service before displaying them during editing. The full size originals are still used when making the PDF for printing.

## 0.8: July 4 2012

* You can now change images, after a warning, even on books that came from shells. If the image is placeholder (flower), you don't see the warning.
* changed former "missing" label to indicate that the image may also just not have loaded quickly enough
* upgraded to a newer pdfsharp in hopes of helping with a "missing token" error that was reported

## 0.8: June 28 2012

* Bloom is now totally tolerant of missing or messed up Adobe Reader. You just see a message and get reduced functionality.

## 0.8: June 27 2012

* The "image on top" page renamed to "Basic Text and Image"
* The "Basic Text and Image" page, in a5portrait & bi/tri-lingual now places vernacular above the picture

## 0.8: June 26 2012

* Collection folders now sport a "collection.css" file which can be used if necessary to override defaults. This isn't user-friendly by any means, but is a stop-gap measure.
* Similarly, if you place a "book.css" in the folder of the book itself, you can now override styles for just that one book.
* XMatter templates can now have back matter (in addition to the previous front-matter). Just use the class "bloom-backMatter"
* Factor XMatter now makes the back cover, both inside and outside, usable for text.

## 0.8: June 25 2012

* From-scatch overhaul of the First Time and Create Collection experiences. Note that the wizard with different questions depending on whether you choose Vernacular or Source
* Template stylesheets can now specify not just size/orientations they support, but also options which the user can select. The Basic Book now uses this to offer 2 different A4Landscape layouts.

## 0.8: May 14 2012

* Added experimental custom page to Basic Book, with toolbox for adding text and
		images

## 0.8: May 9 2012

* Control-mousewheel now does page zooming
   * Factory FrontMatter now puts the "Credits" page to the inside front cover, replacing the "verso" page
   * Factory FrontMatter now starts logical numbering with the title page as page 1. Doesn't show it, though.
   * New margin model
   * Margins are now sensitive to the odd/even'nes of the page

## 0.8: May 3 2012
* Control-mousewheel now does page zooming

## 0.7: April 13 2012

* BloomPacks.  To distribute collections of ShellBooks, you can now zip the collection, then change it from .zip to .BloomPack.  Take the BloomPack to another user's computer, and double-click it install that pack on their computer.

## 0.6: Feb 10 2012
### Format Changes
These are the last <em>planned</em> format changes before version 1.

* Stylesheets can now support multiple Page Size & Orientations.  A dummy css rule now tells Bloom which size/orientations the sheet supports.  See the format documentation for details.
* Start of a feature for pasting images via the clipboard: hover over the image and click the paste button. Needs some work and testing.




* Introduced "BasicBook" which replaces "A5Portrait Template". "BasicBook" currently supports A5Portrait and A4Landscape.
* Library tab:Double-clicking on a book takes you to the edit mode.
* Library tab: the right-click menu has several new useful commands.
* Edit tab: the toolbar now has a menu for changing the page size and orientation.
* Edit tab, Image Toolbox: several usability improvements.
	* Publish tab: new "Save" button suggests a name which indicates the language and the book portion that was saved to the PDF (e.g. cover, insides, etc.)
* Bubbles only show when the field is empty, or in focus. This makes it easier to see what is left to be done.


## 0.5: Jan 27 2012
### Format Changes

* The div which contains metadata used to be identified with class "-bloom-dataDiv". It is now identified by id, with id='bloomDataDiv'
* The class "imageHolder" is now "bloom-imageContainer"
* All stylesheet classes that used to start with "-bloom" now start with "bloom"
* You can now enter an ISBN #. This number is automatically removed when the book is used as a shell for a new book.
* Although jpegs should be rare in Bloom books (used only for photos), they are now left as jpegs, rather than being converted to PNGs. All other image formats are still converted to PNG.
* User can now make books bilingual or trilingual by ticking selecting one of the national languages.
* A Picture Dictionary template is now available, with resizable and draggable frames. The stylesheet adapts to monolingual, bilingual, or trilingual needs.
* All images contained within a div with class "bloom-imageHolder" are now proportionally resized and centered within the containing div
* Divs with the class "bloom-draggable" can be moved by the user
* Divs with the class "bloom-resizable" can be resized the user
* The standard "A5Portrait" template now uses html div's instead of textarea's, to facilitate future internal formatting commands

### Known Problems

* page thumbnails don't always update.
  * li translations bubble covers "book li in ___".
  * Adding images leaves an unneeded "_orginal" copy.
  * Custom license can't have single quotes (appostrophes)
  * Once a CreativeCommons license is chosen, changing to another option leaves us with the CC license Image.
  * In bi/trilingual books, you can't yet change order of the languages.


## 0.4: Jan 2011
### Known Problems

* <del>Reported installation problems, related to "libtidy.dll"</del>
* Calendar layout should not display new template pages.
* Book cover Thumbnails aren&#39;t updating.
* Spell checking ignores the actual language (will be fixed when we upgrade to
		FireFox 9)
* <del>Source Text bubbles should not be editable</del>
* <del>Book previews should not be editable</del>
* <del>Copyright needs help formatting the year and copyright symbol</del>
* If you change any of the language settings, you must quit and re-run Bloom (or
		stay in Bloom but re-open the project).
* <del>After a long period of inactivity, a javascript error may be reported. This does
		no harm.</del>
* <del>The user interface of publish tab is somewhat at the mercy of you Adobe Acrobat
		installation (which version, how it is configured).</del>
* Many small page layout problems, for example pictures too close to the margin. Final layout issues are easy to fix but not a priority at the moment.


* Copyright/license dialog now has separate "year" field, and auto-generates the "Copyright ©" portion.
* User Settings Dialog:
* Vernacular Language
* National Language
* Regional or secondary national language
* Province
* District
* Front Matter Pack

* Country/Organization-specific Front Matter Packs. See documentation.
* Hint Bubbles for metadata fields
* Source Text in Bubbles with tabs for all the source languages
* Completely re-written format documentation
* Changed how we embed Adobe Acrobat Reader in order to reduce complexity for the non-tech user. Tested with Adobe Reader 10 and Acrobat 7.1
* Topic Chooser
	* Books and images can now have custom prose licenses


## 0.3: Dec 2011
### Format Changes
Style name change: coverBottomBookKind --&gt; coverBottomBookTopic
Shells and templates may no longer include front or back matter pages.

Introduced Factory-XMatter.htm and accompanying stylesheet.&nbsp; The contents
of this are now inserted into each new book.&nbsp; These templates, which will
be replaced by organizations/countries for their own needs, are populated by
data from a combination of sources:


* &nbsp;Data from the library: language name, province, district, etc.
* &nbsp;Data from the &quot;-bloomDataPage&quot; div of the shellbook itself. E.g.,
		acknowledgments, copyright, license.
	<liData from the user. E.g. Translator name.

### &nbsp;UI improvements:

* First editable text box is now automatically focused
* The currently focused text box is now highlighted with a colored border.
  elements with &quot;data-hint=&#39;tell the user something&quot; now create a nice speech-bubble on the right

## 0.3: 9 Dec 2011
Format change: id attributes are no longer used in textareas or img's.
'hideme' class is no longer used to hide elements in languages other than those in the current publication. Instead, hiding is now the reponsibility of "languageDisplay.css", still based on the @lang attributes of elements.
	 evelopers can now right-click on pages and choose "View in System Browser". You can then have access to every bit of info you could want about the html, stylesheets, & scripts, using firefug (Firefox), or Chrome developer tools.

## 0.3: 1 Dec 2011
###Breaking Changes
I've abandoned the attempt to store Bloom files as xml html5.&nbsp; I risked death by a thousand paper cuts.&nbsp; So, as of this version, Bloom uses strictly-valid HTML5 (whether well-formed-xml or not).&nbsp; Internally, it's still doing xml; it uses HTML Tidy to convert to xml as needed.&nbsp; Other validation issues: The header material has changed so that it now passes the w3c validation for html5, with the only remaning complaint being the proprietary &lt;meta&gt; tags. &lt;meta&gt; tags now use @name attributes, instead of @id attributes.&nbsp; See the updated File Format help topic for updated information.

## 0.3: 30 Nov 2011
Making use of a new capabilty offered by html5, many formerly "special" classes have been moved to div-* attributes:

## 0.3: 29 Nov 2011
####Breaking Changes
Moved collections locations to c:\programdata\sil\bloom\collections. Formerly, the sil part was missing. Bloom
now creates this folder automatically. Now avoiding the word &quot;project&quot;, in favor
of &quot;library&quot;. So now you &quot;create a library for your language&quot;. This change also
shows up in configuration files, so if anyone has an existing .BloomLibrary
file, throw away the whole folder.

## 0.3: 25 Nov 2011
A5 Wall Calendar now usable, with vernacular days and months. Could use a graphic designer's love, though.

## 0.3: 24 Nov 2011
In the image toolbox, you can now reuse metadata (license, copyright, illustrator) from the last image you edited.
<|MERGE_RESOLUTION|>--- conflicted
+++ resolved
@@ -7,11 +7,8 @@
 - Collection Tab
     - When creating a new collection, Bloom now chooses the *primary* country of the language as a default.
     - When choosing a language, Bloom no longer displays "alternative names* of languages, as some may be offensive.
-<<<<<<< HEAD
-=======
     - Added a custom Front/Back matter choice for SIL PNG
     - Added a custom branding pack choice for ToMasewalTlahtol of Mexico.
->>>>>>> deb92c34
 - Edit Tab
     - We have sped up the time it takes to change pages.
     - You can now add moveable text blocks on top of images. Use this for comic books or kids’ books that fill the page with an image and then put text on top of it. (not landed in alpha yet).
