--- conflicted
+++ resolved
@@ -1,20 +1,17 @@
-<<<<<<< HEAD
 ﻿## 2.1 Alpha
 Now uses the same engine for editing and pdf-making, increasing fidelity between the two
 New engine renders fonts better
 Graphite Complex-non-roman script rendering
 Adobe Acrobat no longer needed to view PDFs in the Publish tab
 
-
-=======
-﻿## Known Bugs
+## Known Bugs
 "A5Portrait Bottom Align" cannot layout correct in bilingual or trilingual mode [BL-46]. We will fix this in Bloom 2.1 using flexbox layout.
 
 
 ## 2.0.1038 BETA 23 July 2014
 A4Landscape with "Picture on top" now gives 70% of the page to the picture, was previously 45%.
 
->>>>>>> 02f0f09b
+
 ## 2.0.1038 BETA 6 June 2014
 Added ability to have <p></p> edit boxes, rather than FF's <BR /> default, so you can do styling like paragraph indents. Needed for SIL-LEAD SHRP project.
 
