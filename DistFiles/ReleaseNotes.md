--- conflicted
+++ resolved
@@ -1,4 +1,3 @@
-<<<<<<< HEAD
 ﻿## 3.1
 - Pasted images are now named "image1",2,3, etc.
 - Pasted images are no longer added with a temporary gibberish name; the original names are maintained.
@@ -6,13 +5,11 @@
 
 ### Fixes
 - Fixed a problem where many PDF viewer programs showed ugly lines around parts images. This fix will only help with images imported from now on, not retroactively. We'll see about doing something retroactively soon.
-=======
-﻿## 3.0.101 Version Stable Release
+
+## 3.0.101 Version Stable Release
 - Adds Thai User Interface localization
 - Adds Lao User Interface localization
 - Fix rare error when a page is being saved
-
->>>>>>> 1952afdf
 
 ## 3.0.100 Version Stable Release
 
