--- conflicted
+++ resolved
@@ -1,4 +1,3 @@
-<<<<<<< HEAD
 ﻿## 1.1.6 - 19 Dec 2013
 * for template developers: <body> now has a class "publishmode" that you can use to do something different when viewing/publishing vs. editing
 * make shift-insert act just like ctrl+v with respect to filtering the incoming content down to plain text.
@@ -10,11 +9,10 @@
 
 ## 1.1.1 - 1 Nov 2013
 * Fixed problem with picking the wrong version of xmatter stylesheets at runtime
-=======
+
 ## 1.0.29 - 3 Feb 2014
 * Update French localization
 
->>>>>>> df20fb77
 ## 1.0.28 - 31 Jan 2014
 * Move format version of Bloom 1.0 up to 1.1. and start rejecting books that are greater than that.
 
