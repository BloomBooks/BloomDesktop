--- conflicted
+++ resolved
@@ -1,37 +1,26 @@
-<<<<<<< HEAD
-﻿## 3.1
-- New faster installer with automatic incremental upgrades
-- BloomLibrary.org takes a fraction of the time/bytes to display
+﻿- New faster installer with automatic incremental upgrades
 - Page thumbnails now show an "attention" icon if some text on the page is overflow its box
 - Added description texts to Leveled and Decodable Reader templates
 - Added links to training videos in the Help menu
 - Updated French & Spanish localizations
 - Higher quality creative commons logos
-- Bloom now tries to detect when you are importing a jpeg that really should be tiff/bmp/png, and puts up an informative dialog that lets you repent or plow forward.
 - Pasted images are now named "image1",2,3, etc.
-- Pasted images are no longer added with a temporary gibberish name; the original names are maintained.
-- On custom pages and other places where there maybe multiple text boxes layout out horizontally, text bubbles will now not show until you click in the box, so that they don't clutter up the page and interfere with seeing/doing what you need.
 - Improved support for Paragraph-oriented fields (indention, numbers, prefixes) in hand-made templates.
 - Support for text wrapping around images and captions in hand-made templates.
-
-
+### Bloom 3.0 is the last version for Windows XP
+- Starting with Bloom 3.1, Bloom will require Windows Vista, 7, 8, 10, etc.
 ### Fixes
 - Can now type with KeyMan 9 if (and only if) it was turned on before displaying the current page. In a future release we'll remove that requirement.
 - (in progress) Fixed Booklet production of A6 Books
 - Make Format dialog more localizable
 - Fixed problem when deleting a box in a custom page.
-- Fixed problem when deleting a resized split on a custom page.
-- Fixed a problem with pdf-ing a book with large image files multiple times.
 - Fixed Image License changes made directly in Bloom are lost
 - Fixed Text size is different on title page: "Language" is smaller than "Topic"
-- Fixed a problem where many PDF viewer programs showed ugly lines around parts images. This fix will only help with images imported from now on, not retroactively. We'll see about doing something retroactively soon.
 - Fixed Vertical Scroll Bars showing prematurely on small boxes in custom page
-- Fixed "red cycling" on small boxes in custom page
 - Fixed insufficient space for French labels on thumbnails
 - Fixed Font size of "second language" Book Title is lost after re-opening
 - Many fixes related to book topic and different languages
 - Overflow detector misfires on right to left text.
-- On the front cover, all the text below the image is now the same size
 - Reinstated Chinese UI translation.
 - Bloom no longer saves metadata you enter back to the original image. Too dangerous.
 - Can choose TIFF images again.
@@ -39,7 +28,6 @@
 - Stopped "Source Bubbles" from overlapping with other stuff by saying that unless the field takes up the full width of the page, only show the bubble when the cursor is in the field.
 - Fixed problem with changing the collection name.
 - Pasted images are now named "image 1", "image 2", etc., instead of having random names.
-- Creative Commons summary now shows in French if that is the national language of the book
 - Vaccninations book had lost its Creative Commons license image.
 - Fixed problem with saving meta data into certain jpeg images.
 - [Decodable Reader] If you change the letters of a stage then close the dialog by clicking "OK", the accordion tool doesn't update to show the new letters
@@ -53,30 +41,6 @@
 - [Linux] Problem typing in Art Of Reading search box
 - [Linux] Some interfaces languages are listed multiple times.
 - [Linux] Double clicking on a BloomPack didn't run Bloom
-=======
-﻿## Important Notices
-
-### Problems with Andika Bold
-- When you create a PDF using Andika, styles such as bold, italic etc. will be lost. This is problem outside of our control at this time. SIL expects to release a new version of Andika in late March which will fix this problem for most languages.
-
-### Keyman 9 And Bloom 3.0
-- Bloom 3.0 is not compatible with Keyman 9. Keyman 8 is fine. If you must use Keyman 9, please use Bloom 3.1 or higher. There may be problems with other keyboard systems that use a similar approach to Keyman 9, of which we're not aware.
-
-### Bloom 3.0 is the last version for Windows XP
-- Starting with Bloom 3.1, Bloom will require Windows Vista, 7, 8, 10, etc.
-
-### Problems with high quality color images
-- If you copy a color image that was originally a jpeg from OpenOffice/LibreOffice and paste it in Bloom, LibreOffice does not tell BLoom that the image is a jpeg, and as a result the file size may skyrocket. This will lead to Bloom using more memory than you might have on your computer. Instead, please save the images out to the disk as jpegs and then add them to Bloom from there. Bloom 3.1 will have a number of features to help with using large high quality color images, but for Bloom 3.0, you do have to be quite careful.
-
-
-## 3.0.106 Version Stable Release
-- Fix problem with downloading Kande's story
-- Allow letters and sight words in Decodable Reader tool to be entered separated by commas
-- For tall scripts like Devanagari, automatically increase the minimum height of fields to the line height
-
-## 3.0.103 Version Stable Release
-- Added links to training videos in the Help Menu.
->>>>>>> 1f24c4ac
 
 ## 3.0.103 Version Stable Release
 - Added links to training videos in the Help Menu.
