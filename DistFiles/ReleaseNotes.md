--- conflicted
+++ resolved
@@ -1,4 +1,3 @@
-<<<<<<< HEAD
 ﻿## 3.0
 
 #New Features
@@ -30,13 +29,6 @@
 - Page Template names are always shown in English.
 - Books with Graphite complex-non-roman scripts cannot be printed directly from Bloom yet. Instead, open the PDF in Adobe Reader and print from there.
 - Sample texts for use with the decodable reader must be saved as unicode text files.
-=======
-﻿## 2.0.2000 9 October 2014
-Stable Release of Bloom 2
-
-## Known Bugs
-"A5Portrait Bottom Align" cannot layout correct in bilingual or trilingual mode [BL-46].
->>>>>>> eb7e1015
 
 ## 2.0.1038 BETA 23 July 2014
 A4Landscape with "Picture on top" now gives 70% of the page to the picture, was previously 45%.
