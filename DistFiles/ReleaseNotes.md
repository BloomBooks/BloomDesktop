<<<<<<< HEAD
﻿## 3.0.80 BETA
- Fix: "Open in Firefox" should now work even if you have spaces in the path
- Fix: BigBook National Language title was missinga parenthesis
- Fix: Was hard to insert an uppercase character using the long-press special character feature
- Fix: "Update Book" messed up custom pages
- Several Linux-only fixes 
=======
﻿- Overhauled the Credits page so that there is more room for text.
>>>>>>> 3bbc24e0

## 3.0.74 BETA

- A new Front/Backmatter option is available, named "Traditional". This puts the credits page on the back of the title page, rather than the inside of the front cover. This is good in cases where you pay by the page imprint, rather than by pieces of paper. You can select it from Settings:Book Making:Front/Back Matter Pack. Once you have chosen this, you won't see it on any existing books until you do these steps: In the Collection Tab, click on the little triangle, then select "Advanced: Do Updates of All Books".

## 3.0.72 BETA

- More French coverage of UI
- Better captioning of books with long names
- Calendar now has smaller margins, more room for text in day boxes
- Restored vertical centering in "just text" page

### Known Issues
- Fonts with modifiers like "Arial Narrow" cannot be shown. This appears to be a bug in Firefox (which is at the heart of Bloom). So for now we don't offer these fonts in the font-picking menu.

## 3.0.70 BETA

### New

- More Right To Left support. If the Vernacular language is right-to-left, PDF Booklets will be ordered so that pages are ordered back-to-front (see Settings:Book Making).
- New right-click menu on pages for removing and duplicating.
- Language picker: when picking a language and there are more than 2 countries, now says, .e.g. "4 countries".
- Language picker: when picking a language, you can now have major spelling differences and it will still find the language.

### Fixes
- Fixed "sticky" scrollbar on page template list and Art Of Reading gallery.
- Fixed problems with opening books over a network (needs user testing in various environments, though).
- Fixed problems with the front-cover language.
- Fixed problem with booklet pdfs.
- Fixed problem with downloading and then using book templates that are a collection of re-usable pages, e.g. Gleny's Water's Primer Template
- Book colors will now always stay the same (until we add the option of selecting the color you want).
- Many other small fixes

### Known Issues
- The gear-shaped button that brings up the Format box has positioning problems; we're working on a solution.

## 3.0.69 BETA (Windows Only)

- The Help menu now has has a "Report Problem" command.
- Now installs the newly updated Andika version 5.
- Fixed problem with "Booklet Insides" publishing option. 
- Fixed several issues in the Format dialog.
- Modifier keys no longer trigger the Special Characters popup.
- Several other minor fixes.

## 3.0.66 BETA (Windows Only)

### Flexible Layouts and Styling
- Use the new "Custom" page template to make your own unique page layouts.
- Use "Duplicate" button to reuse your custom page within a book.
- You can now set a default font family for each of the languages in a book.
- You can now apply styles name (like Word / LibreOffice) to text boxes keep things consistent throughout the book
- You can now set the font family, size, line spacing, word spacing, justification, border, and background of each text box, along with all other boxes with the same "style". Just click on the little "gear" icon in the lower left of a text box.

### Improved PDF Making
- Bloom now uses the same rendering engine for both editing and pdf-making, eliminating WYSIWYG glitches of previous versions.
- New PDF engine renders fonts better.
- Languages requiring Graphite Complex-non-roman script rendering are now supported.
- Adobe Acrobat no longer needed to view PDFs in the Publish tab

### Other
- Holding down a key now shows a "Special Characters Panel" that lets you select from similar characters. Use you mouse, mouse wheel, or arrow keys to select the character you want (see screenshot below).
- You can now right click on a book and export its contents to Word or Libre Office (most formatting will be lost).
- Bloom's interface has new translations, in Arabic, Chinese, Tamil (India), Hindi (India), Telugu (India), and Kinyarwanda (Rwanda). French and Spanish translations have been updated.
- Andika Font is now installed along with Bloom

###Experimental Features in this release
- Decodable Reader Tool helps you develop a series of books that introduce a few letters at a time.
	* Reads a folder for texts you have placed there, and suggests words to the writer that are "decodable" at each stage.
	* Words that are not appropriate for the current stage are highlighted.
	* You can export a file detailing each decodable stage: letters, sight words, and available words to use.
	* Thanks to Norbert Rennert for sharing code from his Synphony engine.
  * See "Help: Building/User Reader Templates" for more information.
- Leveled Reader Tool helps you develop books for readers at various levels of ability by setting limits on the number of words per sentence, page, and book.
  * See "Help: Building/User Reader Templates" for more information.
- New "Custom" page that lets you divide up the page into text and picture portions. You can then just use the page, or treat it like a template for other pages in the book.
- Holding down a key now shows a "Special Characters Panel" that lets you select from similar characters.
- Languages can be marked as Right-To-Left. However, changing the page order is still up to you, using a PDF editor like Adobe Acrobat (or maybe use the RTL option in PdfDroplet)?
- Initial Linux Version (Precise and Trusty).

### Known Bugs & Limitations
- "A5Portrait Bottom Align" does not layout correctly in bilingual or trilingual mode [BL-46].
- Page Template names are always shown in English.
- Books with Graphite complex-non-roman scripts cannot be printed directly from Bloom yet. Instead, open the PDF in Adobe Reader and print from there.
- Sample texts for use with the decodable reader must be saved as unicode text files.

## 2.0 RELEASE October 2014

## 2.0.1038 BETA 23 July 2014
A4Landscape with "Picture on top" now gives 70% of the page to the picture, was previously 45%.


## 2.0.1038 BETA 6 June 2014
Added ability to have <p></p> edit boxes, rather than FF's <BR /> default, so you can do styling like paragraph indents. Needed for SIL-LEAD SHRP project.

## 2.0 1022 BETA 13 May 2014
Templates can now have a markdown "readme" for telling people about the template. Select the Big Book or Wall Calendar templates to see how these are displayed.

## 2.0.1021 BETA 9 May 2014
Can now publish books to books.bloomlibrary.org
Can now get books at books.bloomlibrary.org and they will open in Bloom
New Big Book template & Front matter
Basic Book now auto-enlarges fonts if you make it A4Landscape (for making a5 books into Big Books)


## 1.1.574 18 Feb 2014
New experimental keyboard shortcuts:
Bold=Ctrl+b, Underline=Ctrl+u, Italics=Ctrl+i, F6=Superscript, Ctrl+space=clear any of those.
F7=Heading1, F8=Heading2.
Pasting text with \v 123 will give you a superscript 123.


## 1.1  12 Feb 2014
Make textboxes red when there is more text in them than fits

## 1.1.6 - 19 Dec 2013
* for template developers: <body> now has a class "publishmode" that you can use to do something different when viewing/publishing vs. editing
* make shift-insert act just like ctrl+v with respect to filtering the incoming content down to plain text.

## 1.1.5 - 13 Dec 2013
* You can now add additional usage limitation information to a Creative Commons license.
* [Template Development] JADE is now the standard way to make custom templates
* Fixed problem that prevented changing the collection name.

## 1.1.1 - 1 Nov 2013
* Fixed problem with picking the wrong version of xmatter stylesheets at runtime

## 1.0.29 - 3 Feb 2014
* Update French localization

## 1.0.28 - 31 Jan 2014
* Move format version of Bloom 1.0 up to 1.1. and start rejecting books that are greater than that.

## 1.0.25 - 31 Jan 2014
* Fix problem where unicode characters in project folder would make images not show up in PDF

## 1.0.24 - 13 Dec 2013
* Fix Problem of readonly thumbnails when updating a collection with a BloomPack.
* Fix height of green source text bubble on Just Text pages.
* Fix bug tht would cause problems if you used a '&' in a copyright notice.
* Add context menu item for getting stylesheet troubleshooting information to the clipboard.
* Avoid collecting new strings for localization from non-developer machines.
* Add "publish" class to the <body> when previewing or making a publish. Stylesheets can use
	this to do different things when editing vs. publishing.
* Fix problem of folio books not using the most recent stylesheet.

## 1.0.19 - 1 Nov 2013
* Fix Documentation Link from Collection Tab
* For template designers, offer a file of jade mixins

## 1.0.17 - 1 Nov 2013
* Background color on elements wasn't getting through to the PDF

## 1.0.16 - 31 Oct 2013
* Stop complaining if the user has restricted access to the localization files but isn't trying to localize anything

## 1.0.12 - 18 Oct 2013
* enabled pages to incorporate combobox that control layouts dynamically

## 1.0.09 - 14 Oct 2013
* added Spanish localizations
* dropped 'beta' label

## 1.0.08 - 10 Oct 2013
* now supports watermark hints on fields that haven't been filled in yet

## 1.0.06 - 12 Sept 2013
* Windows XP users trying to scan without the necessary windows components should now get a helpful message.

## 1.0.05 - 10 Sept 2013
* Fix style-sheet-related problem when showing Calendar pages

## 1.0.04 - 9 Sept 2013
* New right-click command on the collection to "Replace Missing Images", where you specify a folder to look for replacements.

## 1.0.03 - 6 Sept 2013
* If image file is missing, now shows a message and lets you chose another one.
* New right-click command on the collection to "Check All Books", which finds missing images.

## 0.9.117 29 Aug 2013
* Now prompts for registration starting on 3rd launch.

## 0.9.115 24 Aug 2013
* Added bloom-copyFromOtherLanguageIfNecessary to limit what fields get the copy treatment introduced in 0.9.114

## 0.9.114 24 Aug 2013
* Will now copy some fields from one global language (like English) to the national languages in use if it needs to in order to preserve information in derived books. For example, who the original illustrator was.
* Show "French" as "français" in settings dialog.
* Better error when there's a problem loading a book.
* Fixed forgetting the "experimental commands" setting
* Only show the copyright missing if the copyright itself is missing, not the license or illustrator.
* Don't show a * in the ISBN box
* When making new collection
 * automatically fill in country based on language chosen (will be wrong sometimes, but you see it and can change it).
 * If language is in PNG, auto set National Languages to English and Tok Pisin.
 * Book folders now take their names from vernacular if possible, rather than English. If the vernacular is empty, then the next choice is the National Language 1, then NL2, and only then English, French, Portuguese, or Thai.

## 0.9.111 17 Aug 2013
* New bloom-draggableLabel feature for when images need editable labels

## 0.9.110 17 Aug 2013
* Added missing null xmatter

## 0.9.109 14 Aug 2013
* Update french localizations
* Fix extra blank page problem

## 0.9.105 10 Aug 2013
* B5 pages turned into booklets now properly use B4 paper (were being squished onto B5 paper).

## 0.9.101 27 July 2013
* Allow xmatter to be installed via bloom packs (the creator/distributor of the bloom pack must manually add the xmatter pack to the zip file).

## 0.9.99 23 July 2013
* Collections now sort by "natural sort order" rather than alphabetic, so "Primer 3" comes before "Primer 21", and folio documents will include them in this order, too.

## 0.9.97 23 July 2013
 * Add Folio support, which is a book that sucks in the other books in the collection when it comes time to make a PDF
 * Add AllowNewBooks setting to collection, so that collections can be locked down
 * Add "xmatter" tag on books to select a different front/backmatter pack than the one set as the default for the collection
 * A book can now have a "bookTitleTemplate" so that the title (and thus file and folder name) can be automatically constructed based on fields in the book. E.g. Primer Term {term} Week {week}
 * Slight alteration in page zoom during PDF to address page breaks slowing moving upwards in really large documents.

## 0.9.96 16 July 2013
 * In Publish Tab, new option to turn on "Crop Marks" for commercial printing. In addition to the visible crop marks, there is a matching "TrimBox" for automated cropping.

## 0.9.95 13 July 2013
 * Fixed recent problem where custom font and styles were being ignored.

## 0.9.92 22 June 2013
 * New experimental "Export XML for InDesign" command on the right-click menu of books. Enable via the "Show experimental commands" setting in the Settings dialog.

## 0.9.91 20 June 2013

These changes will only be noticed by those of us writing new templates from scratch in html:

* When starting a book, now removes incoming content with lang = "x", so we can draft with "x" and know that it won't show to users.
* data-hints should now live on the enclosing bloom-translationGroup. On the minus side: for now, they will not dissappear even when there is content.

## 0.9.90 19 June 2013
* Alleviate problem (Windows 7) of sylesheets from old versions sticking around even when you upgrade (VirtualStore).

## 0.9.89 16 June 2013
* Fix page size/layout choices

## 0.9.86 10 June 2013
* Environment variable FEEDBACK set to "off" now disables analytics

## 0.9.83 10 June 2013
* Fix: Stylesheets references are now ordered when saved to disk (were previously ordered within bloom)
* Fix: Front/Back Mater (XMatter) css now saved with the book on disk (for a post-bloom future)
* Improve BloomPack Install responsiveness.

## 0.9.82 7 June 2013
* Fix: If you add an large image and then later crop it, you didn't see the crop on the page until you restarted Bloom.
* Fix: When using the auto-update, 2 copies of the new Bloom would be run.

## 0.9.80 5 June 2013
* When choosing a language, you can now customize how the name is actually displayed. You can also change it later, using the Configuration dialog.

## 0.9.79 4 June 2013
* Localization improvements:
 * Can now localize the column headers of the language chooser.
 * Many more "dynamic" strings available before you chance upon them.

## 0.9.78 4 June 2013
* Language Look Up now searches alternative names from Ethnologue.
* Language Look Up now lists countries
* Books now know the ids of their ancestor templates.
* Experimental InDesign XML Export (write to john if you're interested in helping experiment with this).
* Fixed bug that could cause lost localization strings during upgrade.

## 0.9.71 24 May 2013
* Improved PDF layout when OS is at 120dpi or 144dpi
* Allow BloomPack install even if Bloom is already running
* In the Language chooser, auto-select "Unlisted Language" if user clicks on the related link.
* Pretty-print html in the books

## 0.9.67 24 May 2013
* Updated French Localizations

## 0.9.66 23 May 2013
* Much faster startup time if you have lots of books
* Much better performance when editing book with many pages
* More accurate analytics

## 0.9.55 16 May 2013
* Fixed problem with error on machines lacking Adobe Reader
* Update French Localizations (Thx David Rowe)

## 0.9.54 15 May 2013
 * New "Picture & Word" page in Basic Book for simple one-word-per-page books.
 * A couple localization fixes.
 * Better message if user's machine doesn't know how to follow hyperlinks.

## 0.9.58 10 April 2013
 * New experimental B5 Primer template

## 0.9.53 2 April 2013
* Now Localizable
 * Settings Protection Dialog
 * Language chooser (shows in New Collection Wizard & Settings dialog)
* Now Mostly Localizable
 * Image ToolBox
 * Metadata editor

## 0.947 22 March 2013
* New Collection Wizard is now mostly localizable
* On first run, now detects user's OS Display Language and tries to use that, or offers other choices if it doesn't have that UI language yet.
* Parts of Bloom that come from outside libraries, so not yet localize-able:
 * Language chooser (shows in New Collection Wizard & Settings dialog)
 * Image Toolbox
 * Send/Receive
 * Tooltips in Publish Tab
 * Metadata Dialogs
 * Settings Protection Dialog

## 0.946 21 March 2013
* Add enough space to show French labels, where previously things were cut off.
* Make UI Language Chooser no longer experimental, so it's now on by default.
* Newly localize-able:
 * Page Size/Orientation choices
 * Page thumbnail names (e.g. "Title Page", "Just Text")
 * Open/Create Collection Dialog


## 0.945 20 March 2013
* Reorganized and cleaned up internationalization. Some more work is yet to be done.

## 0.944: 18 March 2013
* Initial French Localization (Thanks David Rowe)

## 0.940: 11 March 2013
* Bloom now checks for the availability of a new version and offers to download it for you

## 0.933: 5 March 2013
* Fix problem of new title not being reflected in the thumbnail until restart
* Improved problem of occasional cursor disappearance after coming in from another application.

## 0.9: 21 December 2012
* Small bug fixes
* No longer times out after 90 days, but it does prompt you to upgrade

## 0.9: 13 October 2012
* Partial Send/Receive support available as an opt-in experimental feature
* Partial Localization support available as an opt-in experimental feature
* Calendar, Picture Dictionary, and Template Maker are now an opt-in experimental feature


## 0.9: Sept 28 2012

* Can now change collection name in the Settings Dialog
* Can now set the default font in the Settings Dialog

## 0.9: Sept 22 2012

* Auto compression of pngs as you select them
* "Update All Books" menu command which updates frontmatter, illustration metadata, and compresses all imags
* Can now paste if there is an image path on the clipboard


## 0.9: Sept 20 2012

* Basic, experimental Send/Receive.

## 0.8: Sept 15 2012

* Pages are auto-zoomed on small screens, so that their full with always shows
* In the publish tab, you can now choose a different page layout (size/orientation)
* In the publish tab, the layout options now include an "A4Landscape Split Across Pages" style option, for making books with large images and text, designed to be read to others

## 0.8: July 16 2012

* To cope with large print-resolution images, Bloom now runs all images through a resolution-shrinking service before displaying them during editing. The full size originals are still used when making the PDF for printing.

## 0.8: July 4 2012

* You can now change images, after a warning, even on books that came from shells. If the image is placeholder (flower), you don't see the warning.
* changed former "missing" label to indicate that the image may also just not have loaded quickly enough
* upgraded to a newer pdfsharp in hopes of helping with a "missing token" error that was reported

## 0.8: June 28 2012

* Bloom is now totally tolerant of missing or messed up Adobe Reader. You just see a message and get reduced functionality.

## 0.8: June 27 2012

* The "image on top" page renamed to "Basic Text and Image"
* The "Basic Text and Image" page, in a5portrait & bi/tri-lingual now places vernacular above the picture

## 0.8: June 26 2012

* Collection folders now sport a "collection.css" file which can be used if necessary to override defaults. This isn't user-friendly by any means, but is a stop-gap measure.
* Similarly, if you place a "book.css" in the folder of the book itself, you can now override styles for just that one book.
* XMatter templates can now have back matter (in addition to the previous front-matter). Just use the class "bloom-backMatter"
* Factor XMatter now makes the back cover, both inside and outside, usable for text.

## 0.8: June 25 2012

* From-scatch overhaul of the First Time and Create Collection experiences. Note that the wizard with different questions depending on whether you choose Vernacular or Source
* Template stylesheets can now specify not just size/orientations they support, but also options which the user can select. The Basic Book now uses this to offer 2 different A4Landscape layouts.

## 0.8: May 14 2012

* Added experimental custom page to Basic Book, with toolbox for adding text and
		images

## 0.8: May 9 2012

* Control-mousewheel now does page zooming
   * Factory FrontMatter now puts the "Credits" page to the inside front cover, replacing the "verso" page
   * Factory FrontMatter now starts logical numbering with the title page as page 1. Doesn't show it, though.
   * New margin model
   * Margins are now sensitive to the odd/even'nes of the page

## 0.8: May 3 2012
* Control-mousewheel now does page zooming

## 0.7: April 13 2012

* BloomPacks.  To distribute collections of ShellBooks, you can now zip the collection, then change it from .zip to .BloomPack.  Take the BloomPack to another user's computer, and double-click it install that pack on their computer.

## 0.6: Feb 10 2012
### Format Changes
These are the last <em>planned</em> format changes before version 1.

* Stylesheets can now support multiple Page Size & Orientations.  A dummy css rule now tells Bloom which size/orientations the sheet supports.  See the format documentation for details.
* Start of a feature for pasting images via the clipboard: hover over the image and click the paste button. Needs some work and testing.




* Introduced "BasicBook" which replaces "A5Portrait Template". "BasicBook" currently supports A5Portrait and A4Landscape.
* Library tab:Double-clicking on a book takes you to the edit mode.
* Library tab: the right-click menu has several new useful commands.
* Edit tab: the toolbar now has a menu for changing the page size and orientation.
* Edit tab, Image Toolbox: several usability improvements.
	* Publish tab: new "Save" button suggests a name which indicates the language and the book portion that was saved to the PDF (e.g. cover, insides, etc.)
* Bubbles only show when the field is empty, or in focus. This makes it easier to see what is left to be done.


## 0.5: Jan 27 2012
### Format Changes

* The div which contains metadata used to be identified with class "-bloom-dataDiv". It is now identified by id, with id='bloomDataDiv'
* The class "imageHolder" is now "bloom-imageContainer"
* All stylesheet classes that used to start with "-bloom" now start with "bloom"
* You can now enter an ISBN #. This number is automatically removed when the book is used as a shell for a new book.
* Although jpegs should be rare in Bloom books (used only for photos), they are now left as jpegs, rather than being converted to PNGs. All other image formats are still converted to PNG.
* User can now make books bilingual or trilingual by ticking selecting one of the national languages.
* A Picture Dictionary template is now available, with resizable and draggable frames. The stylesheet adapts to monolingual, bilingual, or trilingual needs.
* All images contained within a div with class "bloom-imageHolder" are now proportionally resized and centered within the containing div
* Divs with the class "bloom-draggable" can be moved by the user
* Divs with the class "bloom-resizable" can be resized the user
* The standard "A5Portrait" template now uses html div's instead of textarea's, to facilitate future internal formatting commands

### Known Problems

* page thumbnails don't always update.
  * li translations bubble covers "book li in ___".
  * Adding images leaves an unneeded "_orginal" copy.
  * Custom license can't have single quotes (appostrophes)
  * Once a CreativeCommons license is chosen, changing to another option leaves us with the CC license Image.
  * In bi/trilingual books, you can't yet change order of the languages.


## 0.4: Jan 2011
### Known Problems

* <del>Reported installation problems, related to "libtidy.dll"</del>
* Calendar layout should not display new template pages.
* Book cover Thumbnails aren&#39;t updating.
* Spell checking ignores the actual language (will be fixed when we upgrade to
		FireFox 9)
* <del>Source Text bubbles should not be editable</del>
* <del>Book previews should not be editable</del>
* <del>Copyright needs help formatting the year and copyright symbol</del>
* If you change any of the language settings, you must quit and re-run Bloom (or
		stay in Bloom but re-open the project).
* <del>After a long period of inactivity, a javascript error may be reported. This does
		no harm.</del>
* <del>The user interface of publish tab is somewhat at the mercy of you Adobe Acrobat
		installation (which version, how it is configured).</del>
* Many small page layout problems, for example pictures too close to the margin. Final layout issues are easy to fix but not a priority at the moment.


* Copyright/license dialog now has separate "year" field, and auto-generates the "Copyright ©" portion.
* User Settings Dialog:
* Vernacular Language
* National Language
* Regional or secondary national language
* Province
* District
* Front Matter Pack

* Country/Organization-specific Front Matter Packs. See documentation.
* Hint Bubbles for metadata fields
* Source Text in Bubbles with tabs for all the source languages
* Completely re-written format documentation
* Changed how we embed Adobe Acrobat Reader in order to reduce complexity for the non-tech user. Tested with Adobe Reader 10 and Acrobat 7.1
* Topic Chooser
	* Books and images can now have custom prose licenses


## 0.3: Dec 2011
### Format Changes
Style name change: coverBottomBookKind --&gt; coverBottomBookTopic
Shells and templates may no longer include front or back matter pages.

Introduced Factory-XMatter.htm and accompanying stylesheet.&nbsp; The contents
of this are now inserted into each new book.&nbsp; These templates, which will
be replaced by organizations/countries for their own needs, are populated by
data from a combination of sources:


* &nbsp;Data from the library: language name, province, district, etc.
* &nbsp;Data from the &quot;-bloomDataPage&quot; div of the shellbook itself. E.g.,
		acknowledgments, copyright, license.
	<liData from the user. E.g. Translator name.

### &nbsp;UI improvements:

* First editable text box is now automatically focused
* The currently focused text box is now highlighted with a colored border.
  elements with &quot;data-hint=&#39;tell the user something&quot; now create a nice speech-bubble on the right

## 0.3: 9 Dec 2011
Format change: id attributes are no longer used in textareas or img's.
'hideme' class is no longer used to hide elements in languages other than those in the current publication. Instead, hiding is now the reponsibility of "languageDisplay.css", still based on the @lang attributes of elements.
	 evelopers can now right-click on pages and choose "View in System Browser". You can then have access to every bit of info you could want about the html, stylesheets, & scripts, using firefug (Firefox), or Chrome developer tools.

## 0.3: 1 Dec 2011
###Breaking Changes
I've abandoned the attempt to store Bloom files as xml html5.&nbsp; I risked death by a thousand paper cuts.&nbsp; So, as of this version, Bloom uses strictly-valid HTML5 (whether well-formed-xml or not).&nbsp; Internally, it's still doing xml; it uses HTML Tidy to convert to xml as needed.&nbsp; Other validation issues: The header material has changed so that it now passes the w3c validation for html5, with the only remaning complaint being the proprietary &lt;meta&gt; tags. &lt;meta&gt; tags now use @name attributes, instead of @id attributes.&nbsp; See the updated File Format help topic for updated information.

## 0.3: 30 Nov 2011
Making use of a new capabilty offered by html5, many formerly "special" classes have been moved to div-* attributes:

## 0.3: 29 Nov 2011
####Breaking Changes
Moved collections locations to c:\programdata\sil\bloom\collections. Formerly, the sil part was missing. Bloom
now creates this folder automatically. Now avoiding the word &quot;project&quot;, in favor
of &quot;library&quot;. So now you &quot;create a library for your language&quot;. This change also
shows up in configuration files, so if anyone has an existing .BloomLibrary
file, throw away the whole folder.

## 0.3: 25 Nov 2011
A5 Wall Calendar now usable, with vernacular days and months. Could use a graphic designer's love, though.

## 0.3: 24 Nov 2011
In the image toolbox, you can now reuse metadata (license, copyright, illustrator) from the last image you edited.

### Limitations
This version has the following limitations (and probably many others). Feel free to suggest your priorities, especially if you're contributing to the Bloom project in some way :-)

* The font is always Andika (if you have it).
* All books are A5 size.
* You can't control the cover color.
* Diglots are not supported.
* Right-To-Left languages are not supported (but I haven't seen what works and what doesn't)
* If you have a pdf reader other than Adobe Acrobat set up to display PDFs in Firefox, that will also show up in the Publish tab of Bloom, and it might or might not work. PDF-XChange, for exmample, can make the screen quite complicated with toolbars, and doesn't auto-shrink to fit in the page.
* You can't tweak the picture size, the text location, etc.<|MERGE_RESOLUTION|>--- conflicted
+++ resolved
@@ -1,13 +1,12 @@
-<<<<<<< HEAD
-﻿## 3.0.80 BETA
+﻿## 3.0.83 BETA
+- Overhauled the Credits page so that there is more room for text.
+
+## 3.0.80 BETA
 - Fix: "Open in Firefox" should now work even if you have spaces in the path
 - Fix: BigBook National Language title was missinga parenthesis
 - Fix: Was hard to insert an uppercase character using the long-press special character feature
 - Fix: "Update Book" messed up custom pages
 - Several Linux-only fixes 
-=======
-﻿- Overhauled the Credits page so that there is more room for text.
->>>>>>> 3bbc24e0
 
 ## 3.0.74 BETA
 
