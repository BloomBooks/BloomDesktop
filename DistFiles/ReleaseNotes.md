<<<<<<< HEAD
# 4.9 (Currently in Alpha)

## Edit Tab

⭐**Talking Book Segmentation**. You can now type a vertical bar (|) to break up the recording long sentences. This also works for splitting audio that you import. After recording or splitting, you will need to remove these vertical bars so that they don't show when you publish the book.

The Talking Book tool no longer treats "Myanmar signed little section" (U+104A) as a sentence-ending character.

**13cm Square** page size. ([Feature Request](https://community.software.sil.org/t/square-books-a5-5-square/3543))

The list of page sizes now includes _13cm Square_ as one of the possibilities. This requires printing with A3 paper if you wish to produces booklets using this new page size. (Each printing would create 3 copies of the booklet.)

## Publish Tab

Login to BloomLibrary is now through next.bloomlibrary.org, which allows you to just click the Google button to use your Google identity (include sil.org accounts, for those of you who have that).

# 4.8 (Currently in Beta-test)
=======
# 4.8
>>>>>>> f1dd065d

## Edit Tab

⭐**Talking Book Text Playback Order**. You can now control the playback order of all the text boxes on a page, including comic book bubbles.

**Improved performance with very large books.** Some of you are creating terrific picture dictionaries with Bloom. These run into the hundreds of pages. However, the page thumbnail list gets very, very slow in these books. In 4.8, we've re-written that page thumbnail list from scratch, so that it is now much easier to edit these huge books.

**Original Title**

Bloom now has a way to declare the title of the original book upon which your translation is based, in the Credits page. It will automatically determine this if it can, otherwise you can type it in.

**Added a new "longpress" character for showing diacritics in alphabet books**

If you hold down "o", the menu of special characters that pops up now offers ◌. This is useful in showing diacritics without arbitrarily showing a base character to show it with.

⭐**Widget Activities** ([Feature Request](https://community.software.sil.org/t/bloom-widgets/2528/6))

You can now embed little interactive activities in digital publications (web, Bloom Reader, RAB App). Many of these widgets already exist (they work with Apple's IBooks and the Kotobee book software). You may also be able to make your own or commission a programmer. If this approach gains popularity, we'll have a set of them to share within the Bloom community. To learn about "book widgets", please see [this blog](https://blog.kotobee.com/book-widgets-everything-you-need-to-know/). To enable this feature, you need to go to Collection Tab/Settings/Advanced Program Settings and tick "Show Experimental Features". Bloom requires that the widget be a zipped set of files ending in ".wdgt". The files must include a file named "index.html". We will be making this a bit easier in Bloom 5.0.

# 4.7

## Edit Tab

⭐Import Audio ([Feature Request](https://community.software.sil.org/t/ability-to-add-pre-recorded-audio-files/958))

⭐Comic Tool ([Feature Request](https://community.software.sil.org/t/comic-book-feature/942)). Look out world, here come beautiful comics in minority languages!

Helpful tip: use CTRL + mouse drag to move bubbles, and ALT + mouse drag to resize them. Of course there are things to click on do to those things also, but if you're doing a whole comic, these make you much more productive.

Limitation: Books that use any comic elements are limited to one language.

Limitation: Bloom cannot make ePUBs with comics.

Limitation: Unlike other Bloom Books, comic books do not auto-scale to different page sizes. That would mess up the bubble locations when the image underneath them changes size. Therefore, if you create a comic book with A5 size and then send it to Bloom Reader, we have to keep the A5 orientation, rather than switching to 16x9. So there would be black areas above and/or below each page.

_Known limitation in this release: If you turn a comic book into a Talking Book, it will play back in the reverse of the order that the bubbles were created. This is fixed in Bloom 4.8._

_Known limitation in this release: There is not yet a way to have an exclamation bubble with a tail._

_Known limitation in this release: When the Comic Book tool is visible, you can't change the image. Just close the tool, set the image, then re-open the tool._

⭐Digital Comic Book Template. Use this when starting a new comic designed for screens.

⭐For some complex scripts, the size of language text in the Decodable Reader was too small. We added a font-size chooser under `Settings:Book Making:Special Script Settings:Font size when displayed in tools`.

## Publish Tab

In Publish: Bloom Reader screen, you can now decide which of the languages in a book you want to publish.

In all publish screens, if a book uses Bloom's new Content Licensing system, Bloom will prevent publishing a language that has not yet been licensed for that book. This will prevent accidental violation of license agreements in which a publisher needs to limit which languages are published. For example, they may allow minority language translations to be Creative Commons licensed while relying on sales of the original English version for company revenue.

In Publish: ePUB, you can now add a summary/description to the ePUB metadata.

We added a way to export a single mp3 file for each page of the book. Right click on the left bar, then choose "Export audio files, 1 per page".

## Collection Tab

We simplified book thumbnails to just show the image on the cover.

We have created a New Problem Report Dialog which is both more convenient for users and should help us get the information we need to be of help.

## Other

⭐ _Really_ complex scripts. Bloom 4.7 is available in two versions. The new version, "Bloom CS 4.7", supports those scripts that require the latest _graphite_ font rendering. We are still working out some performance kinks in Bloom CS, so only use it if you need it are are willing to help us find bugs.

# 4.6

## Collection Tab

In Settings, we've added the option to use Kayah and Shan numeral systems.([Feature Request](https://community.software.sil.org/t/new-page-number-script-in-bloom/2227))

When opening a different collection, Bloom now offers you the last 9 collections you opened. ([Feature Request](https://community.software.sil.org/t/display-more-than-3-collections-in-the-open-create-collections-dialogue-box/1836))

## Edit Tab

⭐ We added a completely new **WYSIWYG Quiz** page. You can control formatting ([Feature Request](https://community.software.sil.org/t/control-font-size-on-quiz/969)), location in the book ([Feature Request](https://community.software.sil.org/t/bloom-reader-comprehension-quizzes-in-more-than-one-place/1968)), and the content of the heading. You can also record audio for all parts of it ([Feature Request](https://community.software.sil.org/t/the-ability-to-record-quiz-questions-and-answer-using-the-talking-book-tool/891), [Feature Request](https://community.software.sil.org/t/audio-questions-for-quizzes-for-non-readers/1452)).

⭐ Bloom can normally tell if you are working on a derived book or an original. But if it gets it wrong, you can now remove the derivation copyright and license using a new checkbox in the Copyright & License dialog ([Feature Request](https://community.software.sil.org/t/way-to-tell-bloom-that-my-book-isnt-really-a-derivative/2298)).

⭐ You can now marks books as Public Domain using CC0 ([Feature Request](https://community.software.sil.org/t/public-domain-option/1317), [Feature Request](https://community.software.sil.org/t/cc0-creative-commons/610)).

⭐ You can now paste hyperlinks into books which will work when people use the digital version of the book([Feature Request](https://community.software.sil.org/t/hyperlinks-in-bloom-books/1694)).

⭐ You can now copy text from language translation speech bubbles.

The "Add Page" dialog now clearly indicates which template pages are available only with Bloom Enterprise enabled.

### Books with many pages

We have improved Bloom's ability to work with books that run into the hundreds of pages.

### Sign Language Books

We have improved computer performance when working with sign language videos. Page thumbnails no longer include the first frame for the video (this was hard on memory and CPU).

In the Publish:Upload screen, we've added a place to identify the language of your sign language videos.

We added a "Text above Video" template page.

### Talking Books

You can now record audio for all the parts of a Quiz Page. ([Feature Request](https://community.software.sil.org/t/the-ability-to-record-quiz-questions-and-answer-using-the-talking-book-tool/891), [Feature Request](https://community.software.sil.org/t/audio-questions-for-quizzes-for-non-readers/1452))

We improved the smoothness of Talking Book playback by now playing only a single audio file per page. This means that highlighting is now based on timestamps, rather than on starting up individual audio files for each sentence. Talking books created with 4.6 require a Bloom Reader version that is up to date (latest v1.3).

## Publish Tab

### Bloom Reader Publish Preview

⭐ New, easier publish screen

We added a preview that lets you interact with the book before publishing to a real device.

We added new hints about publishing with USB and Wi-FI.

We've added the ability to limit Bloom shellbook downloads to BloomLibrary.org visitors in single country. If you need to publish books with that kind of restriction, please contact us.

### ePUB Publish

⭐ New, cleaner ePUB publish screen

## User Interface

We added smarts to Bloom's user interface to use different fonts, as needed, in order to display various non-roman languages. This is not related to what you see in books, just the Bloom interface. Bloom now ships with Google's "noto" fonts for Arabic, Bengali, Devanagari, Thai, and CJK (Chinese, Japanese, Korean).

This version is the beginning of a multi-version effort to move Bloom's UI to a more consistent and contemporary visual design language. We have chosen to move towards Google's [Material Design](https://material.io/design/), which is what users will be familiar with from their phones.

# 4.5

⭐ We have adjusted the background colors in order to provide a higher contrast for those with poor screens, lighting, or vision ([Feature Request](https://community.software.sil.org/t/better-color-contrast-in-the-bloom-interface/828/7)).

## UI Languages

⭐ Bloom's programmers can now specify "fallback languages" for the Bloom user interface. Previously, the fallback was always English. Now, for example, if we have a UI translation in a Mayan language, we would set the fallback to Spanish. That way, if something on screen has not been translated yet, the user will see the Spanish, rather than the English.

## Edit Tab

⭐ Bloom has a way of changing the layout of a page to match one of the template pages. Now, in the "Choose Different Layout" dialog you can now tell Bloom to make that change for _all_ similar pages in the book. This makes it easy to, for example, add a place for a sign language video to all pages.

### Talking Books

⭐ In Bloom 4.4 we added the ability to record entire text boxes, instead of each sentence. Starting with Bloom 4.5, Bloom can find where in the recording each sentence starts, so that your book can still highlight individual sentences as they are read. We will be improving this feature in the next couple of versions. Currently Windows only. If the default settings don't split your sentences well, see the helps for information on adapting your scripts, choosing a TTS language, and how to use CTRL+Click on "Check" to hear how the TTS language is reading your vernacular.

### Books for the Visually Impaired

We have improved advice given in Image Description Tool, simplified it, and added a checkbox for stating that the image should not be given an image description (e.g., because it is purely decorative).

### Sign Language Books

⭐ The Sign Language tool sometimes has problems, particularly with memory use, so for now it is only available if you set Settings:Advanced:Show Experimental Features and set up Settings:Bloom Enterprise. But it's certainly usable if you're ready to start experimenting!

⭐ The Sign Language tool has been simplified.

⭐ The Sign Language tool now displays information about the video, including length, aspect ratio, and codec.

⭐ The Sign Language tool now has a tool for trimming the beginning and end of a video. Currently the trims are not permanent until you publish the book to ePUB, Bloom Reader, or a Bloom Pack.

You can now get a list of sign languages by entering "sign" in the "Lookup Language Code..." dialog.

Note: Some "2-in-1" laptops (like Microsoft Surface) have both a front and rear-facing camera. Bloom does not yet have a way to switch between these cameras. If the user doesn't normally use the rear-facing camera, then a fix is to go into Windows Device Settings and disable the driver for the rear-facing camera.

### Publish Tab

When publishing digital books, Bloom now removes unused branding images.

The PDF generator can now handle books with Device 16x9 layouts, and you can upload them to Bloom Library.

## 4.4

For those of you helping us out by running and giving feedback on the Bloom beta channel, **thank you!** You are a vital part of the Bloom team. We are now moving on to building Bloom 4.5, and will release new editions of the 4.4 beta if you find any problems with it.

Here's what's new in 4.4:

### Settings

⭐ The Settings dialog has a new tab named "Bloom Enterprise" which allows you to enter the new subscription codes.

### Edit Tab

⭐ Cover pages have some improved default typography:
Regular--->Bold, line space 1.4 --> 1.1 (national language 1.7-->1.1), min-height: (1.8em --> auto). This puts the two boxes closer to each other. _This works well for most scripts, but some will need to increase the line height._

⭐ When recording Talking Books, you can now choose to record whole text boxes at once. You can still record each sentence separately, as before. Note that during playback, if you record the whole box at once, the whole box will be highlighted at once. So what you may gain in naturalness, you may give up highlight synchronization. See the new "Record by sentences" checkbox in the Talking Book tool. **Books that use this feature will not be usable with earlier versions of Bloom.**

⭐ Impairment Visualizer. See an approximation of how images will look to readers with colorblindness or cataracts.

### Publish Tab

Previously, if you had a large paper size (like A3), the booklet buttons would be greyed out but it wasn't obvious why. Now, there is a message on screen explaining the situation.

⭐ Book Metadata form. In the ePUB tool, there is now a form you can open up that adds various metadata to to the ePUB. These include accessibility features and fields needed for submission to the Global Digital Library.

⭐ When uploading a book to BloomLibrary.org, you can now choose to upload a book's audio (narration and background music).

⭐ When uploading a book to BloomLibrary.org, you can now specify features of the book to help people find it. Current options are "Accessible to the Blind", "Accessible to the Visually Impaired", and "Sign Language".

## 4.3

### Settings

⭐ In the "Lookup Language Code" dialog, you can now differentiate the language by declaring any of: Script, Region, or Variant (dialect). [[Feature Request ✔](https://community.software.sil.org/t/handling-dialects/629)]

### Edit Tab

⭐ You can now record talking books that are diglots or triglots. [[Feature Request ✔](https://community.software.sil.org/t/support-recording-multiple-languages-in-talking-book-tool/567)]  
⭐ You can now add an "Instructions Page" to books. These are instructions for book creators, not book readers. They do not have a page number, do not contribute to page number advancement, and do not show up in PDFs, ePUB, or Bloom Reader publications.

### Publish Tab

Bloom now uses less memory when creating PDFs, and the "Use Less Memory (Slower)" option should be more effective.

### Branding

_Custom branding packs are part of Bloom Enterprise subscriptions_  
⭐ Branding packs can now have "presets" that pre-fill front or back matter fields with boilerplate text.  
⭐ It is now possible for a Branding pack to add an image at the top of the Credits page, before the Copyright. This image can contain text, but it won't be able to adjust to different page sizes.

# Experimental Features

This release is a stepping stone for a more complete set of features for making books for those with visual and hearing impairments. These features are marked as:

-   _Experimental_, meaning that you will only see them if you go to Settings:Advanced:Show Experimental Features
-   _Bloom Enterprise_, meaning that you must choose a "Bloom Enterprise Project" in Settings:Project. Note that one of the choices there is "Local Community", which makes all these features free to use for projects which are completely funded by the local community.

#### Accessible Books for people with visual impairments

This work is funded in part by [Book Boost](https://allchildrenreading.org/challenge/book-boost-access-challenge/). Note that this is a work in progress, and there are a couple more tools we will be building for Bloom 4.4. [This query](https://issues.bloomlibrary.org/youtrack/issues?q=project:%20Bloom%20state:%7BReady%20For%20Work%7D%20%23%7BBook%20Boost%7D%20) will show you what is coming.

⭐ New _Image Description Tool_ allows you to type in a description of images, so that Talking Books can describe them to blind people.  
⭐ New _Accessibility Checker_ gives you tools to check that your ePUB is accessible.  
⭐ The ePUB generator has new options for making accessible books.

#### Sign Language

Note that this is a work in progress, and there are many rough edges that we need to sort out. [This query](https://issues.bloomlibrary.org/youtrack/issues?q=project:%20Bloom%20state:%7BReady%20For%20Work%7D%20%23%7BSign%20Language%7D%20) will show you what we plan to do in the future, mostly in Bloom 4.5.

You can now use Bloom to make Sign Language books.
One way to use this is to make **diglots** which people who sign can use to read, and people who read can use to learn to sign.

⭐ You can import pre-made videos  
⭐ You can easily record videos right in Bloom using the new _Sign Language Tool_  
⭐ You can start a book with a "Sign Language Template"  
⭐ You can add "Sign Language Template" pages to a book  
⭐ You can add custom Video objects to pages, just like you could previously with Text and Picture

At this time, video does not support sound. We know there will be requests for that, but we need to focus on finishing the sign language features.

## 4.2

-   Edit Tab
    -   New "Motion Tool" allows you to specify pan/zoom effects of a page, to make a "Motion Book" in Bloom Reader. Then tick the "Motion Book" button when publishing to the Android Bloom Reader. What you'll get is a book that is a normal talking book in portrait mode, then goes to sit-back-and-watch mode when you turn the device sideways.
    -   New "Music Tool" allow you to choose background music and levels, to go along with your Motion Book.
    -   We've reinstated the ability to zoom via CTRL+mouse wheel.
-   Publish
    -   Fonts are now embedded in Bloom Reader books, if their embedded metadata allows that.

## 4.1

-   Settings

    -   You can now customize how Language 2 and Language 3 are displayed, just like you previously could for Language 1.
        [See original feature request](https://community.software.sil.org/t/option-to-use-national-language-for-filenames/211)

-   Edit Tab
    -   Enhance the "Paste Image Credits" function to include page numbers.
    -   Allow "Change Layout" to be reached even in Device layout
    -   Organize all page-related buttons together in lower left corner.
        -   Move the unlocking button to a more obvious location
    -   Move "unlock" button there, where it will be easier to find.
-   Publish
    -   Bloom now ships with the mp3 encoder ("LAME"), so you do not need to install that separately anymore in order to make talking books.
-   Art Of Reading
    -   AOR 3.3 offers the new, more permissive BY-SA Creative Commons License
-   Bloom Reader
    -   From "Add Page", you can add a "Bloom Reader Quiz" page (one works with books published with a Bloom Enterprise subscription)
    -   You can add bookshelves and sub-bookshelves (requires Bloom Enterprise subscription)

## 4.0

-   Publish Tab
    -   Publish Book to **[Bloom Reader](https://play.google.com/store/search?q=bloom%20reader&c=apps)** Android app, which can get from the Play store or another user who has it installed.
    -   **PDFs are now automatically compressed**, so they are often a small fraction of their previous size.
    -   When you save a PDF, you can now choose CMYK coloring to satisfy some print shops.
-   Collection Tab
    -   When creating a new collection, Bloom now chooses the _primary_ country of the language as a default.
    -   When choosing a language, Bloom no longer displays "alternative names\* of languages, as some may be offensive.
    -   Added a custom Front/Back matter choice for SIL PNG
    -   Added a custom branding pack choice for ToMasewalTlahtol of Mexico.
-   Edit Tab
    -   You can now add moveable text blocks on top of images. Use this for comic books or kids’ books that fill the page with an image and then put text on top of it. This feature is still pretty rough, so **we've left it rather hidden**. Right-click on an image to add a moveable and resizable text block.
    -   We've added a new zoom control in the upper left. We've removed CTRL-Mouse wheel zooming (sorry) because it appears that some people were doing it accidentally and then getting very confused.
    -   Bloom now shows page numbers on the page, in the Edit Tab.
    -   Left vs. right margins are now shown as they will on the printed book.
    -   We have **reduced the time it takes to change pages**. This is still slow for large books like the picture dictionaries some folks are building.
-   UI Localizations
    -   Added Dari & Northern Pashto
    -   Updated Spanish
    -   Localization (translating the Bloom user interface) has moved from something you could do inside Bloom to something you do on the web, using crowdin.com. Use [this link](https://crwd.in/sil-bloom) to **sign up as a translator**. Each project must have at least one translator and one proofreader. Our policy is to require one of them to be a native speaker. Once a proofreader has "approved" a given string, it will flow into a future release of Bloom.
-   OTHER
    -   When Bloom is first run after your computer starts, there was a delay caused by .net. This could cause people to think Bloom wasn't running, so they would try and run it again. Bloom will now show a simple splash screen instantly to indicate that it is coming. Currently on Windows, this feature is lost if you pin a running Bloom to the Windows taskbar. Instead, pin the icon from the desktop.
    -   Changed "Vernacular" to "Local Language"
    -   We removed Settings and Other Collection buttons from the Edit and Publish Tabs. They aren't really needed there, and we think that having them only available on the Collections Tab promotes an understanding of what it is that they do.

## 3.9

-   Custom Templates
    -   &#x2b50; We've created a "Template Starter" template that lets you make a book full of template pages that you and others can reuse.
-   Collection Setup
    -   You can now change the UI language when Bloom runs for the first time. Previously, you couldn't change it until you'd made your first collection.
    -   Added new branding pack, ToMasewalTlahtol
-   Edit Tab
    -   &#x2b50; You can now enable automatic paragraph indent on styles.
    -   &#x2b50; You can now control spacing between paragraphs.
    -   &#x2b50; When you make books from a shellbook, Bloom now moves the original copyright and license to its own field. Thus preserved, you can now set your own copyright and license for the adaptation. Bloom does not yet verify that the new license is compatible with the original. If you add a book to a Source Collection, Bloom does _not_ take this step. Bloom assumes that what you are trying to do is to edit the book you just added in some way, not really create a new derivative.
    -   &#x2b50; Text Box Formatting (under "Change Layout")
        -   You can now set the vertical alignment of text boxes (top, middle, bottom)
        -   We have moved borders and background shading from the text styles to the Text Box Formatting
    -   &#x2b50; You can now copy a page from one book and paste it into another. One use for this is for making template pages out of complex pages you've already created.
    -   Text on cover pages (the large boxes where you can type anything) is no longer copied into derived books.
-   Help
    -   Added/updated some links to point to our new [community forum site](https://community.software.sil.org/c/bloom).

## 3.8

-   Windows Installation
    -   Bloom now requires a newer .net, .NET 4.6.1. If your computer has received an operating system update in the past year, then you already have this.
    -   We've made the Windows installer less likely to trigger over-eager anti-malware programs. If you still have problems, check out the [installation troubleshooting guide](https://community.software.sil.org/t/how-to-fix-installation-problems/17/3).
-   Linux Installation
    -   On Linux, you can now have alpha, beta, and release versions installed concurrently, just like on Windows.
-   Settings
    -   You can now set the numbering system used for page numbering to one of 25 styles.
    -   We've added an "SIL International" branding option that puts that logo on the Title Page.
-   Edit Tab
    -   We have added A3 Landscape and A5 Landscape choices.
    -   In "Change Layout", you can now set the language of the text box. This will allow people making translations and glossaries in the back of the book to create a box, for example, which only holds the national language.
    -   In the "Add Page box", you can now add pages from the "Basic Book" and "Arithmetic" templates, regardless of the template your book started with. This feature will grow in subsequent releases so that it gets easier to combine pages from multiple template page collections.
    -   We've added a button for superscripting selected text.
    -   If you hold down 'c', © is now one of your choices (when not using a keyboard program like keyman).
    -   Linux users can now record Talking Books.
-   Publish Tab
    -   We have upgraded Bloom to a new Firefox engine which reduces memory use, particularly when making PDFs.
    -   PDF files that Firefox makes for Bloom can still be huge. If this is a problem for you, please see our [guide to shrinking your pdfs](https://community.software.sil.org/t/how-to-compress-a-bloom-pdf/24).
    -   In the Upload section, you can now see the user ID you are logged into bloomlibrary.org with.
    -   Linux users can now make Epubs.
-   Bloom now saves backups of the html file (the file that contains the book's layout and text). These are saved as ".bak" in the same folder. Should that file become corrupted by something like a power outage, Bloom will restore from the backup.
-   Over a hundred other fixes and tiny improvements.

## 3.7

-   You can now "unlock" a shell book that you are translating, so that you can do things like:

    -   add pages
    -   delete pages
    -   edit fields that are normally locked during translation

    To unlock the book, go into the toolbox (which lives to the right of the page in the Edit Tab). Click on the icon of gear, and tick the checkbox there. The book will remain unlocked only during the current editing session; the next time you come back to this book, it will be locked again.

-   New or improved interfaces for Arabic, Bengali, Chinese, French, Hausa, Kiswahili, Indonesia, Nepali, and Russian.

-   A new "Branding" collection setting allows organizations to specify logos, copyright, and license.

-   The Copyright & License box now allows you to select the "Intergovernmental" version of the Creative Commons License.

-   Leveled Readers now display the average sentence length, and you can set a maximum average sentence length for the book.

-   When you drag the splitters to resize elements on the page, Bloom now shows a percentage indicator. You can use this number to set splitters to the same value on different pages, so that elements line up when they are on facing pages in the printed book.

-   If you don't have Keyman or the like running, then when you hold down a key, Bloom shows the "Special Characters" panel which show variants of the key you pressed. Normally, you use your mouse to aim at the one you want. However some laptops are now disabling the touchpad when a key is down. So with we now display little shortcut characters next to each choice. Pressing the indicated key selects the choice.

-   When the page was zoomed in an using a smaller screen, the Special Characters panel was sometimes off-screen. Now it's always visible.

-   When you do Help:Report a Problem, Bloom now has a better approach to sending us the problem book, so that you can send us larger books than before.

-   Previously, some text-heavy parts of the interface (like the descriptions of various Reader templates and how to use them) could not be translated into a different language. Now they can.

-   A new "Super Paper Saver" Front/Back Matter pack puts the title page on the inside of the front cover, and the credits on the inside of the back cover.

-   If no topic is set, the language name on the front cover is now centered.

-   Wall Calendar now comes out right when made into a booklet, even when the selected Front Matter has an odd number of pages.

-   Formatting changes are now saved, even if you delete the page before Bloom has a chance to save it.

-   Languages that use a non-standard way of marking sentences (e.g. Thai uses a space) can now define that in the Leveled Reader setttings.

-   Over 170 fixes and small improvements.

## 3.6

-   This version focuses on what we are calling "the toolbox": a panel on the right side that you can open to do specialized tasks like working on decodable and leveled readers or recording audio for "talking books".

-   You can now hide or show the toolbox

-   "Talking Book" recording is now controlled from a panel in the toolbox

-   When setting up a new collection, Bloom now allows you to change the font.

-   When setting up a collection, Bloom now always allows you to set the name of the project.

-   "Add Page" button is now brighter and easier to discover.

-   You can now "Undo" when in "Change Layout" mode.

-   In the Format box, you can now type in any arbitrary font size. Previously, you were limited to choosing from the offered set of sizes. Note: you must press Enter after typing in size you want.

-   Administrators of computer labs can now install Bloom for all users of the machine. From a command prompt running as administrator, run the installer with the "--allUsers" flag. "--silent" is also supported. This will put Bloom in the Program Files(x86) directory. Bloom will not attempt to update itself, nor will users be able to cause an update to happen.

-   Many other fixes & tiny improvements.

## 3.5

-   You can now copy and cut images
-   You can now hover over an image to get its dimensions, dots-per-inch, and color depth
-   Bloom uses less memory when you have very large image files
-   Better image memory handling
-   Book folders no longer accumulate files for images that you aren't using anymore
-   Can now delete source books downloaded from BloomLibrary.org
-   Faster bloomlibrary.org downloads
-   New Arithmetic Template
-   Better error report when the operating system blocks Bloom from touching a file due to weird file permissions
-   New experimental EPUB option in Publish Tab (Enable from Settings:Advanced)
-   New experimental Talking Book recording/publishing. Enable from Settings:Advanced. To start, right-click in text and choose "Record Audio".
-   Fixed Art Of Reading forgetting what language you want to search with.
-   Fixed problem where black and white (1 bit) images were converted to 32 bit
-   Fixed problem with publishing from a network drive
-   Fixed problem where blank lines would disappear
-   Several other small fixes

## 3.4

-   If after creating a page you decide that you want a different layout than the one you original chose, you can now select "Choose Different Layout" and select a different one.
-   If you have the latest [Art Of Reading](http://bloomlibrary.org/#/artofreading) installed (version 3.1), then you can now search for pictures in one of: Arabic, Chinese, Bengali, English, French, Hindi, Indonesian, Portuguese, Spanish, Swahili, and Thai.
-   Bloom now supports Letter, HalfLetter, and QuarterLetter (North American) paper sizes.
-   Fixed Problem where blank lines were removed.
-   Dozens of Fixes.

## 3.3

-   All basic pages are now "customizable". That means you can change the relative size of elements on the page, for example making the picture bigger and the text area smaller. You can also click the "Change Layout" button to add new elements to the page.

-   When you select some text, Bloom now shows a small popup with buttons for bold, underline, and italic.

-   Previously, Bloom used screen space to show a list of available pages you could add. Now, we've freed up that precious space and instead there is an "Add Page" button you click to see a list of pages you can add.

-   The toolbar now rearranges itself as need so that everything is available on very small screens (netbooks).

-   Books now default license to CC-BY (requested by All Children Reading).

-   Books made from Leveled Reader template delivered via Leveled Reader Bloom Pack now have all the formatting locked down, preventing writers from altering the font, size, or spacing of the text (requested by All Children Reading).

## 3.2

-   Support new Decodable Readers workflow. Instead of defining a set of letters plus sight words for each Decodable Stage, Bloom now allows you to specify one or more text files of "Allowed Words".

    -   These must be simple, unicode text files. Other formats are not supported: Word, LibreOffice, Excel, etc.
    -   We have found that 1000 words works fine even on an old slow laptop. If you have much larger lists and a slow computer, there may be some lag while editing. Please let us know if this is a problem for anyone.
    -   Complex characters in unicode can be [coded in more than one way](https://en.wikipedia.org/wiki/Unicode_equivalence). At this point, if the word list has a word code in one way, and the text in the book was entered a different way, Bloom will not recognize the word. Please let us know if this is a problem for anyone.

-   Bloom's Edit tab now always returns you the last page you were viewing in a book. This was a [UserVoice Request](https://bloombooks.uservoice.com/forums/153625-general/suggestions/6986831-open-to-the-last-edited-page-in-a-book)

-   "Source text bubbles" in shell books have received a much needed makeover, including real tabs in a drop-down list of languages for books that have many source languages.

-   In the set up dialog for Decodable Stages, Bloom now outlines letters from previous stages in orange. Previously, they were only bold and some users didn't notice them.

-   In the Collections tab, the selected book now displays a little triangle. Clicking on that shows a menu of things you can do with the book. More advanced items are still only available by right-clicking on the book.

-   That Book menu now offers a "Copy Book" command.

-   Both "Factory" and "Traditional" Front Matter packs now set the first content page to "1"

## 3.1

Version 3.1 was a disciplined sustained & effort to improve hundreds of "little things" that could confuse or block people in certain situations from getting books created, translated, or printed. It also represents the first version where the Linux (Trusty and Precise) version is very close to parity with the Windows version.

## Important Notices

### Andika Replaced By "Andika New Basic"

-   Many Bloom collections use SIL's free "Andika" literacy font as their default typeface. When you create a PDF using Andika, styles such as bold, italic etc. are lost. This will happen with any font that doesn't include a real bold/italic/etc face. This problem is outside of our control at this time (we've reported it to Mozilla). Happily, SIL has released a subset of Andika named [Andika New Basic](http://scripts.sil.org/cms/scripts/page.php?item_id=Andika_New_Basic). Bloom now installs this font for you and uses it by default. If your language is not fully supported by Andika New Basic, please choose another font, ideally one which includes built-in bold and italic. You can test your font by using CTRL+B to make some text bold, then going to publish and looking to see if bold makes it through to the PDF.
-   Note, Bloom will automatically change the default font from Andika to Andika New Basic, if you have Andika set. It will only do this once, so if you choose to change it back to Andika, it won't keep changing it. Note also that Bloom will not attempt to change any custom styles you may have created. If you need bold/italics to show up in a custom style, you'll have to change away from Andika by hand.

### Keyman 9

-   If you enable Keyman 9 while on a page, you'll need to switch to another page and back before you can type.

### Printing Quality

-   To get good printing reliability on Windows, install the [Free Adobe Reader](http://get.adobe.com/reader/enterprise/) software. On Linux, we are switching to the system's default way of printing PDFs (which is normally GhostScript). On Windows, having Adobe Reader installed will also take care of some problems with showing images in preview of the PDF.

### The end of the line for Windows XP

-   Starting with Bloom 3.1, Bloom will no longer run on Windows XP. Sorry! As Microsoft has retired support for XP, it has become difficult for us to be limitted to program bits that work on XP. But Bloom 3.0 will continue to be available and works just fine. We don't expect there to be any problems with someone using Bloom 3.0 on XP using books created by other people using Bloom 3.1.

## 3.1 Beta 3

-   Running the installer again does an uninstall/reinstall
-   Added privacy notice to "Report A Problem" dialog
-   Allow user to control which languages are advertised on bloomlibrary.org, when uploading
-   Show source language names even if they aren't part of the collection
-   Fixed incorrect margins in PDFs
-   Andika New Basics now part of Linux package
-   61 other minor fixes/improvements

## 3.1 Beta 2

-   Improved feedback during application updating
-   Various memory-use improvements (more to come)
-   Fix overlapping text bubbles
-   Fix page numbering
-   52 other minor fixes/improvements
-   New faster installer with automatic incremental upgrades. This will be getting some more attention for the next beta, including a re-install capability.
-   Page thumbnails now show an "attention" icon if some text on the page overflows its box

## 3.1 Beta 1

-   Includes the new "Andika New Basic" font, which includes real bold and italic faces. PDFs made with this show bold and italic, where PDFs created with "Andika" do not.
-   CTRL+Click does a paste, and the pasted material is cleaned up, removing the extraneous line breaks that you get when copying out of a PDF.
-   Window remembers un-maximized size and placement
-   New Indonesian localization
-   Updated Arabic, French, & Spanish localizations
-   Added description texts to Leveled and Decodable Reader templates
-   Added links to training videos in the Help menu
-   Book name now shown in the title bar
-   Higher quality creative commons logos
-   Warns if your collection is in Dropbox
-   Pasted images are now named "image1",2,3, etc.
-   Improved support for Paragraph-oriented fields (indention, numbers, prefixes) in hand-made templates.
-   Support for text wrapping around images and captions in hand-made templates.
-   When pasting large color images from Libre Office, automatically switch to jpeg if that will keep the file size small
-   Hover over an image to see its file name, size, and dimensions
-   We've reinstated integrations with the [Free Adobe Reader](http://get.adobe.com/reader/enterprise/) after the open source alternative we used in 3.0 proved unreliable. It is still available as a fall-back in situations where Adobe Reader is unavailable. On Linux, we are switching to the system's default way of printing (which is normally GhostScript).
-   In a field with the "RequireParagraphs" flag, pressing tab inserts an emspace instead of moving to the next tab.

### Bloom 3.0 is the last version for Windows XP

-   Starting with Bloom 3.1, Bloom will require Windows Vista, 7, 8, 10, etc.

### Fixes

-   Can now type with KeyMan 9 if (and only if) it was turned on before displaying the current page. In a future release we'll remove that requirement.
-   Fixed Booklet production of A6 Books
-   Make Format dialog more localizable
-   Fixed problem when deleting a box in a custom page.
-   Fixed Image License changes made directly in Bloom are lost
-   Fixed Text size is different on title page: "Language" is smaller than "Topic"
-   Fixed Vertical Scroll Bars showing prematurely on small boxes in custom page
-   Fixed insufficient space for French labels on thumbnails
-   Fixed Font size of "second language" Book Title is lost after re-opening
-   Many fixes related to book topic and different languages
-   Overflow detector misfires on right to left text.
-   Reinstated Chinese UI translation.
-   Bloom no longer saves metadata you enter back to the original image. Too dangerous.
-   Can choose TIFF images again.
-   Bolding or underlined parts of words would introduce unwanted spaces.
-   Stopped "Source Bubbles" from overlapping with other stuff by saying that unless the field takes up the full width of the page, only show the bubble when the cursor is in the field.
-   Fixed problem with changing the collection name.
-   Pasted images are now named "image 1", "image 2", etc., instead of having random names.
-   Vaccinations book had lost its Creative Commons license image.
-   Fixed problem with saving meta data into certain jpeg images.
-   [Decodable Reader] If you change the letters of a stage then close the dialog by clicking "OK", the toolbox tool doesn't update to show the new letters
-   [Decodable Reader] If a letter is in a letter combination in current the stage, DR should not automatically allow its constituent letters
-   Bloom's feature of making white transparent makes pdfs look awful in some previewers.
-   Calendar Title Page font-changing widget in "Funding" box is non-functional
-   Fixed bold items not using the same font as its surroundings when styles are customized.
-   [Linux] Right-click on Main Tabs & other Menu Bar Selections causes focus shift
-   [Linux] Edit page (sometimes) needs multiple refreshes
-   [Linux] "Report A Problem" can't report directly, has to go through email.
-   [Linux] Art Of Reading instructions truncated
-   [Linux] Problem typing in Art Of Reading search box
-   [Linux] Some interfaces languages are listed multiple times.
-   [Linux] Double clicking on a BloomPack didn't run Bloom

## 3.0.106 Version Stable Release

-   Fix problem with downloading Kande's story
-   Allow letters and sight words in Decodable Reader tool to be entered separated by commas
-   For tall scripts like Devanagari, automatically increase the minimum height of fields to the line height

## 3.0.103 Version Stable Release

-   Added links to training videos in the Help Menu.

## 3.0.102 Version Stable Release

-   Update French and Spanish User Interface localizations.
-   Add explanatory texts to decodable and leveled reader templates.
-   Fixed an error in the "Key Concepts" document.
-   Decodable reader will now complain about words with letter combinations.(like "ch") if they are defined but haven't been taught at the current level, but only the consituents (like "c" and "h") have.
-   Fix display of a page number count in leveled reader tool.

## 3.0.101 Version Stable Release

-   Adds Thai User Interface localization
-   Adds Lao User Interface localization
-   Fixed rare error when a page is being saved

## 3.0.100 Version Stable Release

## 3.0.97 Beta

-   Update French UI Translation (thanks David Rowe)
-   When importing, Bloom no longer
    -   makes images transparent when importing.
    -   compresses images transparent when importing.
    -   saves copyright/license back to the original files
-   Fix crash after closing settings dialog when no book is selected
-   Fix insertion of unwanted space before bolded, underlined, and italicized portions of words
-   Fix creative commons license on Vaccinations sample shell

### Fixes

-   Spaces are no longer inserted between bold or underlined parts of a word and the normal parts
-   Fixed a problem that prevent renaming a collection
-   Fixed Vaccination shell Creative Commons logo

## 3.0.93 BETA

### A couple known problems

-   If upgrading from Bloom 2, the Windows installer loses one of Bloom's files. It will now notify you that this happened and ask you do reinstall and choose "repair".
-   We discovered that books with very large illustrations (e.g. 5 mb color files) are breaking the PDF'ing system. Bloom now detects this and gives you pointers on how to work around the problem, until Bloom itself can do so, in the future.

### Fixes

-   Fixed text in calendar day boxes
-   Calendar grid lines are now uniformly thin
-   Fixed a occasional crash when switching to a different user-interface language
-   Tweak xmatter stuff to ease creating custom xmatter from installer

## 3.0.88 BETA

-   Users upgrading from Bloom 2 may need to uninstall first, or run the Bloom 3 installer twice. A message with instructions now appears if this is necessary.

-   [UserVoice Suggestion] Introduction of A6 Portrait option. **Feedback appreciated**

### Front/Back Matter

#### Cover Page

-   Fields on the Cover can now grow to fit however many lines you need, because...
-   The image on the Cover page will now automatically shrink so that whatever text you need can fit
-   Front cover & title page can now show title in all 3 languages

#### Title Page

-   [UserVoice Suggestion] Title page's funding box can now grow, to use for a cheap Table Of Contents if Needed

#### Credits Page

-   The Credits page now has more room for acknowledgments
-   When selecting a Front/Back Matter pack in the Settings dialog, you can now read a short description of each one
-   When you select a different Front/Back Matter pack, existing books will automatically use it if appropriate

#### Other Front/Back Matter

-   Trial of a Front/Back Matter pack for SIL Cameroon, which is like "Traditional" but includes the ISO 639 code of the language
-   Big Books now use the same Front/Back Matter pack as the rest of the collection. You can now delete the "instructions for teachers" page if you don't want it

### Other

-   Big Books now include the "Custom" page template
-   Removed the "A5 Portrait Bottom Align" option
-   New shortcut keys (In the future we expect to introduce UI buttons for these things, but we are delayed because we need to do it without making the UI more complex):
    -   CTRL+R: right-align
    -   CTRL+L: left-align
    -   CTRL+SHIFT+E: center text
    -   ALT+CTRL+0: Normal
    -   ALT+CTRL+1: Heading 1
    -   ALT+CTRL+2: Heading 2

### Fixes

-   Bloom will now be patient if Dropbox is temporarily locking the languagedisplay.css file
-   Title page now updates immediately if you change country/province in Settings Dialog
-   Format dialog tooltips no longer make Source Bubbles disappear
-   Improved error messages when an html file can't be opened
-   Thai script is now larger in shell book source bubbles

### Linux Fixes

-   Can now open book downloaded from Bloom Library
-   Fonts are now listed in alphabetical order
-   Crash due to deleted temporary html file has been fixed.
-   We are working on a problem typing in the "Report Problem" dialog box.

## 3.0.80 BETA

-   Fix: "Open in Firefox" should now work even if you have spaces in the path
-   Fix: BigBook National Language title was missing a parenthesis
-   Fix: Was hard to insert an uppercase character using the long-press special character feature
-   Fix: "Update Book" messed up custom pages
-   Several Linux-only fixes

## 3.0.74 BETA

-   A new Front/Backmatter option is available, named "Traditional". This puts the credits page on the back of the title page, rather than the inside of the front cover. This is good in cases where you pay by the page imprint, rather than by pieces of paper. You can select it from Settings:Book Making:Front/Back Matter Pack. <s>Once you have chosen this, you won't see it on any existing books until you do these steps: In the Collection Tab, click on the little triangle, then select "Advanced: Do Updates of All Books".</s>

## 3.0.72 BETA

-   More French coverage of UI
-   Better captioning of books with long names
-   Calendar now has smaller margins, more room for text in day boxes
-   Restored vertical centering in "just text" page

### Known Issues

-   Fonts with modifiers like "Arial Narrow" cannot be shown. This appears to be a bug in Firefox (which is at the heart of Bloom). So for now we don't offer these fonts in the font-picking menu.

## 3.0.70 BETA

### New

-   More Right To Left support. If the Vernacular language is right-to-left, PDF Booklets will be ordered so that pages are ordered back-to-front (see Settings:Book Making).
-   New right-click menu on pages for removing and duplicating.
-   Language picker: when picking a language and there are more than 2 countries, now says, .e.g. "4 countries".
-   Language picker: when picking a language, you can now have major spelling differences and it will still find the language.

### Fixes

-   Fixed "sticky" scrollbar on page template list and Art Of Reading gallery.
-   Fixed problems with opening books over a network (needs user testing in various environments, though).
-   Fixed problems with the front-cover language.
-   Fixed problem with booklet pdfs.
-   Fixed problem with downloading and then using book templates that are a collection of re-usable pages, e.g. Gleny's Water's Primer Template
-   Book colors will now always stay the same (until we add the option of selecting the color you want).
-   Many other small fixes

### Known Issues

-   The gear-shaped button that brings up the Format box has positioning problems; we're working on a solution.

## 3.0.69 BETA (Windows Only)

-   The Help menu now has has a "Report Problem" command.
-   Now installs the newly updated Andika version 5.
-   Fixed problem with "Booklet Insides" publishing option.
-   Fixed several issues in the Format dialog.
-   Modifier keys no longer trigger the Special Characters popup.
-   Several other minor fixes.

## 3.0.66 BETA (Windows Only)

### Flexible Layouts and Styling

-   Use the new "Custom" page template to make your own unique page layouts.
-   Use "Duplicate" button to reuse your custom page within a book.
-   You can now set a default font family for each of the languages in a book.
-   You can now apply styles name (like Word / LibreOffice) to text boxes keep things consistent throughout the book
-   You can now set the font family, size, line spacing, word spacing, justification, border, and background of each text box, along with all other boxes with the same "style". Just click on the little "gear" icon in the lower left of a text box.

### Improved PDF Making

-   Bloom now uses the same rendering engine for both editing and pdf-making, eliminating WYSIWYG glitches of previous versions.
-   New PDF engine renders fonts better.
-   Languages requiring Graphite Complex-non-roman script rendering are now supported.
-   Adobe Acrobat no longer needed to view PDFs in the Publish tab

### Other

-   Holding down a key now shows a "Special Characters Panel" that lets you select from similar characters. Use you mouse, mouse wheel, or arrow keys to select the character you want (see screenshot below).
-   You can now right click on a book and export its contents to Word or Libre Office (most formatting will be lost).
-   Bloom's interface has new translations, in Arabic, Chinese, Tamil (India), Hindi (India), Telugu (India), and Kinyarwanda (Rwanda). French and Spanish translations have been updated.
-   Andika Font is now installed along with Bloom

###Experimental Features in this release

-   Decodable Reader Tool helps you develop a series of books that introduce a few letters at a time.
    _ Reads a folder for texts you have placed there, and suggests words to the writer that are "decodable" at each stage.
    _ Words that are not appropriate for the current stage are highlighted.
    _ You can export a file detailing each decodable stage: letters, sight words, and available words to use.
    _ Thanks to Norbert Rennert for sharing code from his Synphony engine.
    -   See "Help: Building/User Reader Templates" for more information.
-   Leveled Reader Tool helps you develop books for readers at various levels of ability by setting limits on the number of words per sentence, page, and book.
    -   See "Help: Building/User Reader Templates" for more information.
-   New "Custom" page that lets you divide up the page into text and picture portions. You can then just use the page, or treat it like a template for other pages in the book.
-   Holding down a key now shows a "Special Characters Panel" that lets you select from similar characters.
-   Languages can be marked as Right-To-Left. However, changing the page order is still up to you, using a PDF editor like Adobe Acrobat (or maybe use the RTL option in PdfDroplet)?
-   Initial Linux Version (Precise and Trusty).

### Known Bugs & Limitations

-   "A5Portrait Bottom Align" does not layout correctly in bilingual or trilingual mode [BL-46].
-   Page Template names are always shown in English.
-   Books with Graphite complex-non-roman scripts cannot be printed directly from Bloom yet. Instead, open the PDF in Adobe Reader and print from there.
-   Sample texts for use with the decodable reader must be saved as unicode text files.

## 2.0 RELEASE October 2014

## 2.0.1038 BETA 23 July 2014

A4Landscape with "Picture on top" now gives 70% of the page to the picture, was previously 45%.

## 2.0.1038 BETA 6 June 2014

Added ability to have <p></p> edit boxes, rather than FF's <BR /> default, so you can do styling like paragraph indents. Needed for SIL-LEAD SHRP project.

## 2.0 1022 BETA 13 May 2014

Templates can now have a markdown "readme" for telling people about the template. Select the Big Book or Wall Calendar templates to see how these are displayed.

## 2.0.1021 BETA 9 May 2014

Can now publish books to books.bloomlibrary.org
Can now get books at books.bloomlibrary.org and they will open in Bloom
New Big Book template & Front matter
Basic Book now auto-enlarges fonts if you make it A4Landscape (for making a5 books into Big Books)

## 1.1.574 18 Feb 2014

New experimental keyboard shortcuts:
Bold=Ctrl+b, Underline=Ctrl+u, Italics=Ctrl+i, F6=Superscript, Ctrl+space=clear any of those.
F7=Heading1, F8=Heading2.
Pasting text with \v 123 will give you a superscript 123.

## 1.1 12 Feb 2014

Make textboxes red when there is more text in them than fits

## 1.1.6 - 19 Dec 2013

-   for template developers: <body> now has a class "publishmode" that you can use to do something different when viewing/publishing vs. editing
-   make shift-insert act just like ctrl+v with respect to filtering the incoming content down to plain text.

## 1.1.5 - 13 Dec 2013

-   You can now add additional usage limitation information to a Creative Commons license.
-   [Template Development] JADE is now the standard way to make custom templates
-   Fixed problem that prevented changing the collection name.

## 1.1.1 - 1 Nov 2013

-   Fixed problem with picking the wrong version of xmatter stylesheets at runtime

## 1.0.29 - 3 Feb 2014

-   Update French localization

## 1.0.28 - 31 Jan 2014

-   Move format version of Bloom 1.0 up to 1.1. and start rejecting books that are greater than that.

## 1.0.25 - 31 Jan 2014

-   Fix problem where unicode characters in project folder would make images not show up in PDF

## 1.0.24 - 13 Dec 2013

-   Fix Problem of readonly thumbnails when updating a collection with a BloomPack.
-   Fix height of green source text bubble on Just Text pages.
-   Fix bug that would cause problems if you used a '&' in a copyright notice.
-   Add context menu item for getting stylesheet troubleshooting information to the clipboard.
-   Avoid collecting new strings for localization from non-developer machines.
-   Add "publish" class to the <body> when previewing or making a publish. Stylesheets can use
    this to do different things when editing vs. publishing.
-   Fix problem of folio books not using the most recent stylesheet.

## 1.0.19 - 1 Nov 2013

-   Fix Documentation Link from Collection Tab
-   For template designers, offer a file of jade mixins

## 1.0.17 - 1 Nov 2013

-   Background color on elements wasn't getting through to the PDF

## 1.0.16 - 31 Oct 2013

-   Stop complaining if the user has restricted access to the localization files but isn't trying to localize anything

## 1.0.12 - 18 Oct 2013

-   enabled pages to incorporate combobox that control layouts dynamically

## 1.0.09 - 14 Oct 2013

-   added Spanish localizations
-   dropped 'beta' label

## 1.0.08 - 10 Oct 2013

-   now supports watermark hints on fields that haven't been filled in yet

## 1.0.06 - 12 Sept 2013

-   Windows XP users trying to scan without the necessary windows components should now get a helpful message.

## 1.0.05 - 10 Sept 2013

-   Fix style-sheet-related problem when showing Calendar pages

## 1.0.04 - 9 Sept 2013

-   New right-click command on the collection to "Replace Missing Images", where you specify a folder to look for replacements.

## 1.0.03 - 6 Sept 2013

-   If image file is missing, now shows a message and lets you chose another one.
-   New right-click command on the collection to "Check All Books", which finds missing images.

## 0.9.117 29 Aug 2013

-   Now prompts for registration starting on 3rd launch.

## 0.9.115 24 Aug 2013

-   Added bloom-copyFromOtherLanguageIfNecessary to limit what fields get the copy treatment introduced in 0.9.114

## 0.9.114 24 Aug 2013

-   Will now copy some fields from one global language (like English) to the national languages in use if it needs to in order to preserve information in derived books. For example, who the original illustrator was.
-   Show "French" as "français" in settings dialog.
-   Better error when there's a problem loading a book.
-   Fixed forgetting the "experimental commands" setting
-   Only show the copyright missing if the copyright itself is missing, not the license or illustrator.
-   Don't show a \* in the ISBN box
-   When making new collection
-   automatically fill in country based on language chosen (will be wrong sometimes, but you see it and can change it).
-   If language is in PNG, auto set National Languages to English and Tok Pisin.
-   Book folders now take their names from vernacular if possible, rather than English. If the vernacular is empty, then the next choice is the National Language 1, then NL2, and only then English, French, Portuguese, or Thai.

## 0.9.111 17 Aug 2013

-   New bloom-draggableLabel feature for when images need editable labels

## 0.9.110 17 Aug 2013

-   Added missing null xmatter

## 0.9.109 14 Aug 2013

-   Update French localizations
-   Fix extra blank page problem

## 0.9.105 10 Aug 2013

-   B5 pages turned into booklets now properly use B4 paper (were being squished onto B5 paper).

## 0.9.101 27 July 2013

-   Allow xmatter to be installed via bloom packs (the creator/distributor of the bloom pack must manually add the xmatter pack to the zip file).

## 0.9.99 23 July 2013

-   Collections now sort by "natural sort order" rather than alphabetic, so "Primer 3" comes before "Primer 21", and folio documents will include them in this order, too.

## 0.9.97 23 July 2013

-   Add Folio support, which is a book that sucks in the other books in the collection when it comes time to make a PDF
-   Add AllowNewBooks setting to collection, so that collections can be locked down
-   Add "xmatter" tag on books to select a different front/backmatter pack than the one set as the default for the collection
-   A book can now have a "bookTitleTemplate" so that the title (and thus file and folder name) can be automatically constructed based on fields in the book. E.g. Primer Term {term} Week {week}
-   Slight alteration in page zoom during PDF to address page breaks slowing moving upwards in really large documents.

## 0.9.96 16 July 2013

-   In Publish Tab, new option to turn on "Crop Marks" for commercial printing. In addition to the visible crop marks, there is a matching "TrimBox" for automated cropping.

## 0.9.95 13 July 2013

-   Fixed recent problem where custom font and styles were being ignored.

## 0.9.92 22 June 2013

-   New experimental "Export XML for InDesign" command on the right-click menu of books. Enable via the "Show experimental commands" setting in the Settings dialog.

## 0.9.91 20 June 2013

These changes will only be noticed by those of us writing new templates from scratch in html:

-   When starting a book, now removes incoming content with lang = "x", so we can draft with "x" and know that it won't show to users.
-   data-hints should now live on the enclosing bloom-translationGroup. On the minus side: for now, they will not disappear even when there is content.

## 0.9.90 19 June 2013

-   Alleviate problem (Windows 7) of stylesheets from old versions sticking around even when you upgrade (VirtualStore).

## 0.9.89 16 June 2013

-   Fix page size/layout choices

## 0.9.86 10 June 2013

-   Environment variable FEEDBACK set to "off" now disables analytics

## 0.9.83 10 June 2013

-   Fix: Stylesheets references are now ordered when saved to disk (were previously ordered within bloom)
-   Fix: Front/Back Mater (XMatter) css now saved with the book on disk (for a post-bloom future)
-   Improve BloomPack Install responsiveness.

## 0.9.82 7 June 2013

-   Fix: If you add an large image and then later crop it, you didn't see the crop on the page until you restarted Bloom.
-   Fix: When using the auto-update, 2 copies of the new Bloom would be run.

## 0.9.80 5 June 2013

-   When choosing a language, you can now customize how the name is actually displayed. You can also change it later, using the Configuration dialog.

## 0.9.79 4 June 2013

-   Localization improvements:
-   Can now localize the column headers of the language chooser.
-   Many more "dynamic" strings available before you chance upon them.

## 0.9.78 4 June 2013

-   Language Look Up now searches alternative names from Ethnologue.
-   Language Look Up now lists countries
-   Books now know the ids of their ancestor templates.
-   Experimental InDesign XML Export (write to john if you're interested in helping experiment with this).
-   Fixed bug that could cause lost localization strings during upgrade.

## 0.9.71 24 May 2013

-   Improved PDF layout when OS is at 120dpi or 144dpi
-   Allow BloomPack install even if Bloom is already running
-   In the Language chooser, auto-select "Unlisted Language" if user clicks on the related link.
-   Pretty-print html in the books

## 0.9.67 24 May 2013

-   Updated French Localizations

## 0.9.66 23 May 2013

-   Much faster startup time if you have lots of books
-   Much better performance when editing book with many pages
-   More accurate analytics

## 0.9.55 16 May 2013

-   Fixed problem with error on machines lacking Adobe Reader
-   Update French Localizations (thanks David Rowe)

## 0.9.54 15 May 2013

-   New "Picture & Word" page in Basic Book for simple one-word-per-page books.
-   A couple localization fixes.
-   Better message if user's machine doesn't know how to follow hyperlinks.

## 0.9.58 10 April 2013

-   New experimental B5 Primer template

## 0.9.53 2 April 2013

-   Now Localizable
-   Settings Protection Dialog
-   Language chooser (shows in New Collection Wizard & Settings dialog)
-   Now Mostly Localizable
-   Image ToolBox
-   Metadata editor

## 0.947 22 March 2013

-   New Collection Wizard is now mostly localizable
-   On first run, now detects user's OS Display Language and tries to use that, or offers other choices if it doesn't have that UI language yet.
-   Parts of Bloom that come from outside libraries, so not yet localize-able:
-   Language chooser (shows in New Collection Wizard & Settings dialog)
-   Image Toolbox
-   Send/Receive
-   Tooltips in Publish Tab
-   Metadata Dialogs
-   Settings Protection Dialog

## 0.946 21 March 2013

-   Add enough space to show French labels, where previously things were cut off.
-   Make UI Language Chooser no longer experimental, so it's now on by default.
-   Newly localize-able:
-   Page Size/Orientation choices
-   Page thumbnail names (e.g. "Title Page", "Just Text")
-   Open/Create Collection Dialog

## 0.945 20 March 2013

-   Reorganized and cleaned up internationalization. Some more work is yet to be done.

## 0.944: 18 March 2013

-   Initial French Localization (Thanks David Rowe)

## 0.940: 11 March 2013

-   Bloom now checks for the availability of a new version and offers to download it for you

## 0.933: 5 March 2013

-   Fix problem of new title not being reflected in the thumbnail until restart
-   Improved problem of occasional cursor disappearance after coming in from another application.

## 0.9: 21 December 2012

-   Small bug fixes
-   No longer times out after 90 days, but it does prompt you to upgrade

## 0.9: 13 October 2012

-   Partial Send/Receive support available as an opt-in experimental feature
-   Partial Localization support available as an opt-in experimental feature
-   Calendar, Picture Dictionary, and Template Maker are now an opt-in experimental feature

## 0.9: Sept 28 2012

-   Can now change collection name in the Settings Dialog
-   Can now set the default font in the Settings Dialog

## 0.9: Sept 22 2012

-   Auto compression of pngs as you select them
-   "Update All Books" menu command which updates frontmatter, illustration metadata, and compresses all images
-   Can now paste if there is an image path on the clipboard

## 0.9: Sept 20 2012

-   Basic, experimental Send/Receive.

## 0.8: Sept 15 2012

-   Pages are auto-zoomed on small screens, so that their full with always shows
-   In the publish tab, you can now choose a different page layout (size/orientation)
-   In the publish tab, the layout options now include an "A4Landscape Split Across Pages" style option, for making books with large images and text, designed to be read to others

## 0.8: July 16 2012

-   To cope with large print-resolution images, Bloom now runs all images through a resolution-shrinking service before displaying them during editing. The full size originals are still used when making the PDF for printing.

## 0.8: July 4 2012

-   You can now change images, after a warning, even on books that came from shells. If the image is placeholder (flower), you don't see the warning.
-   changed former "missing" label to indicate that the image may also just not have loaded quickly enough
-   upgraded to a newer pdfsharp in hopes of helping with a "missing token" error that was reported

## 0.8: June 28 2012

-   Bloom is now totally tolerant of missing or messed up Adobe Reader. You just see a message and get reduced functionality.

## 0.8: June 27 2012

-   The "image on top" page renamed to "Basic Text and Image"
-   The "Basic Text and Image" page, in a5portrait & bi/tri-lingual now places vernacular above the picture

## 0.8: June 26 2012

-   Collection folders now sport a "collection.css" file which can be used if necessary to override defaults. This isn't user-friendly by any means, but is a stop-gap measure.
-   Similarly, if you place a "book.css" in the folder of the book itself, you can now override styles for just that one book.
-   XMatter templates can now have back matter (in addition to the previous front-matter). Just use the class "bloom-backMatter"
-   Factor XMatter now makes the back cover, both inside and outside, usable for text.

## 0.8: June 25 2012

-   From-scratch overhaul of the First Time and Create Collection experiences. Note that the wizard with different questions depending on whether you choose Vernacular or Source
-   Template stylesheets can now specify not just size/orientations they support, but also options which the user can select. The Basic Book now uses this to offer 2 different A4Landscape layouts.

## 0.8: May 14 2012

-   Added experimental custom page to Basic Book, with toolbox for adding text and
    images

## 0.8: May 9 2012

-   Control-mousewheel now does page zooming
    -   Factory FrontMatter now puts the "Credits" page to the inside front cover, replacing the "verso" page
    -   Factory FrontMatter now starts logical numbering with the title page as page 1. Doesn't show it, though.
    -   New margin model
    -   Margins are now sensitive to the odd/even'ness of the page

## 0.8: May 3 2012

-   Control-mousewheel now does page zooming

## 0.7: April 13 2012

-   BloomPacks. To distribute collections of ShellBooks, you can now zip the collection, then change it from .zip to .BloomPack. Take the BloomPack to another user's computer, and double-click it install that pack on their computer.

## 0.6: Feb 10 2012

### Format Changes

These are the last <em>planned</em> format changes before version 1.

-   Stylesheets can now support multiple Page Size & Orientations. A dummy css rule now tells Bloom which size/orientations the sheet supports. See the format documentation for details.
-   Start of a feature for pasting images via the clipboard: hover over the image and click the paste button. Needs some work and testing.

*   Introduced "BasicBook" which replaces "A5Portrait Template". "BasicBook" currently supports A5Portrait and A4Landscape.
*   Library tab:Double-clicking on a book takes you to the edit mode.
*   Library tab: the right-click menu has several new useful commands.
*   Edit tab: the toolbar now has a menu for changing the page size and orientation.
*   Edit tab, Image Toolbox: several usability improvements. \* Publish tab: new "Save" button suggests a name which indicates the language and the book portion that was saved to the PDF (e.g. cover, insides, etc.)
*   Bubbles only show when the field is empty, or in focus. This makes it easier to see what is left to be done.

## 0.5: Jan 27 2012

### Format Changes

-   The div which contains metadata used to be identified with class "-bloom-dataDiv". It is now identified by id, with id='bloomDataDiv'
-   The class "imageHolder" is now "bloom-imageContainer"
-   All stylesheet classes that used to start with "-bloom" now start with "bloom"
-   You can now enter an ISBN #. This number is automatically removed when the book is used as a shell for a new book.
-   Although jpegs should be rare in Bloom books (used only for photos), they are now left as jpegs, rather than being converted to PNGs. All other image formats are still converted to PNG.
-   User can now make books bilingual or trilingual by ticking selecting one of the national languages.
-   A Picture Dictionary template is now available, with resizable and draggable frames. The stylesheet adapts to monolingual, bilingual, or trilingual needs.
-   All images contained within a div with class "bloom-imageHolder" are now proportionally resized and centered within the containing div
-   Divs with the class "bloom-draggable" can be moved by the user
-   Divs with the class "bloom-resizable" can be resized the user
-   The standard "A5Portrait" template now uses html div's instead of textarea's, to facilitate future internal formatting commands

### Known Problems

-   page thumbnails don't always update.
    -   li translations bubble covers "book li in \_\_\_".
    -   Adding images leaves an unneeded "\_orginal" copy.
    -   Custom license can't have single quotes (apostrophes)
    -   Once a CreativeCommons license is chosen, changing to another option leaves us with the CC license Image.
    -   In bi/trilingual books, you can't yet change order of the languages.

## 0.4: Jan 2011

### Known Problems

-   <del>Reported installation problems, related to "libtidy.dll"</del>
-   Calendar layout should not display new template pages.
-   Book cover Thumbnails aren&#39;t updating.
-   Spell checking ignores the actual language (will be fixed when we upgrade to
    FireFox 9)
-   <del>Source Text bubbles should not be editable</del>
-   <del>Book previews should not be editable</del>
-   <del>Copyright needs help formatting the year and copyright symbol</del>
-   If you change any of the language settings, you must quit and re-run Bloom (or
    stay in Bloom but re-open the project).
-   <del>After a long period of inactivity, a javascript error may be reported. This does
    no harm.</del>
-   <del>The user interface of publish tab is somewhat at the mercy of you Adobe Acrobat
    installation (which version, how it is configured).</del>
-   Many small page layout problems, for example pictures too close to the margin. Final layout issues are easy to fix but not a priority at the moment.

*   Copyright/license dialog now has separate "year" field, and auto-generates the "Copyright ©" portion.
*   User Settings Dialog:
*   Vernacular Language
*   National Language
*   Regional or secondary national language
*   Province
*   District
*   Front Matter Pack

*   Country/Organization-specific Front Matter Packs. See documentation.
*   Hint Bubbles for metadata fields
*   Source Text in Bubbles with tabs for all the source languages
*   Completely re-written format documentation
*   Changed how we embed Adobe Acrobat Reader in order to reduce complexity for the non-tech user. Tested with Adobe Reader 10 and Acrobat 7.1
*   Topic Chooser \* Books and images can now have custom prose licenses

## 0.3: Dec 2011

### Format Changes

Style name change: coverBottomBookKind --&gt; coverBottomBookTopic
Shells and templates may no longer include front or back matter pages.

Introduced Factory-XMatter.htm and accompanying stylesheet.&nbsp; The contents
of this are now inserted into each new book.&nbsp; These templates, which will
be replaced by organizations/countries for their own needs, are populated by
data from a combination of sources:

-   &nbsp;Data from the library: language name, province, district, etc.
-   &nbsp;Data from the &quot;-bloomDataPage&quot; div of the shellbook itself. E.g.,
    acknowledgments, copyright, license.
    <liData from the user. E.g. Translator name.

### &nbsp;UI improvements:

-   First editable text box is now automatically focused
-   The currently focused text box is now highlighted with a colored border.
    elements with &quot;data-hint=&#39;tell the user something&quot; now create a nice speech-bubble on the right

## 0.3: 9 Dec 2011

Format change: id attributes are no longer used in textareas or img's.
'hideme' class is no longer used to hide elements in languages other than those in the current publication. Instead, hiding is now the reponsibility of "languageDisplay.css", still based on the @lang attributes of elements.
Developers can now right-click on pages and choose "View in System Browser". You can then have access to every bit of info you could want about the html, stylesheets, & scripts, using firebug (Firefox), or Chrome developer tools.

## 0.3: 1 Dec 2011

###Breaking Changes
I've abandoned the attempt to store Bloom files as xml html5.&nbsp; I risked death by a thousand paper cuts.&nbsp; So, as of this version, Bloom uses strictly-valid HTML5 (whether well-formed-xml or not).&nbsp; Internally, it's still doing xml; it uses HTML Tidy to convert to xml as needed.&nbsp; Other validation issues: The header material has changed so that it now passes the w3c validation for html5, with the only remaining complaint being the proprietary &lt;meta&gt; tags. &lt;meta&gt; tags now use @name attributes, instead of @id attributes.&nbsp; See the updated File Format help topic for updated information.

## 0.3: 30 Nov 2011

Making use of a new capability offered by html5, many formerly "special" classes have been moved to div-\* attributes:

## 0.3: 29 Nov 2011

####Breaking Changes
Moved collections locations to c:\programdata\sil\bloom\collections. Formerly, the sil part was missing. Bloom
now creates this folder automatically. Now avoiding the word &quot;project&quot;, in favor
of &quot;library&quot;. So now you &quot;create a library for your language&quot;. This change also
shows up in configuration files, so if anyone has an existing .BloomLibrary
file, throw away the whole folder.

## 0.3: 25 Nov 2011

A5 Wall Calendar now usable, with vernacular days and months. Could use a graphic designer's love, though.

## 0.3: 24 Nov 2011

In the image toolbox, you can now reuse metadata (license, copyright, illustrator) from the last image you edited.<|MERGE_RESOLUTION|>--- conflicted
+++ resolved
@@ -1,5 +1,4 @@
-<<<<<<< HEAD
-# 4.9 (Currently in Alpha)
+# 4.9 (Beta)
 
 ## Edit Tab
 
@@ -15,10 +14,7 @@
 
 Login to BloomLibrary is now through next.bloomlibrary.org, which allows you to just click the Google button to use your Google identity (include sil.org accounts, for those of you who have that).
 
-# 4.8 (Currently in Beta-test)
-=======
-# 4.8
->>>>>>> f1dd065d
+# 4.8 
 
 ## Edit Tab
 
