﻿<meta content="text/html; charset=UTF-8" http-equiv="Content-Type" /><link rel="stylesheet" type="text/css" href="aboutBox.css" />

<h3>Copyright 2011-2014 <a href="http://sil.org">SIL International</a></h3>

<h3>License</h3>

<p>Open source (<a href="http://sil.mit-license.org/">MIT License</a>).</p>

<h3>Credits</h3><p>Eberhard Beilharz&nbsp;(<a href="http://sil.org">SIL International</a>) :&nbsp;Linux Programming</p><p>John Hatton&nbsp;(<a href="http://sil.org">SIL International</a>) :&nbsp;Program Manager, Design, Programming, CSS</p><p>Marlon Hovland&nbsp;(<a href="http://sil.org">SIL International</a>) :&nbsp;Documentation</p><p>Gordon Martin&nbsp;(<a href="http://sil.org">SIL International</a>) :&nbsp;Programming, CSS</p>
<p>Marvin Nichols&nbsp;(<a href="http://sil.org">SIL International</a>) :&nbsp;Testing (V1)</p><p>Andrew Polk&nbsp;(<a href="http://sil.org">SIL International</a>) :&nbsp;Web</p>
<p>John Thomson&nbsp;(<a href="http://sil.org">SIL International</a>) :&nbsp;Manager for Versions 2 and 3, Programming</p>
<p>Len Wallstrom&nbsp;(<a href="http://sil.org">SIL International</a>) :&nbsp;Testing (v2)</p>
<p>Bruce Cox & Jeremy Brown have contributed javascript code.</p><h3>Bloom relies on the following open source works of others:</h3><ul><li><a href="http://code.google.com/p/autofac/">Autofac</a></li><li>JSON.net</li><li><a href="http://dotnetzip.codeplex.com/">Iconic DotNetZip</a></li><li>Gecko embedded browser: Mozilla.</li><li><a href="https://bitbucket.org/geckofx/geckofx">GeckoFX</a>.net wrapper around Gecko: Skybound Software, Tom Hindle (SIL International), and other contributors.</li><li><a href="http://code.google.com/p/wkhtmltopdf">PdfSharp</a>: empira Software GmbH</li><li>Palaso Library: Armh3, Hatton, Hirt, Prince, & others of SIL International and&nbsp;<a href="http://palaso.org">Payap Language Software</a>, Eric Albright (formerly of SIL)</li><li>LibTidy</li><li>ManagedTidy</li><li>NUnit</li><li><a href="http://code.google.com/p/wkhtmltopdf">wkhtmltoimage:</a>Jan Habermann, Christian Sciberras and Jakob Truelsen</li></ul><h3>Thanks</h3><p>Glenys Waters</p><p>Payap University Linguistics Institute, Chiang Mai, Thailand</p><p>Michael Cochran, Cambell Prince, Jon Coombs, David Coward, Hannes Hirzel</p><p>JetBrains for free open-source license for&nbsp;<a href="http://www.jetbrains.com/resharper/">Resharper</a>, which keeps our c# code clean and agile,&nbsp;<a href="http://build.palaso.org">TeamCity</a>, which we use for continuous integration/builds, and&nbsp;<a href="http://www.jetbrains.com/webstorm/">WebStorm</a>, for editing html and javascript.</p><p>Microsoft, for donated licenses of Visual Studio.</p><p>Atlassian, for free open-source license for&nbsp;<a href="http://www.atlassian.com/software/jira/overview">JIRA</a>, where we keep bug reports.</p>

<<<<<<< HEAD
<p >John Hatton (<a href="http://pnglanguages.org" data-mce-href="http://pnglanguages.org">SIL Papua New Guinea</a>, <a href="http://palaso.org" data-mce-href="http://palaso.org">Palaso</a>): Design, C# &amp; Javascript Programming, Artwork</p>

<p >Jim Albright (SIL International): Primer Stylesheet, Indonesia Front Matter</p>

<p >Tom Hindle (SIL International): Lead for the GeckoFX project</p>

<p >Marlon Hovland (SIL International): Documentation</p>

<p >Marvin Nichols, Frank Frantzen: Testing</p>

<p >Bruce Cox &amp; Jeremy Brown have contributed javascript code.</p>

<h1>Thanks</h1>

<p>Glenys Waters, SIL International</p>

<p>Michael Cochran, Cambell Prince, Jon Coombs, David Coward, Hannes Hirzel (<a href="http://sil.org" data-mce-href="http://sil.org">SIL International</a>)</p>

<p>Payap University Linguistics Institute, Chiang Mai, Thailand</p>

<p>JetBrains for free open-source license for <a href="http://www.jetbrains.com/resharper/" data-mce-href="http://www.jetbrains.com/resharper/">Resharper</a>, which keeps our c# code clean and agile, <a href="http://build.palaso.org" data-mce-href="http://build.palaso.org">TeamCity</a>, which we use for continuous integration/builds, and <a href="http://www.jetbrains.com/webstorm/" data-mce-href="http://www.jetbrains.com/webstorm/">WebStorm</a>, for editing html and javascript.</p>

<p>Microsoft, for inexpensive licenses of Visual Studio 2010.</p>

<p>Atlassian, for free open-source license for <a href="http://www.atlassian.com/software/jira/overview" data-mce-href="http://www.atlassian.com/software/jira/overview">JIRA</a>, where we keep bug reports.</p>

<p>&#160;</p>

<h1>Open Source Components/Libraries</h1>

<ul>
  <li>
    Gecko embedded browser: Mozilla.
  </li>

  <li>
    <a href="https://bitbucket.org/geckofx/geckofx" >GeckoFX</a> .net wrapper around Gecko: Skybound Software, Tom Hindle (SIL International), and other contributors.
  </li>

  <li>
    <a href="http://www.pdfsharp.net">PdfSharp</a>: empira Software GmbH
  </li>

  <li>
   <a href="https://github.com/sillsdev/palaso">Palaso Library</a>: © <a href="http://sil.org">SIL International</a> (<a href="http://sil.mit-license.org/");?=");?">MIT</a>)
  </li>

  <li>
    <p>Chorus Send/Receive Library: © <a href="http://sil.org">SIL International</a> (<a href="http://sil.mit-license.org/");?=");?">MIT</a>)</p>
  </li>

  <li>
     <a href="https://bitbucket.org/hatton/l10nsharp">L10N Sharp</a> Localization Library: David Olson, Clayton Grassik, John Hatton, Tom Bogle.
  </li>

  <li>
    LibTidy
  </li>

  <li>
    ManagedTidy
  </li>

  <li>
    <a href="http://code.google.com/p/autofac/">Autofac</a> (<a href="http://opensource.org/licenses/mit-license.php">MIT</a>)
  </li>

  <li>
    JSON.net
  </li>

  <li>
    <a href="http://dotnetzip.codeplex.com/">Iconic DotNetZip</a>
  </li>

  <li>
    <a href="http://aerowizard.codeplex.com/" target="_blank">AeroWizard</a>: <a href="http://www.codeplex.com/site/users/view/dahall">Dahall</a>
  </li>

   <li> <a href="https://github.com/segmentio/Analytics.NET">Analytics.Net</a> © Segment.IO (<a href="http://opensource.org/licenses/mit-license.php">MIT</a>)
       </li>
</ul>

<h1>Image Credits</h1>
=======
<h3>Image Credits</h3>
>>>>>>> 02f0f09b

<p><a href="http://thenounproject.com/noun/usb/#icon-No1858" target="_blank">USB</a> icon designed by <a href="http://thenounproject.com/Dara%20Ullrich" target="_blank">Dara Ullrich</a> from The Noun Project</p>

<p>Earth icon designed by Francesco Paleari from The Noun Project</p>

<p>Network icon designed by Stephen Boak from The Noun Project</p>

<p>Leveled Reader template icon (Dashboard) by Chris Kerr from The Noun Project</p>

<p>Decodable Reader template icon (Key) by William J. Salvador from The Noun Project</p><|MERGE_RESOLUTION|>--- conflicted
+++ resolved
@@ -12,94 +12,7 @@
 <p>Len Wallstrom&nbsp;(<a href="http://sil.org">SIL International</a>) :&nbsp;Testing (v2)</p>
 <p>Bruce Cox & Jeremy Brown have contributed javascript code.</p><h3>Bloom relies on the following open source works of others:</h3><ul><li><a href="http://code.google.com/p/autofac/">Autofac</a></li><li>JSON.net</li><li><a href="http://dotnetzip.codeplex.com/">Iconic DotNetZip</a></li><li>Gecko embedded browser: Mozilla.</li><li><a href="https://bitbucket.org/geckofx/geckofx">GeckoFX</a>.net wrapper around Gecko: Skybound Software, Tom Hindle (SIL International), and other contributors.</li><li><a href="http://code.google.com/p/wkhtmltopdf">PdfSharp</a>: empira Software GmbH</li><li>Palaso Library: Armh3, Hatton, Hirt, Prince, & others of SIL International and&nbsp;<a href="http://palaso.org">Payap Language Software</a>, Eric Albright (formerly of SIL)</li><li>LibTidy</li><li>ManagedTidy</li><li>NUnit</li><li><a href="http://code.google.com/p/wkhtmltopdf">wkhtmltoimage:</a>Jan Habermann, Christian Sciberras and Jakob Truelsen</li></ul><h3>Thanks</h3><p>Glenys Waters</p><p>Payap University Linguistics Institute, Chiang Mai, Thailand</p><p>Michael Cochran, Cambell Prince, Jon Coombs, David Coward, Hannes Hirzel</p><p>JetBrains for free open-source license for&nbsp;<a href="http://www.jetbrains.com/resharper/">Resharper</a>, which keeps our c# code clean and agile,&nbsp;<a href="http://build.palaso.org">TeamCity</a>, which we use for continuous integration/builds, and&nbsp;<a href="http://www.jetbrains.com/webstorm/">WebStorm</a>, for editing html and javascript.</p><p>Microsoft, for donated licenses of Visual Studio.</p><p>Atlassian, for free open-source license for&nbsp;<a href="http://www.atlassian.com/software/jira/overview">JIRA</a>, where we keep bug reports.</p>
 
-<<<<<<< HEAD
-<p >John Hatton (<a href="http://pnglanguages.org" data-mce-href="http://pnglanguages.org">SIL Papua New Guinea</a>, <a href="http://palaso.org" data-mce-href="http://palaso.org">Palaso</a>): Design, C# &amp; Javascript Programming, Artwork</p>
-
-<p >Jim Albright (SIL International): Primer Stylesheet, Indonesia Front Matter</p>
-
-<p >Tom Hindle (SIL International): Lead for the GeckoFX project</p>
-
-<p >Marlon Hovland (SIL International): Documentation</p>
-
-<p >Marvin Nichols, Frank Frantzen: Testing</p>
-
-<p >Bruce Cox &amp; Jeremy Brown have contributed javascript code.</p>
-
-<h1>Thanks</h1>
-
-<p>Glenys Waters, SIL International</p>
-
-<p>Michael Cochran, Cambell Prince, Jon Coombs, David Coward, Hannes Hirzel (<a href="http://sil.org" data-mce-href="http://sil.org">SIL International</a>)</p>
-
-<p>Payap University Linguistics Institute, Chiang Mai, Thailand</p>
-
-<p>JetBrains for free open-source license for <a href="http://www.jetbrains.com/resharper/" data-mce-href="http://www.jetbrains.com/resharper/">Resharper</a>, which keeps our c# code clean and agile, <a href="http://build.palaso.org" data-mce-href="http://build.palaso.org">TeamCity</a>, which we use for continuous integration/builds, and <a href="http://www.jetbrains.com/webstorm/" data-mce-href="http://www.jetbrains.com/webstorm/">WebStorm</a>, for editing html and javascript.</p>
-
-<p>Microsoft, for inexpensive licenses of Visual Studio 2010.</p>
-
-<p>Atlassian, for free open-source license for <a href="http://www.atlassian.com/software/jira/overview" data-mce-href="http://www.atlassian.com/software/jira/overview">JIRA</a>, where we keep bug reports.</p>
-
-<p>&#160;</p>
-
-<h1>Open Source Components/Libraries</h1>
-
-<ul>
-  <li>
-    Gecko embedded browser: Mozilla.
-  </li>
-
-  <li>
-    <a href="https://bitbucket.org/geckofx/geckofx" >GeckoFX</a> .net wrapper around Gecko: Skybound Software, Tom Hindle (SIL International), and other contributors.
-  </li>
-
-  <li>
-    <a href="http://www.pdfsharp.net">PdfSharp</a>: empira Software GmbH
-  </li>
-
-  <li>
-   <a href="https://github.com/sillsdev/palaso">Palaso Library</a>: © <a href="http://sil.org">SIL International</a> (<a href="http://sil.mit-license.org/");?=");?">MIT</a>)
-  </li>
-
-  <li>
-    <p>Chorus Send/Receive Library: © <a href="http://sil.org">SIL International</a> (<a href="http://sil.mit-license.org/");?=");?">MIT</a>)</p>
-  </li>
-
-  <li>
-     <a href="https://bitbucket.org/hatton/l10nsharp">L10N Sharp</a> Localization Library: David Olson, Clayton Grassik, John Hatton, Tom Bogle.
-  </li>
-
-  <li>
-    LibTidy
-  </li>
-
-  <li>
-    ManagedTidy
-  </li>
-
-  <li>
-    <a href="http://code.google.com/p/autofac/">Autofac</a> (<a href="http://opensource.org/licenses/mit-license.php">MIT</a>)
-  </li>
-
-  <li>
-    JSON.net
-  </li>
-
-  <li>
-    <a href="http://dotnetzip.codeplex.com/">Iconic DotNetZip</a>
-  </li>
-
-  <li>
-    <a href="http://aerowizard.codeplex.com/" target="_blank">AeroWizard</a>: <a href="http://www.codeplex.com/site/users/view/dahall">Dahall</a>
-  </li>
-
-   <li> <a href="https://github.com/segmentio/Analytics.NET">Analytics.Net</a> © Segment.IO (<a href="http://opensource.org/licenses/mit-license.php">MIT</a>)
-       </li>
-</ul>
-
-<h1>Image Credits</h1>
-=======
 <h3>Image Credits</h3>
->>>>>>> 02f0f09b
 
 <p><a href="http://thenounproject.com/noun/usb/#icon-No1858" target="_blank">USB</a> icon designed by <a href="http://thenounproject.com/Dara%20Ullrich" target="_blank">Dara Ullrich</a> from The Noun Project</p>
 
