@import "../less/common-mixins.less";

@XMatterPackName: "unknown";
@MarginBetweenBlocks: 2em;

.bloom-frontMatter, .bloom-backMatter {
    .pageLabel:after {
        content: ": @{XMatterPackName} Front/Back Matter";
    }
}


@BottomMargin-SmallerForCover: 10mm;
//normally the marginBox sizing is done by the basePage, but for the font cover, we want to cheat to have
//a smaller bottom margin, since there is no page number
.frontCover .marginBox {
    .SetMarginBoxHeightOnCover(@PageHeight) {
        /*There's no page number on the cover, so we might as well have a the bottom stuff closer to the bottom*/
        height: @PageHeight - (@MarginTop + @BottomMargin-SmallerForCover);
    }
    .A4Portrait& {
        .SetMarginBoxHeightOnCover(@A4Portrait-Height);
    }
    .A4Landscape& {
        .SetMarginBoxHeightOnCover(@A4Landscape-Height);
    }
    .A5Portrait& {
        .SetMarginBoxHeightOnCover(@A5Portrait-Height);
    }
    .A5Landscape& {
        .SetMarginBoxHeightOnCover(@A5Landscape-Height);
    }
    .A6Portrait& {
        .SetMarginBoxHeightOnCover(@A6Portrait-Height);
    }
    .A6Landscape& {
        .SetMarginBoxHeightOnCover(@A6Landscape-Height);
    }
    .B5Portrait& {
        .SetMarginBoxHeightOnCover(@B5Portrait-Height);
    }
}


.insideFrontCover {
    .bloom-content1{
        display: inherit;
    }
    .bloom-editable {
        height: 100%;
    }
}
.iso693Code * {
    display: inline;
}

.Title-On-Cover-style {
    text-align: center;
}

.frontCover{
    @BottomRowHeight: 20px;
    @MarginBetweenMinorItems: 5px;
    @MarginBetweenMajorItems: 15px;

    .marginBox{
        display:flex;
        flex-direction: column;
    }
    // This gives AuthorIllustrator, LanguageName and Topic all the same styling
    .Cover-Default-style {
        font-size: 12pt;
    }
    .bloom-translationGroup.bookTitle {
        flex: 0 0 auto; // how this behaves for the marginBox flex layout
        //within this, we also need flex, so we can set the order the child edit boxes
        //independently of their appearance order in the html
        display: flex;
        flex-direction: column;

        .bloom-editable {
            order: 0;
            height: auto;
            //a bit confusingly (for me), text-align:center stops working because of the flex layout, so we need this:
            justify-content: center;

            //NB: THe order here is important. bloom-content1 should be last so that if a box is *both* bloom-contentNational1 and bloom-content1 (as is the default case for source collections), we want the  bloom-content1 rule to win.
            &.bloom-contentNational1 {
                //NB: we show the national language even if this is a monolingual book
                order: 1;
                display: inherit;
                font-size: 120%;
                line-height: 1.7em; //I don't know why the line-height here has to be bigger than for the larger font of the content1. I am using "ÊȘ ȭ,dấu huyềnท             line-height: 1.7em; //I don't know why the line-height here has to be bigger than for the larger font of the content1. I am using "ÊȘ ȭ,dấu huyềnทไปทั่วพื้ ช้ต่างปู" as a test
                margin-bottom: @MarginBetweenMinorItems;
            }
            //...but we show the regional language only if the book is tri-lingual,
            //   which we can tell because Bloom will stick a "bloom-content3" on the appropriate element
            //NOPE: .bloom-contentNational2 {
            &.bloom-content3 {
                display: inherit;
                order: 2;
            }
            &.bloom-content1 {
                //main title
                order: 0;
                display: inherit;
                font-size: 250%;
                line-height: 1.4em; //1.4em is the minimum to show ทไปทั่วพื้  without clipping. (Which we don't really *have* to support by default; the user could change the line-height.)
                margin-bottom: @MarginBetweenMinorItems;
            }
        }
    }
    .placeholder,.bloom-imageContainer {
        order: 1;
        flex: 1 1 auto;
        margin-top: @MarginBetweenMajorItems;
        margin-bottom: @MarginBetweenMajorItems;
    }
    .creditsWrapper {
        order: 2;
        flex: 0 0 auto;
        .bloom-editable.smallCoverCredits {
            display: inherit;
            text-align: center;
            line-height: 1.7em;
            min-height: 1.7;
            height: auto;
        }
    }
    .bottomBlock {
        flex: 0 0 auto;
        order: 4;
        height: 2em;
        .coverBottomBookTopic {
            position: absolute;
            bottom: 8px;
            right: 0;
            height: @BottomRowHeight;

            text-align: right;
            width: 6cm;
            .bloom-contentNational1 {
                display: inline !important;
                bottom: -4px;
                padding-right: 1px;
                text-align: right;
            }
        }

        .coverBottomBookTopic {
            .bloom-editable{
                margin-top: 0;
            }
            .bloom-contentNational2 {
                color: gray;
            }
            .bloom-content1 {
                &:not(.bloom-contentNational1) {
                    color: gray;
                }
            }
        }

        .publishMode {
            .coverBottomBookTopic {
                .bloom-contentNational2 {
                    display: none;
                }
                .bloom-content1 {
                    &:not(.bloom-contentNational1) {
                        display: none;
                    }
                }
            }
        }

        .coverBottomLangName {
            position: absolute;
            left: 0;
            line-height: 1.6em !important;
        }
    }
}

.xfrontCover {
    @BottomRowHeight: 20px;
    @MarginBetweenMinorItems: 5px;
    @MarginBetweenMajorItems: 15px;
    .bookTitle {
        //NB: order would be important here, since in source collections, a block can be both content1 and contentNational1
        &.bloom-contentNational1 {
            //NB: we show the national language even if this is a monolingual book
            display: inherit;
            font-size: 120%;
            //min-height: 2em;
            line-height: 1.7em; //I don't know why the line-height here has to be bigger than for the larger font of the content1. I am using "ÊȘ ȭ,dấu huyềnท             line-height: 1.7em; //I don't know why the line-height here has to be bigger than for the larger font of the content1. I am using "ÊȘ ȭ,dấu huyềnทไปทั่วพื้ ช้ต่างปู" as a test
            margin-bottom: @MarginBetweenMinorItems;
        }
        //...but we show the regional language only if the book is tri-lingual,
        //   which we can tell because Bloom will stick a "bloom-content3" on the appropriate element
        //NOPE: .bloom-contentNational2 {
        &.bloom-content3 {
            display: inherit;
        }
        &.bloom-content1 {
            //main title
            display: inherit;
            font-size: 250%;
            line-height: 1.4em; //1.4em is the minimum to show ทไปทั่วพื้  without clipping. (Which we don't really *have* to support by default; the user could change the line-height.)
            margin-bottom: @MarginBetweenMinorItems;
        }


        margin-bottom: @MarginBetweenMajorItems;
    }
    .bloom-imageContainer {
        height: 60%;
        margin-bottom: @MarginBetweenMajorItems;
    }
    .bloom-editable.smallCoverCredits {
        display: inherit;
        text-align: center;
        line-height: 1.7em;
        min-height: 20px;
        height: auto;
    }
    .coverBottomBookTopic {
        position: absolute;
        bottom: 0;
        right: 0;
        height: @BottomRowHeight;

        text-align: right;
        width: 6cm;
        .bloom-contentNational1 {
            display: inline !important;
            height: 25px !important;
            padding-right: 1px;
            text-align: right;
        }
    }

    .coverBottomBookTopic {
        .bloom-contentNational2 {
            color: gray;
        }
        .bloom-content1 {
            &:not(.bloom-contentNational1) {
                color: gray;
            }
        }
    }

    .publishMode {
        .coverBottomBookTopic {
            .bloom-contentNational2 {
                display: none;
            }
            .bloom-content1 {
                &:not(.bloom-contentNational1) {
                    display: none;
                }
            }
        }
    }

    .coverBottomLangName {
        position: absolute;
        bottom: 0;
        left: 0;
        height: @BottomRowHeight;
    }
}

//note that we allow ".verso" for historical reasons (verso means something like "backside of title page") but we can
//put the credits page anywhere. If you remove ".verso", old books will be messed up until they get
//an "update book" operation
.credits, .verso {
    //also called the "credits" page.
    .marginBox {
        // these extra levels are to increase our specificity score :-)
        font-size: 10pt;
        .bloom-editable {
            // these extra levels are to increase our specificity score :-)
            font-size: 10pt;
        }
    }
    .bloom-editable {
        min-height: 5em;
        line-height: normal;
    }

    //the #versoLicenseAndCopyright is here to support books prior to Jan 2015, until they get a "book update"
    //we moved away from "verso" because "credits" is more accurate; this page isn't always on the back of
    //the title page, which is what "verso" means.
    .licenseAndCopyrightBlock, #versoLicenseAndCopyright{
        min-height: 60px;
        .copyright {
            margin-bottom: @MarginBetweenBlocks;
        }
        .licenseBlock{
            margin-bottom: @MarginBetweenBlocks;
        }
<<<<<<< HEAD
        img{
=======
        img { // creative commons license image
>>>>>>> 1f24c4ac
            height: 31px;
        }
    }

    .originalAcknowledgments .bloom-contentNational1 {
        display: block !important;
        margin-bottom: @MarginBetweenBlocks;
    }
    .versionAcknowledgments{
        display: block !important;
        height: auto;
    }
    .licenseUrl {
        display: none;
    }
}

BODY[editmode="original"] {
    .titlePage {
        #originalContributions {
            .bloom-content1 {
                display: inherit;
                min-height: 3em; // two lines
            }
        }
        #funding {
            .bloom-content1 {
                display: inherit;
                min-height: 3em; // two lines
            }
        }
    }
}

BODY[editmode="translation"] {
    .titlePage {
        #originalContributions {
            .bloom-contentNational1 {
                display: inherit;
                min-height: 3em; // two lines
            }
        }
        #funding {
            .bloom-contentNational1 {
                display: inherit;
                min-height: 3em; // two lines
            }
        }
    }
}

.titlePage {
    @MarginBetweenMinorItems: .5em;
    @MarginBetweenTitleAndFunding: 3em;

    .Title-On-Title-Page-style {
        font-size: 14pt;
    }
    .Title-On-Title-Page-style.bloom-content1 {
        font-size: 20pt;
    }
    text-align: center;

    //enhance: this is necessary because we're showing langs that aren't chosen for the content of the book
    #titlePageTitleBlock {
        .bloom-editable {
            min-height: 1.4em;
            line-height: 1.4em; // supports ไปทั่วพื้ ที่นั่ ชื่ ปู ช้ต่างป
        }
        .bloom-content1 {
            display: inherit;
            margin-bottom: @MarginBetweenMinorItems;
        }
        //NB: we show the national language even if this is a monolingual book
        .bloom-contentNational1 {
            display: inherit;
            margin-bottom: @MarginBetweenMinorItems;
        }
        //...but we show the regional language only if the book is tri-lingual,
        //   which we can tell because Bloom will stick a "bloom-content3" on the appropriate element
        //NOPE: .bloom-contentNational2 {
        .bloom-content3 {
            display: inherit;
        }
        margin-bottom: @MarginBetweenTitleAndFunding;
    }

    #originalContributions {
        margin-bottom: @MarginBetweenMinorItems;
    }

    #languageInformation {
        width: 100%;
        position: absolute;
        bottom: 0;
        .languagesOfBook {
        }
        //NB: order would be important here, since in source collections, a block can be both content1 and contentNational1
        .langName.bloom-content1 {
            display: none;
        }
        .langName.bloom-contentNational2 {
            display: none;
        }
        .langName.bloom-contentNational1 {
            display: inherit;
        }
    }
}


.insideBackCover .bloom-editable {
    height: 100%;
}


.outsideBackCover .bloom-editable {
    height: 100%;
    text-align: center;
}

//don't put this under any particular page, you don't know where some xmatter pack will want it
.ISBNContainer {
    .bloom-editable {
        text-align: left !important; //even if everything else is centered (including the ISBN Block) this needs to be tight against the label
        width: 4.3cm !important;
        display: inline-block;
        vertical-align: text-top;
        max-height: 1.8em;
        min-height: 1.8em;
    }
    .ISBNContainer SPAN {
        vertical-align: top;
    }
    margin-bottom: @MarginBetweenBlocks;
}<|MERGE_RESOLUTION|>--- conflicted
+++ resolved
@@ -301,11 +301,7 @@
         .licenseBlock{
             margin-bottom: @MarginBetweenBlocks;
         }
-<<<<<<< HEAD
-        img{
-=======
         img { // creative commons license image
->>>>>>> 1f24c4ac
             height: 31px;
         }
     }
