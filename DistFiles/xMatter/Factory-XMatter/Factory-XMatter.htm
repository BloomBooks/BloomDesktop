--- conflicted
+++ resolved
@@ -20,13 +20,8 @@
           <div lang="z" contenteditable="true" class="bloom-content1 bloom-editable bookTitle Title-On-Cover-style" data-book="bookTitle">
           </div>
         </div>
-<<<<<<< HEAD
         <div class="bloom-imageContainer"><img src="placeholder.png" data-book="coverImage"/></div>
-        <div lang="V" contenteditable="true" class="bloom-content1 bloom-editable smallCoverCredits cover-credits-style" data-book="smallCoverCredits">
-=======
-        <div class="bloom-imageContainer"><img src="placeHolder.png" data-book="coverImage"/></div>
         <div lang="V" contenteditable="true" class="bloom-content1 bloom-editable smallCoverCredits Credits-On-Cover-style" data-book="smallCoverCredits">
->>>>>>> a01ad8ea
           <label class="bubble">*You may use this space for author/illustrator, or anything else.</label>
         </div>
         <div data-book="languagesOfBook" class="coverBottomLangName"></div>
