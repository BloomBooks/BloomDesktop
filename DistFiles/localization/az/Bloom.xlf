<?xml version="1.0" encoding="utf-8"?>
<xliff xmlns:sil="http://sil.org/software/XLiff" xmlns="urn:oasis:names:tc:xliff:document:1.2" version="1.2">
  <file original="Bloom.exe" source-language="en" datatype="plaintext" product-version="3.1.000.0" sil:hard-linebreak-replacement="\n" target-language="az">
    <body>
      <trans-unit id="BloomIntegrity.WindowTitle">
        <source xml:lang="en">Bloom Problem</source>
        <note>ID: BloomIntegrity.WindowTitle</note>
        <target xml:lang="az" state="translated">Bloom Məsələsi</target>
      </trans-unit>
      <trans-unit id="BloomIntegrityDialog.ReportProblem">
        <source xml:lang="en">Report Problem</source>
        <note>ID: BloomIntegrityDialog.ReportProblem</note>
        <target xml:lang="az" state="translated">Məsələni hesabat et</target>
      </trans-unit>
      <trans-unit id="BloomPackInstallDialog.BadCharsInFileName" approved="yes">
        <source xml:lang="en">Possibly this is an old Bloom Pack created before Bloom Packs could handle special characters in file names. You may be able to get the author to re-create it using a current version. If that's not possible a technical expert may be able to repair things.</source>
        <note>ID: BloomPackInstallDialog.BadCharsInFileName</note>
        <target xml:lang="az">Yəqin ki, bu, Bloom Pack-ın fayl adlarının xüsusi simvollarını oxumaq xüsusiyyətinə malik olmasından öncə yaradılmış Bloom Pack-ın köhnə versiyasıdır.  Siz cari versiyanı istifadə edərək, yeni fayl yaratmaq üçün müəllifdən kömək əldə edə bilərsiniz. Bu mümkün deyilsə, texniki ekspert vəziyyəti bərpa edə bilər.</target>
        <alt-trans>
          <target xml:lang="az">-- Yəqin ki, bu, Bloom Pack-ın fayl adlarının xüsusi simvollarını oxumaq xüsusiyyətinə malik olmasından öncə yaradılmış Bloom Pack-ın köhnə versiyasıdır. Siz cari versiyanı istifadə edərək, yeni fayl yaratmaq üçün müəllifdən kömək əldə edə bilərsiniz. Bu mümkün deyilsə, texniki ekspert vəziyyəti bərpa edə bilər.</target>
        </alt-trans>
      </trans-unit>
      <trans-unit id="BloomPackInstallDialog.BloomPackInstallation">
        <source xml:lang="en">Bloom Pack Installation</source>
        <note>ID: BloomPackInstallDialog.BloomPackInstallation</note>
        <target xml:lang="az" state="translated">Bloom Paketin Quraşdırılması</target>
      </trans-unit>
      <trans-unit id="BloomPackInstallDialog.BloomPackInstalled">
        <source xml:lang="en">The {0} Collection is now ready to use on this computer.</source>
        <note>ID: BloomPackInstallDialog.BloomPackInstalled</note>
        <target xml:lang="az" state="translated">{0} Yığması bu kompüterdə istifadə üçün hazırdır.</target>
      </trans-unit>
      <trans-unit id="BloomPackInstallDialog.BloomPackInstaller">
        <source xml:lang="en">Bloom Pack Installer</source>
        <note>ID: BloomPackInstallDialog.BloomPackInstaller</note>
        <note>Displayed as the message box title</note>
        <target xml:lang="az" state="translated">Bloom Paketin Quraşdırıcısı</target>
      </trans-unit>
      <trans-unit id="BloomPackInstallDialog.CorruptBloomPack">
        <source xml:lang="en">This BloomPack appears to be incomplete or corrupt.</source>
        <note>ID: BloomPackInstallDialog.CorruptBloomPack</note>
        <target xml:lang="az" state="translated">Görünür ki, bu BloomPack natamamdır və ya xarab olub.</target>
      </trans-unit>
      <trans-unit id="BloomPackInstallDialog.DoesNotExist">
        <source xml:lang="en">{0} does not exist</source>
        <note>ID: BloomPackInstallDialog.DoesNotExist</note>
        <target xml:lang="az" state="translated">{0} mövcud deyil</target>
      </trans-unit>
      <trans-unit id="BloomPackInstallDialog.ErrorInstallingBloomPack" approved="yes">
        <source xml:lang="en">Bloom was not able to install that Bloom Pack</source>
        <note>ID: BloomPackInstallDialog.ErrorInstallingBloomPack</note>
        <target xml:lang="az">Bloom proqramı Bloom Paketini quraşdıra bilmədi</target>
        <alt-trans>
          <target xml:lang="az">Bloom proqramı o Bloom Paketini quraşdıra bilmədi</target>
        </alt-trans>
      </trans-unit>
      <trans-unit id="BloomPackInstallDialog.Extracting" approved="yes">
        <source xml:lang="en">Extracting...</source>
        <note>ID: BloomPackInstallDialog.Extracting</note>
        <note>Shown while Bloom Packs are being installed</note>
        <target xml:lang="az">Çıxarılır…</target>
        <alt-trans>
          <target xml:lang="az">Çıxarılır...</target>
        </alt-trans>
      </trans-unit>
      <trans-unit id="BloomPackInstallDialog.MustRestartToSee" approved="yes">
        <source xml:lang="en">Bloom is already running, but the contents will not show up until the next time you run Bloom</source>
        <note>ID: BloomPackInstallDialog.MustRestartToSee</note>
        <target xml:lang="az">"Bloom" proqramı artıq işləyir, lakin proqramı növbəti dəfə işə salanadək məzmunu göstərilməyəcək.</target>
        <alt-trans>
          <target xml:lang="az">"Bloom" proqramı artıq işləyir, lakin "Bloom" proqramı növbəti dəfə işə salanadək məzmunu göstərilməyəcək</target>
        </alt-trans>
      </trans-unit>
      <trans-unit id="BloomPackInstallDialog.NotInstalled">
        <source xml:lang="en">The Bloom collection will not be installed.</source>
        <note>ID: BloomPackInstallDialog.NotInstalled</note>
        <target xml:lang="az" state="translated">Bloom yığması quraşdırılmayacaq.</target>
      </trans-unit>
      <trans-unit id="BloomPackInstallDialog.Opening" approved="yes">
        <source xml:lang="en">Opening {0}...</source>
        <note>ID: BloomPackInstallDialog.Opening</note>
        <target xml:lang="az">...{0} Açılır…</target>
        <alt-trans>
          <target xml:lang="az">{0} Açılır...</target>
        </alt-trans>
      </trans-unit>
      <trans-unit id="BloomPackInstallDialog.Replace">
        <source xml:lang="en">This computer already has a Bloom collection named '{0}'. Do you want to replace it with the one from this Bloom Pack?</source>
        <note>ID: BloomPackInstallDialog.Replace</note>
        <target xml:lang="az" state="translated">Bu kompüterdə '{0}' adlanan Bloom yığması artıq mövcuddur. Onu bu Bloom yığması ilə əvəz etmək istəyirsinizmi?</target>
      </trans-unit>
      <trans-unit id="BloomPackInstallDialog.SingleCollectionFolder">
        <source xml:lang="en">Bloom Packs should have only a single collection folder at the top level of the .ZIP file.</source>
        <note>ID: BloomPackInstallDialog.SingleCollectionFolder</note>
        <target xml:lang="az" state="translated">Bloom Paketin Zip faylının yuxarı səviyyəsində ancaq bir yığma qovluğu olmalıdır.</target>
      </trans-unit>
      <trans-unit id="BloomPackInstallDialog.UnableToReplace" approved="yes">
        <source xml:lang="en">Bloom was not able to remove the existing copy of '{0}'. Quit Bloom if it is running &amp; try again. Otherwise, try again after restarting your computer.</source>
        <note>ID: BloomPackInstallDialog.UnableToReplace</note>
        <target xml:lang="az">Bloom '{0}' artıq mövcud olan nüsxəsini silə bilmədi. Əgər Bloom açıqdırsa, Bloomdan çıxın və yenidən cəhd edin. Əks halda, kompüterinizi söndürüb-yandırdıqdan sonra, yenidən cəhd edin.</target>
        <alt-trans>
          <target xml:lang="az">Bloom '{0}' artıq mövcud olan nüsxəsini silə bilmədi. Əgər Bloom açıqdırsa, Bloomdan çıxın və &amp; yenidən cəhd edin. Əks halda, kompüterinizi söndürüb-yandırdıqdan sonra, yenidən cəhd edin.</target>
        </alt-trans>
      </trans-unit>
      <trans-unit id="BookEditor.CharacterMap.Instructions" sil:dynamic="true">
        <source xml:lang="en">To select, use your mouse wheel or point at what you want, or press the key shown in purple. Finally, release the key that you pressed to show this list.</source>
        <note>ID: BookEditor.CharacterMap.Instructions</note>
        <note>When you hold down a key, a popup appears that lets you choose a related character. These instructions are shown in that popup.</note>
        <note xml:lang="en">OLD TEXT (before 3.9): To select, use your mouse wheel or point at what you want, then release the key.</note>
        <target xml:lang="az" state="translated">Siçan ilə istədiyiniz hər şeyi seçin və ya bənövşəyi düyməni basmaq üçün siçan təkərini istifadə edin. Nəhayət, bu siyahı göstərmək üçün bastığınız düyməni buraxın.</target>
      </trans-unit>
      <trans-unit id="BookEditor.DefaultForText" sil:dynamic="true" approved="yes">
        <source xml:lang="en">This formatting is the default for all text boxes with '{0}' style.</source>
        <note>ID: BookEditor.DefaultForText</note>
        <target xml:lang="az">Bu formatlaşdırma '{0}' üslubu olan bütün mətn qutuları üçün standartdur</target>
        <alt-trans>
          <target xml:lang="az">Bu formatlaşdırma '{0}' üslubu olan bütün mətn qutuları üçün standartdur.</target>
        </alt-trans>
      </trans-unit>
      <trans-unit id="BookEditor.ForText" sil:dynamic="true" approved="yes">
        <source xml:lang="en">This formatting is for all text boxes with '{0}' style.</source>
        <note>ID: BookEditor.ForText</note>
        <target xml:lang="az">Bu formatlaşdırma bütün {0} üslubu daşayan mətn qutuları üçündür</target>
        <alt-trans>
          <target xml:lang="az">Bu formatlaşdırma {0} üslubu daşayan bütün mətn qutuları üçündür.</target>
        </alt-trans>
      </trans-unit>
      <trans-unit id="BookEditor.ForTextInLang" sil:dynamic="true" approved="yes">
        <source xml:lang="en">This formatting is for all {0} text boxes with '{1}' style.</source>
        <note>ID: BookEditor.ForTextInLang</note>
        <target xml:lang="az">Bu formatlaşdırma '{1}' üslubu daşayan bütün {0} mətn qutuları üçündür</target>
        <alt-trans>
          <target xml:lang="az">Bu formatlaşdırma {1} üslubu daşayan bütün {0} mətn qutuları üçündür.</target>
        </alt-trans>
      </trans-unit>
      <trans-unit id="BookEditor.FormattingDisabled" sil:dynamic="true">
        <source xml:lang="en">Sorry, Reader Templates do not allow changes to formatting.</source>
        <note>ID: BookEditor.FormattingDisabled</note>
        <target xml:lang="az" state="translated">Təəssüflər olsun ki, Oxuyan Şablonlar dəyişdirilə bilməz.</target>
      </trans-unit>
      <trans-unit id="BookStorage.CorruptBook">
        <source xml:lang="en">Bloom had a problem reading this book and recovered by restoring a recent backup. Please check recent changes to this book. If this happens for no obvious reason, please click Details below and report it to us.</source>
        <note>ID: BookStorage.CorruptBook</note>
        <target xml:lang="az" state="translated">Bloom bu kitabı oxuyərkən bir problem baş verib və ən son ehtiyatın geri qaytarılması ilə saxlayıb. Xahiş edirik bu kitabdakı son dəyişikliyi yoxlayın. Bu, heç bir aydın səbəb olmadan baş verərsə, aşağıya "detallar" düyməsi basın və bizə bildirin.</target>
      </trans-unit>
      <trans-unit id="BookStorage.FolderMoved">
        <source xml:lang="en">It appears that some part of the folder path to this book has been moved or renamed. As a result, Bloom cannot save your changes to this page, and will need to exit now. If you haven't been renaming or moving things, please click Details below and report the problem to the developers.</source>
        <note>ID: BookStorage.FolderMoved</note>
        <target xml:lang="az" state="needs-translation">It appears that some part of the folder path to this book has been moved or renamed. As a result, Bloom cannot save your changes to this page, and will need to exit now. If you haven't been renaming or moving things, please click Details below and report the problem to the developers.</target>
      </trans-unit>
      <trans-unit id="Browser.CopyTroubleshootingInfo">
        <source xml:lang="en">Copy Troubleshooting Information</source>
        <note>ID: Browser.CopyTroubleshootingInfo</note>
        <target xml:lang="az" state="needs-translation">Copy Troubleshooting Information</target>
      </trans-unit>
      <trans-unit id="Browser.OpenPageInFirefox">
        <source xml:lang="en">Open Page in Firefox (which must be in the PATH environment variable)</source>
        <note>ID: Browser.OpenPageInFirefox</note>
        <target xml:lang="az" state="needs-translation">Open Page in Firefox (which must be in the PATH environment variable)</target>
      </trans-unit>
      <trans-unit id="CollectionSettingsDialog.AboutBloomEnterprise">
        <source xml:lang="en">About the Bloom Enterprise Service</source>
        <note>ID: CollectionSettingsDialog.AboutBloomEnterprise</note>
        <note>New string in Bloom 4.1</note>
        <target xml:lang="az" state="needs-translation">About the Bloom Enterprise Service</target>
      </trans-unit>
      <trans-unit id="CollectionSettingsDialog.AdvancedTab.AdvancedProgramSettingsTabLabel" approved="yes">
        <source xml:lang="en">Advanced Program Settings</source>
        <note>ID: CollectionSettingsDialog.AdvancedTab.AdvancedProgramSettingsTabLabel</note>
        <target xml:lang="az">Genişləndirilmiş Program Xüsusiyyətləri</target>
      </trans-unit>
      <trans-unit id="CollectionSettingsDialog.AdvancedTab.AutoUpdate" approved="yes">
        <source xml:lang="en">Automatically update Bloom</source>
        <note>ID: CollectionSettingsDialog.AdvancedTab.AutoUpdate</note>
        <target xml:lang="az">"Bloom"u avtomatik yeniləndir</target>
      </trans-unit>
      <trans-unit id="CollectionSettingsDialog.AdvancedTab.Experimental.ShowExperimentalCommands">
        <source xml:lang="en">Show Experimental Features</source>
        <note>ID: CollectionSettingsDialog.AdvancedTab.Experimental.ShowExperimentalCommands</note>
        <note xml:lang="en">OLD TEXT (before 4.3): Show Experimental Commands</note>
        <note xml:lang="en">OLD TEXT (before 3.9): Show Experimental Commands (e.g. Export XML for InDesign)</note>
        <target xml:lang="az" state="translated">Təcrübə Əmrlər Göstər</target>
      </trans-unit>
      <trans-unit id="CollectionSettingsDialog.AdvancedTab.Experimental.ShowExperimentalTemplates" approved="yes">
        <source xml:lang="en">Show Experimental Templates (e.g. Picture Dictionary)</source>
        <note>ID: CollectionSettingsDialog.AdvancedTab.Experimental.ShowExperimentalTemplates</note>
        <target xml:lang="az">Təcrübə Şablonlar Göstər (məsələn, Şekilli Lüğət)</target>
      </trans-unit>
      <trans-unit id="CollectionSettingsDialog.AndikaNewBasicUpdate1" sil:dynamic="true" approved="yes">
        <source xml:lang="en">Bloom is switching the default font for "{0}" to the new "Andika New Basic".</source>
        <note>ID: CollectionSettingsDialog.AndikaNewBasicUpdate1</note>
        <target xml:lang="az">Bloom standart şrifti "{0}" yeni "Andika New Basic" şriftiyə deyişir.</target>
      </trans-unit>
      <trans-unit id="CollectionSettingsDialog.AndikaNewBasicUpdate2" sil:dynamic="true" approved="yes">
        <source xml:lang="en">This will improve the printed output for most languages. If your language is one of the few that need "Andika", you can switch it back in Settings:Book Making.</source>
        <note>ID: CollectionSettingsDialog.AndikaNewBasicUpdate2</note>
        <target xml:lang="az">Bu tədbir əksəriyyət dillərində çap çıxışı yaxşılaşdıracaq. Əgər sizin diliniz "Andika" şrift tələb olan azlardan biridirsə, onu Qurulması: Kitab Yaratmaq bölgəsində gəri deyisməyə bilərsiniz.</target>
      </trans-unit>
      <trans-unit id="CollectionSettingsDialog.BookMakingTab.BookMakingTabLabel" approved="yes">
        <source xml:lang="en">Book Making</source>
        <note>ID: CollectionSettingsDialog.BookMakingTab.BookMakingTabLabel</note>
        <target xml:lang="az">Kitab Yaratmaq</target>
      </trans-unit>
      <trans-unit id="CollectionSettingsDialog.BookMakingTab.Branding">
        <source xml:lang="en">Branding</source>
        <note>ID: CollectionSettingsDialog.BookMakingTab.Branding</note>
        <note xml:lang="en">Used in 3.9 and 4.0; not used in 4.1</note>
        <target xml:lang="az" state="needs-translation">Branding</target>
      </trans-unit>
      <trans-unit id="CollectionSettingsDialog.BookMakingTab.Branding.None" sil:dynamic="true">
        <source xml:lang="en">None</source>
        <note>ID: CollectionSettingsDialog.BookMakingTab.Branding.None</note>
        <target xml:lang="az" state="needs-translation">None</target>
      </trans-unit>
      <trans-unit id="CollectionSettingsDialog.BookMakingTab.DefaultFontFor" approved="yes">
        <source xml:lang="en">Default Font for {0}</source>
        <note>ID: CollectionSettingsDialog.BookMakingTab.DefaultFontFor</note>
        <note>{0} is a language name.</note>
        <target xml:lang="az">{0} üçün Susmaya Görə Şrift</target>
      </trans-unit>
      <trans-unit id="CollectionSettingsDialog.BookMakingTab.Front/BackMatterPack">
        <source xml:lang="en">Front/Back Matter Pack</source>
        <note>ID: CollectionSettingsDialog.BookMakingTab.Front/BackMatterPack</note>
        <target xml:lang="az" state="needs-translation">Front/Back Matter Pack</target>
      </trans-unit>
      <trans-unit id="CollectionSettingsDialog.BookMakingTab.Front/BackMatterPack.Device" sil:dynamic="true">
        <source xml:lang="en">Device</source>
        <note>ID: CollectionSettingsDialog.BookMakingTab.Front/BackMatterPack.Device</note>
        <note>Name of a Front/Back Matter Pack used for Bloom Reader</note>
        <target xml:lang="az" state="translated">Cihaz</target>
      </trans-unit>
      <trans-unit id="CollectionSettingsDialog.BookMakingTab.Front/BackMatterPack.Paper Saver" sil:dynamic="true">
        <source xml:lang="en">Paper Saver</source>
        <note>ID: CollectionSettingsDialog.BookMakingTab.Front/BackMatterPack.Paper Saver</note>
        <note>Name of a Front/Back Matter Pack that puts credits on the inside of the front cover</note>
        <target xml:lang="az" state="needs-translation">Paper Saver</target>
      </trans-unit>
      <trans-unit id="CollectionSettingsDialog.BookMakingTab.Front/BackMatterPack.SIL-PNG" sil:dynamic="true">
        <source xml:lang="en">SIL-PNG</source>
        <note>ID: CollectionSettingsDialog.BookMakingTab.Front/BackMatterPack.SIL-PNG</note>
        <note>Name of a Front/Back Matter Pack that has SIL Papua New Guinea customizations</note>
        <target xml:lang="az" state="needs-translation">SIL-PNG</target>
      </trans-unit>
      <trans-unit id="CollectionSettingsDialog.BookMakingTab.Front/BackMatterPack.Super Paper Saver" sil:dynamic="true">
        <source xml:lang="en">Super Paper Saver</source>
        <note>ID: CollectionSettingsDialog.BookMakingTab.Front/BackMatterPack.Super Paper Saver</note>
        <note>Name of a Front/Back Matter Pack that puts title page on the inside of the front cover and credits on the inside of the back cover</note>
        <target xml:lang="az" state="needs-translation">Super Paper Saver</target>
      </trans-unit>
      <trans-unit id="CollectionSettingsDialog.BookMakingTab.Front/BackMatterPack.Traditional" sil:dynamic="true">
        <source xml:lang="en">Traditional</source>
        <note>ID: CollectionSettingsDialog.BookMakingTab.Front/BackMatterPack.Traditional</note>
        <note>Name of the default Front/Back Matter Pack</note>
        <target xml:lang="az" state="needs-translation">Traditional</target>
      </trans-unit>
      <trans-unit id="CollectionSettingsDialog.BookMakingTab.Front/BackMatterPack.Video" sil:dynamic="true">
        <source xml:lang="en">Video</source>
        <note>ID: CollectionSettingsDialog.BookMakingTab.Front/BackMatterPack.Video</note>
        <note>Name of a Front/Back Matter Pack that is used for talking/animating experiences</note>
        <target xml:lang="az" state="needs-translation">Video</target>
      </trans-unit>
      <trans-unit id="CollectionSettingsDialog.BookMakingTab.PageNumberingStyle.Arabic-Indic" sil:dynamic="true">
        <source xml:lang="en">Arabic-Indic</source>
        <note>ID: CollectionSettingsDialog.BookMakingTab.PageNumberingStyle.Arabic-Indic</note>
        <target xml:lang="az" state="needs-translation">Arabic-Indic</target>
      </trans-unit>
      <trans-unit id="CollectionSettingsDialog.BookMakingTab.PageNumberingStyle.Armenian" sil:dynamic="true">
        <source xml:lang="en">Armenian</source>
        <note>ID: CollectionSettingsDialog.BookMakingTab.PageNumberingStyle.Armenian</note>
        <target xml:lang="az" state="needs-translation">Armenian</target>
      </trans-unit>
      <trans-unit id="CollectionSettingsDialog.BookMakingTab.PageNumberingStyle.Bengali" sil:dynamic="true">
        <source xml:lang="en">Bengali</source>
        <note>ID: CollectionSettingsDialog.BookMakingTab.PageNumberingStyle.Bengali</note>
        <target xml:lang="az" state="needs-translation">Bengali</target>
      </trans-unit>
      <trans-unit id="CollectionSettingsDialog.BookMakingTab.PageNumberingStyle.Cambodian" sil:dynamic="true">
        <source xml:lang="en">Cambodian</source>
        <note>ID: CollectionSettingsDialog.BookMakingTab.PageNumberingStyle.Cambodian</note>
        <target xml:lang="az" state="needs-translation">Cambodian</target>
      </trans-unit>
      <trans-unit id="CollectionSettingsDialog.BookMakingTab.PageNumberingStyle.Cjk-Decimal" sil:dynamic="true">
        <source xml:lang="en">Cjk-Decimal</source>
        <note>ID: CollectionSettingsDialog.BookMakingTab.PageNumberingStyle.Cjk-Decimal</note>
        <target xml:lang="az" state="needs-translation">Cjk-Decimal</target>
      </trans-unit>
      <trans-unit id="CollectionSettingsDialog.BookMakingTab.PageNumberingStyle.Decimal" sil:dynamic="true">
        <source xml:lang="en">Decimal</source>
        <note>ID: CollectionSettingsDialog.BookMakingTab.PageNumberingStyle.Decimal</note>
        <target xml:lang="az" state="needs-translation">Decimal</target>
      </trans-unit>
      <trans-unit id="CollectionSettingsDialog.BookMakingTab.PageNumberingStyle.Devanagari" sil:dynamic="true">
        <source xml:lang="en">Devanagari</source>
        <note>ID: CollectionSettingsDialog.BookMakingTab.PageNumberingStyle.Devanagari</note>
        <target xml:lang="az" state="needs-translation">Devanagari</target>
      </trans-unit>
      <trans-unit id="CollectionSettingsDialog.BookMakingTab.PageNumberingStyle.Georgian" sil:dynamic="true">
        <source xml:lang="en">Georgian</source>
        <note>ID: CollectionSettingsDialog.BookMakingTab.PageNumberingStyle.Georgian</note>
        <target xml:lang="az" state="needs-translation">Georgian</target>
      </trans-unit>
      <trans-unit id="CollectionSettingsDialog.BookMakingTab.PageNumberingStyle.Gujarati" sil:dynamic="true">
        <source xml:lang="en">Gujarati</source>
        <note>ID: CollectionSettingsDialog.BookMakingTab.PageNumberingStyle.Gujarati</note>
        <target xml:lang="az" state="needs-translation">Gujarati</target>
      </trans-unit>
      <trans-unit id="CollectionSettingsDialog.BookMakingTab.PageNumberingStyle.Gurmukhi" sil:dynamic="true">
        <source xml:lang="en">Gurmukhi</source>
        <note>ID: CollectionSettingsDialog.BookMakingTab.PageNumberingStyle.Gurmukhi</note>
        <target xml:lang="az" state="needs-translation">Gurmukhi</target>
      </trans-unit>
      <trans-unit id="CollectionSettingsDialog.BookMakingTab.PageNumberingStyle.Hebrew" sil:dynamic="true">
        <source xml:lang="en">Hebrew</source>
        <note>ID: CollectionSettingsDialog.BookMakingTab.PageNumberingStyle.Hebrew</note>
        <target xml:lang="az" state="needs-translation">Hebrew</target>
      </trans-unit>
      <trans-unit id="CollectionSettingsDialog.BookMakingTab.PageNumberingStyle.Kannada" sil:dynamic="true">
        <source xml:lang="en">Kannada</source>
        <note>ID: CollectionSettingsDialog.BookMakingTab.PageNumberingStyle.Kannada</note>
        <target xml:lang="az" state="needs-translation">Kannada</target>
      </trans-unit>
      <trans-unit id="CollectionSettingsDialog.BookMakingTab.PageNumberingStyle.Khmer" sil:dynamic="true">
        <source xml:lang="en">Khmer</source>
        <note>ID: CollectionSettingsDialog.BookMakingTab.PageNumberingStyle.Khmer</note>
        <target xml:lang="az" state="needs-translation">Khmer</target>
      </trans-unit>
      <trans-unit id="CollectionSettingsDialog.BookMakingTab.PageNumberingStyle.Lao" sil:dynamic="true">
        <source xml:lang="en">Lao</source>
        <note>ID: CollectionSettingsDialog.BookMakingTab.PageNumberingStyle.Lao</note>
        <target xml:lang="az" state="needs-translation">Lao</target>
      </trans-unit>
      <trans-unit id="CollectionSettingsDialog.BookMakingTab.PageNumberingStyle.Lower-Armenian" sil:dynamic="true">
        <source xml:lang="en">Lower-Armenian</source>
        <note>ID: CollectionSettingsDialog.BookMakingTab.PageNumberingStyle.Lower-Armenian</note>
        <target xml:lang="az" state="needs-translation">Lower-Armenian</target>
      </trans-unit>
      <trans-unit id="CollectionSettingsDialog.BookMakingTab.PageNumberingStyle.Malayalam" sil:dynamic="true">
        <source xml:lang="en">Malayalam</source>
        <note>ID: CollectionSettingsDialog.BookMakingTab.PageNumberingStyle.Malayalam</note>
        <target xml:lang="az" state="needs-translation">Malayalam</target>
      </trans-unit>
      <trans-unit id="CollectionSettingsDialog.BookMakingTab.PageNumberingStyle.Mongolian" sil:dynamic="true">
        <source xml:lang="en">Mongolian</source>
        <note>ID: CollectionSettingsDialog.BookMakingTab.PageNumberingStyle.Mongolian</note>
        <target xml:lang="az" state="needs-translation">Mongolian</target>
      </trans-unit>
      <trans-unit id="CollectionSettingsDialog.BookMakingTab.PageNumberingStyle.Myanmar" sil:dynamic="true">
        <source xml:lang="en">Myanmar</source>
        <note>ID: CollectionSettingsDialog.BookMakingTab.PageNumberingStyle.Myanmar</note>
        <target xml:lang="az" state="needs-translation">Myanmar</target>
      </trans-unit>
      <trans-unit id="CollectionSettingsDialog.BookMakingTab.PageNumberingStyle.Oriya" sil:dynamic="true">
        <source xml:lang="en">Oriya</source>
        <note>ID: CollectionSettingsDialog.BookMakingTab.PageNumberingStyle.Oriya</note>
        <target xml:lang="az" state="needs-translation">Oriya</target>
      </trans-unit>
      <trans-unit id="CollectionSettingsDialog.BookMakingTab.PageNumberingStyle.PageNumberingStyleLabel">
        <source xml:lang="en">Page Numbering Style</source>
        <note>ID: CollectionSettingsDialog.BookMakingTab.PageNumberingStyle.PageNumberingStyleLabel</note>
        <target xml:lang="az" state="needs-translation">Page Numbering Style</target>
      </trans-unit>
      <trans-unit id="CollectionSettingsDialog.BookMakingTab.PageNumberingStyle.Persian" sil:dynamic="true">
        <source xml:lang="en">Persian</source>
        <note>ID: CollectionSettingsDialog.BookMakingTab.PageNumberingStyle.Persian</note>
        <target xml:lang="az" state="needs-translation">Persian</target>
      </trans-unit>
      <trans-unit id="CollectionSettingsDialog.BookMakingTab.PageNumberingStyle.Tamil" sil:dynamic="true">
        <source xml:lang="en">Tamil</source>
        <note>ID: CollectionSettingsDialog.BookMakingTab.PageNumberingStyle.Tamil</note>
        <target xml:lang="az" state="needs-translation">Tamil</target>
      </trans-unit>
      <trans-unit id="CollectionSettingsDialog.BookMakingTab.PageNumberingStyle.Telugu" sil:dynamic="true">
        <source xml:lang="en">Telugu</source>
        <note>ID: CollectionSettingsDialog.BookMakingTab.PageNumberingStyle.Telugu</note>
        <target xml:lang="az" state="needs-translation">Telugu</target>
      </trans-unit>
      <trans-unit id="CollectionSettingsDialog.BookMakingTab.PageNumberingStyle.Thai" sil:dynamic="true">
        <source xml:lang="en">Thai</source>
        <note>ID: CollectionSettingsDialog.BookMakingTab.PageNumberingStyle.Thai</note>
        <target xml:lang="az" state="needs-translation">Thai</target>
      </trans-unit>
      <trans-unit id="CollectionSettingsDialog.BookMakingTab.PageNumberingStyle.Tibetan" sil:dynamic="true">
        <source xml:lang="en">Tibetan</source>
        <note>ID: CollectionSettingsDialog.BookMakingTab.PageNumberingStyle.Tibetan</note>
        <target xml:lang="az" state="needs-translation">Tibetan</target>
      </trans-unit>
      <trans-unit id="CollectionSettingsDialog.BookMakingTab.PageNumberingStyle.Upper-Armenian" sil:dynamic="true">
        <source xml:lang="en">Upper-Armenian</source>
        <note>ID: CollectionSettingsDialog.BookMakingTab.PageNumberingStyle.Upper-Armenian</note>
        <target xml:lang="az" state="needs-translation">Upper-Armenian</target>
      </trans-unit>
      <trans-unit id="CollectionSettingsDialog.BookMakingTab.SpecialScriptSettingsLink" approved="yes">
        <source xml:lang="en">Special Script Settings</source>
        <note>ID: CollectionSettingsDialog.BookMakingTab.SpecialScriptSettingsLink</note>
        <target xml:lang="az">Xüsusi Şrift Qurulması</target>
      </trans-unit>
      <trans-unit id="CollectionSettingsDialog.CollectionSettingsWindowTitle" approved="yes">
        <source xml:lang="en">Settings</source>
        <note>ID: CollectionSettingsDialog.CollectionSettingsWindowTitle</note>
        <target xml:lang="az">Parametrlər</target>
      </trans-unit>
      <trans-unit id="CollectionSettingsDialog.LanguageTab.ChangeLanguageLink" approved="yes">
        <source xml:lang="en">Change...</source>
        <note>ID: CollectionSettingsDialog.LanguageTab.ChangeLanguageLink</note>
        <target xml:lang="az">Deyişdir</target>
      </trans-unit>
      <trans-unit id="CollectionSettingsDialog.LanguageTab.Language1InSourceCollection" approved="yes">
        <source xml:lang="en">Language 1</source>
        <note>ID: CollectionSettingsDialog.LanguageTab.Language1InSourceCollection</note>
        <note>In a local language collection, we say 'Local Language', but in a source collection, Local Language has no relevance, so we use this different label</note>
        <target xml:lang="az">1-ci Dil</target>
      </trans-unit>
      <trans-unit id="CollectionSettingsDialog.LanguageTab.Language2InSourceCollection" approved="yes">
        <source xml:lang="en">Language 2</source>
        <note>ID: CollectionSettingsDialog.LanguageTab.Language2InSourceCollection</note>
        <note>In a local language collection, we say 'Language 2 (e.g. National Language)', but in a source collection, National Language has no relevance, so we use this different label</note>
        <target xml:lang="az">2-ci Dil</target>
      </trans-unit>
      <trans-unit id="CollectionSettingsDialog.LanguageTab.Language3InSourceCollection" approved="yes">
        <source xml:lang="en">Language 3</source>
        <note>ID: CollectionSettingsDialog.LanguageTab.Language3InSourceCollection</note>
        <note>In a local language collection, we say 'Language 3 (e.g. Regional Language)', but in a source collection, National Language has no relevance, so we use this different label</note>
        <target xml:lang="az">3-ci Dil</target>
      </trans-unit>
      <trans-unit id="CollectionSettingsDialog.LanguageTab.LanguageTabLabel" approved="yes">
        <source xml:lang="en">Languages</source>
        <note>ID: CollectionSettingsDialog.LanguageTab.LanguageTabLabel</note>
        <target xml:lang="az">Dillər</target>
      </trans-unit>
      <trans-unit id="CollectionSettingsDialog.LanguageTab.RemoveLanguageLink" approved="yes">
        <source xml:lang="en">Remove</source>
        <note>ID: CollectionSettingsDialog.LanguageTab.RemoveLanguageLink</note>
        <target xml:lang="az">Sil</target>
      </trans-unit>
      <trans-unit id="CollectionSettingsDialog.LanguageTab.SetThirdLanguageLink" approved="yes">
        <source xml:lang="en">Set...</source>
        <note>ID: CollectionSettingsDialog.LanguageTab.SetThirdLanguageLink</note>
        <note>If there is no third language specified, the link changes to this.</note>
        <target xml:lang="az">Parametrleri Qur</target>
      </trans-unit>
      <trans-unit id="CollectionSettingsDialog.LanguageTab.VernacularLanguageLabel">
        <source xml:lang="en">Local Language</source>
        <note>ID: CollectionSettingsDialog.LanguageTab.VernacularLanguageLabel</note>
        <target xml:lang="az" state="translated">Yerli Dil</target>
      </trans-unit>
      <trans-unit id="CollectionSettingsDialog.LanguageTab._language2Label" approved="yes">
        <source xml:lang="en">Language 2 (e.g. National Language)</source>
        <note>ID: CollectionSettingsDialog.LanguageTab._language2Label</note>
        <target xml:lang="az">2-ci Dil (məsələn Məmləkətlik Dili)</target>
      </trans-unit>
      <trans-unit id="CollectionSettingsDialog.LanguageTab._language3Label" approved="yes">
        <source xml:lang="en">Language 3 (e.g. Regional Language)   (Optional)</source>
        <note>ID: CollectionSettingsDialog.LanguageTab._language3Label</note>
        <note xml:lang="en">OLD TEXT (before 3.9, 1 fewer space): Language 3 (e.g. Regional Language)  (Optional)</note>
        <target xml:lang="az">3-ci Dil (məsələn, daha çox yayılan Dil) (İxtiyari)</target>
      </trans-unit>
      <trans-unit id="CollectionSettingsDialog.ProjectInformationTab.BloomCollectionName" approved="yes">
        <source xml:lang="en">Bloom Collection Name</source>
        <note>ID: CollectionSettingsDialog.ProjectInformationTab.BloomCollectionName</note>
        <target xml:lang="az">Bloom Yığmanın Adı</target>
      </trans-unit>
      <trans-unit id="CollectionSettingsDialog.ProjectInformationTab.BloomEnterpriseProject">
        <source xml:lang="en">Bloom Enterprise Project</source>
        <note>ID: CollectionSettingsDialog.ProjectInformationTab.BloomEnterpriseProject</note>
        <note>New string in Bloom 4.1</note>
        <target xml:lang="az" state="needs-translation">Bloom Enterprise Project</target>
      </trans-unit>
      <trans-unit id="CollectionSettingsDialog.ProjectInformationTab.Country" approved="yes">
        <source xml:lang="en">Country</source>
        <note>ID: CollectionSettingsDialog.ProjectInformationTab.Country</note>
        <target xml:lang="az">Ölkə</target>
      </trans-unit>
      <trans-unit id="CollectionSettingsDialog.ProjectInformationTab.District" approved="yes">
        <source xml:lang="en">District</source>
        <note>ID: CollectionSettingsDialog.ProjectInformationTab.District</note>
        <target xml:lang="az">Rayon</target>
      </trans-unit>
      <trans-unit id="CollectionSettingsDialog.ProjectInformationTab.ProjectInformationTabLabel" approved="yes">
        <source xml:lang="en">Project Information</source>
        <note>ID: CollectionSettingsDialog.ProjectInformationTab.ProjectInformationTabLabel</note>
        <target xml:lang="az">Layihənin Məlumatı</target>
      </trans-unit>
      <trans-unit id="CollectionSettingsDialog.ProjectInformationTab.Province" approved="yes">
        <source xml:lang="en">Province</source>
        <note>ID: CollectionSettingsDialog.ProjectInformationTab.Province</note>
        <target xml:lang="az">Vilayət</target>
      </trans-unit>
      <trans-unit id="CollectionSettingsDialog.Restart" approved="yes">
        <source xml:lang="en">Restart</source>
        <note>ID: CollectionSettingsDialog.Restart</note>
        <note>If you make certain changes in the settings dialog, the OK button changes to this.</note>
        <target xml:lang="az">Yenidən başlat</target>
      </trans-unit>
      <trans-unit id="CollectionSettingsDialog.RestartMessage" approved="yes">
        <source xml:lang="en">Bloom will close and re-open this project with the new settings.</source>
        <note>ID: CollectionSettingsDialog.RestartMessage</note>
        <target xml:lang="az">Bloom bu layihəni yeni parametrlər ilə bağlayacaq və açılacaq.</target>
      </trans-unit>
      <trans-unit id="CollectionTab.AddMakeReaderTemplateBloomPackToolStripMenuItem">
        <source xml:lang="en">Make Reader Template Bloom Pack...</source>
        <note>ID: CollectionTab.AddMakeReaderTemplateBloomPackToolStripMenuItem</note>
        <target xml:lang="az" state="needs-translation">Make Reader Template Bloom Pack...</target>
      </trans-unit>
      <trans-unit id="CollectionTab.AdminManagesUpdates">
        <source xml:lang="en">Your system administrator manages Bloom updates for this computer.</source>
        <note>ID: CollectionTab.AdminManagesUpdates</note>
        <target xml:lang="az" state="needs-translation">Your system administrator manages Bloom updates for this computer.</target>
      </trans-unit>
      <trans-unit id="CollectionTab.AdvancedToolStripMenuItem">
        <source xml:lang="en">Advanced</source>
        <note>ID: CollectionTab.AdvancedToolStripMenuItem</note>
        <target xml:lang="az" state="needs-translation">Advanced</target>
      </trans-unit>
      <trans-unit id="CollectionTab.Applying" approved="yes">
        <source xml:lang="en">Applying updates</source>
        <note>ID: CollectionTab.Applying</note>
        <target xml:lang="az">Yeniləmələri tətbiq etməkdə</target>
      </trans-unit>
      <trans-unit id="CollectionTab.BloomLibraryLinkLabel">
        <source xml:lang="en">Get more source books at BloomLibrary.org</source>
        <note>ID: CollectionTab.BloomLibraryLinkLabel</note>
        <note>Shown at the bottom of the list of books. User can click on it and it will attempt to open a browser to show the Bloom Library</note>
        <target xml:lang="az" state="needs-translation">Get more source books at BloomLibrary.org</target>
      </trans-unit>
      <trans-unit id="CollectionTab.BloomLibraryLinkVerification.Part1">
        <source xml:lang="en">Note: The Bloom Library contains shell books, whereas your current collection is a "source collection", meaning it is for making shell books, not for translating them into the local language.</source>
        <note>ID: CollectionTab.BloomLibraryLinkVerification.Part1</note>
        <note>get this clicking on BloomLibrary.org link in source collection</note>
        <target xml:lang="az" state="needs-translation">Note: The Bloom Library contains shell books, whereas your current collection is a "source collection", meaning it is for making shell books, not for translating them into the local language.</target>
      </trans-unit>
      <trans-unit id="CollectionTab.BloomLibraryLinkVerification.Part2">
        <source xml:lang="en">When you've made a shell, you can then upload it to the Bloom Library from the Publish tab.</source>
        <note>ID: CollectionTab.BloomLibraryLinkVerification.Part2</note>
        <note>get this clicking on BloomLibrary.org link in source collection</note>
        <target xml:lang="az" state="needs-translation">When you've made a shell, you can then upload it to the Bloom Library from the Publish tab.</target>
      </trans-unit>
      <trans-unit id="CollectionTab.BloomLibraryLinkVerificationCaption" approved="yes">
        <source xml:lang="en">Source Collection</source>
        <note>ID: CollectionTab.BloomLibraryLinkVerificationCaption</note>
        <note>get this clicking on BloomLibrary.org link in source collection</note>
        <target xml:lang="az">Mənbə Yığması</target>
      </trans-unit>
      <trans-unit id="CollectionTab.BookMenu.DeleteBook">
        <source xml:lang="en">Delete Book</source>
        <note>ID: CollectionTab.BookMenu.DeleteBook</note>
        <target xml:lang="az" state="needs-translation">Delete Book</target>
      </trans-unit>
      <trans-unit id="CollectionTab.BookMenu.DuplicateBook">
        <source xml:lang="en">Duplicate Book</source>
        <note>ID: CollectionTab.BookMenu.DuplicateBook</note>
        <target xml:lang="az" state="needs-translation">Duplicate Book</target>
      </trans-unit>
      <trans-unit id="CollectionTab.BookMenu.ExportDocMessage" approved="yes">
        <source xml:lang="en">Bloom will now open this HTML document in your word processing program (normally Word or LibreOffice). You will be able to work with the text and images of this book. These programs normally don't do well with preserving the layout, so don't expect much.</source>
        <note>ID: CollectionTab.BookMenu.ExportDocMessage</note>
        <target xml:lang="az">"Bloom" artıq sizin mətn tərtib edici proqram bu HTML sənəd açılacaq (adətən Word və ya LibreOffice). Siz bu kitabın mətni və təsvirləri ilə işləməyə biləcəksiniz, amma belə proqramlar adətən maketi qorunub saxlanması da yaxşı işləmirlər. Ona görə də lap yaxşı nəticəni gözləməyin.</target>
      </trans-unit>
      <trans-unit id="CollectionTab.BookMenu.ExportToWordOrLibreOffice">
        <source xml:lang="en">Export to Word or LibreOffice...</source>
        <note>ID: CollectionTab.BookMenu.ExportToWordOrLibreOffice</note>
        <target xml:lang="az" state="needs-translation">Export to Word or LibreOffice...</target>
      </trans-unit>
      <trans-unit id="CollectionTab.BookMenu.ExportToXMLForInDesign">
        <source xml:lang="en">Export to XML for InDesign...</source>
        <note>ID: CollectionTab.BookMenu.ExportToXMLForInDesign</note>
        <target xml:lang="az" state="needs-translation">Export to XML for InDesign...</target>
      </trans-unit>
      <trans-unit id="CollectionTab.BookMenu.MakeBloomPack">
        <source xml:lang="en">Make Bloom Pack...</source>
        <note>ID: CollectionTab.BookMenu.MakeBloomPack</note>
        <target xml:lang="az" state="needs-translation">Make Bloom Pack...</target>
      </trans-unit>
      <trans-unit id="CollectionTab.BookMenu.UpdateFrontMatterToolStrip">
        <source xml:lang="en">Update Book</source>
        <note>ID: CollectionTab.BookMenu.UpdateFrontMatterToolStrip</note>
        <target xml:lang="az" state="translated">Kitab yeniləşdir</target>
      </trans-unit>
      <trans-unit id="CollectionTab.BookMenu.UpdateThumbnail">
        <source xml:lang="en">Update Thumbnail</source>
        <note>ID: CollectionTab.BookMenu.UpdateThumbnail</note>
        <target xml:lang="az" state="needs-translation">Update Thumbnail</target>
      </trans-unit>
      <trans-unit id="CollectionTab.BookSourceHeading" approved="yes">
        <source xml:lang="en">Sources For New Books</source>
        <note>ID: CollectionTab.BookSourceHeading</note>
        <target xml:lang="az">Yeni Kitablar Üçün Mənbələr</target>
        <alt-trans>
          <target xml:lang="az">Yeni kitablar üçün mənbələr</target>
        </alt-trans>
      </trans-unit>
      <trans-unit id="CollectionTab.BookSourcesLockNotice">
        <source xml:lang="en">This collection is locked, so new books cannot be added/removed.</source>
        <note>ID: CollectionTab.BookSourcesLockNotice</note>
        <target xml:lang="az" state="needs-translation">This collection is locked, so new books cannot be added/removed.</target>
      </trans-unit>
      <trans-unit id="CollectionTab.Books From BloomLibrary.org" sil:dynamic="true" approved="yes">
        <source xml:lang="en">Books From BloomLibrary.org</source>
        <note>ID: CollectionTab.Books From BloomLibrary.org</note>
        <target xml:lang="az">BloomLibrary.org-dan Kitablar</target>
      </trans-unit>
      <trans-unit id="CollectionTab.CollectionMenu.doChecksAndUpdatesOfAllBooks" approved="yes">
        <source xml:lang="en">Do Updates of All Books</source>
        <note>ID: CollectionTab.CollectionMenu.doChecksAndUpdatesOfAllBooks</note>
        <target xml:lang="az">Hamı Kitablar Yeniləşdir</target>
      </trans-unit>
      <trans-unit id="CollectionTab.CollectionMenu.doChecksOfAllBooks" approved="yes">
        <source xml:lang="en">Do Checks of All Books</source>
        <note>ID: CollectionTab.CollectionMenu.doChecksOfAllBooks</note>
        <target xml:lang="az">Hamı Kitablar Yoxla</target>
      </trans-unit>
      <trans-unit id="CollectionTab.CollectionMenu.rescueMissingImages" approved="yes">
        <source xml:lang="en">Rescue Missing Images...</source>
        <note>ID: CollectionTab.CollectionMenu.rescueMissingImages</note>
        <target xml:lang="az">İtmiş Təsvirləri əldə et</target>
      </trans-unit>
      <trans-unit id="CollectionTab.CollectionMenu.showHistory" approved="yes">
        <source xml:lang="en">Collection History...</source>
        <note>ID: CollectionTab.CollectionMenu.showHistory</note>
        <target xml:lang="az">Yığmanın Tarixi</target>
      </trans-unit>
      <trans-unit id="CollectionTab.CollectionMenu.showNotes" approved="yes">
        <source xml:lang="en">Collection Notes...</source>
        <note>ID: CollectionTab.CollectionMenu.showNotes</note>
        <target xml:lang="az">Yığmanın Qeydlər</target>
      </trans-unit>
      <trans-unit id="CollectionTab.CollectionTabLabel" approved="yes">
        <source xml:lang="en">Collections</source>
        <note>ID: CollectionTab.CollectionTabLabel</note>
        <target xml:lang="az">Yığmalar</target>
      </trans-unit>
      <trans-unit id="CollectionTab.Collections" approved="yes">
        <source xml:lang="en">Collections</source>
        <note>ID: CollectionTab.Collections</note>
        <target xml:lang="az">Yığmalar</target>
      </trans-unit>
      <trans-unit id="CollectionTab.ConfiguringBookMessage" approved="yes">
        <source xml:lang="en">Building...</source>
        <note>ID: CollectionTab.ConfiguringBookMessage</note>
        <target xml:lang="az">Yaratmaqdadır...</target>
      </trans-unit>
      <trans-unit id="CollectionTab.ConfirmRecycleDescription" approved="yes">
        <source xml:lang="en">The book '{0}'</source>
        <note>ID: CollectionTab.ConfirmRecycleDescription</note>
        <target xml:lang="az">Kitabı '{0}'</target>
      </trans-unit>
      <trans-unit id="CollectionTab.ContextMenu.OpenFolderOnDisk" approved="yes">
        <source xml:lang="en">Open Folder on Disk</source>
        <note>ID: CollectionTab.ContextMenu.OpenFolderOnDisk</note>
        <target xml:lang="az">Diskdeki Qovluq Aç</target>
      </trans-unit>
      <trans-unit id="CollectionTab.EditBookButton" approved="yes">
        <source xml:lang="en">Edit this book</source>
        <note>ID: CollectionTab.EditBookButton</note>
        <target xml:lang="az">Bu kitabı redaktə et</target>
      </trans-unit>
      <trans-unit id="CollectionTab.HiddenBookExplanationForSourceCollections">
        <source xml:lang="en">Because this is a source collection, Bloom isn't offering any existing shells as sources for new shells. If you want to add a language to a shell, instead you need to edit the collection containing the shell, rather than making a copy of it. Also, the Wall Calendar currently can't be used to make a new Shell.</source>
        <note>ID: CollectionTab.HiddenBookExplanationForSourceCollections</note>
        <target xml:lang="az" state="needs-translation">Because this is a source collection, Bloom isn't offering any existing shells as sources for new shells. If you want to add a language to a shell, instead you need to edit the collection containing the shell, rather than making a copy of it. Also, the Wall Calendar currently can't be used to make a new Shell.</target>
      </trans-unit>
      <trans-unit id="CollectionTab.MakeBloomPackButton">
        <source xml:lang="en">Make Bloom Pack</source>
        <note>ID: CollectionTab.MakeBloomPackButton</note>
        <target xml:lang="az" state="needs-translation">Make Bloom Pack</target>
      </trans-unit>
      <trans-unit id="CollectionTab.MakeBookUsingThisTemplate" approved="yes">
        <source xml:lang="en">Make a book using this source</source>
        <note>ID: CollectionTab.MakeBookUsingThisTemplate</note>
        <target xml:lang="az">Bu mənbədən kitab yarat</target>
      </trans-unit>
      <trans-unit id="CollectionTab.MakeBookUsingThisTemplate_ToolTip_" approved="yes">
        <source xml:lang="en">Create a book in my language using this source book</source>
        <note>ID: CollectionTab.MakeBookUsingThisTemplate_ToolTip_</note>
        <target xml:lang="az">Mənim dilimdə bu mənbə kitabı esasınan kitab yarat</target>
      </trans-unit>
      <trans-unit id="CollectionTab.MoreLanguagesMenuItem" approved="yes">
        <source xml:lang="en">More...</source>
        <note>ID: CollectionTab.MoreLanguagesMenuItem</note>
        <note>Brings up the localization dialog</note>
        <note xml:lang="en">used in 3.9 and earlier; feature removed in 4.0</note>
        <target xml:lang="az">Daha çox...</target>
      </trans-unit>
      <trans-unit id="CollectionTab.Open/CreateCollectionButton" approved="yes">
        <source xml:lang="en">Other Collection</source>
        <note>ID: CollectionTab.Open/CreateCollectionButton</note>
        <note>This is the button you use to create a new collection, open a new one, or get one from a repository somewhere.</note>
        <target xml:lang="az">Etraflı Yığmalar</target>
      </trans-unit>
      <trans-unit id="CollectionTab.Open/CreateCollectionButton_ToolTip_" approved="yes">
        <source xml:lang="en">Open/Create/Get Collection</source>
        <note>ID: CollectionTab.Open/CreateCollectionButton_ToolTip_</note>
        <note>This is the button you use to create a new collection, open a new one, or get one from a repository somewhere.</note>
        <target xml:lang="az">Yığma Aç/Yarat/Götür</target>
      </trans-unit>
      <trans-unit id="CollectionTab.OpenCreateCollectionMenuItem" approved="yes">
        <source xml:lang="en">Open or Create Another Collection</source>
        <note>ID: CollectionTab.OpenCreateCollectionMenuItem</note>
        <target xml:lang="az">O Bir Yiğmanı Aç və ya Yarat</target>
      </trans-unit>
      <trans-unit id="CollectionTab.Progress">
        <source xml:lang="en">({0}% complete)</source>
        <note>ID: CollectionTab.Progress</note>
        <target xml:lang="az" state="needs-translation">({0}% complete)</target>
      </trans-unit>
      <trans-unit id="CollectionTab.RestartToUpdate">
        <source xml:lang="en">Restart Bloom to Update</source>
        <note>ID: CollectionTab.RestartToUpdate</note>
        <note>Restart the Bloom program, not Windows</note>
        <target xml:lang="az" state="needs-translation">Restart Bloom to Update</target>
      </trans-unit>
      <trans-unit id="CollectionTab.Sample Shells" sil:dynamic="true" approved="yes">
        <source xml:lang="en">Sample Shells</source>
        <note>ID: CollectionTab.Sample Shells</note>
        <target xml:lang="az">Nümunə Şablonlar</target>
      </trans-unit>
      <trans-unit id="CollectionTab.SendReceive" approved="yes">
        <source xml:lang="en">Send/Receive</source>
        <note>ID: CollectionTab.SendReceive</note>
        <target xml:lang="az">Məlumat mübadilə et</target>
      </trans-unit>
      <trans-unit id="CollectionTab.SettingsButton" approved="yes">
        <source xml:lang="en">Settings</source>
        <note>ID: CollectionTab.SettingsButton</note>
        <target xml:lang="az">Parametrlər</target>
      </trans-unit>
      <trans-unit id="CollectionTab.SourceBooksMenu.OpenFolderContainingSourceCollections" approved="yes">
        <source xml:lang="en">Open Additional Collections Folder</source>
        <note>ID: CollectionTab.SourceBooksMenu.OpenFolderContainingSourceCollections</note>
        <target xml:lang="az">Etraflı Yığmalarının Qovluğu Aç</target>
      </trans-unit>
      <trans-unit id="CollectionTab.SourcesForNewShellsHeading" approved="yes">
        <source xml:lang="en">Sources For New Shells</source>
        <note>ID: CollectionTab.SourcesForNewShellsHeading</note>
        <target xml:lang="az">Yəni Şablonlar Üçün Mənbelər</target>
      </trans-unit>
      <trans-unit id="CollectionTab.Templates" sil:dynamic="true" approved="yes">
        <source xml:lang="en">Templates</source>
        <note>ID: CollectionTab.Templates</note>
        <target xml:lang="az">Şablonlar</target>
      </trans-unit>
      <trans-unit id="CollectionTab.TitleMissing" approved="yes">
        <source xml:lang="en">Title Missing</source>
        <note>ID: CollectionTab.TitleMissing</note>
        <note>Shown as the thumbnail caption when the book doesn't have a title.</note>
        <target xml:lang="az">Kitabın Adı Yoxdur</target>
      </trans-unit>
      <trans-unit id="CollectionTab.UILanguageMenu.ItemTooltip">
        <source xml:lang="en">{0}% translated</source>
        <note>ID: CollectionTab.UILanguageMenu.ItemTooltip</note>
        <note>Shown when hovering over an item in the UI Language menu. The {0} marker is filled in by a number between 1 and 100.</note>
        <target xml:lang="az" state="needs-translation">{0}% translated</target>
      </trans-unit>
      <trans-unit id="CollectionTab.UnableToCheckForUpdate" approved="yes">
        <source xml:lang="en">Could not connect to the server to check for an update. Are you connected to the internet?</source>
        <note>ID: CollectionTab.UnableToCheckForUpdate</note>
        <note>Shown when Bloom tries to check for an update but can't, for example because it can't connect to the internet, or a problems with our server, etc.</note>
        <target xml:lang="az">Proqramı yeniləşdirmək üçün idarəedici kompüterə elaqə edə bilmir. Siz haqiqətdən İnternetə qoşuldunuzmu?</target>
      </trans-unit>
      <trans-unit id="CollectionTab.UpToDate" approved="yes">
        <source xml:lang="en">Your Bloom is up to date.</source>
        <note>ID: CollectionTab.UpToDate</note>
        <target xml:lang="az">Sizin "Bloom" proqramınız xal hazırda təzələşdirilmişdir.</target>
      </trans-unit>
      <trans-unit id="CollectionTab.UpdateCheckInProgress" approved="yes">
        <source xml:lang="en">Bloom is already working on checking for updates.</source>
        <note>ID: CollectionTab.UpdateCheckInProgress</note>
        <target xml:lang="az">Bloom artıq yeniləmələri axtarır.</target>
      </trans-unit>
      <trans-unit id="CollectionTab.UpdateFailed" approved="yes">
        <source xml:lang="en">A new version appears to be available, but Bloom could not install it.</source>
        <note>ID: CollectionTab.UpdateFailed</note>
        <target xml:lang="az">Proqramın yeni versiyası artıq var, amma Bloom onu quruya bilmirdi.</target>
      </trans-unit>
      <trans-unit id="CollectionTab.UpdateInstalled" approved="yes">
        <source xml:lang="en">Update for {0} is ready</source>
        <note>ID: CollectionTab.UpdateInstalled</note>
        <note>Appears after Bloom has downloaded a program update in the background and is ready to switch the user to it the next time they run Bloom.</note>
        <note xml:lang="en">OLD TEXT (before 3.9, period at end): Update for {0} is ready.</note>
        <target xml:lang="az">Yenilənmə  {0} üçün artıq hazırdır.</target>
      </trans-unit>
      <trans-unit id="CollectionTab.UpdateNow" approved="yes">
        <source xml:lang="en">Update Now</source>
        <note>ID: CollectionTab.UpdateNow</note>
        <target xml:lang="az">İndi Təzələndir</target>
      </trans-unit>
      <trans-unit id="CollectionTab.UpdatesAvailable" approved="yes">
        <source xml:lang="en">A new version of Bloom is available.</source>
        <note>ID: CollectionTab.UpdatesAvailable</note>
        <target xml:lang="az">Bloom Proqramın yeni versiyası mövcudur.</target>
      </trans-unit>
      <trans-unit id="CollectionTab.Updating" approved="yes">
        <source xml:lang="en">Downloading update to {0} ({1}K)</source>
        <note>ID: CollectionTab.Updating</note>
        <note xml:lang="en">OLD TEXT (before 3.9): Downloading update to {0} ({1}kb).</note>
        <target xml:lang="az">Yeniləmə yüklənir {0} qəder ({1}K)</target>
      </trans-unit>
      <trans-unit id="Common.BackButton" approved="yes">
        <source xml:lang="en">Back</source>
        <note>ID: Common.BackButton</note>
        <note>In a wizard, this button takes you to the previous step.</note>
        <target xml:lang="az">Gəri</target>
      </trans-unit>
      <trans-unit id="Common.Cancel" approved="yes">
        <source xml:lang="en">Cancel</source>
        <note>ID: Common.Cancel</note>
        <target xml:lang="az">Ləğv et</target>
      </trans-unit>
      <trans-unit id="Common.CancelButton" approved="yes">
        <source xml:lang="en">&amp;Cancel</source>
        <note>ID: Common.CancelButton</note>
        <target xml:lang="az">&amp;Ləğv et</target>
      </trans-unit>
      <trans-unit id="Common.Finish" approved="yes">
        <source xml:lang="en">&amp;Finish</source>
        <note>ID: Common.Finish</note>
        <note>Used for the Finish button in wizards, like that used for making a New Collection</note>
        <target xml:lang="az">&amp;Sonlandır</target>
      </trans-unit>
      <trans-unit id="Common.Help" sil:dynamic="true" approved="yes">
        <source xml:lang="en">Help</source>
        <note>ID: Common.Help</note>
        <target xml:lang="az">Kömək</target>
      </trans-unit>
      <trans-unit id="Common.HelpButton" approved="yes">
        <source xml:lang="en">&amp;Help</source>
        <note>ID: Common.HelpButton</note>
        <target xml:lang="az">&amp;Kömək</target>
      </trans-unit>
      <trans-unit id="Common.Loading" sil:dynamic="true" approved="yes">
        <source xml:lang="en">Loading...</source>
        <note>ID: Common.Loading</note>
        <note>This is shown when Bloom is slowly loading something, so the user doesn't worry about why they don't see the result immediately.</note>
        <target xml:lang="az">Yükləməkdədir...</target>
        <alt-trans>
          <target xml:lang="az">Yüklənir...</target>
        </alt-trans>
      </trans-unit>
      <trans-unit id="Common.Next">
        <source xml:lang="en">&amp;Next</source>
        <note>ID: Common.Next</note>
        <note>Used for the Next button in wizards, like that used for making a New Collection</note>
        <target xml:lang="az" state="translated">&amp;Növbəti</target>
      </trans-unit>
      <trans-unit id="Common.NextButton">
        <source xml:lang="en">Next</source>
        <note>ID: Common.NextButton</note>
        <note>In a wizard, this button takes you to the next step.</note>
        <target xml:lang="az" state="translated">Növbəti</target>
      </trans-unit>
      <trans-unit id="Common.OK">
        <source xml:lang="en">OK</source>
        <note>ID: Common.OK</note>
        <target xml:lang="az" state="translated">Oldu</target>
      </trans-unit>
      <trans-unit id="Common.OKButton">
        <source xml:lang="en">&amp;OK</source>
        <note>ID: Common.OKButton</note>
        <target xml:lang="az" state="translated">&amp;Oldu</target>
      </trans-unit>
      <trans-unit id="Common.Optional" approved="yes">
        <source xml:lang="en">optional</source>
        <note>ID: Common.Optional</note>
        <target xml:lang="az">İxtiyari</target>
        <alt-trans>
          <target xml:lang="az">əlavə</target>
        </alt-trans>
      </trans-unit>
      <trans-unit id="Common.SeeWebPage">
        <source xml:lang="en">See {0}.</source>
        <note>ID: Common.SeeWebPage</note>
        <note>Used to point the user to a web page. Put the '{0}' where the web page URL will go.</note>
        <target xml:lang="az" state="translated">{0} Baxın.</target>
      </trans-unit>
      <trans-unit id="Download.Completed" approved="yes">
        <source xml:lang="en">Your download ({0}) is complete. You can see it in the 'Books from BloomLibrary.org' section of your Collections.</source>
        <note>ID: Download.Completed</note>
        <target xml:lang="az">Sizin yüklənmə ({0}) tamamlandı. Siz kolleksiyaların bölməsində "BloomLibrary.org kitab" onu görə bilərsiniz. Əgər siz bir şey etdiyinilə məşğul görünür deyilsə, Bloom sizin üçün onu seçəcək.</target>
      </trans-unit>
      <trans-unit id="Download.CompletedCaption" approved="yes">
        <source xml:lang="en">Download complete</source>
        <note>ID: Download.CompletedCaption</note>
        <target xml:lang="az">Siz yüklənən fayllar artıq başa çatdı.</target>
      </trans-unit>
      <trans-unit id="Download.CopyFailed" approved="yes">
        <source xml:lang="en">Bloom downloaded the book but had problems making it available in Bloom. Please restart your computer and try again. If you get this message again, please click the 'Details' button and report the problem to the Bloom developers</source>
        <note>ID: Download.CopyFailed</note>
        <note xml:lang="en">OLD TEXT (before 3.9, period at end): Bloom downloaded the book but had problems making it available in Bloom. Please restart your computer and try again. If you get this message again, please click the 'Details' button and report the problem to the Bloom developers.</note>
        <target xml:lang="az">Proqram "Bloom" kitabı yükləyib amma onu istifadəsi mümkün etməyə problemləri var idi. Xahiş edirik, kompüterinizi yenidən başlatın və yenidən cəhd edin. Bir daha bu mesajı alirsınızsa, təfərrüatlar düyməsini basın və Bloom tərtibatçılarına problem hesabat edin.</target>
      </trans-unit>
      <trans-unit id="Download.DownloadingDialogTitle" approved="yes">
        <source xml:lang="en">Downloading book</source>
        <note>ID: Download.DownloadingDialogTitle</note>
        <target xml:lang="az">Kitab yüklənir</target>
      </trans-unit>
      <trans-unit id="Download.GenericNetworkProblemNotice">
        <source xml:lang="en">There was a problem downloading the book.  You can try again at a different time, or write to us at issues@bloomlibrary.org if you cannot get the download to work from your location.</source>
        <note>ID: Download.GenericNetworkProblemNotice</note>
        <note xml:lang="en">OLD TEXT (before 3.9): There was a problem downloading your book.</note>
        <target xml:lang="az" state="translated">Kitab yüklənərkən bir problem var idi.</target>
      </trans-unit>
      <trans-unit id="Download.ProblemNotice" approved="yes">
        <source xml:lang="en">There was a problem downloading your book. You may need to restart Bloom or get technical help.</source>
        <note>ID: Download.ProblemNotice</note>
        <target xml:lang="az">Kitab yüklənərkən bir problem var idi. Siz Bloom yeniden başlatmaq və ya texniki yardım almaq lazım ola bilər.</target>
      </trans-unit>
      <trans-unit id="Download.TimeoutProblemNotice" approved="yes">
        <source xml:lang="en">There was a problem downloading the book: something took too long. You can try again at a different time, or write to us at issues@bloomlibrary.org if you cannot get the download to work from your location.</source>
        <note>ID: Download.TimeoutProblemNotice</note>
        <note xml:lang="en">OLD TEXT (before 3.9, capitalization of website): There was a problem downloading the book: something took too long. You can try again at a different time, or write to us at issues@BloomLibrary.org if you cannot get the download to work from your location.</note>
        <target xml:lang="az">Kitab yüklənərkən bir problem var idi: bir şey çox uzun çəkdi. Əgər sizin ünvanından yükləməyə ala bilmirsənsə, siz başqa zamanda yenidən cəhd edə bilərsiniz və ya bizə issues@bloomlibrary.org-da yaza bilərsiniz.</target>
      </trans-unit>
      <trans-unit id="EditTab.AddPageDialog.AddPageButton" sil:dynamic="true" approved="yes">
        <source xml:lang="en">Add Page</source>
        <note>ID: EditTab.AddPageDialog.AddPageButton</note>
        <note>This is for the button that LAUNCHES the dialog, not the 'Add this page' button that is IN the dialog.</note>
        <target xml:lang="az">Səhifəni əlavə etmək</target>
      </trans-unit>
      <trans-unit id="EditTab.AddPageDialog.AddThisPageButton" sil:dynamic="true" approved="yes">
        <source xml:lang="en">Add This Page</source>
        <note>ID: EditTab.AddPageDialog.AddThisPageButton</note>
        <note>This is for the button inside the dialog</note>
        <target xml:lang="az">Bu səhifəni əlavə et</target>
      </trans-unit>
      <trans-unit id="EditTab.AddPageDialog.ChooseLayoutButton" sil:dynamic="true" approved="yes">
        <source xml:lang="en">Use This Layout</source>
        <note>ID: EditTab.AddPageDialog.ChooseLayoutButton</note>
        <target xml:lang="az">Bu maket istifadə et</target>
      </trans-unit>
      <trans-unit id="EditTab.AddPageDialog.ChooseLayoutContinueCheckbox" sil:dynamic="true" approved="yes">
        <source xml:lang="en">Continue anyway</source>
        <note>ID: EditTab.AddPageDialog.ChooseLayoutContinueCheckbox</note>
        <target xml:lang="az">Həç baxmayaraq, davam edim?</target>
      </trans-unit>
      <trans-unit id="EditTab.AddPageDialog.ChooseLayoutTitle" sil:dynamic="true" approved="yes">
        <source xml:lang="en">Choose Different Layout...</source>
        <note>ID: EditTab.AddPageDialog.ChooseLayoutTitle</note>
        <note>found in 3.9 and earlier</note>
        <target xml:lang="az">Başqa bir maket seçin...</target>
      </trans-unit>
      <trans-unit id="EditTab.AddPageDialog.ChooseLayoutWillLoseData" sil:dynamic="true" approved="yes">
        <source xml:lang="en">Converting to this layout will cause some content to be lost.</source>
        <note>ID: EditTab.AddPageDialog.ChooseLayoutWillLoseData</note>
        <target xml:lang="az">Bu maketə çevirmək bir qədər məzmunu itməyənin səbəbi olacaq.</target>
      </trans-unit>
      <trans-unit id="EditTab.AddPageDialog.NoTemplate" sil:dynamic="true">
        <source xml:lang="en">Could not find {0}</source>
        <note>ID: EditTab.AddPageDialog.NoTemplate</note>
        <note>Seen when the book's main template page file is missing.</note>
        <note xml:lang="en">OLD TEXT (before 3.9): (no template file found)</note>
        <target xml:lang="az" state="needs-translation">Could not find {0}</target>
      </trans-unit>
      <trans-unit id="EditTab.AddPageDialog.Title" sil:dynamic="true" approved="yes">
        <source xml:lang="en">Add Page...</source>
        <note>ID: EditTab.AddPageDialog.Title</note>
        <note>found in 3.9 and earlier</note>
        <target xml:lang="az">Səhifəni əlavə edin...</target>
      </trans-unit>
      <trans-unit id="EditTab.AddTextBoxToImage">
        <source xml:lang="en">Add Text Box To Image</source>
        <note>ID: EditTab.AddTextBoxToImage</note>
        <target xml:lang="az" state="needs-translation">Add Text Box To Image</target>
      </trans-unit>
      <trans-unit id="EditTab.BackMatter.InsideBackCoverTextPrompt" sil:dynamic="true" approved="yes">
        <source xml:lang="en">If you need somewhere to put more information about the book, you can use this page, which is the inside of the back cover.</source>
        <note>ID: EditTab.BackMatter.InsideBackCoverTextPrompt</note>
        <target xml:lang="az">Əgər siz kitab haqqında daha çox məlumat vermək hardasa lazımdır, siz cildin önlüyü kənarda olan bu səhifə, istifadə edə bilərsiniz.</target>
      </trans-unit>
      <trans-unit id="EditTab.BackMatter.OutsideBackCoverTextPrompt" sil:dynamic="true" approved="yes">
        <source xml:lang="en">If you need somewhere to put more information about the book, you can use this page, which is the outside of the back cover.</source>
        <note>ID: EditTab.BackMatter.OutsideBackCoverTextPrompt</note>
        <target xml:lang="az">Əgər siz kitab haqqında daha çox məlumat vermək haradasa lazımdır, siz arxa örtüyünün kənarda olan bu səhifə, istifadə edə bilərsiniz.</target>
      </trans-unit>
      <trans-unit id="EditTab.Bilingual" approved="yes">
        <source xml:lang="en">Two Languages</source>
        <note>ID: EditTab.Bilingual</note>
        <note>Shown in edit tab multilingualism chooser, for bilingual mode, 2 languages per page</note>
        <target xml:lang="az">İki dil</target>
      </trans-unit>
      <trans-unit id="EditTab.BookContextMenu.openHtmlInBrowser">
        <source xml:lang="en">Open the HTML used to make this PDF, in Firefox (must be on path)</source>
        <note>ID: EditTab.BookContextMenu.openHtmlInBrowser</note>
        <target xml:lang="az" state="needs-translation">Open the HTML used to make this PDF, in Firefox (must be on path)</target>
      </trans-unit>
      <trans-unit id="EditTab.CannotChangeCopyright" approved="yes">
        <source xml:lang="en">Sorry, the copyright and license for this book cannot be changed.</source>
        <note>ID: EditTab.CannotChangeCopyright</note>
        <target xml:lang="az">Təəssüflər olsun ki, bu kitabın müəlliflik hüquqları və lisenziya dəyişdirilə bilməz.</target>
      </trans-unit>
      <trans-unit id="EditTab.CantPasteImageLocked" approved="yes">
        <source xml:lang="en">Sorry, this book is locked down so that images cannot be changed.</source>
        <note>ID: EditTab.CantPasteImageLocked</note>
        <target xml:lang="az">Bağışlayın, bu kitabın təsvirləri dəyişdirilə bilməzsin deyə bağlanır.</target>
      </trans-unit>
      <trans-unit id="EditTab.ChooseLayoutButton" approved="yes">
        <source xml:lang="en">Choose Different Layout</source>
        <note>ID: EditTab.ChooseLayoutButton</note>
        <target xml:lang="az">O biri bir maket seçin</target>
      </trans-unit>
      <trans-unit id="EditTab.ConfirmRemovePageDialog.ConformRemovePageWindowTitle">
        <source xml:lang="en">Really Remove Page?</source>
        <note>ID: EditTab.ConfirmRemovePageDialog.ConformRemovePageWindowTitle</note>
        <note xml:lang="en">OLD TEXT (before 4.1.000.0): Really Delete Page?</note>
        <target xml:lang="az" state="translated">Səhifəni doğrudan sil?</target>
      </trans-unit>
      <trans-unit id="EditTab.ConfirmRemovePageDialog.DeleteButton">
        <source xml:lang="en">&amp;Remove</source>
        <note>ID: EditTab.ConfirmRemovePageDialog.DeleteButton</note>
        <note xml:lang="en">OLD TEXT (before 3.9): &amp;Delete</note>
        <target xml:lang="az" state="translated">&amp;Sil</target>
      </trans-unit>
      <trans-unit id="EditTab.ConfirmRemovePageDialog._messageLabel" approved="yes">
        <source xml:lang="en">This page will be permanently removed.</source>
        <note>ID: EditTab.ConfirmRemovePageDialog._messageLabel</note>
        <target xml:lang="az">Bu səhifəni mütəmadi olaraq silinəcək.</target>
      </trans-unit>
      <trans-unit id="EditTab.ContentLanguagesDropdown" approved="yes">
        <source xml:lang="en">Multilingual Settings</source>
        <note>ID: EditTab.ContentLanguagesDropdown</note>
        <target xml:lang="az">Çox Dil İstifadə Etmək Parametrlər</target>
      </trans-unit>
      <trans-unit id="EditTab.ContentLanguagesDropdown.ToolTip" approved="yes">
        <source xml:lang="en">Choose language to make this a bilingual or trilingual book</source>
        <note>ID: EditTab.ContentLanguagesDropdown.ToolTip</note>
        <target xml:lang="az">Bu kitabı iki dilli və ya üç dilli kitab etməyə dil seçməlidir.</target>
      </trans-unit>
      <trans-unit id="EditTab.ContentLanguagesDropdown_ToolTip_">
        <source xml:lang="en">Choose language to make this a bilingual or trilingual book</source>
        <note>ID: EditTab.ContentLanguagesDropdown_ToolTip_</note>
        <target xml:lang="az" state="needs-translation">Choose language to make this a bilingual or trilingual book</target>
      </trans-unit>
      <trans-unit id="EditTab.CopyButton" approved="yes">
        <source xml:lang="en">Copy</source>
        <note>ID: EditTab.CopyButton</note>
        <target xml:lang="az">Köçür</target>
      </trans-unit>
      <trans-unit id="EditTab.CopyButton.ToolTip" approved="yes">
        <source xml:lang="en">Copy (Ctrl+C)</source>
        <note>ID: EditTab.CopyButton.ToolTip</note>
        <target xml:lang="az">Köçür (Ctrl-c)</target>
      </trans-unit>
      <trans-unit id="EditTab.CopyButton.ToolTipWhenDisabled" approved="yes">
        <source xml:lang="en">You need to select some text before you can copy it</source>
        <note>ID: EditTab.CopyButton.ToolTipWhenDisabled</note>
        <target xml:lang="az">Köçürməkdən əvvəl mətni seçməlidir</target>
      </trans-unit>
      <trans-unit id="EditTab.CopyImageIPMetadataQuestion" approved="yes">
        <source xml:lang="en">Copy this information to all other pictures in this book?</source>
        <note>ID: EditTab.CopyImageIPMetadataQuestion</note>
        <note>get this after you edit the metadata of an image</note>
        <target xml:lang="az">Həmin məlumat bu kitabdakə hamı digər şəkillərə köçürmək?</target>
      </trans-unit>
      <trans-unit id="EditTab.CopyPage">
        <source xml:lang="en">Copy Page</source>
        <note>ID: EditTab.CopyPage</note>
        <target xml:lang="az" state="needs-translation">Copy Page</target>
      </trans-unit>
      <trans-unit id="EditTab.CustomPage.ChangeLayout" sil:dynamic="true" approved="yes">
        <source xml:lang="en">Change Layout</source>
        <note>ID: EditTab.CustomPage.ChangeLayout</note>
        <target xml:lang="az">Maket dəyişdir</target>
      </trans-unit>
      <trans-unit id="EditTab.CustomPage.Or" sil:dynamic="true" approved="yes">
        <source xml:lang="en">or</source>
        <note>ID: EditTab.CustomPage.Or</note>
        <note>Shown between 'Picture' and 'Text' when Custom Page is in Layout mode</note>
        <note xml:lang="en">OLD TEXT (before 3.9, surrounding spaces):  or </note>
        <target xml:lang="az">və ya</target>
      </trans-unit>
      <trans-unit id="EditTab.CustomPage.Picture" sil:dynamic="true" approved="yes">
        <source xml:lang="en">Picture</source>
        <note>ID: EditTab.CustomPage.Picture</note>
        <target xml:lang="az">Şekil</target>
      </trans-unit>
      <trans-unit id="EditTab.CustomPage.Text" sil:dynamic="true" approved="yes">
        <source xml:lang="en">Text</source>
        <note>ID: EditTab.CustomPage.Text</note>
        <target xml:lang="az">Mətn</target>
      </trans-unit>
      <trans-unit id="EditTab.CustomPage.Video" sil:dynamic="true">
        <source xml:lang="en">Video</source>
        <note>ID: EditTab.CustomPage.Video</note>
        <target xml:lang="az" state="needs-translation">Video</target>
      </trans-unit>
      <trans-unit id="EditTab.CustomPage.TextBox" sil:dynamic="true" approved="yes">
        <source xml:lang="en">Text Box</source>
        <note>ID: EditTab.CustomPage.TextBox</note>
        <target xml:lang="az">Mətn Qutusu</target>
      </trans-unit>
      <trans-unit id="EditTab.CutButton" approved="yes">
        <source xml:lang="en">Cut</source>
        <note>ID: EditTab.CutButton</note>
        <target xml:lang="az">Kəs</target>
      </trans-unit>
      <trans-unit id="EditTab.CutButton.ToolTip" approved="yes">
        <source xml:lang="en">Cut (Ctrl+X)</source>
        <note>ID: EditTab.CutButton.ToolTip</note>
        <target xml:lang="az">Kəs (Ctrl-x)</target>
      </trans-unit>
      <trans-unit id="EditTab.DeletePageButton" approved="yes">
        <source xml:lang="en">Remove Page</source>
        <note>ID: EditTab.DeletePageButton</note>
        <note xml:lang="en">OLD TEXT (before 3.9): Remove\n  Page</note>
        <target xml:lang="az">Çıxart Səhifə</target>
      </trans-unit>
      <trans-unit id="EditTab.DeletePageButton.ToolTip" sil:dynamic="true" approved="yes">
        <source xml:lang="en">Remove this page from the book</source>
        <note>ID: EditTab.DeletePageButton.ToolTip</note>
        <note>Button that tells Bloom to delete the currently selected page.</note>
        <target xml:lang="az">Bu səhifəni cıxart</target>
      </trans-unit>
      <trans-unit id="EditTab.DeletePageButton.ToolTipWhenDisabled" sil:dynamic="true" approved="yes">
        <source xml:lang="en">This page cannot be removed</source>
        <note>ID: EditTab.DeletePageButton.ToolTipWhenDisabled</note>
        <note>Button that tells Bloom to delete the currently selected page.</note>
        <target xml:lang="az">Bu səhifəni cıxartmağa bilməzdi</target>
      </trans-unit>
      <trans-unit id="EditTab.DeleteTextBoxFromImage">
        <source xml:lang="en">Delete Text Box From Image</source>
        <note>ID: EditTab.DeleteTextBoxFromImage</note>
        <target xml:lang="az" state="needs-translation">Delete Text Box From Image</target>
      </trans-unit>
      <trans-unit id="EditTab.DirectFormatting.Bold" sil:dynamic="true">
        <source xml:lang="en">Bold</source>
        <note>ID: EditTab.DirectFormatting.Bold</note>
        <note>This is for the 4-button panel that pops up when the user selects more than one character in a textbox.</note>
        <target xml:lang="az" state="needs-translation">Bold</target>
      </trans-unit>
      <trans-unit id="EditTab.DirectFormatting.Italic" sil:dynamic="true">
        <source xml:lang="en">Italic</source>
        <note>ID: EditTab.DirectFormatting.Italic</note>
        <note>This is for the 4-button panel that pops up when the user selects more than one character in a textbox.</note>
        <target xml:lang="az" state="needs-translation">Italic</target>
      </trans-unit>
      <trans-unit id="EditTab.DirectFormatting.Superscript" sil:dynamic="true">
        <source xml:lang="en">Superscript</source>
        <note>ID: EditTab.DirectFormatting.Superscript</note>
        <note>This is for the 4-button panel that pops up when the user selects more than one character in a textbox.</note>
        <target xml:lang="az" state="needs-translation">Superscript</target>
      </trans-unit>
      <trans-unit id="EditTab.DirectFormatting.Underline" sil:dynamic="true">
        <source xml:lang="en">Underline</source>
        <note>ID: EditTab.DirectFormatting.Underline</note>
        <note>This is for the 4-button panel that pops up when the user selects more than one character in a textbox.</note>
        <target xml:lang="az" state="needs-translation">Underline</target>
      </trans-unit>
      <trans-unit id="EditTab.DuplicatePageButton" approved="yes">
        <source xml:lang="en">Duplicate Page</source>
        <note>ID: EditTab.DuplicatePageButton</note>
        <note xml:lang="en">OLD TEXT (before 3.9): Duplicate\n  Page</note>
        <target xml:lang="az">Duplikat et</target>
      </trans-unit>
      <trans-unit id="EditTab.DuplicatePageButton.ToolTip" sil:dynamic="true" approved="yes">
        <source xml:lang="en">Insert a new page which is a duplicate of this one</source>
        <note>ID: EditTab.DuplicatePageButton.ToolTip</note>
        <note>Button that tells Bloom to duplicate the currently selected page.</note>
        <target xml:lang="az">Bu səhifənin surətini olan yeni bir səhifə əlavə edilsin</target>
      </trans-unit>
      <trans-unit id="EditTab.DuplicatePageButton.ToolTipWhenDisabled" sil:dynamic="true" approved="yes">
        <source xml:lang="en">This page cannot be duplicated</source>
        <note>ID: EditTab.DuplicatePageButton.ToolTipWhenDisabled</note>
        <note>Button that tells Bloom to duplicate the currently selected page.</note>
        <target xml:lang="az">Bu səhifənin surətini olan yeni bir səhifə əlavə edilə bilməzdi</target>
      </trans-unit>
      <trans-unit id="EditTab.Edit" approved="yes">
        <source xml:lang="en">Edit</source>
        <note>ID: EditTab.Edit</note>
        <target xml:lang="az">Redaktə et</target>
      </trans-unit>
      <trans-unit id="EditTab.EditNotAllowed" sil:dynamic="true" approved="yes">
        <source xml:lang="en">You cannot change these because this is not the original copy.</source>
        <note>ID: EditTab.EditNotAllowed</note>
        <target xml:lang="az">Onları deyişə bilmirsiniz, çünki bu orijinal nüsxəsi deyil.</target>
      </trans-unit>
      <trans-unit id="EditTab.EditTab.Toolbox.DecodableReaderTool.SightWord" sil:dynamic="true" approved="yes">
        <source xml:lang="en">Sight Word</source>
        <note>ID: EditTab.EditTab.Toolbox.DecodableReaderTool.SightWord</note>
        <target xml:lang="az">Dərhal tanımalı söz</target>
      </trans-unit>
      <trans-unit id="EditTab.EditTab.Toolbox.DecodableReaderTool.WordNotDecodable" sil:dynamic="true" approved="yes">
        <source xml:lang="en">This word is not decodable in this stage.</source>
        <note>ID: EditTab.EditTab.Toolbox.DecodableReaderTool.WordNotDecodable</note>
        <target xml:lang="az">Bu mərhelədə o söz izahı edə bilməz.</target>
      </trans-unit>
      <trans-unit id="EditTab.EditTab.Toolbox.LeveledReaderTool.SentenceTooLong" sil:dynamic="true" approved="yes">
        <source xml:lang="en">This sentence is too long for this level.</source>
        <note>ID: EditTab.EditTab.Toolbox.LeveledReaderTool.SentenceTooLong</note>
        <target xml:lang="az">Bu cümlə o mərhələ üçün hədddən artıq uzundur.</target>
      </trans-unit>
      <trans-unit id="EditTab.ExperimentalNotice" sil:dynamic="true" approved="yes">
        <source xml:lang="en">This page is an experimental prototype which may have many problems, for which we apologize.</source>
        <note>ID: EditTab.ExperimentalNotice</note>
        <target xml:lang="az">Bu səhifə təcrübə daşıdığı görə bir çox problemlər ola bildiyinin üçün üzr istəyirik.</target>
      </trans-unit>
      <trans-unit id="EditTab.FileDialogVideoFiles">
        <source xml:lang="en">Video files</source>
        <note>ID: EditTab.FileDialogVideoFiles</note>
        <note>Used to identify the kind of files wanted in a file Open dialog</note>
        <target xml:lang="az" state="needs-translation">Video files</target>
      </trans-unit>
      <trans-unit id="EditTab.FontMissing" approved="yes">
        <source xml:lang="en">The current selected font is '{0}', but it is not installed on this computer. Some other font will be used.</source>
        <note>ID: EditTab.FontMissing</note>
        <target xml:lang="az">Indiki seçilmiş font '{0}', ancaq bu kompüterdə yüklü deyildir. Bəzi digər şrift istifadə olunacaq.</target>
      </trans-unit>
      <trans-unit id="EditTab.FormatDialog.Alignment" sil:dynamic="true">
        <source xml:lang="en">Alignment</source>
        <note>ID: EditTab.FormatDialog.Alignment</note>
        <target xml:lang="az" state="needs-translation">Alignment</target>
      </trans-unit>
      <trans-unit id="EditTab.FormatDialog.AlreadyExists" sil:dynamic="true" approved="yes">
        <source xml:lang="en">That style already exists. Please choose another name.</source>
        <note>ID: EditTab.FormatDialog.AlreadyExists</note>
        <target xml:lang="az">Həmin üslub artıq mövcüddür. Digər adı seçin.</target>
      </trans-unit>
      <trans-unit id="EditTab.FormatDialog.BorderToolTip" sil:dynamic="true" approved="yes">
        <source xml:lang="en">Change the border and background</source>
        <note>ID: EditTab.FormatDialog.BorderToolTip</note>
        <target xml:lang="az">Sərhəd və fon deyişmək</target>
      </trans-unit>
      <trans-unit id="EditTab.FormatDialog.CharactersTab" sil:dynamic="true" approved="yes">
        <source xml:lang="en">Characters</source>
        <note>ID: EditTab.FormatDialog.CharactersTab</note>
        <target xml:lang="az">Simvollar</target>
      </trans-unit>
      <trans-unit id="EditTab.FormatDialog.Create" sil:dynamic="true" approved="yes">
        <source xml:lang="en">Create</source>
        <note>ID: EditTab.FormatDialog.Create</note>
        <target xml:lang="az">Yarat</target>
      </trans-unit>
      <trans-unit id="EditTab.FormatDialog.CreateStyle" sil:dynamic="true" approved="yes">
        <source xml:lang="en">Create a new style</source>
        <note>ID: EditTab.FormatDialog.CreateStyle</note>
        <target xml:lang="az">Yeni bir üslübü yarat</target>
      </trans-unit>
      <trans-unit id="EditTab.FormatDialog.DefaultStyles.BigWords-style" sil:dynamic="true">
        <source xml:lang="en">Big Words</source>
        <note>ID: EditTab.FormatDialog.DefaultStyles.BigWords-style</note>
        <note>Appears in most templates</note>
        <target xml:lang="az" state="needs-translation">Big Words</target>
      </trans-unit>
      <trans-unit id="EditTab.FormatDialog.DefaultStyles.Cover-Default-style" sil:dynamic="true">
        <source xml:lang="en">Cover Default</source>
        <note>ID: EditTab.FormatDialog.DefaultStyles.Cover-Default-style</note>
        <note>A default style for various fields usually on the Front Cover</note>
        <target xml:lang="az" state="needs-translation">Cover Default</target>
      </trans-unit>
      <trans-unit id="EditTab.FormatDialog.DefaultStyles.Credits-Page-style" sil:dynamic="true">
        <source xml:lang="en">Credits Page</source>
        <note>ID: EditTab.FormatDialog.DefaultStyles.Credits-Page-style</note>
        <note>Used on the Credits page of most Front/Back Matter packs</note>
        <target xml:lang="az" state="needs-translation">Credits Page</target>
      </trans-unit>
      <trans-unit id="EditTab.FormatDialog.DefaultStyles.ImageDescriptionEdit-style" sil:dynamic="true">
        <source xml:lang="en">Image Description Edit</source>
        <note>ID: EditTab.FormatDialog.DefaultStyles.ImageDescriptionEdit-style</note>
        <note>Style appears when editing image descriptions. The trailing 'edit' indicates that it is just used for editing the description, not for publishing it.</note>
        <target xml:lang="az" state="needs-translation">Image Description Edit</target>
      </trans-unit>
      <trans-unit id="EditTab.FormatDialog.DefaultStyles.Equation-style" sil:dynamic="true">
        <source xml:lang="en">Equation</source>
        <note>ID: EditTab.FormatDialog.DefaultStyles.Equation-style</note>
        <note>Used on the Arithmetic template</note>
        <target xml:lang="az" state="needs-translation">Equation</target>
      </trans-unit>
      <trans-unit id="EditTab.FormatDialog.DefaultStyles.Heading1-style" sil:dynamic="true">
        <source xml:lang="en">Heading 1</source>
        <note>ID: EditTab.FormatDialog.DefaultStyles.Heading1-style</note>
        <note>Used on the Arithmetic template</note>
        <target xml:lang="az" state="needs-translation">Heading 1</target>
      </trans-unit>
      <trans-unit id="EditTab.FormatDialog.DefaultStyles.Heading2-style" sil:dynamic="true">
        <source xml:lang="en">Heading 2</source>
        <note>ID: EditTab.FormatDialog.DefaultStyles.Heading2-style</note>
        <note>A default style</note>
        <target xml:lang="az" state="needs-translation">Heading 2</target>
      </trans-unit>
      <trans-unit id="EditTab.FormatDialog.DefaultStyles.normal-style" sil:dynamic="true">
        <source xml:lang="en">Normal</source>
        <note>ID: EditTab.FormatDialog.DefaultStyles.normal-style</note>
        <note>Appears in most templates</note>
        <target xml:lang="az" state="needs-translation">Normal</target>
      </trans-unit>
      <trans-unit id="EditTab.FormatDialog.DefaultStyles.quiz-style" sil:dynamic="true">
        <source xml:lang="en">Quiz</source>
        <note>ID: EditTab.FormatDialog.DefaultStyles.quiz-style</note>
        <note>Multimedia template</note>
        <target xml:lang="az" state="needs-translation">Quiz</target>
      </trans-unit>
      <trans-unit id="EditTab.FormatDialog.DefaultStyles.Title-On-Cover-style" sil:dynamic="true">
        <source xml:lang="en">Title On Cover</source>
        <note>ID: EditTab.FormatDialog.DefaultStyles.Title-On-Cover-style</note>
        <note>Used on the Front Cover page of most Front/Back Matter packs</note>
        <target xml:lang="az" state="needs-translation">Title On Cover</target>
      </trans-unit>
      <trans-unit id="EditTab.FormatDialog.DefaultStyles.Title-On-Title-Page-style" sil:dynamic="true">
        <source xml:lang="en">Title On Title Page</source>
        <note>ID: EditTab.FormatDialog.DefaultStyles.Title-On-Title-Page-style</note>
        <note>Used on the Title Page of most Front/Back Matter packs</note>
        <target xml:lang="az" state="needs-translation">Title On Title Page</target>
      </trans-unit>
      <trans-unit id="EditTab.FormatDialog.DontSeeNeed" sil:dynamic="true" approved="yes">
        <source xml:lang="en">Don't see what you need?</source>
        <note>ID: EditTab.FormatDialog.DontSeeNeed</note>
        <target xml:lang="az">Sizə lazım şey görmürsiz?</target>
      </trans-unit>
      <trans-unit id="EditTab.FormatDialog.Emphasis" sil:dynamic="true" approved="yes">
        <source xml:lang="en">Emphasis</source>
        <note>ID: EditTab.FormatDialog.Emphasis</note>
        <target xml:lang="az">Vurgu</target>
      </trans-unit>
      <trans-unit id="EditTab.FormatDialog.Font" sil:dynamic="true" approved="yes">
        <source xml:lang="en">Font</source>
        <note>ID: EditTab.FormatDialog.Font</note>
        <target xml:lang="az">Şrift</target>
      </trans-unit>
      <trans-unit id="EditTab.FormatDialog.FontFaceToolTip" sil:dynamic="true" approved="yes">
        <source xml:lang="en">Change the font face</source>
        <note>ID: EditTab.FormatDialog.FontFaceToolTip</note>
        <target xml:lang="az">Şriftin üslübü deyişdirmək</target>
      </trans-unit>
      <trans-unit id="EditTab.FormatDialog.FontSizeTip" sil:dynamic="true" approved="yes">
        <source xml:lang="en">Changes the text size for all boxes carrying the style '{0}' and language '{1}'.\nCurrent size is {2}pt.</source>
        <note>ID: EditTab.FormatDialog.FontSizeTip</note>
        <target xml:lang="az">Bütün '{0}' üslub və dil '{1}' daşıyan qutuları üçün mətn ölçünü dəyişdirir.\nİndiki ölçüsü {2}pt -dir.</target>
      </trans-unit>
      <trans-unit id="EditTab.FormatDialog.FontSizeToolTip" sil:dynamic="true" approved="yes">
        <source xml:lang="en">Change the font size</source>
        <note>ID: EditTab.FormatDialog.FontSizeToolTip</note>
        <target xml:lang="az">Şriftin ölcüsünü deyişdirmək</target>
      </trans-unit>
      <trans-unit id="EditTab.FormatDialog.Format" sil:dynamic="true">
        <source xml:lang="en">Format</source>
        <note>ID: EditTab.FormatDialog.Format</note>
        <target xml:lang="az" state="needs-translation">Format</target>
      </trans-unit>
      <trans-unit id="EditTab.FormatDialog.Indent" sil:dynamic="true">
        <source xml:lang="en">Indent</source>
        <note>ID: EditTab.FormatDialog.Indent</note>
        <target xml:lang="az" state="needs-translation">Indent</target>
      </trans-unit>
      <trans-unit id="EditTab.FormatDialog.LineSpacingToolTip" sil:dynamic="true" approved="yes">
        <source xml:lang="en">Change the spacing between lines of text</source>
        <note>ID: EditTab.FormatDialog.LineSpacingToolTip</note>
        <target xml:lang="az">Mətn sətirarası dəyişdirmək</target>
      </trans-unit>
      <trans-unit id="EditTab.FormatDialog.NewStyle" sil:dynamic="true" approved="yes">
        <source xml:lang="en">New style</source>
        <note>ID: EditTab.FormatDialog.NewStyle</note>
        <target xml:lang="az">Yeni üslübü</target>
      </trans-unit>
      <trans-unit id="EditTab.FormatDialog.ParagraphSpacing" sil:dynamic="true">
        <source xml:lang="en">Space Between Paragraphs</source>
        <note>ID: EditTab.FormatDialog.ParagraphSpacing</note>
        <target xml:lang="az" state="needs-translation">Space Between Paragraphs</target>
      </trans-unit>
      <trans-unit id="EditTab.FormatDialog.ParagraphTab" sil:dynamic="true">
        <source xml:lang="en">Paragraph</source>
        <note>ID: EditTab.FormatDialog.ParagraphTab</note>
        <target xml:lang="az" state="needs-translation">Paragraph</target>
      </trans-unit>
      <trans-unit id="EditTab.FormatDialog.PleaseUseAlpha" sil:dynamic="true" approved="yes">
        <source xml:lang="en">Please use only alphabetical characters. Numbers at the end are ok, as in "part2".</source>
        <note>ID: EditTab.FormatDialog.PleaseUseAlpha</note>
        <target xml:lang="az">Zəhmət olmasa, ancaq əlifba üzrə simvollar istifadə edin. Sonunda saylar mümkündur, misal üçün "part2".</target>
      </trans-unit>
      <trans-unit id="EditTab.FormatDialog.Spacing" sil:dynamic="true" approved="yes">
        <source xml:lang="en">Spacing</source>
        <note>ID: EditTab.FormatDialog.Spacing</note>
        <target xml:lang="az">Simvol Aralığı</target>
      </trans-unit>
      <trans-unit id="EditTab.FormatDialog.Style" sil:dynamic="true" approved="yes">
        <source xml:lang="en">Style</source>
        <note>ID: EditTab.FormatDialog.Style</note>
        <target xml:lang="az">Üslub</target>
      </trans-unit>
      <trans-unit id="EditTab.FormatDialog.StyleNameTab" sil:dynamic="true" approved="yes">
        <source xml:lang="en">Style Name</source>
        <note>ID: EditTab.FormatDialog.StyleNameTab</note>
        <target xml:lang="az">Üslub adı</target>
      </trans-unit>
      <trans-unit id="EditTab.FormatDialog.WordSpacingExtraWide" sil:dynamic="true" approved="yes">
        <source xml:lang="en">Extra Wide</source>
        <note>ID: EditTab.FormatDialog.WordSpacingExtraWide</note>
        <target xml:lang="az">Əlavə Olaraq Enli</target>
      </trans-unit>
      <trans-unit id="EditTab.FormatDialog.WordSpacingNormal" sil:dynamic="true" approved="yes">
        <source xml:lang="en">Normal</source>
        <note>ID: EditTab.FormatDialog.WordSpacingNormal</note>
        <target xml:lang="az">Adi</target>
      </trans-unit>
      <trans-unit id="EditTab.FormatDialog.WordSpacingToolTip" sil:dynamic="true" approved="yes">
        <source xml:lang="en">Change the spacing between words</source>
        <note>ID: EditTab.FormatDialog.WordSpacingToolTip</note>
        <target xml:lang="az">Söz sətirarası dəyişdirmək</target>
      </trans-unit>
      <trans-unit id="EditTab.FormatDialog.WordSpacingWide" sil:dynamic="true" approved="yes">
        <source xml:lang="en">Wide</source>
        <note>ID: EditTab.FormatDialog.WordSpacingWide</note>
        <target xml:lang="az">Enli</target>
      </trans-unit>
      <trans-unit id="EditTab.FrontMatter.AuthorIllustratorPrompt" sil:dynamic="true" approved="yes">
        <source xml:lang="en">You may use this space for author/illustrator, or anything else.</source>
        <note>ID: EditTab.FrontMatter.AuthorIllustratorPrompt</note>
        <target xml:lang="az">Bu məkan müəllif/rəssam və ya hansa da bir şey üçün istifadə olar.</target>
      </trans-unit>
      <trans-unit id="EditTab.FrontMatter.BigBook.Contributions" sil:dynamic="true" approved="yes">
        <source xml:lang="en">When you are making an original book, use this box to record contributions made by writers, illustrators, editors, etc.</source>
        <note>ID: EditTab.FrontMatter.BigBook.Contributions</note>
        <target xml:lang="az">Orijinal kitab edən zaman, yazıçılar, rəssamları, redaktorlar və s tərəfindən edilən töhfələr yazmaq üçün bu qutunu istifadə edin</target>
      </trans-unit>
      <trans-unit id="EditTab.FrontMatter.BigBook.Translator" sil:dynamic="true" approved="yes">
        <source xml:lang="en">When you make a book from a shell, use this box to tell who did the translation.</source>
        <note>ID: EditTab.FrontMatter.BigBook.Translator</note>
        <target xml:lang="az">Şablondan kitab yaradərkən, bu qutunu tərcümə eliyən şəxs göstərmək üçün istifadə edin.</target>
      </trans-unit>
      <trans-unit id="EditTab.FrontMatter.BookSingleCredit">
        <source xml:lang="en">Images by {0}.</source>
        <note>ID: EditTab.FrontMatter.BookSingleCredit</note>
        <note>Used on the Title page of a book when "Paste Image Credits" is clicked and all the images in the book are by one illustrator. Put {0} in the translation where the image credits should go. For example in English, 'Images by {0}.' comes out like 'Images by John Doe, Copyright John Doe 2017, CC-BY-NC.'</note>
        <note>New string in Bloom 4.1</note>
        <target xml:lang="az" state="needs-translation">Images by {0}.</target>
      </trans-unit>
      <trans-unit id="EditTab.FrontMatter.BookTitlePrompt" sil:dynamic="true" approved="yes">
        <source xml:lang="en">Book title in {lang}</source>
        <note>ID: EditTab.FrontMatter.BookTitlePrompt</note>
        <note>Put {lang} in your translation, so it can be replaced by the language name.</note>
        <target xml:lang="az">Kitabın Adı {lang} dilində</target>
      </trans-unit>
      <trans-unit id="EditTab.FrontMatter.CopyrightPrompt" sil:dynamic="true" approved="yes">
        <source xml:lang="en">Click to Edit Copyright &amp; License</source>
        <note>ID: EditTab.FrontMatter.CopyrightPrompt</note>
        <target xml:lang="az">Müəlliflik hüququ &amp; lisenziyanı redaktə etmək üçün tıklayın</target>
      </trans-unit>
      <trans-unit id="EditTab.FrontMatter.CreditTranslator" sil:dynamic="true">
        <source xml:lang="en">Name of the translator, in {lang}</source>
        <note>ID: EditTab.FrontMatter.CreditTranslator</note>
        <note>Put {lang} in your translation, so it can be replaced by the language name.</note>
        <target xml:lang="az" state="needs-translation">Name of the translator, in {lang}</target>
      </trans-unit>
      <trans-unit id="EditTab.FrontMatter.FundingAgenciesPrompt" sil:dynamic="true" approved="yes">
        <source xml:lang="en">Use this to acknowledge any funding agencies.</source>
        <note>ID: EditTab.FrontMatter.FundingAgenciesPrompt</note>
        <target xml:lang="az">Hər hansı bir maliyyə agentlikləri etiraf üçün bu yeri istifadə edin.</target>
      </trans-unit>
      <trans-unit id="EditTab.FrontMatter.ISBNPrompt" sil:dynamic="true" approved="yes">
        <source xml:lang="en">International Standard Book Number. Leave blank if you don't have one of these.</source>
        <note>ID: EditTab.FrontMatter.ISBNPrompt</note>
        <target xml:lang="az">Beynəlxalq Standart Kitab nömrəsi. Əgər o yoxdursa, bu yer boş qalsın.</target>
      </trans-unit>
      <trans-unit id="EditTab.FrontMatter.ImageCreditMissing">
        <source xml:lang="en"> {0} (page {1})</source>
        <note>ID: EditTab.FrontMatter.MissingCredit</note>
        <note>The {0} is replaced by the filename of an image.  The {1} is replaced by a reference to the first page in the book where that image occurs.</note>
        <target xml:lang="az" state="needs-translation"> {0} (page {1})</target>
      </trans-unit>
      <trans-unit id="EditTab.FrontMatter.InsideFrontCoverTextPrompt" sil:dynamic="true" approved="yes">
        <source xml:lang="en">If you need somewhere to put more information about the book, you can use this page, which is the inside of the front cover.</source>
        <note>ID: EditTab.FrontMatter.InsideFrontCoverTextPrompt</note>
        <target xml:lang="az">Əgər siz kitab haqqında daha çox məlumat vermək hardasa lazımdır, siz cildin önlüyü kənarda olan bu səhifə, istifadə edə bilərsiniz.</target>
      </trans-unit>
      <trans-unit id="EditTab.FrontMatter.ListSeparator">
        <source xml:lang="en">, </source>
        <note>ID: EditTab.FrontMatter.ListSeparator</note>
        <note>This is used to separate items in a list, such as 'Province, District, Country' on the Title Page. For English, that means comma followed by a space. Don't forget the space if your script uses them.</note>
        <target xml:lang="az" state="needs-translation">, </target>
      </trans-unit>
      <trans-unit id="EditTab.FrontMatter.MarkTheBookEnd" sil:dynamic="true">
        <source xml:lang="en">Something to tell the reader/viewer that this is the end of the book.</source>
        <note>ID: EditTab.FrontMatter.MarkTheBookEnd</note>
        <target xml:lang="az" state="needs-translation">Something to tell the reader/viewer that this is the end of the book.</target>
      </trans-unit>
      <trans-unit id="EditTab.FrontMatter.MarkTheVideoEnd" sil:dynamic="true">
        <source xml:lang="en">Something to tell the reader/viewer that this is the end.</source>
        <note>ID: EditTab.FrontMatter.MarkTheVideoEnd</note>
        <target xml:lang="az" state="needs-translation">Something to tell the reader/viewer that this is the end.</target>
      </trans-unit>
      <trans-unit id="EditTab.FrontMatter.MultipleImageCredit">
        <source xml:lang="en">Images on pages {0} by {1}.</source>
        <note>ID: EditTab.FrontMatter.MultipleImageCredit</note>
        <note>Used on the Title page of a book when "Paste Image Credits" is clicked. Put {0} in the translation where the list of page numbers should go and put {1} in the translation where the image credits should go. For example in English, 'Images on pages {0} by {1}.' comes out like 'Images on pages 1, 2, and 4 by John Doe, Copyright John Doe 2017, CC-BY-NC.'</note>
        <note xml:lang="en">OLD TEXT (early 4.1, remove quotation marks): "Images on pages {0} by {1}."</note>
        <note>New string in Bloom 4.1</note>
        <target xml:lang="az" state="needs-translation">Images on pages {0} by {1}.</target>
      </trans-unit>
      <trans-unit id="EditTab.FrontMatter.NameofTranslatorPrompt" sil:dynamic="true" approved="yes">
        <source xml:lang="en">Name of Translator, in {lang}</source>
        <note>ID: EditTab.FrontMatter.NameofTranslatorPrompt</note>
        <target xml:lang="az">Tərcüməçinin Adı, {lang} -da</target>
      </trans-unit>
      <trans-unit id="EditTab.FrontMatter.OriginalAcknowledgmentsPrompt" sil:dynamic="true" approved="yes">
        <source xml:lang="en">Original (or Shell) Acknowledgments in {lang}</source>
        <note>ID: EditTab.FrontMatter.OriginalAcknowledgmentsPrompt</note>
        <target xml:lang="az">Orijinal (və ya Şablon) {lang} -da Etiraflar</target>
      </trans-unit>
      <trans-unit id="EditTab.FrontMatter.OriginalContributorsPrompt" sil:dynamic="true" approved="yes">
        <source xml:lang="en">The contributions made by writers, illustrators, editors, etc., in {lang}</source>
        <note>ID: EditTab.FrontMatter.OriginalContributorsPrompt</note>
        <target xml:lang="az">{lang}-da yazıçılar, rəssamları, redaktorlar, və s. tərefindən edilən töhfələri</target>
      </trans-unit>
      <trans-unit id="EditTab.FrontMatter.OriginalCopyrightSentence">
        <source xml:lang="en">Adapted from original, {0}.</source>
        <note>ID: EditTab.FrontMatter.OriginalCopyrightSentence</note>
        <note>On the Credits page of a book being translated, Bloom shows the original copyright. Put {0} in the translation where the copyright notice should go. For example in English, 'Adapted from original, {0}.' comes out like 'Adapted from original, Copyright 2011 SIL'.</note>
        <target xml:lang="az" state="needs-translation">Adapted from original, {0}.</target>
      </trans-unit>
      <trans-unit id="EditTab.FrontMatter.OriginalHadNoCopyrightSentence">
        <source xml:lang="en">Adapted from original without a copyright notice.</source>
        <note>ID: EditTab.FrontMatter.OriginalHadNoCopyrightSentence</note>
        <note>On the Credits page of a book being translated, Bloom shows this if the original book did not have a copyright notice.</note>
        <target xml:lang="az" state="needs-translation">Adapted from original without a copyright notice.</target>
      </trans-unit>
      <trans-unit id="EditTab.FrontMatter.OriginalLicenseSentence">
        <source xml:lang="en">Licensed under {0}.</source>
        <note>ID: EditTab.FrontMatter.OriginalLicenseSentence</note>
        <note>On the Credits page of a book being translated, Bloom puts texts like 'Licensed under CC-BY', so that we have a record of what the license was for the original book. Put {0} in the translation, where the license should go in the sentence.</note>
        <target xml:lang="az" state="needs-translation">Licensed under {0}.</target>
      </trans-unit>
      <trans-unit id="EditTab.FrontMatter.PasteImageCreditsLink" sil:dynamic="true">
        <source xml:lang="en">Paste Image Credits</source>
        <note>ID: EditTab.FrontMatter.PasteImageCreditsLink</note>
        <target xml:lang="az" state="needs-translation">Paste Image Credits</target>
      </trans-unit>
      <trans-unit id="EditTab.FrontMatter.PasteMissingCredits">
        <source xml:lang="en">Missing credits:</source>
        <note>ID: EditTab.FrontMatter.PasteMissingCredits</note>
        <target xml:lang="az" state="needs-translation">Missing credits:</target>
      </trans-unit>
      <trans-unit id="EditTab.FrontMatter.SimpleLineDrawings" sil:dynamic="true">
        <source xml:lang="en">Simple line drawings look best. Instead of using this page, you can also make your own thumbnail.png file and set it to Read-only so Bloom doesn't write over it.</source>
        <note>ID: EditTab.FrontMatter.SimpleLineDrawings</note>
        <target xml:lang="az" state="needs-translation">Simple line drawings look best. Instead of using this page, you can also make your own thumbnail.png file and set it to Read-only so Bloom doesn't write over it.</target>
      </trans-unit>
      <trans-unit id="EditTab.FrontMatter.SingleImageCredit">
        <source xml:lang="en">Image on page {0} by {1}.</source>
        <note>ID: EditTab.FrontMatter.SingleImageCredit</note>
        <note>Used on the Title page of a book when "Paste Image Credits" is clicked. Put {0} in the translation where the page number of an image should go and put {1} in the translation where the image credits should go. For example in English, 'Image on page {0} by {1}.' comes out like 'Image on page 3 by John Doe, Copyright John Doe 2017, CC-BY-NC.'</note>
        <note xml:lang="en">OLD TEXT (early 4.1, remove quotation marks): "Image on page {0} by {1}."</note>
        <note>New string in Bloom 4.1</note>
        <target xml:lang="az" state="needs-translation">Image on page {0} by {1}.</target>
      </trans-unit>
      <trans-unit id="EditTab.FrontMatter.TopicPrompt" sil:dynamic="true" approved="yes">
        <source xml:lang="en">Click to choose topic</source>
        <note>ID: EditTab.FrontMatter.TopicPrompt</note>
        <target xml:lang="az">Mövzunu seçmək üçün tıklayın</target>
      </trans-unit>
      <trans-unit id="EditTab.FrontMatter.TranslatedAcknowledgmentsPrompt" sil:dynamic="true" approved="yes">
        <source xml:lang="en">Acknowledgments for translated version, in {lang}</source>
        <note>ID: EditTab.FrontMatter.TranslatedAcknowledgmentsPrompt</note>
        <target xml:lang="az">{lang}-da tercümə edilən versiyası üçün etiraflar</target>
      </trans-unit>
      <trans-unit id="EditTab.HowToUnlockBook">
        <source xml:lang="en">To unlock this shellbook, click the lock icon in the lower left corner.</source>
        <note>ID: EditTab.HowToUnlockBook</note>
<<<<<<< HEAD
=======
        <note>OLD TEXT: To unlock this shellbook, go into the toolbox on the right, find the gear icon, and click 'Allow changes to this shellbook'.</note>
>>>>>>> c62478d1
        <target xml:lang="az" state="translated">Bu şablon kitabı kilidi açmaq üçün, sağ tərəfdəki olan alət qutusuna girərək və 'Bu şablon kitabda dəyişliklər icazə ver' tıklayın.</target>
      </trans-unit>
      <trans-unit id="EditTab.Image.AltMsg" sil:dynamic="true">
        <source xml:lang="en">This picture, {0}, is missing or was loading too slowly.</source>
        <note>ID: EditTab.Image.AltMsg</note>
        <note>The {0} is replaced by the filename of the picture.</note>
        <target xml:lang="az" state="needs-translation">This picture, {0}, is missing or was loading too slowly.</target>
      </trans-unit>
      <trans-unit id="EditTab.Image.ChangeImage" sil:dynamic="true" approved="yes">
        <source xml:lang="en">Change Image</source>
        <note>ID: EditTab.Image.ChangeImage</note>
        <target xml:lang="az">Təsvir deyişdirmək</target>
      </trans-unit>
      <trans-unit id="EditTab.Image.CopyImage" sil:dynamic="true" approved="yes">
        <source xml:lang="en">Copy Image</source>
        <note>ID: EditTab.Image.CopyImage</note>
        <target xml:lang="az">Təsvir köçürmək</target>
      </trans-unit>
      <trans-unit id="EditTab.Image.CopyImageFailed" sil:dynamic="true">
        <source xml:lang="en">Bloom had problems using your computer's clipboard. Some other program may be interfering.</source>
        <note>ID: EditTab.Image.CopyImageFailed</note>
        <target xml:lang="az" state="needs-translation">Bloom had problems using your computer's clipboard. Some other program may be interfering.</target>
      </trans-unit>
      <trans-unit id="EditTab.Image.CutImage" sil:dynamic="true" approved="yes">
        <source xml:lang="en">Cut Image</source>
        <note>ID: EditTab.Image.CutImage</note>
        <target xml:lang="az">Təsvir kəsmək</target>
      </trans-unit>
      <trans-unit id="EditTab.Image.EditMetadata" sil:dynamic="true" approved="yes">
        <source xml:lang="en">Edit Image Credits, Copyright, &amp; License</source>
        <note>ID: EditTab.Image.EditMetadata</note>
        <note xml:lang="en">OLD TEXT (before 3.9): Edit Image Credits, Copyright, and License</note>
        <target xml:lang="az">Təsvir Kreditlər, Müəllif Hüqquqları, &amp; Lisensiyanı Redakte Et</target>
      </trans-unit>
      <trans-unit id="EditTab.Image.MissingInfo" sil:dynamic="true">
        <source xml:lang="en">Image is missing information on Credits, Copyright, or License</source>
        <note>ID: EditTab.Image.MissingInfo</note>
        <target xml:lang="az" state="needs-translation">Image is missing information on Credits, Copyright, or License</target>
      </trans-unit>
      <trans-unit id="EditTab.Image.PasteImage" sil:dynamic="true" approved="yes">
        <source xml:lang="en">Paste Image</source>
        <note>ID: EditTab.Image.PasteImage</note>
        <target xml:lang="az">Təsvir Elavə Et</target>
      </trans-unit>
      <trans-unit id="EditTab.Image.TryRestart" sil:dynamic="true">
        <source xml:lang="en">Try closing other programs and restart your computer if necessary.</source>
        <note>ID: EditTab.Image.TryRestart</note>
        <target xml:lang="az" state="needs-translation">Try closing other programs and restart your computer if necessary.</target>
      </trans-unit>
      <trans-unit id="EditTab.Instructions.DeleteAllowed" sil:dynamic="true">
        <source xml:lang="en">Feel free to modify or delete this page.</source>
        <note>ID: EditTab.Instructions.DeleteAllowed</note>
        <target xml:lang="az" state="needs-translation">Feel free to modify or delete this page.</target>
      </trans-unit>
      <trans-unit id="EditTab.JpegWarningDialog.DoNotUse" approved="yes">
        <source xml:lang="en">Cancel this import</source>
        <note>ID: EditTab.JpegWarningDialog.DoNotUse</note>
        <target xml:lang="az">Bu idxal ləğv et.</target>
      </trans-unit>
      <trans-unit id="EditTab.JpegWarningDialog.Photograph" approved="yes">
        <source xml:lang="en">Use the JPEG file</source>
        <note>ID: EditTab.JpegWarningDialog.Photograph</note>
        <target xml:lang="az">JPEG faylnı istifadə et.</target>
      </trans-unit>
      <trans-unit id="EditTab.JpegWarningDialog.WarningText" approved="yes">
        <source xml:lang="en">The file you’ve chosen is a “JPEG” file. JPEG files are perfect for photographs and color artwork. However, JPEG files are a big problem for black and white line art. Problems include:\n• Fuzziness and grey dots.\n• Large file sizes, making the book hard to share.\n• If there are many large JPEGs, Bloom may not have enough memory to make PDF files.\n\nNote: Because JPEG is “lossy”, converting a JPEG to PNG, TIFF, or BMP actually makes things even worse. If this is black and white line art, you want to get an original scan in one of those formats.\n\nPlease select from one of the following, then click “OK”:</source>
        <note>ID: EditTab.JpegWarningDialog.WarningText</note>
        <target xml:lang="az">Seçdiyiniz fayl "jpeg" fayl. JPEG foto və rəngli incəsənət üçün çox gözəldir. Lakin, JPEGs ağ-qara xətt sənətinin üçün böyük bir problem yaradır. \nProblemləri daxildir:\n• Qeyri-müəyyənlik və boz nöqtələr.\n• Böyük fayl ölçüsü, kitab paylaşmağa çətinlik yaradır.\n• Çoxlu böyük JPEG fayllar varsa, Bloom PDF etmək üçün kifayət qədər yaddaş ola bilməz.</target>
      </trans-unit>
      <trans-unit id="EditTab.JpegWarningDialog.WindowTitle">
        <source xml:lang="en">JPEG Warning</source>
        <note>ID: EditTab.JpegWarningDialog.WindowTitle</note>
        <target xml:lang="az" state="needs-translation">JPEG Warning</target>
      </trans-unit>
      <trans-unit id="EditTab.LayoutInPublishTabOnlyNotice">
        <source xml:lang="en">This option is only available in the Publish tab.</source>
        <note>ID: EditTab.LayoutInPublishTabOnlyNotice</note>
        <target xml:lang="az" state="needs-translation">This option is only available in the Publish tab.</target>
      </trans-unit>
      <trans-unit id="EditTab.LockBook.ToolTip" sil:dynamic="true">
        <source xml:lang="en">This book is temporarily unlocked.</source>
        <note>ID: EditTab.LockBook.ToolTip</note>
        <note>Button that tells Bloom to re-lock a shell book so it can't be modified (other than translation).</note>
        <target xml:lang="az" state="needs-translation">This book is temporarily unlocked.</target>
      </trans-unit>
      <trans-unit id="EditTab.Monolingual" approved="yes">
        <source xml:lang="en">One Language</source>
        <note>ID: EditTab.Monolingual</note>
        <note>Shown in edit tab multilingualism chooser, for monolingual mode, one language per page</note>
        <target xml:lang="az">Bir dil</target>
      </trans-unit>
      <trans-unit id="EditTab.NeverLocked.ToolTip" sil:dynamic="true">
        <source xml:lang="en">Books are never locked in a Source Collection.</source>
        <note>ID: EditTab.NeverLocked.ToolTip</note>
        <note>Button in a state that indicates books in this collection are always unlocked.</note>
        <target xml:lang="az" state="needs-translation">Books are never locked in a Source Collection.</target>
      </trans-unit>
      <trans-unit id="EditTab.NewBookName" approved="yes">
        <source xml:lang="en">Book</source>
        <note>ID: EditTab.NewBookName</note>
        <note>Default file and folder name when you make a new book, but haven't give it a title yet.</note>
        <target xml:lang="az">Kitab</target>
      </trans-unit>
      <trans-unit id="EditTab.NoImageFoundOnClipboard">
        <source xml:lang="en">Before you can paste an image, copy one onto your 'clipboard', from another program.</source>
        <note>ID: EditTab.NoImageFoundOnClipboard</note>
        <target xml:lang="az" state="needs-translation">Before you can paste an image, copy one onto your 'clipboard', from another program.</target>
      </trans-unit>
      <trans-unit id="EditTab.NoOtherLayouts" approved="yes">
        <source xml:lang="en">There are no other layout options for this template.</source>
        <note>ID: EditTab.NoOtherLayouts</note>
        <note>Show in the layout chooser dropdown of the edit tab, if there was only a single layout choice</note>
        <target xml:lang="az">Bu şablon üçün heç bir başqa maketi variantlar yoxdur.</target>
      </trans-unit>
      <trans-unit id="EditTab.Overflow" sil:dynamic="true">
        <source xml:lang="en">This box has more text than will fit</source>
        <note>ID: EditTab.Overflow</note>
        <target xml:lang="az" state="needs-translation">This box has more text than will fit</target>
      </trans-unit>
      <trans-unit id="EditTab.OverflowContainer" sil:dynamic="true">
        <source xml:lang="en">A container on this page is overflowing</source>
        <note>ID: EditTab.OverflowContainer</note>
        <note>This shows up in pages like the cover where sizing is very flexible. No one thing is too big, but not everything on the page will fit. To see it, put a lot of text on a cover page, until a red bar appears at the bottom; then hover over the bar. </note>
        <target xml:lang="az" state="needs-translation">A container on this page is overflowing</target>
      </trans-unit>
      <trans-unit id="EditTab.PageList.CantMoveXMatter">
        <source xml:lang="en">That change is not allowed. Front matter and back matter pages must remain where they are.</source>
        <note>ID: EditTab.PageList.CantMoveXMatter</note>
        <target xml:lang="az" state="needs-translation">That change is not allowed. Front matter and back matter pages must remain where they are.</target>
      </trans-unit>
      <trans-unit id="EditTab.PageList.Heading" approved="yes">
        <source xml:lang="en">Pages</source>
        <note>ID: EditTab.PageList.Heading</note>
        <target xml:lang="az">Şablon səhifələri</target>
      </trans-unit>
      <trans-unit id="EditTab.PageSizeAndOrientation.Tooltip" approved="yes">
        <source xml:lang="en">Choose a page size and orientation</source>
        <note>ID: EditTab.PageSizeAndOrientation.Tooltip</note>
        <target xml:lang="az">Səhifə ölçüləri və istiqaməti seçin</target>
      </trans-unit>
      <trans-unit id="EditTab.PasteButton" approved="yes">
        <source xml:lang="en">Paste</source>
        <note>ID: EditTab.PasteButton</note>
        <target xml:lang="az">Əlavə et</target>
      </trans-unit>
      <trans-unit id="EditTab.PasteButton.ToolTip" approved="yes">
        <source xml:lang="en">Paste (Ctrl+V)</source>
        <note>ID: EditTab.PasteButton.ToolTip</note>
        <target xml:lang="az">Əlavə et (Ctrl+v)</target>
      </trans-unit>
      <trans-unit id="EditTab.PasteButton.ToolTipWhenDisabled" approved="yes">
        <source xml:lang="en">There is nothing on the Clipboard that you can paste here.</source>
        <note>ID: EditTab.PasteButton.ToolTipWhenDisabled</note>
        <target xml:lang="az">Burda əlavə etməyə mübadilə buferində həç nə yoxdur.</target>
      </trans-unit>
      <trans-unit id="EditTab.PastePage">
        <source xml:lang="en">Paste Page</source>
        <note>ID: EditTab.PastePage</note>
        <target xml:lang="az" state="needs-translation">Paste Page</target>
      </trans-unit>
      <trans-unit id="EditTab.ReadOnlyInAuthorMode" sil:dynamic="true">
        <source xml:lang="en">You cannot put anything in there while making an original book.</source>
        <note>ID: EditTab.ReadOnlyInAuthorMode</note>
        <target xml:lang="az" state="needs-translation">You cannot put anything in there while making an original book.</target>
      </trans-unit>
      <trans-unit id="EditTab.SavingNotification" sil:dynamic="true">
        <source xml:lang="en">Saving...</source>
        <note>ID: EditTab.SavingNotification</note>
        <target xml:lang="az" state="needs-translation">Saving...</target>
      </trans-unit>
      <trans-unit id="EditTab.TextBoxProperties.Alignment" sil:dynamic="true">
        <source xml:lang="en">Alignment</source>
        <note>ID: EditTab.TextBoxProperties.Alignment</note>
        <target xml:lang="az" state="needs-translation">Alignment</target>
      </trans-unit>
      <trans-unit id="EditTab.TextBoxProperties.Background" sil:dynamic="true" approved="yes">
        <source xml:lang="en">Background</source>
        <note>ID: EditTab.TextBoxProperties.Background</note>
        <target xml:lang="az">Fon</target>
      </trans-unit>
      <trans-unit id="EditTab.TextBoxProperties.BorderSides" sil:dynamic="true">
        <source xml:lang="en">Border Sides</source>
        <note>ID: EditTab.TextBoxProperties.BorderSides</note>
        <target xml:lang="az" state="needs-translation">Border Sides</target>
      </trans-unit>
      <trans-unit id="EditTab.TextBoxProperties.BorderStyle" sil:dynamic="true">
        <source xml:lang="en">Border Style</source>
        <note>ID: EditTab.TextBoxProperties.BorderStyle</note>
        <target xml:lang="az" state="needs-translation">Border Style</target>
      </trans-unit>
      <trans-unit id="EditTab.TextBoxProperties.BordersAndBackground" sil:dynamic="true">
        <source xml:lang="en">Borders &amp; Background</source>
        <note>ID: EditTab.TextBoxProperties.BordersAndBackground</note>
        <target xml:lang="az" state="needs-translation">Borders &amp; Background</target>
      </trans-unit>
      <trans-unit id="EditTab.TextBoxProperties.HintBubbles" sil:dynamic="true">
        <source xml:lang="en">Hint Bubbles</source>
        <note>ID: EditTab.TextBoxProperties.HintBubbles</note>
        <note>This is the label of a tab in the text properties dialog that appears when you click a cog icon in a text box while changing the layout of a page</note>
        <target xml:lang="az" state="needs-translation">Hint Bubbles</target>
      </trans-unit>
      <trans-unit id="EditTab.TextBoxProperties.IncludeLang" sil:dynamic="true">
        <source xml:lang="en">Include the name of the language using {lang}. For example: "Enter color in {lang}".</source>
        <note>ID: EditTab.TextBoxProperties.IncludeLang</note>
        <note>Becomes visible when "Show on each" option is chosen in combo. Do NOT translate {lang}.</note>
        <target xml:lang="az" state="needs-translation">Include the name of the language using {lang}. For example: "Enter color in {lang}".</target>
      </trans-unit>
      <trans-unit id="EditTab.TextBoxProperties.LanguageTab" sil:dynamic="true">
        <source xml:lang="en">Language</source>
        <note>ID: EditTab.TextBoxProperties.LanguageTab</note>
        <target xml:lang="az" state="needs-translation">Language</target>
      </trans-unit>
      <trans-unit id="EditTab.TextBoxProperties.LocalLanguage" sil:dynamic="true">
        <source xml:lang="en">Local Language</source>
        <note>ID: EditTab.TextBoxProperties.LocalLanguage</note>
        <target xml:lang="az" state="needs-translation">Local Language</target>
      </trans-unit>
      <trans-unit id="EditTab.TextBoxProperties.NationalLanguage" sil:dynamic="true">
        <source xml:lang="en">National Language</source>
        <note>ID: EditTab.TextBoxProperties.NationalLanguage</note>
        <target xml:lang="az" state="needs-translation">National Language</target>
      </trans-unit>
      <trans-unit id="EditTab.TextBoxProperties.Normal" sil:dynamic="true">
        <source xml:lang="en">Normal</source>
        <note>ID: EditTab.TextBoxProperties.Normal</note>
        <target xml:lang="az" state="needs-translation">Normal</target>
      </trans-unit>
      <trans-unit id="EditTab.TextBoxProperties.NormalLabel" sil:dynamic="true">
        <source xml:lang="en">"Normal" will show local language, and potentially regional or national, depending on the multilingual settings of the book. Use this for most content.</source>
        <note>ID: EditTab.TextBoxProperties.NormalLabel</note>
        <target xml:lang="az" state="needs-translation">"Normal" will show local language, and potentially regional or national, depending on the multilingual settings of the book. Use this for most content.</target>
      </trans-unit>
      <trans-unit id="EditTab.TextBoxProperties.OtherLanguagesLabel" sil:dynamic="true">
        <source xml:lang="en">Use one of these for simple text boxes that are always in only one language.</source>
        <note>ID: EditTab.TextBoxProperties.OtherLanguagesLabel</note>
        <target xml:lang="az" state="needs-translation">Use one of these for simple text boxes that are always in only one language.</target>
      </trans-unit>
      <trans-unit id="EditTab.TextBoxProperties.RegionalLanguage" sil:dynamic="true">
        <source xml:lang="en">Regional Language</source>
        <note>ID: EditTab.TextBoxProperties.RegionalLanguage</note>
        <target xml:lang="az" state="needs-translation">Regional Language</target>
      </trans-unit>
      <trans-unit id="EditTab.TextBoxProperties.ShowHintBubble" sil:dynamic="true">
        <source xml:lang="en">Show the hint bubble</source>
        <note>ID: EditTab.TextBoxProperties.ShowHintBubble</note>
        <note>Label above pull-down menu with options, ShowOnGroup/ShowOnEach</note>
        <target xml:lang="az" state="needs-translation">Show the hint bubble</target>
      </trans-unit>
      <trans-unit id="EditTab.TextBoxProperties.ShowOnEach" sil:dynamic="true">
        <source xml:lang="en">On each language-field in the group</source>
        <note>ID: EditTab.TextBoxProperties.ShowOnEach</note>
        <target xml:lang="az" state="needs-translation">On each language-field in the group</target>
      </trans-unit>
      <trans-unit id="EditTab.TextBoxProperties.ShowOnGroup" sil:dynamic="true">
        <source xml:lang="en">Just once on the whole group</source>
        <note>ID: EditTab.TextBoxProperties.ShowOnGroup</note>
        <target xml:lang="az" state="needs-translation">Just once on the whole group</target>
      </trans-unit>
      <trans-unit id="EditTab.TextBoxProperties.Title" sil:dynamic="true">
        <source xml:lang="en">Text Box Properties</source>
        <note>ID: EditTab.TextBoxProperties.Title</note>
        <target xml:lang="az" state="needs-translation">Text Box Properties</target>
      </trans-unit>
      <trans-unit id="EditTab.TextBoxProperties.VerticalAlignment" sil:dynamic="true">
        <source xml:lang="en">Vertical Alignment</source>
        <note>ID: EditTab.TextBoxProperties.VerticalAlignment</note>
        <note>Label above the set of options, Top/Center/Bottom</note>
        <target xml:lang="az" state="needs-translation">Vertical Alignment</target>
      </trans-unit>
      <trans-unit id="EditTab.TextBoxProperties.WhatToPut" sil:dynamic="true">
        <source xml:lang="en">What should authors put in this box?</source>
        <note>ID: EditTab.TextBoxProperties.WhatToPut</note>
        <target xml:lang="az" state="needs-translation">What should authors put in this box?</target>
      </trans-unit>
      <trans-unit id="EditTab.TitleOfCopyIPToWholeBooksDialog" approved="yes">
        <source xml:lang="en">Picture Intellectual Property Information</source>
        <note>ID: EditTab.TitleOfCopyIPToWholeBooksDialog</note>
        <target xml:lang="az">Təsvir Əqli Mülkiyyət Məlumat</target>
      </trans-unit>
      <trans-unit id="EditTab.Toolbox.Motion.Heading" sil:dynamic="true">
        <source xml:lang="en">Motion Tool</source>
        <note>ID: EditTab.Toolbox.Motion.Heading</note>
        <note>Used as the overall title of the toolbox panel</note>
        <target xml:lang="az" state="needs-translation">Motion Tool</target>
      </trans-unit>
      <trans-unit id="EditTab.Toolbox.Motion.Intro" sil:dynamic="true">
        <source xml:lang="en">Motion Books are Bloom Reader books with two modes. Normally, they are Talking Books. When you turn the phone sideways, the picture fills the screen. It pans and zooms from rectangle "1" to rectangle "2".</source>
        <note>ID: EditTab.Toolbox.Motion.Intro</note>
        <target xml:lang="az" state="needs-translation">Motion Books are Bloom Reader books with two modes. Normally, they are Talking Books. When you turn the phone sideways, the picture fills the screen. It pans and zooms from rectangle "1" to rectangle "2".</target>
      </trans-unit>
      <trans-unit id="EditTab.Toolbox.Motion.Preview" sil:dynamic="true">
        <source xml:lang="en">Preview</source>
        <note>ID: EditTab.Toolbox.Motion.Preview</note>
        <target xml:lang="az" state="needs-translation">Preview</target>
      </trans-unit>
      <trans-unit id="EditTab.Toolbox.Motion.Preview.Motion" sil:dynamic="true">
        <source xml:lang="en">Motion</source>
        <note>ID: EditTab.Toolbox.Motion.Preview.Motion</note>
        <note>The label of a checkbox indicating whether motion is included in Preview (currently it always is, so the box is always checked)</note>
        <target xml:lang="az" state="needs-translation">Motion</target>
      </trans-unit>
      <trans-unit id="EditTab.Toolbox.Motion.Preview.Music" sil:dynamic="true">
        <source xml:lang="en">Music</source>
        <note>ID: EditTab.Toolbox.Motion.Preview.Music</note>
        <note>The label of a checkbox indicating whether background music is played during Preview.</note>
        <target xml:lang="az" state="needs-translation">Music</target>
      </trans-unit>
      <trans-unit id="EditTab.Toolbox.Motion.Preview.Voice" sil:dynamic="true">
        <source xml:lang="en">Voice</source>
        <note>ID: EditTab.Toolbox.Motion.Preview.Voice</note>
        <note>The label of a checkbox controlling whether voice narration plays during Preview.</note>
        <target xml:lang="az" state="needs-translation">Voice</target>
      </trans-unit>
      <trans-unit id="EditTab.Toolbox.Motion.ThisPage" sil:dynamic="true">
        <source xml:lang="en">Enable motion on this page</source>
        <note>ID: EditTab.Toolbox.Motion.ThisPage</note>
        <target xml:lang="az" state="needs-translation">Enable motion on this page</target>
      </trans-unit>
      <trans-unit id="EditTab.Toolbox.Motion.Heading" sil:dynamic="true">
        <source xml:lang="en">Motion Tool</source>
        <note>ID: EditTab.Toolbox.Motion.Heading</note>
        <note>Used as the overall title of the toolbox panel</note>
        <target xml:lang="az" state="needs-translation">Motion Tool</target>
      </trans-unit>
      <trans-unit id="EditTab.Toolbox.Motion.Intro" sil:dynamic="true">
        <source xml:lang="en">Motion Books are Bloom Reader books with two modes. Normally, they are Talking Books. When you turn the phone sideways, the picture fills the screen. It pans and zooms from rectangle "1" to rectangle "2".</source>
        <note>ID: EditTab.Toolbox.Motion.Intro</note>
        <target xml:lang="az" state="needs-translation">Motion Books are Bloom Reader books with two modes. Normally, they are Talking Books. When you turn the phone sideways, the picture fills the screen. It pans and zooms from rectangle "1" to rectangle "2".</target>
      </trans-unit>
      <trans-unit id="EditTab.Toolbox.Motion.Preview" sil:dynamic="true">
        <source xml:lang="en">Preview</source>
        <note>ID: EditTab.Toolbox.Motion.Preview</note>
        <target xml:lang="az" state="needs-translation">Preview</target>
      </trans-unit>
      <trans-unit id="EditTab.Toolbox.Motion.Preview.Motion" sil:dynamic="true">
        <source xml:lang="en">Motion</source>
        <note>ID: EditTab.Toolbox.Motion.Preview.Motion</note>
        <note>The label of a checkbox indicating whether motion is included in Preview (currently it always is, so the box is always checked)</note>
        <target xml:lang="az" state="needs-translation">Motion</target>
      </trans-unit>
      <trans-unit id="EditTab.Toolbox.Motion.Preview.Music" sil:dynamic="true">
        <source xml:lang="en">Music</source>
        <note>ID: EditTab.Toolbox.Motion.Preview.Music</note>
        <note>The label of a checkbox indicating whether background music is played during Preview.</note>
        <target xml:lang="az" state="needs-translation">Music</target>
      </trans-unit>
      <trans-unit id="EditTab.Toolbox.Motion.Preview.Voice" sil:dynamic="true">
        <source xml:lang="en">Voice</source>
        <note>ID: EditTab.Toolbox.Motion.Preview.Voice</note>
        <note>The label of a checkbox controlling whether voice narration plays during Preview.</note>
        <target xml:lang="az" state="needs-translation">Voice</target>
      </trans-unit>
      <trans-unit id="EditTab.Toolbox.Motion.ThisPage" sil:dynamic="true">
        <source xml:lang="en">Enable motion on this page</source>
        <note>ID: EditTab.Toolbox.Motion.ThisPage</note>
        <target xml:lang="az" state="needs-translation">Enable motion on this page</target>
      </trans-unit>
      <trans-unit id="EditTab.Toolbox.Music.Choose" sil:dynamic="true">
        <source xml:lang="en">Choose...</source>
        <note>ID: EditTab.Toolbox.Music.Choose</note>
        <target xml:lang="az" state="needs-translation">Choose...</target>
      </trans-unit>
      <trans-unit id="EditTab.Toolbox.Music.ContinueMusic" sil:dynamic="true">
        <source xml:lang="en">Continue music from previous page</source>
        <note>ID: EditTab.Toolbox.Music.ContinueMusic</note>
        <target xml:lang="az" state="needs-translation">Continue music from previous page</target>
      </trans-unit>
      <trans-unit id="EditTab.Toolbox.Music.FileDialogSoundFiles">
        <source xml:lang="en">Sound files</source>
        <note>ID: EditTab.Toolbox.Music.FileDialogSoundFiles</note>
        <target xml:lang="az" state="needs-translation">Sound files</target>
      </trans-unit>
      <trans-unit id="EditTab.Toolbox.Music.Heading" sil:dynamic="true">
        <source xml:lang="en">Music Tool</source>
        <note>ID: EditTab.Toolbox.Music.Heading</note>
        <target xml:lang="az" state="needs-translation">Music Tool</target>
      </trans-unit>
      <trans-unit id="EditTab.Toolbox.Music.InvalidMp3File">
        <source xml:lang="en">The selected sound file "{0}" cannot be played by Bloom.  Please choose another sound file.</source>
        <note>ID: EditTab.Toolbox.Music.InvalidMp3File</note>
        <note>The {0} is replaced by the filename.</note>
        <target xml:lang="az" state="needs-translation">The selected sound file "{0}" cannot be played by Bloom.  Please choose another sound file.</target>
      </trans-unit>
      <trans-unit id="EditTab.Toolbox.Music.InvalidMp3FileTitle">
        <source xml:lang="en">Choose Another Sound File</source>
        <note>ID: EditTab.Toolbox.Music.InvalidMp3FileTitle</note>
        <note>Title for a message box</note>
        <target xml:lang="az" state="needs-translation">Choose Another Sound File</target>
      </trans-unit>
      <trans-unit id="EditTab.Toolbox.Music.Overview" sil:dynamic="true">
        <source xml:lang="en">You can set up background music to play with this page when the book is viewed in the Bloom Reader app.</source>
        <note>ID: EditTab.Toolbox.Music.Overview</note>
        <target xml:lang="az" state="needs-translation">You can set up background music to play with this page when the book is viewed in the Bloom Reader app.</target>
      </trans-unit>
      <trans-unit id="EditTab.Toolbox.Music.NewMusic" sil:dynamic="true">
        <source xml:lang="en">Start new music</source>
        <note>ID: EditTab.Toolbox.Music.NewMusic</note>
        <target xml:lang="az" state="needs-translation">Start new music</target>
      </trans-unit>
      <trans-unit id="EditTab.Toolbox.Music.NoMusic" sil:dynamic="true">
        <source xml:lang="en">No Music</source>
        <note>ID: EditTab.Toolbox.Music.NoMusic</note>
        <target xml:lang="az" state="needs-translation">No Music</target>
      </trans-unit>
<<<<<<< HEAD
      <trans-unit id="EditTab.Toolbox.DecodableReaderTool" sil:dynamic="true" approved="yes">
=======
      <trans-unit id="EditTab.Toolbox.DecodableReaderTool" sil:dynamic="true">
>>>>>>> c62478d1
        <source xml:lang="en">Decodable Reader Tool</source>
        <note>ID: EditTab.Toolbox.DecodableReaderTool</note>
        <target xml:lang="az">Düşəncəli oxuyan yaratmaq aləti</target>
      </trans-unit>
      <trans-unit id="EditTab.Toolbox.DecodableReaderTool.AllowedWordListTruncated" sil:dynamic="true">
        <source xml:lang="en">Bloom can handle only the first {0} words.</source>
        <note>ID: EditTab.Toolbox.DecodableReaderTool.AllowedWordListTruncated</note>
        <target xml:lang="az" state="needs-translation">Bloom can handle only the first {0} words.</target>
      </trans-unit>
      <trans-unit id="EditTab.Toolbox.DecodableReaderTool.AllowedWordsInThisStage" sil:dynamic="true">
        <source xml:lang="en">Allowed words in this stage</source>
        <note>ID: EditTab.Toolbox.DecodableReaderTool.AllowedWordsInThisStage</note>
        <target xml:lang="az" state="needs-translation">Allowed words in this stage</target>
      </trans-unit>
      <trans-unit id="EditTab.Toolbox.DecodableReaderTool.FileDialogTextFiles">
        <source xml:lang="en">Text files</source>
        <note>ID: EditTab.Toolbox.DecodableReaderTool.FileDialogTextFiles</note>
        <target xml:lang="az" state="needs-translation">Text files</target>
      </trans-unit>
      <trans-unit id="EditTab.Toolbox.DecodableReaderTool.LetterWordReportLetters">
        <source xml:lang="en">Letters: {0}</source>
        <note>ID: EditTab.Toolbox.DecodableReaderTool.LetterWordReportLetters</note>
        <target xml:lang="az" state="needs-translation">Letters: {0}</target>
      </trans-unit>
      <trans-unit id="EditTab.Toolbox.DecodableReaderTool.LetterWordReportMessage">
        <source xml:lang="en">The following is a generated report of the decodable stages for {0}.  You can make any changes you want to this file, but Bloom will not notice your changes.  It is just a report.</source>
        <note>ID: EditTab.Toolbox.DecodableReaderTool.LetterWordReportMessage</note>
        <note xml:lang="en">OLD TEXT (before 3.9, added spaces): The following is a generated report of the decodable stages for {0}. You can make any changes you want to this file, but Bloom will not notice your changes. It is just a report.</note>
        <target xml:lang="az" state="needs-translation">The following is a generated report of the decodable stages for {0}.  You can make any changes you want to this file, but Bloom will not notice your changes.  It is just a report.</target>
      </trans-unit>
      <trans-unit id="EditTab.Toolbox.DecodableReaderTool.LetterWordReportNewDecodableWords">
        <source xml:lang="en">New Decodable Words: {0}</source>
        <note>ID: EditTab.Toolbox.DecodableReaderTool.LetterWordReportNewDecodableWords</note>
        <target xml:lang="az" state="needs-translation">New Decodable Words: {0}</target>
      </trans-unit>
      <trans-unit id="EditTab.Toolbox.DecodableReaderTool.LetterWordReportSightWords" approved="yes">
        <source xml:lang="en">New Sight Words: {0}</source>
        <note>ID: EditTab.Toolbox.DecodableReaderTool.LetterWordReportSightWords</note>
        <target xml:lang="az">Yeni Dərhal Tanımalı Sözlər {0}</target>
      </trans-unit>
      <trans-unit id="EditTab.Toolbox.DecodableReaderTool.LetterWordReportStage" approved="yes">
        <source xml:lang="en">Stage {0}</source>
        <note>ID: EditTab.Toolbox.DecodableReaderTool.LetterWordReportStage</note>
        <target xml:lang="az">Mərhələ {0}</target>
      </trans-unit>
      <trans-unit id="EditTab.Toolbox.DecodableReaderTool.LetterWordReportWordList" approved="yes">
        <source xml:lang="en">Complete Word List</source>
        <note>ID: EditTab.Toolbox.DecodableReaderTool.LetterWordReportWordList</note>
        <target xml:lang="az">Bütöv Söz Siyahısı</target>
      </trans-unit>
      <trans-unit id="EditTab.Toolbox.DecodableReaderTool.LettersInThisStage" sil:dynamic="true" approved="yes">
        <source xml:lang="en">Letters in this stage</source>
        <note>ID: EditTab.Toolbox.DecodableReaderTool.LettersInThisStage</note>
        <target xml:lang="az">Bu mərhələdeki hərflər</target>
      </trans-unit>
      <trans-unit id="EditTab.Toolbox.DecodableReaderTool.MakeLetterWordReport" sil:dynamic="true">
        <source xml:lang="en">Generate a letter and word list report</source>
        <note>ID: EditTab.Toolbox.DecodableReaderTool.MakeLetterWordReport</note>
        <target xml:lang="az" state="translated">Hərf və Söz Siyahı Fayl Aç</target>
      </trans-unit>
      <trans-unit id="EditTab.Toolbox.DecodableReaderTool.SampleWordsInThisStage" sil:dynamic="true">
        <source xml:lang="en">Sample words in this stage</source>
        <note>ID: EditTab.Toolbox.DecodableReaderTool.SampleWordsInThisStage</note>
        <target xml:lang="az" state="needs-translation">Sample words in this stage</target>
      </trans-unit>
      <trans-unit id="EditTab.Toolbox.DecodableReaderTool.SetUpStages" sil:dynamic="true" approved="yes">
        <source xml:lang="en">Set up Stages</source>
        <note>ID: EditTab.Toolbox.DecodableReaderTool.SetUpStages</note>
        <target xml:lang="az">Mərhələlər Qur</target>
      </trans-unit>
      <trans-unit id="EditTab.Toolbox.DecodableReaderTool.SortAlphabetically" sil:dynamic="true">
        <source xml:lang="en">Sort alphabetically</source>
        <note>ID: EditTab.Toolbox.DecodableReaderTool.SortAlphabetically</note>
        <target xml:lang="az" state="needs-translation">Sort alphabetically</target>
      </trans-unit>
      <trans-unit id="EditTab.Toolbox.DecodableReaderTool.SortByFrequency" sil:dynamic="true">
        <source xml:lang="en">Sort by frequency</source>
        <note>ID: EditTab.Toolbox.DecodableReaderTool.SortByFrequency</note>
        <target xml:lang="az" state="needs-translation">Sort by frequency</target>
      </trans-unit>
      <trans-unit id="EditTab.Toolbox.DecodableReaderTool.SortByWordLength" sil:dynamic="true">
        <source xml:lang="en">Sort by word length</source>
        <note>ID: EditTab.Toolbox.DecodableReaderTool.SortByWordLength</note>
        <target xml:lang="az" state="needs-translation">Sort by word length</target>
      </trans-unit>
      <trans-unit id="EditTab.Toolbox.DecodableReaderTool.Stage" sil:dynamic="true" approved="yes">
        <source xml:lang="en">Stage</source>
        <note>ID: EditTab.Toolbox.DecodableReaderTool.Stage</note>
        <target xml:lang="az">Mərhələ</target>
      </trans-unit>
      <trans-unit id="EditTab.Toolbox.DecodableReaderTool.StageOf" sil:dynamic="true" approved="yes">
        <source xml:lang="en">of</source>
        <note>ID: EditTab.Toolbox.DecodableReaderTool.StageOf</note>
<<<<<<< HEAD
        <target xml:lang="az">dan</target>
=======
        <target xml:lang="az" state="needs-translation">of</target>
>>>>>>> c62478d1
      </trans-unit>
      <trans-unit id="EditTab.Toolbox.ImageDescription.Heading" sil:dynamic="true">
        <source xml:lang="en">Image Description Tool</source>
        <note>ID: EditTab.Toolbox.ImageDescription.Heading</note>
        <target xml:lang="az" state="needs-translation">Image Description Tool</target>
      </trans-unit>
      <trans-unit id="EditTab.Toolbox.ImageDescriptionTool.BeConcise" sil:dynamic="true">
        <source xml:lang="en">Be Concise</source>
        <note>ID: EditTab.Toolbox.ImageDescriptionTool.BeConcise</note>
        <target xml:lang="az" state="needs-translation">Be Concise</target>
      </trans-unit>
      <trans-unit id="EditTab.Toolbox.ImageDescriptionTool.BeObjective" sil:dynamic="true">
        <source xml:lang="en">Be Objective</source>
        <note>ID: EditTab.Toolbox.ImageDescriptionTool.BeObjective</note>
        <target xml:lang="az" state="needs-translation">Be Objective</target>
      </trans-unit>
      <trans-unit id="EditTab.Toolbox.ImageDescriptionTool.BloomTrainingVideo" sil:dynamic="true">
        <source xml:lang="en">Bloom training video</source>
        <note>ID: EditTab.Toolbox.ImageDescriptionTool.BloomTrainingVideo</note>
        <target xml:lang="az" state="needs-translation">Bloom training video</target>
      </trans-unit>
      <trans-unit id="EditTab.Toolbox.ImageDescriptionTool.CheckDescription" sil:dynamic="true">
        <source xml:lang="en">Check your image description against each of these reminders:</source>
        <note>ID: EditTab.Toolbox.ImageDescriptionTool.CheckDescription</note>
        <target xml:lang="az" state="needs-translation">Check your image description against each of these reminders:</target>
      </trans-unit>
      <trans-unit id="EditTab.Toolbox.ImageDescriptionTool.ConsiderAudience" sil:dynamic="true">
        <source xml:lang="en">Consider your Audience</source>
        <note>ID: EditTab.Toolbox.ImageDescriptionTool.ConsiderAudience</note>
        <target xml:lang="az" state="needs-translation">Consider your Audience</target>
      </trans-unit>
      <trans-unit id="EditTab.Toolbox.ImageDescriptionTool.ContextKey" sil:dynamic="true">
        <source xml:lang="en">Context is Key</source>
        <note>ID: EditTab.Toolbox.ImageDescriptionTool.ContextKey</note>
        <target xml:lang="az" state="needs-translation">Context is Key</target>
      </trans-unit>
      <trans-unit id="EditTab.Toolbox.ImageDescriptionTool.GeneralSpecific" sil:dynamic="true">
        <source xml:lang="en">General to Specific</source>
        <note>ID: EditTab.Toolbox.ImageDescriptionTool.GeneralSpecific</note>
        <target xml:lang="az" state="needs-translation">General to Specific</target>
      </trans-unit>
      <trans-unit id="EditTab.Toolbox.ImageDescriptionTool.LearnToMake" sil:dynamic="true">
        <source xml:lang="en">Learn to make effective image descriptions</source>
        <note>ID: EditTab.Toolbox.ImageDescriptionTool.LearnToMake</note>
        <target xml:lang="az" state="needs-translation">Learn to make effective image descriptions</target>
      </trans-unit>
      <trans-unit id="EditTab.Toolbox.ImageDescriptionTool.PoetDiagram" sil:dynamic="true">
        <source xml:lang="en">poet.diagramcenter.org</source>
        <note>ID: EditTab.Toolbox.ImageDescriptionTool.PoetDiagram</note>
        <target xml:lang="az" state="needs-translation">poet.diagramcenter.org</target>
      </trans-unit>
      <trans-unit id="EditTab.Toolbox.ImageDescriptionTool.WriteYours" sil:dynamic="true">
        <source xml:lang="en">Write your image description on the left, in the box next to the picture.</source>
        <note>ID: EditTab.Toolbox.ImageDescriptionTool.WriteYours</note>
        <target xml:lang="az" state="needs-translation">Write your image description on the left, in the box next to the picture.</target>
      </trans-unit>
<<<<<<< HEAD
      <trans-unit id="EditTab.Toolbox.LeveledReaderTool" sil:dynamic="true" approved="yes">
=======
      <trans-unit id="EditTab.Toolbox.LeveledReaderTool" sil:dynamic="true">
>>>>>>> c62478d1
        <source xml:lang="en">Leveled Reader Tool</source>
        <note>ID: EditTab.Toolbox.LeveledReaderTool</note>
        <target xml:lang="az">Səviyyə üzrə dərslik aləti</target>
      </trans-unit>
      <trans-unit id="EditTab.Toolbox.LeveledReaderTool.Actual" sil:dynamic="true">
        <source xml:lang="en">Actual</source>
        <note>ID: EditTab.Toolbox.LeveledReaderTool.Actual</note>
        <target xml:lang="az" state="needs-translation">Actual</target>
      </trans-unit>
      <trans-unit id="EditTab.Toolbox.LeveledReaderTool.Average" sil:dynamic="true">
        <source xml:lang="en">avg per sentence</source>
        <note>ID: EditTab.Toolbox.LeveledReaderTool.Average</note>
        <target xml:lang="az" state="needs-translation">avg per sentence</target>
      </trans-unit>
      <trans-unit id="EditTab.Toolbox.LeveledReaderTool.ChoiceOfTopic" sil:dynamic="true">
        <source xml:lang="en">Choice of Topic</source>
        <note>ID: EditTab.Toolbox.LeveledReaderTool.ChoiceOfTopic</note>
        <target xml:lang="az" state="needs-translation">Choice of Topic</target>
      </trans-unit>
      <trans-unit id="EditTab.Toolbox.LeveledReaderTool.FoThisLevel" sil:dynamic="true">
        <source xml:lang="en">For this Level</source>
        <note>ID: EditTab.Toolbox.LeveledReaderTool.FoThisLevel</note>
        <target xml:lang="az" state="needs-translation">For this Level</target>
      </trans-unit>
      <trans-unit id="EditTab.Toolbox.LeveledReaderTool.Formatting" sil:dynamic="true">
        <source xml:lang="en">Formatting</source>
        <note>ID: EditTab.Toolbox.LeveledReaderTool.Formatting</note>
        <target xml:lang="az" state="needs-translation">Formatting</target>
      </trans-unit>
      <trans-unit id="EditTab.Toolbox.LeveledReaderTool.IllustrationSupport" sil:dynamic="true">
        <source xml:lang="en">Illustration Support</source>
        <note>ID: EditTab.Toolbox.LeveledReaderTool.IllustrationSupport</note>
        <target xml:lang="az" state="needs-translation">Illustration Support</target>
      </trans-unit>
      <trans-unit id="EditTab.Toolbox.LeveledReaderTool.KeepInMind" sil:dynamic="true">
        <source xml:lang="en">Keep in mind</source>
        <note>ID: EditTab.Toolbox.LeveledReaderTool.KeepInMind</note>
        <target xml:lang="az" state="needs-translation">Keep in mind</target>
      </trans-unit>
      <trans-unit id="EditTab.Toolbox.LeveledReaderTool.Level" sil:dynamic="true">
        <source xml:lang="en">Level</source>
        <note>ID: EditTab.Toolbox.LeveledReaderTool.Level</note>
        <note>Used to create string "Level # of #". The space after this word is added programmatically.</note>
        <target xml:lang="az" state="needs-translation">Level</target>
      </trans-unit>
      <trans-unit id="EditTab.Toolbox.LeveledReaderTool.LevelOf" sil:dynamic="true">
        <source xml:lang="en">of</source>
        <note>ID: EditTab.Toolbox.LeveledReaderTool.LevelOf</note>
        <note>Used to create string "Level # of #". The spaces on each side of this word are added programmatically.</note>
        <target xml:lang="az" state="needs-translation">of</target>
      </trans-unit>
      <trans-unit id="EditTab.Toolbox.LeveledReaderTool.Max" sil:dynamic="true">
        <source xml:lang="en">Max</source>
        <note>ID: EditTab.Toolbox.LeveledReaderTool.Max</note>
        <target xml:lang="az" state="needs-translation">Max</target>
      </trans-unit>
      <trans-unit id="EditTab.Toolbox.LeveledReaderTool.PerPage" sil:dynamic="true">
        <source xml:lang="en">per page</source>
        <note>ID: EditTab.Toolbox.LeveledReaderTool.PerPage</note>
        <target xml:lang="az" state="needs-translation">per page</target>
      </trans-unit>
      <trans-unit id="EditTab.Toolbox.LeveledReaderTool.PerSentence" sil:dynamic="true">
        <source xml:lang="en">longest sentence</source>
        <note>ID: EditTab.Toolbox.LeveledReaderTool.PerSentence</note>
        <target xml:lang="az" state="needs-translation">longest sentence</target>
      </trans-unit>
      <trans-unit id="EditTab.Toolbox.LeveledReaderTool.Predictability" sil:dynamic="true">
        <source xml:lang="en">Predictability</source>
        <note>ID: EditTab.Toolbox.LeveledReaderTool.Predictability</note>
        <target xml:lang="az" state="needs-translation">Predictability</target>
      </trans-unit>
      <trans-unit id="EditTab.Toolbox.LeveledReaderTool.SetUpLevels" sil:dynamic="true">
        <source xml:lang="en">Set up Levels</source>
        <note>ID: EditTab.Toolbox.LeveledReaderTool.SetUpLevels</note>
        <target xml:lang="az" state="needs-translation">Set up Levels</target>
      </trans-unit>
      <trans-unit id="EditTab.Toolbox.LeveledReaderTool.ThisBook" sil:dynamic="true">
        <source xml:lang="en">This Book</source>
        <note>ID: EditTab.Toolbox.LeveledReaderTool.ThisBook</note>
        <target xml:lang="az" state="needs-translation">This Book</target>
      </trans-unit>
      <trans-unit id="EditTab.Toolbox.LeveledReaderTool.ThisPage" sil:dynamic="true">
        <source xml:lang="en">This Page</source>
        <note>ID: EditTab.Toolbox.LeveledReaderTool.ThisPage</note>
        <target xml:lang="az" state="needs-translation">This Page</target>
      </trans-unit>
      <trans-unit id="EditTab.Toolbox.LeveledReaderTool.Total" sil:dynamic="true">
        <source xml:lang="en">total</source>
        <note>ID: EditTab.Toolbox.LeveledReaderTool.Total</note>
        <target xml:lang="az" state="needs-translation">total</target>
      </trans-unit>
      <trans-unit id="EditTab.Toolbox.LeveledReaderTool.Unique" sil:dynamic="true">
        <source xml:lang="en">unique</source>
        <note>ID: EditTab.Toolbox.LeveledReaderTool.Unique</note>
        <target xml:lang="az" state="needs-translation">unique</target>
      </trans-unit>
      <trans-unit id="EditTab.Toolbox.LeveledReaderTool.Vocabulary" sil:dynamic="true">
        <source xml:lang="en">Vocabulary</source>
        <note>ID: EditTab.Toolbox.LeveledReaderTool.Vocabulary</note>
        <target xml:lang="az" state="needs-translation">Vocabulary</target>
      </trans-unit>
      <trans-unit id="EditTab.Toolbox.LeveledReaderTool.WordCounts" sil:dynamic="true">
        <source xml:lang="en">Word Counts</source>
        <note>ID: EditTab.Toolbox.LeveledReaderTool.WordCounts</note>
        <target xml:lang="az" state="needs-translation">Word Counts</target>
      </trans-unit>
      <trans-unit id="EditTab.Toolbox.More" sil:dynamic="true" approved="yes">
        <source xml:lang="en">More...</source>
        <note>ID: EditTab.Toolbox.More</note>
        <target xml:lang="az">Əlavə məlumat</target>
      </trans-unit>
      <trans-unit id="EditTab.Toolbox.Settings.Unlock" sil:dynamic="true">
        <source xml:lang="en">Allow changes to this shellbook</source>
        <note>ID: EditTab.Toolbox.Settings.Unlock</note>
        <target xml:lang="az" state="needs-translation">Allow changes to this shellbook</target>
      </trans-unit>
      <trans-unit id="EditTab.Toolbox.Settings.UnlockShellBookIntroductionText" sil:dynamic="true">
        <source xml:lang="en">Bloom normally prevents most changes to shellbooks. If you need to add pages, change images, etc., tick the box below.</source>
        <note>ID: EditTab.Toolbox.Settings.UnlockShellBookIntroductionText</note>
        <target xml:lang="az" state="needs-translation">Bloom normally prevents most changes to shellbooks. If you need to add pages, change images, etc., tick the box below.</target>
      </trans-unit>
      <trans-unit id="EditTab.Toolbox.SignLanguage.DeleteVideo" sil:dynamic="true">
        <source xml:lang="en">Delete Video</source>
        <note>ID: EditTab.Toolbox.SignLanguage.DeleteVideo</note>
        <target xml:lang="az" state="needs-translation">Delete Video</target>
      </trans-unit>
      <trans-unit id="EditTab.Toolbox.SignLanguage.EditOutside" sil:dynamic="true">
        <source xml:lang="en">Edit outside of Bloom</source>
        <note>ID: EditTab.Toolbox.SignLanguage.EditOutside</note>
        <target xml:lang="az" state="needs-translation">Edit outside of Bloom</target>
      </trans-unit>
      <trans-unit id="EditTab.Toolbox.SignLanguage.Heading" sil:dynamic="true">
        <source xml:lang="en">Sign Language Tool</source>
        <note>ID: EditTab.Toolbox.SignLanguage.Heading</note>
        <target xml:lang="az" state="needs-translation">Sign Language Tool</target>
      </trans-unit>
      <trans-unit id="EditTab.Toolbox.SignLanguage.PressCancel" sil:dynamic="true">
        <source xml:lang="en">Press any key to cancel</source>
        <note>ID: EditTab.Toolbox.SignLanguage.PressCancel</note>
        <target xml:lang="az" state="needs-translation">Press any key to cancel</target>
      </trans-unit>
      <trans-unit id="EditTab.Toolbox.SignLanguage.PressStop" sil:dynamic="true">
        <source xml:lang="en">Press any key to stop</source>
        <note>ID: EditTab.Toolbox.SignLanguage.PressStop</note>
        <target xml:lang="az" state="needs-translation">Press any key to stop</target>
      </trans-unit>
      <trans-unit id="EditTab.Toolbox.SignLanguage.Recording" sil:dynamic="true">
        <source xml:lang="en">Recording</source>
        <note>ID: EditTab.Toolbox.SignLanguage.Recording</note>
        <target xml:lang="az" state="needs-translation">Recording</target>
      </trans-unit>
      <trans-unit id="EditTab.Toolbox.SignLanguage.RestoreOriginal" sil:dynamic="true">
        <source xml:lang="en">Restore Original</source>
        <note>ID: EditTab.Toolbox.SignLanguage.RestoreOriginal</note>
        <target xml:lang="az" state="needs-translation">Restore Original</target>
      </trans-unit>
      <trans-unit id="EditTab.Toolbox.SignLanguage.SelectedVideo" sil:dynamic="true">
        <source xml:lang="en">The selected video</source>
        <note>ID: EditTab.Toolbox.SignLanguage.SelectedVideo</note>
        <note>Appears in the context "X will be moved to the recycle bin"</note>
        <target xml:lang="az" state="needs-translation">The selected video</target>
      </trans-unit>
      <trans-unit id="EditTab.Toolbox.SignLanguage.StartRecording" sil:dynamic="true">
        <source xml:lang="en">Start Recording</source>
        <note>ID: EditTab.Toolbox.SignLanguage.StartRecording</note>
        <target xml:lang="az" state="needs-translation">Start Recording</target>
      </trans-unit>
      <trans-unit id="EditTab.Toolbox.SignLanguage.WhatCameraSees" sil:dynamic="true">
        <source xml:lang="en">Here is what your camera sees:</source>
        <note>ID: EditTab.Toolbox.SignLanguage.WhatCameraSees</note>
        <target xml:lang="az" state="needs-translation">Here is what your camera sees:</target>
      </trans-unit>
<<<<<<< HEAD
      <trans-unit id="EditTab.Toolbox.TalkingBook.BadState" approved="yes">
=======
      <trans-unit id="EditTab.Toolbox.TalkingBook.BadState">
>>>>>>> c62478d1
        <source xml:lang="en">Bloom recording is in an unusual state, possibly caused by unplugging a microphone. You will need to restart.</source>
        <note>ID: EditTab.Toolbox.TalkingBook.BadState</note>
        <note>This is very low priority for translation.</note>
        <target xml:lang="az">Bloom səs yazma qeyri-adi vəziyyətdədir - bəlkə bir mikrofon ayırması səbəb ola bilər. Yenidən başlatmaq lazımdır.</target>
      </trans-unit>
      <trans-unit id="EditTab.Toolbox.TalkingBook.NoInput" approved="yes">
        <source xml:lang="en">No input device</source>
        <note>ID: EditTab.Toolbox.TalkingBook.NoInput</note>
        <target xml:lang="az">Daxiletmə qurğusu yoxdur</target>
      </trans-unit>
      <trans-unit id="EditTab.Toolbox.TalkingBook.NoMic" approved="yes">
        <source xml:lang="en">This computer appears to have no sound recording device available. You will need one to record audio for a talking book.</source>
        <note>ID: EditTab.Toolbox.TalkingBook.NoMic</note>
        <target xml:lang="az">Görünür ki, bu kompüterdə həç səsyazan qurğu yerində yoxdur. Danışan kitab üçün audio (səs) yazmağa lazım olacaq.</target>
      </trans-unit>
      <trans-unit id="EditTab.Toolbox.TalkingBook.PleaseHoldMessage" approved="yes">
        <source xml:lang="en">Please hold the button down until you have finished recording</source>
        <note>ID: EditTab.Toolbox.TalkingBook.PleaseHoldMessage</note>
        <note>Appears when the speak/record button is pressed very briefly</note>
        <target xml:lang="az">Yazı bitirəncə düyməni basıb saxlayın</target>
      </trans-unit>
      <trans-unit id="EditTab.Toolbox.TalkingBookTool.Back" sil:dynamic="true" approved="yes">
        <source xml:lang="en">Back</source>
        <note>ID: EditTab.Toolbox.TalkingBookTool.Back</note>
        <target xml:lang="az">Geri</target>
      </trans-unit>
      <trans-unit id="EditTab.Toolbox.TalkingBookTool.Check" sil:dynamic="true" approved="yes">
        <source xml:lang="en">4) Check</source>
        <note>ID: EditTab.Toolbox.TalkingBookTool.Check</note>
        <target xml:lang="az">4) Yoxlayın</target>
      </trans-unit>
      <trans-unit id="EditTab.Toolbox.TalkingBookTool.CheckSettings" sil:dynamic="true" approved="yes">
        <source xml:lang="en">1) Check that you are recording into the correct device and that these levels are showing blue:</source>
        <note>ID: EditTab.Toolbox.TalkingBookTool.CheckSettings</note>
        <target xml:lang="az">1) Düz qurğuya yazdığını yoxlayın və bu səviyyələr göy göstərirlər.</target>
      </trans-unit>
      <trans-unit id="EditTab.Toolbox.TalkingBookTool.Clear" sil:dynamic="true" approved="yes">
        <source xml:lang="en">Clear</source>
        <note>ID: EditTab.Toolbox.TalkingBookTool.Clear</note>
        <target xml:lang="az">Təmizləmək</target>
      </trans-unit>
      <trans-unit id="EditTab.Toolbox.TalkingBookTool.Heading" sil:dynamic="true" approved="yes">
        <source xml:lang="en">Talking Book Tool</source>
        <note>ID: EditTab.Toolbox.TalkingBookTool.Heading</note>
        <target xml:lang="az">Danışan Kitab Aləti</target>
      </trans-unit>
      <trans-unit id="EditTab.Toolbox.TalkingBookTool.Listen" sil:dynamic="true" approved="yes">
        <source xml:lang="en">Listen to the whole page</source>
        <note>ID: EditTab.Toolbox.TalkingBookTool.Listen</note>
        <target xml:lang="az">Bütöv səhifənə dinləmək</target>
      </trans-unit>
      <trans-unit id="EditTab.Toolbox.TalkingBookTool.LookAtSentence" sil:dynamic="true" approved="yes">
        <source xml:lang="en">2) Look at the highlighted sentence</source>
        <note>ID: EditTab.Toolbox.TalkingBookTool.LookAtSentence</note>
        <target xml:lang="az">2) Vurğulayan cümləyə baxın</target>
      </trans-unit>
      <trans-unit id="EditTab.Toolbox.TalkingBookTool.Next" sil:dynamic="true" approved="yes">
        <source xml:lang="en">5) Next</source>
        <note>ID: EditTab.Toolbox.TalkingBookTool.Next</note>
        <target xml:lang="az">Növbəti</target>
      </trans-unit>
      <trans-unit id="EditTab.Toolbox.TalkingBookTool.Speak" sil:dynamic="true" approved="yes">
        <source xml:lang="en">3) Speak</source>
        <note>ID: EditTab.Toolbox.TalkingBookTool.Speak</note>
        <target xml:lang="az">Danışın</target>
      </trans-unit>
      <trans-unit id="EditTab.Toolbox.TalkingBookTool.ToolPurpose" sil:dynamic="true" approved="yes">
        <source xml:lang="en">Make an e-book that can play recordings while highlighting sentences.</source>
        <note>ID: EditTab.Toolbox.TalkingBookTool.ToolPurpose</note>
        <target xml:lang="az">Cümlələr vurğulayərkən səs yazmaları ifa edə bilən e-kitab yaratmaq</target>
      </trans-unit>
<<<<<<< HEAD
      <trans-unit id="EditTab.Trilingual" approved="yes">
=======
      <trans-unit id="EditTab.Trilingual">
>>>>>>> c62478d1
        <source xml:lang="en">Three Languages</source>
        <note>ID: EditTab.Trilingual</note>
        <note>Shown in edit tab multilingualism chooser, for trilingual mode, 3 languages per page</note>
        <target xml:lang="az">Üç dil</target>
      </trans-unit>
      <trans-unit id="EditTab.UndoButton" approved="yes">
        <source xml:lang="en">Undo</source>
        <note>ID: EditTab.UndoButton</note>
        <target xml:lang="az">Qaytar</target>
      </trans-unit>
      <trans-unit id="EditTab.UndoButton.ToolTip" approved="yes">
        <source xml:lang="en">Undo (Ctrl+Z)</source>
        <note>ID: EditTab.UndoButton.ToolTip</note>
        <target xml:lang="az">Qaytar (Ctrl-z)</target>
      </trans-unit>
      <trans-unit id="EditTab.UndoButton.ToolTipWhenDisabled" approved="yes">
        <source xml:lang="en">There is nothing to undo</source>
        <note>ID: EditTab.UndoButton.ToolTipWhenDisabled</note>
        <target xml:lang="az">Ləğv etmeyə həç nə yoxdur</target>
      </trans-unit>
      <trans-unit id="EditTab.UnlockBook.ToolTip" sil:dynamic="true">
        <source xml:lang="en">This book is in translate-only mode. If you want to make other changes, click this to temporarily unlock the book.</source>
        <note>ID: EditTab.UnlockBook.ToolTip</note>
        <note>Button that tells Bloom to temporarily unlock a shell book for editing other than translation.</note>
        <target xml:lang="az" state="needs-translation">This book is in translate-only mode. If you want to make other changes, click this to temporarily unlock the book.</target>
      </trans-unit>
      <trans-unit id="EditTab.Video.ChangeVideo" sil:dynamic="true">
        <source xml:lang="en">Change Video</source>
        <note>ID: EditTab.Video.ChangeVideo</note>
        <target xml:lang="az" state="needs-translation">Change Video</target>
      </trans-unit>
      <trans-unit id="Errors.BookProblem">
        <source xml:lang="en">Bloom had a problem showing this book. This doesn't mean your work is lost, but it does mean that something is out of date, is missing, or has gone wrong.</source>
        <note>ID: Errors.BookProblem</note>
        <target xml:lang="az" state="needs-translation">Bloom had a problem showing this book. This doesn't mean your work is lost, but it does mean that something is out of date, is missing, or has gone wrong.</target>
      </trans-unit>
      <trans-unit id="Errors.CannotAccessFile" sil:dynamic="true">
        <source xml:lang="en">Cannot access {0}</source>
        <note>ID: Errors.CannotAccessFile</note>
        <note>displays as a "toast", {0} is the URL/filename</note>
        <target xml:lang="az" state="needs-translation">Cannot access {0}</target>
      </trans-unit>
      <trans-unit id="Errors.CannotConnectToBloomServer">
        <source xml:lang="en">Bloom was unable to start its own HTTP listener that it uses to talk to its embedded Firefox browser. If this happens even if you just restarted your computer, then ask someone to investigate if you have an aggressive firewall product installed, which may need to be uninstalled before you can use Bloom.</source>
        <note>ID: Errors.CannotConnectToBloomServer</note>
        <note xml:lang="en">OLD TEXT (before 3.9, shorter wording): Bloom was unable to start its own HTTP listener that it uses to talk to its embedded Firefox browser. If this happens even if you just restarted your computer, ask someone to investigate if you have an aggressive firewall product installed. The agressive firewall product may need to be uninstalled before you can use Bloom.</note>
        <target xml:lang="az" state="needs-translation">Bloom was unable to start its own HTTP listener that it uses to talk to its embedded Firefox browser. If this happens even if you just restarted your computer, then ask someone to investigate if you have an aggressive firewall product installed, which may need to be uninstalled before you can use Bloom.</target>
      </trans-unit>
      <trans-unit id="Errors.CouldNotSavePage">
        <source xml:lang="en">Bloom had trouble saving a page. Please click Details below and report this to us. Then quit Bloom, run it again, and check to see if the page you just edited is missing anything. Sorry!</source>
        <note>ID: Errors.CouldNotSavePage</note>
        <target xml:lang="az" state="needs-translation">Bloom had trouble saving a page. Please click Details below and report this to us. Then quit Bloom, run it again, and check to see if the page you just edited is missing anything. Sorry!</target>
      </trans-unit>
      <trans-unit id="Errors.DefenderFolderProtection">
        <source xml:lang="en">This might be caused by Windows Defender "Controlled Folder Access" or some other virus protection.</source>
        <note>ID: Errors.DefenderFolderProtection</note>
        <note>After an October 2017 windows update, this appears when Bloom opens a collection and tries to write out the collection settings.</note>
        <target xml:lang="az" state="needs-translation">This might be caused by Windows Defender "Controlled Folder Access" or some other virus protection.</target>
      </trans-unit>
      <trans-unit id="Errors.DefenderFolderProtectionHeading">
        <source xml:lang="en">This program cannot write to the folder {0}.</source>
        <note>ID: Errors.DefenderFolderProtectionHeading</note>
        <note>This only happens on Windows after an October 2017 update, {0} is the folder that Bloom failed to write to.</note>
        <target xml:lang="az" state="needs-translation">This program cannot write to the folder {0}.</target>
      </trans-unit>
      <trans-unit id="Errors.DeniedAccess">
        <source xml:lang="en">Your computer denied Bloom access to the book. You may need technical help in setting the operating system permissions for this file.</source>
        <note>ID: Errors.DeniedAccess</note>
        <target xml:lang="az" state="needs-translation">Your computer denied Bloom access to the book. You may need technical help in setting the operating system permissions for this file.</target>
      </trans-unit>
      <trans-unit id="Errors.ErrorSelecting">
        <source xml:lang="en">There was a problem selecting the book.  Restarting Bloom may fix the problem.  If not, please click the 'Details' button and report the problem to the Bloom Developers.</source>
        <note>ID: Errors.ErrorSelecting</note>
        <note xml:lang="en">OLD TEXT (before 3.9, added spaces): There was a problem selecting the book. Restarting Bloom may fix the problem. If not, please click the 'Details' button and report the problem to the Bloom Developers.</note>
        <target xml:lang="az" state="needs-translation">There was a problem selecting the book.  Restarting Bloom may fix the problem.  If not, please click the 'Details' button and report the problem to the Bloom Developers.</target>
      </trans-unit>
      <trans-unit id="Errors.ErrorUpdating">
        <source xml:lang="en">There was a problem updating the book.  Restarting Bloom may fix the problem.  If not, please click the 'Details' button and report the problem to the Bloom Developers.</source>
        <note>ID: Errors.ErrorUpdating</note>
        <note xml:lang="en">OLD TEXT (before 3.9, added spaces): There was a problem updating the book. Restarting Bloom may fix the problem. If not, please click the 'Details' button and report the problem to the Bloom Developers.</note>
        <target xml:lang="az" state="needs-translation">There was a problem updating the book.  Restarting Bloom may fix the problem.  If not, please click the 'Details' button and report the problem to the Bloom Developers.</target>
      </trans-unit>
      <trans-unit id="Errors.NeedNewerVersion">
        <source xml:lang="en">{0} requires a newer version of Bloom. Download the latest version of Bloom from {1}</source>
        <note>ID: Errors.NeedNewerVersion</note>
        <note>{0} will get the name of the book, {1} will give a link to open the Bloom Library Web page.</note>
        <note xml:lang="en">OLD TEXT (before 3.9, removed period): {0} requires a newer version of Bloom. Download the latest version of Bloom from {1}.</note>
        <target xml:lang="az" state="needs-translation">{0} requires a newer version of Bloom. Download the latest version of Bloom from {1}</target>
      </trans-unit>
      <trans-unit id="Errors.ProblemDeletingFile">
        <source xml:lang="en">Bloom had a problem deleting this file: {0}</source>
        <note>ID: Errors.ProblemDeletingFile</note>
        <target xml:lang="az" state="needs-translation">Bloom had a problem deleting this file: {0}</target>
      </trans-unit>
      <trans-unit id="Errors.ProblemImportingPicture">
        <source xml:lang="en">Bloom had a problem importing this picture.</source>
        <note>ID: Errors.ProblemImportingPicture</note>
        <target xml:lang="az" state="needs-translation">Bloom had a problem importing this picture.</target>
      </trans-unit>
      <trans-unit id="Errors.ProblemImportingVideo">
        <source xml:lang="en">Bloom had a problem importing this video.</source>
        <note>ID: Errors.ProblemImportingVideo</note>
        <target xml:lang="az" state="needs-translation">Bloom had a problem importing this video.</target>
      </trans-unit>
      <trans-unit id="Errors.ReportThisProblemButton">
        <source xml:lang="en">Report this problem to Bloom Support</source>
        <note>ID: Errors.ReportThisProblemButton</note>
        <target xml:lang="az" state="needs-translation">Report this problem to Bloom Support</target>
      </trans-unit>
      <trans-unit id="Errors.SomethingWentWrong">
        <source xml:lang="en">Sorry, something went wrong.</source>
        <note>ID: Errors.SomethingWentWrong</note>
        <target xml:lang="az" state="needs-translation">Sorry, something went wrong.</target>
      </trans-unit>
      <trans-unit id="Errors.SpecifiedXMatterNotFound">
        <source xml:lang="en">This Book called for Front/Back Matter pack named '{0}', but Bloom couldn't find that on this computer. You can either install a Bloom Pack that will give you '{0}', or change the book's Front/Back Matter pack setting.</source>
        <note>ID: Errors.SpecifiedXMatterNotFound</note>
        <note xml:lang="en">Not found in version 3.9 or later)</note>
        <target xml:lang="az" state="needs-translation">This Book called for Front/Back Matter pack named '{0}', but Bloom couldn't find that on this computer. You can either install a Bloom Pack that will give you '{0}', or change the book's Front/Back Matter pack setting.</target>
      </trans-unit>
      <trans-unit id="Errors.XMatterNotFound">
        <source xml:lang="en">This Collection called for Front/Back Matter pack named '{0}', but this version of Bloom does not have it, and Bloom could not find it on this computer. The collection has been changed to use the default Front/Back Matter pages.</source>
        <note>ID: Errors.XMatterNotFound</note>
        <note xml:lang="en">OLD TEXT (before 3.9, reworded): This Book called for Front/Back Matter pack named '{0}', but Bloom couldn't find that on this computer. You can either install a Bloom Pack that will give you '{0}', or go to Settings:Book Making and change to another Front/Back Matter Pack.</note>
        <target xml:lang="az" state="needs-translation">This Collection called for Front/Back Matter pack named '{0}', but this version of Bloom does not have it, and Bloom could not find it on this computer. The collection has been changed to use the default Front/Back Matter pages.</target>
      </trans-unit>
      <trans-unit id="Errors.XMatterProblemLabel">
        <source xml:lang="en">Front/Back Matter Problem</source>
        <note>ID: Errors.XMatterProblemLabel</note>
        <note>This shows in the 'toast' that pops up to notify the user of a non-fatal problem.</note>
        <target xml:lang="az" state="needs-translation">Front/Back Matter Problem</target>
      </trans-unit>
      <trans-unit id="Errors.XMatterSpecifiedByBookNotFound">
        <source xml:lang="en">This book called for a Front/Back Matter pack named '{0}', but this version of Bloom does not have it, and Bloom could not find it on this computer. The book has been changed to use the Front/Back Matter pages from the Collection Settings.</source>
        <note>ID: Errors.XMatterSpecifiedByBookNotFound</note>
        <target xml:lang="az" state="needs-translation">This book called for a Front/Back Matter pack named '{0}', but this version of Bloom does not have it, and Bloom could not find it on this computer. The book has been changed to use the Front/Back Matter pages from the Collection Settings.</target>
      </trans-unit>
      <trans-unit id="Errors.ZoneAlarm">
        <source xml:lang="en">Bloom cannot start properly, and this symptom has been observed on machines with ZoneAlarm installed. Note: disabling ZoneAlarm does not help. Nor does restarting with it turned off. Something about the installation of ZoneAlarm causes the problem, and so far only uninstalling ZoneAlarm has been shown to fix the problem.</source>
        <note>ID: Errors.ZoneAlarm</note>
        <target xml:lang="az" state="needs-translation">Bloom cannot start properly, and this symptom has been observed on machines with ZoneAlarm installed. Note: disabling ZoneAlarm does not help. Nor does restarting with it turned off. Something about the installation of ZoneAlarm causes the problem, and so far only uninstalling ZoneAlarm has been shown to fix the problem.</target>
      </trans-unit>
      <trans-unit id="HelpMenu.AskAQuestionMenuItem">
        <source xml:lang="en">Ask a Question</source>
        <note>ID: HelpMenu.AskAQuestionMenuItem</note>
        <note xml:lang="en">OLD TEXT (before 3.9): Ask a Question (web)</note>
        <target xml:lang="az" state="needs-translation">Ask a Question</target>
      </trans-unit>
      <trans-unit id="HelpMenu.BuildingReaderTemplatesMenuItem">
        <source xml:lang="en">Building Reader Templates</source>
        <note>ID: HelpMenu.BuildingReaderTemplatesMenuItem</note>
        <target xml:lang="az" state="needs-translation">Building Reader Templates</target>
      </trans-unit>
      <trans-unit id="HelpMenu.CheckForNewVersionMenuItem">
        <source xml:lang="en">Check For New Version</source>
        <note>ID: HelpMenu.CheckForNewVersionMenuItem</note>
        <target xml:lang="az" state="needs-translation">Check For New Version</target>
      </trans-unit>
      <trans-unit id="HelpMenu.CreditsMenuItem">
        <source xml:lang="en">About Bloom...</source>
        <note>ID: HelpMenu.CreditsMenuItem</note>
        <note xml:lang="en">OLD TEXT (before 3.9, added dots): About Bloom</note>
        <target xml:lang="az" state="needs-translation">About Bloom...</target>
      </trans-unit>
      <trans-unit id="HelpMenu.DocumentationMenuItem">
        <source xml:lang="en">Documentation</source>
        <note>ID: HelpMenu.DocumentationMenuItem</note>
        <target xml:lang="az" state="needs-translation">Documentation</target>
      </trans-unit>
      <trans-unit id="HelpMenu.Help Menu" approved="yes">
        <source xml:lang="en">Help</source>
        <note>ID: HelpMenu.Help Menu</note>
        <target xml:lang="az">Kömək</target>
      </trans-unit>
      <trans-unit id="HelpMenu.Help Menu_ToolTip_">
        <source xml:lang="en">Get Help</source>
        <note>ID: HelpMenu.Help Menu_ToolTip_</note>
        <target xml:lang="az" state="needs-translation">Get Help</target>
      </trans-unit>
      <trans-unit id="HelpMenu.KeyBloomConceptsToolStripMenuItem">
        <source xml:lang="en">Key Bloom Concepts</source>
        <note>ID: HelpMenu.KeyBloomConceptsToolStripMenuItem</note>
        <target xml:lang="az" state="needs-translation">Key Bloom Concepts</target>
      </trans-unit>
      <trans-unit id="HelpMenu.MakeASuggestionMenuItem">
        <source xml:lang="en">Request a Feature</source>
        <note>ID: HelpMenu.MakeASuggestionMenuItem</note>
        <note xml:lang="en">OLD TEXT (before 3.9, shortened): Request a Feature (web)</note>
        <target xml:lang="az" state="needs-translation">Request a Feature</target>
      </trans-unit>
      <trans-unit id="HelpMenu.RegistrationMenuItem">
        <source xml:lang="en">Registration...</source>
        <note>ID: HelpMenu.RegistrationMenuItem</note>
        <note xml:lang="en">OLD TEXT (before 3.9, added dots): Registration</note>
        <target xml:lang="az" state="needs-translation">Registration...</target>
      </trans-unit>
      <trans-unit id="HelpMenu.ReleaseNotesMenuItem">
        <source xml:lang="en">Release Notes...</source>
        <note>ID: HelpMenu.ReleaseNotesMenuItem</note>
        <target xml:lang="az" state="needs-translation">Release Notes...</target>
      </trans-unit>
      <trans-unit id="HelpMenu.ReportAProblemToolStripMenuItem">
        <source xml:lang="en">Report a Problem...</source>
        <note>ID: HelpMenu.ReportAProblemToolStripMenuItem</note>
        <target xml:lang="az" state="needs-translation">Report a Problem...</target>
      </trans-unit>
      <trans-unit id="HelpMenu.ShowEventLogMenuItem">
        <source xml:lang="en">Show Event Log</source>
        <note>ID: HelpMenu.ShowEventLogMenuItem</note>
        <target xml:lang="az" state="needs-translation">Show Event Log</target>
      </trans-unit>
      <trans-unit id="HelpMenu.UsingReaderTemplatesMenuItem">
        <source xml:lang="en">Using Reader Templates </source>
        <note>ID: HelpMenu.UsingReaderTemplatesMenuItem</note>
        <target xml:lang="az" state="needs-translation">Using Reader Templates </target>
      </trans-unit>
      <trans-unit id="HelpMenu.WebSiteMenuItem">
        <source xml:lang="en">BloomLibrary.org</source>
        <note>ID: HelpMenu.WebSiteMenuItem</note>
        <note xml:lang="en">OLD TEXT (before 3.9, reworded): Web Site</note>
        <target xml:lang="az" state="needs-translation">BloomLibrary.org</target>
      </trans-unit>
      <trans-unit id="HelpMenu.trainingVideos">
        <source xml:lang="en">Training Videos</source>
        <note>ID: HelpMenu.trainingVideos</note>
        <target xml:lang="az" state="needs-translation">Training Videos</target>
      </trans-unit>
      <trans-unit id="InstallProblem.BloomPdfMaker">
        <source xml:lang="en">A component of Bloom, BloomPdfMaker.exe, seems to be missing. This prevents previews and printing. Antivirus software sometimes does this. You may need technical help to repair the Bloom installation and protect this file from being deleted again.</source>
        <note>ID: InstallProblem.BloomPdfMaker</note>
        <target xml:lang="az" state="needs-translation">A component of Bloom, BloomPdfMaker.exe, seems to be missing. This prevents previews and printing. Antivirus software sometimes does this. You may need technical help to repair the Bloom installation and protect this file from being deleted again.</target>
      </trans-unit>
      <trans-unit id="LameEncoder.Progress">
        <source xml:lang="en"> Converting to mp3</source>
        <note>ID: LameEncoder.Progress</note>
        <note>Appears in progress indicator</note>
        <note xml:lang="en">OLD TEXT (before 3.9, added space): Converting to mp3</note>
        <target xml:lang="az" state="needs-translation"> Converting to mp3</target>
      </trans-unit>
      <trans-unit id="LanguageFontDetails.RightToLeftCheck">
        <source xml:lang="en">This script is right to left</source>
        <note>ID: LanguageFontDetails.RightToLeftCheck</note>
        <target xml:lang="az" state="needs-translation">This script is right to left</target>
      </trans-unit>
      <trans-unit id="LanguageFontDetails.TallerLinesCheck">
        <source xml:lang="en">This script requires taller lines</source>
        <note>ID: LanguageFontDetails.TallerLinesCheck</note>
        <target xml:lang="az" state="needs-translation">This script requires taller lines</target>
      </trans-unit>
      <trans-unit id="LayoutChoices.A3Landscape" sil:dynamic="true">
        <source xml:lang="en">A3Landscape</source>
        <note>ID: LayoutChoices.A3Landscape</note>
        <target xml:lang="az" state="needs-translation">A3Landscape</target>
      </trans-unit>
      <trans-unit id="LayoutChoices.A4Landscape" sil:dynamic="true" approved="yes">
        <source xml:lang="en">A4Landscape</source>
        <note>ID: LayoutChoices.A4Landscape</note>
        <target xml:lang="az">A4Albom</target>
      </trans-unit>
      <trans-unit id="LayoutChoices.A4Landscape SideBySide" sil:dynamic="true" approved="yes">
        <source xml:lang="en">A4Landscape SideBySide</source>
        <note>ID: LayoutChoices.A4Landscape SideBySide</note>
        <target xml:lang="az">A4Albom Yanbayan</target>
      </trans-unit>
      <trans-unit id="LayoutChoices.A4Landscape SplitAcrossPages" sil:dynamic="true">
        <source xml:lang="en">A4Landscape SplitAcrossPages</source>
        <note>ID: LayoutChoices.A4Landscape SplitAcrossPages</note>
        <target xml:lang="az" state="needs-translation">A4Landscape SplitAcrossPages</target>
      </trans-unit>
      <trans-unit id="LayoutChoices.A4Portrait" sil:dynamic="true">
        <source xml:lang="en">A4Portrait</source>
        <note>ID: LayoutChoices.A4Portrait</note>
        <target xml:lang="az" state="needs-translation">A4Portrait</target>
      </trans-unit>
      <trans-unit id="LayoutChoices.A5Landscape" sil:dynamic="true">
        <source xml:lang="en">A5Landscape</source>
        <note>ID: LayoutChoices.A5Landscape</note>
        <target xml:lang="az" state="needs-translation">A5Landscape</target>
      </trans-unit>
      <trans-unit id="LayoutChoices.A5Portrait" sil:dynamic="true">
        <source xml:lang="en">A5Portrait</source>
        <note>ID: LayoutChoices.A5Portrait</note>
        <target xml:lang="az" state="needs-translation">A5Portrait</target>
      </trans-unit>
      <trans-unit id="LayoutChoices.A6Landscape" sil:dynamic="true" approved="yes">
        <source xml:lang="en">A6Landscape</source>
        <note>ID: LayoutChoices.A6Landscape</note>
        <target xml:lang="az">A6albom</target>
      </trans-unit>
      <trans-unit id="LayoutChoices.A6Portrait" sil:dynamic="true">
        <source xml:lang="en">A6Portrait</source>
        <note>ID: LayoutChoices.A6Portrait</note>
        <target xml:lang="az" state="needs-translation">A6Portrait</target>
      </trans-unit>
      <trans-unit id="LayoutChoices.B5Portrait" sil:dynamic="true">
        <source xml:lang="en">B5Portrait</source>
        <note>ID: LayoutChoices.B5Portrait</note>
        <target xml:lang="az" state="needs-translation">B5Portrait</target>
      </trans-unit>
      <trans-unit id="LayoutChoices.Device16x9Landscape" sil:dynamic="true">
        <source xml:lang="en">Device16x9Landscape</source>
        <note>ID: LayoutChoices.Device16x9Landscape</note>
        <target xml:lang="az" state="needs-translation">Device16x9Landscape</target>
      </trans-unit>
      <trans-unit id="LayoutChoices.Device16x9Portrait" sil:dynamic="true">
        <source xml:lang="en">Device16x9Portrait</source>
        <note>ID: LayoutChoices.Device16x9Portrait</note>
        <target xml:lang="az" state="needs-translation">Device16x9Portrait</target>
      </trans-unit>
      <trans-unit id="LayoutChoices.HalfLetterPortrait" sil:dynamic="true">
        <source xml:lang="en">HalfLetterPortrait</source>
        <note>ID: LayoutChoices.HalfLetterPortrait</note>
        <target xml:lang="az" state="needs-translation">HalfLetterPortrait</target>
      </trans-unit>
      <trans-unit id="LayoutChoices.LetterLandscape" sil:dynamic="true">
        <source xml:lang="en">LetterLandscape</source>
        <note>ID: LayoutChoices.LetterLandscape</note>
        <target xml:lang="az" state="needs-translation">LetterLandscape</target>
      </trans-unit>
      <trans-unit id="LayoutChoices.LetterPortrait" sil:dynamic="true">
        <source xml:lang="en">LetterPortrait</source>
        <note>ID: LayoutChoices.LetterPortrait</note>
        <target xml:lang="az" state="needs-translation">LetterPortrait</target>
      </trans-unit>
      <trans-unit id="LayoutChoices.QuarterLetterLandscape" sil:dynamic="true">
        <source xml:lang="en">QuarterLetterLandscape</source>
        <note>ID: LayoutChoices.QuarterLetterLandscape</note>
        <target xml:lang="az" state="needs-translation">QuarterLetterLandscape</target>
      </trans-unit>
      <trans-unit id="LicenseDialog.WindowTitle" approved="yes">
        <source xml:lang="en">Bloom {0}</source>
        <note>ID: LicenseDialog.WindowTitle</note>
        <target xml:lang="az">"Bloom" Çiçəklənmək {0}</target>
      </trans-unit>
      <trans-unit id="LicenseDialog._acceptButton">
        <source xml:lang="en">I accept the terms of the license agreement</source>
        <note>ID: LicenseDialog._acceptButton</note>
        <target xml:lang="az" state="needs-translation">I accept the terms of the license agreement</target>
      </trans-unit>
      <trans-unit id="LoginDialog.AgreeToTerms">
        <source xml:lang="en">I agree to the Bloom Library's Terms of Use</source>
        <note>ID: LoginDialog.AgreeToTerms</note>
        <target xml:lang="az" state="needs-translation">I agree to the Bloom Library's Terms of Use</target>
      </trans-unit>
      <trans-unit id="LoginDialog.Email" approved="yes">
        <source xml:lang="en">Email Address</source>
        <note>ID: LoginDialog.Email</note>
        <target xml:lang="az">Epoçt ünvanı</target>
      </trans-unit>
      <trans-unit id="LoginDialog.ForgotPassword" approved="yes">
        <source xml:lang="en">Forgot Password</source>
        <note>ID: LoginDialog.ForgotPassword</note>
        <target xml:lang="az">Parol Undulmuşdur</target>
      </trans-unit>
      <trans-unit id="LoginDialog.LoginButton" approved="yes">
        <source xml:lang="en">&amp;Login</source>
        <note>ID: LoginDialog.LoginButton</note>
        <target xml:lang="az">&amp;Giriş Adı</target>
      </trans-unit>
      <trans-unit id="LoginDialog.Password" approved="yes">
        <source xml:lang="en">Password</source>
        <note>ID: LoginDialog.Password</note>
        <target xml:lang="az">Parol</target>
      </trans-unit>
      <trans-unit id="LoginDialog.ShowPassword">
        <source xml:lang="en">&amp;Show Password</source>
        <note>ID: LoginDialog.ShowPassword</note>
        <target xml:lang="az" state="needs-translation">&amp;Show Password</target>
      </trans-unit>
      <trans-unit id="LoginDialog.ShowTerms">
        <source xml:lang="en">Show Terms of Use</source>
        <note>ID: LoginDialog.ShowTerms</note>
        <target xml:lang="az" state="needs-translation">Show Terms of Use</target>
      </trans-unit>
      <trans-unit id="LoginDialog.WindowTitle">
        <source xml:lang="en">Log in to BloomLibrary.org</source>
        <note>ID: LoginDialog.WindowTitle</note>
        <target xml:lang="az" state="needs-translation">Log in to BloomLibrary.org</target>
      </trans-unit>
      <trans-unit id="NewCollectionWizard.AlreadyCollectionWithThatName">
        <source xml:lang="en">There is already a collection with that name, at &lt;a href='file://{0}'&gt;{0}&lt;/a&gt;.\nPlease pick a unique name.</source>
        <note>ID: NewCollectionWizard.AlreadyCollectionWithThatName</note>
        <target xml:lang="az" state="needs-translation">There is already a collection with that name, at &lt;a href='file://{0}'&gt;{0}&lt;/a&gt;.\nPlease pick a unique name.</target>
      </trans-unit>
      <trans-unit id="NewCollectionWizard.ChooseLanguagePage">
        <source xml:lang="en">Choose the main language for this collection.</source>
        <note>ID: NewCollectionWizard.ChooseLanguagePage</note>
        <target xml:lang="az" state="needs-translation">Choose the main language for this collection.</target>
      </trans-unit>
      <trans-unit id="NewCollectionWizard.CollectionNamePage.ExampleText">
        <source xml:lang="en">Examples: "Health Books", "PNG Animal Stories"</source>
        <note>ID: NewCollectionWizard.CollectionNamePage.ExampleText</note>
        <target xml:lang="az" state="needs-translation">Examples: "Health Books", "PNG Animal Stories"</target>
      </trans-unit>
      <trans-unit id="NewCollectionWizard.CollectionNamePage.NameCollectionLabel">
        <source xml:lang="en">What would you like to call this collection?</source>
        <note>ID: NewCollectionWizard.CollectionNamePage.NameCollectionLabel</note>
        <target xml:lang="az" state="needs-translation">What would you like to call this collection?</target>
      </trans-unit>
      <trans-unit id="NewCollectionWizard.CollectionNameProblem">
        <source xml:lang="en">Collection Name Problem</source>
        <note>ID: NewCollectionWizard.CollectionNameProblem</note>
        <target xml:lang="az" state="needs-translation">Collection Name Problem</target>
      </trans-unit>
      <trans-unit id="NewCollectionWizard.CollectionWillBeCreatedAt">
        <source xml:lang="en">Collection will be created at: {0}</source>
        <note>ID: NewCollectionWizard.CollectionWillBeCreatedAt</note>
        <target xml:lang="az" state="needs-translation">Collection will be created at: {0}</target>
      </trans-unit>
      <trans-unit id="NewCollectionWizard.FinishPage">
        <source xml:lang="en">Ready To Create New Collection</source>
        <note>ID: NewCollectionWizard.FinishPage</note>
        <target xml:lang="az" state="needs-translation">Ready To Create New Collection</target>
      </trans-unit>
      <trans-unit id="NewCollectionWizard.FinishPageContent">
        <source xml:lang="en">OK, that's all we need to get started with your new '{0}' collection.\nClick on the 'Finish' button.</source>
        <note>ID: NewCollectionWizard.FinishPageContent</note>
        <note>{0} is the name of the new collection</note>
        <target xml:lang="az" state="needs-translation">OK, that's all we need to get started with your new '{0}' collection.\nClick on the 'Finish' button.</target>
      </trans-unit>
      <trans-unit id="NewCollectionWizard.FontAndScriptPage">
        <source xml:lang="en">Font and Script</source>
        <note>ID: NewCollectionWizard.FontAndScriptPage</note>
        <target xml:lang="az" state="needs-translation">Font and Script</target>
      </trans-unit>
      <trans-unit id="NewCollectionWizard.KindOfCollectionPage">
        <source xml:lang="en">Choose the collection type.</source>
        <note>ID: NewCollectionWizard.KindOfCollectionPage</note>
        <target xml:lang="az" state="needs-translation">Choose the collection type.</target>
      </trans-unit>
      <trans-unit id="NewCollectionWizard.KindOfCollectionPage.existingCollectionInstructions">
        <source xml:lang="en">If you already have a collection you want to open, click  the 'Cancel' button.</source>
        <note>ID: NewCollectionWizard.KindOfCollectionPage.existingCollectionInstructions</note>
        <target xml:lang="az" state="needs-translation">If you already have a collection you want to open, click  the 'Cancel' button.</target>
      </trans-unit>
      <trans-unit id="NewCollectionWizard.KindOfCollectionPage.sourceCollection" approved="yes">
        <source xml:lang="en">Source Collection</source>
        <note>ID: NewCollectionWizard.KindOfCollectionPage.sourceCollection</note>
        <target xml:lang="az">Mənbə Yığması</target>
      </trans-unit>
      <trans-unit id="NewCollectionWizard.KindOfCollectionPage.sourceCollectionDescription">
        <source xml:lang="en">A collection of shell or template books in one or more languages of wider communication. You will be able to upload these shells to BloomLibrary.org. You may also make a Bloom Pack to give to others so that they can make local language books with your shells.</source>
        <note>ID: NewCollectionWizard.KindOfCollectionPage.sourceCollectionDescription</note>
        <target xml:lang="az" state="needs-translation">A collection of shell or template books in one or more languages of wider communication. You will be able to upload these shells to BloomLibrary.org. You may also make a Bloom Pack to give to others so that they can make local language books with your shells.</target>
      </trans-unit>
      <trans-unit id="NewCollectionWizard.KindOfCollectionPage.vernacularCollection">
        <source xml:lang="en">Local Language Collection</source>
        <note>ID: NewCollectionWizard.KindOfCollectionPage.vernacularCollection</note>
        <target xml:lang="az" state="needs-translation">Local Language Collection</target>
      </trans-unit>
      <trans-unit id="NewCollectionWizard.KindOfCollectionPage.vernacularCollectionDescription">
        <source xml:lang="en">A collection of books in a local language.</source>
        <note>ID: NewCollectionWizard.KindOfCollectionPage.vernacularCollectionDescription</note>
        <target xml:lang="az" state="needs-translation">A collection of books in a local language.</target>
      </trans-unit>
      <trans-unit id="NewCollectionWizard.LocationPage">
        <source xml:lang="en">Give Language Location</source>
        <note>ID: NewCollectionWizard.LocationPage</note>
        <target xml:lang="az" state="needs-translation">Give Language Location</target>
      </trans-unit>
      <trans-unit id="NewCollectionWizard.LocationPage.Country">
        <source xml:lang="en">Country</source>
        <note>ID: NewCollectionWizard.LocationPage.Country</note>
        <target xml:lang="az" state="needs-translation">Country</target>
      </trans-unit>
      <trans-unit id="NewCollectionWizard.LocationPage.District">
        <source xml:lang="en">District</source>
        <note>ID: NewCollectionWizard.LocationPage.District</note>
        <target xml:lang="az" state="needs-translation">District</target>
      </trans-unit>
      <trans-unit id="NewCollectionWizard.LocationPage.MessageAboutLocationBeingOptional">
        <source xml:lang="en">These are optional. Bloom will place them in the right places on title page of books you create.</source>
        <note>ID: NewCollectionWizard.LocationPage.MessageAboutLocationBeingOptional</note>
        <target xml:lang="az" state="needs-translation">These are optional. Bloom will place them in the right places on title page of books you create.</target>
      </trans-unit>
      <trans-unit id="NewCollectionWizard.LocationPage.Province">
        <source xml:lang="en">Province</source>
        <note>ID: NewCollectionWizard.LocationPage.Province</note>
        <target xml:lang="az" state="needs-translation">Province</target>
      </trans-unit>
      <trans-unit id="NewCollectionWizard.NewBookPattern">
        <source xml:lang="en">{0} Books</source>
        <note>ID: NewCollectionWizard.NewBookPattern</note>
        <note>The {0} is replaced by the name of the language.</note>
        <target xml:lang="az" state="needs-translation">{0} Books</target>
      </trans-unit>
      <trans-unit id="NewCollectionWizard.NewCollectionWindowTitle">
        <source xml:lang="en">Create New Bloom Collection</source>
        <note>ID: NewCollectionWizard.NewCollectionWindowTitle</note>
        <target xml:lang="az" state="needs-translation">Create New Bloom Collection</target>
      </trans-unit>
      <trans-unit id="NewCollectionWizard.ProjectName">
        <source xml:lang="en">Project Name</source>
        <note>ID: NewCollectionWizard.ProjectName</note>
        <target xml:lang="az" state="needs-translation">Project Name</target>
      </trans-unit>
      <trans-unit id="NewCollectionWizard.UnableToCreateANewCollectionUsingThatName">
        <source xml:lang="en">Unable to create a new collection using that name.</source>
        <note>ID: NewCollectionWizard.UnableToCreateANewCollectionUsingThatName</note>
        <target xml:lang="az" state="needs-translation">Unable to create a new collection using that name.</target>
      </trans-unit>
      <trans-unit id="NewCollectionWizard.WelcomePage">
        <source xml:lang="en">Welcome To Bloom!</source>
        <note>ID: NewCollectionWizard.WelcomePage</note>
        <target xml:lang="az" state="needs-translation">Welcome To Bloom!</target>
      </trans-unit>
      <trans-unit id="NewCollectionWizard.WelcomePage.WelcomeLine1">
        <source xml:lang="en">You are almost ready to start making books.</source>
        <note>ID: NewCollectionWizard.WelcomePage.WelcomeLine1</note>
        <target xml:lang="az" state="needs-translation">You are almost ready to start making books.</target>
      </trans-unit>
      <trans-unit id="NewCollectionWizard.WelcomePage.WelcomeLine2">
        <source xml:lang="en">In order to keep things simple and organized, Bloom keeps all the books you make in one or more &lt;i&gt;Collections&lt;/i&gt;. The first thing we need to do is make one for you.</source>
        <note>ID: NewCollectionWizard.WelcomePage.WelcomeLine2</note>
        <target xml:lang="az" state="needs-translation">In order to keep things simple and organized, Bloom keeps all the books you make in one or more &lt;i&gt;Collections&lt;/i&gt;. The first thing we need to do is make one for you.</target>
      </trans-unit>
      <trans-unit id="NewCollectionWizard.WelcomePage.WelcomeLine3">
        <source xml:lang="en">Click 'Next' to get started.</source>
        <note>ID: NewCollectionWizard.WelcomePage.WelcomeLine3</note>
        <target xml:lang="az" state="needs-translation">Click 'Next' to get started.</target>
      </trans-unit>
      <trans-unit id="OpenCreateCloneControl.InDropboxMessage">
        <source xml:lang="en">Bloom detected that this collection is located in your Dropbox folder. This can cause problems as Dropbox sometimes locks Bloom out of its own files. If you have problems, we recommend that you move your collection somewhere else or disable Dropbox while using Bloom.</source>
        <note>ID: OpenCreateCloneControl.InDropboxMessage</note>
        <target xml:lang="az" state="needs-translation">Bloom detected that this collection is located in your Dropbox folder. This can cause problems as Dropbox sometimes locks Bloom out of its own files. If you have problems, we recommend that you move your collection somewhere else or disable Dropbox while using Bloom.</target>
      </trans-unit>
      <trans-unit id="OpenCreateCloneControl.InSourceCollectionMessage">
        <source xml:lang="en">This collection is part of your 'Sources for new books' which you can see in the bottom left of the Collections tab. It cannot be opened for editing.</source>
        <note>ID: OpenCreateCloneControl.InSourceCollectionMessage</note>
        <target xml:lang="az" state="needs-translation">This collection is part of your 'Sources for new books' which you can see in the bottom left of the Collections tab. It cannot be opened for editing.</target>
      </trans-unit>
      <trans-unit id="OpenCreateNewCollectionsDialog.Bloom Collections">
        <source xml:lang="en">Bloom Collections</source>
        <note>ID: OpenCreateNewCollectionsDialog.Bloom Collections</note>
        <note>This shows in the file-open dialog that you use to open a different bloom collection</note>
        <target xml:lang="az" state="needs-translation">Bloom Collections</target>
      </trans-unit>
      <trans-unit id="OpenCreateNewCollectionsDialog.BrowseForOtherCollections">
        <source xml:lang="en">Browse for another collection on this computer</source>
        <note>ID: OpenCreateNewCollectionsDialog.BrowseForOtherCollections</note>
        <target xml:lang="az" state="needs-translation">Browse for another collection on this computer</target>
      </trans-unit>
      <trans-unit id="OpenCreateNewCollectionsDialog.CopyFromChorusHub">
        <source xml:lang="en">Copy From Chorus Hub on Local Network</source>
        <note>ID: OpenCreateNewCollectionsDialog.CopyFromChorusHub</note>
        <target xml:lang="az" state="needs-translation">Copy From Chorus Hub on Local Network</target>
      </trans-unit>
      <trans-unit id="OpenCreateNewCollectionsDialog.CopyFromInternet">
        <source xml:lang="en">Copy from Internet</source>
        <note>ID: OpenCreateNewCollectionsDialog.CopyFromInternet</note>
        <target xml:lang="az" state="needs-translation">Copy from Internet</target>
      </trans-unit>
      <trans-unit id="OpenCreateNewCollectionsDialog.CopyFromUsbDrive">
        <source xml:lang="en">Copy from USB Drive</source>
        <note>ID: OpenCreateNewCollectionsDialog.CopyFromUsbDrive</note>
        <target xml:lang="az" state="needs-translation">Copy from USB Drive</target>
      </trans-unit>
      <trans-unit id="OpenCreateNewCollectionsDialog.CreateNewCollection">
        <source xml:lang="en">Create New Collection</source>
        <note>ID: OpenCreateNewCollectionsDialog.CreateNewCollection</note>
        <target xml:lang="az" state="needs-translation">Create New Collection</target>
      </trans-unit>
      <trans-unit id="OpenCreateNewCollectionsDialog.OpenAndCreateWindowTitle">
        <source xml:lang="en">Open/Create Collections</source>
        <note>ID: OpenCreateNewCollectionsDialog.OpenAndCreateWindowTitle</note>
        <target xml:lang="az" state="needs-translation">Open/Create Collections</target>
      </trans-unit>
      <trans-unit id="OpenCreateNewCollectionsDialog.ReadMoreLink">
        <source xml:lang="en">Read More</source>
        <note>ID: OpenCreateNewCollectionsDialog.ReadMoreLink</note>
        <note>This opens the Chorus Help to learn more about send/receive.</note>
        <target xml:lang="az" state="needs-translation">Read More</target>
      </trans-unit>
      <trans-unit id="OpenCreateNewCollectionsDialog.TextAboutGetUsingChorus">
        <source xml:lang="en">Has someone else used Send/Receive to share a collection with you?\nUse one of these red buttons to copy their collection to your computer.\nLater, use Send/Receive to share your work back with them.</source>
        <note>ID: OpenCreateNewCollectionsDialog.TextAboutGetUsingChorus</note>
        <target xml:lang="az" state="needs-translation">Has someone else used Send/Receive to share a collection with you?\nUse one of these red buttons to copy their collection to your computer.\nLater, use Send/Receive to share your work back with them.</target>
      </trans-unit>
      <trans-unit id="OpenCreateNewCollectionsDialog.UILanguageMenu_ToolTip_">
        <source xml:lang="en">Change user interface language</source>
        <note>ID: OpenCreateNewCollectionsDialog.UILanguageMenu_ToolTip_</note>
        <target xml:lang="az" state="needs-translation">Change user interface language</target>
      </trans-unit>
      <trans-unit id="PageList.CantMoveWhenTranslating">
        <source xml:lang="en">Pages can not be re-ordered when you are translating a book.</source>
        <note>ID: PageList.CantMoveWhenTranslating</note>
        <target xml:lang="az" state="needs-translation">Pages can not be re-ordered when you are translating a book.</target>
      </trans-unit>
      <trans-unit id="PublishTab.AdobeEulaTitle">
        <source xml:lang="en">Adobe Color Profile License Agreement</source>
        <note>ID: PublishTab.AdobeEulaTitle</note>
        <note>dialog title for license agreement</note>
        <target xml:lang="az" state="needs-translation">Adobe Color Profile License Agreement</target>
      </trans-unit>
      <trans-unit id="PublishTab.AdobeReaderControl.NotInstalled">
        <source xml:lang="en">Please install Adobe Reader so that Bloom can show your completed book. Until then, you can still save the PDF Book and open it in some other program.</source>
        <note>ID: PublishTab.AdobeReaderControl.NotInstalled</note>
        <target xml:lang="az" state="needs-translation">Please install Adobe Reader so that Bloom can show your completed book. Until then, you can still save the PDF Book and open it in some other program.</target>
      </trans-unit>
      <trans-unit id="PublishTab.AdobeReaderControl.ProblemShowingPDF">
        <source xml:lang="en">That's strange... Adobe Reader gave an error when trying to show that PDF. You can still try saving the PDF Book.</source>
        <note>ID: PublishTab.AdobeReaderControl.ProblemShowingPDF</note>
        <target xml:lang="az" state="needs-translation">That's strange... Adobe Reader gave an error when trying to show that PDF. You can still try saving the PDF Book.</target>
      </trans-unit>
      <trans-unit id="PublishTab.AdobeReaderControl.UnknownError">
        <source xml:lang="en">Sad News. Bloom wasn't able to get Adobe Reader to show here, so Bloom can't show your completed book.\nPlease uninstall your existing version of 'Adobe Reader' and (re)install 'Adobe Reader'.\nUntil you get that fixed, you can still save the PDF Book and open it in some other program.</source>
        <note>ID: PublishTab.AdobeReaderControl.UnknownError</note>
        <target xml:lang="az" state="needs-translation">Sad News. Bloom wasn't able to get Adobe Reader to show here, so Bloom can't show your completed book.\nPlease uninstall your existing version of 'Adobe Reader' and (re)install 'Adobe Reader'.\nUntil you get that fixed, you can still save the PDF Book and open it in some other program.</target>
      </trans-unit>
      <trans-unit id="PublishTab.Android.AboutMotionBooks" sil:dynamic="true">
        <source xml:lang="en">About Motion Books</source>
        <note>ID: PublishTab.Android.AboutMotionBooks</note>
        <note>Help link under Motion Book checkbox</note>
        <target xml:lang="az" state="needs-translation">About Motion Books</target>
      </trans-unit>
      <trans-unit id="PublishTab.Android.ChooseFile" sil:dynamic="true">
        <source xml:lang="en">Save Bloom Reader File</source>
        <note>ID: PublishTab.Android.ChooseFile</note>
        <target xml:lang="az" state="needs-translation">Save Bloom Reader File</target>
      </trans-unit>
      <trans-unit id="PublishTab.Android.ChooseUSB" sil:dynamic="true">
        <source xml:lang="en">Send over USB Cable</source>
        <note>ID: PublishTab.Android.ChooseUSB</note>
        <target xml:lang="az" state="needs-translation">Send over USB Cable</target>
      </trans-unit>
      <trans-unit id="PublishTab.Android.ChooseWifi" sil:dynamic="true">
        <source xml:lang="en">Serve on WiFi Network</source>
        <note>ID: PublishTab.Android.ChooseWifi</note>
        <target xml:lang="az" state="needs-translation">Serve on WiFi Network</target>
      </trans-unit>
      <trans-unit id="PublishTab.Android.Control" sil:dynamic="true">
        <source xml:lang="en">Control</source>
        <note>ID: PublishTab.Android.Control</note>
        <note>This is the heading above various buttons that control the publishing of the book to Android.</note>
        <target xml:lang="az" state="needs-translation">Control</target>
      </trans-unit>
      <trans-unit id="PublishTab.Android.CopyToClipboard" sil:dynamic="true">
        <source xml:lang="en">Copy to Clipboard</source>
        <note>ID: PublishTab.Android.CopyToClipboard</note>
        <target xml:lang="az" state="needs-translation">Copy to Clipboard</target>
      </trans-unit>
      <trans-unit id="PublishTab.Android.Intro" sil:dynamic="true">
        <source xml:lang="en">Here you can send your book to the Bloom Reader Android app.</source>
        <note>ID: PublishTab.Android.Intro</note>
        <note>This is displayed at the top of the Android screen.</note>
        <target xml:lang="az" state="needs-translation">Here you can send your book to the Bloom Reader Android app.</target>
      </trans-unit>
      <trans-unit id="PublishTab.Android.File.Progress.CheckFontOK" sil:dynamic="true">
        <source xml:lang="en">Checking {0} font: License OK for embedding.</source>
        <note>ID: PublishTab.Android.File.Progress.CheckFontOK</note>
        <note>{0} is a font name</note>
        <target xml:lang="az" state="needs-translation">Checking {0} font: License OK for embedding.</target>
      </trans-unit>
      <trans-unit id="PublishTab.Android.File.Progress.Embedding" sil:dynamic="true">
        <source xml:lang="en">Embedding font {0} at a cost of {1} megs</source>
        <note>ID: PublishTab.Android.File.Progress.Embedding</note>
        <note>{1} is a number with one decimal place, the number of megabytes the font file takes up</note>
        <target xml:lang="az" state="needs-translation">Embedding font {0} at a cost of {1} megs</target>
      </trans-unit>
      <trans-unit id="PublishTab.Android.File.Progress.LicenseForbids" sil:dynamic="true">
        <source xml:lang="en">Checking {0} font: License does not permit embedding.</source>
        <note>ID: PublishTab.Android.File.Progress.LicenseForbids</note>
        <note>{0} is a font name</note>
        <target xml:lang="az" state="needs-translation">Checking {0} font: License does not permit embedding.</target>
      </trans-unit>
      <trans-unit id="PublishTab.Android.File.Progress.NoFontFound" sil:dynamic="true">
        <source xml:lang="en">Checking {0} font: No font found to embed.</source>
        <note>ID: PublishTab.Android.File.Progress.NoFontFound</note>
        <note>{0} is a font name</note>
        <target xml:lang="az" state="needs-translation">Checking {0} font: No font found to embed.</target>
      </trans-unit>
      <trans-unit id="PublishTab.Android.File.Progress.PackagingBook" sil:dynamic="true">
        <source xml:lang="en">Packaging "{0}" for use with Bloom Reader...</source>
        <note>ID: PublishTab.Android.File.Progress.PackagingBook</note>
        <note>{0} is a book title</note>
        <target xml:lang="az" state="needs-translation">Packaging "{0}" for use with Bloom Reader...</target>
      </trans-unit>
      <trans-unit id="PublishTab.Android.File.Progress.Saving" sil:dynamic="true">
        <source xml:lang="en">Saving as {0}</source>
        <note>ID: PublishTab.Android.File.Progress.Saving</note>
        <note>{0} is a file path</note>
        <target xml:lang="az" state="needs-translation">Saving as {0}</target>
      </trans-unit>
      <trans-unit id="PublishTab.Android.File.Progress.SubstitutingAndika" sil:dynamic="true">
        <source xml:lang="en">Substituting "{0}" for "{1}"</source>
        <note>ID: PublishTab.Android.File.Progress.SubstitutingAndika</note>
        <note>{0} and {1} are font names</note>
        <target xml:lang="az" state="needs-translation">Substituting "{0}" for "{1}"</target>
      </trans-unit>
      <trans-unit id="PublishTab.Android.GetBloomReader" sil:dynamic="true">
        <source xml:lang="en">Get Bloom Reader App</source>
        <note>ID: PublishTab.Android.GetBloomReader</note>
        <note>Link to find Bloom Reader on Google Play Store</note>
        <target xml:lang="az" state="needs-translation">Get Bloom Reader App</target>
      </trans-unit>
      <trans-unit id="PublishTab.Android.Media" sil:dynamic="true">
        <source xml:lang="en">Media</source>
        <note>ID: PublishTab.Android.Media</note>
        <note>A heading in the Publish to Android screen.</note>
        <target xml:lang="az" state="needs-translation">Media</target>
      </trans-unit>
      <trans-unit id="PublishTab.Android.Method" sil:dynamic="true">
        <source xml:lang="en">Method Choices</source>
        <note>ID: PublishTab.Android.Method</note>
        <note>There are several methods for pushing a book to android. This is the heading above the chooser.</note>
        <target xml:lang="az" state="needs-translation">Method Choices</target>
      </trans-unit>
      <trans-unit id="PublishTab.Android.MotionBookMode" sil:dynamic="true">
        <source xml:lang="en">Motion Book</source>
        <note>ID: PublishTab.Android.MotionBookMode</note>
        <note>Motion Book checkbox label</note>
        <target xml:lang="az" state="needs-translation">Motion Book</target>
      </trans-unit>
      <trans-unit id="PublishTab.Android.Save" sil:dynamic="true">
        <source xml:lang="en">Save...</source>
        <note>ID: PublishTab.Android.Save</note>
        <note>Button that tells Bloom to save the book as a .bloomD file.</note>
        <target xml:lang="az" state="needs-translation">Save...</target>
      </trans-unit>
      <trans-unit id="PublishTab.Android.ThumbnailColor" sil:dynamic="true">
        <source xml:lang="en">Thumbnail Color</source>
        <note>ID: PublishTab.Android.ThumbnailColor</note>
        <target xml:lang="az" state="needs-translation">Thumbnail Color</target>
      </trans-unit>
      <trans-unit id="PublishTab.Android.Troubleshooting" sil:dynamic="true">
        <source xml:lang="en">Troubleshooting Tips</source>
        <note>ID: PublishTab.Android.Troubleshooting</note>
        <target xml:lang="az" state="needs-translation">Troubleshooting Tips</target>
      </trans-unit>
      <trans-unit id="PublishTab.Android.Usb.Progress.BookSent" sil:dynamic="true">
        <source xml:lang="en">You can now read "{0}" in Bloom Reader!</source>
        <note>ID: PublishTab.Android.Usb.Progress.BookSent</note>
        <note>{0} is a book title</note>
        <target xml:lang="az" state="needs-translation">You can now read "{0}" in Bloom Reader!</target>
      </trans-unit>
      <trans-unit id="PublishTab.Android.Usb.Progress.Connected" sil:dynamic="true">
        <source xml:lang="en">Connected to {0} via USB...</source>
        <note>ID: PublishTab.Android.Usb.Progress.Connected</note>
        <note>{0} is a the name of the device Bloom connected to</note>
        <target xml:lang="az" state="needs-translation">Connected to {0} via USB...</target>
      </trans-unit>
      <trans-unit id="PublishTab.Android.Usb.Progress.DeviceOutOfMemory" sil:dynamic="true">
        <source xml:lang="en">The device reported that it does not have enough space for this book. The book is {0} MB.</source>
        <note>ID: PublishTab.Android.Usb.Progress.DeviceOutOfMemory</note>
        <note>{0} is the size of the book that Bloom is trying to copy over to the Android device.</note>
        <target xml:lang="az" state="needs-translation">The device reported that it does not have enough space for this book. The book is {0} MB.</target>
      </trans-unit>
      <trans-unit id="PublishTab.Android.Usb.Progress.DeviceWithoutBloomReader" sil:dynamic="true">
        <source xml:lang="en">The following devices are connected but do not seem to have Bloom Reader running:</source>
        <note>ID: PublishTab.Android.Usb.Progress.DeviceWithoutBloomReader</note>
        <target xml:lang="az" state="needs-translation">The following devices are connected but do not seem to have Bloom Reader running:</target>
      </trans-unit>
      <trans-unit id="PublishTab.Android.Usb.Progress.FailureToSend" sil:dynamic="true">
        <source xml:lang="en">An error occurred and the book was not sent to your Android device.</source>
        <note>ID: PublishTab.Android.Usb.Progress.FailureToSend</note>
        <target xml:lang="az" state="needs-translation">An error occurred and the book was not sent to your Android device.</target>
      </trans-unit>
      <trans-unit id="PublishTab.Android.Usb.Progress.LookingForDevice" sil:dynamic="true">
        <source xml:lang="en">Looking for an Android device connected by USB cable and set up for MTP...</source>
        <note>ID: PublishTab.Android.Usb.Progress.LookingForDevice</note>
        <note>This is a progress message; MTP is an acronym for the system that allows computers to access files on devices.</note>
        <target xml:lang="az" state="needs-translation">Looking for an Android device connected by USB cable and set up for MTP...</target>
      </trans-unit>
      <trans-unit id="PublishTab.Android.Usb.Progress.LookingForExisting" sil:dynamic="true">
        <source xml:lang="en">Looking for an existing "{0}"...</source>
        <note>ID: PublishTab.Android.Usb.Progress.LookingForExisting</note>
        <note>{0} is a book title</note>
        <target xml:lang="az" state="needs-translation">Looking for an existing "{0}"...</target>
      </trans-unit>
      <trans-unit id="PublishTab.Android.Usb.Progress.MoreThanOne" sil:dynamic="true">
        <source xml:lang="en">The following connected devices all have Bloom Reader installed. Please connect only one of these devices.</source>
        <note>ID: PublishTab.Android.Usb.Progress.MoreThanOne</note>
        <note>{0} is a book title</note>
        <target xml:lang="az" state="needs-translation">The following connected devices all have Bloom Reader installed. Please connect only one of these devices.</target>
      </trans-unit>
      <trans-unit id="PublishTab.Android.Usb.Progress.NoDeviceFound" sil:dynamic="true">
        <source xml:lang="en">No device found. Still looking...</source>
        <note>ID: PublishTab.Android.Usb.Progress.NoDeviceFound</note>
        <target xml:lang="az" state="needs-translation">No device found. Still looking...</target>
      </trans-unit>
      <trans-unit id="PublishTab.Android.Usb.Progress.PackagingBook" sil:dynamic="true">
        <source xml:lang="en">Packaging "{0}" for use with Bloom Reader...</source>
        <note>ID: PublishTab.Android.Usb.Progress.PackagingBook</note>
        <note>{0} is a book title</note>
        <target xml:lang="az" state="needs-translation">Packaging "{0}" for use with Bloom Reader...</target>
      </trans-unit>
      <trans-unit id="PublishTab.Android.Usb.Progress.ReplacingBook" sil:dynamic="true">
        <source xml:lang="en">Replacing existing "{0}"...</source>
        <note>ID: PublishTab.Android.Usb.Progress.ReplacingBook</note>
        <note>{0} is a book title</note>
        <target xml:lang="az" state="needs-translation">Replacing existing "{0}"...</target>
      </trans-unit>
      <trans-unit id="PublishTab.Android.Usb.Progress.SendingBook" sil:dynamic="true">
        <source xml:lang="en">Sending "{0}" to your Android device...</source>
        <note>ID: PublishTab.Android.Usb.Progress.SendingBook</note>
        <note>{0} is a book title</note>
        <target xml:lang="az" state="needs-translation">Sending "{0}" to your Android device...</target>
      </trans-unit>
      <trans-unit id="PublishTab.Android.Usb.Progress.Stopped" sil:dynamic="true">
        <source xml:lang="en">Stopped</source>
        <note>ID: PublishTab.Android.Usb.Progress.Stopped</note>
        <target xml:lang="az" state="needs-translation">Stopped</target>
      </trans-unit>
      <trans-unit id="PublishTab.Android.Usb.Progress.UnableToConnect" sil:dynamic="true">
        <source xml:lang="en">Unable to connect to any Android device which has Bloom Reader.</source>
        <note>ID: PublishTab.Android.Usb.Progress.UnableToConnect</note>
        <target xml:lang="az" state="needs-translation">Unable to connect to any Android device which has Bloom Reader.</target>
      </trans-unit>
      <trans-unit id="PublishTab.Android.Usb.Start" sil:dynamic="true">
        <source xml:lang="en">Connect with USB cable</source>
        <note>ID: PublishTab.Android.Usb.Start</note>
        <note>Button that tells Bloom to send the book to a device via USB cable.</note>
        <target xml:lang="az" state="needs-translation">Connect with USB cable</target>
      </trans-unit>
      <trans-unit id="PublishTab.Android.Usb.Stop" sil:dynamic="true">
        <source xml:lang="en">Stop Trying</source>
        <note>ID: PublishTab.Android.Usb.Stop</note>
        <target xml:lang="az" state="needs-translation">Stop Trying</target>
      </trans-unit>
      <trans-unit id="PublishTab.Android.Wifi.Progress.BadBookRequest" sil:dynamic="true">
        <source xml:lang="en">Got a book request we could not process. Possibly the device is running an incompatible version of BloomReader?</source>
        <note>ID: PublishTab.Android.Wifi.Progress.BadBookRequest</note>
        <target xml:lang="az" state="needs-translation">Got a book request we could not process. Possibly the device is running an incompatible version of BloomReader?</target>
      </trans-unit>
      <trans-unit id="PublishTab.Android.Wifi.Progress.Failed" sil:dynamic="true">
        <source xml:lang="en">Sending the book failed. Possibly the device was disconnected? If you can't see a reason for this the following may be helpful to report to the developers:</source>
        <note>ID: PublishTab.Android.Wifi.Progress.Failed</note>
        <target xml:lang="az" state="needs-translation">Sending the book failed. Possibly the device was disconnected? If you can't see a reason for this the following may be helpful to report to the developers:</target>
      </trans-unit>
      <trans-unit id="PublishTab.Android.Wifi.Progress.Finished" sil:dynamic="true">
        <source xml:lang="en">Finished sending "{0}" to device {1}</source>
        <note>ID: PublishTab.Android.Wifi.Progress.Finished</note>
        <note>{0} is the name of the book, {1} is the name of the device</note>
        <target xml:lang="az" state="needs-translation">Finished sending "{0}" to device {1}</target>
      </trans-unit>
      <trans-unit id="PublishTab.Android.Wifi.Progress.Sending" sil:dynamic="true">
        <source xml:lang="en">Sending "{0}" to device {1}</source>
        <note>ID: PublishTab.Android.Wifi.Progress.Sending</note>
        <note>{0} is the name of the book, {1} is the name of the device</note>
        <target xml:lang="az" state="needs-translation">Sending "{0}" to device {1}</target>
      </trans-unit>
      <trans-unit id="PublishTab.Android.Wifi.Progress.Stopped" sil:dynamic="true">
        <source xml:lang="en">Stopped Advertising.</source>
        <note>ID: PublishTab.Android.Wifi.Progress.Stopped</note>
        <target xml:lang="az" state="needs-translation">Stopped Advertising.</target>
      </trans-unit>
      <trans-unit id="PublishTab.Android.Wifi.Progress.WifiInstructions1" sil:dynamic="true">
        <source xml:lang="en">On the Android, run Bloom Reader, open the menu and choose 'Receive Books from computer'.</source>
        <note>ID: PublishTab.Android.Wifi.Progress.WifiInstructions1</note>
        <target xml:lang="az" state="needs-translation">On the Android, run Bloom Reader, open the menu and choose 'Receive Books from computer'.</target>
      </trans-unit>
      <trans-unit id="PublishTab.Android.Wifi.Progress.WifiInstructions2" sil:dynamic="true">
        <source xml:lang="en">You can do this on as many devices as you like. Make sure each device is connected to the same network as this computer.</source>
        <note>ID: PublishTab.Android.Wifi.Progress.WifiInstructions2</note>
        <target xml:lang="az" state="needs-translation">You can do this on as many devices as you like. Make sure each device is connected to the same network as this computer.</target>
      </trans-unit>
      <trans-unit id="PublishTab.Android.Wifi.Progress.beginAdvertising" sil:dynamic="true">
        <source xml:lang="en">Advertising book to Bloom Readers on local network...</source>
        <note>ID: PublishTab.Android.Wifi.Progress.beginAdvertising</note>
        <target xml:lang="az" state="needs-translation">Advertising book to Bloom Readers on local network...</target>
      </trans-unit>
      <trans-unit id="PublishTab.Android.Wifi.Start" sil:dynamic="true">
        <source xml:lang="en">Start Serving</source>
        <note>ID: PublishTab.Android.Wifi.Start</note>
        <note>Button that tells Bloom to begin offering this book on the wifi network.</note>
        <target xml:lang="az" state="needs-translation">Start Serving</target>
      </trans-unit>
      <trans-unit id="PublishTab.Android.Wifi.Stop" sil:dynamic="true">
        <source xml:lang="en">Stop Serving</source>
        <note>ID: PublishTab.Android.Wifi.Stop</note>
        <note>Button that tells Bloom to stop offering this book on the wifi network.</note>
        <target xml:lang="az" state="needs-translation">Stop Serving</target>
      </trans-unit>
      <trans-unit id="PublishTab.Android.WrongLayout.Message">
        <source xml:lang="en">The layout of this book is currently "{0}". Bloom Reader will display it using "{1}", so text might not fit. To see if anything needs adjusting, go back to the Edit Tab and change the layout to "{1}".</source>
        <note>ID: PublishTab.Android.WrongLayout.Message</note>
        <note>{0} and {1} are book layout tags.</note>
        <target xml:lang="az" state="needs-translation">The layout of this book is currently "{0}". Bloom Reader will display it using "{1}", so text might not fit. To see if anything needs adjusting, go back to the Edit Tab and change the layout to "{1}".</target>
      </trans-unit>
      <trans-unit id="PublishTab.Android.bloomdFileFormatLabel">
        <source xml:lang="en">Bloom Book for Devices</source>
        <note>ID: PublishTab.Android.bloomdFileFormatLabel</note>
        <note>This is shown in the 'Save' dialog when you save a bloom book in the format that works with the Bloom Reader Android App</note>
        <target xml:lang="az" state="needs-translation">Bloom Book for Devices</target>
      </trans-unit>
      <trans-unit id="PublishTab.AndroidButton">
        <source xml:lang="en">Android</source>
        <note>ID: PublishTab.AndroidButton</note>
        <target xml:lang="az" state="needs-translation">Android</target>
      </trans-unit>
      <trans-unit id="PublishTab.AndroidButton-tooltip" sil:dynamic="true">
        <source xml:lang="en">Publish to an Android device.</source>
        <note>ID: PublishTab.AndroidButton-tooltip</note>
        <target xml:lang="az" state="needs-translation">Publish to an Android device.</target>
      </trans-unit>
      <trans-unit id="PublishTab.BodyOnlyRadio" approved="yes">
        <source xml:lang="en">Booklet Insides</source>
        <note>ID: PublishTab.BodyOnlyRadio</note>
        <target xml:lang="az">Kitabça İçəri</target>
      </trans-unit>
      <trans-unit id="PublishTab.BodyOnlyRadio-tooltip" sil:dynamic="true">
        <source xml:lang="en">Make a booklet from the inside pages of the book.\nPages will be laid out and reordered so that when you fold it, you'll have a booklet.\n</source>
        <note>ID: PublishTab.BodyOnlyRadio-tooltip</note>
        <note xml:lang="en">OLD TEXT (before 3.9, add newline): Make a booklet from the inside pages of the book. Pages will be laid out and reordered so that when you fold it, you'll have a booklet.\n</note>
        <target xml:lang="az" state="needs-translation">Make a booklet from the inside pages of the book.\nPages will be laid out and reordered so that when you fold it, you'll have a booklet.\n</target>
      </trans-unit>
      <trans-unit id="PublishTab.ButtonThatShowsUploadForm">
        <source xml:lang="en">Share on the Web</source>
        <note>ID: PublishTab.ButtonThatShowsUploadForm</note>
        <note xml:lang="en">OLD TEXT (before 3.9, reworded): Upload</note>
        <target xml:lang="az" state="needs-translation">Share on the Web</target>
      </trans-unit>
      <trans-unit id="PublishTab.ButtonThatShowsUploadForm-tooltip" sil:dynamic="true">
        <source xml:lang="en">Upload to BloomLibrary.org, where others can download and localize into their own language.</source>
        <note>ID: PublishTab.ButtonThatShowsUploadForm-tooltip</note>
        <target xml:lang="az" state="needs-translation">Upload to BloomLibrary.org, where others can download and localize into their own language.</target>
      </trans-unit>
      <trans-unit id="PublishTab.CoverOnlyRadio">
        <source xml:lang="en">Booklet Cover</source>
        <note>ID: PublishTab.CoverOnlyRadio</note>
        <target xml:lang="az" state="needs-translation">Booklet Cover</target>
      </trans-unit>
      <trans-unit id="PublishTab.CoverOnlyRadio-tooltip" sil:dynamic="true">
        <source xml:lang="en">Make a PDF of just the front and back (both sides), so you can  print on colored paper.</source>
        <note>ID: PublishTab.CoverOnlyRadio-tooltip</note>
        <target xml:lang="az" state="needs-translation">Make a PDF of just the front and back (both sides), so you can  print on colored paper.</target>
      </trans-unit>
      <!-- "PublishTab.Epub.BackLinkLabel might go here if we restore BL-6017 image description links -->
      <trans-unit id="PublishTab.Epub.BooksForBlind">
        <source xml:lang="en">Books for the Blind</source>
        <note>ID: PublishTab.Epub.BooksForBlind</note>
        <target xml:lang="az" state="needs-translation">Books for the Blind</target>
      </trans-unit>
      <trans-unit id="PublishTab.Epub.Done">
        <source xml:lang="en">Done</source>
        <note>ID: PublishTab.Epub.Done</note>
        <target xml:lang="az" state="needs-translation">Done</target>
      </trans-unit>
      <!-- "PublishTab.Epub.ImageDescriptionLinkLabel might go here if we restore BL-6017 image description links -->
      <trans-unit id="PublishTab.Epub.IncludeOnPage">
        <source xml:lang="en">Include image descriptions on page</source>
        <note>ID: PublishTab.Epub.IncludeOnPage</note>
        <target xml:lang="az" state="needs-translation">Include image descriptions on page</target>
      </trans-unit>
      <!-- "PublishTab.Epub.ImageDescriptionLinkLabel might go here if we restore BL-6017 image description links -->
      <trans-unit id="PublishTab.Epub.NoAudioDescriptions">
        <source xml:lang="en">No recorded audio image descriptions</source>
        <note>ID: PublishTab.Epub.NoAudioDescriptions</note>
        <target xml:lang="az" state="needs-translation">No recorded audio image descriptions</target>
      </trans-unit>
      <trans-unit id="PublishTab.Epub.PreparingDoc">
        <source xml:lang="en">Preparing document</source>
        <note>ID: PublishTab.Epub.PreparingDoc</note>
        <target xml:lang="az" state="needs-translation">Preparing document</target>
      </trans-unit>
      <trans-unit id="PublishTab.Epub.PreparingPreview">
        <source xml:lang="en">Preparing preview</source>
        <note>ID: PublishTab.Epub.PreparingPreview</note>
        <target xml:lang="az" state="needs-translation">Preparing preview</target>
      </trans-unit>
      <trans-unit id="PublishTab.Epub.RemoveFontSizes">
        <source xml:lang="en">Use epub reader's text size</source>
        <note>ID: PublishTab.Epub.RemoveFontSizes</note>
        <target xml:lang="az" state="needs-translation">Use epub reader's text size</target>
      </trans-unit>
      <trans-unit id="PublishTab.Epub.Saving">
        <source xml:lang="en">Saving</source>
        <note>ID: PublishTab.Epub.Saving</note>
        <target xml:lang="az" state="needs-translation">Saving</target>
      </trans-unit>
      <trans-unit id="PublishTab.EpubButton">
        <source xml:lang="en">ePUB</source>
        <note>ID: PublishTab.EpubButton</note>
        <target xml:lang="az" state="needs-translation">ePUB</target>
      </trans-unit>
      <trans-unit id="PublishTab.EpubRadio-tooltip" sil:dynamic="true">
        <source xml:lang="en">Make an ePUB (electronic book) out of this book, allowing it to be read on various electronic reading devices.</source>
        <note>ID: PublishTab.EpubRadio-tooltip</note>
        <target xml:lang="az" state="needs-translation">Make an ePUB (electronic book) out of this book, allowing it to be read on various electronic reading devices.</target>
      </trans-unit>
      <trans-unit id="PublishTab.InDesignDialog.DontShowThisAgainButton">
        <source xml:lang="en">Don't Show This Again</source>
        <note>ID: PublishTab.InDesignDialog.DontShowThisAgainButton</note>
        <target xml:lang="az" state="needs-translation">Don't Show This Again</target>
      </trans-unit>
      <trans-unit id="PublishTab.InDesignDialog.WindowTitle">
        <source xml:lang="en">InDesign XML Information</source>
        <note>ID: PublishTab.InDesignDialog.WindowTitle</note>
        <note>This is the title of a dialog about exporting a Bloom book to the InDesign XML format</note>
        <target xml:lang="az" state="needs-translation">InDesign XML Information</target>
      </trans-unit>
      <trans-unit id="PublishTab.LessMemoryPdfMode">
        <source xml:lang="en">Use less memory (slower)</source>
        <note>ID: PublishTab.LessMemoryPdfMode</note>
        <note>The parenthesized word indicates the negative effect of using this option. This text is for a menu item.</note>
        <target xml:lang="az" state="needs-translation">Use less memory (slower)</target>
      </trans-unit>
      <trans-unit id="PublishTab.Notifications.AdobeReaderRecommendation">
        <source xml:lang="en">This PDF viewer can be improved by installing the free Adobe Reader on this computer.</source>
        <note>ID: PublishTab.Notifications.AdobeReaderRecommendation</note>
        <target xml:lang="az" state="needs-translation">This PDF viewer can be improved by installing the free Adobe Reader on this computer.</target>
      </trans-unit>
      <trans-unit id="PublishTab.OnePagePerPaperRadio">
        <source xml:lang="en">Simple</source>
        <note>ID: PublishTab.OnePagePerPaperRadio</note>
        <note>Instead of making a booklet, just make normal pages</note>
        <target xml:lang="az" state="needs-translation">Simple</target>
      </trans-unit>
      <trans-unit id="PublishTab.OnePagePerPaperRadio-tooltip" sil:dynamic="true">
        <source xml:lang="en">Make a PDF of every page of the book, one page per piece of paper.</source>
        <note>ID: PublishTab.OnePagePerPaperRadio-tooltip</note>
        <target xml:lang="az" state="needs-translation">Make a PDF of every page of the book, one page per piece of paper.</target>
      </trans-unit>
      <trans-unit id="PublishTab.OpenThePDFInTheSystemPDFViewer">
        <source xml:lang="en">Open the PDF in the default system PDF viewer</source>
        <note>ID: PublishTab.OpenThePDFInTheSystemPDFViewer</note>
        <target xml:lang="az" state="needs-translation">Open the PDF in the default system PDF viewer</target>
      </trans-unit>
      <trans-unit id="PublishTab.Options">
        <source xml:lang="en">Options</source>
        <note>ID: PublishTab.Options</note>
        <note>menu header in the Publish tab</note>
        <target xml:lang="az" state="needs-translation">Options</target>
      </trans-unit>
      <trans-unit id="PublishTab.OptionsMenu.SizeLayout">
        <source xml:lang="en">Size/Layout</source>
        <note>ID: PublishTab.OptionsMenu.SizeLayout</note>
        <note>Header for a region of the menu which lists various standard page layout sizes</note>
        <target xml:lang="az" state="needs-translation">Size/Layout</target>
      </trans-unit>
      <trans-unit id="PublishTab.Options_ToolTip_">
        <source xml:lang="en">Choose a page size and orientation</source>
        <note>ID: PublishTab.Options_ToolTip_</note>
        <note>menu header in the Publish tab</note>
        <target xml:lang="az" state="needs-translation">Choose a page size and orientation</target>
      </trans-unit>
      <trans-unit id="PublishTab.OverwriteWarning.ReplaceExistingButton">
        <source xml:lang="en">Replace Existing</source>
        <note>ID: PublishTab.OverwriteWarning.ReplaceExistingButton</note>
        <target xml:lang="az" state="needs-translation">Replace Existing</target>
      </trans-unit>
      <trans-unit id="PublishTab.OverwriteWarning.WindowTitle">
        <source xml:lang="en">Notice</source>
        <note>ID: PublishTab.OverwriteWarning.WindowTitle</note>
        <target xml:lang="az" state="needs-translation">Notice</target>
      </trans-unit>
      <trans-unit id="PublishTab.PdfMaker.BadPdf">
        <source xml:lang="en">Bloom had a problem making a PDF of this book. You may need technical help or to contact the developers. But here are some things you can try:</source>
        <note>ID: PublishTab.PdfMaker.BadPdf</note>
        <target xml:lang="az" state="needs-translation">Bloom had a problem making a PDF of this book. You may need technical help or to contact the developers. But here are some things you can try:</target>
      </trans-unit>
      <trans-unit id="PublishTab.PdfMaker.Compress">
        <source xml:lang="en">Compressing PDF</source>
        <note>ID: PublishTab.PdfMaker.Compress</note>
        <note>Message displayed in a progress report dialog box</note>
        <target xml:lang="az" state="needs-translation">Compressing PDF</target>
      </trans-unit>
      <trans-unit id="PublishTab.PdfMaker.CompressConvertColor">
        <source xml:lang="en">Compressing PDF &amp; Converting Color to CMYK</source>
        <note>ID: PublishTab.PdfMaker.CompressConvertColor</note>
        <note>Message displayed in a progress report dialog box</note>
        <target xml:lang="az" state="needs-translation">Compressing PDF &amp; Converting Color to CMYK</target>
      </trans-unit>
      <trans-unit id="PublishTab.PdfMaker.Creating">
        <source xml:lang="en">Creating PDF...</source>
        <note>ID: PublishTab.PdfMaker.Creating</note>
        <note>Message displayed in a progress report dialog box</note>
        <note xml:lang="en">OLD TEXT (before 4.0, removed space): Creating PDF ...</note>
        <target xml:lang="az" state="needs-translation">Creating PDF...</target>
      </trans-unit>
      <trans-unit id="PublishTab.PdfMaker.ErrorProcessing">
        <source xml:lang="en">Error creating, compressing, or recoloring the PDF file</source>
        <note>ID: PublishTab.PdfMaker.ErrorProcessing</note>
        <note>Message briefly displayed to the user in a toast</note>
        <target xml:lang="az" state="needs-translation">Error creating, compressing, or recoloring the PDF file</target>
      </trans-unit>
      <trans-unit id="PublishTab.PdfMaker.ErrorSaving">
        <source xml:lang="en">Error compressing or recoloring the PDF file</source>
        <note>ID: PublishTab.PdfMaker.ErrorProcessing</note>
        <note>Message briefly displayed to the user in a toast</note>
        <target xml:lang="az" state="needs-translation">Error compressing or recoloring the PDF file</target>
      </trans-unit>
      <trans-unit id="PublishTab.PdfMaker.Finished">
        <source xml:lang="en">Finished making PDF from HTML</source>
        <note>ID: PublishTab.PdfMaker.Finished</note>
        <note>Message displayed in a progress report dialog box</note>
        <target xml:lang="az" state="needs-translation">Finished making PDF from HTML</target>
      </trans-unit>
      <trans-unit id="PublishTab.PdfMaker.MakingFromHtml">
        <source xml:lang="en">Making PDF from HTML</source>
        <note>ID: PublishTab.PdfMaker.MakingFromHtml</note>
        <note>Message displayed in a progress report dialog box</note>
        <target xml:lang="az" state="needs-translation">Making PDF from HTML</target>
      </trans-unit>
      <trans-unit id="PublishTab.PdfMaker.MakingPageOfPdf">
        <source xml:lang="en">Making Page {0} of the PDF</source>
        <note>ID: PublishTab.PdfMaker.MakingPageOfPdf</note>
        <note>Message displayed in a progress report dialog box, {0} is replaced by the page number</note>
        <target xml:lang="az" state="needs-translation">Making Page {0} of the PDF</target>
      </trans-unit>
      <trans-unit id="PublishTab.PdfMaker.PdfWithCmykSwopV2">
        <source xml:lang="en">PDF with CMYK color (U.S. Web Coated (SWOP) v2)</source>
        <note>ID: PublishTab.PdfMaker.PdfWithCmykSwopV2</note>
        <note>displayed as file type for Save File dialog, the content in parentheses may not be translatable. 'CMYK' may not be translatable, it is a print shop standard.</note>
        <target xml:lang="az" state="needs-translation">PDF with CMYK color (U.S. Web Coated (SWOP) v2)</target>
      </trans-unit>
      <trans-unit id="PublishTab.PdfMaker.PdfWithRGB">
        <source xml:lang="en">PDF with RGB color</source>
        <note>ID: PublishTab.PdfMaker.PdfWithRGB</note>
        <note>displayed as file type for Save File dialog. 'RGB' may not be translatable, it is a standard.</note>
        <target xml:lang="az" state="needs-translation">PDF with RGB color</target>
      </trans-unit>
      <trans-unit id="PublishTab.PdfMaker.Saving">
        <source xml:lang="en">Saving PDF...</source>
        <note>ID: PublishTab.PdfMaker.Saving</note>
        <note>Message displayed in a progress report dialog box</note>
        <target xml:lang="az" state="needs-translation">Saving PDF...</target>
      </trans-unit>
      <trans-unit id="PublishTab.PdfMaker.TryMoreMemory">
        <source xml:lang="en">Try doing this on a computer with more memory</source>
        <note>ID: PublishTab.PdfMaker.TryMoreMemory</note>
        <target xml:lang="az" state="needs-translation">Try doing this on a computer with more memory</target>
      </trans-unit>
      <trans-unit id="PublishTab.PdfMaker.TryRestart">
        <source xml:lang="en">Restart your computer and try this again right away</source>
        <note>ID: PublishTab.PdfMaker.TryRestart</note>
        <target xml:lang="az" state="needs-translation">Restart your computer and try this again right away</target>
      </trans-unit>
      <trans-unit id="PublishTab.PdfMaker.TrySmallerImages">
        <source xml:lang="en">Replace large, high-resolution images in your document with lower-resolution ones</source>
        <note>ID: PublishTab.PdfMaker.TrySmallerImages</note>
        <target xml:lang="az" state="needs-translation">Replace large, high-resolution images in your document with lower-resolution ones</target>
      </trans-unit>
      <trans-unit id="PublishTab.PdfNotSaved">
        <source xml:lang="en">PDF Not Saved</source>
        <note>ID: PublishTab.PdfNotSaved</note>
        <note>title for the message box</note>
        <target xml:lang="az" state="needs-translation">PDF Not Saved</target>
      </trans-unit>
      <trans-unit id="PublishTab.PdfNotSavedWhy">
        <source xml:lang="en">The PDF file has not been saved because you chose not to allow producing a "PDF for Printshop".</source>
        <note>ID: PublishTab.PdfNotSavedWhy</note>
        <note>explanation that file was not saved displayed in a message box</note>
        <target xml:lang="az" state="needs-translation">The PDF file has not been saved because you chose not to allow producing a "PDF for Printshop".</target>
      </trans-unit>
      <trans-unit id="PublishTab.PrintButton">
        <source xml:lang="en">&amp;Print...</source>
        <note>ID: PublishTab.PrintButton</note>
        <target xml:lang="az" state="needs-translation">&amp;Print...</target>
      </trans-unit>
      <trans-unit id="PublishTab.PrologToAdobeEula">
        <source xml:lang="en">Bloom uses Adobe color profiles to convert PDF files from using RGB color to using CMYK color.  This is part of preparing a "PDF for Printshop".  You must agree to the following license in order to perform this task in Bloom.</source>
        <note>ID: PublishTab.PrologToAdobeEula</note>
        <note>Brief explanation of what this license is and why the user needs to agree to it</note>
        <target xml:lang="az" state="needs-translation">Bloom uses Adobe color profiles to convert PDF files from using RGB color to using CMYK color.  This is part of preparing a "PDF for Printshop".  You must agree to the following license in order to perform this task in Bloom.</target>
      </trans-unit>
      <trans-unit id="PublishTab.Publish" approved="yes">
        <source xml:lang="en">Publish</source>
        <note>ID: PublishTab.Publish</note>
        <target xml:lang="az">Nəşr etmək</target>
      </trans-unit>
      <trans-unit id="PublishTab.SaveButton" approved="yes">
        <source xml:lang="en">&amp;Save PDF...</source>
        <note>ID: PublishTab.SaveButton</note>
        <target xml:lang="az">&amp;PDF kimi saxlamaq...</target>
      </trans-unit>
      <trans-unit id="PublishTab.SaveEpub">
        <source xml:lang="en">&amp;Save ePUB...</source>
        <note>ID: PublishTab.SaveEpub</note>
        <target xml:lang="az" state="needs-translation">&amp;Save ePUB...</target>
      </trans-unit>
      <trans-unit id="PublishTab.Upload.Acknowledgments">
        <source xml:lang="en">Acknowledgments</source>
        <note>ID: PublishTab.Upload.Acknowledgments</note>
        <target xml:lang="az" state="needs-translation">Acknowledgments</target>
      </trans-unit>
      <trans-unit id="PublishTab.Upload.AdditionalRequests">
        <source xml:lang="en">Additional Requests: </source>
        <note>ID: PublishTab.Upload.AdditionalRequests</note>
        <target xml:lang="az" state="needs-translation">Additional Requests: </target>
      </trans-unit>
      <trans-unit id="PublishTab.Upload.AllReserved">
        <source xml:lang="en">All rights reserved (Contact the Copyright holder for any permissions.)</source>
        <note>ID: PublishTab.Upload.AllReserved</note>
        <target xml:lang="az" state="needs-translation">All rights reserved (Contact the Copyright holder for any permissions.)</target>
      </trans-unit>
      <trans-unit id="PublishTab.Upload.Cancelled">
        <source xml:lang="en">Upload was cancelled</source>
        <note>ID: PublishTab.Upload.Cancelled</note>
        <target xml:lang="az" state="needs-translation">Upload was cancelled</target>
      </trans-unit>
      <trans-unit id="PublishTab.Upload.CcLink">
        <source xml:lang="en">CC-BY-NC</source>
        <note>ID: PublishTab.Upload.CcLink</note>
        <target xml:lang="az" state="needs-translation">CC-BY-NC</target>
      </trans-unit>
      <trans-unit id="PublishTab.Upload.ConfirmReplaceExisting">
        <source xml:lang="en">BloomLibrary.org already has a previous version of this book from you.  If you upload it again, it will be replaced with your current version.</source>
        <note>ID: PublishTab.Upload.ConfirmReplaceExisting</note>
        <note xml:lang="en">OLD TEXT (before 3.9, added space): BloomLibrary.org already has a previous version of this book from you. If you upload it again, it will be replaced with your current version.</note>
        <target xml:lang="az" state="needs-translation">BloomLibrary.org already has a previous version of this book from you.  If you upload it again, it will be replaced with your current version.</target>
      </trans-unit>
      <trans-unit id="PublishTab.Upload.Copyright">
        <source xml:lang="en">Copyright</source>
        <note>ID: PublishTab.Upload.Copyright</note>
        <target xml:lang="az" state="needs-translation">Copyright</target>
      </trans-unit>
      <trans-unit id="PublishTab.Upload.Credits">
        <source xml:lang="en">credits</source>
        <note>ID: PublishTab.Upload.Credits</note>
        <target xml:lang="az" state="needs-translation">credits</target>
      </trans-unit>
      <trans-unit id="PublishTab.Upload.ErrorUploading">
        <source xml:lang="en">Sorry, there was a problem uploading {0}. Some details follow. You may need technical help.</source>
        <note>ID: PublishTab.Upload.ErrorUploading</note>
        <target xml:lang="az" state="needs-translation">Sorry, there was a problem uploading {0}. Some details follow. You may need technical help.</target>
      </trans-unit>
      <trans-unit id="PublishTab.Upload.FieldsNeedAttention">
        <source xml:lang="en">One or more fields above need your attention before uploading.</source>
        <note>ID: PublishTab.Upload.FieldsNeedAttention</note>
        <target xml:lang="az" state="needs-translation">One or more fields above need your attention before uploading.</target>
      </trans-unit>
      <trans-unit id="PublishTab.Upload.FinalUploadFailureNotice">
        <source xml:lang="en">Sorry, "{0}" was not successfully uploaded. Sometimes this is caused by temporary problems with the servers we use. It's worth trying again in an hour or two. If you regularly get this problem please report it to us.</source>
        <note>ID: PublishTab.Upload.FinalUploadFailureNotice</note>
        <target xml:lang="az" state="needs-translation">Sorry, "{0}" was not successfully uploaded. Sometimes this is caused by temporary problems with the servers we use. It's worth trying again in an hour or two. If you regularly get this problem please report it to us.</target>
      </trans-unit>
      <trans-unit id="PublishTab.Upload.Gaurantee">
        <source xml:lang="en">By uploading, you confirm your agreement with the Bloom Library Terms of Use and grant the rights it describes.</source>
        <note>ID: PublishTab.Upload.Gaurantee</note>
        <target xml:lang="az" state="needs-translation">By uploading, you confirm your agreement with the Bloom Library Terms of Use and grant the rights it describes.</target>
      </trans-unit>
      <trans-unit id="PublishTab.Upload.GenericUploadProblemNotice">
        <source xml:lang="en">There was a problem uploading your book.</source>
        <note>ID: PublishTab.Upload.GenericUploadProblemNotice</note>
        <target xml:lang="az" state="needs-translation">There was a problem uploading your book.</target>
      </trans-unit>
      <trans-unit id="PublishTab.Upload.GiveBack">
        <source xml:lang="en">It’s easy to “give back”</source>
        <note>ID: PublishTab.Upload.GiveBack</note>
        <target xml:lang="az" state="needs-translation">It’s easy to “give back”</target>
      </trans-unit>
      <trans-unit id="PublishTab.Upload.HelpEachOther">
        <source xml:lang="en">In the Bloom community, we help each other by sharing both new and newly translated books on the Bloom Library.</source>
        <note>ID: PublishTab.Upload.HelpEachOther</note>
        <target xml:lang="az" state="needs-translation">In the Bloom community, we help each other by sharing both new and newly translated books on the Bloom Library.</target>
      </trans-unit>
      <trans-unit id="PublishTab.Upload.IncompleteTranslation">
        <source xml:lang="en">(incomplete translation)</source>
        <note>ID: PublishTab.Upload.IncompleteTranslation</note>
        <note>This is added after the language name, in order to indicate that some parts of the book have not been translated into this language yet.</note>
        <target xml:lang="az" state="needs-translation">(incomplete translation)</target>
      </trans-unit>
      <trans-unit id="PublishTab.Upload.Languages" approved="yes">
        <source xml:lang="en">Languages</source>
        <note>ID: PublishTab.Upload.Languages</note>
        <target xml:lang="az">Dillər</target>
      </trans-unit>
      <trans-unit id="PublishTab.Upload.License">
        <source xml:lang="en">Usage/License</source>
        <note>ID: PublishTab.Upload.License</note>
        <target xml:lang="az" state="needs-translation">Usage/License</target>
      </trans-unit>
      <trans-unit id="PublishTab.Upload.Login.AccountAlreadyExists">
        <source xml:lang="en">Account Already Exists</source>
        <note>ID: PublishTab.Upload.Login.AccountAlreadyExists</note>
        <target xml:lang="az" state="needs-translation">Account Already Exists</target>
      </trans-unit>
      <trans-unit id="PublishTab.Upload.Login.AlreadyHaveAccount">
        <source xml:lang="en">We cannot sign you up with that address, because we already have an account with that address.  Would you like to log in instead?</source>
        <note>ID: PublishTab.Upload.Login.AlreadyHaveAccount</note>
        <note xml:lang="en">OLD TEXT (before 3.9, added space): We cannot sign you up with that address, because we already have an account with that address. Would you like to log in instead?</note>
        <target xml:lang="az" state="needs-translation">We cannot sign you up with that address, because we already have an account with that address.  Would you like to log in instead?</target>
      </trans-unit>
      <trans-unit id="PublishTab.Upload.Login.LoginConnectFailed">
        <source xml:lang="en">Bloom could not connect to the server to verify your login. Please check your network connection.</source>
        <note>ID: PublishTab.Upload.Login.LoginConnectFailed</note>
        <target xml:lang="az" state="needs-translation">Bloom could not connect to the server to verify your login. Please check your network connection.</target>
      </trans-unit>
      <trans-unit id="PublishTab.Upload.Login.LoginFailed">
        <source xml:lang="en">Login failed</source>
        <note>ID: PublishTab.Upload.Login.LoginFailed</note>
        <target xml:lang="az" state="needs-translation">Login failed</target>
      </trans-unit>
      <trans-unit id="PublishTab.Upload.Login.LoginOrSignupConnectionFailed">
        <source xml:lang="en">Bloom could not connect to the server to complete your login or signup. This could be a problem with your internet connection, our server, or some equipment in between.</source>
        <note>ID: PublishTab.Upload.Login.LoginOrSignupConnectionFailed</note>
        <target xml:lang="az" state="needs-translation">Bloom could not connect to the server to complete your login or signup. This could be a problem with your internet connection, our server, or some equipment in between.</target>
      </trans-unit>
      <trans-unit id="PublishTab.Upload.Login.MustAgreeTerms">
        <source xml:lang="en">In order to sign up for a BloomLibrary.org account, you must check the box indicating that you agree to the BloomLibrary Terms of Use.</source>
        <note>ID: PublishTab.Upload.Login.MustAgreeTerms</note>
        <target xml:lang="az" state="needs-translation">In order to sign up for a BloomLibrary.org account, you must check the box indicating that you agree to the BloomLibrary Terms of Use.</target>
      </trans-unit>
      <trans-unit id="PublishTab.Upload.Login.Need Email">
        <source xml:lang="en">Email Needed</source>
        <note>ID: PublishTab.Upload.Login.Need Email</note>
        <target xml:lang="az" state="needs-translation">Email Needed</target>
      </trans-unit>
      <trans-unit id="PublishTab.Upload.Login.NoRecordOfUser">
        <source xml:lang="en">We don't have a user on record with that email. Would you like to sign up?</source>
        <note>ID: PublishTab.Upload.Login.NoRecordOfUser</note>
        <target xml:lang="az" state="needs-translation">We don't have a user on record with that email. Would you like to sign up?</target>
      </trans-unit>
      <trans-unit id="PublishTab.Upload.Login.PasswordMismatch">
        <source xml:lang="en">Password and user ID did not match</source>
        <note>ID: PublishTab.Upload.Login.PasswordMismatch</note>
        <target xml:lang="az" state="needs-translation">Password and user ID did not match</target>
      </trans-unit>
      <trans-unit id="PublishTab.Upload.Login.PleaseAgreeTerms">
        <source xml:lang="en">Please agree to terms of use</source>
        <note>ID: PublishTab.Upload.Login.PleaseAgreeTerms</note>
        <target xml:lang="az" state="needs-translation">Please agree to terms of use</target>
      </trans-unit>
      <trans-unit id="PublishTab.Upload.Login.PleaseProvideEmail">
        <source xml:lang="en">Please enter a valid email address. We will send an email to this address so you can reset your password.</source>
        <note>ID: PublishTab.Upload.Login.PleaseProvideEmail</note>
        <target xml:lang="az" state="needs-translation">Please enter a valid email address. We will send an email to this address so you can reset your password.</target>
      </trans-unit>
      <trans-unit id="PublishTab.Upload.Login.ResetConnectFailed">
        <source xml:lang="en">Bloom could not connect to the server to reset your password. Please check your network connection.</source>
        <note>ID: PublishTab.Upload.Login.ResetConnectFailed</note>
        <target xml:lang="az" state="needs-translation">Bloom could not connect to the server to reset your password. Please check your network connection.</target>
      </trans-unit>
      <trans-unit id="PublishTab.Upload.Login.ResetFailed">
        <source xml:lang="en">Reset Password failed</source>
        <note>ID: PublishTab.Upload.Login.ResetFailed</note>
        <target xml:lang="az" state="needs-translation">Reset Password failed</target>
      </trans-unit>
      <trans-unit id="PublishTab.Upload.Login.ResetPassword">
        <source xml:lang="en">Resetting Password</source>
        <note>ID: PublishTab.Upload.Login.ResetPassword</note>
        <target xml:lang="az" state="needs-translation">Resetting Password</target>
      </trans-unit>
      <trans-unit id="PublishTab.Upload.Login.SendingResetPassword">
        <source xml:lang="en">We are sending an email to {0} with instructions for how to reset your password.</source>
        <note>ID: PublishTab.Upload.Login.SendingResetPassword</note>
        <target xml:lang="az" state="needs-translation">We are sending an email to {0} with instructions for how to reset your password.</target>
      </trans-unit>
      <trans-unit id="PublishTab.Upload.Login.Signup">
        <source xml:lang="en">Sign up for Bloom Library.</source>
        <note>ID: PublishTab.Upload.Login.Signup</note>
        <target xml:lang="az" state="needs-translation">Sign up for Bloom Library.</target>
      </trans-unit>
      <trans-unit id="PublishTab.Upload.Login.UnknownUser">
        <source xml:lang="en">Unknown user</source>
        <note>ID: PublishTab.Upload.Login.UnknownUser</note>
        <target xml:lang="az" state="needs-translation">Unknown user</target>
      </trans-unit>
      <trans-unit id="PublishTab.Upload.LoginFailure">
        <source xml:lang="en">Bloom could not log in to BloomLibrary.org using your saved credentials. Please check your network connection.</source>
        <note>ID: PublishTab.Upload.LoginFailure</note>
        <target xml:lang="az" state="needs-translation">Bloom could not log in to BloomLibrary.org using your saved credentials. Please check your network connection.</target>
      </trans-unit>
      <trans-unit id="PublishTab.Upload.LoginLink">
        <source xml:lang="en">Log in to BloomLibrary.org</source>
        <note>ID: PublishTab.Upload.LoginLink</note>
        <target xml:lang="az" state="needs-translation">Log in to BloomLibrary.org</target>
      </trans-unit>
      <trans-unit id="PublishTab.Upload.Logout">
        <source xml:lang="en">Log out of BloomLibrary.org</source>
        <note>ID: PublishTab.Upload.Logout</note>
        <target xml:lang="az" state="needs-translation">Log out of BloomLibrary.org</target>
      </trans-unit>
      <trans-unit id="PublishTab.Upload.MakingPdf">
        <source xml:lang="en">Making PDF Preview...</source>
        <note>ID: PublishTab.Upload.MakingPdf</note>
        <target xml:lang="az" state="needs-translation">Making PDF Preview...</target>
      </trans-unit>
      <trans-unit id="PublishTab.Upload.MakingThumbnail">
        <source xml:lang="en">Making thumbnail image...</source>
        <note>ID: PublishTab.Upload.MakingThumbnail</note>
        <target xml:lang="az" state="needs-translation">Making thumbnail image...</target>
      </trans-unit>
      <trans-unit id="PublishTab.Upload.NoLangsFound">
        <source xml:lang="en">(None found)</source>
        <note>ID: PublishTab.Upload.NoLangsFound</note>
        <target xml:lang="az" state="needs-translation">(None found)</target>
      </trans-unit>
      <trans-unit id="PublishTab.Upload.OldVersion">
        <source xml:lang="en">Sorry, this version of Bloom Desktop is not compatible with the current version of BloomLibrary.org. Please upgrade to a newer version.</source>
        <note>ID: PublishTab.Upload.OldVersion</note>
        <target xml:lang="az" state="needs-translation">Sorry, this version of Bloom Desktop is not compatible with the current version of BloomLibrary.org. Please upgrade to a newer version.</target>
      </trans-unit>
      <trans-unit id="PublishTab.Upload.PleaseLogIn">
        <source xml:lang="en">Please log in to BloomLibrary.org (or sign up) before uploading</source>
        <note>ID: PublishTab.Upload.PleaseLogIn</note>
        <target xml:lang="az" state="needs-translation">Please log in to BloomLibrary.org (or sign up) before uploading</target>
      </trans-unit>
      <trans-unit id="PublishTab.Upload.PleaseSetThis">
        <source xml:lang="en">Please set this from the edit tab</source>
        <note>ID: PublishTab.Upload.PleaseSetThis</note>
        <note>This shows next to the license, if the license has not yet been set.</note>
        <target xml:lang="az" state="needs-translation">Please set this from the edit tab</target>
      </trans-unit>
      <trans-unit id="PublishTab.Upload.SignupLink">
        <source xml:lang="en">Sign up for BloomLibrary.org</source>
        <note>ID: PublishTab.Upload.SignupLink</note>
        <target xml:lang="az" state="needs-translation">Sign up for BloomLibrary.org</target>
      </trans-unit>
      <trans-unit id="PublishTab.Upload.Step1">
        <source xml:lang="en">Step 1: Confirm Metadata</source>
        <note>ID: PublishTab.Upload.Step1</note>
        <target xml:lang="az" state="needs-translation">Step 1: Confirm Metadata</target>
      </trans-unit>
      <trans-unit id="PublishTab.Upload.Step2">
        <source xml:lang="en">Step 2: Upload</source>
        <note>ID: PublishTab.Upload.Step2</note>
        <target xml:lang="az" state="needs-translation">Step 2: Upload</target>
      </trans-unit>
      <trans-unit id="PublishTab.Upload.SuggestAssignCC">
        <source xml:lang="en">Suggestion: Assigning a Creative Commons License makes it easy for you to clearly grant certain permissions to everyone.</source>
        <note>ID: PublishTab.Upload.SuggestAssignCC</note>
        <target xml:lang="az" state="needs-translation">Suggestion: Assigning a Creative Commons License makes it easy for you to clearly grant certain permissions to everyone.</target>
      </trans-unit>
      <trans-unit id="PublishTab.Upload.SuggestChangeCC">
        <source xml:lang="en">Suggestion: Creative Commons Licenses make it much easier for others to use your book, even if they aren't fluent in the language of your custom license.</source>
        <note>ID: PublishTab.Upload.SuggestChangeCC</note>
        <target xml:lang="az" state="needs-translation">Suggestion: Creative Commons Licenses make it much easier for others to use your book, even if they aren't fluent in the language of your custom license.</target>
      </trans-unit>
      <trans-unit id="PublishTab.Upload.Summary">
        <source xml:lang="en">Summary</source>
        <note>ID: PublishTab.Upload.Summary</note>
        <target xml:lang="az" state="needs-translation">Summary</target>
      </trans-unit>
      <trans-unit id="PublishTab.Upload.Template">
        <source xml:lang="en">This book seems to be a template, that is, it contains blank pages for authoring a new book rather than content to translate into other languages. If that is not what you intended, you should get expert help before uploading this book.\n\nDo you want to go ahead?</source>
        <note>ID: PublishTab.Upload.Template</note>
        <note xml:lang="en">OLD TEXT (before 4.0, mark newlines properly): This book seems to be a template, that is, it contains blank pages for authoring a new book rather than content to translate into other languages. If that is not what you intended, you should get expert help before uploading this book.

Do you want to go ahead?</note>
        <target xml:lang="az" state="needs-translation">This book seems to be a template, that is, it contains blank pages for authoring a new book rather than content to translate into other languages. If that is not what you intended, you should get expert help before uploading this book.\n\nDo you want to go ahead?</target>
      </trans-unit>
      <trans-unit id="PublishTab.Upload.TermsLink">
        <source xml:lang="en">Show Terms of Use</source>
        <note>ID: PublishTab.Upload.TermsLink</note>
        <target xml:lang="az" state="needs-translation">Show Terms of Use</target>
      </trans-unit>
      <trans-unit id="PublishTab.Upload.TimeProblem">
        <source xml:lang="en">There was a problem uploading your book. This is probably because your computer is set to use the wrong timezone or your system time is badly wrong. See http://www.di-mgt.com.au/wclock/help/wclo_setsysclock.html for how to fix this.</source>
        <note>ID: PublishTab.Upload.TimeProblem</note>
        <target xml:lang="az" state="needs-translation">There was a problem uploading your book. This is probably because your computer is set to use the wrong timezone or your system time is badly wrong. See http://www.di-mgt.com.au/wclock/help/wclo_setsysclock.html for how to fix this.</target>
      </trans-unit>
      <trans-unit id="PublishTab.Upload.Title">
        <source xml:lang="en">Title</source>
        <note>ID: PublishTab.Upload.Title</note>
        <target xml:lang="az" state="needs-translation">Title</target>
      </trans-unit>
      <trans-unit id="PublishTab.Upload.UploadButton">
        <source xml:lang="en">Upload Book</source>
        <note>ID: PublishTab.Upload.UploadButton</note>
        <target xml:lang="az" state="needs-translation">Upload Book</target>
      </trans-unit>
      <trans-unit id="PublishTab.Upload.UploadCompleteNotice">
        <source xml:lang="en">Congratulations, "{0}" is now available on BloomLibrary.org ({1})</source>
        <note>ID: PublishTab.Upload.UploadCompleteNotice</note>
        <target xml:lang="az" state="needs-translation">Congratulations, "{0}" is now available on BloomLibrary.org ({1})</target>
      </trans-unit>
      <trans-unit id="PublishTab.Upload.UploadNotAllowed">
        <source xml:lang="en">Upload Not Allowed</source>
        <note>ID: PublishTab.Upload.UploadNotAllowed</note>
        <target xml:lang="az" state="needs-translation">Upload Not Allowed</target>
      </trans-unit>
      <trans-unit id="PublishTab.Upload.UploadProblemNotice">
        <source xml:lang="en">There was a problem uploading your book. You may need to restart Bloom or get technical help.</source>
        <note>ID: PublishTab.Upload.UploadProblemNotice</note>
        <target xml:lang="az" state="needs-translation">There was a problem uploading your book. You may need to restart Bloom or get technical help.</target>
      </trans-unit>
      <trans-unit id="PublishTab.Upload.UploadProgress">
        <source xml:lang="en">Upload Progress</source>
        <note>ID: PublishTab.Upload.UploadProgress</note>
        <target xml:lang="az" state="needs-translation">Upload Progress</target>
      </trans-unit>
      <trans-unit id="PublishTab.Upload.UploadSandbox">
        <source xml:lang="en">Upload Book (to Sandbox)</source>
        <note>ID: PublishTab.Upload.UploadSandbox</note>
        <target xml:lang="az" state="needs-translation">Upload Book (to Sandbox)</target>
      </trans-unit>
      <trans-unit id="PublishTab.Upload.UploadingBookMetadata">
        <source xml:lang="en">Uploading book metadata</source>
        <note>ID: PublishTab.Upload.UploadingBookMetadata</note>
        <note>In this step, Bloom is uploading things like title, languages, and topic tags to the BloomLibrary.org database.</note>
        <target xml:lang="az" state="needs-translation">Uploading book metadata</target>
      </trans-unit>
      <trans-unit id="PublishTab.Upload.UploadingStatus">
        <source xml:lang="en">Uploading {0}</source>
        <note>ID: PublishTab.Upload.UploadingStatus</note>
        <target xml:lang="az" state="needs-translation">Uploading {0}</target>
      </trans-unit>
<<<<<<< HEAD
      <trans-unit id="ReaderSetup.AddLevel" sil:dynamic="true" approved="yes">
=======
      <trans-unit id="ReaderSetup.AddLevel" sil:dynamic="true">
>>>>>>> c62478d1
        <source xml:lang="en">Add Level</source>
        <note>ID: ReaderSetup.AddLevel</note>
        <target xml:lang="az">Məhələni Elavə Et</target>
      </trans-unit>
      <trans-unit id="ReaderSetup.AddStage" sil:dynamic="true">
        <source xml:lang="en">Add Stage</source>
        <note>ID: ReaderSetup.AddStage</note>
        <target xml:lang="az" state="needs-translation">Add Stage</target>
      </trans-unit>
      <trans-unit id="ReaderSetup.AllowedWords" sil:dynamic="true">
        <source xml:lang="en">allowed words</source>
        <note>ID: ReaderSetup.AllowedWords</note>
        <target xml:lang="az" state="needs-translation">allowed words</target>
      </trans-unit>
      <trans-unit id="ReaderSetup.AllowedWordsFile" sil:dynamic="true">
        <source xml:lang="en">Allowed Words File</source>
        <note>ID: ReaderSetup.AllowedWordsFile</note>
        <target xml:lang="az" state="needs-translation">Allowed Words File</target>
      </trans-unit>
      <trans-unit id="ReaderSetup.AllowedWordsFileHeader" sil:dynamic="true">
        <source xml:lang="en">Allowed Words File</source>
        <note>ID: ReaderSetup.AllowedWordsFileHeader</note>
        <target xml:lang="az" state="needs-translation">Allowed Words File</target>
      </trans-unit>
      <trans-unit id="ReaderSetup.AverageHeader" sil:dynamic="true">
        <source xml:lang="en">Avg</source>
        <note>ID: ReaderSetup.AverageHeader</note>
        <target xml:lang="az" state="needs-translation">Avg</target>
      </trans-unit>
      <trans-unit id="ReaderSetup.BookHeader" sil:dynamic="true" approved="yes">
        <source xml:lang="en">Book</source>
        <note>ID: ReaderSetup.BookHeader</note>
        <target xml:lang="az">Kitab</target>
      </trans-unit>
      <trans-unit id="ReaderSetup.BookMaxWords" sil:dynamic="true">
        <source xml:lang="en">Maximum Words in Book</source>
        <note>ID: ReaderSetup.BookMaxWords</note>
        <note xml:lang="en">OLD TEXT (before 3.9): Maximum Words per Book</note>
        <target xml:lang="az" state="needs-translation">Maximum Words in Book</target>
      </trans-unit>
      <trans-unit id="ReaderSetup.ChooseAllowedWordsFile" sil:dynamic="true">
        <source xml:lang="en">Choose...</source>
        <note>ID: ReaderSetup.ChooseAllowedWordsFile</note>
        <target xml:lang="az" state="needs-translation">Choose...</target>
      </trans-unit>
      <trans-unit id="ReaderSetup.ClickLetter" sil:dynamic="true">
        <source xml:lang="en">Click on letters to add them to this stage.</source>
        <note>ID: ReaderSetup.ClickLetter</note>
        <target xml:lang="az" state="needs-translation">Click on letters to add them to this stage.</target>
      </trans-unit>
      <trans-unit id="ReaderSetup.DecodableStages" sil:dynamic="true">
        <source xml:lang="en">Decodable Stages</source>
        <note>ID: ReaderSetup.DecodableStages</note>
        <target xml:lang="az" state="needs-translation">Decodable Stages</target>
      </trans-unit>
      <trans-unit id="ReaderSetup.FileNeedsTxtExtension" sil:dynamic="true">
        <source xml:lang="en">File needs .TXT extension</source>
        <note>ID: ReaderSetup.FileNeedsTxtExtension</note>
        <target xml:lang="az" state="needs-translation">File needs .TXT extension</target>
      </trans-unit>
      <trans-unit id="ReaderSetup.FirstSetupAlphabet" sil:dynamic="true">
        <source xml:lang="en">First,</source>
        <note>ID: ReaderSetup.FirstSetupAlphabet</note>
        <target xml:lang="az" state="needs-translation">First,</target>
      </trans-unit>
      <trans-unit id="ReaderSetup.FormatNotSupported" sil:dynamic="true">
        <source xml:lang="en">Cannot read this format</source>
        <note>ID: ReaderSetup.FormatNotSupported</note>
        <target xml:lang="az" state="needs-translation">Cannot read this format</target>
      </trans-unit>
      <trans-unit id="ReaderSetup.HowToExport" sil:dynamic="true">
        <source xml:lang="en">Help exporting and converting files to use as sample texts</source>
        <note>ID: ReaderSetup.HowToExport</note>
        <target xml:lang="az" state="needs-translation">Help exporting and converting files to use as sample texts</target>
      </trans-unit>
      <trans-unit id="ReaderSetup.Letters" sil:dynamic="true">
        <source xml:lang="en">Letters</source>
        <note>ID: ReaderSetup.Letters</note>
        <target xml:lang="az" state="needs-translation">Letters</target>
      </trans-unit>
      <trans-unit id="ReaderSetup.Letters.Header" sil:dynamic="true">
        <source xml:lang="en">Letters and Letter Combinations</source>
        <note>ID: ReaderSetup.Letters.Header</note>
        <target xml:lang="az" state="needs-translation">Letters and Letter Combinations</target>
      </trans-unit>
      <trans-unit id="ReaderSetup.Letters.Intro" sil:dynamic="true">
        <source xml:lang="en">To help you make decodable readers, Bloom needs to know the letters and letter combinations that you will be teaching.</source>
        <note>ID: ReaderSetup.Letters.Intro</note>
        <target xml:lang="az" state="needs-translation">To help you make decodable readers, Bloom needs to know the letters and letter combinations that you will be teaching.</target>
      </trans-unit>
      <trans-unit id="ReaderSetup.Letters.LetterHelp1" sil:dynamic="true">
        <source xml:lang="en">Separate each letter or letter combination with a space. For example, here is what we might use for the English language:</source>
        <note>ID: ReaderSetup.Letters.LetterHelp1</note>
        <target xml:lang="az" state="needs-translation">Separate each letter or letter combination with a space. For example, here is what we might use for the English language:</target>
      </trans-unit>
      <trans-unit id="ReaderSetup.Letters.LetterHelp2" sil:dynamic="true">
        <source xml:lang="en">Notice that the English list includes symbols that are used to make words, like ' in </source>
        <note>ID: ReaderSetup.Letters.LetterHelp2</note>
        <target xml:lang="az" state="needs-translation">Notice that the English list includes symbols that are used to make words, like ' in </target>
      </trans-unit>
      <trans-unit id="ReaderSetup.Letters.LetterHelp3" sil:dynamic="true">
        <source xml:lang="en">it's</source>
        <note>ID: ReaderSetup.Letters.LetterHelp3</note>
        <target xml:lang="az" state="needs-translation">it's</target>
      </trans-unit>
      <trans-unit id="ReaderSetup.Letters.LetterHelp4" sil:dynamic="true">
        <source xml:lang="en">.</source>
        <note>ID: ReaderSetup.Letters.LetterHelp4</note>
        <target xml:lang="az" state="needs-translation">.</target>
      </trans-unit>
      <trans-unit id="ReaderSetup.LevelHeader" sil:dynamic="true">
        <source xml:lang="en">Level</source>
        <note>ID: ReaderSetup.LevelHeader</note>
        <target xml:lang="az" state="needs-translation">Level</target>
      </trans-unit>
      <trans-unit id="ReaderSetup.LevelLabel" sil:dynamic="true">
        <source xml:lang="en">Level </source>
        <note>ID: ReaderSetup.LevelLabel</note>
        <note xml:lang="en">OLD TEXT (before 3.9, use literal NBSP character): Level&amp;nbsp;</note>
        <target xml:lang="az" state="needs-translation">Level </target>
      </trans-unit>
      <trans-unit id="ReaderSetup.Levels" sil:dynamic="true">
        <source xml:lang="en">Reader Levels</source>
        <note>ID: ReaderSetup.Levels</note>
        <target xml:lang="az" state="needs-translation">Reader Levels</target>
      </trans-unit>
      <trans-unit id="ReaderSetup.MatchingWords" sil:dynamic="true">
        <source xml:lang="en">matching words</source>
        <note>ID: ReaderSetup.MatchingWords</note>
        <target xml:lang="az" state="needs-translation">matching words</target>
      </trans-unit>
      <trans-unit id="ReaderSetup.MaxAverageWords" sil:dynamic="true">
        <source xml:lang="en">Maximum Average Length of Sentences in Book</source>
        <note>ID: ReaderSetup.MaxAverageWords</note>
        <target xml:lang="az" state="needs-translation">Maximum Average Length of Sentences in Book</target>
      </trans-unit>
      <trans-unit id="ReaderSetup.MaxUniqueWords" sil:dynamic="true">
        <source xml:lang="en">Maximum Unique Words in Book</source>
        <note>ID: ReaderSetup.MaxUniqueWords</note>
        <note xml:lang="en">OLD TEXT (before 3.9, reworded): Maximum Unique Words per Book</note>
        <target xml:lang="az" state="needs-translation">Maximum Unique Words in Book</target>
      </trans-unit>
      <trans-unit id="ReaderSetup.PageHeader" sil:dynamic="true">
        <source xml:lang="en">Page</source>
        <note>ID: ReaderSetup.PageHeader</note>
        <target xml:lang="az" state="needs-translation">Page</target>
      </trans-unit>
      <trans-unit id="ReaderSetup.PageMaxWords" sil:dynamic="true">
        <source xml:lang="en">Maximum Words on each Page</source>
        <note>ID: ReaderSetup.PageMaxWords</note>
        <target xml:lang="az" state="needs-translation">Maximum Words on each Page</target>
      </trans-unit>
      <trans-unit id="ReaderSetup.PoweredBy" sil:dynamic="true">
        <source xml:lang="en">Powered by </source>
        <note>ID: ReaderSetup.PoweredBy</note>
        <target xml:lang="az" state="needs-translation">Powered by </target>
      </trans-unit>
      <trans-unit id="ReaderSetup.Punctuation" sil:dynamic="true">
        <source xml:lang="en">Punctuation</source>
        <note>ID: ReaderSetup.Punctuation</note>
        <target xml:lang="az" state="needs-translation">Punctuation</target>
      </trans-unit>
      <trans-unit id="ReaderSetup.ReaderLevels" sil:dynamic="true">
        <source xml:lang="en">Reader Levels</source>
        <note>ID: ReaderSetup.ReaderLevels</note>
        <target xml:lang="az" state="needs-translation">Reader Levels</target>
      </trans-unit>
      <trans-unit id="ReaderSetup.RemoveLevel" sil:dynamic="true">
        <source xml:lang="en">Remove Level {0}</source>
        <note>ID: ReaderSetup.RemoveLevel</note>
        <target xml:lang="az" state="needs-translation">Remove Level {0}</target>
      </trans-unit>
      <trans-unit id="ReaderSetup.RemoveStage" sil:dynamic="true">
        <source xml:lang="en">Remove Stage {0}</source>
        <note>ID: ReaderSetup.RemoveStage</note>
        <target xml:lang="az" state="needs-translation">Remove Stage {0}</target>
      </trans-unit>
      <trans-unit id="ReaderSetup.RemoveWordList" sil:dynamic="true">
        <source xml:lang="en">Remove from this stage</source>
        <note>ID: ReaderSetup.RemoveWordList</note>
        <target xml:lang="az" state="needs-translation">Remove from this stage</target>
      </trans-unit>
      <trans-unit id="ReaderSetup.ReorderLevels" sil:dynamic="true">
        <source xml:lang="en">Drag rows to reorder levels.</source>
        <note>ID: ReaderSetup.ReorderLevels</note>
        <target xml:lang="az" state="needs-translation">Drag rows to reorder levels.</target>
      </trans-unit>
      <trans-unit id="ReaderSetup.ReorderStages" sil:dynamic="true">
        <source xml:lang="en">Drag rows to reorder stages.</source>
        <note>ID: ReaderSetup.ReorderStages</note>
        <target xml:lang="az" state="needs-translation">Drag rows to reorder stages.</target>
      </trans-unit>
      <trans-unit id="ReaderSetup.SampleWords" sil:dynamic="true">
        <source xml:lang="en">Sample Words</source>
        <note>ID: ReaderSetup.SampleWords</note>
        <target xml:lang="az" state="needs-translation">Sample Words</target>
      </trans-unit>
      <trans-unit id="ReaderSetup.SearchEngine" sil:dynamic="true">
        <source xml:lang="en">, the Search Engine for Literacy.</source>
        <note>ID: ReaderSetup.SearchEngine</note>
        <target xml:lang="az" state="needs-translation">, the Search Engine for Literacy.</target>
      </trans-unit>
      <trans-unit id="ReaderSetup.SelectedLetters" sil:dynamic="true">
        <source xml:lang="en">Previous and New Letters</source>
        <note>ID: ReaderSetup.SelectedLetters</note>
        <target xml:lang="az" state="needs-translation">Previous and New Letters</target>
      </trans-unit>
      <trans-unit id="ReaderSetup.SentenceHeader" sil:dynamic="true">
        <source xml:lang="en">Sentence</source>
        <note>ID: ReaderSetup.SentenceHeader</note>
        <target xml:lang="az" state="needs-translation">Sentence</target>
      </trans-unit>
      <trans-unit id="ReaderSetup.SentenceMaxWords" sil:dynamic="true">
        <source xml:lang="en">Maximum Words in each Sentence</source>
        <note>ID: ReaderSetup.SentenceMaxWords</note>
        <target xml:lang="az" state="needs-translation">Maximum Words in each Sentence</target>
      </trans-unit>
      <trans-unit id="ReaderSetup.SentencePunctuation.Header" sil:dynamic="true">
        <source xml:lang="en">Special Sentence-Ending Punctuation</source>
        <note>ID: ReaderSetup.SentencePunctuation.Header</note>
        <target xml:lang="az" state="needs-translation">Special Sentence-Ending Punctuation</target>
      </trans-unit>
      <trans-unit id="ReaderSetup.SentencePunctuation.Help" sil:dynamic="true">
        <source xml:lang="en">Bloom already knows which characters in the world's languages always mark the end of sentences. To add others, enter the Unicode character escapes here. For example for Thai script languages, enter \U0020 to tell Bloom that normal spaces are used to break sentences.</source>
        <note>ID: ReaderSetup.SentencePunctuation.Help</note>
        <target xml:lang="az" state="needs-translation">Bloom already knows which characters in the world's languages always mark the end of sentences. To add others, enter the Unicode character escapes here. For example for Thai script languages, enter \U0020 to tell Bloom that normal spaces are used to break sentences.</target>
      </trans-unit>
      <trans-unit id="ReaderSetup.SetUpDecodableReaderTool" sil:dynamic="true">
        <source xml:lang="en">Set up Decodable Reader Tool</source>
        <note>ID: ReaderSetup.SetUpDecodableReaderTool</note>
        <target xml:lang="az" state="needs-translation">Set up Decodable Reader Tool</target>
      </trans-unit>
      <trans-unit id="ReaderSetup.SetUpLeveledReaderTool" sil:dynamic="true">
        <source xml:lang="en">Set up Leveled Reader Tool</source>
        <note>ID: ReaderSetup.SetUpLeveledReaderTool</note>
        <target xml:lang="az" state="needs-translation">Set up Leveled Reader Tool</target>
      </trans-unit>
      <trans-unit id="ReaderSetup.SetupAlphabet" sil:dynamic="true">
        <source xml:lang="en">set up the alphabet for this language.</source>
        <note>ID: ReaderSetup.SetupAlphabet</note>
        <target xml:lang="az" state="needs-translation">set up the alphabet for this language.</target>
      </trans-unit>
      <trans-unit id="ReaderSetup.SightWordLabel" sil:dynamic="true">
        <source xml:lang="en">New Sight Words</source>
        <note>ID: ReaderSetup.SightWordLabel</note>
        <target xml:lang="az" state="needs-translation">New Sight Words</target>
      </trans-unit>
      <trans-unit id="ReaderSetup.SightWordsHeader" sil:dynamic="true">
        <source xml:lang="en">Sight Words</source>
        <note>ID: ReaderSetup.SightWordsHeader</note>
        <target xml:lang="az" state="needs-translation">Sight Words</target>
      </trans-unit>
      <trans-unit id="ReaderSetup.StageHeader" sil:dynamic="true">
        <source xml:lang="en">Stage</source>
        <note>ID: ReaderSetup.StageHeader</note>
        <target xml:lang="az" state="needs-translation">Stage</target>
      </trans-unit>
      <trans-unit id="ReaderSetup.StageLabel" sil:dynamic="true">
        <source xml:lang="en">Stage </source>
        <note>ID: ReaderSetup.StageLabel</note>
        <target xml:lang="az" state="needs-translation">Stage </target>
      </trans-unit>
      <trans-unit id="ReaderSetup.Stages" sil:dynamic="true">
        <source xml:lang="en">Stages</source>
        <note>ID: ReaderSetup.Stages</note>
        <target xml:lang="az" state="needs-translation">Stages</target>
      </trans-unit>
      <trans-unit id="ReaderSetup.Synphony" sil:dynamic="true">
        <source xml:lang="en">SynPhony</source>
        <note>ID: ReaderSetup.Synphony</note>
        <target xml:lang="az" state="needs-translation">SynPhony</target>
      </trans-unit>
      <trans-unit id="ReaderSetup.ToRemember" sil:dynamic="true">
        <source xml:lang="en">Things to remember for this level:</source>
        <note>ID: ReaderSetup.ToRemember</note>
        <target xml:lang="az" state="needs-translation">Things to remember for this level:</target>
      </trans-unit>
      <trans-unit id="ReaderSetup.UniqueHeader" sil:dynamic="true">
        <source xml:lang="en">Unique</source>
        <note>ID: ReaderSetup.UniqueHeader</note>
        <target xml:lang="az" state="needs-translation">Unique</target>
      </trans-unit>
      <trans-unit id="ReaderSetup.Words.Intro" sil:dynamic="true">
        <source xml:lang="en">To help you make decodable readers, Bloom can suggest words that fit within the current stage.  There are two ways to give words to Bloom:</source>
        <note>ID: ReaderSetup.Words.Intro</note>
        <note xml:lang="en">OLD TEXT (before 3.9, added space): To help you make decodable readers, Bloom can suggest words that fit within the current stage. There are two ways to give words to Bloom:</note>
        <target xml:lang="az" state="needs-translation">To help you make decodable readers, Bloom can suggest words that fit within the current stage.  There are two ways to give words to Bloom:</target>
      </trans-unit>
      <trans-unit id="ReaderSetup.Words.PlaceTextFiles" sil:dynamic="true">
        <source xml:lang="en">2) Place Text Files in Your</source>
        <note>ID: ReaderSetup.Words.PlaceTextFiles</note>
        <target xml:lang="az" state="needs-translation">2) Place Text Files in Your</target>
      </trans-unit>
      <trans-unit id="ReaderSetup.Words.SampleTextFolder" sil:dynamic="true">
        <source xml:lang="en">Sample Texts Folder</source>
        <note>ID: ReaderSetup.Words.SampleTextFolder</note>
        <target xml:lang="az" state="needs-translation">Sample Texts Folder</target>
      </trans-unit>
      <trans-unit id="ReaderSetup.Words.TypeWordsHere" sil:dynamic="true">
        <source xml:lang="en">1) Type Words Here</source>
        <note>ID: ReaderSetup.Words.TypeWordsHere</note>
        <target xml:lang="az" state="needs-translation">1) Type Words Here</target>
      </trans-unit>
      <trans-unit id="ReaderSetup.Words.UseAllowedWords" sil:dynamic="true">
        <source xml:lang="en">We are using lists of allowed words to define stages</source>
        <note>ID: ReaderSetup.Words.UseAllowedWords</note>
        <target xml:lang="az" state="needs-translation">We are using lists of allowed words to define stages</target>
      </trans-unit>
      <trans-unit id="ReaderSetup.Words.UseLetters" sil:dynamic="true">
        <source xml:lang="en">We are using letters with sight words to define stages</source>
        <note>ID: ReaderSetup.Words.UseLetters</note>
        <target xml:lang="az" state="needs-translation">We are using letters with sight words to define stages</target>
      </trans-unit>
      <trans-unit id="ReaderSetup.lettersHeader" sil:dynamic="true">
        <source xml:lang="en">Letters</source>
        <note>ID: ReaderSetup.lettersHeader</note>
        <target xml:lang="az" state="needs-translation">Letters</target>
      </trans-unit>
      <trans-unit id="ReaderTemplateBloomPackDialog.ExplanationParagraph">
        <source xml:lang="en">In addition, this Bloom Pack will carry your latest decodable and leveled reader settings for the "{0}" language. Anyone opening this Bloom Pack, who then opens a "{0}" collection, will have their current decodable and leveled reader settings replaced by the settings in this Bloom Pack. They will also get the current set of words for use in decodable readers.</source>
        <note>ID: ReaderTemplateBloomPackDialog.ExplanationParagraph</note>
        <note xml:lang="en">OLD TEXT (before 3.9, remove unwanted backslashes): In addition, this Bloom Pack will carry your latest decodable and leveled reader settings for the \"{0}\" language. Anyone opening this Bloom Pack, who then opens a \"{0}\" collection, will have their current decodable and leveled reader settings replaced by the settings in this Bloom Pack. They will also get the current set of words for use in decodable readers.</note>
        <target xml:lang="az" state="needs-translation">In addition, this Bloom Pack will carry your latest decodable and leveled reader settings for the "{0}" language. Anyone opening this Bloom Pack, who then opens a "{0}" collection, will have their current decodable and leveled reader settings replaced by the settings in this Bloom Pack. They will also get the current set of words for use in decodable readers.</target>
      </trans-unit>
      <trans-unit id="ReaderTemplateBloomPackDialog.IntroLabel">
        <source xml:lang="en">The following books will be made into templates:</source>
        <note>ID: ReaderTemplateBloomPackDialog.IntroLabel</note>
        <target xml:lang="az" state="needs-translation">The following books will be made into templates:</target>
      </trans-unit>
      <trans-unit id="ReaderTemplateBloomPackDialog.SaveBloomPackButton">
        <source xml:lang="en">Save Bloom Pack</source>
        <note>ID: ReaderTemplateBloomPackDialog.SaveBloomPackButton</note>
        <target xml:lang="az" state="needs-translation">Save Bloom Pack</target>
      </trans-unit>
      <trans-unit id="ReaderTemplateBloomPackDialog.WindowTitle">
        <source xml:lang="en">Make Reader Template Bloom Pack</source>
        <note>ID: ReaderTemplateBloomPackDialog.WindowTitle</note>
        <target xml:lang="az" state="needs-translation">Make Reader Template Bloom Pack</target>
      </trans-unit>
      <trans-unit id="RegisterDialog.Email">
        <source xml:lang="en">Email Address</source>
        <note>ID: RegisterDialog.Email</note>
        <target xml:lang="az" state="needs-translation">Email Address</target>
      </trans-unit>
      <trans-unit id="RegisterDialog.FirstName">
        <source xml:lang="en">First Name</source>
        <note>ID: RegisterDialog.FirstName</note>
        <target xml:lang="az" state="needs-translation">First Name</target>
      </trans-unit>
      <trans-unit id="RegisterDialog.Heading">
        <source xml:lang="en">Please take a minute to register {0}</source>
        <note>ID: RegisterDialog.Heading</note>
        <note>Place a {0} where the name of the program goes.</note>
        <target xml:lang="az" state="needs-translation">Please take a minute to register {0}</target>
      </trans-unit>
      <trans-unit id="RegisterDialog.HowAreYouUsing">
        <source xml:lang="en">How are you using {0}?</source>
        <note>ID: RegisterDialog.HowAreYouUsing</note>
        <note>Place a {0} where the name of the program goes.</note>
        <target xml:lang="az" state="needs-translation">How are you using {0}?</target>
      </trans-unit>
      <trans-unit id="RegisterDialog.IAmStuckLabel">
        <source xml:lang="en">I'm stuck, I'll finish this later.</source>
        <note>ID: RegisterDialog.IAmStuckLabel</note>
        <target xml:lang="az" state="needs-translation">I'm stuck, I'll finish this later.</target>
      </trans-unit>
      <trans-unit id="RegisterDialog.Organization">
        <source xml:lang="en">Organization</source>
        <note>ID: RegisterDialog.Organization</note>
        <target xml:lang="az" state="needs-translation">Organization</target>
      </trans-unit>
      <trans-unit id="RegisterDialog.RegisterButton">
        <source xml:lang="en">&amp;Register</source>
        <note>ID: RegisterDialog.RegisterButton</note>
        <target xml:lang="az" state="needs-translation">&amp;Register</target>
      </trans-unit>
      <trans-unit id="RegisterDialog.Surname">
        <source xml:lang="en">Surname</source>
        <note>ID: RegisterDialog.Surname</note>
        <target xml:lang="az" state="needs-translation">Surname</target>
      </trans-unit>
      <trans-unit id="RegisterDialog.WindowTitle">
        <source xml:lang="en">Register {0}</source>
        <note>ID: RegisterDialog.WindowTitle</note>
        <note>Place a {0} where the name of the program goes.</note>
        <target xml:lang="az" state="needs-translation">Register {0}</target>
      </trans-unit>
      <trans-unit id="ReportProblemDialog.Close" approved="yes">
        <source xml:lang="en">Close</source>
        <note>ID: ReportProblemDialog.Close</note>
        <note>Shown in the button that closes the dialog after a successful report submission.</note>
        <target xml:lang="az">Bağlamaq</target>
      </trans-unit>
      <trans-unit id="ReportProblemDialog.CouldNotSendToServer">
        <source xml:lang="en">Bloom was not able to submit your report directly to our server. Please retry or email {0} to {1}.</source>
        <note>ID: ReportProblemDialog.CouldNotSendToServer</note>
        <target xml:lang="az" state="needs-translation">Bloom was not able to submit your report directly to our server. Please retry or email {0} to {1}.</target>
      </trans-unit>
      <trans-unit id="ReportProblemDialog.Email">
        <source xml:lang="en">Email</source>
        <note>ID: ReportProblemDialog.Email</note>
        <target xml:lang="az" state="needs-translation">Email</target>
      </trans-unit>
      <trans-unit id="ReportProblemDialog.IncludeBookButton">
        <source xml:lang="en">Include Book '{0}'</source>
        <note>ID: ReportProblemDialog.IncludeBookButton</note>
        <target xml:lang="az" state="needs-translation">Include Book '{0}'</target>
      </trans-unit>
      <trans-unit id="ReportProblemDialog.IncludeScreenshotButton">
        <source xml:lang="en">Include this screenshot</source>
        <note>ID: ReportProblemDialog.IncludeScreenshotButton</note>
        <target xml:lang="az" state="needs-translation">Include this screenshot</target>
      </trans-unit>
      <trans-unit id="ReportProblemDialog.Name">
        <source xml:lang="en">Name</source>
        <note>ID: ReportProblemDialog.Name</note>
        <target xml:lang="az" state="needs-translation">Name</target>
      </trans-unit>
      <trans-unit id="ReportProblemDialog.Retry">
        <source xml:lang="en">Retry</source>
        <note>ID: ReportProblemDialog.Retry</note>
        <note>Shown if there was an error submitting the report. Lets the user try submitting it again.</note>
        <target xml:lang="az" state="needs-translation">Retry</target>
      </trans-unit>
      <trans-unit id="ReportProblemDialog.SeeDetails">
        <source xml:lang="en">See what else will be submitted</source>
        <note>ID: ReportProblemDialog.SeeDetails</note>
        <target xml:lang="az" state="needs-translation">See what else will be submitted</target>
      </trans-unit>
      <trans-unit id="ReportProblemDialog.SubmitButton">
        <source xml:lang="en">&amp;Submit</source>
        <note>ID: ReportProblemDialog.SubmitButton</note>
        <target xml:lang="az" state="needs-translation">&amp;Submit</target>
      </trans-unit>
      <trans-unit id="ReportProblemDialog.Submitting">
        <source xml:lang="en">Submitting to server...</source>
        <note>ID: ReportProblemDialog.Submitting</note>
        <note>This is shown while Bloom is sending the problem report to our server.</note>
        <target xml:lang="az" state="needs-translation">Submitting to server...</target>
      </trans-unit>
      <trans-unit id="ReportProblemDialog.Success">
        <source xml:lang="en">We received your report, thanks for taking the time to help make Bloom better!</source>
        <note>ID: ReportProblemDialog.Success</note>
        <target xml:lang="az" state="needs-translation">We received your report, thanks for taking the time to help make Bloom better!</target>
      </trans-unit>
      <trans-unit id="ReportProblemDialog.WhatsTheProblem">
        <source xml:lang="en">What seems to be the problem?</source>
        <note>ID: ReportProblemDialog.WhatsTheProblem</note>
        <target xml:lang="az" state="needs-translation">What seems to be the problem?</target>
      </trans-unit>
      <trans-unit id="ReportProblemDialog.WindowTitle">
        <source xml:lang="en">Report A Problem</source>
        <note>ID: ReportProblemDialog.WindowTitle</note>
        <target xml:lang="az" state="needs-translation">Report A Problem</target>
      </trans-unit>
      <trans-unit id="ReportProblemDialog.Zipping">
        <source xml:lang="en">Uploading book...</source>
        <note>ID: ReportProblemDialog.Zipping</note>
        <note>This is shown while Bloom is creating the problem report. It's generally too fast to see, unless you include a large book.</note>
        <note xml:lang="en">OLD TEXT (before 3.9): Zipping up book...</note>
        <target xml:lang="az" state="needs-translation">Uploading book...</target>
      </trans-unit>
      <trans-unit id="ReportProblemDialog.linkLabel1">
        <source xml:lang="en">Will not be private</source>
        <note>ID: ReportProblemDialog.linkLabel1</note>
        <target xml:lang="az" state="needs-translation">Will not be private</target>
      </trans-unit>
      <trans-unit id="SamplePrintNotification.IGetIt" approved="yes">
        <source xml:lang="en">I get it. Do not show this again.</source>
        <note>ID: SamplePrintNotification.IGetIt</note>
        <target xml:lang="az">Başa düşdüm. Bir daha göstermə.</target>
      </trans-unit>
      <trans-unit id="SamplePrintNotification.PleaseNotice" approved="yes">
        <source xml:lang="en">Please notice the sample printer settings below. Use them as a guide while you set up the printer.</source>
        <note>ID: SamplePrintNotification.PleaseNotice</note>
        <target xml:lang="az">Xahiş edirik aşağıda nümunə printer parametrlər qeyd ediniz. Printer düzəltərkən siz onları bələdçi kimi istifadə edə bilərsiniz.</target>
      </trans-unit>
      <trans-unit id="SamplePrintNotification.WindowTitle">
        <source xml:lang="en">Sample Print Settings</source>
        <note>ID: SamplePrintNotification.WindowTitle</note>
        <target xml:lang="az" state="needs-translation">Sample Print Settings</target>
      </trans-unit>
      <trans-unit id="ScriptSettingsDialog.DefaultLineSpacing" sil:dynamic="true">
        <source xml:lang="en">Default line spacing</source>
        <note>ID: ScriptSettingsDialog.DefaultLineSpacing</note>
        <target xml:lang="az" state="needs-translation">Default line spacing</target>
      </trans-unit>
      <trans-unit id="ScriptSettingsDialog.RightToLeftScriptCheckBox">
        <source xml:lang="en">This script is right to left</source>
        <note>ID: ScriptSettingsDialog.RightToLeftScriptCheckBox</note>
        <target xml:lang="az" state="needs-translation">This script is right to left</target>
      </trans-unit>
      <trans-unit id="ScriptSettingsDialog.ScriptSettingsWindowTitle">
        <source xml:lang="en">Special Script Settings...</source>
        <note>ID: ScriptSettingsDialog.ScriptSettingsWindowTitle</note>
        <target xml:lang="az" state="needs-translation">Special Script Settings...</target>
      </trans-unit>
      <trans-unit id="ScriptSettingsDialog.TallerLinesCheckBox">
        <source xml:lang="en">This script requires taller lines</source>
        <note>ID: ScriptSettingsDialog.TallerLinesCheckBox</note>
        <target xml:lang="az" state="needs-translation">This script requires taller lines</target>
      </trans-unit>
      <trans-unit id="TemplateBooks.BookName.Arithmetic Template" sil:dynamic="true">
        <source xml:lang="en">Arithmetic Template</source>
        <note>ID: TemplateBooks.BookName.Arithmetic Template</note>
        <note xml:lang="en">OLD TEXT (before 4.0): Arithmetic</note>
        <target xml:lang="az" state="needs-translation">Arithmetic Template</target>
      </trans-unit>
      <trans-unit id="TemplateBooks.BookName.Basic Book" sil:dynamic="true" approved="yes">
        <source xml:lang="en">Basic Book</source>
        <note>ID: TemplateBooks.BookName.Basic Book</note>
        <target xml:lang="az">Sadə Kitab Şablonu</target>
      </trans-unit>
      <trans-unit id="TemplateBooks.BookName.Big Book" sil:dynamic="true" approved="yes">
        <source xml:lang="en">Big Book</source>
        <note>ID: TemplateBooks.BookName.Big Book</note>
        <target xml:lang="az">Böyük Öçülü Əyani Vəsaitı Şablonu</target>
      </trans-unit>
      <trans-unit id="TemplateBooks.BookName.Decodable Reader" sil:dynamic="true" approved="yes">
        <source xml:lang="en">Decodable Reader</source>
        <note>ID: TemplateBooks.BookName.Decodable Reader</note>
        <target xml:lang="az">İzahlı Kitab Şablonu</target>
      </trans-unit>
      <trans-unit id="TemplateBooks.BookName.Leveled Reader" sil:dynamic="true" approved="yes">
        <source xml:lang="en">Leveled Reader</source>
        <note>ID: TemplateBooks.BookName.Leveled Reader</note>
        <target xml:lang="az">Mərhələli Kitab Şablonu</target>
      </trans-unit>
      <trans-unit id="TemplateBooks.BookName.Multimedia" sil:dynamic="true">
        <source xml:lang="en">Multimedia</source>
        <note>ID: TemplateBooks.BookName.Multimedia</note>
        <target xml:lang="az" state="needs-translation">Multimedia</target>
      </trans-unit>
      <trans-unit id="TemplateBooks.BookName.Picture Dictionary" sil:dynamic="true" approved="yes">
        <source xml:lang="en">Picture Dictionary</source>
        <note>ID: TemplateBooks.BookName.Picture Dictionary</note>
        <target xml:lang="az">Şəkilli Lüğət</target>
      </trans-unit>
      <trans-unit id="TemplateBooks.BookName.Template Starter" sil:dynamic="true">
        <source xml:lang="en">Template Starter</source>
        <note>ID: TemplateBooks.BookName.Template Starter</note>
        <target xml:lang="az" state="needs-translation">Template Starter</target>
      </trans-unit>
      <trans-unit id="TemplateBooks.BookName.The Moon and the Cap" sil:dynamic="true">
        <source xml:lang="en">The Moon and the Cap</source>
        <note>ID: TemplateBooks.BookName.The Moon and the Cap</note>
        <target xml:lang="az" state="needs-translation">The Moon and the Cap</target>
      </trans-unit>
      <trans-unit id="TemplateBooks.BookName.Vaccinations" sil:dynamic="true" approved="yes">
        <source xml:lang="en">Vaccinations</source>
        <note>ID: TemplateBooks.BookName.Vaccinations</note>
        <target xml:lang="az">Peyvənlər</target>
      </trans-unit>
      <trans-unit id="TemplateBooks.BookName.Wall Calendar" sil:dynamic="true" approved="yes">
        <source xml:lang="en">Wall Calendar</source>
        <note>ID: TemplateBooks.BookName.Wall Calendar</note>
        <target xml:lang="az">Divar Təqvimi</target>
      </trans-unit>
      <trans-unit id="TemplateBooks.PageDescription.Custom" sil:dynamic="true" approved="yes">
        <source xml:lang="en">A blank page that allows you to add items.</source>
        <note>ID: TemplateBooks.PageDescription.Custom</note>
        <target xml:lang="az">Elementlər əlavə etməyə imkan verən boş səhifədir.</target>
      </trans-unit>
      <trans-unit id="TemplateBooks.PageDescription.Flyleaf" sil:dynamic="true">
        <source xml:lang="en">This page was automatically inserted because the following page is marked as part of a two page spread.</source>
        <note>ID: TemplateBooks.PageDescription.Flyleaf</note>
        <target xml:lang="az" state="needs-translation">This page was automatically inserted because the following page is marked as part of a two page spread.</target>
      </trans-unit>
      <trans-unit id="TemplateBooks.PageDescription.Picture &amp; Word" sil:dynamic="true" approved="yes">
        <source xml:lang="en">Page with a picture on top and a large, centered word below.</source>
        <note>ID: TemplateBooks.PageDescription.Picture &amp; Word</note>
        <target xml:lang="az">Yuxarıda təsvir və böyük hərflər mərkəzləşdirilmiş söz olan səhifədir.</target>
      </trans-unit>
      <trans-unit id="TemplateBooks.PageDescription.Picture on Left" sil:dynamic="true">
        <source xml:lang="en">For use with Landscape orientation.</source>
        <note>ID: TemplateBooks.PageDescription.Picture on Left</note>
        <note>New string in Bloom 4.2</note>
        <target xml:lang="az" state="needs-translation">For use with Landscape orientation.</target>
      </trans-unit>
      <trans-unit id="TemplateBooks.PageLabel.1" sil:dynamic="true">
        <source xml:lang="en">1</source>
        <note>ID: TemplateBooks.PageLabel.1</note>
        <target xml:lang="az" state="needs-translation">1</target>
      </trans-unit>
      <trans-unit id="TemplateBooks.PageLabel.1 Problem" sil:dynamic="true">
        <source xml:lang="en">1 Problem</source>
        <note>ID: TemplateBooks.PageLabel.1 Problem</note>
        <note>This label indicates a page with one arithmetic problem on it.</note>
        <target xml:lang="az" state="needs-translation">1 Problem</target>
      </trans-unit>
      <trans-unit id="TemplateBooks.PageLabel.10" sil:dynamic="true">
        <source xml:lang="en">10</source>
        <note>ID: TemplateBooks.PageLabel.10</note>
        <target xml:lang="az" state="needs-translation">10</target>
      </trans-unit>
      <trans-unit id="TemplateBooks.PageLabel.11" sil:dynamic="true">
        <source xml:lang="en">11</source>
        <note>ID: TemplateBooks.PageLabel.11</note>
        <target xml:lang="az" state="needs-translation">11</target>
      </trans-unit>
      <trans-unit id="TemplateBooks.PageLabel.12" sil:dynamic="true">
        <source xml:lang="en">12</source>
        <note>ID: TemplateBooks.PageLabel.12</note>
        <target xml:lang="az" state="needs-translation">12</target>
      </trans-unit>
      <trans-unit id="TemplateBooks.PageLabel.13" sil:dynamic="true">
        <source xml:lang="en">13</source>
        <note>ID: TemplateBooks.PageLabel.13</note>
        <target xml:lang="az" state="needs-translation">13</target>
      </trans-unit>
      <trans-unit id="TemplateBooks.PageLabel.14" sil:dynamic="true">
        <source xml:lang="en">14</source>
        <note>ID: TemplateBooks.PageLabel.14</note>
        <target xml:lang="az" state="needs-translation">14</target>
      </trans-unit>
      <trans-unit id="TemplateBooks.PageLabel.15" sil:dynamic="true">
        <source xml:lang="en">15</source>
        <note>ID: TemplateBooks.PageLabel.15</note>
        <target xml:lang="az" state="needs-translation">15</target>
      </trans-unit>
      <trans-unit id="TemplateBooks.PageLabel.16" sil:dynamic="true">
        <source xml:lang="en">16</source>
        <note>ID: TemplateBooks.PageLabel.16</note>
        <target xml:lang="az" state="needs-translation">16</target>
      </trans-unit>
      <trans-unit id="TemplateBooks.PageLabel.17" sil:dynamic="true">
        <source xml:lang="en">17</source>
        <note>ID: TemplateBooks.PageLabel.17</note>
        <target xml:lang="az" state="needs-translation">17</target>
      </trans-unit>
      <trans-unit id="TemplateBooks.PageLabel.18" sil:dynamic="true">
        <source xml:lang="en">18</source>
        <note>ID: TemplateBooks.PageLabel.18</note>
        <target xml:lang="az" state="needs-translation">18</target>
      </trans-unit>
      <trans-unit id="TemplateBooks.PageLabel.19" sil:dynamic="true">
        <source xml:lang="en">19</source>
        <note>ID: TemplateBooks.PageLabel.19</note>
        <target xml:lang="az" state="needs-translation">19</target>
      </trans-unit>
      <trans-unit id="TemplateBooks.PageLabel.2" sil:dynamic="true">
        <source xml:lang="en">2</source>
        <note>ID: TemplateBooks.PageLabel.2</note>
        <target xml:lang="az" state="needs-translation">2</target>
      </trans-unit>
      <trans-unit id="TemplateBooks.PageLabel.2 Problems" sil:dynamic="true">
        <source xml:lang="en">2 Problems</source>
        <note>ID: TemplateBooks.PageLabel.2 Problems</note>
        <note>This label indicates a page with two arithmetic problems on it.</note>
        <target xml:lang="az" state="needs-translation">2 Problems</target>
      </trans-unit>
      <trans-unit id="TemplateBooks.PageLabel.20" sil:dynamic="true">
        <source xml:lang="en">20</source>
        <note>ID: TemplateBooks.PageLabel.20</note>
        <target xml:lang="az" state="needs-translation">20</target>
      </trans-unit>
      <trans-unit id="TemplateBooks.PageLabel.21" sil:dynamic="true">
        <source xml:lang="en">21</source>
        <note>ID: TemplateBooks.PageLabel.21</note>
        <target xml:lang="az" state="needs-translation">21</target>
      </trans-unit>
      <trans-unit id="TemplateBooks.PageLabel.3" sil:dynamic="true">
        <source xml:lang="en">3</source>
        <note>ID: TemplateBooks.PageLabel.3</note>
        <target xml:lang="az" state="needs-translation">3</target>
      </trans-unit>
      <trans-unit id="TemplateBooks.PageLabel.3 Problems" sil:dynamic="true">
        <source xml:lang="en">3 Problems</source>
        <note>ID: TemplateBooks.PageLabel.3 Problems</note>
        <note>This label indicates a page with three arithmetic problems on it.</note>
        <target xml:lang="az" state="needs-translation">3 Problems</target>
      </trans-unit>
      <trans-unit id="TemplateBooks.PageLabel.4" sil:dynamic="true">
        <source xml:lang="en">4</source>
        <note>ID: TemplateBooks.PageLabel.4</note>
        <target xml:lang="az" state="needs-translation">4</target>
      </trans-unit>
      <trans-unit id="TemplateBooks.PageLabel.4 Problems" sil:dynamic="true">
        <source xml:lang="en">4 Problems</source>
        <note>ID: TemplateBooks.PageLabel.4 Problems</note>
        <note>This label indicates a page with four arithmetic problems on it.</note>
        <target xml:lang="az" state="needs-translation">4 Problems</target>
      </trans-unit>
      <trans-unit id="TemplateBooks.PageLabel.5" sil:dynamic="true">
        <source xml:lang="en">5</source>
        <note>ID: TemplateBooks.PageLabel.5</note>
        <target xml:lang="az" state="needs-translation">5</target>
      </trans-unit>
      <trans-unit id="TemplateBooks.PageLabel.6" sil:dynamic="true">
        <source xml:lang="en">6</source>
        <note>ID: TemplateBooks.PageLabel.6</note>
        <target xml:lang="az" state="needs-translation">6</target>
      </trans-unit>
      <trans-unit id="TemplateBooks.PageLabel.7" sil:dynamic="true">
        <source xml:lang="en">7</source>
        <note>ID: TemplateBooks.PageLabel.7</note>
        <target xml:lang="az" state="needs-translation">7</target>
      </trans-unit>
      <trans-unit id="TemplateBooks.PageLabel.8" sil:dynamic="true">
        <source xml:lang="en">8</source>
        <note>ID: TemplateBooks.PageLabel.8</note>
        <target xml:lang="az" state="needs-translation">8</target>
      </trans-unit>
      <trans-unit id="TemplateBooks.PageLabel.9" sil:dynamic="true">
        <source xml:lang="en">9</source>
        <note>ID: TemplateBooks.PageLabel.9</note>
        <target xml:lang="az" state="needs-translation">9</target>
      </trans-unit>
      <trans-unit id="TemplateBooks.PageLabel.About" sil:dynamic="true">
        <source xml:lang="en">About</source>
        <note>ID: TemplateBooks.PageLabel.About</note>
        <note>Caption of 2nd page in books made from Template Starter</note>
        <target xml:lang="az" state="needs-translation">About</target>
      </trans-unit>
      <trans-unit id="TemplateBooks.PageLabel.Alphabet" sil:dynamic="true" approved="yes">
        <source xml:lang="en">Alphabet</source>
        <note>ID: TemplateBooks.PageLabel.Alphabet</note>
        <target xml:lang="az">Əlifba</target>
      </trans-unit>
      <trans-unit id="TemplateBooks.PageLabel.Basic Text &amp; Image" sil:dynamic="true" approved="yes">
        <source xml:lang="en">Basic Text &amp; Image</source>
        <note>ID: TemplateBooks.PageLabel.Basic Text &amp; Image</note>
        <target xml:lang="az">Sadə Mətn və Təsvir</target>
      </trans-unit>
      <trans-unit id="TemplateBooks.PageLabel.Basic Text &amp; Picture" sil:dynamic="true" approved="yes">
        <source xml:lang="en">Basic Text &amp; Picture</source>
        <note>ID: TemplateBooks.PageLabel.Basic Text &amp; Picture</note>
        <target xml:lang="az">Sadə Mətn və Şəkil</target>
      </trans-unit>
      <trans-unit id="TemplateBooks.PageLabel.Bloom Reader Quiz" sil:dynamic="true">
        <source xml:lang="en">Bloom Reader Quiz</source>
        <note>ID: TemplateBooks.PageLabel.Bloom Reader Quiz</note>
        <target xml:lang="az" state="needs-translation">Bloom Reader Quiz</target>
      </trans-unit>
      <trans-unit id="TemplateBooks.PageLabel.Credits Page" sil:dynamic="true" approved="yes">
        <source xml:lang="en">Credits Page</source>
        <note>ID: TemplateBooks.PageLabel.Credits Page</note>
        <target xml:lang="az">Kreditlər</target>
      </trans-unit>
      <trans-unit id="TemplateBooks.PageLabel.Custom" sil:dynamic="true" approved="yes">
        <source xml:lang="en">Custom</source>
        <note>ID: TemplateBooks.PageLabel.Custom</note>
        <target xml:lang="az">Seçkin Maket</target>
      </trans-unit>
      <trans-unit id="TemplateBooks.PageLabel.Day 1" sil:dynamic="true" approved="yes">
        <source xml:lang="en">Day 1</source>
        <note>ID: TemplateBooks.PageLabel.Day 1</note>
        <target xml:lang="az">1-ci günü</target>
      </trans-unit>
      <trans-unit id="TemplateBooks.PageLabel.Day 2" sil:dynamic="true" approved="yes">
        <source xml:lang="en">Day 2</source>
        <note>ID: TemplateBooks.PageLabel.Day 2</note>
        <target xml:lang="az">2-ci günü</target>
      </trans-unit>
      <trans-unit id="TemplateBooks.PageLabel.Day 3" sil:dynamic="true" approved="yes">
        <source xml:lang="en">Day 3</source>
        <note>ID: TemplateBooks.PageLabel.Day 3</note>
        <target xml:lang="az">3-cü günü</target>
      </trans-unit>
      <trans-unit id="TemplateBooks.PageLabel.Day 4" sil:dynamic="true">
        <source xml:lang="en">Day 4</source>
        <note>ID: TemplateBooks.PageLabel.Day 4</note>
        <target xml:lang="az" state="needs-translation">Day 4</target>
      </trans-unit>
      <trans-unit id="TemplateBooks.PageLabel.Day 5a" sil:dynamic="true">
        <source xml:lang="en">Day 5a</source>
        <note>ID: TemplateBooks.PageLabel.Day 5a</note>
        <target xml:lang="az" state="needs-translation">Day 5a</target>
      </trans-unit>
      <trans-unit id="TemplateBooks.PageLabel.Day 5b" sil:dynamic="true">
        <source xml:lang="en">Day 5b</source>
        <note>ID: TemplateBooks.PageLabel.Day 5b</note>
        <target xml:lang="az" state="needs-translation">Day 5b</target>
      </trans-unit>
      <trans-unit id="TemplateBooks.PageLabel.Factory" sil:dynamic="true">
        <source xml:lang="en">Factory</source>
        <note>ID: TemplateBooks.PageLabel.Factory</note>
        <target xml:lang="az" state="needs-translation">Factory</target>
      </trans-unit>
      <trans-unit id="TemplateBooks.PageLabel.Flyleaf" sil:dynamic="true">
        <source xml:lang="en">Flyleaf</source>
        <note>ID: TemplateBooks.PageLabel.Flyleaf</note>
        <target xml:lang="az" state="needs-translation">Flyleaf</target>
      </trans-unit>
      <trans-unit id="TemplateBooks.PageLabel.Front Cover" sil:dynamic="true" approved="yes">
        <source xml:lang="en">Front Cover</source>
        <note>ID: TemplateBooks.PageLabel.Front Cover</note>
        <target xml:lang="az">Cildin Önlüyü</target>
      </trans-unit>
      <trans-unit id="TemplateBooks.PageLabel.FrontBackMatter" sil:dynamic="true">
        <source xml:lang="en">Front/Back Matter</source>
        <note>ID: TemplateBooks.PageLabel.FrontBackMatter</note>
        <target xml:lang="az" state="needs-translation">Front/Back Matter</target>
      </trans-unit>
      <trans-unit id="TemplateBooks.PageLabel.Image For Thumbnail" sil:dynamic="true">
        <source xml:lang="en">Image For Thumbnail</source>
        <note>ID: TemplateBooks.PageLabel.Image For Thumbnail</note>
        <note>Caption of first page in books made from Template Starter</note>
        <target xml:lang="az" state="needs-translation">Image For Thumbnail</target>
      </trans-unit>
      <trans-unit id="TemplateBooks.PageLabel.Image On Bottom" sil:dynamic="true" approved="yes">
        <source xml:lang="en">Image On Bottom</source>
        <note>ID: TemplateBooks.PageLabel.Image On Bottom</note>
        <target xml:lang="az">Təsvir Aşağıda Olsun</target>
      </trans-unit>
      <trans-unit id="TemplateBooks.PageLabel.Image in Middle" sil:dynamic="true" approved="yes">
        <source xml:lang="en">Image in Middle</source>
        <note>ID: TemplateBooks.PageLabel.Image in Middle</note>
        <target xml:lang="az">Təsvir Mərkəzləndirilmiş Olsun</target>
      </trans-unit>
      <trans-unit id="TemplateBooks.PageLabel.Inside Back Cover" sil:dynamic="true" approved="yes">
        <source xml:lang="en">Inside Back Cover</source>
        <note>ID: TemplateBooks.PageLabel.Inside Back Cover</note>
        <target xml:lang="az">Cildin Arxa Örtüyün İçəri</target>
      </trans-unit>
      <trans-unit id="TemplateBooks.PageLabel.Inside Front Cover" sil:dynamic="true" approved="yes">
        <source xml:lang="en">Inside Front Cover</source>
        <note>ID: TemplateBooks.PageLabel.Inside Front Cover</note>
        <target xml:lang="az">Cildin Önlüyünün İçəri</target>
      </trans-unit>
      <trans-unit id="TemplateBooks.PageLabel.Instructions" sil:dynamic="true" approved="yes">
        <source xml:lang="en">Instructions</source>
        <note>ID: TemplateBooks.PageLabel.Instructions</note>
        <target xml:lang="az">Təlimatlar</target>
      </trans-unit>
      <trans-unit id="TemplateBooks.PageLabel.Just Text" sil:dynamic="true" approved="yes">
        <source xml:lang="en">Just Text</source>
        <note>ID: TemplateBooks.PageLabel.Just Text</note>
        <target xml:lang="az">Ancaq Mətn</target>
      </trans-unit>
      <trans-unit id="TemplateBooks.PageLabel.Just a Picture" sil:dynamic="true" approved="yes">
        <source xml:lang="en">Just a Picture</source>
        <note>ID: TemplateBooks.PageLabel.Just a Picture</note>
        <target xml:lang="az">Ancaq Şəkil</target>
      </trans-unit>
      <trans-unit id="TemplateBooks.PageLabel.Just an Image" sil:dynamic="true" approved="yes">
        <source xml:lang="en">Just an Image</source>
        <note>ID: TemplateBooks.PageLabel.Just an Image</note>
        <target xml:lang="az">Ancaq Təsvir</target>
      </trans-unit>
      <trans-unit id="TemplateBooks.PageLabel.Outside Back Cover" sil:dynamic="true" approved="yes">
        <source xml:lang="en">Outside Back Cover</source>
        <note>ID: TemplateBooks.PageLabel.Outside Back Cover</note>
        <target xml:lang="az">Cildin Arxasının Örtüyü</target>
      </trans-unit>
      <trans-unit id="TemplateBooks.PageLabel.Paper Saver" sil:dynamic="true">
        <source xml:lang="en">Paper Saver</source>
        <note>ID: TemplateBooks.PageLabel.Paper Saver</note>
        <target xml:lang="az" state="needs-translation">Paper Saver</target>
      </trans-unit>
      <trans-unit id="TemplateBooks.PageLabel.Picture &amp; Word" sil:dynamic="true" approved="yes">
        <source xml:lang="en">Picture &amp; Word</source>
        <note>ID: TemplateBooks.PageLabel.Picture &amp; Word</note>
        <target xml:lang="az">Şəkil və Söz</target>
      </trans-unit>
      <trans-unit id="TemplateBooks.PageLabel.Picture in Middle" sil:dynamic="true" approved="yes">
        <source xml:lang="en">Picture in Middle</source>
        <note>ID: TemplateBooks.PageLabel.Picture in Middle</note>
        <target xml:lang="az">Ortasinda Səkil</target>
      </trans-unit>
      <trans-unit id="TemplateBooks.PageLabel.Picture on Bottom" sil:dynamic="true" approved="yes">
        <source xml:lang="en">Picture on Bottom</source>
        <note>ID: TemplateBooks.PageLabel.Picture on Bottom</note>
        <target xml:lang="az">Aşağısında Şəkil</target>
      </trans-unit>
      <trans-unit id="TemplateBooks.PageLabel.Picture on Left" sil:dynamic="true">
        <source xml:lang="en">Picture on Left</source>
        <note>ID: TemplateBooks.PageLabel.Picture on Left</note>
        <note>New string in Bloom 4.2</note>
        <target xml:lang="az" state="needs-translation">Picture on Left</target>
      </trans-unit>
      <trans-unit id="TemplateBooks.PageLabel.Quiz" sil:dynamic="true">
        <source xml:lang="en">Quiz</source>
        <note>ID: TemplateBooks.PageLabel.Quiz</note>
        <note>Used in page preview for Comprehension Question pages. Should be short.</note>
        <target xml:lang="az" state="needs-translation">Quiz</target>
      </trans-unit>
      <trans-unit id="TemplateBooks.PageLabel.SIL-Cameroon" sil:dynamic="true">
        <source xml:lang="en">SIL-Cameroon</source>
        <note>ID: TemplateBooks.PageLabel.SIL-Cameroon</note>
        <target xml:lang="az" state="needs-translation">SIL-Cameroon</target>
      </trans-unit>
      <trans-unit id="TemplateBooks.PageLabel.Super Paper Saver" sil:dynamic="true">
        <source xml:lang="en">Super Paper Saver</source>
        <note>ID: TemplateBooks.PageLabel.Super Paper Saver</note>
        <target xml:lang="az" state="needs-translation">Super Paper Saver</target>
      </trans-unit>
      <trans-unit id="TemplateBooks.PageLabel.The End" sil:dynamic="true">
        <source xml:lang="en">The End</source>
        <note>ID: TemplateBooks.PageLabel.The End</note>
        <target xml:lang="az" state="needs-translation">The End</target>
      </trans-unit>
      <trans-unit id="TemplateBooks.PageLabel.This Page Is Intentionally Blank" sil:dynamic="true" approved="yes">
        <source xml:lang="en">This Page Is Intentionally Blank</source>
        <note>ID: TemplateBooks.PageLabel.This Page Is Intentionally Blank</note>
        <target xml:lang="az">Bu Səhifə Niyətlə Boş Qalıb</target>
      </trans-unit>
      <trans-unit id="TemplateBooks.PageLabel.Title Page" sil:dynamic="true" approved="yes">
        <source xml:lang="en">Title Page</source>
        <note>ID: TemplateBooks.PageLabel.Title Page</note>
        <target xml:lang="az">Başlıq Səhifəsi</target>
      </trans-unit>
      <trans-unit id="TemplateBooks.PageLabel.Traditional" sil:dynamic="true" approved="yes">
        <source xml:lang="en">Traditional</source>
        <note>ID: TemplateBooks.PageLabel.Traditional</note>
        <target xml:lang="az">Ənənəvi</target>
      </trans-unit>
      <trans-unit id="TemplateBooks.PageLabel.Translation Instructions" sil:dynamic="true">
        <source xml:lang="en">Translation Instructions</source>
        <note>ID: TemplateBooks.PageLabel.Translation Instructions</note>
        <note>This page type only shows in Edit Mode to give instructions to translators. It does not print.</note>
        <target xml:lang="az" state="needs-translation">Translation Instructions</target>
      </trans-unit>
<<<<<<< HEAD
      <trans-unit id="TemplateBooks.Wall Calendar.TitleOfSetupDialog" approved="yes">
=======
      <trans-unit id="TemplateBooks.PageLabel.Translation Instructions" sil:dynamic="true">
        <source xml:lang="en">Translation Instructions</source>
        <note>ID: TemplateBooks.PageLabel.Translation Instructions</note>
        <note>This page type only shows in Edit Mode to give instructions to translators. It does not print.</note>
        <target xml:lang="az" state="needs-translation">Translation Instructions</target>
      </trans-unit>
      <trans-unit id="TemplateBooks.Wall Calendar.TitleOfSetupDialog">
>>>>>>> c62478d1
        <source xml:lang="en">Setup</source>
        <note>ID: TemplateBooks.Wall Calendar.TitleOfSetupDialog</note>
        <note>This is the dialog used to set up the wall calendar</note>
        <target xml:lang="az">Proqramın Qurulması</target>
      </trans-unit>
      <trans-unit id="Topics.Agriculture" sil:dynamic="true" approved="yes">
        <source xml:lang="en">Agriculture</source>
        <note>ID: Topics.Agriculture</note>
        <note>shows in the topics chooser in the edit tab</note>
        <target xml:lang="az">Kənd Təsərrüfatı</target>
      </trans-unit>
      <trans-unit id="Topics.Animal Stories" sil:dynamic="true" approved="yes">
        <source xml:lang="en">Animal Stories</source>
        <note>ID: Topics.Animal Stories</note>
        <note>shows in the topics chooser in the edit tab</note>
        <target xml:lang="az">Heyvanlar Haqqında Hekayələri</target>
      </trans-unit>
      <trans-unit id="Topics.Business" sil:dynamic="true" approved="yes">
        <source xml:lang="en">Business</source>
        <note>ID: Topics.Business</note>
        <note>shows in the topics chooser in the edit tab</note>
        <target xml:lang="az">Ticarət</target>
      </trans-unit>
      <trans-unit id="Topics.Community Living" sil:dynamic="true" approved="yes">
        <source xml:lang="en">Community Living</source>
        <note>ID: Topics.Community Living</note>
        <note>shows in the topics chooser in the edit tab</note>
        <target xml:lang="az">Cəmiyyətdeki Yaşayış</target>
      </trans-unit>
      <trans-unit id="Topics.Culture" sil:dynamic="true" approved="yes">
        <source xml:lang="en">Culture</source>
        <note>ID: Topics.Culture</note>
        <note>shows in the topics chooser in the edit tab</note>
        <target xml:lang="az">Mədəniyyət</target>
      </trans-unit>
      <trans-unit id="Topics.Dictionary" sil:dynamic="true" approved="yes">
        <source xml:lang="en">Dictionary</source>
        <note>ID: Topics.Dictionary</note>
        <note>this is a book topic</note>
        <target xml:lang="az">Lüğət</target>
      </trans-unit>
      <trans-unit id="Topics.Environment" sil:dynamic="true" approved="yes">
        <source xml:lang="en">Environment</source>
        <note>ID: Topics.Environment</note>
        <note>shows in the topics chooser in the edit tab</note>
        <target xml:lang="az">Ətraf Mühit</target>
      </trans-unit>
      <trans-unit id="Topics.Fiction" sil:dynamic="true" approved="yes">
        <source xml:lang="en">Fiction</source>
        <note>ID: Topics.Fiction</note>
        <note>shows in the topics chooser in the edit tab</note>
        <target xml:lang="az">Görkəm Ədəbiyyat</target>
      </trans-unit>
      <trans-unit id="Topics.Health" sil:dynamic="true" approved="yes">
        <source xml:lang="en">Health</source>
        <note>ID: Topics.Health</note>
        <note>this is a book topic</note>
        <target xml:lang="az">Səhiyyə</target>
      </trans-unit>
      <trans-unit id="Topics.How To" sil:dynamic="true" approved="yes">
        <source xml:lang="en">How To</source>
        <note>ID: Topics.How To</note>
        <note>shows in the topics chooser in the edit tab</note>
        <target xml:lang="az">Nəcə Eləmək</target>
      </trans-unit>
      <trans-unit id="Topics.Math" sil:dynamic="true" approved="yes">
        <source xml:lang="en">Math</source>
        <note>ID: Topics.Math</note>
        <note>shows in the topics chooser in the edit tab</note>
        <target xml:lang="az">Riyaziyyat</target>
      </trans-unit>
      <trans-unit id="Topics.NoTopic" sil:dynamic="true" approved="yes">
        <source xml:lang="en">No Topic</source>
        <note>ID: Topics.NoTopic</note>
        <note>shows in the topics chooser in the edit tab</note>
        <target xml:lang="az">Heç Bir Mövzu Yox</target>
      </trans-unit>
      <trans-unit id="Topics.Non Fiction" sil:dynamic="true" approved="yes">
        <source xml:lang="en">Non Fiction</source>
        <note>ID: Topics.Non Fiction</note>
        <note>shows in the topics chooser in the edit tab</note>
        <target xml:lang="az">Faktiki Ədəbiyyat</target>
      </trans-unit>
      <trans-unit id="Topics.Personal Development" sil:dynamic="true" approved="yes">
        <source xml:lang="en">Personal Development</source>
        <note>ID: Topics.Personal Development</note>
        <note>shows in the topics chooser in the edit tab</note>
        <target xml:lang="az">Şəxsi İnkişaf</target>
      </trans-unit>
      <trans-unit id="Topics.Primer" sil:dynamic="true" approved="yes">
        <source xml:lang="en">Primer</source>
        <note>ID: Topics.Primer</note>
        <note>shows in the topics chooser in the edit tab</note>
        <target xml:lang="az">Əlifba Kitabi</target>
      </trans-unit>
      <trans-unit id="Topics.Science" sil:dynamic="true" approved="yes">
        <source xml:lang="en">Science</source>
        <note>ID: Topics.Science</note>
        <note>shows in the topics chooser in the edit tab</note>
        <target xml:lang="az">Elm</target>
      </trans-unit>
      <trans-unit id="Topics.Spiritual" sil:dynamic="true" approved="yes">
        <source xml:lang="en">Spiritual</source>
        <note>ID: Topics.Spiritual</note>
        <note>shows in the topics chooser in the edit tab</note>
        <target xml:lang="az">Ruhaniyat</target>
      </trans-unit>
      <trans-unit id="Topics.Story Book" sil:dynamic="true" approved="yes">
        <source xml:lang="en">Story Book</source>
        <note>ID: Topics.Story Book</note>
        <note>this is a book topic</note>
        <target xml:lang="az">Hekayət Kitabı</target>
      </trans-unit>
      <trans-unit id="Topics.Traditional Story" sil:dynamic="true" approved="yes">
        <source xml:lang="en">Traditional Story</source>
        <note>ID: Topics.Traditional Story</note>
        <note>shows in the topics chooser in the edit tab</note>
        <target xml:lang="az">Ənənəvi Hekayət</target>
      </trans-unit>
      <trans-unit id="Warning">
        <source xml:lang="en">Warning</source>
        <note>ID: Warning</note>
        <target xml:lang="az" state="needs-translation">Warning</target>
      </trans-unit>
      <trans-unit id="WebServer.Warning.NoFile">
        <source xml:lang="en">Cannot Find File</source>
        <note>ID: WebServer.Warning.NoFile</note>
        <note>displays as a "toast"</note>
        <target xml:lang="az" state="needs-translation">Cannot Find File</target>
      </trans-unit>
      <trans-unit id="WebServer.Warning.NoImageFile">
        <source xml:lang="en">Cannot Find Image File</source>
        <note>ID: WebServer.Warning.NoImageFile</note>
        <note>displays as a "toast"</note>
        <target xml:lang="az" state="needs-translation">Cannot Find Image File</target>
      </trans-unit>
    </body>
  </file>
</xliff><|MERGE_RESOLUTION|>--- conflicted
+++ resolved
@@ -1551,10 +1551,7 @@
       <trans-unit id="EditTab.HowToUnlockBook">
         <source xml:lang="en">To unlock this shellbook, click the lock icon in the lower left corner.</source>
         <note>ID: EditTab.HowToUnlockBook</note>
-<<<<<<< HEAD
-=======
         <note>OLD TEXT: To unlock this shellbook, go into the toolbox on the right, find the gear icon, and click 'Allow changes to this shellbook'.</note>
->>>>>>> c62478d1
         <target xml:lang="az" state="translated">Bu şablon kitabı kilidi açmaq üçün, sağ tərəfdəki olan alət qutusuna girərək və 'Bu şablon kitabda dəyişliklər icazə ver' tıklayın.</target>
       </trans-unit>
       <trans-unit id="EditTab.Image.AltMsg" sil:dynamic="true">
@@ -1873,45 +1870,6 @@
         <note>ID: EditTab.Toolbox.Motion.ThisPage</note>
         <target xml:lang="az" state="needs-translation">Enable motion on this page</target>
       </trans-unit>
-      <trans-unit id="EditTab.Toolbox.Motion.Heading" sil:dynamic="true">
-        <source xml:lang="en">Motion Tool</source>
-        <note>ID: EditTab.Toolbox.Motion.Heading</note>
-        <note>Used as the overall title of the toolbox panel</note>
-        <target xml:lang="az" state="needs-translation">Motion Tool</target>
-      </trans-unit>
-      <trans-unit id="EditTab.Toolbox.Motion.Intro" sil:dynamic="true">
-        <source xml:lang="en">Motion Books are Bloom Reader books with two modes. Normally, they are Talking Books. When you turn the phone sideways, the picture fills the screen. It pans and zooms from rectangle "1" to rectangle "2".</source>
-        <note>ID: EditTab.Toolbox.Motion.Intro</note>
-        <target xml:lang="az" state="needs-translation">Motion Books are Bloom Reader books with two modes. Normally, they are Talking Books. When you turn the phone sideways, the picture fills the screen. It pans and zooms from rectangle "1" to rectangle "2".</target>
-      </trans-unit>
-      <trans-unit id="EditTab.Toolbox.Motion.Preview" sil:dynamic="true">
-        <source xml:lang="en">Preview</source>
-        <note>ID: EditTab.Toolbox.Motion.Preview</note>
-        <target xml:lang="az" state="needs-translation">Preview</target>
-      </trans-unit>
-      <trans-unit id="EditTab.Toolbox.Motion.Preview.Motion" sil:dynamic="true">
-        <source xml:lang="en">Motion</source>
-        <note>ID: EditTab.Toolbox.Motion.Preview.Motion</note>
-        <note>The label of a checkbox indicating whether motion is included in Preview (currently it always is, so the box is always checked)</note>
-        <target xml:lang="az" state="needs-translation">Motion</target>
-      </trans-unit>
-      <trans-unit id="EditTab.Toolbox.Motion.Preview.Music" sil:dynamic="true">
-        <source xml:lang="en">Music</source>
-        <note>ID: EditTab.Toolbox.Motion.Preview.Music</note>
-        <note>The label of a checkbox indicating whether background music is played during Preview.</note>
-        <target xml:lang="az" state="needs-translation">Music</target>
-      </trans-unit>
-      <trans-unit id="EditTab.Toolbox.Motion.Preview.Voice" sil:dynamic="true">
-        <source xml:lang="en">Voice</source>
-        <note>ID: EditTab.Toolbox.Motion.Preview.Voice</note>
-        <note>The label of a checkbox controlling whether voice narration plays during Preview.</note>
-        <target xml:lang="az" state="needs-translation">Voice</target>
-      </trans-unit>
-      <trans-unit id="EditTab.Toolbox.Motion.ThisPage" sil:dynamic="true">
-        <source xml:lang="en">Enable motion on this page</source>
-        <note>ID: EditTab.Toolbox.Motion.ThisPage</note>
-        <target xml:lang="az" state="needs-translation">Enable motion on this page</target>
-      </trans-unit>
       <trans-unit id="EditTab.Toolbox.Music.Choose" sil:dynamic="true">
         <source xml:lang="en">Choose...</source>
         <note>ID: EditTab.Toolbox.Music.Choose</note>
@@ -1959,11 +1917,7 @@
         <note>ID: EditTab.Toolbox.Music.NoMusic</note>
         <target xml:lang="az" state="needs-translation">No Music</target>
       </trans-unit>
-<<<<<<< HEAD
       <trans-unit id="EditTab.Toolbox.DecodableReaderTool" sil:dynamic="true" approved="yes">
-=======
-      <trans-unit id="EditTab.Toolbox.DecodableReaderTool" sil:dynamic="true">
->>>>>>> c62478d1
         <source xml:lang="en">Decodable Reader Tool</source>
         <note>ID: EditTab.Toolbox.DecodableReaderTool</note>
         <target xml:lang="az">Düşəncəli oxuyan yaratmaq aləti</target>
@@ -2057,11 +2011,7 @@
       <trans-unit id="EditTab.Toolbox.DecodableReaderTool.StageOf" sil:dynamic="true" approved="yes">
         <source xml:lang="en">of</source>
         <note>ID: EditTab.Toolbox.DecodableReaderTool.StageOf</note>
-<<<<<<< HEAD
         <target xml:lang="az">dan</target>
-=======
-        <target xml:lang="az" state="needs-translation">of</target>
->>>>>>> c62478d1
       </trans-unit>
       <trans-unit id="EditTab.Toolbox.ImageDescription.Heading" sil:dynamic="true">
         <source xml:lang="en">Image Description Tool</source>
@@ -2118,11 +2068,7 @@
         <note>ID: EditTab.Toolbox.ImageDescriptionTool.WriteYours</note>
         <target xml:lang="az" state="needs-translation">Write your image description on the left, in the box next to the picture.</target>
       </trans-unit>
-<<<<<<< HEAD
       <trans-unit id="EditTab.Toolbox.LeveledReaderTool" sil:dynamic="true" approved="yes">
-=======
-      <trans-unit id="EditTab.Toolbox.LeveledReaderTool" sil:dynamic="true">
->>>>>>> c62478d1
         <source xml:lang="en">Leveled Reader Tool</source>
         <note>ID: EditTab.Toolbox.LeveledReaderTool</note>
         <target xml:lang="az">Səviyyə üzrə dərslik aləti</target>
@@ -2295,11 +2241,7 @@
         <note>ID: EditTab.Toolbox.SignLanguage.WhatCameraSees</note>
         <target xml:lang="az" state="needs-translation">Here is what your camera sees:</target>
       </trans-unit>
-<<<<<<< HEAD
       <trans-unit id="EditTab.Toolbox.TalkingBook.BadState" approved="yes">
-=======
-      <trans-unit id="EditTab.Toolbox.TalkingBook.BadState">
->>>>>>> c62478d1
         <source xml:lang="en">Bloom recording is in an unusual state, possibly caused by unplugging a microphone. You will need to restart.</source>
         <note>ID: EditTab.Toolbox.TalkingBook.BadState</note>
         <note>This is very low priority for translation.</note>
@@ -2371,11 +2313,7 @@
         <note>ID: EditTab.Toolbox.TalkingBookTool.ToolPurpose</note>
         <target xml:lang="az">Cümlələr vurğulayərkən səs yazmaları ifa edə bilən e-kitab yaratmaq</target>
       </trans-unit>
-<<<<<<< HEAD
       <trans-unit id="EditTab.Trilingual" approved="yes">
-=======
-      <trans-unit id="EditTab.Trilingual">
->>>>>>> c62478d1
         <source xml:lang="en">Three Languages</source>
         <note>ID: EditTab.Trilingual</note>
         <note>Shown in edit tab multilingualism chooser, for trilingual mode, 3 languages per page</note>
@@ -3865,11 +3803,7 @@
         <note>ID: PublishTab.Upload.UploadingStatus</note>
         <target xml:lang="az" state="needs-translation">Uploading {0}</target>
       </trans-unit>
-<<<<<<< HEAD
       <trans-unit id="ReaderSetup.AddLevel" sil:dynamic="true" approved="yes">
-=======
-      <trans-unit id="ReaderSetup.AddLevel" sil:dynamic="true">
->>>>>>> c62478d1
         <source xml:lang="en">Add Level</source>
         <note>ID: ReaderSetup.AddLevel</note>
         <target xml:lang="az">Məhələni Elavə Et</target>
@@ -4783,17 +4717,7 @@
         <note>This page type only shows in Edit Mode to give instructions to translators. It does not print.</note>
         <target xml:lang="az" state="needs-translation">Translation Instructions</target>
       </trans-unit>
-<<<<<<< HEAD
       <trans-unit id="TemplateBooks.Wall Calendar.TitleOfSetupDialog" approved="yes">
-=======
-      <trans-unit id="TemplateBooks.PageLabel.Translation Instructions" sil:dynamic="true">
-        <source xml:lang="en">Translation Instructions</source>
-        <note>ID: TemplateBooks.PageLabel.Translation Instructions</note>
-        <note>This page type only shows in Edit Mode to give instructions to translators. It does not print.</note>
-        <target xml:lang="az" state="needs-translation">Translation Instructions</target>
-      </trans-unit>
-      <trans-unit id="TemplateBooks.Wall Calendar.TitleOfSetupDialog">
->>>>>>> c62478d1
         <source xml:lang="en">Setup</source>
         <note>ID: TemplateBooks.Wall Calendar.TitleOfSetupDialog</note>
         <note>This is the dialog used to set up the wall calendar</note>
