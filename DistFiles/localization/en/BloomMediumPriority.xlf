<?xml version="1.0" encoding="utf-8"?>
<xliff xmlns="urn:oasis:names:tc:xliff:document:1.2" xmlns:sil="http://sil.org/software/XLiff" xmlns:html="http://www.w3.org/TR/html" version="1.2">
  <file original="BloomMediumPriority.exe" source-language="en" datatype="plaintext" product-version="3.1.000.0" sil:hard-linebreak-replacement="\n">
    <header>
      <note>We are in the process of moving strings from Bloom.xlf to BloomMediumPriority.xlf and BloomLowPriority.xlf while trying very hard to preserve translations and approval status.</note>
    </header>
    <body>
      <!-- Drag Activity Tool -->
      <trans-unit id="EditTab.Toolbox.DragActivity.Check">
        <source xml:lang="en">Check</source>
        <note>ID: EditTab.Toolbox.DragActivity.Check</note>
      </trans-unit>
      <trans-unit id="EditTab.Toolbox.DragActivity.CheckAnswer">
        <source xml:lang="en">Check Answer</source>
        <note>ID: EditTab.Toolbox.DragActivity.CheckAnswer</note>
      </trans-unit>
      <trans-unit id="EditTab.Toolbox.DragActivity.CheckHint">
        <!-- Currently, if this is changed, RuntimeInformationInjector.AddHtmlUiStrings must be changed to match.
        This is unfortunate, but our code for getting localization of hints is tricky to make async.-->
        <source xml:lang="en">Clicking this validates the positions things have been dragged to.</source>
        <note>ID: EditTab.Toolbox.DragActivity.CheckHint</note>
      </trans-unit>
      <trans-unit id="EditTab.Toolbox.DragActivity.ChooseSound">
        <source xml:lang="en">Choose...</source>
        <note>ID: EditTab.Toolbox.DragActivity.ChooseSound</note>
      </trans-unit>
      <trans-unit id="EditTab.Toolbox.DragActivity.ChooseSoundFile">
        <source xml:lang="en">Choose Sound File</source>
        <note>ID: EditTab.Toolbox.DragActivity.ChooseSound</note>
      </trans-unit>
      <trans-unit id="EditTab.Toolbox.DragActivity.Correct">
        <source xml:lang="en">Correct</source>
        <note>ID: EditTab.Toolbox.DragActivity.Correct</note>
        <note>Label of a button that puts the Bloom Game tool into its the mode for adding elements that should show when the reader gets the answer right.</note>
      </trans-unit>
      <trans-unit id="EditTab.Toolbox.DragActivity.CorrectInstructions">
        <source xml:lang="en">Add items that will show when the learner gets the correct answer. For example, you might add a text that says “Correct!” with a GIF of a dancing chicken.</source>
        <note>ID: EditTab.Toolbox.DragActivity.CorrectInstructions</note>
      </trans-unit>
      <trans-unit id="EditTab.Toolbox.DragActivity.Draggable">
        <source xml:lang="en">Draggable</source>
        <note>ID: EditTab.Toolbox.DragActivity.Draggable</note>
      </trans-unit>
      <trans-unit id="EditTab.Toolbox.DragActivity.DragImageHeading">
        <source xml:lang="en">Drag Images to Targets</source>
        <note>ID: EditTab.Toolbox.DragActivity.DragImageHeading</note>
      </trans-unit>
      <trans-unit id="EditTab.Toolbox.DragActivity.DragLetterHeading">
        <source xml:lang="en">Drag Letters to Targets</source>
        <note>ID: EditTab.Toolbox.DragActivity.DragLetterHeading</note>
      </trans-unit>
      <trans-unit id="EditTab.Toolbox.DragActivity.DragLetterInstructions">
        <source xml:lang="en">Place the letters anywhere on the scene, in a mixed up order.</source>
        <note>ID: EditTab.Toolbox.DragActivity.DragLetterInstructions</note>
      </trans-unit>
      <trans-unit id="EditTab.Toolbox.DragActivity.DragImageInstructions">
        <source xml:lang="en">Place the images anywhere on the scene, and the targets where the student should put them.</source>
        <note>ID: EditTab.Toolbox.DragActivity.DragImagesnstructions</note>
      </trans-unit>
      <trans-unit id="EditTab.Toolbox.DragActivity.DraggableTarget">
        <source xml:lang="en">Draggable Target</source>
        <note>ID: EditTab.Toolbox.DragActivity.DraggableTarget</note>
      </trans-unit>
      <trans-unit id="EditTab.Toolbox.DragActivity.FixedInPlace">
        <source xml:lang="en">Fixed In Place</source>
        <note>ID: EditTab.Toolbox.DragActivity.FixedInPlace</note>
      </trans-unit>
      <trans-unit id="EditTab.Toolbox.DragActivity.DraggableShape">
        <source xml:lang="en">Draggable Shape</source>
        <note>ID: EditTab.Toolbox.DragActivity.DraggableShape</note>
      </trans-unit>
      <trans-unit id="EditTab.Toolbox.DragActivity.DraggableTargetInstructions">
        <source xml:lang="en">Place the targets in the places needed for the correct answer.</source>
        <note>ID: EditTab.Toolbox.DragActivity.DraggableTargetInstructions</note>
      </trans-unit>
<<<<<<< HEAD
      <trans-unit id="EditTab.Toolbox.DragActivity.EditWordToSpell" translate="no">
        <source xml:lang="en">Edit word to spell</source>
        <note>ID: EditTab.Toolbox.DragActivity.EditWordToSpell</note>
      </trans-unit>
      <trans-unit id="EditTab.Toolbox.DragActivity.FixedShape" translate="yes">
=======
      <trans-unit id="EditTab.Toolbox.DragActivity.FixedShape">
>>>>>>> 32cd26ab
        <source xml:lang="en">Fixed Shape</source>
        <note>ID: EditTab.Toolbox.DragActivity.FixedShape</note>
      </trans-unit>
      <trans-unit id="EditTab.Toolbox.DragActivity.Instructions">
        <source xml:lang="en">Instructions</source>
        <note>ID: EditTab.Toolbox.DragActivity.Instructions</note>
      </trans-unit>
      <trans-unit id="EditTab.Toolbox.DragActivity.InstructionsOrLabels">
        <source xml:lang="en">Instructions or other labels</source>
        <note>ID: EditTab.Toolbox.DragActivity.InstructionsOrLabels</note>
      </trans-unit>
      <trans-unit id="EditTab.Toolbox.DragActivity.Item">
        <source xml:lang="en">Item:</source>
        <note>ID: EditTab.Toolbox.DragActivity.Item</note>
      </trans-unit>
      <trans-unit id="EditTab.Toolbox.DragActivity.Letter">
        <source xml:lang="en">M</source>
        <note>ID: EditTab.Toolbox.DragActivity.Letter</note>
        <note>This is the label of an item that can be dragged onto the canvas to hold text, typically a single letter. It works best if it is one of the widest letters (including digraphs) in your alphabet</note>
      </trans-unit>
      <trans-unit id="EditTab.Toolbox.DragActivity.None">
        <source xml:lang="en">None</source>
        <note>ID: EditTab.Toolbox.DragActivity.None</note>
        <note>Used as the label of a button that is otherwise the name of a sound file, indicating that no sound has been chosen.</note>
      </trans-unit>
      <trans-unit id="EditTab.Toolbox.DragActivity.OrderSentenceHeading">
        <source xml:lang="en">Order Sentence</source>
        <note>ID: EditTab.Toolbox.DragActivity.OrderSentenceHeading</note>
      </trans-unit>
      <trans-unit id="EditTab.Toolbox.DragActivity.OrderSentenceInstructions">
        <source xml:lang="en">Type a sentence. Bloom will shuffle the words for the student to fix.</source>
        <note>ID: EditTab.Toolbox.DragActivity.OrderSentenceInstructions</note>
      </trans-unit>
      <trans-unit id="EditTab.Toolbox.DragActivity.Options">
        <source xml:lang="en">Options</source>
        <note>ID: EditTab.Toolbox.DragActivity.Options</note>
      </trans-unit>
      <trans-unit id="EditTab.Toolbox.DragActivity.OrderCircle">
        <source xml:lang="en">Order Circle</source>
        <note>ID: EditTab.Toolbox.DragActivity.OrderCircle</note>
      </trans-unit>
      <trans-unit id="EditTab.Toolbox.DragActivity.OrderCircleInstructions">
        <source xml:lang="en">Put the Order Circles in the correct order. Bloom will shuffle them when it is time to play.</source>
        <note>ID: EditTab.Toolbox.DragActivity.OrderCircleInstructions</note>
      </trans-unit>
      <trans-unit id="EditTab.Toolbox.DragActivity.PartOfRightAnswer">
        <source xml:lang="en">Part of the right answer</source>
        <note>ID: EditTab.Toolbox.DragActivity.PartOfRightAnswer</note>
      </trans-unit>
      <trans-unit id="EditTab.Toolbox.DragActivity.PartOfRightAnswerMore">
        <source xml:lang="en">Untick this item if it is not part of the right answer</source>
        <note>ID: EditTab.Toolbox.DragActivity.PartOfRightAnswerMore</note>
      </trans-unit>
      <!--trans-unit id="EditTab.Toolbox.DragActivity.PartOfRightAnswerDisabled">
        <source xml:lang="en">Nothing that can be part of the right answer is selected</source>
        <note>ID: EditTab.Toolbox.DragActivity.PartOfRightAnswerDisabled</note>
      </trans-unit-->
      <trans-unit id="EditTab.Toolbox.DragActivity.Play">
        <source xml:lang="en">Play</source>
        <note>ID: EditTab.Toolbox.DragActivity.Play</note>
        <note>Label of a button that puts the Bloom Game tool into its the mode for playing (testing) the game.</note>
      </trans-unit>
      <trans-unit id="EditTab.Toolbox.DragActivity.PlayAudio">
        <source xml:lang="en">Play Audio</source>
        <note>ID: EditTab.Toolbox.DragActivity.PlayAudio</note>
      </trans-unit>
      <trans-unit id="EditTab.Toolbox.DragActivity.None">
        <source xml:lang="en">None</source>
        <note>ID: EditTab.Toolbox.DragActivity.None</note>
        <note>Used as the label of a button that is otherwise the name of a sound file, indicating that no sound has been chosen.</note>
      </trans-unit>
      <trans-unit id="EditTab.Toolbox.DragActivity.SameSize">
        <source xml:lang="en">Keep all items and targets the same size</source>
        <note>ID: EditTab.Toolbox.DragActivity.SameSize</note>
      </trans-unit>
      <trans-unit id="EditTab.Toolbox.DragActivity.SceneInstructions">
        <source xml:lang="en">Properties of the Scene</source>
        <note>ID: EditTab.Toolbox.DragActivity.SceneInstructions</note>
      </trans-unit>
      <trans-unit id="EditTab.Toolbox.DragActivity.SentenceHint">
        <source xml:lang="en">Type a sentence. The reader will be asked to sort the words.</source>
        <note>ID: EditTab.Toolbox.DragActivity.SentenceHint</note>
      </trans-unit>
      <trans-unit id="EditTab.Toolbox.DragActivity.SetupMode">
        <source xml:lang="en">Game Setup mode:</source>
        <note>ID: EditTab.Toolbox.DragActivity.SetupMode</note>
      </trans-unit>
      <trans-unit id="EditTab.Toolbox.DragActivity.ShowTargetsPlay">
        <source xml:lang="en">Show drag targets during Play</source>
        <note>ID: EditTab.Toolbox.DragActivity.ShowTargetsPlay</note>
      </trans-unit>
      <trans-unit id="EditTab.Toolbox.DragActivity.OrderCircle">
        <source xml:lang="en">Order Circle</source>
        <note>ID: EditTab.Toolbox.DragActivity.OrderCircle</note>
      </trans-unit>
      <trans-unit id="EditTab.Toolbox.DragActivity.ShowAnswersInTargets">
        <source xml:lang="en">Show Answer even during Play</source>
        <note>ID: EditTab.Toolbox.DragActivity.ShowAnswersInTargets</note>
      </trans-unit>
      <trans-unit id="EditTab.Toolbox.DragActivity.Start">
        <source xml:lang="en">Start</source>
        <note>ID: EditTab.Toolbox.DragActivity.Start</note>
        <note>Label of a button that puts the Bloom Game tool into its initial mode for setting up the game.</note>
      </trans-unit>
      <trans-unit id="EditTab.Toolbox.DragActivity.TestInstructions">
        <source xml:lang="en">Try it out!</source>
        <note>ID: EditTab.Toolbox.DragActivity.TestInstructions</note>
      </trans-unit>
      <trans-unit id="EditTab.Toolbox.DragActivity.TextToPutOnThePage">
        <source xml:lang="en">Text to put on the page</source>
        <note>ID: EditTab.Toolbox.DragActivity.TextToPutOnThePage</note>
      </trans-unit>
      <trans-unit id="EditTab.Toolbox.DragActivity.TryAgain">
        <source xml:lang="en">Try Again</source>
        <note>ID: EditTab.Toolbox.DragActivity.TryAgain</note>
      </trans-unit>
      <trans-unit id="EditTab.Toolbox.DragActivity.WhenCorrect">
        <source xml:lang="en">When the answer is correct</source>
        <note>ID: EditTab.Toolbox.DragActivity.WhenCorrect</note>
      </trans-unit>
      <trans-unit id="EditTab.Toolbox.DragActivity.WhenWrong">
        <source xml:lang="en">When the answer is wrong</source>
        <note>ID: EditTab.Toolbox.DragActivity.WhenWrong</note>
      </trans-unit>
      <trans-unit id="EditTab.Toolbox.DragActivity.Word">
        <source xml:lang="en">Word</source>
        <note>ID: EditTab.Toolbox.DragActivity.Word</note>
        <note>This is the label of an item that can be dragged onto the canvas to hold text, typically about the length of a word.</note>
      </trans-unit>
<<<<<<< HEAD
      <trans-unit id="EditTab.Toolbox.DragActivity.WordToSpell" translate="no">
        <source xml:lang="en">Enter the word to spell</source>
        <note>ID: EditTab.Toolbox.DragActivity.WordToSpell</note>
      </trans-unit>
      <trans-unit id="EditTab.Toolbox.DragActivity.Wrong" translate="yes">
=======
      <trans-unit id="EditTab.Toolbox.DragActivity.Wrong">
>>>>>>> 32cd26ab
        <source xml:lang="en">Wrong</source>
        <note>ID: EditTab.Toolbox.DragActivity.Wrong</note>
        <note>Label of a button that puts the Bloom Game tool into its the mode for adding elements that should show when the reader gets the answer wrong.</note>
      </trans-unit>
      <trans-unit id="EditTab.Toolbox.DragActivity.WrongInstructions">
        <source xml:lang="en">
          Add items that will show when the learner gets the wrong answer. For example, you might add a text that says “Try Again!”.\nIt is OK to have no correct or wrong answers. Just give the same positive reinforcement, like “Looks Nice!”.</source>
        <note>ID: EditTab.Toolbox.DragActivity.WrongInstructions</note>
      </trans-unit>
      <trans-unit id="EditTab.Toolbox.DecodableReaderTool.BookIsDecodable" sil:dynamic="true">
        <source xml:lang="en">Book is Decodable</source>
        <note>ID: EditTab.Toolbox.DecodableReaderTool.BookIsDecodable</note>
      </trans-unit>
      <trans-unit id="EditTab.Toolbox.DecodableReaderTool.BookIsNotDecodable" sil:dynamic="true">
        <source xml:lang="en">Book is not Decodable</source>
        <note>ID: EditTab.Toolbox.DecodableReaderTool.BookIsNotDecodable</note>
      </trans-unit>
      <trans-unit id="EditTab.Toolbox.GameTool">
        <source xml:lang="en">
          Game Tool
        </source>
        <note>ID: EditTab.Toolbox.GameTool</note>
      </trans-unit>
      <trans-unit id="EditTab.Toolbox.LeveledReaderTool.BookIsLeveled" sil:dynamic="true">
        <source xml:lang="en">Book is Leveled</source>
        <note>ID: EditTab.Toolbox.LeveledReaderTool.BookIsLeveled</note>
      </trans-unit>
      <trans-unit id="EditTab.Toolbox.LeveledReaderTool.BookIsNotLeveled" sil:dynamic="true">
        <source xml:lang="en">Book is not Leveled</source>
        <note>ID: EditTab.Toolbox.LeveledReaderTool.BookIsNotLeveled</note>
      </trans-unit>
      <!-- Talking Book Advanced -->
      <trans-unit id="EditTab.Toolbox.TalkingBookTool.ESpeakPreview.Error">
        <source xml:lang="en">eSpeak failed.</source>
        <note>ID: EditTab.Toolbox.TalkingBookTool.ESpeakPreview.Error</note>
        <note>This text is shown if an error occurred while running eSpeak. eSpeak is a piece of software that this program uses to do text-to-speech (have the computer read text out loud).</note>
      </trans-unit>
      <trans-unit id="EditTab.Toolbox.TalkingBookTool.RecordingModeSplitOrClearExistingRecordingTextBox" sil:dynamic="true">
        <source xml:lang="en">Please split or clear the existing recording in this text box before changing modes.</source>
        <note>ID: EditTab.Toolbox.TalkingBookTool.RecordingModeSplitOrClearExistingRecordingTextBox</note>
        <note>Shown if you open TalkingBookTool, enable "Record the whole text box...", make a recording, and then attempt to uncheck the "Record the whole text box..." input (without first clearing the audio recordings you are about to lose)</note>
        <note>For "split", please use same terminology as in ID: EditTab.Toolbox.TalkingBookTool.SplitLabel</note>
        <note>For "clear", please use same terminology as in ID: EditTab.Toolbox.TalkingBookTool.Clear</note>
      </trans-unit>
      <trans-unit id="EditTab.Toolbox.TalkingBookTool.ImportRecording" sil:dynamic="true">
        <source xml:lang="en">Import Recording...</source>
        <note>ID: EditTab.Toolbox.TalkingBookTool.ImportRecording</note>
        <note>Shown if you open TalkingBookTool and then open the 'Advanced' subsection</note>
      </trans-unit>
      <trans-unit id="EditTab.Toolbox.TalkingBookTool.ImportRecording.ConfirmReplace" sil:dynamic="true">
        <source xml:lang="en">Replace with new audio?</source>
        <note>ID: EditTab.Toolbox.TalkingBookTool.ImportRecording.ConfirmReplace</note>
      </trans-unit>
      <trans-unit id="EditTab.Toolbox.TalkingBookTool.ImportRecording.ConfirmReplaceMessage" sil:dynamic="true">
        <source xml:lang="en">If you import this recording, it will replace all the audio for this text box.</source>
        <note>ID: EditTab.Toolbox.TalkingBookTool.ImportRecording.ConfirmReplaceMessage</note>
      </trans-unit>
      <trans-unit id="EditTab.Toolbox.TalkingBookTool.InsertSegmentMarker" sil:dynamic="true">
        <source xml:lang="en">Insert Segment Marker</source>
        <note>ID: EditTab.Toolbox.TalkingBookTool.InsertSegmentMarker</note>
        <note>A segment marker is just "|" and it is used to break a sentence up into smaller sections for highlighting in sync with the audio.</note>
        <note>Shown if you open TalkingBookTool and then open the 'Advanced' subsection</note>
      </trans-unit>
      <trans-unit id="EditTab.Toolbox.TalkingBookTool.ApplyTimingsFile" sil:dynamic="true">
        <source xml:lang="en">Apply Timings File...</source>
        <note>ID: EditTab.Toolbox.TalkingBookTool.ApplyTimingsFile</note>
        <note>A timings file is either from Audacity or generated by Bloom. It contains one line for each segment of the text. The line contains the start and stop time of the audio that should be synchronized with that text segment.</note>
        <note>Shown if you open TalkingBookTool and then open the 'Advanced' subsection</note>
      </trans-unit>
      <trans-unit id="EditTab.Toolbox.TalkingBookTool.EditTimingsFile" sil:dynamic="true">
        <source xml:lang="en">Edit Timings File...</source>
        <note>ID: EditTab.Toolbox.TalkingBookTool.EditTimingsFile</note>
        <note>Shown if you open TalkingBookTool and then open the 'Advanced' subsection</note>
      </trans-unit>
      <trans-unit id="EditTab.Toolbox.TalkingBookTool.InsertSegmentMarkerTip" sil:dynamic="true">
        <source xml:lang="en">Click this to insert a "|" character into the text at the current cursor position. This character tells Bloom to introduce a new segment for the purpose of highlighting the text during audio playback. You can also just type the "|" character using your keyboard.</source>
        <note>ID: EditTab.Toolbox.TalkingBookTool.InsertSegmentMarkerTip</note>
      </trans-unit>
      <trans-unit id="EditTab.Toolbox.TalkingBookTool.InsertSegmentMarkerTipAddition" sil:dynamic="true">
        <source xml:lang="en">Bloom will hide these when you publish.</source>
        <note>ID: EditTab.Toolbox.TalkingBookTool.InsertSegmentMarkerTip</note>
        <note>This will be appended to the end of EditTab.Toolbox.TalkingBookTool.InsertSegmentMarkerTip. "these" refers to the "|" characters that mark audio segments, described in EditTab.Toolbox.TalkingBookTool.InsertSegmentMarkerTip</note>
      </trans-unit>
      <trans-unit id="EditTab.Toolbox.TalkingBookTool.NeedCursorInRecordableThingDisabledTip" sil:dynamic="true">
        <source xml:lang="en">First, put the cursor in a box which has something to record.</source>
        <note>ID: EditTab.Toolbox.TalkingBookTool.NeedCursorInRecordableThingDisabledTip</note>
        <note>This is shown on a button that only makes sense if the cursor is in a box of text.</note>
      </trans-unit>
      <trans-unit id="EditTab.Toolbox.TalkingBookTool.RecordingModeDisabledBecauseHasAudioTip" sil:dynamic="true">
        <source xml:lang="en">If you want to change this mode, first use the "Clear" button to remove your recording.</source>
        <note>ID: EditTab.Toolbox.TalkingBookTool.EditTab.Toolbox.TalkingBookTool.RecordingModeDisabledBecauseHasAudioTip</note>
      </trans-unit>
      <trans-unit id="EditTab.Toolbox.TalkingBookTool.RecordingModeSentenceTip" sil:dynamic="true">
        <source xml:lang="en">Record one sentence at a time. You can break up sentences using the `|` character.</source>
        <note>ID: EditTab.Toolbox.TalkingBookTool.RecordingModeSentenceTip</note>
      </trans-unit>
      <trans-unit id="EditTab.Toolbox.TalkingBookTool.RecordingModeTextBoxTip" sil:dynamic="true">
        <source xml:lang="en">Record the whole text box in one take, or load in a recording.</source>
        <note>EditTab.Toolbox.TalkingBookTool.RecordingModeTextBoxTip</note>
      </trans-unit>
      <trans-unit id="EditTab.Toolbox.TalkingBookTool.ImportRecordingTip" sil:dynamic="true">
        <source xml:lang="en">Import an mp3 recording of the whole text box.</source>
        <note>ID: EditTab.Toolbox.TalkingBookTool.ImportRecordingTip</note>
      </trans-unit>
      <trans-unit id="EditTab.Toolbox.TalkingBookTool.ImportRecordingDisabledTip" sil:dynamic="true">
        <source xml:lang="en">This is disabled because this box is not in `Record by Text Box` mode.</source>
        <note>EditTab.Toolbox.TalkingBookTool.ImportRecordingDisabledTip</note>
      </trans-unit>
      <trans-unit id="EditTab.Toolbox.TalkingBookTool.EditTimingsFileTip" sil:dynamic="true">
        <source xml:lang="en">Open the timing file in a text editor. After you save your changes, click the "Apply Timings File" button.</source>
        <note>ID: EditTab.Toolbox.TalkingBookTool.EditTimingsFileTip</note>
      </trans-unit>
      <trans-unit id="EditTab.Toolbox.TalkingBookTool.EditTimingsFileDisabledTip" sil:dynamic="true">
        <source xml:lang="en">This is only enabled after doing a "Split" of a recording of the whole text box.</source>
        <note>ID: EditTab.Toolbox.TalkingBookTool.EditTimingsFileDisabledTip</note>
      </trans-unit>
      <trans-unit id="EditTab.Toolbox.TalkingBookTool.SplitRecordingTip" sil:dynamic="true">
        <source xml:lang="en">This lets you choose a file containing timings for aligning the audio with the text. The format of the file is tab-separated values, with the first column being the start time in seconds, and the second column being the end time in seconds. The third column is often a label, but it will be ignored.</source>
        <note>ID: EditTab.Toolbox.TalkingBookTool.SplitRecordingTip</note>
      </trans-unit>
      <trans-unit id="EditTab.Toolbox.TalkingBookTool.ShowPlaybackOrderTip" sil:dynamic="true">
        <source xml:lang="en">Control the order in which various boxes on the page are played back.</source>
        <note>ID: EditTab.Toolbox.TalkingBookTool.ShowPlaybackOrderTip</note>
      </trans-unit>
      <trans-unit id="EditTab.Toolbox.TalkingBookTool.RecordingMode" sil:dynamic="true">
        <source xml:lang="en">Recording Mode</source>
        <note>ID: EditTab.Toolbox.TalkingBookTool.RecordingMode</note>
      </trans-unit>
      <trans-unit id="EditTab.Toolbox.TalkingBookTool.RecordingModeSentence" sil:dynamic="true">
        <source xml:lang="en">By Sentence</source>
        <note>ID: EditTab.Toolbox.TalkingBookTool.RecordingModeSentence</note>
      </trans-unit>
      <trans-unit id="EditTab.Toolbox.TalkingBookTool.RecordingModeTextBox" sil:dynamic="true">
        <source xml:lang="en">By Whole Text Box</source>
        <note>ID: EditTab.Toolbox.TalkingBookTool.RecordingModeTextBox</note>
      </trans-unit>
      <trans-unit id="EditTab.Toolbox.TalkingBookTool.ShowPlaybackOrder" sil:dynamic="true">
        <source xml:lang="en">Show playback order buttons</source>
        <note>ID: EditTab.Toolbox.TalkingBookTool.ShowPlaybackOrder</note>
        <note>Shown if you open TalkingBookTool and then open the 'Advanced' subsection</note>
      </trans-unit>
      <trans-unit id="EditTab.Toolbox.TalkingBookTool.ShowImageDescriptions" sil:dynamic="true">
        <source xml:lang="en">Show image descriptions</source>
        <note>ID: EditTab.Toolbox.TalkingBookTool.ShowImageDescriptions</note>
        <note>Image descriptions are typed out, then recorded, so that the book can be used by the blind. This is a switch that shows the typed out image descriptions next to each image on the page.</note>
        <note>Shown if you open TalkingBookTool and then open the 'Advanced' subsection</note>
      </trans-unit>
      <!-- Overlay -->
      <trans-unit id="EditTab.Toolbox.OverlayTool.KeyHints.Drag" sil:dynamic="true">
        <source xml:lang="en">drag</source>
        <note>ID: EditTab.Toolbox.OverlayTool.KeyHints.Drag</note>
        <note>Used in the Key hints at the bottom of the Overlay Tool for Alt+drag and Ctrl+drag.</note>
      </trans-unit>
      <trans-unit id="EditTab.Toolbox.OverlayTool.KeyHints.Resize" sil:dynamic="true">
        <source xml:lang="en">resize</source>
        <note>ID: EditTab.Toolbox.OverlayTool.KeyHints.Resize</note>
        <note>Used in the Key hint at the bottom of the Overlay Tool for "Alt + drag = resize".</note>
      </trans-unit>
      <trans-unit id="EditTab.Toolbox.OverlayTool.KeyHints.Move" sil:dynamic="true">
        <source xml:lang="en">move</source>
        <note>ID: EditTab.Toolbox.OverlayTool.KeyHints.Move</note>
        <note>Used in the Key hint at the bottom of the Overlay Tool for "Ctrl + drag = move".</note>
      </trans-unit>
      <trans-unit id="ReaderSetup.SentencePunctuation.Header" sil:dynamic="true">
        <source xml:lang="en">Special Sentence-Ending Punctuation</source>
        <note>ID: ReaderSetup.SentencePunctuation.Header</note>
      </trans-unit>
      <trans-unit id="PublishTab.Language.Enabled" sil:dynamic="true">
        <source xml:lang="en">Select this if you want readers to be able to choose to read the book in this language.</source>
        <note>ID: PublishTab.Language.Enabled</note>
        <note>This is a tooltip on a checkbox. The checkbox contains the name of a language. The checkbox controls whether this language will be included in the published book.</note>
      </trans-unit>
      <trans-unit id="PublishTab.Language.Required" sil:dynamic="true">
        <source xml:lang="en">This is disabled because this language is currently shown in the book, so it is required.</source>
        <note>ID: PublishTab.Language.Required</note>
        <note>This is a tooltip on a checkbox. The checkbox contains the name of a language. The checkbox controls whether this language will be included in the published book. In this case, the user is not allowed to change the value.</note>
      </trans-unit>
      <trans-unit id="PublishTab.AudioLanguage.Enabled" sil:dynamic="true">
        <source xml:lang="en">Select this if you want to include this audio.</source>
        <note>ID: PublishTab.AudioLanguage.Enabled</note>
        <note>This is a tooltip on a checkbox. The checkbox contains the name of a language. The checkbox controls whether the Talking Book audio for this language will be included in the published book.</note>
      </trans-unit>
      <trans-unit id="PublishTab.AudioLanguage.Disabled" sil:dynamic="true">
        <source xml:lang="en">This is disabled because this book does not have any audio in this language.</source>
        <note>ID: PublishTab.AudioLanguage.Disabled</note>
        <note>This is a tooltip on a checkbox. The checkbox contains the name of a language. The checkbox controls whether the Talking Book audio for this language will be included in the published book. In this case, the user is not allowed to change the value.</note>
      </trans-unit>
      <trans-unit id="PublishTab.Feature.Activities.None">
        <source xml:lang="en">This book does not have any interactive activities.</source>
        <note>ID: PublishTab.Feature.Activities.None</note>
        <note>This is a tooltip.</note>
      </trans-unit>
      <trans-unit id="PublishTab.Feature.Activities.Present">
        <source xml:lang="en">This book has interactive activities.</source>
        <note>ID: PublishTab.Feature.Activities.None</note>
        <note>This is a tooltip.</note>
      </trans-unit>
      <trans-unit id="PublishTab.Feature.Activities.RequiresEnterprise">
        <source xml:lang="en">This is disabled because publishing interactive activities is a Bloom Enterprise feature.</source>
        <note>ID: PublishTab.Feature.Activities.RequiresEnterprise</note>
        <note>This is a tooltip.</note>
      </trans-unit>
      <trans-unit id="PublishTab.Feature.Comic.None">
        <source xml:lang="en">This is disabled because this book does not have any overlay elements that qualify as “comic-like”, such as speech bubbles.</source>
        <note>ID: PublishTab.Feature.Comic.None</note>
        <note>This is a tooltip.</note>
      </trans-unit>
      <trans-unit id="PublishTab.Feature.Comic.Possible">
        <source xml:lang="en">Select this if you want to list this book as a Comic Book. This only affects how the book is categorized, it does not affect the content of the book.</source>
        <note>ID: PublishTab.Feature.Comic.Possible</note>
        <note>This is a tooltip.</note>
      </trans-unit>
      <trans-unit id="PublishTab.Feature.Motion.None">
        <source xml:lang="en">This is disabled because this book does not have any pages with motion enabled.</source>
        <note>ID: PublishTab.Feature.Motion.None</note>
        <note>This is a tooltip.</note>
      </trans-unit>
      <trans-unit id="PublishTab.Feature.Motion.Possible">
        <source xml:lang="en">Select this if you want to show motion when the book is read in landscape mode.</source>
        <note>ID: PublishTab.Feature.Motion.None</note>
        <note>This is a tooltip.</note>
      </trans-unit>
      <trans-unit id="PublishTab.Feature.SignLanguage.NoVideos">
        <source xml:lang="en">This is disabled because this book does not have any videos.</source>
        <note>ID: PublishTab.Feature.SignLanguage.NoVideos</note>
        <note>This is a tooltip.</note>
      </trans-unit>
      <trans-unit id="PublishTab.Feature.SignLanguage.Present">
        <source xml:lang="en">The videos in this book contain {N}</source>
        <note>ID: PublishTab.Feature.SignLanguage.Present</note>
        <note>{N} will be replaced with a link whose text is the name of the (sign) language and which opens a chooser</note>
        <note>This is a tooltip.</note>
      </trans-unit>
      <trans-unit id="PublishTab.Feature.SignLanguage.Unknown">
        <source xml:lang="en">This is disabled because this collection has {no sign language selected}.</source>
        <note>ID: PublishTab.Feature.SignLanguage.Unknown</note>
        <note>The result should have a section in braces. This will become a hot link which will open a user interface that lets the user select a sign language.</note>
        <note>This is a tooltip.</note>
      </trans-unit>
      <trans-unit id="PublishTab.Feature.TalkingBook.NoRecordings">
        <source xml:lang="en">This is disabled because this book does not have any Talking Book recordings.</source>
        <note>ID: PublishTab.Feature.TalkingBook.NoRecordings</note>
        <note>This is a tooltip.</note>
      </trans-unit>
      <trans-unit id="PublishTab.Feature.TalkingBook.NoLanguagesSelected">
        <source xml:lang="en">This is disabled because no “Talking Book Languages” are selected.</source>
        <note>ID: PublishTab.Feature.TalkingBook.NoLanguagesSelected</note>
        <note>This is a tooltip.</note>
      </trans-unit>
      <trans-unit id="PublishTab.Feature.Vision.None">
        <source xml:lang="en">This is disabled because this book does not have any image descriptions in the primary language.</source>
        <note>ID: PublishTab.Feature.Vision.None</note>
        <note>This is a tooltip.</note>
      </trans-unit>
      <trans-unit id="PublishTab.Feature.Vision.Possible">
        <source xml:lang="en">Select this if you want to list this book as accessible to the visually impaired in the primary language.  This only affects how the book is categorized, it does not affect the content of the book.</source>
        <note>ID: PublishTab.Feature.Vision.Possible</note>
        <note>This is a tooltip.</note>
      </trans-unit>
      <trans-unit id="PublishTab.Upload.Draft">
        <source xml:lang="en">Do not show this book to the public yet. I will share its URL with reviewers for feedback.</source>
        <note>ID: PublishTab.Upload.Draft</note>
      </trans-unit>
      <trans-unit id="PublishTab.Upload.Visibility">
        <source xml:lang="en">Visibility</source>
        <note>ID: PublishTab.Upload.Visibility</note>
      </trans-unit>
      <trans-unit id="PublishTab.Epub.ConsiderBloomPUB" sil:dynamic="true">
        <source xml:lang="en">Consider whether you can distribute your book using the BloomPUB format instead of, or in addition to, the ePUB format.</source>
        <note>ID: PublishTab.Epub.ConsiderBloomPUB</note>
      </trans-unit>
      <trans-unit id="PublishTab.Epub.FeatureLimitations" sil:dynamic="true">
        <source xml:lang="en">[Some Bloom features] are not supported by most or all ePUB readers.</source>
        <note>ID: PublishTab.Epub.FeatureLimitations</note>
        <note>The text inside the [square brackets] will become a link to a website.</note>
      </trans-unit>
      <trans-unit id="PublishTab.Epub.Notes" sil:dynamic="true">
        <source xml:lang="en">Notes:</source>
        <note>ID: PublishTab.Epub.Notes</note>
      </trans-unit>
      <trans-unit id="PublishTab.Epub.AboutReaders" sil:dynamic="true">
        <source xml:lang="en">About ePUB Readers &amp; Bloom</source>
        <note>ID: PublishTab.Epub.AboutReaders</note>
      </trans-unit>
      <trans-unit id="PublishTab.Epub.ReaderRecommendations" sil:dynamic="true">
        <source xml:lang="en">Most ePUB readers are very low quality ([see our research and recommendations]).</source>
        <note>ID: PublishTab.Epub.ReaderRecommendations</note>
        <note>The text inside the [square brackets] will become a link to a website.</note>
      </trans-unit>
      <trans-unit id="PublishTab.RecordVideo.NotOnLinux" sil:dynamic="true">
        <source xml:lang="en">Not available on Linux</source>
        <note>ID: PublishTab.RecordVideo.NotOnLinux</note>
        <note>"Linux" is an operating system name which may not translate.</note>
      </trans-unit>
      <trans-unit id="PublishTab.RecordVideo.ApologiesForNoLinux" sil:dynamic="true">
        <source xml:lang="en">This feature is available only on the Windows version of Bloom. We apologize for the inconvenience.</source>
        <note>ID: PublishTab.RecordVideo.ApologiesForNoLinux</note>
        <note>"Windows" and "Linux" are operating system names which may not translate.</note>
      </trans-unit>
      <trans-unit id="PublishTab.Upload.WhyShareOnBlorg" sil:dynamic="true">
        <source xml:lang="en">Why you should publish on the Web</source>
        <note>ID: PublishTab.Upload.WhyShareOnBlorg</note>
        <note>This phrase has a link to an explanation of the benefits of sharing books on BloomLibrary.org.</note>
      </trans-unit>
      <trans-unit id="PublishTab.Upload.Help" sil:dynamic="true">
        <source xml:lang="en">Documentation about this screen</source>
        <note>ID: PublishTab.Upload.Help</note>
        <note>This phrase has a link to bring up the help viewer on the topic "Publish to Web".</note>
      </trans-unit>
      <trans-unit id="PublishTab.Upload.AboutBlorg" sil:dynamic="true">
        <source xml:lang="en">About BloomLibrary.org</source>
        <note>ID: PublishTab.Upload.AboutBlorg</note>
        <note>This phrase has a link to the "About Bloom" page on that website.</note>
      </trans-unit>
      <trans-unit id="CollectionTab.OnBlorgBadge.ViewOnBlorg" sil:dynamic="true">
        <source xml:lang="en">View on BloomLibrary.org</source>
        <note>CollectionTab.OnBlorgBadge.ViewOnBlorg</note>
      </trans-unit>
      <trans-unit id="CollectionTab.OnBlorgBadge.Published" sil:dynamic="true">
        <source xml:lang="en">Published</source>
        <note>CollectionTab.OnBlorgBadge.Published</note>
      </trans-unit>
      <trans-unit id="CollectionTab.OnBlorgBadge.MarkedAsDraft" sil:dynamic="true">
        <source xml:lang="en">Marked as Draft</source>
        <note>CollectionTab.OnBlorgBadge.MarkedAsDraft</note>
      </trans-unit>
      <trans-unit id="CollectionTab.OnBlorgBadge.Harvesting" sil:dynamic="true">
        <source xml:lang="en">In Progress</source>
        <note>CollectionTab.OnBlorgBadge.Harvesting</note>
      </trans-unit>
      <trans-unit id="CollectionTab.OnBlorgBadge.Problem" sil:dynamic="true">
        <source xml:lang="en">Problem</source>
        <note>CollectionTab.OnBlorgBadge.Problem</note>
      </trans-unit>
      <trans-unit id="BookSettings.LockedByBranding" sil:dynamic="true">
        <source xml:lang="en">Locked by {0} Branding</source>
        <note>BookSettings.LockedByBranding</note>
        <note>{0} is the name of a Branding pack</note>
      </trans-unit>
      <trans-unit id="BookSettings.LockedByLegacy" sil:dynamic="true">
        <source xml:lang="en">Locked by Legacy-5-6 theme</source>
        <note>BookSettings.LockedByLegacy</note>
        <note>{0} is the name of a Branding pack</note>
      </trans-unit>
      <trans-unit id="BookSettings.LockedByXMatter" sil:dynamic="true">
        <source xml:lang="en">Locked by {0} Front/Back matter</source>
        <note>BookSettings.LockedByXMatter</note>
        <note>{0} is the name of an xmatter pack</note>
      </trans-unit>
      <trans-unit id="BookSettings.Title" sil:dynamic="true">
        <source xml:lang="en">Book Settings</source>
        <note>BookSettings.Title</note>
        <note>the heading of the dialog</note>
      </trans-unit>
      <trans-unit id="BookSettings.eBook.Image.MaxResolution" sil:dynamic="true">
        <source xml:lang="en">Max Image Size</source>
        <note>BookSettings.eBook.Image.MaxResolution</note>
        <note>keyword used to describe the size in pixels of a display screen or of an image</note>
      </trans-unit>
      <trans-unit id="BookSettings.eBook.Image.MaxResolution.Small" sil:dynamic="true">
        <source xml:lang="en">Small</source>
        <note>BookSettings.eBook.Image.MaxResolution.Small</note>
        <note>label for our small resolution (600 x 600)</note>
      </trans-unit>
      <trans-unit id="BookSettings.eBook.Image.MaxResolution.HD" sil:dynamic="true">
        <source xml:lang="en">HD</source>
        <note>BookSettings.eBook.Image.MaxResolution.HD</note>
        <note>abbreviation for High Definition (1280 x 720)</note>
      </trans-unit>
      <trans-unit id="BookSettings.eBook.Image.MaxResolution.Full HD" sil:dynamic="true">
        <source xml:lang="en">Full HD</source>
        <note>BookSettings.eBook.Image.MaxResolution.Full HD</note>
        <note>abbreviation for Full High Definition (1920 x 1080)</note>
      </trans-unit>
      <trans-unit id="BookSettings.eBook.Image.MaxResolution.4K" sil:dynamic="true">
        <source xml:lang="en">4K</source>
        <note>BookSettings.eBook.Image.MaxResolution.4K</note>
        <note>abbreviation for Ultra High Definition, also known as "4K" (3480 x 2160)</note>
      </trans-unit>
      <trans-unit id="BookSettings.eBook.Image.MaxResolution.Directions" sil:dynamic="true">
        <source xml:lang="en">Bloom reduces images to a maximum size to make books easier to view over poor internet connections and take up less space on phones.</source>
        <note>BookSettings.eBook.Image.MaxResolution.Directions</note>
        <note>displayed below the slider that is used to set the image resolution</note>
      </trans-unit>
      <trans-unit id="BookSettings.CoverGroupLabel" sil:dynamic="true">
        <source xml:lang="en">Cover</source>
        <note>BookSettings.CoverGroupLabel</note>
      </trans-unit>
      <trans-unit id="BookSettings.ContentPagesGroupLabel" sil:dynamic="true">
        <source xml:lang="en">Content Pages</source>
        <note>BookSettings.ContentPagesGroupLabel</note>
      </trans-unit>
      <trans-unit id="BookSettings.NormalTextBoxLangsLabel" sil:dynamic="true">
        <source xml:lang="en">Languages to show in normal text boxes</source>
        <note>BookSettings.NormalTextBoxLangsLabel</note>
      </trans-unit>
      <trans-unit id="BookSettings.PageThemeLabel" sil:dynamic="true">
        <source xml:lang="en">Page Theme</source>
        <note>BookSettings.PageThemeLabel</note>
      </trans-unit>
      <trans-unit id="BookSettings.Theme.Description" sil:dynamic="true">
        <source xml:lang="en">Page Themes are a bundle of margins, borders, and other page settings. For information about each theme, see [Page Themes Catalog](https://docs.bloomlibrary.org/page-themes-catalog).</source>
        <note>BookSettings.Theme.Description</note>
      </trans-unit>
      <trans-unit id="Common.BackgroundColor" sil:dynamic="true">
        <source xml:lang="en">Background Color</source>
        <note>Common.CoverBackgroundColor</note>
      </trans-unit>
      <trans-unit id="BookSettings.WhatToShowOnCover" sil:dynamic="true">
        <source xml:lang="en">Front Cover</source>
        <note>BookSettings.WhatToShowOnCover</note>
      </trans-unit>
      <trans-unit id="BookSettings.ShowContentLanguage" sil:dynamic="true">
        <source xml:lang="en">Show {0}</source>
        <note>BookSettings.ShowContentLanguage</note>
      </trans-unit>
      <trans-unit id="BookSettings.ShowWrittenLanguageTitle" sil:dynamic="true">
        <source xml:lang="en">Show Title in {0}</source>
        <note>BookSettings.ShowWrittenLanguageTitle</note>
      </trans-unit>
      <trans-unit id="BookSettings.ShowLanguageName" sil:dynamic="true">
        <source xml:lang="en">Show Language Name</source>
        <note>BookSettings.ShowLanguageName</note>
      </trans-unit>
      <trans-unit id="BookSettings.ShowTopic" sil:dynamic="true">
        <source xml:lang="en">Show Topic</source>
        <note>BookSettings.ShowTopic</note>
      </trans-unit>
      <trans-unit id="BookSettings.PageNumbers" sil:dynamic="true">
        <source xml:lang="en">Page Numbers</source>
        <note>BookSettings.PageNumbers</note>
      </trans-unit>
      <trans-unit id="BookSettings.ShowPageNumbers" sil:dynamic="true">
        <source xml:lang="en">Show Page Numbers</source>
        <note>BookSettings.ShowPageNumbers</note>
      </trans-unit>
      <trans-unit id="BookSettings.FrontAndBackMatter" sil:dynamic="true">
        <source xml:lang="en">Front &amp; Back Matter</source>
        <note>BookSettings.FrontAndBackMatter</note>
        <note>&amp; is an abbreviation symbol for "and"</note>
      </trans-unit>
      <trans-unit id="BookSettings.FrontAndBackMatter.Description" sil:dynamic="true">
        <source xml:lang="en">Normally, books use the front &amp; back matter pack that is chosen for the entire collection. Using this setting, you can cause this individual book to use a different one.</source>
        <note>BookSettings.FrontAndBackMatter.Description</note>
        <note>&amp; is an abbreviation symbol for "and"</note>
      </trans-unit>
      <trans-unit id="BookSettings.Resolution" sil:dynamic="true">
        <source xml:lang="en">Resolution</source>
        <note>BookSettings.Resolution</note>
        <note>This term tries to briefly describe the native size of the picture in pixel dimensions.</note>
      </trans-unit>
      <trans-unit id="BookSettings.DeleteCustomBookStyles" sil:dynamic="true">
        <source xml:lang="en">Delete {0}</source>
        <note>BookSettings.DeleteCustomBookStyles</note>
        <note>{0} is a placeholder for a filename and should not be translated</note>
      </trans-unit>
      <trans-unit id="BookSettings.CustomMigrateCanDelete" sil:dynamic="true">
        <source xml:lang="en"></source>
        <note>BookSettings.CustomMigrateCanDelete</note>
      </trans-unit>
      <trans-unit id="BookSettings.UsingLegacyThemeWithIncompatibleCss" sil:dynamic="true">
        <source xml:lang="en">The {0} stylesheet of this book is incompatible with modern themes. Bloom is using it because the book is using the Legacy-5-6 theme. Click [here] for more information.</source>
        <note>BookSettings.UsingLegacyThemeWithIncompatibleCss</note>
        <note>{0} is a placeholder for a filename. The text inside the [square brackets] will become a link to a website.</note>
      </trans-unit>
      <trans-unit id="BookSettings.UsingMigratedThemeInsteadOfIncompatibleCss" sil:dynamic="true">
        <source xml:lang="en">Bloom found a known version of {0} in this book and replaced it with a modern theme. You can delete it unless you still need to publish the book from an earlier version of Bloom.</source>
        <note>BookSettings.UsingMigratedThemeInsteadOfIncompatibleCss</note>
        <note>{0} is a placeholder for a filename.</note>
      </trans-unit>
      <trans-unit id="BookSettings.IgnoringIncompatibleCssCanDelete" sil:dynamic="true">
        <source xml:lang="en">The {0} stylesheet of this book is incompatible with modern themes. Bloom is currently ignoring it. If you don't need those customizations any more, you can delete your {0}. Click [here] for more information.</source>
        <note>BookSettings.IgnoringIncompatibleCssCanDelete</note>
        <note>{0} is a placeholder for a filename. (Note that it appears twice.) The text inside the [square brackets] will become a link to a website.</note>
      </trans-unit>
      <trans-unit id="BookSettings.IgnoringIncompatibleCss" sil:dynamic="true">
        <source xml:lang="en">The {0} stylesheet of this book is incompatible with modern themes. Bloom is currently ignoring it. Click [here] for more information.</source>
        <note>BookSettings.IgnoringIncompatibleCss</note>
        <note>{0} is a placeholder for a filename. The text inside the [square brackets] will become a link to a website.</note>
      </trans-unit>
      <trans-unit id="BookSettings.ThemeDisablesOptionsNotice" sil:dynamic="true">
        <source xml:lang="en">The selected page theme does not support the following settings.</source>
        <note>BookSettings.ThemeDisablesOptionsNotice</note>
      </trans-unit>
      <trans-unit id="BookSettings.AdvancedLayoutLabel" sil:dynamic="true">
        <source xml:lang="en">Advanced Layout</source>
        <note>BookSettings.AdvancedLayoutLabel</note>
      </trans-unit>
      <trans-unit id="BookSettings.TopLevelTextPaddingLabel" sil:dynamic="true">
        <source xml:lang="en">Text Padding</source>
        <note>BookSettings.TopLevelTextPaddingLabel</note>
      </trans-unit>
      <trans-unit id="BookSettings.TopLevelTextPadding.Description" sil:dynamic="true">
        <source xml:lang="en">Smart spacing around text boxes. Works well for simple pages, but may not suit custom layouts.</source>
        <note>BookSettings.TopLevelTextPadding.Description</note>
      </trans-unit>
      <trans-unit id="BookSettings.TopLevelTextPadding.DefaultLabel" sil:dynamic="true">
        <source xml:lang="en">Default (set by Theme)</source>
        <note>BookSettings.TopLevelTextPadding.DefaultLabel</note>
      </trans-unit>
      <trans-unit id="BookSettings.TopLevelTextPadding.1emLabel" sil:dynamic="true">
        <source xml:lang="en">1em (font size)</source>
        <note>BookSettings.TopLevelTextPadding.1emLabel</note>
      </trans-unit>
      <trans-unit id="BookSettings.Fonts.Problematic" sil:dynamic="true">
        <source xml:lang="en">When you publish a book to the web or as an ebook, Bloom will flag any problematic fonts. For example, we cannot legally host most Microsoft fonts on BloomLibrary.org.</source>
        <note>ID: BookSettings.Fonts.Problematic</note>
      </trans-unit>
      <trans-unit id="BookSettings.Fonts.TableDescription" sil:dynamic="true">
        <source xml:lang="en">The following table shows where fonts have been used.</source>
        <note>ID: BookSettings.Fonts.TableDescription</note>
      </trans-unit>
      <trans-unit id="BookSettings.Fonts.FirstPage" sil:dynamic="true">
        <source xml:lang="en">First Page</source>
        <note>ID: BookSettings.Fonts.FirstPage</note>
      </trans-unit>
      <trans-unit id="BookSettings.Fonts.All" sil:dynamic="true">
        <source xml:lang="en">(all)</source>
        <note>ID: BookSettings.Fonts.All</note>
        <note>flags that the same font is used for all languages for the given style</note>
      </trans-unit>
      <trans-unit id="BookSettings.Fonts.PageNumber" sil:dynamic="true">
        <source xml:lang="en">Page {0}</source>
        <note>ID: BookSettings.Fonts.PageNumber</note>
        <note>Do not change {0}.  It will be replaced by the page number.</note>
      </trans-unit>
      <trans-unit id="BookSettings.Fonts.UnnumberedPage" sil:dynamic="true">
        <source xml:lang="en">Unnumbered Page</source>
        <note>ID: BookSettings.Fonts.UnnumberedPage</note>
      </trans-unit>
      <trans-unit id="AppearanceTheme.default" sil:dynamic="true">
        <source xml:lang="en">Default</source>
        <note>AppearanceTheme.default</note>
      </trans-unit>
      <!-- <trans-unit id="AppearanceTheme.rounded-border-bottom-number-ebook" sil:dynamic="true">
        <source xml:lang="en">Experimental Rounded Border</source>
        <note>AppearanceTheme.ebook-rounded-border-bottom-number</note>
      </trans-unit> -->
      <trans-unit id="AppearanceTheme.zero-margin-ebook" sil:dynamic="true">
        <source xml:lang="en">Zero Margin Ebook</source>
        <note>See https://docs.bloomlibrary.org/page-themes-catalog</note>
      </trans-unit>
      <trans-unit id="AppearanceTheme.narrow-margin-ebook" sil:dynamic="true">
        <source xml:lang="en">Narrow Margin Ebook</source>
        <note>See https://docs.bloomlibrary.org/page-themes-catalog</note>
      </trans-unit>
      <trans-unit id="AppearanceTheme.rounded-border-ebook" sil:dynamic="true">
        <source xml:lang="en">Rounded Border Ebook</source>
        <note>See https://docs.bloomlibrary.org/page-themes-catalog</note>
      </trans-unit>
      <trans-unit id="AppearanceTheme.legacy-5-6" sil:dynamic="true">
        <source xml:lang="en">Legacy (Bloom 5.6)</source>
        <note>See https://docs.bloomlibrary.org/page-themes-catalog</note>
      </trans-unit>
    </body>
  </file>
</xliff><|MERGE_RESOLUTION|>--- conflicted
+++ resolved
@@ -73,15 +73,11 @@
         <source xml:lang="en">Place the targets in the places needed for the correct answer.</source>
         <note>ID: EditTab.Toolbox.DragActivity.DraggableTargetInstructions</note>
       </trans-unit>
-<<<<<<< HEAD
       <trans-unit id="EditTab.Toolbox.DragActivity.EditWordToSpell" translate="no">
         <source xml:lang="en">Edit word to spell</source>
         <note>ID: EditTab.Toolbox.DragActivity.EditWordToSpell</note>
       </trans-unit>
-      <trans-unit id="EditTab.Toolbox.DragActivity.FixedShape" translate="yes">
-=======
       <trans-unit id="EditTab.Toolbox.DragActivity.FixedShape">
->>>>>>> 32cd26ab
         <source xml:lang="en">Fixed Shape</source>
         <note>ID: EditTab.Toolbox.DragActivity.FixedShape</note>
       </trans-unit>
@@ -211,15 +207,11 @@
         <note>ID: EditTab.Toolbox.DragActivity.Word</note>
         <note>This is the label of an item that can be dragged onto the canvas to hold text, typically about the length of a word.</note>
       </trans-unit>
-<<<<<<< HEAD
       <trans-unit id="EditTab.Toolbox.DragActivity.WordToSpell" translate="no">
         <source xml:lang="en">Enter the word to spell</source>
         <note>ID: EditTab.Toolbox.DragActivity.WordToSpell</note>
       </trans-unit>
-      <trans-unit id="EditTab.Toolbox.DragActivity.Wrong" translate="yes">
-=======
       <trans-unit id="EditTab.Toolbox.DragActivity.Wrong">
->>>>>>> 32cd26ab
         <source xml:lang="en">Wrong</source>
         <note>ID: EditTab.Toolbox.DragActivity.Wrong</note>
         <note>Label of a button that puts the Bloom Game tool into its the mode for adding elements that should show when the reader gets the answer wrong.</note>
