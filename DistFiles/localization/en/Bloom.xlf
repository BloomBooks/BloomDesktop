<?xml version="1.0" encoding="utf-8"?>
<xliff xmlns="urn:oasis:names:tc:xliff:document:1.2" xmlns:sil="http://sil.org/software/XLiff" xmlns:html="http://www.w3.org/TR/html" version="1.2">
  <file original="Bloom.exe" source-language="en" datatype="plaintext" product-version="3.1.000.0" sil:hard-linebreak-replacement="\n">
    <body>
      <trans-unit id="AccessibilityCheck.AccessibilityChecker" sil:dynamic="true">
        <source xml:lang="en">Accessibility Checker</source>
        <note>ID: AccessibilityCheck.AccessibilityChecker</note>
      </trans-unit>
      <trans-unit id="AccessibilityCheck.ACEByDaisy" sil:dynamic="true">
        <source xml:lang="en">Ace by DAISY Automated Checks</source>
        <note>ID: AccessibilityCheck.ACEByDaisy</note>
        <note>Used as the name on a tab of the Accessibility Checks screen.</note>
      </trans-unit>
      <trans-unit id="AccessibilityCheck.audioForAllText" sil:dynamic="true">
        <source xml:lang="en">Audio for all text</source>
        <note>ID: AccessibilityCheck.audioForAllText</note>
      </trans-unit>
      <trans-unit id="AccessibilityCheck.audioForAllImageDescriptions" sil:dynamic="true">
        <source xml:lang="en">Audio for all image descriptions</source>
        <note>ID: AccessibilityCheck.audioForAllImageDescriptions</note>
      </trans-unit>
      <trans-unit id="AccessibilityCheck.AudioForAllImageDescriptions.MissingOnPage">
        <source xml:lang="en">Some text is missing a recording for an image description on page {0}</source>
        <note>ID: AccessibilityCheck.AudioForAllImageDescriptions.MissingOnPage</note>
        <note>The {0} is where the page number will be inserted.</note>
      </trans-unit>
      <trans-unit id="AccessibilityCheck.AudioForAllText.MissingOnPage">
        <source xml:lang="en">Some text is missing a recording on page {0}</source>
        <note>ID: AccessibilityCheck.AudioForAllText.MissingOnPage</note>
        <note>The {0} is where the page number will be inserted.</note>
      </trans-unit>
      <trans-unit id="AccessibilityCheck.AutomaticChecksHeading" sil:dynamic="true">
        <source xml:lang="en">Bloom can automatically check these for you:</source>
        <note>ID: AccessibilityCheck.AutomaticChecksHeading</note>
      </trans-unit>
      <trans-unit id="AccessibilityCheck.Checklist" sil:dynamic="true">
        <source xml:lang="en">Accessibility Checklist</source>
        <note>ID: AccessibilityCheck.Checklist</note>
        <note>Used as the name on a tab of the Accessibility Checks screen.</note>
      </trans-unit>
      <trans-unit id="AccessibilityCheck.descriptionsForAllImages" sil:dynamic="true">
        <source xml:lang="en">Descriptions for all images</source>
        <note>ID: AccessibilityCheck.descriptionsForAllImages</note>
      </trans-unit>
      <trans-unit id="AccessibilityCheck.DescriptionsForAllImages.MissingOnPage">
        <source xml:lang="en">Missing image description on page {0}</source>
        <note>ID: AccessibilityCheck.DescriptionsForAllImages.MissingOnPage</note>
        <note>The {0} is where the page number will be inserted.</note>
      </trans-unit>
      <trans-unit id="AccessibilityCheck.FindingAce" sil:dynamic="true">
        <source xml:lang="en">Finding Ace by DAISY on this computer...</source>
        <note>ID: AccessibilityCheck.FindingAce</note>
      </trans-unit>
      <trans-unit id="AccessibilityCheck.FoundAce" sil:dynamic="true">
        <source xml:lang="en">Found.</source>
        <note>ID: AccessibilityCheck.FoundAce</note>
      </trans-unit>
      <trans-unit id="AccessibilityCheck.LearnAbout" sil:dynamic="true">
        <source xml:lang="en">Learn About Accessibility</source>
        <note>ID: AccessibilityCheck.LearnAbout</note>
        <note>Used as the name on a tab of the Accessibility Checks screen.</note>
      </trans-unit>
      <trans-unit id="AccessibilityCheck.LearnAbout.AccessibleBookDefinition" sil:dynamic="true">
        <source xml:lang="en">"Accessible Books" are books that work well for people with impaired vision. With the ePUB format*, it is possible to make "Born Accessible" books that work well for everyone**, regardless of vision. Bloom has the following tools to help you create these books:</source>
        <note>ID: AccessibilityCheck.LearnAbout.AccessibleBookDefinition</note>
        <note>The * and ** are footnote markers that should remain the same.</note>
      </trans-unit>
      <trans-unit id="AccessibilityCheck.LearnAbout.CheckerHas" sil:dynamic="true">
        <source xml:lang="en">This tool, the Accessibility Checker, has:</source>
        <note>ID: AccessibilityCheck.LearnAbout.CheckerHas</note>
      </trans-unit>
      <trans-unit id="AccessibilityCheck.LearnAbout.AccessibilityCheckList" sil:dynamic="true">
        <source xml:lang="en">The "Accessibility Checklist" which is where Bloom checks over your book and points you to anything that needs attention, especially for speakers of minority languages.</source>
        <note>ID: AccessibilityCheck.LearnAbout.AccessibilityCheckList</note>
      </trans-unit>
      <trans-unit id="AccessibilityCheck.LearnAbout.AceByDaisyChecker" sil:dynamic="true">
        <source xml:lang="en">The "Ace by DAISY Checker" searches the actual ePUB generated by Bloom looking for any problems.</source>
        <note>ID: AccessibilityCheck.LearnAbout.AceByDaisyChecker</note>
      </trans-unit>
      <trans-unit id="AccessibilityCheck.LearnAbout.EpubDefinition" sil:dynamic="true">
        <source xml:lang="en">definition of the ePUB format</source>
        <note>ID: AccessibilityCheck.LearnAbout.EpubDefinition</note>
      </trans-unit>
      <trans-unit id="AccessibilityCheck.LearnAbout.Footnote" sil:dynamic="true">
        <source xml:lang="en">While the ideal is that a single book can serve everyone, the ePUB standard and ePUB readers do not actually support that. They currently only work for blind people who speak a language that is supported by "Text to Speech" (TTS) systems. At this time, TTS is only available for large or commercially interesting languages. Until the standard and accessible readers improve, it is necessary to make special versions of accessible books for minority language speakers. For blind readers to hear the image descriptions, we need to put something special on the page. In this version of Bloom, you do this by clicking the "Include image descriptions on page" checkbox in the Publish:ePUB screen. Future versions may have other options in this area.</source>
        <note>ID: AccessibilityCheck.LearnAbout.Footnote</note>
      </trans-unit>
      <trans-unit id="AccessibilityCheck.ManualChecksHeading" sil:dynamic="true">
        <source xml:lang="en">You need to check these yourself:</source>
        <note>ID: AccessibilityCheck.ManualChecksHeading</note>
      </trans-unit>
      <trans-unit id="AccessibilityCheck.noEssentialInfoByColor" sil:dynamic="true">
        <source xml:lang="en">No essential information by color</source>
        <note>ID: AccessibilityCheck.noEssentialInfoByColor</note>
      </trans-unit>
      <trans-unit id="AccessibilityCheck.WindowTitle">
        <source xml:lang="en">Bloom Accessibility Checker</source>
        <note>ID: AccessibilityCheck.WindowTitle</note>
      </trans-unit>
      <trans-unit id="AutoUpdateSoftwareDialog.SoftwareUpdates" sil:dynamic="true">
        <source xml:lang="en">Software Updates</source>
        <note>ID: AutoUpdateSoftwareDialog.SoftwareUpdates</note>
      </trans-unit>
      <trans-unit id="AutoUpdateSoftwareDialog.WhatShouldBloomDo" sil:dynamic="true">
        <source xml:lang="en">What should Bloom do when a new version is available?</source>
        <note>ID: AutoUpdateSoftwareDialog.WhatShouldBloomDo</note>
      </trans-unit>
      <trans-unit id="AutoUpdateSoftwareDialog.AutomaticUpdate" sil:dynamic="true">
        <source xml:lang="en">Automatically download and install it</source>
        <note>ID: AutoUpdateSoftwareDialog.AutomaticUpdate</note>
        <note>Radio button label</note>
      </trans-unit>
      <trans-unit id="AutoUpdateSoftwareDialog.LetMeKnow" sil:dynamic="true">
        <source xml:lang="en">Just let me know about the new version</source>
        <note>ID: AutoUpdateSoftwareDialog.LetMeKnow</note>
        <note>Radio button label</note>
      </trans-unit>
      <trans-unit id="BloomPackInstallDialog.BadCharsInFileName">
        <source xml:lang="en">Possibly this is an old Bloom Pack created before Bloom Packs could handle special characters in file names. You may be able to get the author to re-create it using a current version. If that's not possible a technical expert may be able to repair things.</source>
        <note>ID: BloomPackInstallDialog.BadCharsInFileName</note>
      </trans-unit>
      <trans-unit id="BloomPackInstallDialog.BloomPackInstallation">
        <source xml:lang="en">Bloom Pack Installation</source>
        <note>ID: BloomPackInstallDialog.BloomPackInstallation</note>
      </trans-unit>
      <trans-unit id="BloomPackInstallDialog.BloomPackInstalled">
        <source xml:lang="en">The {0} Collection is now ready to use on this computer.</source>
        <note>ID: BloomPackInstallDialog.BloomPackInstalled</note>
      </trans-unit>
      <trans-unit id="BloomPackInstallDialog.BloomPackInstaller">
        <source xml:lang="en">Bloom Pack Installer</source>
        <note>ID: BloomPackInstallDialog.BloomPackInstaller</note>
        <note>Displayed as the message box title</note>
      </trans-unit>
      <trans-unit id="BloomPackInstallDialog.CorruptBloomPack">
        <source xml:lang="en">This BloomPack appears to be incomplete or corrupt.</source>
        <note>ID: BloomPackInstallDialog.CorruptBloomPack</note>
      </trans-unit>
      <trans-unit id="BloomPackInstallDialog.DoesNotExist">
        <source xml:lang="en">{0} does not exist</source>
        <note>ID: BloomPackInstallDialog.DoesNotExist</note>
      </trans-unit>
      <trans-unit id="BloomPackInstallDialog.ErrorInstallingBloomPack">
        <source xml:lang="en">Bloom was not able to install that Bloom Pack</source>
        <note>ID: BloomPackInstallDialog.ErrorInstallingBloomPack</note>
      </trans-unit>
      <trans-unit id="BloomPackInstallDialog.Extracting">
        <source xml:lang="en">Extracting...</source>
        <note>ID: BloomPackInstallDialog.Extracting</note>
        <note>Shown while Bloom Packs are being installed</note>
      </trans-unit>
      <trans-unit id="BloomPackInstallDialog.MustRestartToSee">
        <source xml:lang="en">Bloom is already running, but the contents will not show up until the next time you run Bloom</source>
        <note>ID: BloomPackInstallDialog.MustRestartToSee</note>
      </trans-unit>
      <trans-unit id="BloomPackInstallDialog.NotInstalled">
        <source xml:lang="en">The Bloom collection will not be installed.</source>
        <note>ID: BloomPackInstallDialog.NotInstalled</note>
      </trans-unit>
      <trans-unit id="BloomPackInstallDialog.Opening">
        <source xml:lang="en">Opening {0}...</source>
        <note>ID: BloomPackInstallDialog.Opening</note>
      </trans-unit>
      <trans-unit id="BloomPackInstallDialog.Replace">
        <source xml:lang="en">This computer already has a Bloom collection named '{0}'. Do you want to replace it with the one from this Bloom Pack?</source>
        <note>ID: BloomPackInstallDialog.Replace</note>
      </trans-unit>
      <trans-unit id="BloomPackInstallDialog.SingleCollectionFolder">
        <source xml:lang="en">Bloom Packs should have only a single collection folder at the top level of the .ZIP file.</source>
        <note>ID: BloomPackInstallDialog.SingleCollectionFolder</note>
      </trans-unit>
      <trans-unit id="BloomPackInstallDialog.UnableToReplace">
        <source xml:lang="en">Bloom was not able to remove the existing copy of '{0}'. Quit Bloom if it is running &amp; try again. Otherwise, try again after restarting your computer.</source>
        <note>ID: BloomPackInstallDialog.UnableToReplace</note>
      </trans-unit>
      <trans-unit id="BookEditor.CharacterMap.Instructions" sil:dynamic="true">
        <source xml:lang="en">To select, use your mouse wheel or point at what you want, or press the key shown in purple. Finally, release the key that you pressed to show this list.</source>
        <note>ID: BookEditor.CharacterMap.Instructions</note>
        <note>When you hold down a key, a popup appears that lets you choose a related character. These instructions are shown in that popup.</note>
        <note xml:lang="en">OLD TEXT (before 3.9): To select, use your mouse wheel or point at what you want, then release the key.</note>
      </trans-unit>
      <trans-unit id="BookEditor.DefaultForText" sil:dynamic="true">
        <source xml:lang="en">This formatting is the default for all text boxes with '{0}' style.</source>
        <note>ID: BookEditor.DefaultForText</note>
      </trans-unit>
      <trans-unit id="BookEditor.ForText" sil:dynamic="true">
        <source xml:lang="en">This formatting is for all text boxes with '{0}' style.</source>
        <note>ID: BookEditor.ForText</note>
      </trans-unit>
      <trans-unit id="BookEditor.ForTextInLang" sil:dynamic="true">
        <source xml:lang="en">This formatting is for all {0} text boxes with '{1}' style.</source>
        <note>ID: BookEditor.ForTextInLang</note>
      </trans-unit>
      <trans-unit id="BookEditor.FormattingDisabled" sil:dynamic="true">
        <source xml:lang="en">Sorry, Reader Templates do not allow changes to formatting.</source>
        <note>ID: BookEditor.FormattingDisabled</note>
      </trans-unit>
      <trans-unit id="BookMetadata.a11yCertifier">
        <source xml:lang="en">Level certified by</source>
        <note>ID: BookMetadata.a11yCertifier</note>
      </trans-unit>
      <trans-unit id="BookMetadata.a11yFeatures">
        <source xml:lang="en">Accessibility features</source>
        <note>ID: BookMetadata.a11yFeatures</note>
      </trans-unit>
      <trans-unit id="BookMetadata.a11yLevel">
        <source xml:lang="en">Accessibility level</source>
        <note>ID: BookMetadata.a11yLevel</note>
      </trans-unit>
      <trans-unit id="BookMetadata.a11yLevelNone" sil:dynamic="true">
        <source xml:lang="en">None</source>
        <note>ID: BookMetadata.a11yLevelNone</note>
        <note>indicates that no level of accessibility conformance is claimed</note>
      </trans-unit>
      <trans-unit id="BookMetadata.a11yLevelA" sil:dynamic="true">
        <source xml:lang="en">Level A conformance</source>
        <note>ID: BookMetadata.a11yLevelA</note>
      </trans-unit>
      <trans-unit id="BookMetadata.a11yLevelAA" sil:dynamic="true">
        <source xml:lang="en">Level AA conformance</source>
        <note>ID: BookMetadata.a11yLevelAA</note>
      </trans-unit>
      <trans-unit id="BookMetadata.a11yLevelAAA" sil:dynamic="true">
        <source xml:lang="en">Level AAA conformance</source>
        <note>ID: BookMetadata.a11yLevelAAA</note>
      </trans-unit>
      <trans-unit id="BookMetadata.alternativeText">
        <source xml:lang="en">Has Image Descriptions</source>
        <note>ID: BookMetadata.alternativeText</note>
      </trans-unit>
      <trans-unit id="BookMetadata.author">
        <source xml:lang="en">Author</source>
        <note>ID: BookMetadata.author</note>
      </trans-unit>
      <trans-unit id="BookMetadata.flashingHazard">
        <source xml:lang="en">Flashing Hazard</source>
        <note>ID: BookMetadata.flashingHazard</note>
      </trans-unit>
      <trans-unit id="BookMetadata.hazards">
        <source xml:lang="en">Hazards</source>
        <note>ID: BookMetadata.hazards</note>
      </trans-unit>
      <trans-unit id="BookMetadata.inLanguage">
        <source xml:lang="en">Language</source>
        <note>ID: BookMetadata.inLanguage</note>
      </trans-unit>
      <trans-unit id="BookMetadata.level">
        <source xml:lang="en">Reading level</source>
        <note>ID: BookMetadata.level</note>
      </trans-unit>
      <trans-unit id="BookMetadata.metapicture">
        <source xml:lang="en">Picture</source>
        <note>ID: BookMetadata.metapicture</note>
      </trans-unit>
      <trans-unit id="BookMetadata.motionSimulationHazard">
        <source xml:lang="en">Motion Simulation Hazard</source>
        <note>ID: BookMetadata.motionSimulationHazard</note>
      </trans-unit>
      <trans-unit id="BookMetadata.name">
        <source xml:lang="en">Name</source>
        <note>ID: BookMetadata.name</note>
      </trans-unit>
      <trans-unit id="BookMetadata.numberOfPages">
        <source xml:lang="en">Number of pages</source>
        <note>ID: BookMetadata.numberOfPages</note>
      </trans-unit>
      <trans-unit id="BookMetadata.signLanguage">
        <source xml:lang="en">Sign Language</source>
        <note>ID: BookMetadata.signLanguage</note>
      </trans-unit>
      <trans-unit id="BookMetadata.subjects">
        <source xml:lang="en">Subjects</source>
        <note>ID: BookMetadata.subjects</note>
      </trans-unit>
      <trans-unit id="BookMetadata.typicalAgeRange">
        <source xml:lang="en">Typical age range</source>
        <note>ID: BookMetadata.typicalAgeRange</note>
      </trans-unit>
      <trans-unit id="BookMetadata.WhatsThis" sil:dynamic="true">
        <source xml:lang="en">What's this?</source>
        <note>ID: BookMetadata.WhatsThis</note>
        <note>minimal question indicating a link to information</note>
      </trans-unit>
      <trans-unit id="BooksOnBlorg.Progress.Goal" sil:dynamic="true">
        <source xml:lang="en">Goal:</source>
        <note>ID: BooksOnBlorg.Progress.Goal</note>
        <note>Goal label under progress bar on Collection tab.</note>
      </trans-unit>
      <trans-unit id="BooksOnBlorg.Progress.CountOfBooksLabel" sil:dynamic="true">
        <source xml:lang="en">{0} {1} books on BloomLibrary.org</source>
        <note>ID: BooksOnBlorg.Progress.CountOfBooksLabel</note>
        <note>Books on website label under progress bar on Collection tab.</note>
        <note>{0} is the number of books, {1} is the language name</note>
      </trans-unit>
      <trans-unit id="BookStorage.CorruptBook">
        <source xml:lang="en">Bloom had a problem reading this book and recovered by restoring a recent backup. Please check recent changes to this book. If this happens for no obvious reason, please report the problem to us.</source>
        <note>ID: BookStorage.CorruptBook</note>
      </trans-unit>
      <trans-unit id="BookStorage.FolderMoved">
        <source xml:lang="en">It appears that some part of the folder path to this book has been moved or renamed. As a result, Bloom cannot save your changes to this page, and will need to exit now. If you haven't been renaming or moving things, please report the problem to us.</source>
        <note>ID: BookStorage.FolderMoved</note>
      </trans-unit>
      <trans-unit id="Browser.ProblemSaving">
        <source xml:lang="en">There was a problem while saving. Please return to the previous page and make sure it looks correct.</source>
        <note>ID: Browser.ProblemSaving</note>
      </trans-unit>
      <trans-unit id="CollectionSettingsDialog.AboutBloomSubscriptions">
        <source xml:lang="en">About Bloom Subscriptions</source>
        <note>ID: CollectionSettingsDialog.AboutBloomSubscriptions</note>
      </trans-unit>
      <trans-unit id="CollectionSettingsDialog.AdvancedTab.AdvancedProgramSettingsTabLabel">
        <source xml:lang="en">Advanced Program Settings</source>
        <note>ID: CollectionSettingsDialog.AdvancedTab.AdvancedProgramSettingsTabLabel</note>
      </trans-unit>
      <trans-unit id="CollectionSettingsDialog.AdvancedTab.AutoUpdate">
        <source xml:lang="en">Automatically Update Bloom</source>
        <note>ID: CollectionSettingsDialog.AdvancedTab.AutoUpdate</note>
      </trans-unit>
      <trans-unit id="CollectionSettingsDialog.AdvancedTab.Experimental.ExperimentalFeatures">
        <source xml:lang="en">Experimental Features</source>
        <note>ID: CollectionSettingsDialog.AdvancedTab.Experimental.ExperimentalFeatures</note>
        <note>This string is now a heading for a collection of checkboxes rather than a checkbox itself.</note>
        <note xml:lang="en">OLD TEXT (before 5.0): Show Experimental Features</note>
        <note xml:lang="en">OLD TEXT (before 4.3): Show Experimental Commands</note>
        <note xml:lang="en">OLD TEXT (before 3.9): Show Experimental Commands (e.g. Export XML for InDesign)</note>
      </trans-unit>
      <trans-unit id="CollectionSettingsDialog.AdvancedTab.Experimental.ShowExperimentalBookSources">
        <source xml:lang="en">Show Experimental Book Sources</source>
        <note>ID: CollectionSettingsDialog.AdvancedTab.Experimental.ShowExperimentalBookSources</note>
        <note>OLD TEXT (before 5.0/3.9): Show Experimental Templates (e.g. Picture Dictionary)</note>
      </trans-unit>
      <trans-unit id="CollectionSettingsDialog.AdvancedTab.Experimental.SpreadsheetImportExport">
        <source xml:lang="en">Spreadsheet Import/Export</source>
        <note>ID: CollectionSettingsDialog.AdvancedTab.Experimental.SpreadsheetImportExport</note>
        <note>This is the label of a checkbox which, if enabled, allows a menu command to be used that can import Bloom books from an Excel spreadsheet or to an Excel spreadsheet.</note>
      </trans-unit>
      <trans-unit id="CollectionSettingsDialog.AndikaNewBasicUpdate1" sil:dynamic="true">
        <source xml:lang="en">Bloom is switching the default font for "{0}" to the new "Andika New Basic".</source>
        <note>ID: CollectionSettingsDialog.AndikaNewBasicUpdate1</note>
      </trans-unit>
      <trans-unit id="CollectionSettingsDialog.AndikaNewBasicUpdate2" sil:dynamic="true">
        <source xml:lang="en">This will improve the printed output for most languages. If your language is one of the few that need "Andika", you can switch it back in Settings:Book Making.</source>
        <note>ID: CollectionSettingsDialog.AndikaNewBasicUpdate2</note>
      </trans-unit>
      <!-- <trans-unit id="CollectionSettingsDialog.BloomLibraryBookshelf"> -->
      <!-- <source xml:lang="en">Bloom Library Bookshelf</source> -->
      <!-- <note>ID: CollectionSettingsDialog.BloomLibraryBookshelf</note> -->
      <!-- </trans-unit> -->
      <trans-unit id="CollectionSettingsDialog.BookMakingTab.BookMakingTabLabel">
        <source xml:lang="en">Book Making</source>
        <note>ID: CollectionSettingsDialog.BookMakingTab.BookMakingTabLabel</note>
      </trans-unit>
      <!-- <trans-unit id="CollectionSettingsDialog.BookMakingTab.BookshelfDescription" sil:dynamic="true"> -->
      <!-- <source xml:lang="en">Projects that have Bloom Enterprise subscriptions can arrange for one or more bookshelves on the Bloom Library. All books uploaded from this collection will go into the selected bookshelf.</source> -->
      <!-- <note>ID: CollectionSettingsDialog.BookMakingTab.BookshelfDescription</note> -->
      <!-- </trans-unit> -->
      <trans-unit id="CollectionSettingsDialog.BookMakingTab.Branding.None" sil:dynamic="true">
        <source xml:lang="en">None</source>
        <note>ID: CollectionSettingsDialog.BookMakingTab.Branding.None</note>
      </trans-unit>
      <trans-unit id="CollectionSettingsDialog.BookMakingTab.DefaultFontFor">
        <source xml:lang="en">Default Font for {0}</source>
        <note>ID: CollectionSettingsDialog.BookMakingTab.DefaultFontFor</note>
        <note>{0} is a language name.</note>
      </trans-unit>
      <trans-unit id="CollectionSettingsDialog.BookMakingTab.Front/BackMatterPack">
        <source xml:lang="en">Front/Back Matter Pack</source>
        <note>ID: CollectionSettingsDialog.BookMakingTab.Front/BackMatterPack</note>
      </trans-unit>
      <trans-unit id="CollectionSettingsDialog.BookMakingTab.Front/BackMatterPack.Device" sil:dynamic="true">
        <source xml:lang="en">Device</source>
        <note>ID: CollectionSettingsDialog.BookMakingTab.Front/BackMatterPack.Device</note>
        <note>Name of a Front/Back Matter Pack used for Bloom Reader</note>
      </trans-unit>
      <trans-unit id="CollectionSettingsDialog.BookMakingTab.Front/BackMatterPack.Paper Saver" sil:dynamic="true">
        <source xml:lang="en">Paper Saver</source>
        <note>ID: CollectionSettingsDialog.BookMakingTab.Front/BackMatterPack.Paper Saver</note>
        <note>Name of a Front/Back Matter Pack that puts credits on the inside of the front cover</note>
      </trans-unit>
      <trans-unit id="CollectionSettingsDialog.BookMakingTab.Front/BackMatterPack.SIL-PNG" sil:dynamic="true">
        <source xml:lang="en">SIL-PNG</source>
        <note>ID: CollectionSettingsDialog.BookMakingTab.Front/BackMatterPack.SIL-PNG</note>
        <note>Name of a Front/Back Matter Pack that has SIL Papua New Guinea customizations</note>
      </trans-unit>
      <trans-unit id="CollectionSettingsDialog.BookMakingTab.Front/BackMatterPack.Super Paper Saver" sil:dynamic="true">
        <source xml:lang="en">Super Paper Saver</source>
        <note>ID: CollectionSettingsDialog.BookMakingTab.Front/BackMatterPack.Super Paper Saver</note>
        <note>Name of a Front/Back Matter Pack that puts title page on the inside of the front cover and credits on the inside of the back cover</note>
      </trans-unit>
      <trans-unit id="CollectionSettingsDialog.BookMakingTab.Front/BackMatterPack.Traditional" sil:dynamic="true">
        <source xml:lang="en">Traditional</source>
        <note>ID: CollectionSettingsDialog.BookMakingTab.Front/BackMatterPack.Traditional</note>
        <note>Name of the default Front/Back Matter Pack</note>
      </trans-unit>
      <trans-unit id="CollectionSettingsDialog.BookMakingTab.Front/BackMatterPack.Video" sil:dynamic="true">
        <source xml:lang="en">Video</source>
        <note>ID: CollectionSettingsDialog.BookMakingTab.Front/BackMatterPack.Video</note>
        <note>Name of a Front/Back Matter Pack that is used for talking/animating experiences</note>
      </trans-unit>
      <trans-unit id="CollectionSettingsDialog.BookMakingTab.PageNumberingStyle.Arabic-Indic" sil:dynamic="true">
        <source xml:lang="en">Arabic-Indic</source>
        <note>ID: CollectionSettingsDialog.BookMakingTab.PageNumberingStyle.Arabic-Indic</note>
      </trans-unit>
      <trans-unit id="CollectionSettingsDialog.BookMakingTab.PageNumberingStyle.Armenian" sil:dynamic="true">
        <source xml:lang="en">Armenian</source>
        <note>ID: CollectionSettingsDialog.BookMakingTab.PageNumberingStyle.Armenian</note>
      </trans-unit>
      <trans-unit id="CollectionSettingsDialog.BookMakingTab.PageNumberingStyle.Bengali" sil:dynamic="true">
        <source xml:lang="en">Bengali</source>
        <note>ID: CollectionSettingsDialog.BookMakingTab.PageNumberingStyle.Bengali</note>
      </trans-unit>
      <trans-unit id="CollectionSettingsDialog.BookMakingTab.PageNumberingStyle.Cambodian" sil:dynamic="true">
        <source xml:lang="en">Cambodian</source>
        <note>ID: CollectionSettingsDialog.BookMakingTab.PageNumberingStyle.Cambodian</note>
      </trans-unit>
      <trans-unit id="CollectionSettingsDialog.BookMakingTab.PageNumberingStyle.Cjk-Decimal" sil:dynamic="true">
        <source xml:lang="en">Cjk-Decimal</source>
        <note>ID: CollectionSettingsDialog.BookMakingTab.PageNumberingStyle.Cjk-Decimal</note>
      </trans-unit>
      <trans-unit id="CollectionSettingsDialog.BookMakingTab.PageNumberingStyle.Decimal" sil:dynamic="true">
        <source xml:lang="en">Decimal</source>
        <note>ID: CollectionSettingsDialog.BookMakingTab.PageNumberingStyle.Decimal</note>
      </trans-unit>
      <trans-unit id="CollectionSettingsDialog.BookMakingTab.PageNumberingStyle.Devanagari" sil:dynamic="true">
        <source xml:lang="en">Devanagari</source>
        <note>ID: CollectionSettingsDialog.BookMakingTab.PageNumberingStyle.Devanagari</note>
      </trans-unit>
      <trans-unit id="CollectionSettingsDialog.BookMakingTab.PageNumberingStyle.Georgian" sil:dynamic="true">
        <source xml:lang="en">Georgian</source>
        <note>ID: CollectionSettingsDialog.BookMakingTab.PageNumberingStyle.Georgian</note>
      </trans-unit>
      <trans-unit id="CollectionSettingsDialog.BookMakingTab.PageNumberingStyle.Gujarati" sil:dynamic="true">
        <source xml:lang="en">Gujarati</source>
        <note>ID: CollectionSettingsDialog.BookMakingTab.PageNumberingStyle.Gujarati</note>
      </trans-unit>
      <trans-unit id="CollectionSettingsDialog.BookMakingTab.PageNumberingStyle.Gurmukhi" sil:dynamic="true">
        <source xml:lang="en">Gurmukhi</source>
        <note>ID: CollectionSettingsDialog.BookMakingTab.PageNumberingStyle.Gurmukhi</note>
      </trans-unit>
      <trans-unit id="CollectionSettingsDialog.BookMakingTab.PageNumberingStyle.Hebrew" sil:dynamic="true">
        <source xml:lang="en">Hebrew</source>
        <note>ID: CollectionSettingsDialog.BookMakingTab.PageNumberingStyle.Hebrew</note>
      </trans-unit>
      <trans-unit id="CollectionSettingsDialog.BookMakingTab.PageNumberingStyle.Kannada" sil:dynamic="true">
        <source xml:lang="en">Kannada</source>
        <note>ID: CollectionSettingsDialog.BookMakingTab.PageNumberingStyle.Kannada</note>
      </trans-unit>
      <trans-unit id="CollectionSettingsDialog.BookMakingTab.PageNumberingStyle.Khmer" sil:dynamic="true">
        <source xml:lang="en">Khmer</source>
        <note>ID: CollectionSettingsDialog.BookMakingTab.PageNumberingStyle.Khmer</note>
      </trans-unit>
      <trans-unit id="CollectionSettingsDialog.BookMakingTab.PageNumberingStyle.Lao" sil:dynamic="true">
        <source xml:lang="en">Lao</source>
        <note>ID: CollectionSettingsDialog.BookMakingTab.PageNumberingStyle.Lao</note>
      </trans-unit>
      <trans-unit id="CollectionSettingsDialog.BookMakingTab.PageNumberingStyle.Lower-Armenian" sil:dynamic="true">
        <source xml:lang="en">Lower-Armenian</source>
        <note>ID: CollectionSettingsDialog.BookMakingTab.PageNumberingStyle.Lower-Armenian</note>
      </trans-unit>
      <trans-unit id="CollectionSettingsDialog.BookMakingTab.PageNumberingStyle.Malayalam" sil:dynamic="true">
        <source xml:lang="en">Malayalam</source>
        <note>ID: CollectionSettingsDialog.BookMakingTab.PageNumberingStyle.Malayalam</note>
      </trans-unit>
      <trans-unit id="CollectionSettingsDialog.BookMakingTab.PageNumberingStyle.Mongolian" sil:dynamic="true">
        <source xml:lang="en">Mongolian</source>
        <note>ID: CollectionSettingsDialog.BookMakingTab.PageNumberingStyle.Mongolian</note>
      </trans-unit>
      <trans-unit id="CollectionSettingsDialog.BookMakingTab.PageNumberingStyle.Myanmar" sil:dynamic="true">
        <source xml:lang="en">Myanmar</source>
        <note>ID: CollectionSettingsDialog.BookMakingTab.PageNumberingStyle.Myanmar</note>
      </trans-unit>
      <trans-unit id="CollectionSettingsDialog.BookMakingTab.PageNumberingStyle.Oriya" sil:dynamic="true">
        <source xml:lang="en">Oriya</source>
        <note>ID: CollectionSettingsDialog.BookMakingTab.PageNumberingStyle.Oriya</note>
      </trans-unit>
      <trans-unit id="CollectionSettingsDialog.BookMakingTab.PageNumberingStyle.PageNumberingStyleLabel">
        <source xml:lang="en">Page Numbering Style</source>
        <note>ID: CollectionSettingsDialog.BookMakingTab.PageNumberingStyle.PageNumberingStyleLabel</note>
      </trans-unit>
      <trans-unit id="CollectionSettingsDialog.BookMakingTab.PageNumberingStyle.Persian" sil:dynamic="true">
        <source xml:lang="en">Persian</source>
        <note>ID: CollectionSettingsDialog.BookMakingTab.PageNumberingStyle.Persian</note>
      </trans-unit>
      <trans-unit id="CollectionSettingsDialog.BookMakingTab.PageNumberingStyle.Tamil" sil:dynamic="true">
        <source xml:lang="en">Tamil</source>
        <note>ID: CollectionSettingsDialog.BookMakingTab.PageNumberingStyle.Tamil</note>
      </trans-unit>
      <trans-unit id="CollectionSettingsDialog.BookMakingTab.PageNumberingStyle.Telugu" sil:dynamic="true">
        <source xml:lang="en">Telugu</source>
        <note>ID: CollectionSettingsDialog.BookMakingTab.PageNumberingStyle.Telugu</note>
      </trans-unit>
      <trans-unit id="CollectionSettingsDialog.BookMakingTab.PageNumberingStyle.Thai" sil:dynamic="true">
        <source xml:lang="en">Thai</source>
        <note>ID: CollectionSettingsDialog.BookMakingTab.PageNumberingStyle.Thai</note>
      </trans-unit>
      <trans-unit id="CollectionSettingsDialog.BookMakingTab.PageNumberingStyle.Tibetan" sil:dynamic="true">
        <source xml:lang="en">Tibetan</source>
        <note>ID: CollectionSettingsDialog.BookMakingTab.PageNumberingStyle.Tibetan</note>
      </trans-unit>
      <trans-unit id="CollectionSettingsDialog.BookMakingTab.PageNumberingStyle.Upper-Armenian" sil:dynamic="true">
        <source xml:lang="en">Upper-Armenian</source>
        <note>ID: CollectionSettingsDialog.BookMakingTab.PageNumberingStyle.Upper-Armenian</note>
      </trans-unit>
      <trans-unit id="CollectionSettingsDialog.BookMakingTab.SpecialScriptSettingsLink">
        <source xml:lang="en">Special Script Settings</source>
        <note>ID: CollectionSettingsDialog.BookMakingTab.SpecialScriptSettingsLink</note>
      </trans-unit>
      <trans-unit id="CollectionSettingsDialog.CollectionSettingsWindowTitle">
        <source xml:lang="en">Settings</source>
        <note>ID: CollectionSettingsDialog.CollectionSettingsWindowTitle</note>
      </trans-unit>
      <trans-unit id="CollectionSettingsDialog.LanguageTab.ChangeLanguageLink">
        <source xml:lang="en">Change...</source>
        <note>ID: CollectionSettingsDialog.LanguageTab.ChangeLanguageLink</note>
      </trans-unit>
      <trans-unit id="CollectionSettingsDialog.LanguageTab.LanguageTabLabel">
        <source xml:lang="en">Languages</source>
        <note>ID: CollectionSettingsDialog.LanguageTab.LanguageTabLabel</note>
      </trans-unit>
      <trans-unit id="CollectionSettingsDialog.LanguageTab.RemoveLanguageLink">
        <source xml:lang="en">Remove</source>
        <note>ID: CollectionSettingsDialog.LanguageTab.RemoveLanguageLink</note>
      </trans-unit>
      <trans-unit id="CollectionSettingsDialog.LanguageTab.SetThirdLanguageLink">
        <source xml:lang="en">Set...</source>
        <note>ID: CollectionSettingsDialog.LanguageTab.SetThirdLanguageLink</note>
        <note>If there is no third or sign language specified, the link changes to this.</note>
      </trans-unit>
      <trans-unit id="CollectionSettingsDialog.LanguageTab.VernacularLanguageLabel">
        <source xml:lang="en">Local Language</source>
        <note>ID: CollectionSettingsDialog.LanguageTab.VernacularLanguageLabel</note>
      </trans-unit>
      <trans-unit id="CollectionSettingsDialog.LanguageTab._language2Label">
        <source xml:lang="en">Language 2 (e.g. National Language)</source>
        <note>ID: CollectionSettingsDialog.LanguageTab._language2Label</note>
      </trans-unit>
      <trans-unit id="CollectionSettingsDialog.LanguageTab._language3Label">
        <source xml:lang="en">Language 3 (e.g. Regional Language)   (Optional)</source>
        <note>ID: CollectionSettingsDialog.LanguageTab._language3Label</note>
        <note xml:lang="en">OLD TEXT (before 3.9, 1 fewer space): Language 3 (e.g. Regional Language)  (Optional)</note>
      </trans-unit>
      <trans-unit id="CollectionSettingsDialog.LanguageTab.SignLanguageOptional">
        <source xml:lang="en">Sign Language   (Optional)</source>
        <note>ID: CollectionSettingsDialog.LanguageTab.SignLanguageOptional</note>
      </trans-unit>
      <trans-unit id="CollectionSettingsDialog.ProjectInformationTab.BloomCollectionName">
        <source xml:lang="en">Bloom Collection Name</source>
        <note>ID: CollectionSettingsDialog.ProjectInformationTab.BloomCollectionName</note>
      </trans-unit>
      <trans-unit id="CollectionSettingsDialog.ProjectInformationTab.Country">
        <source xml:lang="en">Country</source>
        <note>ID: CollectionSettingsDialog.ProjectInformationTab.Country</note>
      </trans-unit>
      <trans-unit id="CollectionSettingsDialog.ProjectInformationTab.District">
        <source xml:lang="en">District</source>
        <note>ID: CollectionSettingsDialog.ProjectInformationTab.District</note>
      </trans-unit>
      <trans-unit id="CollectionSettingsDialog.ProjectInformationTab.ProjectInformationTabLabel">
        <source xml:lang="en">Project Information</source>
        <note>ID: CollectionSettingsDialog.ProjectInformationTab.ProjectInformationTabLabel</note>
      </trans-unit>
      <trans-unit id="CollectionSettingsDialog.ProjectInformationTab.Province">
        <source xml:lang="en">Province</source>
        <note>ID: CollectionSettingsDialog.ProjectInformationTab.Province</note>
      </trans-unit>
      <trans-unit id="CollectionSettingsDialog.RequiresSubscription_ToolTip_" sil:dynamic="true">
        <source xml:lang="en">To use this feature, you'll need a Bloom Subscription.</source>
        <note>ID: CollectionSettingsDialog.RequiresSubscription_ToolTip_</note>
        <note>Same as the text for "EditTab.RequiresSubscription"</note>
      </trans-unit>
      <trans-unit id="CollectionSettingsDialog.Restart">
        <source xml:lang="en">Restart</source>
        <note>ID: CollectionSettingsDialog.Restart</note>
        <note>If you make certain changes in the settings dialog, the OK button changes to this.</note>
      </trans-unit>
      <trans-unit id="CollectionSettingsDialog.RestartMessage">
        <source xml:lang="en">Bloom will close and re-open this project with the new settings.</source>
        <note>ID: CollectionSettingsDialog.RestartMessage</note>
      </trans-unit>
      <trans-unit id="CollectionTab.AddMakeReaderTemplateBloomPackToolStripMenuItem">
        <source xml:lang="en">Make Reader Template Bloom Pack...</source>
        <note>ID: CollectionTab.AddMakeReaderTemplateBloomPackToolStripMenuItem</note>
      </trans-unit>
      <trans-unit id="CollectionTab.AddSourceCollection">
        <source xml:lang="en">Show another collection...</source>
        <note>Shown at the very bottom of the list of books and collections.  The user can click on this text and then choose an existing collection to use as an additional source of books to translate or otherwise adapt.</note>
        <note>ID: CollectionTab.AddSourceCollection</note>
      </trans-unit>
      <trans-unit id="CollectionTab.AdminManagesUpdates">
        <source xml:lang="en">Your system administrator manages Bloom updates for this computer.</source>
        <note>ID: CollectionTab.AdminManagesUpdates</note>
      </trans-unit>
      <trans-unit id="CollectionTab.Applying">
        <source xml:lang="en">Applying updates</source>
        <note>ID: CollectionTab.Applying</note>
      </trans-unit>
      <trans-unit id="CollectionTab.BloomLibraryLinkLabel">
        <source xml:lang="en">Get more source books at BloomLibrary.org</source>
        <note>ID: CollectionTab.BloomLibraryLinkLabel</note>
        <note>Shown at the bottom of the list of books. User can click on it and it will attempt to open a browser to show the Bloom Library</note>
      </trans-unit>
      <trans-unit id="CollectionTab.BookMenu.DeleteBook">
        <source xml:lang="en">Delete Book</source>
        <note>ID: CollectionTab.BookMenu.DeleteBook</note>
      </trans-unit>
      <trans-unit id="CollectionTab.BookMenu.DuplicateBook">
        <source xml:lang="en">Duplicate Book</source>
        <note>ID: CollectionTab.BookMenu.DuplicateBook</note>
      </trans-unit>
      <trans-unit id="CollectionTab.BookMenu.ExportDocMessage">
        <source xml:lang="en">Bloom will now open this HTML document in your word processing program (normally Word or LibreOffice). You will be able to work with the text and images of this book. These programs normally don't do well with preserving the layout, so don't expect much.</source>
        <note>ID: CollectionTab.BookMenu.ExportDocMessage</note>
      </trans-unit>
      <trans-unit id="CollectionTab.BookMenu.ExportToSpreadsheet">
        <source xml:lang="en">Export to Spreadsheet...</source>
        <note>ID: CollectionTab.BookMenu.ExportToSpreadsheet</note>
      </trans-unit>
      <trans-unit id="CollectionTab.BookMenu.ExportToWordOrLibreOffice">
        <source xml:lang="en">Export to Word or LibreOffice...</source>
        <note>ID: CollectionTab.BookMenu.ExportToWordOrLibreOffice</note>
      </trans-unit>
      <trans-unit id="CollectionTab.BookMenu.ExportToXMLForInDesign">
        <source xml:lang="en">Export to XML for InDesign...</source>
        <note>ID: CollectionTab.BookMenu.ExportToXMLForInDesign</note>
      </trans-unit>
      <trans-unit id="CollectionTab.BookMenu.ImportContentFromSpreadsheet">
        <source xml:lang="en">Import Content from Spreadsheet...</source>
        <note>ID: CollectionTab.BookMenu.ImportContentFromSpreadsheet</note>
      </trans-unit>
      <trans-unit id="CollectionTab.BookMenu.MustCheckOutTooltip">
        <source xml:lang="en">This feature requires the book to be checked out to you.</source>
        <note>ID: CollectionTab.BookMenu.MustCheckOutTooltip</note>
        <note>This tooltip pops up when the user hovers over a disabled menu item.</note>
      </trans-unit>
      <trans-unit id="CollectionTab.BookMenu.RenameBook">
        <source xml:lang="en">Rename Book</source>
        <note>ID: CollectionTab.BookMenu.RenameBook</note>
      </trans-unit>
      <trans-unit id="CollectionTab.BookMenu.SaveAsBloomPackContextMenuItem">
        <source xml:lang="en">Save as Bloom Pack (*.BloomPack)</source>
        <note>ID: CollectionTab.BookMenu.SaveAsBloomPackContextMenuItem</note>
      </trans-unit>
      <trans-unit id="CollectionTab.BookMenu.SaveAsBloomToolStripMenuItem">
        <source xml:lang="en">Save as Single File (*.bloomSource)...</source>
        <note>ID: CollectionTab.BookMenu.SaveAsBloomToolStripMenuItem</note>
      </trans-unit>
      <trans-unit id="CollectionTab.BookMenu.ShowInFileExplorer">
        <source xml:lang="en">Show in File Explorer</source>
        <note>ID: CollectionTab.BookMenu.ShowInFileExplorer</note>
      </trans-unit>
      <trans-unit id="CollectionTab.BookMenu.UpdateFrontMatterToolStrip">
        <source xml:lang="en">Update Book</source>
        <note>ID: CollectionTab.BookMenu.UpdateFrontMatterToolStrip</note>
      </trans-unit>
      <trans-unit id="CollectionTab.BookMenu.UpdateThumbnail">
        <source xml:lang="en">Update Thumbnail</source>
        <note>ID: CollectionTab.BookMenu.UpdateThumbnail</note>
      </trans-unit>
      <trans-unit id="CollectionTab.BookSourceHeading">
        <source xml:lang="en">Sources For New Books</source>
        <note>ID: CollectionTab.BookSourceHeading</note>
      </trans-unit>
      <trans-unit id="CollectionTab.BookSourcesLockNotice">
        <source xml:lang="en">This collection is locked, so new books cannot be added/removed.</source>
        <note>ID: CollectionTab.BookSourcesLockNotice</note>
      </trans-unit>
      <trans-unit id="CollectionTab.Books From BloomLibrary.org" sil:dynamic="true">
        <source xml:lang="en">Books From BloomLibrary.org</source>
        <note>ID: CollectionTab.Books From BloomLibrary.org</note>
      </trans-unit>
      <trans-unit id="CollectionTab.ChooseCollection">
        <source xml:lang="en">Choose Collection</source>
        <note>This is the title of the file-open dialog that you use to choose a Bloom collection</note>
        <note>ID: CollectionTab.ChooseCollection</note>
      </trans-unit>
      <trans-unit id="CollectionTab.CollectionMenu.doChecksAndUpdatesOfAllBooks">
        <source xml:lang="en">Do Updates of All Books</source>
        <note>ID: CollectionTab.CollectionMenu.doChecksAndUpdatesOfAllBooks</note>
      </trans-unit>
      <trans-unit id="CollectionTab.CollectionMenu.doChecksOfAllBooks">
        <source xml:lang="en">Do Checks of All Books</source>
        <note>ID: CollectionTab.CollectionMenu.doChecksOfAllBooks</note>
      </trans-unit>
      <trans-unit id="CollectionTab.CollectionMenu.rescueMissingImages">
        <source xml:lang="en">Rescue Missing Images...</source>
        <note>ID: CollectionTab.CollectionMenu.rescueMissingImages</note>
      </trans-unit>
      <trans-unit id="CollectionTab.CollectionMenu.showHistory">
        <source xml:lang="en">Collection History...</source>
        <note>ID: CollectionTab.CollectionMenu.showHistory</note>
      </trans-unit>
      <trans-unit id="CollectionTab.CollectionMenu.showNotes">
        <source xml:lang="en">Collection Notes...</source>
        <note>ID: CollectionTab.CollectionMenu.showNotes</note>
      </trans-unit>
      <trans-unit id="CollectionTab.CollectionTabLabel">
        <source xml:lang="en">Collections</source>
        <note>ID: CollectionTab.CollectionTabLabel</note>
      </trans-unit>
      <trans-unit id="CollectionTab.Collections">
        <source xml:lang="en">Collections</source>
        <note>ID: CollectionTab.Collections</note>
      </trans-unit>
      <trans-unit id="CollectionTab.ConfiguringBookMessage">
        <source xml:lang="en">Building...</source>
        <note>ID: CollectionTab.ConfiguringBookMessage</note>
      </trans-unit>
      <trans-unit id="CollectionTab.ConfirmRecycleDescription">
        <source xml:lang="en">The book '{0}'</source>
        <note>ID: CollectionTab.ConfirmRecycleDescription</note>
      </trans-unit>
      <trans-unit id="CollectionTab.ContextMenu.More">
        <source xml:lang="en">More</source>
        <note>ID: CollectionTab.ContextMenu.More</note>
      </trans-unit>
      <trans-unit id="CollectionTab.ContextMenu.Troubleshooting">
        <source xml:lang="en">Troubleshooting</source>
        <note>ID: CollectionTab.ContextMenu.Troubleshooting</note>
      </trans-unit>
      <trans-unit id="CollectionTab.DoNotShowCollection">
        <source xml:lang="en">Do not show this collection here.</source>
        <note>This is a tooltip for the X icon that allows the user to remove a collection from displaying as a source of books.</note>
        <note>ID: CollectionTab.DoNotShowCollection</note>
      </trans-unit>
      <trans-unit id="CollectionTab.EditBookButton">
        <source xml:lang="en">Edit this book</source>
        <note>ID: CollectionTab.EditBookButton</note>
      </trans-unit>
      <trans-unit id="CollectionTab.GetABetterBloom">
        <source xml:lang="en">Click to get a better Bloom!</source>
        <note>ID: CollectionTab.GetABetterBloom</note>
        <note>Clicking this message loads a web page which describes how to upgrade Bloom.</note>
      </trans-unit>
      <trans-unit id="CollectionTab.LanguageMenu.ShowUnapprovedTranslations">
        <source xml:lang="en">Show translations which have not been approved yet</source>
        <note>ID: CollectionTab.LanguageMenu.ShowUnapprovedTranslations</note>
      </trans-unit>
      <trans-unit id="CollectionTab.MakeBloomPackOfShellBooks">
        <source xml:lang="en">Make Bloom Pack of Shell Books</source>
        <note>Shell Books are books that are meant to be translated.</note>
        <note>ID: CollectionTab.MakeBloomPackOfShellBooks</note>
      </trans-unit>
      <trans-unit id="CollectionTab.MakeBookUsingThisTemplate">
        <source xml:lang="en">Make a book using this source</source>
        <note>ID: CollectionTab.MakeBookUsingThisTemplate</note>
      </trans-unit>
      <trans-unit id="CollectionTab.MakeBookUsingThisTemplate_ToolTip_">
        <source xml:lang="en">Create a book in my language using this source book</source>
        <note>ID: CollectionTab.MakeBookUsingThisTemplate_ToolTip_</note>
      </trans-unit>
      <trans-unit id="CollectionTab.Open/CreateCollectionButton">
        <source xml:lang="en">Other Collection</source>
        <note>ID: CollectionTab.Open/CreateCollectionButton</note>
        <note>This is the button you use to create a new collection, open a new one, or get one from a repository somewhere.</note>
      </trans-unit>
      <trans-unit id="CollectionTab.Open/CreateCollectionButton_ToolTip_">
        <source xml:lang="en">Open/Create/Get Collection</source>
        <note>ID: CollectionTab.Open/CreateCollectionButton_ToolTip_</note>
        <note>This is the button you use to create a new collection, open a new one, or get one from a repository somewhere.</note>
      </trans-unit>
      <trans-unit id="CollectionTab.OpenCreateCollectionMenuItem">
        <source xml:lang="en">Open or Create Another Collection</source>
        <note>ID: CollectionTab.OpenCreateCollectionMenuItem</note>
      </trans-unit>
      <trans-unit id="CollectionTab.Progress">
        <source xml:lang="en">({0}% complete)</source>
        <note>ID: CollectionTab.Progress</note>
      </trans-unit>
      <trans-unit id="CollectionTab.RemoveThisGroup">
        <source xml:lang="en">To remove this group, you will need to delete the folder. Click here to view the folder on your drive.</source>
        <note>This is a tooltip for the folder icon that allows the user to remove a folder that is serving as a source of books.</note>
        <note>ID: CollectionTab.RemoveThisGroup</note>
      </trans-unit>
      <trans-unit id="CollectionTab.RestartToUpdate">
        <source xml:lang="en">Restart Bloom to Update</source>
        <note>ID: CollectionTab.RestartToUpdate</note>
        <note>Restart the Bloom program, not Windows</note>
      </trans-unit>
      <trans-unit id="CollectionTab.Sample Shells" sil:dynamic="true">
        <source xml:lang="en">Sample Shells</source>
        <note>ID: CollectionTab.Sample Shells</note>
      </trans-unit>
      <trans-unit id="CollectionTab.SendReceive">
        <source xml:lang="en">Send/Receive</source>
        <note>ID: CollectionTab.SendReceive</note>
      </trans-unit>
      <trans-unit id="CollectionTab.SettingsButton">
        <source xml:lang="en">Settings</source>
        <note>ID: CollectionTab.SettingsButton</note>
      </trans-unit>
      <trans-unit id="CollectionTab.SourceBooksMenu.OpenFolderContainingSourceCollections">
        <source xml:lang="en">Open Additional Collections Folder</source>
        <note>ID: CollectionTab.SourceBooksMenu.OpenFolderContainingSourceCollections</note>
      </trans-unit>
      <trans-unit id="CollectionTab.Templates" sil:dynamic="true">
        <source xml:lang="en">Templates</source>
        <note>ID: CollectionTab.Templates</note>
      </trans-unit>
      <trans-unit id="CollectionTab.Specialized Templates" sil:dynamic="true">
        <source xml:lang="en">Specialized Templates</source>
        <note>ID: CollectionTab.Specialized Templates</note>
      </trans-unit>
      <trans-unit id="CollectionTab.TitleMissing">
        <source xml:lang="en">Title Missing</source>
        <note>ID: CollectionTab.TitleMissing</note>
        <note>Shown as the thumbnail caption when the book doesn't have a title.</note>
      </trans-unit>
      <trans-unit id="CollectionTab.UILanguageMenu.HelpTranslate">
        <source xml:lang="en">Help us translate Bloom (web)</source>
        <note>ID: CollectionTab.UILanguageMenu.HelpTranslate</note>
        <note>The final item in the UI Language menu. When clicked, it opens Bloom's page in the Crowdin web-based translation system.</note>
      </trans-unit>
      <trans-unit id="CollectionTab.UILanguageMenu.ItemTooltip">
        <source xml:lang="en">{0}% translated</source>
        <note>ID: CollectionTab.UILanguageMenu.ItemTooltip</note>
        <note>Shown when hovering over an item in the UI Language menu. The {0} marker is filled in by a number between 1 and 100.</note>
      </trans-unit>
      <trans-unit id="CollectionTab.UnableToCheckForUpdate">
        <source xml:lang="en">Could not connect to the server to check for an update. Are you connected to the internet?</source>
        <note>ID: CollectionTab.UnableToCheckForUpdate</note>
        <note>Shown when Bloom tries to check for an update but can't, for example because it can't connect to the internet, or a problems with our server, etc.</note>
      </trans-unit>
      <trans-unit id="CollectionTab.UpToDate">
        <source xml:lang="en">Your Bloom is up to date.</source>
        <note>ID: CollectionTab.UpToDate</note>
      </trans-unit>
      <trans-unit id="CollectionTab.UpdateCheckInProgress">
        <source xml:lang="en">Bloom is already working on checking for updates.</source>
        <note>ID: CollectionTab.UpdateCheckInProgress</note>
      </trans-unit>
      <trans-unit id="CollectionTab.UpdateFailed">
        <source xml:lang="en">A new version appears to be available, but Bloom could not install it.</source>
        <note>ID: CollectionTab.UpdateFailed</note>
      </trans-unit>
      <trans-unit id="CollectionTab.UpdateInstalled">
        <source xml:lang="en">Update for {0} is ready</source>
        <note>ID: CollectionTab.UpdateInstalled</note>
        <note>Appears after Bloom has downloaded a program update in the background and is ready to switch the user to it the next time they run Bloom.</note>
        <note xml:lang="en">OLD TEXT (before 3.9, period at end): Update for {0} is ready.</note>
      </trans-unit>
      <trans-unit id="CollectionTab.UpdateNow">
        <source xml:lang="en">Update Now</source>
        <note>ID: CollectionTab.UpdateNow</note>
      </trans-unit>
      <trans-unit id="CollectionTab.UpdatesAvailable">
        <source xml:lang="en">A new version of Bloom is available.</source>
        <note>ID: CollectionTab.UpdatesAvailable</note>
      </trans-unit>
      <trans-unit id="CollectionTab.Updating">
        <source xml:lang="en">Downloading update to {0} ({1}K)</source>
        <note>ID: CollectionTab.Updating</note>
        <note xml:lang="en">OLD TEXT (before 3.9): Downloading update to {0} ({1}kb).</note>
      </trans-unit>
      <trans-unit id="ColorPicker.PercentTransparent" sil:dynamic="true">
        <source xml:lang="en">{0}% Transparent</source>
        <note>ID: ColorPicker.PercentTransparent</note>
        <note>This color has a particular percentage of transparency.</note>
      </trans-unit>
      <trans-unit id="ColorPicker.New" sil:dynamic="true">
        <source xml:lang="en">New...</source>
        <note>ID: ColorPicker.New</note>
        <note>A background color selection that enables a color picker.</note>
      </trans-unit>
      <trans-unit id="Common.BookSettings">
        <source xml:lang="en">Book Settings</source>
        <note>ID: Common.BookSettings</note>
      </trans-unit>
      <trans-unit id="Common.Advanced">
        <source xml:lang="en">Advanced</source>
        <note>ID: Common.Advanced</note>
        <note>Used in various places where something can be opened or linked to for advanced features. One use is an expandable area in Sign Language toolbox.</note>
      </trans-unit>
      <trans-unit id="Common.AskForHelp">
        <source xml:lang="en">Ask for help</source>
        <note>ID: Common.AskForHelp</note>
        <note>Used in various places where someone might need to open a Problem Report dialog.</note>
      </trans-unit>
      <trans-unit id="Common.BackButton">
        <source xml:lang="en">Back</source>
        <note>ID: Common.BackButton</note>
        <note>In a wizard, this button takes you to the previous step.</note>
      </trans-unit>
      <trans-unit id="Common.BloomSubscriptionFeature">
        <source xml:lang="en">Bloom Subscription Feature</source>
        <note>ID: Common.BloomSubscriptionFeature</note>
        <note>This tooltip shows over the Bloom Subcription icon.</note>
      </trans-unit>
      <trans-unit id="Common.Cancel">
        <source xml:lang="en">Cancel</source>
        <note>This is shown at the bottom of a dialog box. It is paired with an action button like "OK" and it means "do not do the action".  In English, this is the same as "Common.CancelProcess", but could be different in your language.</note>
        <note>ID: Common.Cancel</note>
      </trans-unit>
      <trans-unit id="Common.CancelButton">
        <source xml:lang="en">&amp;Cancel</source>
        <note>This is identical to Common.Cancel. The duplication was introduced by a mistake.</note>
        <note>This is shown at the bottom of a dialog box. It is paired with an action button like "OK" and it means "do not do the action".</note>
        <!-- The ampersand is used to indicate a mnemonic in C# WinForms. Ugh, I'm not happy that we expose it to the translators -->
        <note>If you include "&amp;" (which represents an ampersand) in your translation, it will not be visible in Bloom. Instead, the letter following it will be a keyboard shortcut (e.g., &amp;Cancel means that alt-C can be used to activate the Cancel button.) The letter marked with ampersand is usually the first one but does not have to be. It is important not to mark the same letter in two different controls in the same dialog. If you are not sure, just don't include the "amp;"; the only consequence is that this control cannot be activated using an alt-key shortcut.</note>
        <note>ID: Common.CancelButton</note>
      </trans-unit>
      <trans-unit id="Common.Close">
        <source xml:lang="en">Close</source>
        <note>ID: Common.Close</note>
        <note>Used typically for a button that closes a dialog box. Unlike "OK", "Close" is not agreeing to anything, it's just dismissing the dialog box.</note>
      </trans-unit>
      <trans-unit id="Common.Color">
        <source xml:lang="en">Color</source>
        <note>ID: Common.Color</note>
      </trans-unit>
      <trans-unit id="Common.Colors.Black">
        <source xml:lang="en">Black</source>
        <note>ID: Common.Colors.Black</note>
      </trans-unit>
      <trans-unit id="Common.Colors.Crimson">
        <source xml:lang="en">Crimson</source>
        <note>ID: Common.Colors.Crimson</note>
      </trans-unit>
      <trans-unit id="Common.Colors.White">
        <source xml:lang="en">White</source>
        <note>ID: Common.Colors.White</note>
      </trans-unit>
      <trans-unit id="Common.Colors.Yellow">
        <source xml:lang="en">Yellow</source>
        <note>ID: Common.Colors.Yellow</note>
      </trans-unit>
      <trans-unit id="Common.Continue">
        <source xml:lang="en">Continue</source>
        <note>This is shown at the bottom of a dialog box and means to go ahead with some action. It is often paired with "Cancel"</note>
        <note>ID: Common.Continue</note>
      </trans-unit>
      <trans-unit id="Common.Copy">
        <source xml:lang="en">Copy</source>
        <note>ID: Common.Copy</note>
      </trans-unit>
      <trans-unit id="Common.Copyright">
        <source xml:lang="en">Copyright</source>
        <note>ID: Common.Copyright</note>
      </trans-unit>
      <trans-unit id="Common.Delete">
        <source xml:lang="en">Delete</source>
        <note>ID: Common.Delete</note>
      </trans-unit>
      <trans-unit id="Common.Done">
        <source xml:lang="en">Done</source>
        <note>ID: Common.Done</note>
        <note>Shown in a list of messages when Bloom has completed a task.</note>
      </trans-unit>
      <trans-unit id="Common.SubscriptionRequired">
        <source xml:lang="en">Subscription Required</source>
        <note>ID: Common.SubscriptionRequired</note>
      </trans-unit>
      <trans-unit id="Common.Error">
        <source xml:lang="en">Error</source>
        <note>ID: Common.Error</note>
        <note>A heading shown above some messages.</note>
      </trans-unit>
      <trans-unit id="Common.Finish">
        <source xml:lang="en">&amp;Finish</source>
        <note>ID: Common.Finish</note>
        <note>Used for the Finish button in wizards, like that used for making a New Collection</note>
      </trans-unit>
      <trans-unit id="Common.FinishedAt">
        <source xml:lang="en">Finished at {0:hh:mm tt}</source>
        <note>ID: Common.FinishedAt</note>
        <note>{0:hh:mm tt} is a time</note>
      </trans-unit>
      <trans-unit id="Common.Help" sil:dynamic="true">
        <source xml:lang="en">Help</source>
        <note>ID: Common.Help</note>
      </trans-unit>
      <trans-unit id="Common.HelpButton">
        <source xml:lang="en">&amp;Help</source>
        <note>ID: Common.HelpButton</note>
      </trans-unit>
      <trans-unit id="Common.Info">
        <source xml:lang="en">Info</source>
        <note>ID: Common.Info</note>
        <note>Used as a label for additional information, like duration etc in the Sign Language Tool</note>
      </trans-unit>
      <trans-unit id="Common.LearnMore" sil:dynamic="true">
        <source xml:lang="en">Learn More</source>
        <note>ID: Common.LearnMore</note>
        <note>A link or button that leads to something that tells the user more about what they just read.</note>
      </trans-unit>
      <trans-unit id="Common.License" sil:dynamic="true">
        <source xml:lang="en">License</source>
        <note>ID: Common.License</note>
      </trans-unit>
      <trans-unit id="Common.Loading" sil:dynamic="true">
        <source xml:lang="en">Loading...</source>
        <note>ID: Common.Loading</note>
        <note>This is shown when Bloom is slowly loading something, so the user doesn't worry about why they don't see the result immediately.</note>
      </trans-unit>
      <trans-unit id="Common.LongRunningOperation" sil:dynamic="true">
        <source xml:lang="en">This may take a while...</source>
        <note>ID: Common.LongRunningOperation</note>
        <note>Used to indicate that an operation may take a long amount of time to complete.</note>
      </trans-unit>
      <trans-unit id="Common.Next">
        <source xml:lang="en">&amp;Next</source>
        <note>ID: Common.Next</note>
        <note>Used for the Next button in wizards, like that used for making a New Collection</note>
      </trans-unit>
      <trans-unit id="Common.NextButton">
        <source xml:lang="en">Next</source>
        <note>ID: Common.NextButton</note>
        <note>In a wizard, this button takes you to the next step.</note>
      </trans-unit>
      <trans-unit id="Common.No">
        <source xml:lang="en">No</source>
        <note>ID: Common.No</note>
      </trans-unit>
      <trans-unit id="Common.Note">
        <source xml:lang="en">Note</source>
        <note>ID: Common.Note</note>
        <note>A heading shown above some messages.</note>
      </trans-unit>
      <trans-unit id="Common.OK">
        <source xml:lang="en">OK</source>
        <note>ID: Common.OK</note>
      </trans-unit>
      <trans-unit id="Common.OKButton">
        <source xml:lang="en">&amp;OK</source>
        <note>ID: Common.OKButton</note>
      </trans-unit>
      <trans-unit id="Common.Other" sil:dynamic="true">
        <source xml:lang="en">Other</source>
        <note>ID: Common.Other</note>
      </trans-unit>
      <trans-unit id="Common.Pause" sil:dynamic="true">
        <source xml:lang="en">Pause</source>
        <note>ID: Common.Pause</note>
      </trans-unit>
      <trans-unit id="Common.Preview">
        <source xml:lang="en">Preview</source>
        <note>ID: Common.Preview</note>
      </trans-unit>
      <trans-unit id="Common.ProblemTitle">
        <source xml:lang="en">Bloom Problem</source>
        <note>ID: Common.ProblemTitle</note>
        <note>Used as dialog title when Bloom needs to inform users of a problem.</note>
      </trans-unit>
      <trans-unit id="Common.Progress">
        <source xml:lang="en">Progress</source>
        <note>ID: Common.Progress</note>
      </trans-unit>
      <trans-unit id="Common.Replace">
        <source xml:lang="en">Replace</source>
        <note>ID: Common.Replace</note>
      </trans-unit>
      <trans-unit id="Common.Report">
        <source xml:lang="en">REPORT</source>
        <note>ID: Common.Report</note>
        <note>Used for a link that signifies "Bring up a dialog for sending a report of a problem. We usually want all-caps, unless inappropriate in a particular language"</note>
      </trans-unit>
      <trans-unit id="Common.Options" sil:dynamic="true">
        <source xml:lang="en">Options</source>
        <note>ID: Common.Options</note>
      </trans-unit>
      <trans-unit id="Common.Save">
        <source xml:lang="en">Save</source>
        <note>ID: Common.Save</note>
      </trans-unit>
      <trans-unit id="Common.Seconds">
        <source xml:lang="en">%0 seconds</source>
        <note>ID: Common.Seconds</note>
        <note>%0 is a number of seconds</note>
      </trans-unit>
      <trans-unit id="Common.SeeWebPage">
        <source xml:lang="en">See {0}.</source>
        <note>ID: Common.SeeWebPage</note>
        <note>Used to point the user to a web page. Put the '{0}' where the web page URL will go.</note>
      </trans-unit>
      <trans-unit id="Common.SelectAll">
        <source xml:lang="en">Select all</source>
        <note>ID: Common.SelectAll</note>
        <note>used for a menu item for selecting all text in a text box</note>
      </trans-unit>
      <trans-unit id="Common.Settings">
        <source xml:lang="en">Settings</source>
        <note>ID: Common.Settings</note>
      </trans-unit>
      <trans-unit id="Common.Starting">
        <source xml:lang="en">Starting...</source>
        <note>ID: Common.Starting</note>
      </trans-unit>
      <trans-unit id="Common.Stop">
        <source xml:lang="en">Stop</source>
        <note>ID: Common.Stop</note>
      </trans-unit>
      <trans-unit id="Common.Upload">
        <source xml:lang="en">Upload</source>
        <note>ID: Common.Upload</note>
      </trans-unit>
      <trans-unit id="Common.Uploading">
        <source xml:lang="en">Uploading</source>
        <note>ID: Common.Uploading</note>
      </trans-unit>
      <trans-unit id="Common.Warning">
        <source xml:lang="en">Info</source>
        <note>ID: Common.Warning</note>
        <note>A heading shown above some messages.</note>
      </trans-unit>
      <trans-unit id="Common.WhatsThis" sil:dynamic="true">
        <source xml:lang="en">What's this?</source>
        <note>ID: Common.WhatsThis</note>
        <note>minimal question indicating a link to information</note>
      </trans-unit>
      <trans-unit id="Common.WhatCausedThisProblem">
        <source xml:lang="en">What caused this problem?</source>
        <note>ID: Common.WhatCausedThisProblem</note>
        <note>This is usually a link to an explanatory document.</note>
      </trans-unit>
      <trans-unit id="Common.Yes">
        <source xml:lang="en">Yes</source>
        <note>ID: Common.Yes</note>
      </trans-unit>
      <trans-unit id="Copyright.CopyrightHolder" sil:dynamic="true">
        <source xml:lang="en">Copyright Holder</source>
        <note>ID: Copyright.CopyrightHolder</note>
      </trans-unit>
      <trans-unit id="Copyright.CopyrightYear" sil:dynamic="true">
        <source xml:lang="en">Copyright Year</source>
        <note>ID: Copyright.CopyrightYear</note>
      </trans-unit>
      <trans-unit id="Copyright.FollowSILGuidelines" sil:dynamic="true">
        <source xml:lang="en">SIL has corporate guidelines around what kinds of materials may be copyrighted by SIL. Please check [this page] in order to ensure that this book qualifies.</source>
        <note>ID: Copyright.FollowSILGuidelines</note>
        <note>The text inside the [square brackets] will become a link to a website.</note>
      </trans-unit>
      <trans-unit id="Copyright.IllustratorOrPhotographer" sil:dynamic="true">
        <source xml:lang="en">Illustrator/Photographer</source>
        <note>ID: Copyright.IllustratorOrPhotographer</note>
      </trans-unit>
      <trans-unit id="Copyright.MissingCopyright">
        <source xml:lang="en">Needs Copyright</source>
        <note>People will see this button on the Credits Page when they make a new book. So when translating, don't make them feel bad. Don't make them feel that they made a mistake. We just want to point out that they need to give us a copyright eventually.</note>
      </trans-unit>
      <trans-unit id="Copyright.NotATranslation" sil:dynamic="true">
        <source xml:lang="en">Not a translation or new version</source>
        <note>ID: Copyright.NotATranslation</note>
      </trans-unit>
      <trans-unit id="Copyright.PublishingAsSIL" sil:dynamic="true">
        <source xml:lang="en">Using "SIL" in a Copyright</source>
        <note>ID: Copyright.PublishingAsSIL</note>
      </trans-unit>
      <trans-unit id="Copyright.UseOriginalCopyright" sil:dynamic="true">
        <source xml:lang="en">Continue to use the same copyright and license as the original book:</source>
        <note>ID: Copyright.UseOriginalCopyright</note>
      </trans-unit>
      <trans-unit id="CopyrightAndLicense" sil:dynamic="true">
        <source xml:lang="en">Copyright and License</source>
        <note>ID: CopyrightAndLicense</note>
      </trans-unit>
      <trans-unit id="Download.Completed">
        <source xml:lang="en">Your download ({0}) is complete. You can see it in the 'Books from BloomLibrary.org' section of your Collections.</source>
        <note>ID: Download.Completed</note>
      </trans-unit>
      <trans-unit id="Download.CompletedCaption">
        <source xml:lang="en">Download complete</source>
        <note>ID: Download.CompletedCaption</note>
      </trans-unit>
      <trans-unit id="Download.CopyFailed">
        <source xml:lang="en">Bloom downloaded the book but had problems making it available in Bloom. Please restart your computer and try again. If you get this message again, please report the problem to the us.</source>
        <note>ID: Download.CopyFailed</note>
        <note xml:lang="en">OLD TEXT (before 3.9, period at end): Bloom downloaded the book but had problems making it available in Bloom. Please restart your computer and try again. If you get this message again, please click the 'Details' button and report the problem to the Bloom developers.</note>
      </trans-unit>
      <trans-unit id="Download.DownloadingDialogTitle">
        <source xml:lang="en">Downloading book</source>
        <note>ID: Download.DownloadingDialogTitle</note>
      </trans-unit>
      <trans-unit id="Download.FromBloomLibrary">
        <source xml:lang="en">From Bloom Library</source>
        <note>ID: Download.FromBloomLibrary</note>
        <note>Will be followed by hyphen, space, and (possibly partial) book title and used as a folder name for a collection containing that one book. Don't include illegal path characters like colon.</note>
      </trans-unit>
      <trans-unit id="Download.GenericNetworkProblemNotice">
        <source xml:lang="en">There was a problem downloading the book.  You can try again at a different time, or write to us at issues@bloomlibrary.org if you cannot get the download to work from your location.</source>
        <note>ID: Download.GenericNetworkProblemNotice</note>
        <note xml:lang="en">OLD TEXT (before 3.9): There was a problem downloading your book.</note>
      </trans-unit>
      <trans-unit id="Download.OldVersion">
        <source xml:lang="en">The download you started needs version {0} or later of Bloom. Please install that version if you haven't already, and run it. Then try the download again.</source>
        <note>ID: Download.OldVersion</note>
      </trans-unit>
      <trans-unit id="Download.ProblemNotice">
        <source xml:lang="en">There was a problem downloading your book. You may need to restart Bloom or get technical help.</source>
        <note>ID: Download.ProblemNotice</note>
      </trans-unit>
      <trans-unit id="Download.TimeoutProblemNotice">
        <source xml:lang="en">There was a problem downloading the book: something took too long. You can try again at a different time, or write to us at issues@bloomlibrary.org if you cannot get the download to work from your location.</source>
        <note>ID: Download.TimeoutProblemNotice</note>
        <note xml:lang="en">OLD TEXT (before 3.9, capitalization of website): There was a problem downloading the book: something took too long. You can try again at a different time, or write to us at issues@BloomLibrary.org if you cannot get the download to work from your location.</note>
      </trans-unit>
      <trans-unit id="EditTab.AddPageDialog.AddPageButton" sil:dynamic="true">
        <source xml:lang="en">Add Page</source>
        <note>ID: EditTab.AddPageDialog.AddPageButton</note>
        <note>This is for the button that LAUNCHES the dialog, not the 'Add this page' button that is IN the dialog.</note>
      </trans-unit>
      <trans-unit id="EditTab.AddPageDialog.AddThisPageButton" sil:dynamic="true">
        <source xml:lang="en">Add This Page</source>
        <note>ID: EditTab.AddPageDialog.AddThisPageButton</note>
        <note>This is for the button inside the dialog</note>
      </trans-unit>
      <trans-unit id="EditTab.AddPageDialog.ChooseLayoutButton" sil:dynamic="true">
        <source xml:lang="en">Use This Layout</source>
        <note>ID: EditTab.AddPageDialog.ChooseLayoutButton</note>
      </trans-unit>
      <trans-unit id="EditTab.AddPageDialog.ChooseLayoutContinueCheckbox" sil:dynamic="true">
        <source xml:lang="en">Continue anyway</source>
        <note>ID: EditTab.AddPageDialog.ChooseLayoutContinueCheckbox</note>
      </trans-unit>
      <trans-unit id="EditTab.AddPageDialog.ChooseLayoutConvertBookCheckbox" sil:dynamic="true">
        <source xml:lang="en">Change all similar pages in this book to this layout.</source>
        <note>ID: EditTab.AddPageDialog.ChooseLayoutConvertBookCheckbox</note>
      </trans-unit>
      <trans-unit id="EditTab.AddPageDialog.ChooseLayoutTitle" sil:dynamic="true">
        <source xml:lang="en">Choose Different Layout...</source>
        <note>ID: EditTab.AddPageDialog.ChooseLayoutTitle</note>
      </trans-unit>
      <trans-unit id="EditTab.AddPageDialog.ChooseLayoutWillLoseData" sil:dynamic="true">
        <source xml:lang="en">Converting to this layout will cause some content to be lost.</source>
        <note>ID: EditTab.AddPageDialog.ChooseLayoutWillLoseData</note>
      </trans-unit>
      <trans-unit id="EditTab.AddPageDialog.DigitalPage" sil:dynamic="true">
        <source xml:lang="en">This kind of page will be included only in digital book outputs, not in PDF.</source>
        <note>ID: EditTab.AddPageDialog.DigitalPage</note>
      </trans-unit>
      <trans-unit id="EditTab.AddPageDialog.NoTemplate" sil:dynamic="true">
        <source xml:lang="en">Could not find {0}</source>
        <note>ID: EditTab.AddPageDialog.NoTemplate</note>
        <note>Seen when the book's main template page file is missing.</note>
        <note xml:lang="en">OLD TEXT (before 3.9): (no template file found)</note>
      </trans-unit>
      <trans-unit id="EditTab.AddPageDialog.NumberOfPagesTooltip" sil:dynamic="true">
        <source xml:lang="en">Number of pages to add</source>
        <note>ID: EditTab.AddPageDialog.NumberOfPagesTooltip</note>
      </trans-unit>
      <trans-unit id="EditTab.AddPageDialog.Title" sil:dynamic="true">
        <source xml:lang="en">Add Page...</source>
        <note>ID: EditTab.AddPageDialog.Title</note>
      </trans-unit>
      <trans-unit id="EditTab.BackMatter.InsideBackCoverTextPrompt" sil:dynamic="true">
        <source xml:lang="en">If you need somewhere to put more information about the book, you can use this page, which is the inside of the back cover.</source>
        <note>ID: EditTab.BackMatter.InsideBackCoverTextPrompt</note>
      </trans-unit>
      <trans-unit id="EditTab.BackMatter.OutsideBackCoverTextPrompt" sil:dynamic="true">
        <source xml:lang="en">If you need somewhere to put more information about the book, you can use this page, which is the outside of the back cover.</source>
        <note>ID: EditTab.BackMatter.OutsideBackCoverTextPrompt</note>
      </trans-unit>
      <trans-unit id="EditTab.Bilingual">
        <source xml:lang="en">Two Languages</source>
        <note>ID: EditTab.Bilingual</note>
        <note>Shown in edit tab multilingualism chooser, for bilingual mode, 2 languages per page</note>
      </trans-unit>
      <trans-unit id="EditTab.ChooseLayoutButton">
        <source xml:lang="en">Choose Different Layout</source>
        <note>ID: EditTab.ChooseLayoutButton</note>
      </trans-unit>
      <trans-unit id="EditTab.ConfirmRemovePageDialog.ConformRemovePageWindowTitle">
        <source xml:lang="en">Really Remove Page?</source>
        <note>ID: EditTab.ConfirmRemovePageDialog.ConformRemovePageWindowTitle</note>
        <note xml:lang="en">OLD TEXT (before 4.1.000.0): Really Delete Page?</note>
      </trans-unit>
      <trans-unit id="EditTab.ConfirmRemovePageDialog.DeleteButton">
        <source xml:lang="en">&amp;Remove</source>
        <note>ID: EditTab.ConfirmRemovePageDialog.DeleteButton</note>
        <note xml:lang="en">OLD TEXT (before 3.9): &amp;Delete</note>
      </trans-unit>
      <trans-unit id="EditTab.ConfirmRemovePageDialog._messageLabel">
        <source xml:lang="en">This page will be permanently removed.</source>
        <note>ID: EditTab.ConfirmRemovePageDialog._messageLabel</note>
      </trans-unit>
      <trans-unit id="EditTab.ContentLanguagesDropdown">
        <source xml:lang="en">Multilingual Settings</source>
        <note>ID: EditTab.ContentLanguagesDropdown</note>
      </trans-unit>
      <trans-unit id="EditTab.ContentLanguagesDropdown.DisabledTooltip">
        <source xml:lang="en">Choose language to make this a bilingual or trilingual book</source>
        <note>ID: EditTab.ContentLanguagesDropdown.DisabledTooltip</note>
      </trans-unit>
      <trans-unit id="EditTab.ContentLanguagesDropdown.ToolTip">
        <source xml:lang="en">Choose language to make this a bilingual or trilingual book</source>
        <note>ID: EditTab.ContentLanguagesDropdown.ToolTip</note>
      </trans-unit>
      <trans-unit id="EditTab.ContentLanguagesDropdown_ToolTip_">
        <source xml:lang="en">Choose language to make this a bilingual or trilingual book</source>
        <note>ID: EditTab.ContentLanguagesDropdown_ToolTip_</note>
      </trans-unit>
      <trans-unit id="EditTab.CopyButton">
        <source xml:lang="en">Copy</source>
        <note>ID: EditTab.CopyButton</note>
      </trans-unit>
      <trans-unit id="EditTab.CopyButton.ToolTip">
        <source xml:lang="en">Copy (Ctrl+C)</source>
        <note>ID: EditTab.CopyButton.ToolTip</note>
      </trans-unit>
      <trans-unit id="EditTab.CopyButton.ToolTipWhenDisabled">
        <source xml:lang="en">You need to select some text before you can copy it</source>
        <note>ID: EditTab.CopyButton.ToolTipWhenDisabled</note>
      </trans-unit>
      <trans-unit id="EditTab.CopyImageIPMetadataQuestion">
        <source xml:lang="en">Copy this information to all other pictures in this book?</source>
        <note>ID: EditTab.CopyImageIPMetadataQuestion</note>
        <note>get this after you edit the metadata of an image</note>
      </trans-unit>
      <trans-unit id="EditTab.CopyPage">
        <source xml:lang="en">Copy Page</source>
        <note>ID: EditTab.CopyPage</note>
      </trans-unit>
      <trans-unit id="EditTab.CustomPage.ChangeLayout" sil:dynamic="true">
        <source xml:lang="en">Change Layout</source>
        <note>ID: EditTab.CustomPage.ChangeLayout</note>
      </trans-unit>
      <trans-unit id="EditTab.CustomPage.HtmlWidget" sil:dynamic="true">
        <source xml:lang="en">HTML Widget</source>
        <note>ID: EditTab.CustomPage.HtmlWidget</note>
        <note>Describes where the user can select an interactive HTML page to insert into a book page (alternative to text, picture, or video)</note>
      </trans-unit>
      <trans-unit id="EditTab.CustomPage.Or" sil:dynamic="true">
        <source xml:lang="en">or</source>
        <note>ID: EditTab.CustomPage.Or</note>
        <note>Shown between 'Picture' and 'Text' when Custom Page is in Layout mode</note>
        <note xml:lang="en">OLD TEXT (before 3.9, surrounding spaces):  or </note>
      </trans-unit>
      <trans-unit id="EditTab.CustomPage.Picture" sil:dynamic="true">
        <source xml:lang="en">Picture</source>
        <note>ID: EditTab.CustomPage.Picture</note>
      </trans-unit>
      <trans-unit id="EditTab.CustomPage.Text" sil:dynamic="true">
        <source xml:lang="en">Text</source>
        <note>ID: EditTab.CustomPage.Text</note>
      </trans-unit>
      <trans-unit id="EditTab.CustomPage.Video" sil:dynamic="true">
        <source xml:lang="en">Video</source>
        <note>ID: EditTab.CustomPage.Video</note>
      </trans-unit>
      <trans-unit id="EditTab.CustomPage.TextBox" sil:dynamic="true">
        <source xml:lang="en">Text Box</source>
        <note>ID: EditTab.CustomPage.TextBox</note>
      </trans-unit>
      <trans-unit id="EditTab.CutButton">
        <source xml:lang="en">Cut</source>
        <note>ID: EditTab.CutButton</note>
      </trans-unit>
      <trans-unit id="EditTab.CutButton.ToolTip">
        <source xml:lang="en">Cut (Ctrl+X)</source>
        <note>ID: EditTab.CutButton.ToolTip</note>
      </trans-unit>
      <trans-unit id="EditTab.DeletePageButton">
        <source xml:lang="en">Remove Page</source>
        <note>ID: EditTab.DeletePageButton</note>
        <note xml:lang="en">OLD TEXT (before 3.9): Remove\n  Page</note>
      </trans-unit>
      <trans-unit id="EditTab.DeletePageButton.ToolTip" sil:dynamic="true">
        <source xml:lang="en">Remove this page from the book</source>
        <note>ID: EditTab.DeletePageButton.ToolTip</note>
        <note>Button that tells Bloom to delete the currently selected page.</note>
      </trans-unit>
      <trans-unit id="EditTab.DeletePageButton.ToolTipWhenDisabled" sil:dynamic="true">
        <source xml:lang="en">This page cannot be removed</source>
        <note>ID: EditTab.DeletePageButton.ToolTipWhenDisabled</note>
        <note>Button that tells Bloom to delete the currently selected page.</note>
      </trans-unit>
      <trans-unit id="EditTab.DirectFormatting.Bold" sil:dynamic="true">
        <source xml:lang="en">Bold</source>
        <note>ID: EditTab.DirectFormatting.Bold</note>
        <note>This is for the 4-button panel that pops up when the user selects more than one character in a textbox.</note>
      </trans-unit>
      <trans-unit id="EditTab.DirectFormatting.Italic" sil:dynamic="true">
        <source xml:lang="en">Italic</source>
        <note>ID: EditTab.DirectFormatting.Italic</note>
        <note>This is for the 4-button panel that pops up when the user selects more than one character in a textbox.</note>
      </trans-unit>
      <trans-unit id="EditTab.DirectFormatting.Superscript" sil:dynamic="true">
        <source xml:lang="en">Superscript</source>
        <note>ID: EditTab.DirectFormatting.Superscript</note>
        <note>This is for the 4-button panel that pops up when the user selects more than one character in a textbox.</note>
      </trans-unit>
      <trans-unit id="EditTab.DirectFormatting.Underline" sil:dynamic="true">
        <source xml:lang="en">Underline</source>
        <note>ID: EditTab.DirectFormatting.Underline</note>
        <note>This is for the 4-button panel that pops up when the user selects more than one character in a textbox.</note>
      </trans-unit>
      <trans-unit id="EditTab.DirectFormatting.labelForDefaultColor" sil:dynamic="true">
        <source xml:lang="en">Default for style</source>
        <note>ID:EditTab.DirectFormatting.labelForDefaultColor</note>
        <note>A label that is shown next to the default color swatch, which is based on the current text default color.</note>
      </trans-unit>
      <trans-unit id="EditTab.DuplicatePageButton">
        <source xml:lang="en">Duplicate Page</source>
        <note>ID: EditTab.DuplicatePageButton</note>
        <note xml:lang="en">OLD TEXT (before 3.9): Duplicate\n  Page</note>
      </trans-unit>
      <trans-unit id="EditTab.DuplicatePageButton.ToolTip" sil:dynamic="true">
        <source xml:lang="en">Insert a new page which is a duplicate of this one</source>
        <note>ID: EditTab.DuplicatePageButton.ToolTip</note>
        <note>Button that tells Bloom to duplicate the currently selected page.</note>
      </trans-unit>
      <trans-unit id="EditTab.DuplicatePageButton.ToolTipWhenDisabled" sil:dynamic="true">
        <source xml:lang="en">This page cannot be duplicated</source>
        <note>ID: EditTab.DuplicatePageButton.ToolTipWhenDisabled</note>
        <note>Button that tells Bloom to duplicate the currently selected page.</note>
      </trans-unit>
      <trans-unit id="EditTab.DuplicatePageMultiple">
        <source xml:lang="en">Duplicate Page Many Times...</source>
        <note>ID: EditTab.DuplicatePageMultiple</note>
        <note>Menu item that tells Bloom to duplicate the currently selected page several times.</note>
      </trans-unit>
      <trans-unit id="EditTab.DuplicatePageMultiple.Prompt">
        <source xml:lang="en">How many more of this page? (2-999)</source>
        <note>ID: EditTab.DuplicatePageMultiple.Prompt</note>
        <note>Used in the window that asks how many times to duplicate the selected page.</note>
      </trans-unit>
      <trans-unit id="EditTab.DuplicatePageMultiple.Title">
        <source xml:lang="en">Duplicate Page Many Times</source>
        <note>ID: EditTab.DuplicatePageMultiple.Title</note>
        <note>Title of dialog that Bloom uses to ask the user how many times to duplicate the currently selected page.</note>
      </trans-unit>
      <trans-unit id="EditTab.Edit">
        <source xml:lang="en">Edit</source>
        <note>ID: EditTab.Edit</note>
      </trans-unit>
      <trans-unit id="EditTab.EditTab.Toolbox.DecodableReaderTool.SightWord" sil:dynamic="true">
        <source xml:lang="en">Sight Word</source>
        <note>ID: EditTab.EditTab.Toolbox.DecodableReaderTool.SightWord</note>
      </trans-unit>
      <trans-unit id="EditTab.EditTab.Toolbox.DecodableReaderTool.WordNotDecodable" sil:dynamic="true">
        <source xml:lang="en">This word is not decodable in this stage.</source>
        <note>ID: EditTab.EditTab.Toolbox.DecodableReaderTool.WordNotDecodable</note>
      </trans-unit>
      <trans-unit id="EditTab.EditTab.Toolbox.LeveledReaderTool.SentenceTooLong" sil:dynamic="true">
        <source xml:lang="en">This sentence is too long for this level.</source>
        <note>ID: EditTab.EditTab.Toolbox.LeveledReaderTool.SentenceTooLong</note>
      </trans-unit>
      <trans-unit id="EditTab.SubscriptionEnabled" sil:dynamic="true">
        <source xml:lang="en">Your subscription includes this feature.</source>
        <note>ID: EditTab.SubscriptionEnabled</note>
        <note>Appears in a tooltip on the Subscription button when the user DOES have a subcription (cf EditTab.RequiresSubscription).</note>
      </trans-unit>
      <trans-unit id="EditTab.SubscriptionSettingsButton" sil:dynamic="true">
        <source xml:lang="en">Bloom Subscription Settings</source>
        <note>ID: EditTab.SubscriptionSettingsButton</note>
        <note>Text of button that appears when Bloom Subscription is needed for access to a feature.</note>
      </trans-unit>
      <trans-unit id="EditTab.ExperimentalNotice" sil:dynamic="true">
        <source xml:lang="en">This page is an experimental prototype which may have many problems, for which we apologize.</source>
        <note>ID: EditTab.ExperimentalNotice</note>
      </trans-unit>
      <trans-unit id="EditTab.FileDialogVideoFiles">
        <source xml:lang="en">Video files</source>
        <note>ID: EditTab.FileDialogVideoFiles</note>
        <note>Used to identify the kind of files wanted in a file Open dialog</note>
      </trans-unit>
      <trans-unit id="EditTab.FontMissing">
        <source xml:lang="en">The current selected font is '{0}', but it is not installed on this computer. Some other font will be used.</source>
        <note>ID: EditTab.FontMissing</note>
      </trans-unit>
      <trans-unit id="EditTab.FormatDialog.Alignment" sil:dynamic="true">
        <source xml:lang="en">Alignment</source>
        <note>ID: EditTab.FormatDialog.Alignment</note>
      </trans-unit>
      <trans-unit id="EditTab.FormatDialog.AlreadyExists" sil:dynamic="true">
        <source xml:lang="en">That style already exists. Please choose another name.</source>
        <note>ID: EditTab.FormatDialog.AlreadyExists</note>
      </trans-unit>
      <trans-unit id="EditTab.FormatDialog.BackgroundColor" sil:dynamic="true">
        <source xml:lang="en">Background color</source>
        <note>ID: EditTab.FormatDialog.BackgroundColor</note>
      </trans-unit>
      <trans-unit id="EditTab.FormatDialog.BorderToolTip" sil:dynamic="true">
        <source xml:lang="en">Change the border and background</source>
        <note>ID: EditTab.FormatDialog.BorderToolTip</note>
      </trans-unit>
      <trans-unit id="EditTab.FormatDialog.CharactersTab" sil:dynamic="true">
        <source xml:lang="en">Characters</source>
        <note>ID: EditTab.FormatDialog.CharactersTab</note>
      </trans-unit>
      <trans-unit id="EditTab.FormatDialog.Create" sil:dynamic="true">
        <source xml:lang="en">Create</source>
        <note>ID: EditTab.FormatDialog.Create</note>
      </trans-unit>
      <trans-unit id="EditTab.FormatDialog.CreateStyle" sil:dynamic="true">
        <source xml:lang="en">Create a new style</source>
        <note>ID: EditTab.FormatDialog.CreateStyle</note>
      </trans-unit>
      <trans-unit id="EditTab.FormatDialog.DefaultStyles.BigWords-style" sil:dynamic="true">
        <source xml:lang="en">Big Words</source>
        <note>ID: EditTab.FormatDialog.DefaultStyles.BigWords-style</note>
        <note>Appears in most templates</note>
      </trans-unit>
      <trans-unit id="EditTab.FormatDialog.DefaultStyles.Bubble-style" sil:dynamic="true">
        <source xml:lang="en">Bubble</source>
        <note>ID: EditTab.FormatDialog.DefaultStyles.Bubble-style</note>
        <note>Default style for comic bubbles</note>
      </trans-unit>
      <trans-unit id="EditTab.FormatDialog.DefaultStyles.Cover-Default-style" sil:dynamic="true">
        <source xml:lang="en">Cover Default</source>
        <note>ID: EditTab.FormatDialog.DefaultStyles.Cover-Default-style</note>
        <note>A default style for various fields usually on the Front Cover</note>
      </trans-unit>
      <trans-unit id="EditTab.FormatDialog.DefaultStyles.Credits-Page-style" sil:dynamic="true">
        <source xml:lang="en">Credits Page</source>
        <note>ID: EditTab.FormatDialog.DefaultStyles.Credits-Page-style</note>
        <note>Used on the Credits page of most Front/Back Matter packs</note>
      </trans-unit>
      <trans-unit id="EditTab.FormatDialog.DefaultStyles.ImageDescriptionEdit-style" sil:dynamic="true">
        <source xml:lang="en">Image Description Edit</source>
        <note>ID: EditTab.FormatDialog.DefaultStyles.ImageDescriptionEdit-style</note>
        <note>Style appears when editing image descriptions. The trailing 'edit' indicates that it is just used for editing the description, not for publishing it.</note>
      </trans-unit>
      <trans-unit id="EditTab.FormatDialog.DefaultStyles.Equation-style" sil:dynamic="true">
        <source xml:lang="en">Equation</source>
        <note>ID: EditTab.FormatDialog.DefaultStyles.Equation-style</note>
        <note>Used on the Arithmetic template</note>
      </trans-unit>
      <trans-unit id="EditTab.FormatDialog.DefaultStyles.Heading1-style" sil:dynamic="true">
        <source xml:lang="en">Heading 1</source>
        <note>ID: EditTab.FormatDialog.DefaultStyles.Heading1-style</note>
        <note>Used on the Arithmetic template</note>
      </trans-unit>
      <trans-unit id="EditTab.FormatDialog.DefaultStyles.Heading2-style" sil:dynamic="true">
        <source xml:lang="en">Heading 2</source>
        <note>ID: EditTab.FormatDialog.DefaultStyles.Heading2-style</note>
        <note>A default style</note>
      </trans-unit>
      <trans-unit id="EditTab.FormatDialog.DefaultStyles.normal-style" sil:dynamic="true">
        <source xml:lang="en">Normal</source>
        <note>ID: EditTab.FormatDialog.DefaultStyles.normal-style</note>
        <note>Appears in most templates</note>
      </trans-unit>
      <trans-unit id="EditTab.FormatDialog.DefaultStyles.quiz-style" sil:dynamic="true">
        <source xml:lang="en">Quiz</source>
        <note>ID: EditTab.FormatDialog.DefaultStyles.quiz-style</note>
        <note>Special template</note>
      </trans-unit>
      <trans-unit id="EditTab.FormatDialog.DefaultStyles.QuizAnswer-style" sil:dynamic="true">
        <source xml:lang="en">Quiz Answer</source>
        <note>ID: EditTab.FormatDialog.DefaultStyles.QuizAnswer-style</note>
      </trans-unit>
      <trans-unit id="EditTab.FormatDialog.DefaultStyles.QuizHeader-style" sil:dynamic="true">
        <source xml:lang="en">Quiz Header</source>
        <note>ID: EditTab.FormatDialog.DefaultStyles.QuizHeader-style</note>
      </trans-unit>
      <trans-unit id="EditTab.FormatDialog.DefaultStyles.QuizQuestion-style" sil:dynamic="true">
        <source xml:lang="en">Quiz Question</source>
        <note>ID: EditTab.FormatDialog.DefaultStyles.QuizQuestion-style</note>
      </trans-unit>
      <trans-unit id="EditTab.FormatDialog.DefaultStyles.Title-On-Cover-style" sil:dynamic="true">
        <source xml:lang="en">Title On Cover</source>
        <note>ID: EditTab.FormatDialog.DefaultStyles.Title-On-Cover-style</note>
        <note>Used on the Front Cover page of most Front/Back Matter packs</note>
      </trans-unit>
      <trans-unit id="EditTab.FormatDialog.DefaultStyles.Title-On-Title-Page-style" sil:dynamic="true">
        <source xml:lang="en">Title On Title Page</source>
        <note>ID: EditTab.FormatDialog.DefaultStyles.Title-On-Title-Page-style</note>
        <note>Used on the Title Page of most Front/Back Matter packs</note>
      </trans-unit>
      <trans-unit id="EditTab.FormatDialog.DontSeeNeed" sil:dynamic="true">
        <source xml:lang="en">Don't see what you need?</source>
        <note>ID: EditTab.FormatDialog.DontSeeNeed</note>
      </trans-unit>
      <trans-unit id="EditTab.FormatDialog.Emphasis" sil:dynamic="true">
        <source xml:lang="en">Emphasis</source>
        <note>ID: EditTab.FormatDialog.Emphasis</note>
      </trans-unit>
      <trans-unit id="EditTab.FormatDialog.Font" sil:dynamic="true">
        <source xml:lang="en">Font</source>
        <note>ID: EditTab.FormatDialog.Font</note>
      </trans-unit>
      <trans-unit id="EditTab.FormatDialog.FontFaceToolTip" sil:dynamic="true">
        <source xml:lang="en">Change the font face</source>
        <note>ID: EditTab.FormatDialog.FontFaceToolTip</note>
      </trans-unit>
      <trans-unit id="EditTab.FormatDialog.FontSizeTip" sil:dynamic="true">
        <source xml:lang="en">Changes the text size for all boxes carrying the style '{0}' and language '{1}'.\nCurrent size is {2}pt.</source>
        <note>ID: EditTab.FormatDialog.FontSizeTip</note>
      </trans-unit>
      <trans-unit id="EditTab.FormatDialog.FontSizeToolTip" sil:dynamic="true">
        <source xml:lang="en">Change the font size</source>
        <note>ID: EditTab.FormatDialog.FontSizeToolTip</note>
      </trans-unit>
      <trans-unit id="EditTab.FormatDialog.Format" sil:dynamic="true">
        <source xml:lang="en">Format</source>
        <note>ID: EditTab.FormatDialog.Format</note>
      </trans-unit>
      <trans-unit id="EditTab.FormatDialog.Highlighting" sil:dynamic="true">
        <source xml:lang="en">Highlighting</source>
        <note>ID: EditTab.FormatDialog.Highlighting</note>
      </trans-unit>
      <trans-unit id="EditTab.FormatDialog.HowToHighlightAudio" sil:dynamic="true">
        <source xml:lang="en">Choose how to highlight text of style "%0" while its audio is playing:</source>
        <note>ID: EditTab.FormatDialog.HowToHighlightAudio</note>
        <note>%0 should remain and will be replaced with the name of a style</note>
      </trans-unit>
      <trans-unit id="EditTab.FormatDialog.Indent" sil:dynamic="true">
        <source xml:lang="en">Indent</source>
        <note>ID: EditTab.FormatDialog.Indent</note>
      </trans-unit>
      <trans-unit id="EditTab.FormatDialog.LineSpacingToolTip" sil:dynamic="true">
        <source xml:lang="en">Change the spacing between lines of text</source>
        <note>ID: EditTab.FormatDialog.LineSpacingToolTip</note>
      </trans-unit>
      <trans-unit id="EditTab.FormatDialog.NewStyle" sil:dynamic="true">
        <source xml:lang="en">New style</source>
        <note>ID: EditTab.FormatDialog.NewStyle</note>
      </trans-unit>
      <trans-unit id="EditTab.FormatDialog.Overlay" sil:dynamic="true">
        <source xml:lang="en">Overlay</source>
        <note>ID: EditTab.FormatDialog.Overlay</note>
        <note>Heading of a tab in the format dialog which has special formatting controls for overlays</note>
      </trans-unit>
      <trans-unit id="EditTab.FormatDialog.Padding" sil:dynamic="true">
        <source xml:lang="en">Padding: space between the text and its border</source>
        <note>ID: EditTab.FormatDialog.Padding</note>
      </trans-unit>
      <trans-unit id="EditTab.FormatDialog.ParagraphSpacing" sil:dynamic="true">
        <source xml:lang="en">Space Between Paragraphs</source>
        <note>ID: EditTab.FormatDialog.ParagraphSpacing</note>
      </trans-unit>
      <trans-unit id="EditTab.FormatDialog.ParagraphTab" sil:dynamic="true">
        <source xml:lang="en">Paragraph</source>
        <note>ID: EditTab.FormatDialog.ParagraphTab</note>
      </trans-unit>
      <trans-unit id="EditTab.FormatDialog.PleaseUseAlpha" sil:dynamic="true">
        <source xml:lang="en">Please use only alphabetical characters. Numbers at the end are ok, as in "part2".</source>
        <note>ID: EditTab.FormatDialog.PleaseUseAlpha</note>
      </trans-unit>
      <trans-unit id="EditTab.FormatDialog.Spacing" sil:dynamic="true">
        <source xml:lang="en">Spacing</source>
        <note>ID: EditTab.FormatDialog.Spacing</note>
      </trans-unit>
      <trans-unit id="EditTab.FormatDialog.Style" sil:dynamic="true">
        <source xml:lang="en">Style</source>
        <note>ID: EditTab.FormatDialog.Style</note>
      </trans-unit>
      <trans-unit id="EditTab.FormatDialog.StyleNameTab" sil:dynamic="true">
        <source xml:lang="en">Style Name</source>
        <note>ID: EditTab.FormatDialog.StyleNameTab</note>
      </trans-unit>
      <trans-unit id="EditTab.FormatDialog.TextColor" sil:dynamic="true">
        <source xml:lang="en">Text Color</source>
        <note>ID: EditTab.FormatDialog.TextColor</note>
      </trans-unit>
      <trans-unit id="EditTab.FormatDialog.VisitEachPage" sil:dynamic="true">
        <source xml:lang="en">After making changes to a style, please visit each page that uses it. This allows Bloom to fully apply your changes.</source>
        <note>ID: EditTab.FormatDialog.VisitEachPage</note>
      </trans-unit>
      <trans-unit id="EditTab.FormatDialog.WordSpacingExtraWide" sil:dynamic="true">
        <source xml:lang="en">Extra Wide</source>
        <note>ID: EditTab.FormatDialog.WordSpacingExtraWide</note>
      </trans-unit>
      <trans-unit id="EditTab.FormatDialog.WordSpacingNormal" sil:dynamic="true">
        <source xml:lang="en">Normal</source>
        <note>ID: EditTab.FormatDialog.WordSpacingNormal</note>
      </trans-unit>
      <trans-unit id="EditTab.FormatDialog.WordSpacingToolTip" sil:dynamic="true">
        <source xml:lang="en">Change the spacing between words</source>
        <note>ID: EditTab.FormatDialog.WordSpacingToolTip</note>
      </trans-unit>
      <trans-unit id="EditTab.FormatDialog.WordSpacingWide" sil:dynamic="true">
        <source xml:lang="en">Wide</source>
        <note>ID: EditTab.FormatDialog.WordSpacingWide</note>
      </trans-unit>
      <trans-unit id="EditTab.FrontMatter.AuthorIllustratorPrompt" sil:dynamic="true">
        <source xml:lang="en">You may use this space for author/illustrator, or anything else.</source>
        <note>ID: EditTab.FrontMatter.AuthorIllustratorPrompt</note>
      </trans-unit>
      <trans-unit id="EditTab.FrontMatter.BigBook.Contributions" sil:dynamic="true">
        <source xml:lang="en">When you are making an original book, use this box to record contributions made by writers, illustrators, editors, etc.</source>
        <note>ID: EditTab.FrontMatter.BigBook.Contributions</note>
      </trans-unit>
      <trans-unit id="EditTab.FrontMatter.BigBook.Translator" sil:dynamic="true">
        <source xml:lang="en">When you make a book from a shell, use this box to tell who did the translation.</source>
        <note>ID: EditTab.FrontMatter.BigBook.Translator</note>
      </trans-unit>
      <trans-unit id="EditTab.FrontMatter.BookSingleCredit">
        <source xml:lang="en">Images by {0}.</source>
        <note>ID: EditTab.FrontMatter.BookSingleCredit</note>
        <note>Used on the Title page of a book when "Paste Image Credits" is clicked and all the images in the book are by one illustrator. Put {0} in the translation where the image credits should go. For example in English, 'Images by {0}.' comes out like 'Images by John Doe, Copyright John Doe 2017, CC-BY-NC.'</note>
      </trans-unit>
      <trans-unit id="EditTab.FrontMatter.BookTitlePrompt" sil:dynamic="true">
        <source xml:lang="en">Book title in {lang}</source>
        <note>ID: EditTab.FrontMatter.BookTitlePrompt</note>
        <note>Put {lang} in your translation, so it can be replaced by the language name.</note>
      </trans-unit>
      <trans-unit id="EditTab.FrontMatter.CopyrightPrompt" sil:dynamic="true">
        <source xml:lang="en">Click to Edit Copyright &amp; License</source>
        <note>ID: EditTab.FrontMatter.CopyrightPrompt</note>
      </trans-unit>
      <trans-unit id="EditTab.FrontMatter.CreditTranslator" sil:dynamic="true">
        <source xml:lang="en">Acknowledgments for this version, in {lang}. For example, give credit to the translator for this version.</source>
        <note>ID: EditTab.FrontMatter.CreditTranslator</note>
        <note>Put {lang} in your translation, so it can be replaced by the language name.</note>
      </trans-unit>
      <trans-unit id="EditTab.FrontMatter.EditOriginalTitleCaption" sil:dynamic="true">
        <source xml:lang="en">Edit Original Title</source>
        <note>ID: EditTab.FrontMatter.EditOriginalTitleCaption</note>
      </trans-unit>
      <trans-unit id="EditTab.FrontMatter.EditOriginalTitleLabel" sil:dynamic="true">
        <source xml:lang="en">Original Title</source>
        <note>ID: EditTab.FrontMatter.EditOriginalTitleLabel</note>
      </trans-unit>
      <trans-unit id="EditTab.FrontMatter.EditOriginalTitlePlaceholder" sil:dynamic="true">
        <source xml:lang="en">click to edit original title</source>
        <note>ID: EditTab.FrontMatter.EditOriginalTitlePlaceholder</note>
      </trans-unit>
      <trans-unit id="EditTab.FrontMatter.FullOriginalCopyrightLicenseSentence" sil:dynamic="true">
        <source xml:lang="en">This book is an adaptation of the original, {0}, {1}. Licensed under {2}.</source>
        <note>ID: EditTab.FrontMatter.FullOriginalCopyrightLicenseSentence</note>
        <note>On the Credits page of a book being translated, Bloom shows the original copyright. {0} is original title, {1} is original copyright, and {2} is license information.</note>
      </trans-unit>
      <trans-unit id="EditTab.FrontMatter.FundingAgenciesPrompt" sil:dynamic="true">
        <source xml:lang="en">Use this to acknowledge any funding agencies.</source>
        <note>ID: EditTab.FrontMatter.FundingAgenciesPrompt</note>
      </trans-unit>
      <trans-unit id="EditTab.FrontMatter.ISBNPrompt" sil:dynamic="true">
        <source xml:lang="en">International Standard Book Number. Leave blank if you don't have one of these.</source>
        <note>ID: EditTab.FrontMatter.ISBNPrompt</note>
      </trans-unit>
      <trans-unit id="EditTab.FrontMatter.ImageCreditMissing">
        <source xml:lang="en"> {0} (page {1})</source>
        <note>ID: EditTab.FrontMatter.MissingCredit</note>
        <note>The {0} is replaced by the filename of an image.  The {1} is replaced by a reference to the first page in the book where that image occurs.</note>
      </trans-unit>
      <trans-unit id="EditTab.FrontMatter.InsideFrontCoverTextPrompt" sil:dynamic="true">
        <source xml:lang="en">If you need somewhere to put more information about the book, you can use this page, which is the inside of the front cover.</source>
        <note>ID: EditTab.FrontMatter.InsideFrontCoverTextPrompt</note>
      </trans-unit>
      <trans-unit id="EditTab.FrontMatter.ListSeparator">
        <source xml:lang="en">, </source>
        <note>ID: EditTab.FrontMatter.ListSeparator</note>
        <note>This is used to separate items in a list, such as 'Province, District, Country' on the Title Page. For English, that means comma followed by a space. Don't forget the space if your script uses them.</note>
      </trans-unit>
      <trans-unit id="EditTab.FrontMatter.MultipleImageCredit">
        <source xml:lang="en">Images on pages {0} by {1}.</source>
        <note>ID: EditTab.FrontMatter.MultipleImageCredit</note>
        <note>Used on the Title page of a book when "Paste Image Credits" is clicked. Put {0} in the translation where the list of page numbers should go and put {1} in the translation where the image credits should go. For example in English, 'Images on pages {0} by {1}.' comes out like 'Images on pages 1, 2, and 4 by John Doe, Copyright John Doe 2017, CC-BY-NC.'</note>
      </trans-unit>
      <trans-unit id="EditTab.FrontMatter.NameofTranslatorPrompt" sil:dynamic="true">
        <source xml:lang="en">Name of Translator, in {lang}</source>
        <note>ID: EditTab.FrontMatter.NameofTranslatorPrompt</note>
      </trans-unit>
      <trans-unit id="EditTab.FrontMatter.OriginalAcknowledgmentsPrompt" sil:dynamic="true">
        <source xml:lang="en">Original (or Shell) Acknowledgments in {lang}</source>
        <note>ID: EditTab.FrontMatter.OriginalAcknowledgmentsPrompt</note>
      </trans-unit>
      <trans-unit id="EditTab.FrontMatter.OriginalContributorsPrompt" sil:dynamic="true">
        <source xml:lang="en">The contributions made by writers, illustrators, editors, etc., in {lang}</source>
        <note>ID: EditTab.FrontMatter.OriginalContributorsPrompt</note>
      </trans-unit>
      <trans-unit id="EditTab.FrontMatter.OriginalCopyrightSentence">
        <source xml:lang="en">This book is an adaptation of the original, {0}.</source>
        <note>ID: EditTab.FrontMatter.OriginalCopyrightSentence</note>
        <note>On the Credits page of a book being translated, Bloom shows the original copyright. Put {0} in the translation where the copyright notice should go. For example in English, 'This book is an adaptation of the original, {0}.' comes out like 'This book is an adaptation of the original, Copyright 2011 SIL'.</note>
      </trans-unit>
      <trans-unit id="EditTab.FrontMatter.OriginalHadNoCopyrightSentence">
        <source xml:lang="en">This book is an adaptation of the original without a copyright notice.</source>
        <note>ID: EditTab.FrontMatter.OriginalHadNoCopyrightSentence</note>
        <note>On the Credits page of a book being translated, Bloom shows this if the original book did not have a copyright notice.</note>
      </trans-unit>
      <trans-unit id="EditTab.FrontMatter.OriginalLicenseSentence">
        <source xml:lang="en">Licensed under {0}.</source>
        <note>ID: EditTab.FrontMatter.OriginalLicenseSentence</note>
        <note>On the Credits page of a book being translated, Bloom puts texts like 'Licensed under CC-BY', so that we have a record of what the license was for the original book. Put {0} in the translation, where the license should go in the sentence.</note>
      </trans-unit>
      <trans-unit id="EditTab.FrontMatter.PasteImageCreditsLink" sil:dynamic="true">
        <source xml:lang="en">Paste Image Credits</source>
        <note>ID: EditTab.FrontMatter.PasteImageCreditsLink</note>
      </trans-unit>
      <trans-unit id="EditTab.FrontMatter.PasteMissingCredits">
        <source xml:lang="en">Missing credits:</source>
        <note>ID: EditTab.FrontMatter.PasteMissingCredits</note>
      </trans-unit>
      <trans-unit id="EditTab.FrontMatter.SimpleLineDrawings" sil:dynamic="true">
        <source xml:lang="en">Simple line drawings look best. Instead of using this page, you can also make your own thumbnail.png file and set it to Read-only so Bloom doesn't write over it.</source>
        <note>ID: EditTab.FrontMatter.SimpleLineDrawings</note>
      </trans-unit>
      <trans-unit id="EditTab.FrontMatter.SingleImageCredit">
        <source xml:lang="en">Image on page {0} by {1}.</source>
        <note>ID: EditTab.FrontMatter.SingleImageCredit</note>
        <note>Used on the Title page of a book when "Paste Image Credits" is clicked. Put {0} in the translation where the page number of an image should go and put {1} in the translation where the image credits should go. For example in English, 'Image on page {0} by {1}.' comes out like 'Image on page 3 by John Doe, Copyright John Doe 2017, CC-BY-NC.'</note>
      </trans-unit>
      <trans-unit id="EditTab.FrontMatter.TopicPrompt" sil:dynamic="true">
        <source xml:lang="en">Click to choose topic</source>
        <note>ID: EditTab.FrontMatter.TopicPrompt</note>
      </trans-unit>
      <trans-unit id="EditTab.FrontMatter.TranslatedAcknowledgmentsPrompt" sil:dynamic="true">
        <source xml:lang="en">Acknowledgments for translated version, in {lang}</source>
        <note>ID: EditTab.FrontMatter.TranslatedAcknowledgmentsPrompt</note>
      </trans-unit>
      <trans-unit id="EditTab.HowToUseHyperlink">
        <source xml:lang="en">To use this hyperlink, go to the page where you are making a Table of Contents. Next, select some text and then click on the image of chain link. This will turn the selected text into a hyperlink to this page.</source>
        <note>ID: EditTab.HowToUseHyperlink</note>
      </trans-unit>
      <trans-unit id="EditTab.HyperlinkPasteFailure">
        <source xml:lang="en">Bloom was not able to make a link. Try selecting only simple text.</source>
        <note>ID: EditTab.HyperlinkPasteFailure</note>
        <note>Shows when a hyperlink cannot be pasted due to invalid selection.</note>
      </trans-unit>
      <trans-unit id="EditTab.Image.AltMsg">
        <source xml:lang="en">This picture, {0}, is missing or was loading too slowly.</source>
        <note>ID: EditTab.Image.AltMsg</note>
        <note>The {0} is replaced by the filename of the picture.</note>
      </trans-unit>
      <trans-unit id="EditTab.Image.ChangeImage" sil:dynamic="true">
        <source xml:lang="en">Change image</source>
        <note>ID: EditTab.Image.ChangeImage</note>
      </trans-unit>
      <trans-unit id="EditTab.Image.ChooseImage">
        <source xml:lang="en">Choose image from your computer...</source>
        <note>ID: EditTab.Image.ChooseImage</note>
      </trans-unit>
      <trans-unit id="EditTab.Image.CopyImage" sil:dynamic="true">
        <source xml:lang="en">Copy image</source>
        <note>ID: EditTab.Image.CopyImage</note>
      </trans-unit>
      <trans-unit id="EditTab.Image.CopyImageFailed" sil:dynamic="true">
        <source xml:lang="en">Bloom had problems using your computer's clipboard. Some other program may be interfering.</source>
        <note>ID: EditTab.Image.CopyImageFailed</note>
      </trans-unit>
      <trans-unit id="EditTab.Image.Corrupt" sil:dynamic="true">
        <source xml:lang="en">Bloom was not able to load {0}. The file may be corrupted. Please try another image. Here are some technical details: </source>
        <note>ID: EditTab.Image.Corrupt</note>
        <note>{0} is required, and will be replaced with a file path. After the message Bloom will append a further message.</note>
      </trans-unit>
      <trans-unit id="EditTab.ImageMetadata.Corrupt" sil:dynamic="true">
        <source xml:lang="en">Bloom had a problem with {0}. The file may be corrupted. Please try another image, or try with Bloom 6.0 or newer.</source>
        <note>ID: EditTab.ImageMetadata.Corrupt</note>
        <note>{0} is required, and will be replaced with a file path.</note>
      </trans-unit>
      <trans-unit id="EditTab.ImageMetadata.Corrupt.MoreInfo" sil:dynamic="true">
        <source xml:lang="en">More Information</source>
        <note>ID: EditTab.ImageMetadata.Corrupt.MoreInfo</note>
        <note>label of a button to click to display a website with more information</note>
      </trans-unit>
      <trans-unit id="EditTab.Image.CutImage" sil:dynamic="true">
        <source xml:lang="en">Cut image</source>
        <note>ID: EditTab.Image.CutImage</note>
      </trans-unit>
      <trans-unit id="EditTab.Image.EditMetadata" sil:dynamic="true">
        <source xml:lang="en">Edit image credits, copyright, &amp; license</source>
        <note>ID: EditTab.Image.EditMetadata</note>
        <note xml:lang="en">OLD TEXT (before 3.9): Edit Image Credits, Copyright, and License</note>
      </trans-unit>
      <trans-unit id="EditTab.Image.EditMetadataOverlay" sil:dynamic="true">
        <source xml:lang="en">Set image information...</source>
        <note>ID: EditTab.Image.EditMetadataOverlay</note>
        <note xml:lang="en">Invokes the same command as EditMetadata; used in overlay toolbox submenu</note>
      </trans-unit>
      <trans-unit id="EditTab.Image.EditMetadataOverlayMore" sil:dynamic="true">
        <source xml:lang="en">Image credits, copyright, &amp; license</source>
        <note>ID: EditTab.Image.EditMetadataOverlayMore</note>
        <note xml:lang="en">Appears in smaller, lighter text right under EditMetadataOverlay</note>
      </trans-unit>
      <trans-unit id="EditTab.Image.PlayWhenTouched" sil:dynamic="true" translate="no">
        <source xml:lang="en">This sound will play when the item is touched.</source>
        <note>ID: EditTab.Image.PlayWhenTouched</note>
        <note xml:lang="en">Appears in smaller, lighter text right under sound file's name in popup menu</note>
      </trans-unit>
      <trans-unit id="EditTab.Image.MissingInfo" sil:dynamic="true">
        <source xml:lang="en">Image is missing information on Credits, Copyright, or License</source>
        <note>ID: EditTab.Image.MissingInfo</note>
      </trans-unit>
      <trans-unit id="EditTab.Image.PasteImage" sil:dynamic="true">
        <source xml:lang="en">Paste image</source>
        <note>ID: EditTab.Image.PasteImage</note>
      </trans-unit>
      <trans-unit id="EditTab.Image.TooLarge" sil:dynamic="true">
        <source xml:lang="en">Bloom ran out of memory loading this image ({0}), which is quite large ({1} by {2} pixels). Click Help for suggestions.</source>
        <note>ID: EditTab.Image.TooLarge</note>
      </trans-unit>
      <trans-unit id="EditTab.Image.TryRestart" sil:dynamic="true">
        <source xml:lang="en">Try closing other programs and restart your computer if necessary.</source>
        <note>ID: EditTab.Image.TryRestart</note>
      </trans-unit>
      <trans-unit id="EditTab.Instructions.DeleteAllowed" sil:dynamic="true">
        <source xml:lang="en">Feel free to modify or delete this page.</source>
        <note>ID: EditTab.Instructions.DeleteAllowed</note>
      </trans-unit>
      <trans-unit id="EditTab.JpegWarningDialog.DoNotUse">
        <source xml:lang="en">Cancel this import</source>
        <note>ID: EditTab.JpegWarningDialog.DoNotUse</note>
      </trans-unit>
      <trans-unit id="EditTab.JpegWarningDialog.Photograph">
        <source xml:lang="en">Use the JPEG file</source>
        <note>ID: EditTab.JpegWarningDialog.Photograph</note>
      </trans-unit>
      <trans-unit id="EditTab.JpegWarningDialog.WarningText">
        <source xml:lang="en">The file you’ve chosen is a “JPEG” file. JPEG files are perfect for photographs and color artwork. However, JPEG files are a big problem for black and white line art. Problems include:\n• Fuzziness and grey dots.\n• Large file sizes, making the book hard to share.\n• If there are many large JPEGs, Bloom may not have enough memory to make PDF files.\n\nNote: Because JPEG is “lossy”, converting a JPEG to PNG, TIFF, or BMP actually makes things even worse. If this is black and white line art, you want to get an original scan in one of those formats.\n\nPlease select from one of the following, then click “OK”:</source>
        <note>ID: EditTab.JpegWarningDialog.WarningText</note>
      </trans-unit>
      <trans-unit id="EditTab.JpegWarningDialog.WindowTitle">
        <source xml:lang="en">JPEG Warning</source>
        <note>ID: EditTab.JpegWarningDialog.WindowTitle</note>
      </trans-unit>
      <trans-unit id="EditTab.LayoutInPublishTabOnlyNotice">
        <source xml:lang="en">This option is only available in the Publish tab.</source>
        <note>ID: EditTab.LayoutInPublishTabOnlyNotice</note>
      </trans-unit>
      <trans-unit id="EditTab.Monolingual">
        <source xml:lang="en">One Language</source>
        <note>ID: EditTab.Monolingual</note>
        <note>Shown in edit tab multilingualism chooser, for monolingual mode, one language per page</note>
      </trans-unit>
      <trans-unit id="EditTab.NewBookName">
        <source xml:lang="en">Book</source>
        <note>ID: EditTab.NewBookName</note>
        <note>Default file and folder name when you make a new book, but haven't give it a title yet.</note>
      </trans-unit>
      <trans-unit id="EditTab.NoImageFoundOnClipboard">
        <source xml:lang="en">Before you can paste an image, copy one onto your 'clipboard', from another program.</source>
        <note>ID: EditTab.NoImageFoundOnClipboard</note>
      </trans-unit>
      <trans-unit id="EditTab.NoValidImageFoundOnClipboard">
        <source xml:lang="en">Bloom failed to interpret the clipboard contents as an image. Possibly it was a damaged file, or too large. Try copying something else.</source>
        <note>ID: EditTab.NoValidImageFoundOnClipboard</note>
      </trans-unit>
      <trans-unit id="EditTab.NoOtherLayouts">
        <source xml:lang="en">There are no other options for this template.</source>
        <note>ID: EditTab.NoOtherLayouts</note>
        <note>Show in the size/orientation chooser dropdown of the edit tab, if there was only a single choice</note>
      </trans-unit>
      <trans-unit id="EditTab.Overflow" sil:dynamic="true">
        <source xml:lang="en">This box has more text than will fit</source>
        <note>ID: EditTab.Overflow</note>
      </trans-unit>
      <trans-unit id="EditTab.OverflowContainer" sil:dynamic="true">
        <source xml:lang="en">A container on this page is overflowing</source>
        <note>ID: EditTab.OverflowContainer</note>
        <note>This shows up in pages like the cover where sizing is very flexible. No one thing is too big, but not everything on the page will fit. To see it, put a lot of text on a cover page, until a red bar appears at the bottom; then hover over the bar. </note>
      </trans-unit>
      <trans-unit id="EditTab.PageList.CantMoveXMatter">
        <source xml:lang="en">That change is not allowed. Front matter and back matter pages must remain where they are.</source>
        <note>ID: EditTab.PageList.CantMoveXMatter</note>
      </trans-unit>
      <trans-unit id="EditTab.PageList.Heading">
        <source xml:lang="en">Pages</source>
        <note>ID: EditTab.PageList.Heading</note>
      </trans-unit>
      <trans-unit id="EditTab.PageSizeAndOrientation.Tooltip">
        <source xml:lang="en">Choose a page size and orientation</source>
        <note>ID: EditTab.PageSizeAndOrientation.Tooltip</note>
      </trans-unit>
      <trans-unit id="EditTab.PasteButton">
        <source xml:lang="en">Paste</source>
        <note>ID: EditTab.PasteButton</note>
      </trans-unit>
      <trans-unit id="EditTab.PasteButton.ToolTip">
        <source xml:lang="en">Paste (Ctrl+V)</source>
        <note>ID: EditTab.PasteButton.ToolTip</note>
      </trans-unit>
      <trans-unit id="EditTab.PasteButton.ToolTipWhenDisabled">
        <source xml:lang="en">There is nothing on the Clipboard that you can paste here.</source>
        <note>ID: EditTab.PasteButton.ToolTipWhenDisabled</note>
      </trans-unit>
      <trans-unit id="EditTab.PastePage">
        <source xml:lang="en">Paste Page</source>
        <note>ID: EditTab.PastePage</note>
      </trans-unit>
      <trans-unit id="EditTab.RequiresSubscription" sil:dynamic="true">
        <source xml:lang="en">To use this feature, you'll need a Bloom Subscription.</source>
        <note>ID: EditTab.RequiresSubscription</note>
        <note>Appears in notice (possibly obscuring other controls when they may not be used) because no Bloom Subcription project has been selected.</note>
      </trans-unit>
      <trans-unit id="EditTab.SavingNotification" sil:dynamic="true">
        <source xml:lang="en">Saving...</source>
        <note>ID: EditTab.SavingNotification</note>
      </trans-unit>
      <trans-unit id="EditTab.Snap.Hint" sil:dynamic="true">
        <source xml:lang="en">CTRL for precision. Double click to match previous page.</source>
        <note>ID: EditTab.Snap.Hint</note>
      </trans-unit>
      <trans-unit id="EditTab.Snap.MatchImageAspect" sil:dynamic="true">
        <source xml:lang="en">Fit image</source>
        <note>ID: EditTab.Snap.MatchImageAspect</note>
        <note>Explains why a splitter has snapped to a particular position. This position matches the proportion of the image so that it fits snuggly in the box.</note>
      </trans-unit>
      <trans-unit id="EditTab.Snap.MatchPreviousPage" sil:dynamic="true">
        <source xml:lang="en">Matches previous page</source>
        <note>ID: EditTab.Snap.MatchPreviousPage</note>
        <note>Explains why a splitter has snapped to a particular position. People often want all the pages to have the same layout, and this one helps to do that.</note>
      </trans-unit>
      <trans-unit id="EditTab.Snap.Square" sil:dynamic="true">
        <source xml:lang="en">Square</source>
        <note>ID: EditTab.Snap.Square</note>
        <note>Describes the position that a splitter has snapped to</note>
      </trans-unit>
      <trans-unit id="EditTab.SourceBubbleCopied" sil:dynamic="true">
        <source xml:lang="en">Copied</source>
        <note>ID: EditTab.SourceBubbleCopied</note>
        <note>Displays briefly when the user clicks the copy icon in a source bubble.</note>
      </trans-unit>
      <trans-unit id="EditTab.TextBoxProperties.Alignment" sil:dynamic="true">
        <source xml:lang="en">Alignment</source>
        <note>ID: EditTab.TextBoxProperties.Alignment</note>
      </trans-unit>
      <trans-unit id="EditTab.TextBoxProperties.Background" sil:dynamic="true">
        <source xml:lang="en">Background</source>
        <note>ID: EditTab.TextBoxProperties.Background</note>
      </trans-unit>
      <trans-unit id="EditTab.TextBoxProperties.BorderSides" sil:dynamic="true">
        <source xml:lang="en">Border Sides</source>
        <note>ID: EditTab.TextBoxProperties.BorderSides</note>
      </trans-unit>
      <trans-unit id="EditTab.TextBoxProperties.BorderStyle" sil:dynamic="true">
        <source xml:lang="en">Border Style</source>
        <note>ID: EditTab.TextBoxProperties.BorderStyle</note>
      </trans-unit>
      <trans-unit id="EditTab.TextBoxProperties.BordersAndBackground" sil:dynamic="true">
        <source xml:lang="en">Borders &amp; Background</source>
        <note>ID: EditTab.TextBoxProperties.BordersAndBackground</note>
      </trans-unit>
      <trans-unit id="EditTab.TextBoxProperties.CollectionLanguage2" sil:dynamic="true">
        <source xml:lang="en">Collection Language 2</source>
        <note>ID: EditTab.TextBoxProperties.CollectionLanguage2</note>
      </trans-unit>
      <trans-unit id="EditTab.TextBoxProperties.CollectionLanguage3" sil:dynamic="true">
        <source xml:lang="en">Collection Language 3</source>
        <note>ID: EditTab.TextBoxProperties.CollectionLanguage3</note>
      </trans-unit>
      <trans-unit id="EditTab.TextBoxProperties.HintBubbles" sil:dynamic="true">
        <source xml:lang="en">Hint Bubbles</source>
        <note>ID: EditTab.TextBoxProperties.HintBubbles</note>
        <note>This is the label of a tab in the text properties dialog that appears when you click a cog icon in a text box while changing the layout of a page</note>
      </trans-unit>
      <trans-unit id="EditTab.TextBoxProperties.IncludeLang" sil:dynamic="true">
        <source xml:lang="en">Include the name of the language using {lang}. For example: "Enter color in {lang}".</source>
        <note>ID: EditTab.TextBoxProperties.IncludeLang</note>
        <note>Becomes visible when "Show on each" option is chosen in combo. Do NOT translate {lang}.</note>
      </trans-unit>
      <trans-unit id="EditTab.TextBoxProperties.LanguageTab" sil:dynamic="true">
        <source xml:lang="en">Language</source>
        <note>ID: EditTab.TextBoxProperties.LanguageTab</note>
      </trans-unit>
      <trans-unit id="EditTab.TextBoxProperties.Normal" sil:dynamic="true">
        <source xml:lang="en">Normal</source>
        <note>ID: EditTab.TextBoxProperties.Normal</note>
      </trans-unit>
      <trans-unit id="EditTab.TextBoxProperties.NormalLabel" sil:dynamic="true">
        <source xml:lang="en">"Normal" will show the languages you have checked in the Languages control. Use this for most content.</source>
        <note>ID: EditTab.TextBoxProperties.NormalLabel</note>
      </trans-unit>
      <trans-unit id="EditTab.TextBoxProperties.OtherLanguagesLabel" sil:dynamic="true">
        <source xml:lang="en">Use one of these for simple text boxes that are always in only one language.</source>
        <note>ID: EditTab.TextBoxProperties.OtherLanguagesLabel</note>
      </trans-unit>
      <trans-unit id="EditTab.TextBoxProperties.SelectedLanguage" sil:dynamic="true">
        <source xml:lang="en">Selected Language 1</source>
        <note>ID: EditTab.TextBoxProperties.SelectedLanguage</note>
      </trans-unit>
      <trans-unit id="EditTab.TextBoxProperties.ShowHintBubble" sil:dynamic="true">
        <source xml:lang="en">Show the hint bubble</source>
        <note>ID: EditTab.TextBoxProperties.ShowHintBubble</note>
        <note>Label above pull-down menu with options, ShowOnGroup/ShowOnEach</note>
      </trans-unit>
      <trans-unit id="EditTab.TextBoxProperties.ShowOnEach" sil:dynamic="true">
        <source xml:lang="en">On each language-field in the group</source>
        <note>ID: EditTab.TextBoxProperties.ShowOnEach</note>
      </trans-unit>
      <trans-unit id="EditTab.TextBoxProperties.ShowOnGroup" sil:dynamic="true">
        <source xml:lang="en">Just once on the whole group</source>
        <note>ID: EditTab.TextBoxProperties.ShowOnGroup</note>
      </trans-unit>
      <trans-unit id="EditTab.TextBoxProperties.Title" sil:dynamic="true">
        <source xml:lang="en">Text Box Properties</source>
        <note>ID: EditTab.TextBoxProperties.Title</note>
      </trans-unit>
      <trans-unit id="EditTab.TextBoxProperties.VerticalAlignment" sil:dynamic="true">
        <source xml:lang="en">Vertical Alignment</source>
        <note>ID: EditTab.TextBoxProperties.VerticalAlignment</note>
        <note>Label above the set of options, Top/Center/Bottom</note>
      </trans-unit>
      <trans-unit id="EditTab.TextBoxProperties.WhatToPut" sil:dynamic="true">
        <source xml:lang="en">What should authors put in this box?</source>
        <note>ID: EditTab.TextBoxProperties.WhatToPut</note>
      </trans-unit>
      <trans-unit id="EditTab.TitleOfCopyIPToWholeBooksDialog">
        <source xml:lang="en">Picture Intellectual Property Information</source>
        <note>ID: EditTab.TitleOfCopyIPToWholeBooksDialog</note>
      </trans-unit>
      <trans-unit id="EditTab.Toolbox.OverlayTool" sil:dynamic="true">
        <source xml:lang="en">Overlay Tool</source>
        <note>ID: EditTab.Toolbox.OverlayTool</note>
        <note>If "Overlay Tool" is hard to translate, "Floating Object Tool" is an alternate.</note>
        <note>This tool allows users to insert speech bubbles or callouts, which are pieces of text connected by a line, arrow, or other graphic to a part of a picture. These may be used to give dialogue or to give more information about a specific part of the picture.</note>
      </trans-unit>
      <trans-unit id="EditTab.Toolbox.ComicTool.DragInstructions" sil:dynamic="true">
        <source xml:lang="en">Drag any of these overlays onto the image:</source>
        <note>ID: EditTab.Toolbox.ComicTool.DragInstructions</note>
      </trans-unit>
      <trans-unit id="EditTab.Toolbox.ComicTool.Handle.ChangeShape" sil:dynamic="true">
        <source xml:lang="en">Change Shape</source>
        <note>ID: EditTab.Toolbox.ComicTool.Handle.ChangeShape</note>
      </trans-unit>
      <trans-unit id="EditTab.Toolbox.ComicTool.Handle.Crop" sil:dynamic="true">
        <source xml:lang="en">Crop</source>
        <note>ID: EditTab.Toolbox.ComicTool.Handle.Crop</note>
      </trans-unit>
      <trans-unit id="EditTab.Toolbox.ComicTool.Handle.Resize" sil:dynamic="true">
        <source xml:lang="en">Resize</source>
        <note>ID: EditTab.Toolbox.ComicTool.Handle.Resize</note>
      </trans-unit>
      <trans-unit id="EditTab.Toolbox.ComicTool.Handle.Shift" sil:dynamic="true">
        <source xml:lang="en">Shift Picture</source>
        <note>ID: EditTab.Toolbox.ComicTool.Handle.Shift</note>
        <note>Or you could translate "position picture". The control is used when a picture has been made bigger than its framing overlay by cropping and causes the picture to move without changing the shape of the overlay so that a different part of it can be seen.</note>
      </trans-unit>
      <trans-unit id="EditTab.Toolbox.ComicTool.Options.AddChildBubble" sil:dynamic="true">
        <source xml:lang="en">Add child bubble</source>
        <note>ID: EditTab.Toolbox.ComicTool.Options.AddChildBubble</note>
      </trans-unit>
      <trans-unit id="EditTab.Toolbox.ComicTool.Options.AutoHeight" sil:dynamic="true">
        <source xml:lang="en">Auto height</source>
        <note>ID: EditTab.Toolbox.ComicTool.Options.AutoHeight</note>
      </trans-unit>
      <trans-unit id="EditTab.Toolbox.ComicTool.Options.BackgroundColor" sil:dynamic="true">
        <source xml:lang="en">Background Color</source>
        <note>ID: EditTab.Toolbox.ComicTool.Options.BackgroundColor</note>
        <note>Refers to the Background Color of the bubble used by the callout</note>
      </trans-unit>
      <trans-unit id="EditTab.Toolbox.ComicTool.Options.BackgroundColor.OldLace" sil:dynamic="true">
        <source xml:lang="en">Old Lace</source>
        <note>ID: EditTab.Toolbox.ComicTool.Options.BackgroundColor.OldLace</note>
        <note>A background color that looks like old lace</note>
      </trans-unit>
      <trans-unit id="EditTab.Toolbox.ComicTool.Options.ChooseVideo" sil:dynamic="true">
        <source xml:lang="en">Choose video from your computer...</source>
        <note>ID: EditTab.Toolbox.ComicTool.Options.ChooseVideo</note>
      </trans-unit>
      <trans-unit id="EditTab.Toolbox.ComicTool.Options.CopyText" sil:dynamic="true">
        <source xml:lang="en">Copy text</source>
        <note>ID: EditTab.Toolbox.ComicTool.Options.CopyText</note>
      </trans-unit>
      <trans-unit id="EditTab.Toolbox.ComicTool.Options.Duplicate" sil:dynamic="true">
        <source xml:lang="en">Duplicate</source>
        <note>ID: EditTab.Toolbox.ComicTool.Options.Duplicate</note>
        <note>Tooltip for the bubble Duplicate icon</note>
      </trans-unit>
      <trans-unit id="EditTab.Toolbox.ComicTool.Options.Format" sil:dynamic="true">
        <source xml:lang="en">Format text...</source>
        <note>ID: EditTab.Toolbox.ComicTool.Options.Format</note>
      </trans-unit>
      <trans-unit id="EditTab.Toolbox.ComicTool.Options.ImageSelected" sil:dynamic="true">
        <source xml:lang="en">There are no options for this kind of overlay</source>
        <note>ID: EditTab.Toolbox.ComicTool.Options.ImageSelected</note>
        <note>This notification shows if a picture over picture is selected.</note>
      </trans-unit>
      <trans-unit id="EditTab.Toolbox.ComicTool.Options.OuterOutlineColor" sil:dynamic="true">
        <source xml:lang="en">Outer Outline Color</source>
        <note>ID: EditTab.Toolbox.ComicTool.Options.OuterOutlineColor</note>
        <note>Refers to the Outer Outline Color of the bubble used by the callout</note>
      </trans-unit>
      <trans-unit id="EditTab.Toolbox.ComicTool.Options.OuterOutlineColor.None" sil:dynamic="true">
        <source xml:lang="en">None</source>
        <note>ID: EditTab.Toolbox.ComicTool.Options.OuterOutlineColor.None</note>
      </trans-unit>
      <trans-unit id="EditTab.Toolbox.ComicTool.Options.PasteText" sil:dynamic="true">
        <source xml:lang="en">Paste text</source>
        <note>ID: EditTab.Toolbox.ComicTool.Options.PasteText</note>
      </trans-unit>
      <trans-unit id="EditTab.Toolbox.ComicTool.Options.PlayEarlier" sil:dynamic="true">
        <source xml:lang="en">Play Earlier</source>
        <note>ID: EditTab.Toolbox.ComicTool.Options.PlayEarlier</note>
      </trans-unit>
      <trans-unit id="EditTab.Toolbox.ComicTool.Options.PlayLater" sil:dynamic="true">
        <source xml:lang="en">Play Later</source>
        <note>ID: EditTab.Toolbox.ComicTool.Options.PlayLater</note>
      </trans-unit>
      <trans-unit id="EditTab.Toolbox.ComicTool.Options.RecordYourself" sil:dynamic="true">
        <source xml:lang="en">Record yourself...</source>
        <note>ID: EditTab.Toolbox.ComicTool.Options.RecordYourself</note>
      </trans-unit>
      <trans-unit id="EditTab.Toolbox.ComicTool.Options.RoundedCorners" sil:dynamic="true">
        <source xml:lang="en">Rounded Corners</source>
        <note>ID: EditTab.Toolbox.ComicTool.Options.RoundedCorners</note>
        <note>This checkbox indicates whether a text box has rounded corners instead of square corners.</note>
      </trans-unit>
      <trans-unit id="EditTab.Toolbox.ComicTool.Options.ShowSignLanguageTool" sil:dynamic="true">
        <source xml:lang="en">Show Sign Language Tool</source>
        <note>ID: EditTab.Toolbox.ComicTool.Options.ShowSignLanguageTool</note>
        <note>This button shows if a video bubble is selected.</note>
        <note>Obsolete as of Bloom 6.1</note>
      </trans-unit>
      <trans-unit id="EditTab.Toolbox.ComicTool.Options.ShowTail" sil:dynamic="true">
        <source xml:lang="en">Show Tail</source>
        <note>ID: EditTab.Toolbox.ComicTool.Options.ShowTail</note>
        <note>This checkbox indicates if a line tail should be shown or not.</note>
      </trans-unit>
      <trans-unit id="EditTab.Toolbox.ComicTool.Options.Style" sil:dynamic="true">
        <source xml:lang="en">Style</source>
        <note>ID: EditTab.Toolbox.ComicTool.Options.Style</note>
        <note>Refers to the STYLE of bubble used by the callout</note>
      </trans-unit>
      <trans-unit id="EditTab.Toolbox.ComicTool.Options.Style.Caption" sil:dynamic="true">
        <source xml:lang="en">Caption</source>
        <note>ID: EditTab.Toolbox.ComicTool.Options.Style.Caption</note>
        <note>Refers to the style of bubble used by the callout</note>
        <note>This style represents a description which is not directly stated by any characters.</note>
      </trans-unit>
      <trans-unit id="EditTab.Toolbox.ComicTool.Options.Style.Circle" sil:dynamic="true">
        <source xml:lang="en">Circle</source>
        <note>ID: EditTab.Toolbox.ComicTool.Options.Style.Circle</note>
        <note>Refers to the shape of a comic bubble </note>
      </trans-unit>
      <trans-unit id="EditTab.Toolbox.ComicTool.Options.Style.Ellipse" sil:dynamic="true">
        <source xml:lang="en">Ellipse</source>
        <note>ID: EditTab.Toolbox.ComicTool.Options.Style.Ellipse</note>
        <note>Refers to the style of bubble used by the callout</note>
        <note>This style represents a round bubble shaped like an ellipse.</note>
      </trans-unit>
      <trans-unit id="EditTab.Toolbox.ComicTool.Options.Style.Exclamation" sil:dynamic="true">
        <source xml:lang="en">Exclamation</source>
        <note>ID: EditTab.Toolbox.ComicTool.Options.Style.Exclamation</note>
        <note>Refers to the style of bubble used by the callout</note>
        <note>This style represents a shout or exclamatory statement. Like this: "Watch out!"</note>
      </trans-unit>
      <trans-unit id="EditTab.Toolbox.ComicTool.Options.Style.JustText" sil:dynamic="true">
        <source xml:lang="en">Just Text</source>
        <note>ID: EditTab.Toolbox.ComicTool.Options.Style.JustText</note>
        <note>Refers to the style of bubble used by the callout</note>
        <note>This style does not have any bubble at all.</note>
      </trans-unit>
      <trans-unit id="EditTab.Toolbox.ComicTool.Options.Style.Rectangle" sil:dynamic="true">
        <source xml:lang="en">Rectangle</source>
        <note>ID: EditTab.Toolbox.ComicTool.Options.Style.Rectangle</note>
        <note>Refers to the style of bubble used by the callout</note>
      </trans-unit>
      <trans-unit id="EditTab.Toolbox.ComicTool.Options.Style.Speech" sil:dynamic="true">
        <source xml:lang="en">Speech</source>
        <note>ID: EditTab.Toolbox.ComicTool.Options.Style.Speech</note>
        <note>Refers to the style of bubble used by the callout</note>
        <note>This style represents standard speech/dialogue.</note>
      </trans-unit>
      <trans-unit id="EditTab.Toolbox.ComicTool.Options.Style.Thought" sil:dynamic="true">
        <source xml:lang="en">Thought</source>
        <note>ID: EditTab.Toolbox.ComicTool.Options.Style.Thought</note>
        <note>Refers to the style of bubble used by the callout</note>
        <note>This style represents the thoughts of a person who is thinking.</note>
      </trans-unit>
      <trans-unit id="EditTab.Toolbox.ComicTool.Options.TextColor" sil:dynamic="true">
        <source xml:lang="en">Text Color</source>
        <note>ID: EditTab.Toolbox.ComicTool.Options.TextColor</note>
      </trans-unit>
      <trans-unit id="EditTab.Toolbox.ComicTool.TextBlock" sil:dynamic="true">
        <source xml:lang="en">Text Block</source>
        <note>ID: EditTab.Toolbox.ComicTool.TextBlock</note>
      </trans-unit>
      <trans-unit id="EditTab.Toolbox.ImpairmentVisualizer" sil:dynamic="true">
        <source xml:lang="en">Impairment Visualizer</source>
        <note>ID: EditTab.Toolbox.ImpairmentVisualizer</note>
      </trans-unit>
      <trans-unit id="EditTab.Toolbox.ImpairmentVisualizer.BlueYellow" sil:dynamic="true">
        <source xml:lang="en">Blue-Yellow</source>
        <note>ID: EditTab.Toolbox.ImpairmentVisualizer.BlueYellow</note>
      </trans-unit>
      <trans-unit id="EditTab.Toolbox.ImpairmentVisualizer.Cataracts" sil:dynamic="true">
        <source xml:lang="en">Cataracts</source>
        <note>ID: EditTab.Toolbox.ImpairmentVisualizer.Cataracts</note>
      </trans-unit>
      <trans-unit id="EditTab.Toolbox.ImpairmentVisualizer.ColorBlindness" sil:dynamic="true">
        <source xml:lang="en">Color Blindness</source>
        <note>ID: EditTab.Toolbox.ImpairmentVisualizer.ColorBlindness</note>
      </trans-unit>
      <trans-unit id="EditTab.Toolbox.ImpairmentVisualizer.Complete" sil:dynamic="true">
        <source xml:lang="en">Complete</source>
        <note>ID: EditTab.Toolbox.ImpairmentVisualizer.Complete</note>
      </trans-unit>
      <trans-unit id="EditTab.Toolbox.ImpairmentVisualizer.Overview" sil:dynamic="true">
        <source xml:lang="en">You can use these check boxes to have Bloom simulate how your images would look with various visual impairments.</source>
        <note>ID: EditTab.Toolbox.ImpairmentVisualizer.Overview</note>
      </trans-unit>
      <trans-unit id="EditTab.Toolbox.ImpairmentVisualizer.RedGreen" sil:dynamic="true">
        <source xml:lang="en">Red-Green</source>
        <note>ID: EditTab.Toolbox.ImpairmentVisualizer.RedGreen</note>
      </trans-unit>
      <trans-unit id="EditTab.Toolbox.Motion.Intro" sil:dynamic="true">
        <source xml:lang="en">Motion Books are Bloom Reader books with two modes. Normally, they are Talking Books. When you turn the phone sideways, the picture fills the screen. It pans and zooms from rectangle "1" to rectangle "2".</source>
        <note>ID: EditTab.Toolbox.Motion.Intro</note>
      </trans-unit>
      <trans-unit id="EditTab.Toolbox.Motion.Preview" sil:dynamic="true">
        <source xml:lang="en">Preview</source>
        <note>ID: EditTab.Toolbox.Motion.Preview</note>
      </trans-unit>
      <trans-unit id="EditTab.Toolbox.Motion.Preview.Motion" sil:dynamic="true">
        <source xml:lang="en">Motion</source>
        <note>ID: EditTab.Toolbox.Motion.Preview.Motion</note>
        <note>The label of a checkbox indicating whether motion is included in Preview (currently it always is, so the box is always checked)</note>
      </trans-unit>
      <trans-unit id="EditTab.Toolbox.Motion.Preview.Music" sil:dynamic="true">
        <source xml:lang="en">Music</source>
        <note>ID: EditTab.Toolbox.Motion.Preview.Music</note>
        <note>The label of a checkbox indicating whether background music is played during Preview.</note>
      </trans-unit>
      <trans-unit id="EditTab.Toolbox.Motion.Preview.Voice" sil:dynamic="true">
        <source xml:lang="en">Voice</source>
        <note>ID: EditTab.Toolbox.Motion.Preview.Voice</note>
        <note>The label of a checkbox controlling whether voice narration plays during Preview.</note>
      </trans-unit>
      <trans-unit id="EditTab.Toolbox.Motion.ThisPage" sil:dynamic="true">
        <source xml:lang="en">Enable motion on this page</source>
        <note>ID: EditTab.Toolbox.Motion.ThisPage</note>
      </trans-unit>
      <trans-unit id="EditTab.Toolbox.MotionTool" sil:dynamic="true">
        <source xml:lang="en">Motion Tool</source>
        <note>ID: EditTab.Toolbox.MotionTool</note>
        <note>Used as the overall title of the toolbox panel</note>
      </trans-unit>
      <trans-unit id="EditTab.Toolbox.Music.Choose" sil:dynamic="true">
        <source xml:lang="en">Choose...</source>
        <note>ID: EditTab.Toolbox.Music.Choose</note>
      </trans-unit>
      <trans-unit id="EditTab.Toolbox.Music.ContinueMusic" sil:dynamic="true">
        <source xml:lang="en">Continue music from previous page</source>
        <note>ID: EditTab.Toolbox.Music.ContinueMusic</note>
      </trans-unit>
      <trans-unit id="EditTab.Toolbox.Music.FileDialogSoundFiles">
        <source xml:lang="en">Sound files</source>
        <note>ID: EditTab.Toolbox.Music.FileDialogSoundFiles</note>
      </trans-unit>
      <trans-unit id="EditTab.Toolbox.Music.InvalidMp3File">
        <source xml:lang="en">The selected sound file "{0}" cannot be played by Bloom.  Please choose another sound file.</source>
        <note>ID: EditTab.Toolbox.Music.InvalidMp3File</note>
        <note>The {0} is replaced by the filename.</note>
      </trans-unit>
      <trans-unit id="EditTab.Toolbox.Music.InvalidMp3FileTitle">
        <source xml:lang="en">Choose Another Sound File</source>
        <note>ID: EditTab.Toolbox.Music.InvalidMp3FileTitle</note>
        <note>Title for a message box</note>
      </trans-unit>
      <trans-unit id="EditTab.Toolbox.Music.Overview" sil:dynamic="true">
        <source xml:lang="en">You can set up background music to play with this page when the book is viewed in the Bloom Reader app.</source>
        <note>ID: EditTab.Toolbox.Music.Overview</note>
      </trans-unit>
      <trans-unit id="EditTab.Toolbox.Music.NewMusic" sil:dynamic="true">
        <source xml:lang="en">Start new music</source>
        <note>ID: EditTab.Toolbox.Music.NewMusic</note>
      </trans-unit>
      <trans-unit id="EditTab.Toolbox.Music.NoMusic" sil:dynamic="true">
        <source xml:lang="en">No Music</source>
        <note>ID: EditTab.Toolbox.Music.NoMusic</note>
      </trans-unit>
      <trans-unit id="EditTab.Toolbox.MusicTool" sil:dynamic="true">
        <source xml:lang="en">Music Tool</source>
        <note>ID: EditTab.Toolbox.MusicTool</note>
      </trans-unit>
      <trans-unit id="EditTab.Toolbox.DecodableReaderTool" sil:dynamic="true">
        <source xml:lang="en">Decodable Reader Tool</source>
        <note>ID: EditTab.Toolbox.DecodableReaderTool</note>
      </trans-unit>
      <trans-unit id="EditTab.Toolbox.DecodableReaderTool.AllowedWordListTruncated" sil:dynamic="true">
        <source xml:lang="en">Bloom can handle only the first {0} words.</source>
        <note>ID: EditTab.Toolbox.DecodableReaderTool.AllowedWordListTruncated</note>
      </trans-unit>
      <trans-unit id="EditTab.Toolbox.DecodableReaderTool.AllowedWordsInThisStage" sil:dynamic="true">
        <source xml:lang="en">Allowed words in this stage</source>
        <note>ID: EditTab.Toolbox.DecodableReaderTool.AllowedWordsInThisStage</note>
      </trans-unit>
      <trans-unit id="EditTab.Toolbox.DecodableReaderTool.FileDialogTextFiles">
        <source xml:lang="en">Text files</source>
        <note>ID: EditTab.Toolbox.DecodableReaderTool.FileDialogTextFiles</note>
      </trans-unit>
      <trans-unit id="EditTab.Toolbox.DecodableReaderTool.LetterWordReportAllUsableWords">
        <source xml:lang="en">All Usable Words: {0}</source>
        <note>ID: EditTab.Toolbox.DecodableReaderTool.LetterWordReportAllUsableWords</note>
      </trans-unit>
      <trans-unit id="EditTab.Toolbox.DecodableReaderTool.LetterWordReportLetters">
        <source xml:lang="en">Letters: {0}</source>
        <note>ID: EditTab.Toolbox.DecodableReaderTool.LetterWordReportLetters</note>
      </trans-unit>
      <trans-unit id="EditTab.Toolbox.DecodableReaderTool.LetterWordReportMessage">
        <source xml:lang="en">The following is a generated report of the decodable stages for {0}.  You can make any changes you want to this file, but Bloom will not notice your changes.  It is just a report.</source>
        <note>ID: EditTab.Toolbox.DecodableReaderTool.LetterWordReportMessage</note>
        <note xml:lang="en">OLD TEXT (before 3.9, added spaces): The following is a generated report of the decodable stages for {0}. You can make any changes you want to this file, but Bloom will not notice your changes. It is just a report.</note>
      </trans-unit>
      <trans-unit id="EditTab.Toolbox.DecodableReaderTool.LetterWordReportNewDecodableWords">
        <source xml:lang="en">New Decodable Words: {0}</source>
        <note>ID: EditTab.Toolbox.DecodableReaderTool.LetterWordReportNewDecodableWords</note>
      </trans-unit>
      <trans-unit id="EditTab.Toolbox.DecodableReaderTool.LetterWordReportSightWords">
        <source xml:lang="en">New Sight Words: {0}</source>
        <note>ID: EditTab.Toolbox.DecodableReaderTool.LetterWordReportSightWords</note>
      </trans-unit>
      <trans-unit id="EditTab.Toolbox.DecodableReaderTool.LetterWordReportStage">
        <source xml:lang="en">Stage {0}</source>
        <note>ID: EditTab.Toolbox.DecodableReaderTool.LetterWordReportStage</note>
      </trans-unit>
      <trans-unit id="EditTab.Toolbox.DecodableReaderTool.LetterWordReportWordList">
        <source xml:lang="en">Complete Word List</source>
        <note>ID: EditTab.Toolbox.DecodableReaderTool.LetterWordReportWordList</note>
      </trans-unit>
      <trans-unit id="EditTab.Toolbox.DecodableReaderTool.LettersInThisStage" sil:dynamic="true">
        <source xml:lang="en">Letters in this stage</source>
        <note>ID: EditTab.Toolbox.DecodableReaderTool.LettersInThisStage</note>
      </trans-unit>
      <trans-unit id="EditTab.Toolbox.DecodableReaderTool.MakeLetterWordReport" sil:dynamic="true">
        <source xml:lang="en">Generate a letter and word list report</source>
        <note>ID: EditTab.Toolbox.DecodableReaderTool.MakeLetterWordReport</note>
      </trans-unit>
      <trans-unit id="EditTab.Toolbox.DecodableReaderTool.SampleWordsInThisStage" sil:dynamic="true">
        <source xml:lang="en">Sample words in this stage</source>
        <note>ID: EditTab.Toolbox.DecodableReaderTool.SampleWordsInThisStage</note>
      </trans-unit>
      <trans-unit id="EditTab.Toolbox.DecodableReaderTool.SetUpStages" sil:dynamic="true">
        <source xml:lang="en">Set up Stages</source>
        <note>ID: EditTab.Toolbox.DecodableReaderTool.SetUpStages</note>
      </trans-unit>
      <trans-unit id="EditTab.Toolbox.DecodableReaderTool.SortAlphabetically" sil:dynamic="true">
        <source xml:lang="en">Sort alphabetically</source>
        <note>ID: EditTab.Toolbox.DecodableReaderTool.SortAlphabetically</note>
      </trans-unit>
      <trans-unit id="EditTab.Toolbox.DecodableReaderTool.SortByFrequency" sil:dynamic="true">
        <source xml:lang="en">Sort by frequency</source>
        <note>ID: EditTab.Toolbox.DecodableReaderTool.SortByFrequency</note>
      </trans-unit>
      <trans-unit id="EditTab.Toolbox.DecodableReaderTool.SortByWordLength" sil:dynamic="true">
        <source xml:lang="en">Sort by word length</source>
        <note>ID: EditTab.Toolbox.DecodableReaderTool.SortByWordLength</note>
      </trans-unit>
      <trans-unit id="EditTab.Toolbox.DecodableReaderTool.StageNofM" sil:dynamic="true">
        <source xml:lang="en">Stage {0} of {1}</source>
        <note>ID: EditTab.Toolbox.DecodableReaderTool.StageNofM</note>
        <note>{0} is replaced with the current level, and {1} with the total number of levels</note>
      </trans-unit>
      <trans-unit id="EditTab.Toolbox.ImageDescriptionTool" sil:dynamic="true">
        <source xml:lang="en">Image Description Tool</source>
        <note>ID: EditTab.Toolbox.ImageDescriptionTool</note>
      </trans-unit>
      <trans-unit id="EditTab.Toolbox.ImageDescriptionTool.MoreInformation" sil:dynamic="true">
        <source xml:lang="en">For more information:</source>
        <note>ID: EditTab.Toolbox.ImageDescriptionTool.MoreInformation</note>
      </trans-unit>
      <trans-unit id="EditTab.Toolbox.ImageDescriptionTool.KeepInMind" sil:dynamic="true">
        <source xml:lang="en">Keep these things in mind:</source>
        <note>ID: EditTab.Toolbox.ImageDescriptionTool.KeepInMind</note>
      </trans-unit>
      <trans-unit id="EditTab.Toolbox.ImageDescriptionTool.ImportantToDescribe" sil:dynamic="true">
        <source xml:lang="en">Are there important **actions**, **relationships**, **emotions**, or things in the **scene** that add to the story but are not in the text?</source>
        <note>ID: EditTab.Toolbox.ImageDescriptionTool.ImportantToDescribe</note>
        <note>Keep the surrounding **...** but translate the words inside the ** markers.  The ** are markup for emphasis that will be converted into HTML.</note>
      </trans-unit>
      <trans-unit id="EditTab.Toolbox.ImageDescriptionTool.UseSimpleWords" sil:dynamic="true">
        <source xml:lang="en">Use words that are **simple** enough for the listener.</source>
        <note>ID: EditTab.Toolbox.ImageDescriptionTool.UseSimpleWords</note>
        <note>Keep the surrounding **...** but translate the words inside the ** markers.  The ** are markup for emphasis that will be converted into HTML.</note>
      </trans-unit>
      <trans-unit id="EditTab.Toolbox.ImageDescriptionTool.KeepItShort" sil:dynamic="true">
        <source xml:lang="en">Keep it **short**.</source>
        <note>ID: EditTab.Toolbox.ImageDescriptionTool.KeepItShort</note>
        <note>Keep the surrounding **...** but translate the words inside the ** markers.  The ** are markup for emphasis that will be converted into HTML.</note>
      </trans-unit>
      <trans-unit id="EditTab.Toolbox.ImageDescriptionTool.CheckThisBox" sil:dynamic="true">
        <source xml:lang="en">Otherwise, check this box:</source>
        <note>ID: EditTab.Toolbox.ImageDescriptionTool.CheckThisBox</note>
      </trans-unit>
      <trans-unit id="EditTab.Toolbox.ImageDescriptionTool.ShouldNotDescribe" sil:dynamic="true">
        <source xml:lang="en">This image should not be described.</source>
        <note>ID: EditTab.Toolbox.ImageDescriptionTool.ShouldNotDescribe</note>
      </trans-unit>
      <trans-unit id="EditTab.Toolbox.ImageDescriptionTool.ConsiderAudience" sil:dynamic="true">
        <source xml:lang="en">Consider your Audience</source>
        <note>ID: EditTab.Toolbox.ImageDescriptionTool.ConsiderAudience</note>
      </trans-unit>
      <trans-unit id="EditTab.Toolbox.ImageDescriptionTool.ContextKey" sil:dynamic="true">
        <source xml:lang="en">Context is Key</source>
        <note>ID: EditTab.Toolbox.ImageDescriptionTool.ContextKey</note>
      </trans-unit>
      <trans-unit id="EditTab.Toolbox.ImageDescriptionTool.GeneralSpecific" sil:dynamic="true">
        <source xml:lang="en">General to Specific</source>
        <note>ID: EditTab.Toolbox.ImageDescriptionTool.GeneralSpecific</note>
      </trans-unit>
      <trans-unit id="EditTab.Toolbox.ImageDescriptionTool.LearnToMake" sil:dynamic="true">
        <source xml:lang="en">Learn to make effective image descriptions</source>
        <note>ID: EditTab.Toolbox.ImageDescriptionTool.LearnToMake</note>
      </trans-unit>
      <trans-unit id="EditTab.Toolbox.ImageDescriptionTool.PoetDiagram" sil:dynamic="true">
        <source xml:lang="en">poet.diagramcenter.org</source>
        <note>ID: EditTab.Toolbox.ImageDescriptionTool.PoetDiagram</note>
      </trans-unit>
      <trans-unit id="EditTab.Toolbox.ImageDescriptionTool.WriteYours" sil:dynamic="true">
        <source xml:lang="en">Write your image description on the left, in the box next to the picture.</source>
        <note>ID: EditTab.Toolbox.ImageDescriptionTool.WriteYours</note>
      </trans-unit>
      <trans-unit id="EditTab.Toolbox.LeveledReaderTool" sil:dynamic="true">
        <source xml:lang="en">Leveled Reader Tool</source>
        <note>ID: EditTab.Toolbox.LeveledReaderTool</note>
      </trans-unit>
      <trans-unit id="EditTab.Toolbox.LeveledReaderTool.Actual" sil:dynamic="true">
        <source xml:lang="en">Actual</source>
        <note>ID: EditTab.Toolbox.LeveledReaderTool.Actual</note>
      </trans-unit>
      <trans-unit id="EditTab.Toolbox.LeveledReaderTool.Average" sil:dynamic="true">
        <source xml:lang="en">avg per sentence</source>
        <note>ID: EditTab.Toolbox.LeveledReaderTool.Average</note>
        <note>a label, needs to fit in about half toolbox width.</note>
      </trans-unit>
      <trans-unit id="EditTab.Toolbox.LeveledReaderTool.AverageInBook" sil:dynamic="true">
        <source xml:lang="en">avg in book</source>
        <note>ID: EditTab.Toolbox.LeveledReaderTool.AverageInBook</note>
        <note>a label, needs to fit in about half toolbox width.</note>
      </trans-unit>
      <trans-unit id="EditTab.Toolbox.LeveledReaderTool.AveragePerPage" sil:dynamic="true">
        <source xml:lang="en">avg per page</source>
        <note>ID: EditTab.Toolbox.LeveledReaderTool.AveragePerPage</note>
        <note>a label, needs to fit in about half toolbox width.</note>
      </trans-unit>
      <trans-unit id="EditTab.Toolbox.LeveledReaderTool.ChoiceOfTopic" sil:dynamic="true">
        <source xml:lang="en">Choice of Topic</source>
        <note>ID: EditTab.Toolbox.LeveledReaderTool.ChoiceOfTopic</note>
      </trans-unit>
      <trans-unit id="EditTab.Toolbox.LeveledReaderTool.CopyBookStatistics" sil:dynamic="true">
        <source xml:lang="en">Copy Book Stats</source>
        <note>ID: EditTab.Toolbox.LeveledReaderTool.CopyBookStatistics</note>
        <note>Stats is short for statistics</note>
      </trans-unit>
      <trans-unit id="EditTab.Toolbox.LeveledReaderTool.FoThisLevel" sil:dynamic="true">
        <source xml:lang="en">For this Level</source>
        <note>ID: EditTab.Toolbox.LeveledReaderTool.FoThisLevel</note>
      </trans-unit>
      <trans-unit id="EditTab.Toolbox.LeveledReaderTool.Formatting" sil:dynamic="true">
        <source xml:lang="en">Formatting</source>
        <note>ID: EditTab.Toolbox.LeveledReaderTool.Formatting</note>
      </trans-unit>
      <trans-unit id="EditTab.Toolbox.LeveledReaderTool.IllustrationSupport" sil:dynamic="true">
        <source xml:lang="en">Illustration Support</source>
        <note>ID: EditTab.Toolbox.LeveledReaderTool.IllustrationSupport</note>
      </trans-unit>
      <trans-unit id="EditTab.Toolbox.LeveledReaderTool.KeepInMind" sil:dynamic="true">
        <source xml:lang="en">Keep in mind</source>
        <note>ID: EditTab.Toolbox.LeveledReaderTool.KeepInMind</note>
      </trans-unit>
      <trans-unit id="EditTab.Toolbox.LeveledReaderTool.LevelNofM" sil:dynamic="true">
        <source xml:lang="en">Level {0} of {1}</source>
        <note>ID: EditTab.Toolbox.LeveledReaderTool.LevelNofM</note>
        <note>{0} is replaced with the current level, and {1} with the total number of levels</note>
      </trans-unit>
      <trans-unit id="EditTab.Toolbox.LeveledReaderTool.Max" sil:dynamic="true">
        <source xml:lang="en">Max</source>
        <note>ID: EditTab.Toolbox.LeveledReaderTool.Max</note>
      </trans-unit>
      <trans-unit id="EditTab.Toolbox.LeveledReaderTool.MaxInBook" sil:dynamic="true">
        <source xml:lang="en">max in book</source>
        <note>ID: EditTab.Toolbox.LeveledReaderTool.MaxInBook</note>
      </trans-unit>
      <trans-unit id="EditTab.Toolbox.LeveledReaderTool.MaxSentenceLength" sil:dynamic="true">
        <source xml:lang="en">longest sentence</source>
        <note>ID: EditTab.Toolbox.LeveledReaderTool.MaxSentenceLength</note>
        <note>length of the longest sentence (in the book)</note>
      </trans-unit>
      <trans-unit id="EditTab.Toolbox.LeveledReaderTool.PerPage" sil:dynamic="true">
        <source xml:lang="en">per page</source>
        <note>ID: EditTab.Toolbox.LeveledReaderTool.PerPage</note>
      </trans-unit>
      <trans-unit id="EditTab.Toolbox.LeveledReaderTool.PerSentence" sil:dynamic="true">
        <source xml:lang="en">longest sentence</source>
        <note>ID: EditTab.Toolbox.LeveledReaderTool.PerSentence</note>
      </trans-unit>
      <trans-unit id="EditTab.Toolbox.LeveledReaderTool.Predictability" sil:dynamic="true">
        <source xml:lang="en">Predictability</source>
        <note>ID: EditTab.Toolbox.LeveledReaderTool.Predictability</note>
      </trans-unit>
      <trans-unit id="EditTab.Toolbox.LeveledReaderTool.SetUpLevels" sil:dynamic="true">
        <source xml:lang="en">Set up Levels</source>
        <note>ID: EditTab.Toolbox.LeveledReaderTool.SetUpLevels</note>
      </trans-unit>
      <trans-unit id="EditTab.Toolbox.LeveledReaderTool.SentenceCounts" sil:dynamic="true">
        <source xml:lang="en">Sentence Counts</source>
        <note>ID: EditTab.Toolbox.LeveledReaderTool.SentenceCounts</note>
      </trans-unit>
      <trans-unit id="EditTab.Toolbox.LeveledReaderTool.ThisBook" sil:dynamic="true">
        <source xml:lang="en">This Book</source>
        <note>ID: EditTab.Toolbox.LeveledReaderTool.ThisBook</note>
      </trans-unit>
      <trans-unit id="EditTab.Toolbox.LeveledReaderTool.ThisPage" sil:dynamic="true">
        <source xml:lang="en">This Page</source>
        <note>ID: EditTab.Toolbox.LeveledReaderTool.ThisPage</note>
      </trans-unit>
      <trans-unit id="EditTab.Toolbox.LeveledReaderTool.ThisPageLC" sil:dynamic="true">
        <source xml:lang="en">this page</source>
        <note>ID: EditTab.Toolbox.LeveledReaderTool.ThisPageLC</note>
        <note>lower case version of ThisPage</note>
      </trans-unit>
      <trans-unit id="EditTab.Toolbox.LeveledReaderTool.Total" sil:dynamic="true">
        <source xml:lang="en">total</source>
        <note>ID: EditTab.Toolbox.LeveledReaderTool.Total</note>
      </trans-unit>
      <trans-unit id="EditTab.Toolbox.LeveledReaderTool.TotalInBook" sil:dynamic="true">
        <source xml:lang="en">total in book</source>
        <note>ID: EditTab.Toolbox.LeveledReaderTool.TotalInBook</note>
      </trans-unit>
      <trans-unit id="EditTab.Toolbox.LeveledReaderTool.Unique" sil:dynamic="true">
        <source xml:lang="en">unique</source>
        <note>ID: EditTab.Toolbox.LeveledReaderTool.Unique</note>
      </trans-unit>
      <trans-unit id="EditTab.Toolbox.LeveledReaderTool.Vocabulary" sil:dynamic="true">
        <source xml:lang="en">Vocabulary</source>
        <note>ID: EditTab.Toolbox.LeveledReaderTool.Vocabulary</note>
      </trans-unit>
      <trans-unit id="EditTab.Toolbox.LeveledReaderTool.WordCounts" sil:dynamic="true">
        <source xml:lang="en">Word Counts</source>
        <note>ID: EditTab.Toolbox.LeveledReaderTool.WordCounts</note>
      </trans-unit>
      <trans-unit id="EditTab.Toolbox.LeveledReaderTool.WordLengths" sil:dynamic="true">
        <source xml:lang="en">Word Lengths</source>
        <note>ID: EditTab.Toolbox.LeveledReaderTool.WordLengths</note>
      </trans-unit>
      <trans-unit id="EditTab.Toolbox.More" sil:dynamic="true">
        <source xml:lang="en">More...</source>
        <note>ID: EditTab.Toolbox.More</note>
      </trans-unit>
      <trans-unit id="EditTab.Toolbox.Settings.Unlock" sil:dynamic="true">
        <source xml:lang="en">Allow changes to this shellbook</source>
        <note>ID: EditTab.Toolbox.Settings.Unlock</note>
      </trans-unit>
      <trans-unit id="EditTab.Toolbox.SignLanguage.CameraUnavailable" sil:dynamic="true">
        <source xml:lang="en">Camera not available (perhaps in use by another program)</source>
        <note>ID: EditTab.Toolbox.SignLanguage.CameraUnavailable</note>
      </trans-unit>
      <trans-unit id="EditTab.Toolbox.SignLanguage.DeleteVideo" sil:dynamic="true">
        <source xml:lang="en">Delete</source>
        <note>ID: EditTab.Toolbox.SignLanguage.DeleteVideo</note>
      </trans-unit>
      <trans-unit id="EditTab.Toolbox.SignLanguage.EditOutside" sil:dynamic="true">
        <source xml:lang="en">Edit outside of Bloom</source>
        <note>ID: EditTab.Toolbox.SignLanguage.EditOutside</note>
      </trans-unit>
      <trans-unit id="EditTab.Toolbox.SignLanguage.FileDialogVideoFiles">
        <source xml:lang="en">Video files</source>
        <note>ID: EditTab.Toolbox.SignLanguage.FileDialogVideoFiles</note>
      </trans-unit>
      <trans-unit id="EditTab.Toolbox.SignLanguage.ImportVideo" sil:dynamic="true">
        <source xml:lang="en">Import</source>
        <note>ID: EditTab.Toolbox.SignLanguage.ImportVideo</note>
      </trans-unit>
      <trans-unit id="EditTab.Toolbox.SignLanguage.ShowInFolder" sil:dynamic="true">
        <source xml:lang="en">Show in Folder</source>
        <note>ID: EditTab.Toolbox.SignLanguage.ShowInFolder</note>
      </trans-unit>
      <trans-unit id="EditTab.Toolbox.SignLanguage.NoCameraFound" sil:dynamic="true">
        <source xml:lang="en">No camera found</source>
        <note>ID: EditTab.Toolbox.SignLanguage.NoCameraFound</note>
      </trans-unit>
      <trans-unit id="EditTab.Toolbox.SignLanguage.PressCancel" sil:dynamic="true">
        <source xml:lang="en">Press any key to cancel</source>
        <note>ID: EditTab.Toolbox.SignLanguage.PressCancel</note>
      </trans-unit>
      <trans-unit id="EditTab.Toolbox.SignLanguage.PressStop" sil:dynamic="true">
        <source xml:lang="en">Press any key to stop</source>
        <note>ID: EditTab.Toolbox.SignLanguage.PressStop</note>
      </trans-unit>
      <trans-unit id="EditTab.Toolbox.SignLanguage.Processing" sil:dynamic="true">
        <source xml:lang="en">Processing</source>
        <note>ID: EditTab.Toolbox.SignLanguage.Processing</note>
        <note>Displayed while video just recorded is processed into a more compressed form</note>
      </trans-unit>
      <trans-unit id="EditTab.Toolbox.SignLanguage.Recording" sil:dynamic="true">
        <source xml:lang="en">Recording</source>
        <note>ID: EditTab.Toolbox.SignLanguage.Recording</note>
      </trans-unit>
      <trans-unit id="EditTab.Toolbox.SignLanguage.RestoreOriginal" sil:dynamic="true">
        <source xml:lang="en">Restore Original</source>
        <note>ID: EditTab.Toolbox.SignLanguage.RestoreOriginal</note>
      </trans-unit>
      <trans-unit id="EditTab.Toolbox.SignLanguage.SelectedVideo">
        <source xml:lang="en">The selected video</source>
        <note>ID: EditTab.Toolbox.SignLanguage.SelectedVideo</note>
        <note>Appears in the context "X will be moved to the recycle bin"</note>
      </trans-unit>
      <trans-unit id="EditTab.Toolbox.SignLanguage.SelectSignLanguageBox" sil:dynamic="true">
        <source xml:lang="en">To use this tool, select a sign language box on the page.</source>
        <note>ID: EditTab.Toolbox.SignLanguage.SelectSignLanguageBox</note>
      </trans-unit>
      <trans-unit id="EditTab.Toolbox.SignLanguage.StartRecording" sil:dynamic="true">
        <source xml:lang="en">Start Recording</source>
        <note>ID: EditTab.Toolbox.SignLanguage.StartRecording</note>
      </trans-unit>
      <trans-unit id="EditTab.Toolbox.SignLanguage.Timeout">
        <source xml:lang="en">The initial processing of the video file timed out after one minute.  The raw video output will be stored.</source>
        <note>ID: EditTab.Toolbox.SignLanguage.Timeout</note>
      </trans-unit>
      <trans-unit id="EditTab.Toolbox.SignLanguage.Trim" sil:dynamic="true">
        <source xml:lang="en">Trim</source>
        <note>ID: EditTab.Toolbox.SignLanguage.Trim</note>
        <note>Appears above sign language video trimming sliders</note>
      </trans-unit>
      <trans-unit id="EditTab.Toolbox.SignLanguage.VideoProcessingError">
        <source xml:lang="en">Error output from ffmpeg trying to produce {0}: {1}{2}The raw video output will be stored.</source>
        <note>ID: EditTab.Toolbox.SignLanguage.VideoProcessingError</note>
        <note>{0} is the path to the video file, {1} is the error message from the ffmpeg program, and {2} is a newline character</note>
      </trans-unit>
      <trans-unit id="EditTab.Toolbox.SignLanguage.WhatCameraSees" sil:dynamic="true">
        <source xml:lang="en">Here is what your camera sees:</source>
        <note>ID: EditTab.Toolbox.SignLanguage.WhatCameraSees</note>
      </trans-unit>
      <trans-unit id="EditTab.Toolbox.SignLanguageTool" sil:dynamic="true">
        <source xml:lang="en">Sign Language Tool</source>
        <note>ID: EditTab.Toolbox.SignLanguageTool</note>
      </trans-unit>
      <trans-unit id="EditTab.Toolbox.TalkingBook.BadState">
        <source xml:lang="en">Bloom recording is in an unusual state, possibly caused by unplugging a microphone. You will need to restart.</source>
        <note>ID: EditTab.Toolbox.TalkingBook.BadState</note>
        <note>This is very low priority for translation.</note>
      </trans-unit>
      <trans-unit id="EditTab.Toolbox.TalkingBook.MissingDependency">
        <source xml:lang="en">To split recordings into sentences, first install this {0} system.</source>
        <note>ID: EditTab.Toolbox.TalkingBook.MissingDependency</note>
        <note>The placeholder {0} will be replaced with the dependency that needs to be installed.</note>
      </trans-unit>
      <trans-unit id="EditTab.Toolbox.TalkingBook.NoInput">
        <source xml:lang="en">No input device</source>
        <note>ID: EditTab.Toolbox.TalkingBook.NoInput</note>
      </trans-unit>
      <trans-unit id="EditTab.Toolbox.TalkingBook.NoMic">
        <source xml:lang="en">This computer appears to have no sound recording device available. You will need one to record audio for a talking book.</source>
        <note>ID: EditTab.Toolbox.TalkingBook.NoMic</note>
      </trans-unit>
      <trans-unit id="EditTab.Toolbox.TalkingBook.PleaseHoldMessage">
        <source xml:lang="en">Please hold the button down until you have finished recording</source>
        <note>ID: EditTab.Toolbox.TalkingBook.PleaseHoldMessage</note>
        <note>Appears when the speak/record button is pressed very briefly</note>
      </trans-unit>
      <trans-unit id="EditTab.Toolbox.TalkingBookTool" sil:dynamic="true">
        <source xml:lang="en">Talking Book Tool</source>
        <note>ID: EditTab.Toolbox.TalkingBookTool</note>
      </trans-unit>
      <trans-unit id="EditTab.Toolbox.TalkingBookTool.Back" sil:dynamic="true">
        <source xml:lang="en">Back</source>
        <note>ID: EditTab.Toolbox.TalkingBookTool.Back</note>
        <note>As in, move the selection "BACK"wards to the previous sentence.</note>
      </trans-unit>
      <trans-unit id="EditTab.Toolbox.TalkingBookTool.CheckLabel" sil:dynamic="true">
        <source xml:lang="en">Check</source>
        <note>ID: EditTab.Toolbox.TalkingBookTool.CheckLabel</note>
        <note>As in, play the current audio file to "CHECK" that the audio is OK.</note>
      </trans-unit>
      <trans-unit id="EditTab.Toolbox.TalkingBookTool.CheckSettingsLabel" sil:dynamic="true">
        <source xml:lang="en">Check that you are recording into the correct device and that these levels are showing blue:</source>
        <note>ID: EditTab.Toolbox.TalkingBookTool.CheckSettingsLabel</note>
        <note>Please make it match EditTab.Toolbox.TalkingBookTool.CheckSettings if possible, but without the number</note>
      </trans-unit>
      <trans-unit id="EditTab.Toolbox.TalkingBookTool.Clear" sil:dynamic="true">
        <source xml:lang="en">Clear</source>
        <note>ID: EditTab.Toolbox.TalkingBookTool.Clear</note>
        <note>As in, "CLEAR" (or delete) the existing recording file.</note>
      </trans-unit>
      <trans-unit id="EditTab.Toolbox.TalkingBookTool.Listen" sil:dynamic="true">
        <source xml:lang="en">Listen to the whole page</source>
        <note>ID: EditTab.Toolbox.TalkingBookTool.Listen</note>
      </trans-unit>
      <trans-unit id="EditTab.Toolbox.TalkingBookTool.LookAtSentenceLabel" sil:dynamic="true">
        <source xml:lang="en">Look at the highlighted text</source>
        <note>ID: EditTab.Toolbox.TalkingBookTool.LookAtSentenceLabel</note>
        <note>Please make it match EditTab.Toolbox.TalkingBookTool.LookAtSentence if possible, but without the number</note>
      </trans-unit>
      <trans-unit id="EditTab.Toolbox.TalkingBookTool.MicrophoneProblem" sil:dynamic="true">
        <source xml:lang="en">Bloom is having problems connecting to your microphone. Please restart your computer and try again.</source>
        <note>ID: EditTab.Toolbox.TalkingBookTool.MicrophoneProblem</note>
      </trans-unit>
      <trans-unit id="EditTab.Toolbox.TalkingBookTool.NextLabel" sil:dynamic="true">
        <source xml:lang="en">Next</source>
        <note>ID: EditTab.Toolbox.TalkingBookTool.NextLabel</note>
        <note>Please make it match EditTab.Toolbox.TalkingBookTool.Next if possible, but without the number</note>
      </trans-unit>
      <trans-unit id="EditTab.Toolbox.TalkingBookTool.RecordByTextBox" sil:dynamic="true">
        <source xml:lang="en">Record by whole text box, then let Bloom split it into sentences later.</source>
        <note>ID: EditTab.Toolbox.TalkingBookTool.RecordByTextBox</note>
        <note>Shown if you open TalkingBookTool and then open the 'Advanced' subsection</note>
      </trans-unit>
      <trans-unit id="EditTab.Toolbox.TalkingBookTool.RecordingModeClearExistingRecordings" sil:dynamic="true">
        <source xml:lang="en">Please clear all existing recordings on this page before changing modes.</source>
        <note>ID: EditTab.Toolbox.TalkingBookTool.RecordingModeClearExistingRecordings</note>
        <note>Shown if you open TalkingBookTool, make a recording, and then attempt to toggle the "Record by Sentences" input (without first clearing the audio recordings you are about to lose)</note>
      </trans-unit>
      <trans-unit id="EditTab.Toolbox.TalkingBookTool.SpeakLabel" sil:dynamic="true">
        <source xml:lang="en">Speak</source>
        <note>ID: EditTab.Toolbox.TalkingBookTool.SpeakLabel</note>
        <note>Please make it match EditTab.Toolbox.TalkingBookTool.Speak if possible, but without the number</note>
      </trans-unit>
      <trans-unit id="EditTab.Toolbox.TalkingBookTool.SplitError">
        <source xml:lang="en">Something went wrong while splitting the recording.</source>
        <note>ID: EditTab.Toolbox.TalkingBookTool.SplitError</note>
        <note>This text appears if an error occurs while perfoming automatic splitting of audio (an audio file corresponding to an entire text box will be split into multiple sections, one section per sentence).</note>
      </trans-unit>
      <trans-unit id="EditTab.Toolbox.TalkingBookTool.SplitLabel">
        <source xml:lang="en">Split</source>
        <note>ID: EditTab.Toolbox.TalkingBookTool.SplitLabel</note>
        <note>This text appears on the button the user can press to trigger automatic splitting of audio. An audio file corresponding to an entire text box will be split into multiple audio files (one per sentence) instead. (Also known as "Forced Alignment" in technical terms)</note>
      </trans-unit>
      <trans-unit id="EditTab.Toolbox.TalkingBookTool.ToolPurpose" sil:dynamic="true">
        <source xml:lang="en">Make an e-book that can play audio recordings while highlighting text.</source>
        <note>ID: EditTab.Toolbox.TalkingBookTool.ToolPurpose</note>
        <note>We aren't using this in 5.5, but we may use it in the future</note>
      </trans-unit>
      <trans-unit id="EditTab.Trilingual">
        <source xml:lang="en">Three Languages</source>
        <note>ID: EditTab.Trilingual</note>
        <note>Shown in edit tab multilingualism chooser, for trilingual mode, 3 languages per page</note>
      </trans-unit>
      <trans-unit id="EditTab.UndoButton">
        <source xml:lang="en">Undo</source>
        <note>ID: EditTab.UndoButton</note>
      </trans-unit>
      <trans-unit id="EditTab.UndoButton.ToolTip">
        <source xml:lang="en">Undo (Ctrl+Z)</source>
        <note>ID: EditTab.UndoButton.ToolTip</note>
      </trans-unit>
      <trans-unit id="EditTab.UndoButton.ToolTipWhenDisabled">
        <source xml:lang="en">There is nothing to undo</source>
        <note>ID: EditTab.UndoButton.ToolTipWhenDisabled</note>
      </trans-unit>
      <trans-unit id="EditTab.UsingHyperlink">
        <source xml:lang="en">Using a hyperlink</source>
        <note>ID: EditTab.UsingHyperlink</note>
        <note>Title for dialog box showing the message for EditTab.HowToUseHyperlink</note>
      </trans-unit>
      <trans-unit id="EditTab.Widget.ChooseWidget" sil:dynamic="true">
        <source xml:lang="en">Choose Widget</source>
        <note>ID: EditTab.Widget.ChooseWidget</note>
        <note>User is supposed to choose a file containing HTML that can be embedded in an element of the book.</note>
      </trans-unit>
      <trans-unit id="ErrorReport.Report">
        <source xml:lang="en">Report</source>
        <note>ID: ErrorReport.Report</note>
        <note>"Report" as in "Report this problem to Bloom Support"</note>
      </trans-unit>
      <trans-unit id="ErrorReport.Pre10WindowsNotSupported">
        <source xml:lang="en">We are sorry, but your version of Windows is no longer supported by Microsoft. This version of Bloom requires Windows 10 or greater. As a result, you will need to install Bloom version 5.4. Bloom will now open a web page where you can download Bloom 5.4.</source>
        <note>ID: ErrorReport.Pre10WindowsNotSupported</note>
      </trans-unit>
      <trans-unit id="Errors.PathTooLong">
        <source xml:lang="en">Please move your collection closer to the root of your hard drive and try again. A file Bloom was working with had a path that was too long. This is usually caused by your collection being too deeply nested in many folders on your hard drive.</source>
        <note>ID: Errors.PathTooLong</note>
      </trans-unit>
      <trans-unit id="Errors.BookProblem">
        <source xml:lang="en">Bloom had a problem showing this book. This doesn't mean your work is lost, but it does mean that something is out of date, is missing, or has gone wrong.</source>
        <note>ID: Errors.BookProblem</note>
      </trans-unit>
      <trans-unit id="Errors.CopyImageMetadata">
        <source xml:lang="en">Bloom was not able to copy the metadata to {0} image(s): {1}. The files may be corrupted. Please try other images, or try with Bloom 6.0 or newer.</source>
        <note>ID: Errors.BookProblem</note>
        <note>The placeholder {0} will get a number that is the count of how many image files had a problem.</note>
        <note>The placeholder {1} will get a list of the names of image files that had a problem.</note>
      </trans-unit>
      <trans-unit id="Errors.CannotAccessFile" sil:dynamic="true">
        <source xml:lang="en">Cannot access {0}</source>
        <note>ID: Errors.CannotAccessFile</note>
        <note>displays as a "toast", {0} is the URL/filename</note>
      </trans-unit>
      <trans-unit id="Errors.CannotUpdateFile">
        <source xml:lang="en">There was a problem updating a support file</source>
        <note>ID: Errors.CannotUpdateFile</note>
      </trans-unit>
      <trans-unit id="Errors.CannotUpdateFileLonger">
        <source xml:lang="en">Bloom was not able to update a support file named "{0}". This is usually not a problem. If you continue to see these messages, see "{1}."</source>
        <note>ID: Errors.CannotUpdateFileLonger</note>
        <note>{1} is the translation for "Errors.CannotUpdateTroubleshoot".</note>
      </trans-unit>
      <trans-unit id="Errors.CannotUpdateTroubleshoot">
        <source xml:lang="en">How to troubleshoot file updating errors</source>
        <note>ID: Errors.CannotUpdateTroubleshoot</note>
        <note>This is the body of a hyperlink in the message Errors.CannotUpdateFileLonger</note>
      </trans-unit>
      <trans-unit id="Errors.CouldNotSavePage">
        <source xml:lang="en">Bloom had trouble saving a page. Please report the problem to us. Then quit Bloom, run it again, and check to see if the page you just edited is missing anything. Sorry!</source>
        <note>ID: Errors.CouldNotSavePage</note>
      </trans-unit>
      <trans-unit id="Errors.CurrentRunningVersion">
        <source xml:lang="en">You are running Bloom {0}</source>
        <note>ID: Errors.CurrentRunningVersion</note>
        <note>The placeholder {0} represents the current version of Bloom. For example, {0} might be replaced with "4.3"</note>
      </trans-unit>
      <trans-unit id="Errors.DefenderFolderProtection">
        <source xml:lang="en">This might be caused by Windows Defender "Controlled Folder Access" or some other virus protection.</source>
        <note>ID: Errors.DefenderFolderProtection</note>
        <note>After an October 2017 windows update, this appears when Bloom opens a collection and tries to write out the collection settings.</note>
      </trans-unit>
      <trans-unit id="Errors.DefenderFolderProtectionHeading">
        <source xml:lang="en">This program cannot write to the folder {0}.</source>
        <note>ID: Errors.DefenderFolderProtectionHeading</note>
        <note>This only happens on Windows after an October 2017 update, {0} is the folder that Bloom failed to write to.</note>
      </trans-unit>
      <trans-unit id="Errors.DeniedAccess">
        <source xml:lang="en">Your computer denied Bloom access to the book. You may need technical help in setting the operating system permissions for this file.</source>
        <note>ID: Errors.DeniedAccess</note>
      </trans-unit>
      <trans-unit id="Errors.DownloadLatestVersion">
        <source xml:lang="en">Upgrade to the latest Bloom (requires Internet connection)</source>
        <note>ID: Errors.DownloadLatestVersion</note>
        <note>This is a link that will take them to the Downloads (Installers) web page</note>
      </trans-unit>
      <trans-unit id="Errors.ErrorSelecting">
        <source xml:lang="en">There was a problem selecting the book.  Restarting Bloom may fix the problem.  If not, please report the problem to us.</source>
        <note>ID: Errors.ErrorSelecting</note>
        <note xml:lang="en">OLD TEXT (before 3.9, added spaces): There was a problem selecting the book. Restarting Bloom may fix the problem. If not, please click the 'Details' button and report the problem to the Bloom Developers.</note>
      </trans-unit>
      <trans-unit id="Errors.ErrorUpdating">
        <source xml:lang="en">There was a problem updating the book.  Restarting Bloom may fix the problem.  If not, please report the problem to us.</source>
        <note>ID: Errors.ErrorUpdating</note>
        <note xml:lang="en">OLD TEXT (before 3.9, added spaces): There was a problem updating the book. Restarting Bloom may fix the problem. If not, please click the 'Details' button and report the problem to the Bloom Developers.</note>
      </trans-unit>
      <trans-unit id="Errors.FeatureRequiresNewerVersionPlural">
        <source xml:lang="en">This book requires Bloom {0} or greater because it uses the following features:</source>
        <note>ID: Errors.FeatureRequiresNewerVersionPlural</note>
        <note>The placeholder {0} represents the required version of Bloom. For example, {0} might be replaced with "4.4"</note>
        <note>A bulleted list of features (in English) will follow underneath this text</note>
      </trans-unit>
      <trans-unit id="Errors.FeatureRequiresNewerVersionSingular">
        <source xml:lang="en">This book requires Bloom {0} or greater because it uses the feature "{1}".</source>
        <note>ID: Errors.FeatureRequiresNewerVersionSingular</note>
        <note>The placeholder {0} represents the required version of Bloom. For example, {0} might be replaced with "4.4"</note>
        <note>The placeholder {1} represents a short description of the feature For example, {1} might be replaced with "Whole Text Audio"</note>
      </trans-unit>
      <trans-unit id="Errors.MultipleHtmlFiles">
        <source xml:lang="en">Bloom book folders must have only one file ending in .htm.  In the book "{0}", these are the files ending in .htm:</source>
        <note>ID: Errors.MultipleHtmlFiles</note>
        <note>{0} will get the name of the book</note>
      </trans-unit>
      <trans-unit id="Errors.NeedNewerVersion">
        <source xml:lang="en">{0} requires a newer version of Bloom. Download the latest version of Bloom from {1}</source>
        <note>ID: Errors.NeedNewerVersion</note>
        <note>{0} will get the name of the book, {1} will give a link to open the Bloom Library Web page.</note>
        <note xml:lang="en">OLD TEXT (before 3.9, removed period): {0} requires a newer version of Bloom. Download the latest version of Bloom from {1}.</note>
      </trans-unit>
      <trans-unit id="Errors.NewVersionNeededHeader">
        <source xml:lang="en">This book needs a new version of Bloom.</source>
        <note>ID: Errors.NewVersionNeededHeader</note>
      </trans-unit>
      <trans-unit id="Errors.ProblemDeletingFile">
        <source xml:lang="en">Bloom had a problem deleting this file: {0}</source>
        <note>ID: Errors.ProblemDeletingFile</note>
      </trans-unit>
      <trans-unit id="Errors.ProblemImportingPicture">
        <source xml:lang="en">Bloom had a problem importing this picture.</source>
        <note>ID: Errors.ProblemImportingPicture</note>
      </trans-unit>
      <trans-unit id="Errors.ProblemImportingVideo">
        <source xml:lang="en">Bloom had a problem importing this video.</source>
        <note>ID: Errors.ProblemImportingVideo</note>
      </trans-unit>
      <trans-unit id="Errors.RemoveExcessHtml">
        <source xml:lang="en">Please remove all but one of the files ending in .htm.  Bloom will now open this folder for you.</source>
        <note>ID: Errors.RemoveExcessHtml</note>
        <note>This follows the Errors.MultipleHtmlFiles message and a list of HTML files.</note>
      </trans-unit>
      <trans-unit id="Errors.ReportThisProblemButton">
        <source xml:lang="en">Report this problem to Bloom Support</source>
        <note>ID: Errors.ReportThisProblemButton</note>
      </trans-unit>
      <trans-unit id="Errors.SomethingWentWrong">
        <source xml:lang="en">Sorry, something went wrong.</source>
        <note>ID: Errors.SomethingWentWrong</note>
      </trans-unit>
      <trans-unit id="Errors.XMatterNotFound">
        <source xml:lang="en">This Collection called for Front/Back Matter pack named '{0}', but this version of Bloom does not have it, and Bloom could not find it on this computer. The collection has been changed to use the default Front/Back Matter pages.</source>
        <note>ID: Errors.XMatterNotFound</note>
        <note xml:lang="en">OLD TEXT (before 3.9, reworded): This Book called for Front/Back Matter pack named '{0}', but Bloom couldn't find that on this computer. You can either install a Bloom Pack that will give you '{0}', or go to Settings:Book Making and change to another Front/Back Matter Pack.</note>
      </trans-unit>
      <trans-unit id="Errors.XMatterProblemLabel">
        <source xml:lang="en">Front/Back Matter Problem</source>
        <note>ID: Errors.XMatterProblemLabel</note>
        <note>This shows in the 'toast' that pops up to notify the user of a non-fatal problem.</note>
      </trans-unit>
      <trans-unit id="Errors.XMatterSpecifiedByBookNotFound">
        <source xml:lang="en">This book called for a Front/Back Matter pack named '{0}', but this version of Bloom does not have it, and Bloom could not find it on this computer. The book has been changed to use the Front/Back Matter pages from the Collection Settings.</source>
        <note>ID: Errors.XMatterSpecifiedByBookNotFound</note>
      </trans-unit>
      <trans-unit id="Errors.ZoneAlarm">
        <source xml:lang="en">Bloom cannot start properly, and this symptom has been observed on machines with ZoneAlarm installed. Note: disabling ZoneAlarm does not help. Nor does restarting with it turned off. Something about the installation of ZoneAlarm causes the problem, and so far only uninstalling ZoneAlarm has been shown to fix the problem.</source>
        <note>ID: Errors.ZoneAlarm</note>
      </trans-unit>
      <trans-unit id="FontInformationPane.FontOkay">
        <source xml:lang="en">The metadata inside this font indicates that it is legal to use for all Bloom purposes.</source>
        <note>ID: FontInformationPane.FontOkay</note>
        <note>This shows in the popup when hovering over a useable font.</note>
      </trans-unit>
      <trans-unit id="FontInformationPane.FontUnknown">
        <source xml:lang="en">Bloom cannot determine what rules govern the use of this font. Please read the license and make sure it allows embedding in ebooks and the web. Before publishing to bloomlibrary.org, you will probably have to make a special request to the Bloom team to investigate this font so that we can make sure we won't get in trouble for hosting it.</source>
        <note>ID: FontInformationPane.FontUnknown</note>
        <note>This shows in the popup when hovering over a font when Bloom can't determine if it is useable legally.</note>
      </trans-unit>
      <trans-unit id="FontInformationPane.FontFormatUnsuitable">
        <source xml:lang="en">This font is in a file format that Bloom cannot use for ebooks. Please use a different font.</source>
        <note>ID: FontInformationPane.FontFormatUnsuitable</note>
        <note>This shows in the popup when hovering over a font that Bloom can't legally host on its website.</note>
      </trans-unit>
      <trans-unit id="FontInformationPane.FontUnsuitable">
        <source xml:lang="en">The metadata inside this font tells us that it may not be embedded for free in ebooks and the web. Please use a different font.</source>
        <note>ID: FontInformationPane.FontUnsuitable</note>
        <note>This shows in the popup when hovering over a font that Bloom can't legally host on its website.</note>
      </trans-unit>
      <trans-unit id="FontInformationPane.Styles">
        <source xml:lang="en">Styles</source>
        <note>ID: FontInformationPane.Styles</note>
        <note>This shows in the popup before the types of variants in the font (e.g. bold, italic).</note>
      </trans-unit>
      <trans-unit id="FontInformationPane.Version">
        <source xml:lang="en">Version</source>
        <note>ID: FontInformationPane.Version</note>
        <note>This shows in the popup before the font's version number.</note>
      </trans-unit>
      <trans-unit id="ForumInvitationDialog.BloomCommunityForum">
        <source xml:lang="en">Bloom Community Forum</source>
        <note>ID: ForumInvitationDialog.BloomCommunityForum</note>
      </trans-unit>
      <trans-unit id="ForumInvitationDialog.DoYouKnow">
        <source xml:lang="en">Do you know about our Bloom forum? Join us to:</source>
        <note>ID: ForumInvitationDialog.DoYouKnow</note>
      </trans-unit>
      <trans-unit id="ForumInvitationDialog.LearnAboutNewFeatures">
        <source xml:lang="en">learn about new features</source>
        <note>ID: ForumInvitationDialog.LearnAboutNewFeatures</note>
      </trans-unit>
      <trans-unit id="ForumInvitationDialog.RequestAndVote">
        <source xml:lang="en">request and vote on new features</source>
        <note>ID: ForumInvitationDialog.RequestAndVote</note>
      </trans-unit>
      <trans-unit id="ForumInvitationDialog.AskForAdvice">
        <source xml:lang="en">ask for advice or technical help</source>
        <note>ID: ForumInvitationDialog.AskForAdvice</note>
      </trans-unit>
      <trans-unit id="ForumInvitationDialog.ShowOff">
        <source xml:lang="en">show off what you're doing with Bloom!</source>
        <note>ID: ForumInvitationDialog.ShowOff</note>
      </trans-unit>
      <trans-unit id="ForumInvitationDialog.HowToJoin">
        <source xml:lang="en">How to Join</source>
        <note>ID: ForumInvitationDialog.HowToJoin</note>
      </trans-unit>
      <trans-unit id="HelpMenu.AskAQuestionMenuItem">
        <source xml:lang="en">Ask a Question</source>
        <note>ID: HelpMenu.AskAQuestionMenuItem</note>
        <note xml:lang="en">OLD TEXT (before 3.9): Ask a Question (web)</note>
      </trans-unit>
      <trans-unit id="HelpMenu.BuildingReaderTemplatesMenuItem">
        <source xml:lang="en">Building Reader Templates</source>
        <note>ID: HelpMenu.BuildingReaderTemplatesMenuItem</note>
      </trans-unit>
      <trans-unit id="HelpMenu.CheckForNewVersionMenuItem">
        <source xml:lang="en">Check For New Version</source>
        <note>ID: HelpMenu.CheckForNewVersionMenuItem</note>
      </trans-unit>
      <trans-unit id="HelpMenu.CreditsMenuItem">
        <source xml:lang="en">About Bloom...</source>
        <note>ID: HelpMenu.CreditsMenuItem</note>
        <note xml:lang="en">OLD TEXT (before 3.9, added dots): About Bloom</note>
      </trans-unit>
      <trans-unit id="HelpMenu.DocumentationMenuItem">
        <source xml:lang="en">Help...</source>
        <note>ID: HelpMenu.DocumentationMenuItem</note>
        <note>Prior to 5.4, this was "Browse Help..."</note>
      </trans-unit>
      <trans-unit id="HelpMenu.OnlineHelpMenuItem">
        <source xml:lang="en">More Help (Web)</source>
        <note>ID: HelpMenu.OnlineHelpMenuItem</note>
        <note>This takes you to https://docs.bloomlibrary.org</note>
      </trans-unit>
      <trans-unit id="HelpMenu.Help Menu">
        <source xml:lang="en">Help</source>
        <note>ID: HelpMenu.Help Menu</note>
      </trans-unit>
      <trans-unit id="HelpMenu.Help Menu_ToolTip_">
        <source xml:lang="en">Get Help</source>
        <note>ID: HelpMenu.Help Menu_ToolTip_</note>
      </trans-unit>
      <trans-unit id="HelpMenu.MakeASuggestionMenuItem">
        <source xml:lang="en">Request a Feature</source>
        <note>ID: HelpMenu.MakeASuggestionMenuItem</note>
        <note xml:lang="en">OLD TEXT (before 3.9, shortened): Request a Feature (web)</note>
      </trans-unit>
      <trans-unit id="HelpMenu.RegistrationMenuItem">
        <source xml:lang="en">Registration...</source>
        <note>ID: HelpMenu.RegistrationMenuItem</note>
        <note xml:lang="en">OLD TEXT (before 3.9, added dots): Registration</note>
      </trans-unit>
      <trans-unit id="HelpMenu.ReleaseNotesMenuItem">
        <source xml:lang="en">Release Notes...</source>
        <note>ID: HelpMenu.ReleaseNotesMenuItem</note>
      </trans-unit>
      <trans-unit id="HelpMenu.ReleaseNotesWebMenuItem">
        <source xml:lang="en">Release Notes (Web)</source>
        <note>ID: HelpMenu.ReleaseNotesWebMenuItem</note>
      </trans-unit>
      <trans-unit id="HelpMenu.ReportAProblemToolStripMenuItem">
        <source xml:lang="en">Report a Problem...</source>
        <note>ID: HelpMenu.ReportAProblemToolStripMenuItem</note>
      </trans-unit>
      <trans-unit id="HelpMenu.UsingReaderTemplatesMenuItem">
        <source xml:lang="en">Using Reader Templates </source>
        <note>ID: HelpMenu.UsingReaderTemplatesMenuItem</note>
      </trans-unit>
      <trans-unit id="HelpMenu.WebSiteMenuItem">
        <source xml:lang="en">BloomLibrary.org</source>
        <note>ID: HelpMenu.WebSiteMenuItem</note>
        <note xml:lang="en">OLD TEXT (before 3.9, reworded): Web Site</note>
      </trans-unit>
      <trans-unit id="HelpMenu.trainingVideos">
        <source xml:lang="en">Training Videos</source>
        <note>ID: HelpMenu.trainingVideos</note>
      </trans-unit>
      <trans-unit id="ImageUtils.PreparingImage">
        <source xml:lang="en">Preparing image: {0}</source>
        <note>ID: ImageUtils.PreparingImage</note>
        <note>{0} is a placeholder for the image filename</note>
      </trans-unit>
      <trans-unit id="InstallProblem.BloomPdfMaker">
        <source xml:lang="en">A component of Bloom, BloomPdfMaker.exe, seems to be missing. This prevents previews and printing. Antivirus software sometimes does this. You may need technical help to repair the Bloom installation and protect this file from being deleted again.</source>
        <note>ID: InstallProblem.BloomPdfMaker</note>
      </trans-unit>
      <trans-unit id="LameEncoder.DeleteFailedShort">
        <source xml:lang="en">Cannot replace mp3 file. Check antivirus</source>
        <note>ID: LameEncoder.DeleteFailedShort</note>
        <note>short message for a popup toast notification</note>
      </trans-unit>
      <trans-unit id="LameEncoder.DeleteFailedLong">
        <source xml:lang="en">Bloom could not replace an mp3 file. If this continues, check your antivirus.</source>
        <note>ID: LameEncoder.DeleteFailedLong</note>
        <note>longer message for a detailed description of the problem</note>
      </trans-unit>
      <trans-unit id="LameEncoder.Progress">
        <source xml:lang="en"> Converting to mp3</source>
        <note>ID: LameEncoder.Progress</note>
        <note>Appears in progress indicator</note>
        <note xml:lang="en">OLD TEXT (before 3.9, added space): Converting to mp3</note>
      </trans-unit>
      <trans-unit id="LanguageFontDetails.RightToLeftCheck">
        <source xml:lang="en">This script is written right to left like Arabic, Hebrew, and Urdu</source>
        <note>ID: LanguageFontDetails.RightToLeftCheck</note>
      </trans-unit>
      <trans-unit id="LanguageFontDetails.TallerLinesCheck">
        <source xml:lang="en">Use special line spacing</source>
        <note>ID: LanguageFontDetails.TallerLinesCheck</note>
      </trans-unit>
      <trans-unit id="LayoutChoices.A3Landscape" sil:dynamic="true">
        <source xml:lang="en">A3 Landscape</source>
        <note>ID: LayoutChoices.A3Landscape</note>
      </trans-unit>
      <trans-unit id="LayoutChoices.A4Landscape" sil:dynamic="true">
        <source xml:lang="en">A4 Landscape</source>
        <note>ID: LayoutChoices.A4Landscape</note>
      </trans-unit>
      <trans-unit id="LayoutChoices.A4Portrait" sil:dynamic="true">
        <source xml:lang="en">A4 Portrait</source>
        <note>ID: LayoutChoices.A4Portrait</note>
      </trans-unit>
      <trans-unit id="LayoutChoices.A5Landscape" sil:dynamic="true">
        <source xml:lang="en">A5 Landscape</source>
        <note>ID: LayoutChoices.A5Landscape</note>
      </trans-unit>
      <trans-unit id="LayoutChoices.A5Portrait" sil:dynamic="true">
        <source xml:lang="en">A5 Portrait</source>
        <note>ID: LayoutChoices.A5Portrait</note>
      </trans-unit>
      <trans-unit id="LayoutChoices.A6Landscape" sil:dynamic="true">
        <source xml:lang="en">A6 Landscape</source>
        <note>ID: LayoutChoices.A6Landscape</note>
      </trans-unit>
      <trans-unit id="LayoutChoices.A6Portrait" sil:dynamic="true">
        <source xml:lang="en">A6 Portrait</source>
        <note>ID: LayoutChoices.A6Portrait</note>
      </trans-unit>
      <trans-unit id="LayoutChoices.B5Portrait" sil:dynamic="true">
        <source xml:lang="en">B5 Portrait</source>
        <note>ID: LayoutChoices.B5Portrait</note>
      </trans-unit>
      <trans-unit id="LayoutChoices.Cm13Landscape" sil:dynamic="true">
        <source xml:lang="en">13cm Square</source>
        <note>ID: LayoutChoices.Cm13Landscape</note>
      </trans-unit>
      <trans-unit id="LayoutChoices.USComicPortrait" sil:dynamic="true">
        <source xml:lang="en">US Comic Portrait</source>
        <note>ID: LayoutChoices.USComicPortrait</note>
      </trans-unit>
      <trans-unit id="LayoutChoices.Device16x9Landscape" sil:dynamic="true">
        <source xml:lang="en">Device16x9 Landscape</source>
        <note>ID: LayoutChoices.Device16x9Landscape</note>
      </trans-unit>
      <trans-unit id="LayoutChoices.Device16x9Portrait" sil:dynamic="true">
        <source xml:lang="en">Device16x9 Portrait</source>
        <note>ID: LayoutChoices.Device16x9Portrait</note>
      </trans-unit>
      <trans-unit id="LayoutChoices.HalfFolioPortrait" sil:dynamic="true">
        <source xml:lang="en">Half Folio Portrait</source>
        <note>ID: LayoutChoices.HalfFolioPortrait</note>
      </trans-unit>
      <trans-unit id="LayoutChoices.HalfLetterLandscape" sil:dynamic="true">
        <source xml:lang="en">HalfLetter Landscape</source>
        <note>ID: LayoutChoices.HalfLetterLandscape</note>
      </trans-unit>
      <trans-unit id="LayoutChoices.HalfLetterPortrait" sil:dynamic="true">
        <source xml:lang="en">HalfLetter Portrait</source>
        <note>ID: LayoutChoices.HalfLetterPortrait</note>
      </trans-unit>
      <trans-unit id="LayoutChoices.LetterLandscape" sil:dynamic="true">
        <source xml:lang="en">Letter Landscape</source>
        <note>ID: LayoutChoices.LetterLandscape</note>
      </trans-unit>
      <trans-unit id="LayoutChoices.LetterPortrait" sil:dynamic="true">
        <source xml:lang="en">Letter Portrait</source>
        <note>ID: LayoutChoices.LetterPortrait</note>
      </trans-unit>
      <trans-unit id="LayoutChoices.QuarterLetterLandscape" sil:dynamic="true">
        <source xml:lang="en">QuarterLetter Landscape</source>
        <note>ID: LayoutChoices.QuarterLetterLandscape</note>
      </trans-unit>
      <trans-unit id="LayoutChoices.QuarterLetterPortrait" sil:dynamic="true">
        <source xml:lang="en">QuarterLetter Portrait</source>
        <note>ID: LayoutChoices.QuarterLetterPortrait</note>
      </trans-unit>
      <trans-unit id="LayoutChoices.Size6x9Landscape" sil:dynamic="true">
        <source xml:lang="en">6"x9" Landscape</source>
        <note>ID: LayoutChoices.Size6x9Landscape</note>
      </trans-unit>
      <trans-unit id="LayoutChoices.Size6x9Portrait" sil:dynamic="true">
        <source xml:lang="en">6"x9" Portrait</source>
        <note>ID: LayoutChoices.Size6x9Portrait</note>
      </trans-unit>
      <trans-unit id="License.About" sil:dynamic="true">
        <source xml:lang="en">About %0</source>
        <note>ID: License.About</note>
        <note>%0 is a shorthand version of the Creative Commons license, such as "CC-BY"</note>
      </trans-unit>
      <trans-unit id="License.AllRightsReserved" sil:dynamic="true">
        <source xml:lang="en">All Rights Reserved</source>
        <note>ID: License.AllRightsReserved</note>
      </trans-unit>
      <trans-unit id="License.AllRightsReserved.Description" sil:dynamic="true">
        <source xml:lang="en">No one can modify or copy it without explicit permission. We will not be sharing it via Bloom Reader or BloomLibrary.org.</source>
        <note>ID: License.AllRightsReserved.Description</note>
      </trans-unit>
      <trans-unit id="License.CannotChangeLicense" sil:dynamic="true">
        <source xml:lang="en">The license of the original book does not allow changing the license in new versions.</source>
        <note>ID: License.CannotChangeLicense</note>
      </trans-unit>
      <trans-unit id="License.CopyrightHolderAllows.Book" sil:dynamic="true">
        <source xml:lang="en">The copyright holder allows others to use the book in this way:</source>
        <note>ID: License.CopyrightHolderAllows.Book</note>
      </trans-unit>
      <trans-unit id="License.CopyrightHolderAllows.Image" sil:dynamic="true">
        <source xml:lang="en">The copyright holder allows others to use the image in this way:</source>
        <note>ID: License.CopyrightHolderAllows.Image</note>
      </trans-unit>
      <trans-unit id="License.CreativeCommons.Additional" sil:dynamic="true">
        <source xml:lang="en">You may use this space to clarify or grant additional permissions (for example, that translations are allowed), but not to alter the license.</source>
        <note>ID: License.CreativeCommons.Additional</note>
      </trans-unit>
      <trans-unit id="License.CreativeCommons.AllowCommercial.Book" sil:dynamic="true">
        <source xml:lang="en">use the book in a commercial way</source>
        <note>ID: License.CreativeCommons.AllowCommercial.Book</note>
      </trans-unit>
      <trans-unit id="License.CreativeCommons.AllowCommercial.Image" sil:dynamic="true">
        <source xml:lang="en">use the image in a commercial way</source>
        <note>ID: License.CreativeCommons.AllowCommercial.Image</note>
      </trans-unit>
      <trans-unit id="License.CreativeCommons.CopyForFree.Book" sil:dynamic="true">
        <source xml:lang="en">copy this book for free</source>
        <note>ID: License.CreativeCommons.CopyForFree.Book</note>
      </trans-unit>
      <trans-unit id="License.CreativeCommons.CopyForFree.Image" sil:dynamic="true">
        <source xml:lang="en">copy this image for free</source>
        <note>ID: License.CreativeCommons.CopyForFree.Image</note>
      </trans-unit>
      <trans-unit id="License.CreativeCommons.DifferentLicense.Book" sil:dynamic="true">
        <source xml:lang="en">apply a different license to new versions of this book</source>
        <note>ID: License.CreativeCommons.DifferentLicense.Book</note>
      </trans-unit>
      <trans-unit id="License.CreativeCommons.DifferentLicense.Image" sil:dynamic="true">
        <source xml:lang="en">apply a different license to new versions of this image</source>
        <note>ID: License.CreativeCommons.DifferentLicense.Image</note>
      </trans-unit>
      <trans-unit id="License.CreativeCommons.Intro" sil:dynamic="true">
        <source xml:lang="en">Everyone is allowed to:</source>
        <note>ID: License.CreativeCommons.Intro</note>
      </trans-unit>
      <trans-unit id="License.CreativeCommons.ShareAlike.Book" sil:dynamic="true">
        <source xml:lang="en">make new versions of this book, but they must keep the author, illustrator, and other credits</source>
        <note>ID: License.CreativeCommons.ShareAlike.Book</note>
      </trans-unit>
      <trans-unit id="License.CreativeCommons.ShareAlike.Image" sil:dynamic="true">
        <source xml:lang="en">make new versions of this image, but they must keep the illustrator and other credits</source>
        <note>ID: License.CreativeCommons.ShareAlike.Image</note>
      </trans-unit>
      <trans-unit id="License.Custom" sil:dynamic="true">
        <source xml:lang="en">Custom</source>
        <note>ID: License.Custom</note>
      </trans-unit>
      <trans-unit id="License.Custom.AvoidIfPossible" sil:dynamic="true">
        <source xml:lang="en">Avoid writing a custom license if at all possible. They are difficult to write, interpret, and enforce.</source>
        <note>ID: License.Custom.AvoidIfPossible</note>
      </trans-unit>
      <trans-unit id="License.OriginalLicense" sil:dynamic="true">
        <source xml:lang="en">The original version of this book is %0</source>
        <note>ID: License.OriginalLicense</note>
        <note>%0 is a shorthand version of the license such as "CC-BY"</note>
      </trans-unit>
      <trans-unit id="License.PublicDomain" sil:dynamic="true">
        <source xml:lang="en">Anyone can use it however they want.</source>
        <note>ID: License.PublicDomain</note>
      </trans-unit>
      <trans-unit id="LicenseDialog.WindowTitle">
        <source xml:lang="en">Bloom {0}</source>
        <note>ID: LicenseDialog.WindowTitle</note>
      </trans-unit>
      <trans-unit id="LicenseDialog._acceptButton">
        <source xml:lang="en">I accept the terms of the license agreement</source>
        <note>ID: LicenseDialog._acceptButton</note>
      </trans-unit>
      <trans-unit id="LoginDialog.AgreeToTerms">
        <source xml:lang="en">I agree to the Bloom Library's Terms of Use</source>
        <note>ID: LoginDialog.AgreeToTerms</note>
      </trans-unit>
      <trans-unit id="LoginDialog.Email">
        <source xml:lang="en">Email Address</source>
        <note>ID: LoginDialog.Email</note>
      </trans-unit>
      <trans-unit id="LoginDialog.ForgotPassword">
        <source xml:lang="en">Forgot Password</source>
        <note>ID: LoginDialog.ForgotPassword</note>
      </trans-unit>
      <trans-unit id="LoginDialog.LoginButton">
        <source xml:lang="en">&amp;Login</source>
        <note>ID: LoginDialog.LoginButton</note>
      </trans-unit>
      <trans-unit id="LoginDialog.Password">
        <source xml:lang="en">Password</source>
        <note>ID: LoginDialog.Password</note>
      </trans-unit>
      <trans-unit id="LoginDialog.ShowPassword">
        <source xml:lang="en">&amp;Show Password</source>
        <note>ID: LoginDialog.ShowPassword</note>
      </trans-unit>
      <trans-unit id="LoginDialog.ShowTerms">
        <source xml:lang="en">Show Terms of Use</source>
        <note>ID: LoginDialog.ShowTerms</note>
      </trans-unit>
      <trans-unit id="LoginDialog.WindowTitle">
        <source xml:lang="en">Sign in to BloomLibrary.org</source>
        <note>ID: LoginDialog.WindowTitle</note>
      </trans-unit>
      <trans-unit id="MiscUtils.CannotSaveToCollectionFolder">
        <source xml:lang="en">Bloom cannot save files inside the collection folder ({0}).  Please choose another location.</source>
        <note>ID: MiscUtils.CannotSaveToCollectionFolder</note>
        <note>{0} is a placeholder for the actual collection folder string.</note>
      </trans-unit>
      <trans-unit id="NewCollectionWizard.AlreadyCollectionWithThatName.V2">
        <source xml:lang="en">There is already a collection with that name, at {0}.\nPlease pick a unique name.</source>
        <note>ID: NewCollectionWizard.AlreadyCollectionWithThatName.V2</note>
      </trans-unit>
      <trans-unit id="NewCollectionWizard.ChooseLanguagePage">
        <source xml:lang="en">Choose the main language for this collection.</source>
        <note>ID: NewCollectionWizard.ChooseLanguagePage</note>
      </trans-unit>
      <trans-unit id="NewCollectionWizard.CollectionName">
        <source xml:lang="en">Collection Name</source>
        <note>ID: NewCollectionWizard.CollectionName</note>
      </trans-unit>
      <trans-unit id="NewCollectionWizard.CollectionNamePage.NameCollectionLabel">
        <source xml:lang="en">What would you like to call this collection?</source>
        <note>ID: NewCollectionWizard.CollectionNamePage.NameCollectionLabel</note>
      </trans-unit>
      <trans-unit id="NewCollectionWizard.CollectionNameProblem">
        <source xml:lang="en">Collection Name Problem</source>
        <note>ID: NewCollectionWizard.CollectionNameProblem</note>
      </trans-unit>
      <trans-unit id="NewCollectionWizard.CollectionWillBeCreatedAt">
        <source xml:lang="en">Collection will be created at: {0}</source>
        <note>ID: NewCollectionWizard.CollectionWillBeCreatedAt</note>
      </trans-unit>
      <trans-unit id="NewCollectionWizard.FinishPage">
        <source xml:lang="en">Ready To Create New Collection</source>
        <note>ID: NewCollectionWizard.FinishPage</note>
      </trans-unit>
      <trans-unit id="NewCollectionWizard.FinishPageContent">
        <source xml:lang="en">OK, that's all we need to get started with your new '{0}' collection.\nClick on the 'Finish' button.</source>
        <note>ID: NewCollectionWizard.FinishPageContent</note>
        <note>{0} is the name of the new collection</note>
      </trans-unit>
      <trans-unit id="NewCollectionWizard.FontAndScriptPage">
        <source xml:lang="en">Font and Script</source>
        <note>ID: NewCollectionWizard.FontAndScriptPage</note>
      </trans-unit>
      <trans-unit id="NewCollectionWizard.LocationPage">
        <source xml:lang="en">Give Language Location</source>
        <note>ID: NewCollectionWizard.LocationPage</note>
      </trans-unit>
      <trans-unit id="NewCollectionWizard.LocationPage.Country">
        <source xml:lang="en">Country</source>
        <note>ID: NewCollectionWizard.LocationPage.Country</note>
      </trans-unit>
      <trans-unit id="NewCollectionWizard.LocationPage.District">
        <source xml:lang="en">District</source>
        <note>ID: NewCollectionWizard.LocationPage.District</note>
      </trans-unit>
      <trans-unit id="NewCollectionWizard.LocationPage.MessageAboutLocationBeingOptional">
        <source xml:lang="en">These are optional. Bloom will place them in the right places on title page of books you create.</source>
        <note>ID: NewCollectionWizard.LocationPage.MessageAboutLocationBeingOptional</note>
      </trans-unit>
      <trans-unit id="NewCollectionWizard.LocationPage.Province">
        <source xml:lang="en">Province</source>
        <note>ID: NewCollectionWizard.LocationPage.Province</note>
      </trans-unit>
      <trans-unit id="NewCollectionWizard.NewBookPattern">
        <source xml:lang="en">{0} Books</source>
        <note>ID: NewCollectionWizard.NewBookPattern</note>
        <note>The {0} is replaced by the name of the language.</note>
      </trans-unit>
      <trans-unit id="NewCollectionWizard.NewCollectionWindowTitle">
        <source xml:lang="en">Create New Bloom Collection</source>
        <note>ID: NewCollectionWizard.NewCollectionWindowTitle</note>
      </trans-unit>
      <trans-unit id="NewCollectionWizard.UnableToCreateANewCollectionUsingThatName">
        <source xml:lang="en">Unable to create a new collection using that name.</source>
        <note>ID: NewCollectionWizard.UnableToCreateANewCollectionUsingThatName</note>
      </trans-unit>
      <trans-unit id="NewCollectionWizard.WelcomePage">
        <source xml:lang="en">Welcome To Bloom!</source>
        <note>ID: NewCollectionWizard.WelcomePage</note>
      </trans-unit>
      <trans-unit id="NewCollectionWizard.WelcomePage.WelcomeLine1">
        <source xml:lang="en">You are almost ready to start making books.</source>
        <note>ID: NewCollectionWizard.WelcomePage.WelcomeLine1</note>
      </trans-unit>
      <trans-unit id="NewCollectionWizard.WelcomePage.WelcomeLine2.V2">
        <source xml:lang="en">In order to keep things simple and organized, Bloom keeps all the books you make in one or more 'Collections'. The first thing we need to do is make one for you.</source>
        <note>ID: NewCollectionWizard.WelcomePage.WelcomeLine2.V2</note>
      </trans-unit>
      <trans-unit id="NewCollectionWizard.WelcomePage.WelcomeLine3">
        <source xml:lang="en">Click 'Next' to get started.</source>
        <note>ID: NewCollectionWizard.WelcomePage.WelcomeLine3</note>
      </trans-unit>
      <trans-unit id="OpenCreateCloneControl.InDropboxMessage">
        <source xml:lang="en">Bloom detected that this collection is located in your Dropbox folder. This can cause problems as Dropbox sometimes locks Bloom out of its own files. If you have problems, we recommend that you move your collection somewhere else or disable Dropbox while using Bloom.</source>
        <note>ID: OpenCreateCloneControl.InDropboxMessage</note>
      </trans-unit>
      <trans-unit id="OpenCreateCloneControl.InSourceCollectionMessage">
        <source xml:lang="en">This collection is part of your 'Sources for new books' which you can see in the bottom left of the Collections tab. It cannot be opened for editing.</source>
        <note>ID: OpenCreateCloneControl.InSourceCollectionMessage</note>
      </trans-unit>
      <trans-unit id="OpenCreateNewCollectionsDialog.Bloom Collections">
        <source xml:lang="en">Bloom Collections</source>
        <note>ID: OpenCreateNewCollectionsDialog.Bloom Collections</note>
        <note>This shows in the file-open dialog that you use to open a different bloom collection</note>
      </trans-unit>
      <trans-unit id="OpenCreateNewCollectionsDialog.BrowseForOtherCollections">
        <source xml:lang="en">Browse for another collection on this computer</source>
        <note>ID: OpenCreateNewCollectionsDialog.BrowseForOtherCollections</note>
      </trans-unit>
      <trans-unit id="OpenCreateNewCollectionsDialog.CopyFromChorusHub">
        <source xml:lang="en">Copy From Chorus Hub on Local Network</source>
        <note>ID: OpenCreateNewCollectionsDialog.CopyFromChorusHub</note>
      </trans-unit>
      <trans-unit id="OpenCreateNewCollectionsDialog.CopyFromInternet">
        <source xml:lang="en">Copy from Internet</source>
        <note>ID: OpenCreateNewCollectionsDialog.CopyFromInternet</note>
      </trans-unit>
      <trans-unit id="OpenCreateNewCollectionsDialog.CopyFromUsbDrive">
        <source xml:lang="en">Copy from USB Drive</source>
        <note>ID: OpenCreateNewCollectionsDialog.CopyFromUsbDrive</note>
      </trans-unit>
      <trans-unit id="OpenCreateNewCollectionsDialog.CreateNewCollection">
        <source xml:lang="en">Create New Collection</source>
        <note>ID: OpenCreateNewCollectionsDialog.CreateNewCollection</note>
      </trans-unit>
      <trans-unit id="OpenCreateNewCollectionsDialog.OpenAndCreateWindowTitle">
        <source xml:lang="en">Open/Create Collections</source>
        <note>ID: OpenCreateNewCollectionsDialog.OpenAndCreateWindowTitle</note>
      </trans-unit>
      <trans-unit id="OpenCreateNewCollectionsDialog.ReadMoreLink">
        <source xml:lang="en">Read More</source>
        <note>ID: OpenCreateNewCollectionsDialog.ReadMoreLink</note>
        <note>This opens the Chorus Help to learn more about send/receive.</note>
      </trans-unit>
      <trans-unit id="OpenCreateNewCollectionsDialog.TextAboutGetUsingChorus">
        <source xml:lang="en">Has someone else used Send/Receive to share a collection with you?\nUse one of these red buttons to copy their collection to your computer.\nLater, use Send/Receive to share your work back with them.</source>
        <note>ID: OpenCreateNewCollectionsDialog.TextAboutGetUsingChorus</note>
      </trans-unit>
      <trans-unit id="OpenCreateNewCollectionsDialog.UILanguageMenu_ToolTip_">
        <source xml:lang="en">Change user interface language</source>
        <note>ID: OpenCreateNewCollectionsDialog.UILanguageMenu_ToolTip_</note>
      </trans-unit>
      <trans-unit id="PublishTab.AdobeEulaTitle">
        <source xml:lang="en">Adobe Color Profile License Agreement</source>
        <note>ID: PublishTab.AdobeEulaTitle</note>
        <note>dialog title for license agreement</note>
      </trans-unit>
      <trans-unit id="PublishTab.Activity">
        <source xml:lang="en">Activity</source>
        <note>ID: PublishTab.Activity</note>
      </trans-unit>
      <trans-unit id="PublishTab.Comic">
        <source xml:lang="en">Comic</source>
        <note>ID: PublishTab.Comic</note>
      </trans-unit>
      <trans-unit id="PublishTab.Common.Publishing">
        <source xml:lang="en">Publishing</source>
        <note>This is shown while Bloom is sharing a book over wifi, over a usb cable, or uploading. </note>
        <note>ID: PublishTab.Common.Publishing</note>
      </trans-unit>
      <trans-unit id="PublishTab.Common.StopPublishing">
        <source xml:lang="en">Stop Publishing</source>
        <note>This is shown while Bloom is sharing a book over wifi or over a usb cable. </note>
        <note>ID: PublishTab.Common.StopPublishing</note>
      </trans-unit>
      <trans-unit id="PublishTab.AccessibleVisually">
        <source xml:lang="en">Accessible to the Visually Impaired in %0</source>
        <note>ID: PublishTab.AccessibleVisually</note>
        <note>%0 is a language name</note>
      </trans-unit>
      <trans-unit id="PublishTab.Android.BloomPUB.MakeRABAppHelpLink">
        <source xml:lang="en">Making BloomPUB Apps with Reading App Builder</source>
        <note>ID: PublishTab.Android.BloomPUB.MakeRABAppHelpLink</note>
      </trans-unit>
      <trans-unit id="PublishTab.Android.BloomPUB.ViewingWithBRHelpLink">
        <source xml:lang="en">Viewing BloomPUBs on Bloom Reader (Android)</source>
        <note>ID: PublishTab.Android.BloomPUB.ViewingWithBRHelpLink</note>
      </trans-unit>
      <trans-unit id="PublishTab.Android.BloomPUB.ViewingOnWindowsHelpLink">
        <source xml:lang="en">Viewing BloomPUBs on Windows</source>
        <note>ID: PublishTab.Android.BloomPUB.ViewingOnWindowsHelpLink</note>
      </trans-unit>
      <trans-unit id="PublishTab.Android.USB.Hint.Heading" sil:dynamic="true">
        <source xml:lang="en"> USB is Difficult</source>
        <note>ID: PublishTab.Android.USB.Hint.Heading</note>
        <note></note>
      </trans-unit>
      <trans-unit id="PublishTab.Android.USB.Hint" sil:dynamic="true">
        <source xml:lang="en">To Send via USB, you may need to get the right
                            cable, install phone drivers on your computer, or
                            modify settings on your phone.</source>
        <note>ID: PublishTab.Android.USB.Hint</note>
        <note></note>
      </trans-unit>
      <trans-unit id="PublishTab.Android.USB.OpenMenuItem" sil:dynamic="true">
        <source xml:lang="en">On the Android device, run Bloom Reader, open the menu and choose 'Receive books via USB'.</source>
        <note>ID: PublishTab.Android.USB.OpenMenuItem</note>
        <note></note>
      </trans-unit>
      <trans-unit id="PublishTab.Android.WiFi.Hint.Heading" sil:dynamic="true">
        <source xml:lang="en">No Wi-Fi Network?</source>
        <note>ID: PublishTab.Android.WiFi.Hint.Heading</note>
        <note></note>
      </trans-unit>
      <trans-unit id="PublishTab.Android.WiFi.Hint" sil:dynamic="true">
        <source xml:lang="en">There are several ways to start a temporary one.</source>
        <note>ID: </note>
        <note>This is preceded by a heading that says 'No Wi-Fi Network'. 'one' here refers to 'Wi Fi' network.</note>
      </trans-unit>
      <trans-unit id="PublishTab.Android.AboutMotionBooks" sil:dynamic="true">
        <source xml:lang="en">About Motion Books</source>
        <note>ID: PublishTab.Android.AboutMotionBooks</note>
        <note>Help link under Motion Book checkbox</note>
      </trans-unit>
      <trans-unit id="PublishTab.Android.Bookshelf" sil:dynamic="true">
        <source xml:lang="en">Bloom Reader Bookshelf</source>
        <note>ID: PublishTab.Android.BookShelf</note>
        <note>A heading in the Publish to Android screen.</note>
      </trans-unit>
      <trans-unit id="PublishTab.Android.CantGetLicenseInfo" sil:dynamic="true">
        <source xml:lang="en">To publish this book, Bloom must check which languages the copyright owner has permitted, but Bloom is having trouble reaching the server that has this information.</source>
        <note>ID: PublishTab.Android.CantGetLicenseInfo</note>
      </trans-unit>
      <trans-unit id="PublishTab.Android.ChooseBloomPUBFile" sil:dynamic="true">
        <source xml:lang="en">Save BloomPUB File</source>
        <note>ID: PublishTab.Android.ChooseBloomPUBFile</note>
      </trans-unit>
      <trans-unit id="PublishTab.Android.ChooseUSB" sil:dynamic="true">
        <source xml:lang="en">Send over USB Cable</source>
        <note>ID: PublishTab.Android.ChooseUSB</note>
      </trans-unit>
      <trans-unit id="PublishTab.Android.ChooseWifi" sil:dynamic="true">
        <source xml:lang="en">Share over Wi-Fi</source>
        <note>ID: PublishTab.Android.ChooseWifi</note>
      </trans-unit>
      <trans-unit id="PublishTab.Android.CopyToClipboard" sil:dynamic="true">
        <source xml:lang="en">Copy to Clipboard</source>
        <note>ID: PublishTab.Android.CopyToClipboard</note>
      </trans-unit>
      <trans-unit id="PublishTab.Android.Features" sil:dynamic="true">
        <source xml:lang="en">Features</source>
        <note>ID: PublishTab.Android.Features</note>
        <note>The second heading in the Settings section, which shows a checklist of various features.</note>
      </trans-unit>
      <trans-unit id="PublishTab.Android.UnlicensedLanguages" sil:dynamic="true">
        <source xml:lang="en">The copyright holder of this book has not licensed it for publishing in {0}. Please contact the copyright holder to learn more about licensing.</source>
        <note>ID: PublishTab.Android.UnlicensedLanguages</note>
        <note>{0} will be a language name or a list of them</note>
      </trans-unit>
      <trans-unit id="PublishTab.Android.File.Progress.CheckFontOK" sil:dynamic="true">
        <source xml:lang="en">Checking {0} font: License OK for embedding.</source>
        <note>ID: PublishTab.Android.File.Progress.CheckFontOK</note>
        <note>{0} is a font name</note>
      </trans-unit>
      <trans-unit id="PublishTab.Android.File.Progress.Embedding" sil:dynamic="true">
        <source xml:lang="en">Embedding font {0} at a cost of {1} megs</source>
        <note>ID: PublishTab.Android.File.Progress.Embedding</note>
        <note>{1} is a number with one decimal place, the number of megabytes the font file takes up</note>
      </trans-unit>
      <trans-unit id="PublishTab.Android.File.Progress.IncompatibleFontFileFormat" sil:dynamic="true">
        <source xml:lang="en">This book has text in a font named "{0}". Bloom cannot publish this font's format ({1}).</source>
        <note>ID: PublishTab.Android.File.Progress.IncompatibleFontFileFormat</note>
        <note>{0} is a font name, {1} is a file extension (for example: .ttc)</note>
      </trans-unit>
      <trans-unit id="PublishTab.Android.File.Progress.LicenseForbids" sil:dynamic="true">
        <source xml:lang="en">This book has text in a font named "{0}". The license for "{0}" does not permit Bloom to embed the font in the book.</source>
        <note>ID: PublishTab.Android.File.Progress.LicenseForbids</note>
        <note>{0} is a font name</note>
      </trans-unit>
      <trans-unit id="PublishTab.Android.File.Progress.NoFontFound" sil:dynamic="true">
        <source xml:lang="en">This book has text in a font named "{0}", but Bloom could not find that font on this computer.</source>
        <note>ID: PublishTab.Android.File.Progress.NoFontFound</note>
        <note>{0} is a font name</note>
      </trans-unit>
      <trans-unit id="PublishTab.Android.File.Progress.PackagingBook" sil:dynamic="true">
        <source xml:lang="en">Packaging "{0}" for use with Bloom Reader...</source>
        <note>ID: PublishTab.Android.File.Progress.PackagingBook</note>
        <note>{0} is a book title</note>
      </trans-unit>
      <trans-unit id="PublishTab.Android.File.Progress.Saving" sil:dynamic="true">
        <source xml:lang="en">Saving as {0}</source>
        <note>ID: PublishTab.Android.File.Progress.Saving</note>
        <note>{0} is a file path</note>
      </trans-unit>
      <trans-unit id="PublishTab.Android.File.Progress.SubstitutingAndika" sil:dynamic="true">
        <source xml:lang="en">Bloom will substitute "{0}" instead.</source>
        <note>ID: PublishTab.Android.File.Progress.SubstitutingAndika</note>
        <note>{0} is a font name</note>
      </trans-unit>
      <trans-unit id="PublishTab.Android.CoverColor" sil:dynamic="true">
        <source xml:lang="en">Cover Color</source>
        <note>ID: PublishTab.Android.CoverColor</note>
        <note>The heading at the top of the Settings section, which shows a thumbnail of the front cover and can be used to change the underlying page color.</note>
      </trans-unit>
      <trans-unit id="PublishTab.Android.GetBloomReader" sil:dynamic="true">
        <source xml:lang="en">Get Bloom Reader App</source>
        <note>ID: PublishTab.Android.GetBloomReader</note>
        <note>Link to find Bloom Reader on Google Play Store</note>
      </trans-unit>
      <trans-unit id="PublishTab.Android.MotionBookMode" sil:dynamic="true">
        <source xml:lang="en">Motion Book</source>
        <note>ID: PublishTab.Android.MotionBookMode</note>
        <note>Motion Book checkbox label</note>
      </trans-unit>
      <trans-unit id="PublishTab.Android.Preview" sil:dynamic="true">
        <source xml:lang="en">Preview</source>
        <note>ID: PublishTab.Android.Preview</note>
      </trans-unit>
      <trans-unit id="PublishTab.Android.Publish" sil:dynamic="true">
        <source xml:lang="en">Publish</source>
        <note>ID: PublishTab.Android.Publish</note>
      </trans-unit>
      <trans-unit id="PublishTab.Android.Creating" sil:dynamic="true">
        <source xml:lang="en">Creating Digital Book</source>
        <note>ID: PublishTab.Android.Creating</note>
      </trans-unit>
      <trans-unit id="PublishTab.Android.AboutBloomReader" sil:dynamic="true">
        <source xml:lang="en">About Bloom Reader</source>
        <note>ID: PublishTab.Android.AboutBloomReader</note>
      </trans-unit>
      <trans-unit id="PublishTab.Android.AboutBloomPUB" sil:dynamic="true">
        <source xml:lang="en">About BloomPUB</source>
        <note>ID: PublishTab.Android.AboutBloomPUB</note>
      </trans-unit>
      <trans-unit id="PublishTab.Android.Settings" sil:dynamic="true">
        <source xml:lang="en">Settings</source>
        <note>ID: PublishTab.Android.Settings</note>
      </trans-unit>
      <trans-unit id="PublishTab.Android.TalkingBookLanguages" sil:dynamic="true">
        <source xml:lang="en">Talking Book Languages</source>
        <note>ID: PublishTab.Android.TalkingBookLanguages</note>
        <note>Which languages will have the "Talking Book" (books with both text and narrated audio) feature enabled</note>
      </trans-unit>
      <trans-unit id="PublishTab.Android.TextLanguages" sil:dynamic="true">
        <source xml:lang="en">Text Languages</source>
        <note>ID: PublishTab.Android.TextLanguages</note>
      </trans-unit>
      <trans-unit id="PublishTab.Android.Usb.Progress.BookSent" sil:dynamic="true">
        <source xml:lang="en">You can now read "{0}" in Bloom Reader!</source>
        <note>ID: PublishTab.Android.Usb.Progress.BookSent</note>
        <note>{0} is a book title</note>
      </trans-unit>
      <trans-unit id="PublishTab.Android.Usb.Progress.Connected" sil:dynamic="true">
        <source xml:lang="en">Connected to {0} via USB...</source>
        <note>ID: PublishTab.Android.Usb.Progress.Connected</note>
        <note>{0} is a the name of the device Bloom connected to</note>
      </trans-unit>
      <trans-unit id="PublishTab.Android.Usb.Progress.DeviceOutOfMemory" sil:dynamic="true">
        <source xml:lang="en">The device reported that it does not have enough space for this book. The book is {0} MB.</source>
        <note>ID: PublishTab.Android.Usb.Progress.DeviceOutOfMemory</note>
        <note>{0} is the size of the book that Bloom is trying to copy over to the Android device.</note>
      </trans-unit>
      <trans-unit id="PublishTab.Android.Usb.Progress.FailureToSend" sil:dynamic="true">
        <source xml:lang="en">An error occurred and the book was not sent to your Android device.</source>
        <note>ID: PublishTab.Android.Usb.Progress.FailureToSend</note>
      </trans-unit>
      <trans-unit id="PublishTab.Android.Usb.Progress.LookingForDevice" sil:dynamic="true">
        <source xml:lang="en">Looking for an Android device connected by USB cable and set up for file transfer (MTP)...</source>
        <note>ID: PublishTab.Android.Usb.Progress.LookingForDevice</note>
        <note>This is a progress message; MTP is an acronym for the system that allows computers to access files on devices.</note>
        <note>Prior to 5.0, this was "Looking for an Android device connected by USB cable and set up for MTP..."</note>
      </trans-unit>
      <trans-unit id="PublishTab.Android.Usb.Progress.LookingForExisting" sil:dynamic="true">
        <source xml:lang="en">Looking for an existing "{0}"...</source>
        <note>ID: PublishTab.Android.Usb.Progress.LookingForExisting</note>
        <note>{0} is a book title</note>
      </trans-unit>
      <trans-unit id="PublishTab.Android.Usb.Progress.MoreThanOne" sil:dynamic="true">
        <source xml:lang="en">Please connect only one of the following devices.</source>
        <note>ID: PublishTab.Android.Usb.Progress.MoreThanOne</note>
        <note>Prior to 5.0, this was "The following connected devices all have Bloom Reader installed. Please connect only one of these devices."</note>
      </trans-unit>
      <trans-unit id="PublishTab.Android.Usb.Progress.NoDeviceFound" sil:dynamic="true">
        <source xml:lang="en">No device found. Still looking...</source>
        <note>ID: PublishTab.Android.Usb.Progress.NoDeviceFound</note>
      </trans-unit>
      <trans-unit id="PublishTab.Android.Usb.Progress.PackagingBook" sil:dynamic="true">
        <source xml:lang="en">Packaging "{0}" for use with Bloom Reader...</source>
        <note>ID: PublishTab.Android.Usb.Progress.PackagingBook</note>
        <note>{0} is a book title</note>
      </trans-unit>
      <trans-unit id="PublishTab.Android.Usb.Progress.ReplacingBook" sil:dynamic="true">
        <source xml:lang="en">Replacing existing "{0}"...</source>
        <note>ID: PublishTab.Android.Usb.Progress.ReplacingBook</note>
        <note>{0} is a book title</note>
      </trans-unit>
      <trans-unit id="PublishTab.Android.Usb.Progress.SendingBook" sil:dynamic="true">
        <source xml:lang="en">Sending "{0}" to your Android device...</source>
        <note>ID: PublishTab.Android.Usb.Progress.SendingBook</note>
        <note>{0} is a book title</note>
      </trans-unit>
      <trans-unit id="PublishTab.Android.Usb.Progress.Stopped" sil:dynamic="true">
        <source xml:lang="en">Stopped</source>
        <note>ID: PublishTab.Android.Usb.Progress.Stopped</note>
      </trans-unit>
      <trans-unit id="PublishTab.Android.Usb.Progress.UnableToConnect" sil:dynamic="true">
        <source xml:lang="en">Unable to connect to any Android device.</source>
        <note>ID: PublishTab.Android.Usb.Progress.UnableToConnect</note>
        <note>Prior to 5.0, this was "Unable to connect to any Android device which has Bloom Reader."</note>
      </trans-unit>
      <trans-unit id="PublishTab.Android.Usb.Start" sil:dynamic="true">
        <source xml:lang="en">Connect with USB cable</source>
        <note>ID: PublishTab.Android.Usb.Start</note>
        <note>Button that tells Bloom to send the book to a device via USB cable.</note>
      </trans-unit>
      <trans-unit id="PublishTab.Android.Usb.Stop" sil:dynamic="true">
        <source xml:lang="en">Stop Trying</source>
        <note>ID: PublishTab.Android.Usb.Stop</note>
      </trans-unit>
      <trans-unit id="PublishTab.Android.Wifi.Progress.BadBookRequest" sil:dynamic="true">
        <source xml:lang="en">Got a book request we could not process. Possibly the device is running an incompatible version of BloomReader?</source>
        <note>ID: PublishTab.Android.Wifi.Progress.BadBookRequest</note>
      </trans-unit>
      <trans-unit id="PublishTab.Android.Wifi.Progress.Failed" sil:dynamic="true">
        <source xml:lang="en">Sending the book failed. Possibly the device was disconnected? If you can't see a reason for this the following may be helpful to report to the developers:</source>
        <note>ID: PublishTab.Android.Wifi.Progress.Failed</note>
      </trans-unit>
      <trans-unit id="PublishTab.Android.Wifi.Progress.Finished" sil:dynamic="true">
        <source xml:lang="en">Finished sending "{0}" to device {1}</source>
        <note>ID: PublishTab.Android.Wifi.Progress.Finished</note>
        <note>{0} is the name of the book, {1} is the name of the device</note>
      </trans-unit>
      <trans-unit id="PublishTab.Android.Wifi.Progress.Sending" sil:dynamic="true">
        <source xml:lang="en">Sending "{0}" to device {1}</source>
        <note>ID: PublishTab.Android.Wifi.Progress.Sending</note>
        <note>{0} is the name of the book, {1} is the name of the device</note>
      </trans-unit>
      <trans-unit id="PublishTab.Android.Wifi.Progress.Stopped" sil:dynamic="true">
        <source xml:lang="en">Stopped Advertising.</source>
        <note>ID: PublishTab.Android.Wifi.Progress.Stopped</note>
      </trans-unit>
      <trans-unit id="PublishTab.Android.Wifi.Progress.WifiInstructions1" sil:dynamic="true">
        <source xml:lang="en">On the Android, run Bloom Reader, open the menu and choose 'Receive Books via WiFi'.</source>
        <note>ID: PublishTab.Android.Wifi.Progress.WifiInstructions1</note>
        <note>Prior to 5.0, this was "On the Android, run Bloom Reader, open the menu and choose 'Receive Books from computer'."</note>
      </trans-unit>
      <trans-unit id="PublishTab.Android.Wifi.Progress.WifiInstructions2" sil:dynamic="true">
        <source xml:lang="en">You can do this on as many devices as you like. Make sure each device is connected to the same network as this computer.</source>
        <note>ID: PublishTab.Android.Wifi.Progress.WifiInstructions2</note>
      </trans-unit>
      <trans-unit id="PublishTab.Android.Wifi.Progress.beginAdvertising" sil:dynamic="true">
        <source xml:lang="en">Advertising book to Bloom Readers on local network...</source>
        <note>ID: PublishTab.Android.Wifi.Progress.beginAdvertising</note>
      </trans-unit>
      <trans-unit id="PublishTab.Android.Wifi.Start" sil:dynamic="true">
        <source xml:lang="en">Share</source>
        <note>ID: PublishTab.Android.Wifi.Start</note>
        <note>Button that tells Bloom to begin offering this book on the wifi network.</note>
      </trans-unit>
      <trans-unit id="PublishTab.Android.WrongLayout.Message">
        <source xml:lang="en">The layout of this book is currently "{0}". Bloom Reader will display it using "{1}", which may cause text to scroll. To see if anything needs adjusting, go back to the Edit Tab and change the layout to "{1}".</source>
        <note>ID: PublishTab.Android.WrongLayout.Message</note>
        <note>{0} and {1} are book layout tags.</note>
      </trans-unit>
      <trans-unit id="PublishTab.Android.bloomdFileFormatLabel">
        <source xml:lang="en">Bloom Book for Devices</source>
        <note>ID: PublishTab.Android.bloomdFileFormatLabel</note>
        <note>This is shown in the 'Save' dialog when you save a bloom book in the format that works with the Bloom Reader Android App</note>
      </trans-unit>
      <trans-unit id="PublishTab.Audio.ElementsMissingId">
        <source xml:lang="en">Some audio elements are missing ids</source>
        <note>ID: PublishTab.Audio.ElementsMissingId</note>
        <note>Message briefly displayed to the user in a toast</note>
        <note>Obsolete as of Bloom 6.0</note>
      </trans-unit>
      <trans-unit id="PublishTab.BodyOnlyRadio">
        <source xml:lang="en">Booklet Insides</source>
        <note>ID: PublishTab.BodyOnlyRadio</note>
      </trans-unit>
      <trans-unit id="PublishTab.BodyOnly-description">
        <source xml:lang="en">The inside pages, re-arranged so that when folded, you get a booklet ready to staple.</source>
        <note>ID: PublishTab.BodyOnly-description</note>
      </trans-unit>
      <trans-unit id="PublishTab.bloomPUBButton">
        <source xml:lang="en">BloomPUB</source>
        <note>ID: PublishTab.bloomPUBButton</note>
        <note>This is the label under the BloomPUB icon on the left side of the Publish screen.</note>
      </trans-unit>
      <trans-unit id="PublishTab.bloomPUBButton-tooltip" sil:dynamic="true">
        <source xml:lang="en">Make a BloomPUB for Bloom Reader or Reading App Builder.</source>
        <note>ID: PublishTab.bloomPUBButton-tooltip</note>
      </trans-unit>
      <trans-unit id="PublishTab.BloomPUB.BannerDescription.v2">
        <source xml:lang="en">BloomPUBs are a kind of eBook. Your book will look exactly like it does here in Bloom. It will have all the same features. This makes BloomPUBs better than ePUBs.</source>
        <note>ID: PublishTab.BloomPUB.BannerDescription</note>
        <note>Task description at the top of the BloomPUB Publishing page</note>
      </trans-unit>
      <trans-unit id="PublishTab.BloomPUB.BannerTitle">
        <source xml:lang="en">Publish as BloomPUB</source>
        <note>ID: PublishTab.BloomPUB.BannerTitle</note>
        <note>Header on BloomPUB Publishing page</note>
      </trans-unit>
      <trans-unit id="PublishTab.BookMetadata">
        <source xml:lang="en">Book Metadata</source>
        <note>ID: PublishTab.BookMetadata</note>
        <note>This link opens a dialog box that lets you put in information someone (often a librarian) might use to search for a book with particular characteristics.</note>
      </trans-unit>
      <trans-unit id="PublishTab.BulkBloomPub.Explanation" sil:dynamic="true">
        <source xml:lang="en">This file will cause these books to be grouped under a single bookshelf in Bloom Reader. This collection's bookshelf is set to "{0}".</source>
        <note>ID: Publish.BulkBloomPub.Explanation</note>
        <note>{0} will be replaced with the name of the bookshelf. Make sure to place the {0} at the appropriate place in the translation. The double quotes ("") around it can be replaced with whatever kind of quotation marks are appropriate in the language you are translating to.</note>
      </trans-unit>
      <trans-unit id="PublishTab.BulkBloomPub.Make" sil:dynamic="true">
        <source xml:lang="en">Make</source>
        <note>ID: Publish.BulkBloomPub.Make</note>
        <note>"Make" is the label of a button that will make the selected file</note>
      </trans-unit>
      <trans-unit id="PublishTab.BulkBloomPub.MakeAllBloomPubs" sil:dynamic="true">
        <source xml:lang="en">Make All BloomPUBs from Collection</source>
        <note>ID: PublishTab.BulkBloomPub.MakeAllBloomPubs</note>
        <note>A BloomPUB is a type of file format that can be used to read books on the Bloom Reader app</note>
      </trans-unit>
      <trans-unit id="PublishTab.BulkBloomPub.MakeBloomBundle" sil:dynamic="true">
        <source xml:lang="en">Compress into a single .bloombundle file</source>
        <note>ID: Publish.BulkBloomPub.MakeBloomBundle</note>
        <note>"Compress" means to take multiple things and turn them into a single combined file. (The result is smaller than the sum of the parts.)</note>
        <note>.bloombundle is the file extension. It is in lowercase. It will be the same extension regardless of the user's language settings.</note>
      </trans-unit>
      <trans-unit id="PublishTab.BulkBloomPub.ProduceBloomShelf" sil:dynamic="true">
        <source xml:lang="en">Produce a .bloomshelf file</source>
        <note>ID: Publish.BulkBloomPub.ProduceBloomShelf</note>
      </trans-unit>
      <trans-unit id="PublishTab.ButtonThatShowsUploadForm">
        <source xml:lang="en">Web</source>
        <note>ID: PublishTab.ButtonThatShowsUploadForm</note>
      </trans-unit>
      <trans-unit id="PublishTab.ButtonThatShowsUploadForm-tooltip" sil:dynamic="true">
        <source xml:lang="en">Upload your book to BloomLibrary.org so that other people can read it, download it to their devices, and share it with other people.</source>
        <note>ID: PublishTab.ButtonThatShowsUploadForm-tooltip</note>
      </trans-unit>
      <trans-unit id="PublishTab.CannotUpload" sil:dynamic="true">
        <source xml:lang="en">The creator of this book does not allow derivatives to be uploaded. Please contact the creator for more information.</source>
        <note>ID: PublishTab.CannotUpload</note>
      </trans-unit>
      <trans-unit id="PublishTab.CoverOnlyRadio">
        <source xml:lang="en">Booklet Cover</source>
        <note>ID: PublishTab.CoverOnlyRadio</note>
      </trans-unit>
      <trans-unit id="PublishTab.CoverOnly-description" sil:dynamic="true">
        <source xml:lang="en">The cover, ready to print on colored paper.</source>
        <note>ID: PublishTab.CoverOnly-description</note>
      </trans-unit>
      <trans-unit id="PublishTab.Epub.IncludeOnPage.Disabled">
        <source xml:lang="en">This is disabled because Bloom can only do this if the ePUB mode is "Flowable".</source>
        <note>ID: PublishTab.Epub.IncludeOnPage.Disabled</note>
      </trans-unit>
      <trans-unit id="PublishTab.Epub.BackLinkLabel">
        <source xml:lang="en">Back</source>
        <note>ID: PublishTab.Epub.BackLinkLabel</note>
        <note>Used in Epubs as the text of a link that leads from the image description back to the main page</note>
      </trans-unit>
      <trans-unit id="PublishTab.Epub.Accessible.MainContent">
        <source xml:lang="en">Main Content</source>
        <note>ID: PublishTab.Epub.Accessible.MainContent</note>
      </trans-unit>
      <trans-unit id="PublishTab.Epub.Accessibility">
        <source xml:lang="en">Accessibility</source>
        <note>ID: PublishTab.Epub.Accessibility</note>
        <note>Here, the English 'Accessibility' is a common way of refering to technologies that are usable by people with disabilities. With computers, this usually means people with visual impairments. It includes botht he blind and people who might need text to be larger, or who are colorblind, etc.</note>
      </trans-unit>
      <trans-unit id="PublishTab.Epub.BannerDescription">
        <source xml:lang="en">Make an electronic book that can be read in EPUB readers on all devices.</source>
        <note>ID: PublishTab.Epub.BannerDescription</note>
        <note>Task description at the top of the ePUB Publishing page</note>
      </trans-unit>
      <trans-unit id="PublishTab.Epub.BannerTitle">
        <source xml:lang="en">Publish as ePUB</source>
        <note>ID: PublishTab.Epub.BannerTitle</note>
        <note>Header on ePUB Publishing page</note>
      </trans-unit>
      <trans-unit id="PublishTab.Epub.BuildingEPub">
        <source xml:lang="en">Building ePUB</source>
        <note>ID: PublishTab.Epub.BuildingEPub</note>
        <note>Shown in a progress box when Bloom is starting to create an ePUB</note>
      </trans-unit>
      <trans-unit id="PublishTab.Epub.Creating">
        <source xml:lang="en">Creating ePUB...</source>
        <note>ID: PublishTab.Epub.Creating</note>
      </trans-unit>
      <trans-unit id="PublishTab.Epub.Done">
        <source xml:lang="en">Done</source>
        <note>ID: PublishTab.Epub.Done</note>
      </trans-unit>
      <trans-unit id="PublishTab.Epub.Help.AboutEpubs">
        <source xml:lang="en">About ePUBs</source>
        <note>ID: PublishTab.Epub.Help.AboutEpubs</note>
      </trans-unit>
      <trans-unit id="PublishTab.Epub.ImageDescriptionLinkLabel">
        <source xml:lang="en">Image Description</source>
        <note>ID: PublishTab.Epub.ImageDescriptionLinkLabel</note>
        <note>Used in Epubs as the text of a link that leads to the description of an image</note>
      </trans-unit>
      <trans-unit id="PublishTab.Epub.LocalLinksProblem">
        <source xml:lang="en">Links to other pages do not work in ePUBs. They will be changed to plain text that does not look like a link.</source>
        <note>ID: PublishTab.Epub.LocalLinksProblem</note>
      </trans-unit>
      <trans-unit id="PublishTab.Epub.IncludeOnPage">
        <source xml:lang="en">Include image descriptions on page</source>
        <note>ID: PublishTab.Epub.IncludeOnPage</note>
      </trans-unit>
      <trans-unit id="PublishTab.Epub.NoAudioDescriptions">
        <source xml:lang="en">No recorded audio image descriptions</source>
        <note>ID: PublishTab.Epub.NoAudioDescriptions</note>
      </trans-unit>
      <trans-unit id="PublishTab.Epub.OmittedPages">
        <source xml:lang="en">The following pages were removed because they are not supported in ePUBs:</source>
        <note>ID: PublishTab.Epub.OmittedPages</note>
        <note>Shown in a progress box when Bloom finds interactive pages in an EPUB. Followed by a list of page labels.</note>
      </trans-unit>
      <trans-unit id="PublishTab.Epub.NoOverlaySupport">
        <source xml:lang="en">Sorry, Bloom cannot produce ePUBs if there are any overlays. The first overlay is on page {0}.</source>
        <note>ID: PublishTab.Epub.NoOverlaySupport</note>
        <note>The {0} will be replaced with the page number (or name of page). For example, it might be replaced by "1" or "Front Cover"</note>
      </trans-unit>
      <trans-unit id="PublishTab.Epub.PageLabel.Content">
        <source xml:lang="en">Content</source>
        <note>ID: PublishTab.Epub.PageLabel.Content</note>
        <note>label for the book content in the ePUB's Table of Contents</note>
      </trans-unit>
      <trans-unit id="PublishTab.Epub.PreparingDoc">
        <source xml:lang="en">Preparing document</source>
        <note>ID: PublishTab.Epub.PreparingDoc</note>
      </trans-unit>
      <trans-unit id="PublishTab.Epub.PreparingPreview">
        <source xml:lang="en">Preparing Preview</source>
        <note>ID: PublishTab.Epub.PreparingPreview</note>
      </trans-unit>
      <trans-unit id="PublishTab.Epub.Saving">
        <source xml:lang="en">Saving</source>
        <note>ID: PublishTab.Epub.Saving</note>
      </trans-unit>
      <trans-unit id="PublishTab.Epub.Title">
        <source xml:lang="en">Create an ePUB book</source>
        <note>ID: PublishTab.Epub.Title</note>
      </trans-unit>
      <trans-unit id="PublishTab.Epub.Fixed">
        <source xml:lang="en">Fixed – ePUB 3</source>
        <note>ID: PublishTab.Epub.Fixed</note>
      </trans-unit>
      <trans-unit id="PublishTab.Epub.Fixed.Description">
        <source xml:lang="en">Ask ePUB reader to show pages exactly like you see them in Bloom</source>
        <note>ID: PublishTab.Epub.Fixed.Description</note>
      </trans-unit>
      <trans-unit id="PublishTab.Epub.Flowable">
        <source xml:lang="en">Flowable</source>
        <note>ID: PublishTab.Epub.Flowable</note>
      </trans-unit>
      <trans-unit id="PublishTab.Epub.Flowable.Description">
        <source xml:lang="en">Allow ePUB readers to lay out images and text however they want. The user is more likely to be able to increase font size. Custom page layouts will not look good. This mode is not available if your book has overlay pages (comics).</source>
        <note>ID: PublishTab.Epub.Flowable.Description</note>
      </trans-unit>
      <trans-unit id="PublishTab.Epub.Flowable.DisabledTooltip">
        <source xml:lang="en">This is disabled because an ePUB viewer in flowable mode would not be able to display the overlay pages (comics) in this book.</source>
        <note>ID: PublishTab.Epub.Flowable.DisabledTooltip</note>
      </trans-unit>
      <trans-unit id="PublishTab.Epub.Mode">
        <source xml:lang="en">ePUB mode</source>
        <note>ID: PublishTab.Epub.Mode</note>
        <note>a heading for two choices, 'Fixed – ePUB 3' or Flowable</note>
      </trans-unit>
      <trans-unit id="PublishTab.EpubButton">
        <source xml:lang="en">ePUB</source>
        <note>ID: PublishTab.EpubButton</note>
      </trans-unit>
      <trans-unit id="PublishTab.EpubRadio-tooltip" sil:dynamic="true">
        <source xml:lang="en">Make an ePUB (electronic book) out of this book, allowing it to be read on various electronic reading devices.</source>
        <note>ID: PublishTab.EpubRadio-tooltip</note>
      </trans-unit>
      <trans-unit id="PublishTab.NoBookletsMessage">
        <source xml:lang="en">This is disabled because Bloom cannot make booklets using the current size and orientation.</source>
        <note>ID: PublishTab.NoBookletsMessage</note>
        <note>If a book has a paper size that is too big (like A4), Bloom does not know how to make booklets with it. So the controls for booklets get disabled and this message is shown.</note>
      </trans-unit>
      <trans-unit id="PublishTab.OnePagePerPaperRadio">
        <source xml:lang="en">Simple</source>
        <note>ID: PublishTab.OnePagePerPaperRadio</note>
        <note>Instead of making a booklet, just make normal pages. (This is no longer a radio button, but keeping the name for backwards compatiblity with translations.)</note>
      </trans-unit>
      <trans-unit id="PublishTab.OnePagePerPaper-description" sil:dynamic="true">
        <source xml:lang="en">A simple PDF instead of a booklet.</source>
        <note>ID: PublishTab.OnePagePerPaper-description</note>
      </trans-unit>
      <trans-unit id="PublishTab.OpenThePDFInTheSystemPDFViewer">
        <source xml:lang="en">Open the PDF in the default system PDF viewer</source>
        <note>ID: PublishTab.OpenThePDFInTheSystemPDFViewer</note>
      </trans-unit>
      <trans-unit id="PublishTab.Options">
        <source xml:lang="en">PDF Options</source>
        <note>ID: PublishTab.Options</note>
        <note>menu header in the Publish tab</note>
        <note>was previously just "Options"</note>
      </trans-unit>
      <trans-unit id="PublishTab.Options_ToolTip_">
        <source xml:lang="en">Choose print shop setup</source>
        <note>ID: PublishTab.Options_ToolTip_</note>
        <note>tooltip for the menu header in the Publish tab</note>
      </trans-unit>
      <trans-unit id="PublishTab.PDF.Booklet.HelpHeader">
        <source xml:lang="en">Here are the settings you need for printing this booklet:</source>
        <note>ID: PublishTab.PDF.Booklet.HelpHeader</note>
        <note>heading for list of setting recommendations</note>
      </trans-unit>
      <trans-unit id="PublishTab.PDF.Booklet.PageLayout.Portrait">
        <source xml:lang="en">1. Layout: Portrait</source>
        <note>ID: PublishTab.PDF.Booklet.PageLayout.Portrait</note>
        <note>first recommendation is page layout / orientation (taller than it is wide)</note>
        <note>This should follow how Microsoft translated these terms in the print dialog.</note>
      </trans-unit>
      <trans-unit id="PublishTab.PDF.Booklet.PageLayout.Landscape">
        <source xml:lang="en">1. Layout: Landscape</source>
        <note>ID: PublishTab.PDF.Booklet.PageLayout.Landscape</note>
        <note>first recommendation is page layout / orientation (wider than it is tall)</note>
        <note>This should follow how Microsoft translated these terms in the print dialog.</note>
      </trans-unit>
      <trans-unit id="PublishTab.PDF.Booklet.Flip.ShortEdge">
        <source xml:lang="en">2. Print on both sides: "Flip on short edge"</source>
        <note>ID: PublishTab.PDF.Booklet.Flip.ShortEdge</note>
        <note>second recommendation is two-sided printing, flipping the paper on the short edge</note>
        <note>This should follow how Microsoft translated these terms in the print dialog.</note>
      </trans-unit>
      <trans-unit id="PublishTab.PDF.Booklet.Flip.LongEdge">
        <source xml:lang="en">2. Print on both sides: "Flip on long edge"</source>
        <note>ID: PublishTab.PDF.Booklet.Flip.LongEdge</note>
        <note>second recommendation is two-sided printing, flipping the paper on the long edge</note>
        <note>This should follow how Microsoft translated these terms in the print dialog.</note>
      </trans-unit>
      <trans-unit id="PublishTab.PDF.Booklet.PaperSize.A4">
        <source xml:lang="en">3. More settings &gt; Paper size: "A4"</source>
        <note>ID: PublishTab.PDF.Booklet.PaperSize.A4</note>
        <note>third recommendation is paper size (A4, the standard metric paper size)</note>
        <note>This should follow how Microsoft translated these terms in the print dialog.</note>
      </trans-unit>
      <trans-unit id="PublishTab.PDF.Booklet.PaperSize.Letter">
        <source xml:lang="en">3. More settings &gt; Paper size: "Letter"</source>
        <note>ID: PublishTab.PDF.Booklet.PaperSize.Letter</note>
        <note>third recommendation is paper size (Letter, the standard paper size in the U.S.)</note>
        <note>This should follow how Microsoft translated these terms in the print dialog.</note>
      </trans-unit>
      <trans-unit id="PublishTab.PDF.Booklet.Scale.ActualSize">
        <source xml:lang="en">4. More settings &gt; Scale: "Actual size"</source>
        <note>ID: PublishTab.PDF.Booklet.Scale.ActualSize</note>
        <note>fourth recommendation is image scaling (use actual size, don't scale)</note>
        <note>This should follow how Microsoft translated these terms in the print dialog.</note>
      </trans-unit>
      <trans-unit id="PublishTab.PDF.Booklet.TwoPages.CutAndStack">
        <source xml:lang="en">This will put two pages on each sheet of paper. Cut horizontally and stack to make one booklet.</source>
        <note>ID: PublishTab.PDF.Booklet.TwoPages.CutAndStack</note>
      </trans-unit>
      <trans-unit id="PublishTab.PDF.Booklet.FourPages.CutAndFold">
        <source xml:lang="en">This will put four pages on each sheet of paper. Cut the stack, then fold to get two booklets.</source>
        <note>ID: PublishTab.PDF.Booklet.FourPages.CutAndFold</note>
      </trans-unit>
      <trans-unit id="PublishTab.PDF.Error.Failed">
        <source xml:lang="en">Bloom was not able to create the PDF file ({0}).{1}{1}Details: BloomPdfMaker (command line) did not produce the expected document.</source>
        <note>ID: PublishTab.PDF.Error.Failed</note>
        <note>Error message displayed in a message dialog box. {0} is the filename, {1} is a newline character.</note>
      </trans-unit>
      <trans-unit id="PublishTab.PDF.Error.PrinterError">
        <source xml:lang="en">Bloom requires access to a printer in order to make a PDF, even though you are not printing.  Windows gave this error when Bloom tried to access the default printer: {0}</source>
        <note>ID: PublishTab.PDF.Error.PrinterError</note>
        <note>Error message displayed in a message dialog box.  {0} is replaced by a Windows error message at runtime</note>
      </trans-unit>
      <trans-unit id="PublishTab.PDF.Error.NoPrinter">
        <source xml:lang="en">Bloom needs you to have a printer selected on this computer before it can make a PDF, even though you are not printing.  It appears that you might not have a printer set as the default.  Please go to Devices and Printers and select a printer as a default. If you don't have a real printer attached, just select the Microsoft XPS or PDF printers.</source>
        <note>ID: PublishTab.PDF.Error.NoPrinter</note>
        <note>Error message displayed in a message dialog box.</note>
      </trans-unit>
      <trans-unit id="PublishTab.PDF.Error.TrySinglePage">
        <source xml:lang="en">The book's images might have exceeded the amount of RAM memory available. Please turn on the "Use Less Memory" option which is slower but uses less memory.</source>
        <note>ID: PublishTab.PDF.Error.TrySinglePage</note>
        <note>Error message displayed in a message dialog box.</note>
      </trans-unit>
      <trans-unit id="PublishTab.PdfMaker.BadPdf">
        <source xml:lang="en">Bloom had a problem making a PDF of this book. You may need technical help or to contact the developers. But here are some things you can try:</source>
        <note>ID: PublishTab.PdfMaker.BadPdf</note>
      </trans-unit>
      <trans-unit id="PublishTab.PdfMaker.BadPdfShort">
        <source xml:lang="en">Bloom had a problem making a PDF of this book.</source>
        <note>ID: PublishTab.PdfMaker.BadPdfShort</note>
      </trans-unit>
      <trans-unit id="PublishTab.PdfMaker.ClickToStart">
        <source xml:lang="en">Bloom can format your PDF in several ways.</source>
        <note>ID: PublishTab.PdfMaker.ClickToStart</note>
      </trans-unit>
      <trans-unit id="PublishTab.PdfMaker.ClickToStart2">
        <source xml:lang="en">Choose one here:</source>
        <note>ID: PublishTab.PdfMaker.ClickToStart2</note>
      </trans-unit>
      <trans-unit id="PublishTab.PdfMaker.Compress">
        <source xml:lang="en">Compressing PDF</source>
        <note>ID: PublishTab.PdfMaker.Compress</note>
        <note>Message displayed in a progress report dialog box</note>
      </trans-unit>
      <trans-unit id="PublishTab.PdfMaker.CompressConvertColor">
        <source xml:lang="en">Compressing PDF &amp; Converting Color to CMYK</source>
        <note>ID: PublishTab.PdfMaker.CompressConvertColor</note>
        <note>Message displayed in a progress report dialog box</note>
      </trans-unit>
      <trans-unit id="PublishTab.PdfMaker.Creating">
        <source xml:lang="en">Creating PDF...</source>
        <note>ID: PublishTab.PdfMaker.Creating</note>
        <note>Message displayed in a progress report dialog box</note>
        <note xml:lang="en">OLD TEXT (before 4.0, removed space): Creating PDF ...</note>
      </trans-unit>
      <trans-unit id="PublishTab.PdfMaker.ErrorSaving">
        <source xml:lang="en">Error compressing or recoloring the PDF file</source>
        <note>ID: PublishTab.PdfMaker.ErrorSaving</note>
        <note>Message briefly displayed to the user in a toast</note>
      </trans-unit>
      <trans-unit id="PublishTab.PdfMaker.FullBleed">
        <source xml:lang="en">Full Bleed</source>
        <note>ID: PublishTab.PdfMaker.FullBleed</note>
        <note>displayed as an option in the PDF Options menu in Publish tab. Be careful, "full bleed" is a technical term in printing, meaning to print into an area outside the main page content that is ideally trimmed off; do not translate literally</note>
      </trans-unit>
      <trans-unit id="PublishTab.PdfMaker.FullBleed.DisableBecauseBookIsNotFullBleed">
        <source xml:lang="en">This is disabled because this book is not set up to be full bleed.</source>
        <note>ID: PublishTab.PdfMaker.FullBleed.DisableBecauseBookIsNotFullBleed</note>
      </trans-unit>
      <trans-unit id="PublishTab.PdfMaker.MakingFromHtml">
        <source xml:lang="en">Making PDF from HTML</source>
        <note>ID: PublishTab.PdfMaker.MakingFromHtml</note>
        <note>Message displayed in a progress report dialog box</note>
      </trans-unit>
      <trans-unit id="PublishTab.PdfMaker.None">
        <source xml:lang="en">None</source>
        <note>ID: PublishTab.PdfMaker.None</note>
        <note>This is an option in a menu of CMYK settings, indicating the PDF should be made without using CMYK at all.</note>
      </trans-unit>
      <trans-unit id="PublishTab.PdfMaker.OutOfMemory">
        <source xml:lang="en">Bloom ran out of memory while making the PDF. See {0}this article{1} for some suggestions to try.</source>
        <note>ID: PublishTab.PdfMaker.OutOfMemory</note>
        <note>{0} and {1} are HTML link markup.  You can think of them as fancy quotation marks.</note>
      </trans-unit>
      <trans-unit id="PublishTab.PdfMaker.PdfFile">
        <source xml:lang="en">PDF file</source>
        <note>ID: PublishTab.PdfMaker.PdfFile</note>
      </trans-unit>
      <trans-unit id="PublishTab.PdfMaker.PdfWithCmykSwopV2">
        <source xml:lang="en">U.S. Web Coated (SWOP) v2</source>
        <note>ID: PublishTab.PdfMaker.PdfWithCmykSwopV2</note>
        <note>displayed as a checkable menu option for the Publish tab, PDF options menu. 'SWOP' and 'CMYK' may not be translatable, they are print shop standards.</note>
        <note>Previously this item was "PDF with CMYK ..." and it occurred as an option within the Save dialog for PDF files</note>
      </trans-unit>
      <trans-unit id="PublishTab.PdfMaker.Cmyk">
        <source xml:lang="en">CMYK</source>
        <note>ID: PublishTab.PdfMaker.Cmyk</note>
        <note>Displayed as a label in the PDF &amp; Print tab. 'CMYK' may not be translatable, it is a print shop standard.</note>
      </trans-unit>
      <trans-unit id="PublishTab.PdfMaker.Saving">
        <source xml:lang="en">Saving PDF...</source>
        <note>ID: PublishTab.PdfMaker.Saving</note>
        <note>Message displayed in a progress report dialog box</note>
      </trans-unit>
      <trans-unit id="PublishTab.PdfMaker.TryMoreMemory">
        <source xml:lang="en">Try doing this on a computer with more memory</source>
        <note>ID: PublishTab.PdfMaker.TryMoreMemory</note>
      </trans-unit>
      <trans-unit id="PublishTab.PdfMaker.TryRestart">
        <source xml:lang="en">Restart your computer and try this again right away</source>
        <note>ID: PublishTab.PdfMaker.TryRestart</note>
      </trans-unit>
      <trans-unit id="PublishTab.PdfMaker.TrySmallerImages">
        <source xml:lang="en">Replace large, high-resolution images in your document with lower-resolution ones</source>
        <note>ID: PublishTab.PdfMaker.TrySmallerImages</note>
      </trans-unit>
      <trans-unit id="PublishTab.PdfNotSaved">
        <source xml:lang="en">PDF Not Saved</source>
        <note>ID: PublishTab.PdfNotSaved</note>
        <note>title for the message box</note>
      </trans-unit>
      <trans-unit id="PublishTab.PdfNotSavedWhy">
        <source xml:lang="en">The PDF file has not been saved because you chose not to allow producing a "PDF for print shop".</source>
        <note>ID: PublishTab.PdfNotSavedWhy</note>
        <note>explanation that file was not saved displayed in a message box</note>
      </trans-unit>
      <trans-unit id="PublishTab.PdfPrint.Button">
        <source xml:lang="en">PDF &amp; Print</source>
        <note>ID: PublishTab.PdfPrint.Button</note>
        <note>Text under button to select Print and PDF preview</note>
      </trans-unit>
      <trans-unit id="PublishTab.PdfPrintButton-tooltip" sil:dynamic="true">
        <source xml:lang="en">Generate a PDF document and/or print your book.</source>
        <note>ID: PublishTab.PdfPrintButton-tooltip</note>
      </trans-unit>
      <trans-unit id="PublishTab.PdfPrint.BannerTitle">
        <source xml:lang="en">Publish to PDF &amp; Print</source>
        <note>ID: PublishTab.PdfPrint.BannerTitle</note>
        <note>Header on PDF/Print Publishing page</note>
      </trans-unit>
      <trans-unit id="PublishTab.PdfPrint.BookletModes">
        <source xml:lang="en">Booklet Mode</source>
        <note>ID: PublishTab.PdfPrint.BookletModes</note>
        <note>Heading above Option panel to right of PDF preview</note>
      </trans-unit>
      <trans-unit id="PublishTab.PdfPrint.AboutPdfPrint">
        <source xml:lang="en">About PDF &amp; Print</source>
        <note>ID: PublishTab.PdfPrint.AboutPdfPrint</note>
      </trans-unit>
      <trans-unit id="PublishTab.PdfPrint.PrintshopOptions">
        <source xml:lang="en">Prepare for Printshop</source>
        <note>ID: PublishTab.PdfPrint.PrintshopOptions</note>
        <note>Heading over lower part of Option panel to right of PDF preview</note>
      </trans-unit>
      <trans-unit id="PublishTab.PrintButton">
        <source xml:lang="en">&amp;Print...</source>
        <note>ID: PublishTab.PrintButton</note>
      </trans-unit>
      <trans-unit id="PublishTab.PrologToAdobeEula">
        <source xml:lang="en">Bloom uses Adobe color profiles to convert PDF files from using RGB color to using CMYK color.  This is part of preparing a "PDF for print shop".  You must agree to the following license in order to perform this task in Bloom.</source>
        <note>ID: PublishTab.PrologToAdobeEula</note>
        <note>Brief explanation of what this license is and why the user needs to agree to it</note>
      </trans-unit>
      <trans-unit id="PublishTab.Publish">
        <source xml:lang="en">Publish</source>
        <note>ID: PublishTab.Publish</note>
      </trans-unit>
      <trans-unit id="PublishTab.PublishRequiresSubscription.FirstOverlayPage">
        <source xml:lang="en">Page {0} is the first page that uses Overlay elements.</source>
        <note>ID: PublishTab.PublishRequiresSubscription.FirstOverlayPage</note>
        <note>The {0} will be replaced by a page number.</note>
      </trans-unit>
      <trans-unit id="PublishTab.PublishRequiresSubscription.Options">
        <source xml:lang="en">In order to publish your book, you need to either have an active Bloom Subscription, or remove the Overlay elements from your book.</source>
        <note>ID: PublishTab.PublishRequiresSubscription.Options</note>
      </trans-unit>
      <trans-unit id="PublishTab.PublishRequiresSubscription.ProblemExplanation">
        <source xml:lang="en">The book titled '{0}' adds new Overlay elements. Overlay elements are a Bloom Subscription feature.</source>
        <note>ID: PublishTab.PublishRequiresSubscription.ProblemExplanation</note>
        <note>{0} will be replaced with the book's title.</note>
      </trans-unit>
      <trans-unit id="PublishTab.RecordVideo.AboutOneMinute">
        <source xml:lang="en">less than one minute</source>
        <note>ID: PublishTab.RecordVideo.AboutOneMinute</note>
      </trans-unit>
      <trans-unit id="PublishTab.RecordVideo.AboutNMinutes">
        <source xml:lang="en">about {0} minutes</source>
        <note>ID: PublishTab.RecordVideo.AboutNMinutes</note>
        <note>{0} is a number of minutes</note>
      </trans-unit>
      <trans-unit id="PublishTab.RecordVideo.ActivitiesSkipped">
        <source xml:lang="en">Activities will be skipped</source>
        <note>ID: PublishTab.RecordVideo.ActivitiesSkipped</note>
      </trans-unit>
      <trans-unit id="PublishTab.RecordVideo.AudioFile">
        <source xml:lang="en">Audio File</source>
        <note>ID: PublishTab.RecordVideo.AudioFile</note>
        <note>displayed as file type for Save File dialog</note>
      </trans-unit>
      <trans-unit id="PublishTab.RecordVideo.BannerDescription">
        <source xml:lang="en">Create video files that you can upload to sites like Facebook and YouTube. You can also make videos to share with people who use inexpensive “feature phones” and even audio-only files for listening.</source>
        <note>ID: PublishTab.RecordVideo.BannerDescription</note>
        <note>Task description at the top of the Audio or Video Publishing page</note>
      </trans-unit>
      <trans-unit id="PublishTab.RecordVideo.BannerTitle">
        <source xml:lang="en">Publish as Audio or Video</source>
        <note>ID: PublishTab.RecordVideo.BannerTitle</note>
        <note>Header on Audio or Video Publishing page</note>
      </trans-unit>
      <trans-unit id="PublishTab.RecordVideo.ChangeScale100">
        <source xml:lang="en">Please change your display scaling to 100% while making videos.</source>
        <note>ID: PublishTab.RecordVideo.ChangeScale100</note>
      </trans-unit>
      <trans-unit id="PublishTab.RecordVideo.CheckRecording">
        <source xml:lang="en">Check Recording</source>
        <note>ID: PublishTab.RecordVideo.CheckRecording</note>
      </trans-unit>
      <trans-unit id="PublishTab.RecordVideo.ConfigureAndPreview">
        <source xml:lang="en">Configure &amp; Preview</source>
        <note>ID: PublishTab.RecordVideo.ConfigureAndPreview</note>
      </trans-unit>
      <trans-unit id="PublishTab.RecordVideo.DisplaySettings">
        <source xml:lang="en">Open Display Settings</source>
        <note>ID: PublishTab.RecordVideo.DisplaySettings</note>
      </trans-unit>
      <trans-unit id="PublishTab.RecordVideo.DisableScaling">
        <source xml:lang="en">Disable Display Scaling</source>
        <note>ID: PublishTab.RecordVideo.DisableScaling</note>
      </trans-unit>
      <trans-unit id="PublishTab.RecordVideo.EstimatedTimeRemaining">
        <source xml:lang="en">Estimated time remaining: {0}</source>
        <note>ID: PublishTab.RecordVideo.EstimatedTimeRemaining</note>
        <note>{0} is text describing the amount of time such as 'less than one minute' or 'about 3 minutes'</note>
      </trans-unit>
      <trans-unit id="PublishTab.RecordVideo.Facebook">
        <source xml:lang="en">Facebook</source>
        <note>ID: PublishTab.RecordVideo.Facebook</note>
      </trans-unit>
      <trans-unit id="PublishTab.RecordVideo.FeaturePhone">
        <source xml:lang="en">Feature Phone</source>
        <note>ID: PublishTab.RecordVideo.FeaturePhone</note>
      </trans-unit>
      <trans-unit id="PublishTab.RecordVideo.FinalizingAudio">
        <source xml:lang="en">Finalizing audio</source>
        <note>ID: PublishTab.RecordVideo.FinalizingAudio</note>
      </trans-unit>
      <trans-unit id="PublishTab.RecordVideo.FinishingInitialVideoRecording">
        <source xml:lang="en">Finishing initial video recording</source>
        <note>ID: PublishTab.RecordVideo.FinishingInitialVideoRecording</note>
      </trans-unit>
      <trans-unit id="PublishTab.RecordVideo.Format">
        <source xml:lang="en">Format</source>
        <note>ID: PublishTab.RecordVideo.Format</note>
        <note>a heading to select which audio or video format to record</note>
      </trans-unit>
      <trans-unit id="PublishTab.RecordVideo.Instructions">
        <source xml:lang="en">If your book has multiple languages or other options, you will see a row of red buttons. Use these to set up the book for recording.</source>
        <note>ID: PublishTab.RecordVideo.Instructions</note>
      </trans-unit>
      <trans-unit id="PublishTab.RecordVideo.MakeRecording">
        <source xml:lang="en">Make Recording</source>
        <note>ID: PublishTab.RecordVideo.MakeRecording</note>
      </trans-unit>
      <trans-unit id="PublishTab.RecordVideo.MergingAudioVideo">
        <source xml:lang="en">Merging audio and video, starting at {0:hh:mm tt}</source>
        <note>ID: PublishTab.RecordVideo.MergingAudioVideo</note>
        <note>{0:hh:mm tt} is a time</note>
      </trans-unit>
      <trans-unit id="PublishTab.RecordVideo.Mp3">
        <source xml:lang="en">Mp3 Audio</source>
        <note>ID: PublishTab.RecordVideo.Mp3</note>
      </trans-unit>
      <trans-unit id="PublishTab.RecordVideo.Mp3.Disabled">
        <source xml:lang="en">This is disabled because the book does not have audio.</source>
        <note>ID: PublishTab.RecordVideo.Mp3.Disabled</note>
      </trans-unit>
      <trans-unit id="PublishTab.RecordVideo.OverviewHelpLink">
        <source xml:lang="en">Publishing Audio or Video Books</source>
        <note>ID: PublishTab.RecordVideo.OverviewHelpLink</note>
      </trans-unit>
      <trans-unit id="PublishTab.RecordVideo.Play">
        <source xml:lang="en">Play Recording</source>
        <note>ID: PublishTab.RecordVideo.Play</note>
      </trans-unit>
      <trans-unit id="PublishTab.RecordVideo.ProcessingAudio">
        <source xml:lang="en">Processing audio</source>
        <note>ID: PublishTab.RecordVideo.ProcessingAudio</note>
      </trans-unit>
      <trans-unit id="PublishTab.RecordVideo.Record">
        <source xml:lang="en">Record</source>
        <note>ID: PublishTab.RecordVideo.Record</note>
        <note>'Record' as in 'Record a video recording'</note>
      </trans-unit>
      <trans-unit id="PublishTab.RecordVideo.RecordingInProgress">
        <source xml:lang="en">Recording in Progress...</source>
        <note>ID: PublishTab.RecordVideo.RecordingInProgress</note>
      </trans-unit>
      <trans-unit id="PublishTab.RecordVideo.RecordingInProgressSideways">
        <source xml:lang="en">Recording in Progress. Showing sideways in order to fit on your screen.</source>
        <note>ID: PublishTab.RecordVideo.RecordingInProgressSideways</note>
      </trans-unit>
      <trans-unit id="PublishTab.RecordVideo.RecordThesePages" sil:dynamic="true">
        <source xml:lang="en">Record These Pages:</source>
        <note>ID: PublishTab.RecordVideo.RecordThesePages</note>
      </trans-unit>
      <trans-unit id="PublishTab.RecordVideo.TurnPageAfter">
        <source xml:lang="en">Turn pages without narration after:</source>
        <note>ID: PublishTab.RecordVideo.TurnPageAfter</note>
      </trans-unit>
      <trans-unit id="PublishTab.RecordVideo.ScreenTooSmall">
        <source xml:lang="en">Ideally, this video target should be {0}. However that is larger than your screen, so Bloom will produce a video that is {1}.</source>
        <note>ID: PublishTab.RecordVideo.ScreenTooSmall</note>
        <note>{0} will be replaced by the target resolution of the video. For example, "1920 x 1080".</note>
        <note>{1} will be replaced by the actual resolution of the video. For example, "1280 x 720".</note>
        <note>Please ensure that the translation includes the {0} and {1} placeholders in an appropriate location in the translated text.</note>
      </trans-unit>
      <trans-unit id="PublishTab.RecordVideo.VideoFile">
        <source xml:lang="en">Video File</source>
        <note>ID: PublishTab.RecordVideo.VideoFile</note>
        <note>displayed as file type for Save File dialog</note>
      </trans-unit>
      <trans-unit id="PublishTab.RecordVideo.WillOpenProgram">
        <source xml:lang="en">
          This will open the program on your computer that is associated with this file type.
        </source>
        <note>ID: PublishTab.RecordVideo.WillOpenProgram</note>
      </trans-unit>
      <trans-unit id="PublishTab.RecordVideo.WillOpenRecordingWindow">
        <source xml:lang="en">
          This will open a window and play the selected pages. Bloom will record it to match the “Format” option in the upper right of this screen. Don't disturb this window while the recording is in progress!
        </source>
        <note>ID: PublishTab.RecordVideo.WillOpenRecordingWindow</note>
      </trans-unit>
      <trans-unit id="PublishTab.RecordVideo.YouTube">
        <source xml:lang="en">YouTube</source>
        <note>ID: PublishTab.RecordVideo.YouTube</note>
      </trans-unit>
      <trans-unit id="PublishTab.RecordVideoButton">
        <source xml:lang="en">Audio or Video</source>
        <note>ID: PublishTab.RecordVideoButton</note>
      </trans-unit>
      <trans-unit id="PublishTab.RecordVideoButton-tooltip" sil:dynamic="true">
        <source xml:lang="en">Make an audio or video file of the book being read.</source>
        <note>ID: PublishTab.RecordVideoButton-tooltip</note>
      </trans-unit>
      <trans-unit id="PublishTab.Save" sil:dynamic="true">
        <source xml:lang="en">Save...</source>
        <note>ID: PublishTab.Save</note>
        <note>Button that tells Bloom to save the book in the current format.</note>
      </trans-unit>
      <trans-unit id="PublishTab.SaveButton">
        <source xml:lang="en">&amp;Save PDF...</source>
        <note>ID: PublishTab.SaveButton</note>
      </trans-unit>
      <trans-unit id="PublishTab.SaveEpub">
        <source xml:lang="en">&amp;Save ePUB...</source>
        <note>ID: PublishTab.SaveEpub</note>
      </trans-unit>
      <trans-unit id="PublishTab.TasksOverview">
        <source xml:lang="en">Publish tab tasks overview</source>
        <note>ID: PublishTab.TasksOverview</note>
      </trans-unit>
      <trans-unit id="PublishTab.TalkingBook" sil:dynamic="true">
        <source xml:lang="en">Talking Book</source>
        <note>ID: PublishTab.TalkingBook</note>
      </trans-unit>
      <trans-unit id="PublishTab.Upload.AllReserved">
        <source xml:lang="en">All rights reserved (Contact the Copyright holder for any permissions.)</source>
        <note>ID: PublishTab.Upload.AllReserved</note>
      </trans-unit>
      <trans-unit id="PublishTab.Upload.Agreement.PermissionToPublish">
        <source xml:lang="en">I have permission to publish all the text and images in this book.</source>
        <note>ID: PublishTab.Upload.Agreement.PermissionToPublish</note>
      </trans-unit>
      <trans-unit id="PublishTab.Upload.Agreement.GivesCredit">
        <source xml:lang="en">The book gives credit to the the author, translator, and illustrator(s).</source>
        <note>ID: PublishTab.Upload.Agreement.GivesCredit</note>
      </trans-unit>
      <trans-unit id="PublishTab.Upload.Agreement.AgreeToTerms">
        <source xml:lang="en">I agree to the [Bloom Library Terms of Use].</source>
        <note>ID: PublishTab.Upload.Agreement.AgreeToTerms</note>
      </trans-unit>
      <trans-unit id="PublishTab.Upload.Agreements">
        <source xml:lang="en">Agreements</source>
        <note>ID: PublishTab.Upload.Agreements</note>
      </trans-unit>
      <trans-unit id="PublishTab.Upload.BannerDescription">
        <source xml:lang="en">Let speakers find your books in [Bloom Reader](https://bloomlibrary.org/page/create/bloom-reader) and on [BloomLibrary.org](https://bloomlibrary.org/).</source>
        <note>ID: PublishTab.Upload.BannerDescription</note>
      </trans-unit>
      <trans-unit id="PublishTab.Upload.BannerTitle">
        <source xml:lang="en">Publish to Web</source>
        <note>ID: PublishTab.Upload.BannerTitle</note>
      </trans-unit>
      <trans-unit id="PublishTab.Upload.Cancelled">
        <source xml:lang="en">Upload was cancelled</source>
        <note>ID: PublishTab.Upload.Cancelled</note>
      </trans-unit>
      <trans-unit id="PublishTab.Upload.CheckingVersionEligibility">
        <source xml:lang="en">Checking Bloom version eligibility...</source>
        <note>ID: PublishTab.Upload.CheckingVersionEligibility</note>
        <note>Obsolete as of Bloom 6.0</note>
      </trans-unit>
      <trans-unit id="PublishTab.Upload.CheckingExistingCopy">
        <source xml:lang="en">Checking for existing copy on server...</source>
        <note>ID: PublishTab.Upload.CheckingExistingCopy</note>
      </trans-unit>
      <trans-unit id="PublishTab.Upload.ClickToFix">
        <source xml:lang="en">Click to fix</source>
        <note>ID: PublishTab.Upload.ClickToFix</note>
      </trans-unit>
      <trans-unit id="PublishTab.Upload.ConfirmMetadata">
        <source xml:lang="en">Confirm Metadata</source>
        <note>ID: PublishTab.Upload.ConfirmMetadata</note>
      </trans-unit>
      <trans-unit id="PublishTab.Upload.ConfirmReplaceExisting">
        <source xml:lang="en">BloomLibrary.org already has a previous version of this book from you.  If you upload it again, it will be replaced with your current version.</source>
        <note>ID: PublishTab.Upload.ConfirmReplaceExisting</note>
        <note xml:lang="en">OLD TEXT (before 3.9, added space): BloomLibrary.org already has a previous version of this book from you. If you upload it again, it will be replaced with your current version.</note>
      </trans-unit>
      <trans-unit id="PublishTab.Upload.EnterpriseShelfRequiredTooltip">
        <source xml:lang="en">This feature requires an Enterprise subscription and a destination shelf selected in Collection Settings.</source>
        <note>ID: PublishTab.Upload.EnterpriseShelfRequiredTooltip</note>
        <note>Leaving this one as "enterprise" instead of "Subscription" becuase it really does require the Enterprise Tier.</note>
      </trans-unit>
      <trans-unit id="PublishTab.Upload.ErrorUploading">
        <source xml:lang="en">Sorry, there was a problem uploading {0}. Some details follow. You may need technical help.</source>
        <note>ID: PublishTab.Upload.ErrorUploading</note>
      </trans-unit>
      <trans-unit id="PublishTab.Upload.FinalUploadFailureNotice">
        <source xml:lang="en">Sorry, "{0}" was not successfully uploaded. Sometimes this is caused by temporary problems with the servers we use. It's worth trying again in an hour or two. If you regularly get this problem please report it to us.</source>
        <note>ID: PublishTab.Upload.FinalUploadFailureNotice</note>
      </trans-unit>
      <trans-unit id="PublishTab.FontProblem">
        <source xml:lang="en">This book has a font, “{0}”, which has the following problem:</source>
        <note>ID: PublishTab.FontProblem</note>
        <note>{0} is replaced by the name of the font.  Do not try to translate it.</note>
      </trans-unit>
      <trans-unit id="PublishTab.FontProblem.Exception">
        <source xml:lang="en">The font's file cannot be processed by Bloom and may be corrupted or not a font file.</source>
        <note>ID: PublishTab.FontProblem.Exception</note>
      </trans-unit>
      <trans-unit id="PublishTab.FontProblem.Format">
        <source xml:lang="en">Bloom cannot publish ebooks with this font's format ({0}).</source>
        <note>ID: PublishTab.FontProblem.Format</note>
        <note>{0} is replaced by the filename extension of the font (something like ".ttc").  Do not try to translate it.</note>
      </trans-unit>
      <trans-unit id="PublishTab.FontProblem.License">
        <source xml:lang="en">The metadata inside this font tells us that it may not be embedded for free in ebooks and the web.</source>
        <note>ID: PublishTab.FontProblem.License</note>
      </trans-unit>
      <trans-unit id="PublishTab.FontProblem.Microsoft">
        <source xml:lang="en">This is a font supplied by Microsoft for use on your computer alone. Microsoft does not allow its fonts to be used freely on the web or distributed in eBooks. Please use a different font.</source>
        <note>ID: PublishTab.FontProblem.Microsoft</note>
        <note>This shows in the popup when hovering over a font that Microsoft owns (or distributes).</note>
      </trans-unit>
      <trans-unit id="PublishTab.FontProblem.Result">
        <source xml:lang="en">BloomLibrary.org will display the PDF and allow downloads for translation, but cannot offer the "READ" button or downloads for BloomPUB or ePUB.</source>
        <note>ID: PublishTab.FontProblem.Result</note>
      </trans-unit>
      <trans-unit id="PublishTab.FontProblem.CheckInBookSettingsDialog">
        <source xml:lang="en">Check the Fonts section of the Book Settings dialog to locate this font.</source>
        <note>ID: PublishTab.FontProblem.CheckInBookSettingsDialog</note>
      </trans-unit>
      <trans-unit id="PublishTab.Upload.GenericUploadProblemNotice">
        <source xml:lang="en">There was a problem uploading your book.</source>
        <note>ID: PublishTab.Upload.GenericUploadProblemNotice</note>
      </trans-unit>
      <trans-unit id="PublishTab.Upload.IncompleteTranslation">
        <source xml:lang="en">(incomplete translation)</source>
        <note>ID: PublishTab.Upload.IncompleteTranslation</note>
        <note>This is added after the language name, in order to indicate that some parts of the book have not been translated into this language yet.</note>
      </trans-unit>
      <trans-unit id="PublishTab.Upload.Languages">
        <source xml:lang="en">Upload Text</source>
        <note>ID: PublishTab.Upload.Languages</note>
        <note>Prior to 4.4, this was "Languages"</note>
      </trans-unit>
      <trans-unit id="PublishTab.Upload.Login.AccountAlreadyExists">
        <source xml:lang="en">Account Already Exists</source>
        <note>ID: PublishTab.Upload.Login.AccountAlreadyExists</note>
      </trans-unit>
      <trans-unit id="PublishTab.Upload.Login.AlreadyHaveAccount">
        <source xml:lang="en">We cannot sign you up with that address, because we already have an account with that address.  Would you like to sign in instead?</source>
        <note>ID: PublishTab.Upload.Login.AlreadyHaveAccount</note>
        <note xml:lang="en">OLD TEXT (before 3.9, added space): We cannot sign you up with that address, because we already have an account with that address. Would you like to log in instead?</note>
        <note xml:lang="en">OLD TEXT (before 4.9, changed log in to sign in): We cannot sign you up with that address, because we already have an account with that address.  Would you like to log in instead?</note>
      </trans-unit>
      <trans-unit id="PublishTab.Upload.Login.LoginConnectFailed">
        <source xml:lang="en">Bloom could not connect to the server to verify your login. Please check your network connection.</source>
        <note>ID: PublishTab.Upload.Login.LoginConnectFailed</note>
      </trans-unit>
      <trans-unit id="PublishTab.Upload.Login.LoginFailed">
        <source xml:lang="en">Login failed</source>
        <note>ID: PublishTab.Upload.Login.LoginFailed</note>
      </trans-unit>
      <trans-unit id="PublishTab.Upload.Login.LoginOrSignupConnectionFailed">
        <source xml:lang="en">Bloom could not connect to the server to complete your login or signup. This could be a problem with your internet connection, our server, or some equipment in between.</source>
        <note>ID: PublishTab.Upload.Login.LoginOrSignupConnectionFailed</note>
      </trans-unit>
      <trans-unit id="PublishTab.Upload.Login.MustAgreeTerms">
        <source xml:lang="en">In order to sign up for a BloomLibrary.org account, you must check the box indicating that you agree to the BloomLibrary Terms of Use.</source>
        <note>ID: PublishTab.Upload.Login.MustAgreeTerms</note>
      </trans-unit>
      <trans-unit id="PublishTab.Upload.Login.Need Email">
        <source xml:lang="en">Email Needed</source>
        <note>ID: PublishTab.Upload.Login.Need Email</note>
      </trans-unit>
      <trans-unit id="PublishTab.Upload.Login.NoRecordOfUser">
        <source xml:lang="en">We don't have a user on record with that email. Would you like to sign up?</source>
        <note>ID: PublishTab.Upload.Login.NoRecordOfUser</note>
      </trans-unit>
      <trans-unit id="PublishTab.Upload.Login.PasswordMismatch">
        <source xml:lang="en">Password and user ID did not match</source>
        <note>ID: PublishTab.Upload.Login.PasswordMismatch</note>
      </trans-unit>
      <trans-unit id="PublishTab.Upload.Login.PleaseAgreeTerms">
        <source xml:lang="en">Please agree to terms of use</source>
        <note>ID: PublishTab.Upload.Login.PleaseAgreeTerms</note>
      </trans-unit>
      <trans-unit id="PublishTab.Upload.Login.PleaseProvideEmail">
        <source xml:lang="en">Please enter a valid email address. We will send an email to this address so you can reset your password.</source>
        <note>ID: PublishTab.Upload.Login.PleaseProvideEmail</note>
      </trans-unit>
      <trans-unit id="PublishTab.Upload.Login.ResetConnectFailed">
        <source xml:lang="en">Bloom could not connect to the server to reset your password. Please check your network connection.</source>
        <note>ID: PublishTab.Upload.Login.ResetConnectFailed</note>
      </trans-unit>
      <trans-unit id="PublishTab.Upload.Login.ResetFailed">
        <source xml:lang="en">Reset Password failed</source>
        <note>ID: PublishTab.Upload.Login.ResetFailed</note>
      </trans-unit>
      <trans-unit id="PublishTab.Upload.Login.ResetPassword">
        <source xml:lang="en">Resetting Password</source>
        <note>ID: PublishTab.Upload.Login.ResetPassword</note>
      </trans-unit>
      <trans-unit id="PublishTab.Upload.Login.SendingResetPassword">
        <source xml:lang="en">We are sending an email to {0} with instructions for how to reset your password.</source>
        <note>ID: PublishTab.Upload.Login.SendingResetPassword</note>
      </trans-unit>
      <trans-unit id="PublishTab.Upload.Login.UnknownUser">
        <source xml:lang="en">Unknown user</source>
        <note>ID: PublishTab.Upload.Login.UnknownUser</note>
      </trans-unit>
      <trans-unit id="PublishTab.Upload.MakingPdf">
        <source xml:lang="en">Making PDF Preview...</source>
        <note>ID: PublishTab.Upload.MakingPdf</note>
      </trans-unit>
      <trans-unit id="PublishTab.Upload.MakingThumbnail">
        <source xml:lang="en">Making thumbnail image...</source>
        <note>ID: PublishTab.Upload.MakingThumbnail</note>
      </trans-unit>
      <trans-unit id="PublishTab.Upload.Missing.Copyright">
        <source xml:lang="en">Missing Copyright</source>
        <note>ID: PublishTab.Upload.Missing.Copyright</note>
      </trans-unit>
      <trans-unit id="PublishTab.Upload.Missing.Title">
        <source xml:lang="en">Missing Title</source>
        <note>ID: PublishTab.Upload.Missing.Title</note>
      </trans-unit>
      <trans-unit id="PublishTab.Upload.OldVersion">
        <source xml:lang="en">Sorry, this version of Bloom Desktop is not compatible with the current version of BloomLibrary.org. Please upgrade to a newer version.</source>
        <note>ID: PublishTab.Upload.OldVersion</note>
      </trans-unit>
      <trans-unit id="PublishTab.Upload.SignLanguage">
        <source xml:lang="en">Sign Language</source>
        <note>ID: PublishTab.Upload.SignLanguage</note>
      </trans-unit>
      <trans-unit id="PublishTab.Upload.SignIn">
        <source xml:lang="en">Sign in or sign up to BloomLibrary.org</source>
        <note>ID: PublishTab.Upload.SignIn</note>
      </trans-unit>
      <trans-unit id="PublishTab.Upload.SignOut">
        <source xml:lang="en">Sign out (%0)</source>
        <note>ID: PublishTab.Upload.SignOut</note>
        <note>The %0 will be replaced with the email address of the user.</note>
      </trans-unit>
      <trans-unit id="PublishTab.Upload.SkipMakingPdf">
        <source xml:lang="en">Skipping PDF because this book has video</source>
        <note>ID: PublishTab.Upload.SkipMakingPdf</note>
      </trans-unit>
      <trans-unit id="PublishTab.Upload.SuggestAssignCC">
        <source xml:lang="en">Suggestion: Assigning a Creative Commons License makes it easy for you to clearly grant certain permissions to everyone.</source>
        <note>ID: PublishTab.Upload.SuggestAssignCC</note>
      </trans-unit>
      <trans-unit id="PublishTab.Upload.SuggestChangeCC">
        <source xml:lang="en">Suggestion: Creative Commons Licenses make it much easier for others to use your book, even if they aren't fluent in the language of your custom license.</source>
        <note>ID: PublishTab.Upload.SuggestChangeCC</note>
      </trans-unit>
      <trans-unit id="PublishTab.Upload.Summary">
        <source xml:lang="en">Summary</source>
        <note>ID: PublishTab.Upload.Summary</note>
      </trans-unit>
      <trans-unit id="PublishTab.Upload.Template">
        <source xml:lang="en">This book seems to be a template, that is, it contains blank pages for authoring a new book rather than content to translate into other languages. If that is not what you intended, you should get expert help before uploading this book.\n\nDo you want to go ahead?</source>
        <note>ID: PublishTab.Upload.Template</note>
        <note xml:lang="en">OLD TEXT (before 4.0, mark newlines properly): This book seems to be a template, that is, it contains blank pages for authoring a new book rather than content to translate into other languages. If that is not what you intended, you should get expert help before uploading this book.

Do you want to go ahead?</note>
      </trans-unit>
      <trans-unit id="PublishTab.Upload.ViewOnBloomLibrary">
        <source xml:lang="en">View on Bloom Library</source>
        <note>ID: PublishTab.Upload.ViewOnBloomLibrary</note>
      </trans-unit>
      <trans-unit id="PublishTab.Upload.YourBookOnBloomLibrary">
        <source xml:lang="en">Your Book on BloomLibrary.org</source>
        <note>ID: PublishTab.Upload.YourBookOnBloomLibrary</note>
      </trans-unit>
      <trans-unit id="PublishTab.Upload.YourBookOnBloomLibrary.ServerWillProcess">
        <source xml:lang="en">Our server will soon process your book into various formats and add them to [your book's page] on BloomLibrary.org. Check back in about 10 minutes. If we encounter any problems, your book's page will tell you about them.</source>
        <note>ID: PublishTab.Upload.YourBookOnBloomLibrary.ServerWillProcess</note>
      </trans-unit>
      <trans-unit id="PublishTab.Upload.TimeProblem">
        <source xml:lang="en">There was a problem uploading your book. This is probably because your computer is set to use the wrong timezone or your system time is badly wrong. See http://www.di-mgt.com.au/wclock/help/wclo_setsysclock.html for how to fix this.</source>
        <note>ID: PublishTab.Upload.TimeProblem</note>
      </trans-unit>
      <trans-unit id="PublishTab.Upload.UploadButton">
        <source xml:lang="en">Upload Book</source>
        <note>ID: PublishTab.Upload.UploadButton</note>
      </trans-unit>
      <trans-unit id="PublishTab.Upload.UploadCollection">
        <source xml:lang="en">Upload this Collection</source>
        <note>ID: PublishTab.Upload.UploadCollection</note>
      </trans-unit>
      <trans-unit id="PublishTab.Upload.UploadFolder">
        <source xml:lang="en">Upload Folder of Collections</source>
        <note>ID: PublishTab.Upload.UploadFolder</note>
      </trans-unit>
      <trans-unit id="PublishTab.Upload.UploadProblemNotice">
        <source xml:lang="en">There was a problem uploading your book. You may need to restart Bloom or get technical help.</source>
        <note>ID: PublishTab.Upload.UploadProblemNotice</note>
      </trans-unit>
      <trans-unit id="PublishTab.Upload.UploadProgress">
        <source xml:lang="en">Upload Progress</source>
        <note>ID: PublishTab.Upload.UploadProgress</note>
      </trans-unit>
      <trans-unit id="PublishTab.Upload.UploadingBookMetadata">
        <source xml:lang="en">Uploading book metadata</source>
        <note>ID: PublishTab.Upload.UploadingBookMetadata</note>
        <note>In this step, Bloom is uploading things like title, languages, and topic tags to the BloomLibrary.org database.</note>
        <note>Obsolete as of Bloom 5.6</note>
      </trans-unit>
      <trans-unit id="PublishTab.Upload.UploadingStatus">
        <source xml:lang="en">Uploading {0}</source>
        <note>ID: PublishTab.Upload.UploadingStatus</note>
      </trans-unit>
      <trans-unit id="PublishTab.UploadCollisionDialog.AlreadyIn">
        <source xml:lang="en">Already in Bloom Library</source>
        <note>ID: PublishTab.UploadCollisionDialog.AlreadyIn</note>
        <note>This is the header for the book that is in bloomlibrary.org already.</note>
      </trans-unit>
      <trans-unit id="PublishTab.UploadCollisionDialog.ChangeSubscription">
        <source xml:lang="en">The subscription was "{0}" but is now "{1}". This may change logos and other material. Check this box if this is what you want.</source>
        <note>ID: PublishTab.UploadCollisionDialog.ChangeSubscription</note>
      </trans-unit>
      <trans-unit id="PublishTab.UploadCollisionDialog.ChangeUploader">
        <source xml:lang="en">Change the official uploader to {0}. (Bloom Library will hide part of your email address)</source>
        <note>ID: PublishTab.UploadCollisionDialog.ChangeUploader</note>
      </trans-unit>
      <trans-unit id="PublishTab.UploadCollisionDialog.FirstUploadedOn">
        <source xml:lang="en">Originally uploaded {0}</source>
        <note>ID: PublishTab.UploadCollisionDialog.FirstUploadedOn</note>
        <note>Leave {} in the translation, it is a placeholder for a date</note>
      </trans-unit>
      <trans-unit id="PublishTab.UploadCollisionDialog.HaveMany">
        <source xml:lang="en">BloomLibrary.org already has {0} books that have the same ID as this one.</source>
        <note>ID: PublishTab.UploadCollisionDialog.HaveMany</note>
        <note>{0} is the number of additional languages the book has that we don't have room to show</note>
      </trans-unit>
      <trans-unit id="PublishTab.UploadCollisionDialog.HaveOne">
        <source xml:lang="en">BloomLibrary.org already has a book with this ID from you ({0}).</source>
        <note>ID: PublishTab.UploadCollisionDialog.HaveOne</note>
        <note>This is the dialog subtitle. The {0} will be replaced with the uploader's email address.</note>
        <note>Obsolete as of Bloom 6.0 (replaced by similar PublishTab.UploadCollisionDialog.HaveOne2)</note>
      </trans-unit>
      <trans-unit id="PublishTab.UploadCollisionDialog.HaveOne2">
        <source xml:lang="en">BloomLibrary.org already has a book with this ID.</source>
        <note>ID: PublishTab.UploadCollisionDialog.HaveOne2</note>
        <note>This is the dialog subtitle. Slightly modified from previous PublishTab.UploadCollisionDialog.HaveOne.</note>
      </trans-unit>
      <trans-unit id="PublishTab.UploadCollisionDialog.LastUploadedOn">
        <source xml:lang="en">Last updated {0}</source>
        <note>ID: PublishTab.UploadCollisionDialog.LastUploadedOn</note>
        <note>Leave {} in the translation, it is a placeholder for a date</note>
      </trans-unit>
      <trans-unit id="PublishTab.UploadCollisionDialog.MoreLanguages">
        <source xml:lang="en">{0} more</source>
        <note>ID: PublishTab.UploadCollisionDialog.MoreLanguages</note>
        <note>This is the dialog subtitle.</note>
      </trans-unit>
      <trans-unit id="PublishTab.UploadCollisionDialog.Radio.CancelUpload">
        <source xml:lang="en">Yes, these are the same book -- Cancel upload for now</source>
        <note>ID: PublishTab.UploadCollisionDialog.Radio.CancelUpload</note>
        <note>This is the label on a radio button.</note>
      </trans-unit>
      <trans-unit id="PublishTab.UploadCollisionDialog.Radio.DifferentBooks">
        <source xml:lang="en">No, these are different books</source>
        <note>ID: PublishTab.UploadCollisionDialog.Radio.DifferentBooks</note>
        <note>This is the label on a radio button.</note>
      </trans-unit>
      <trans-unit id="PublishTab.UploadCollisionDialog.Radio.DifferentBooks.Commentary">
        <source xml:lang="en">Add a new book. Bloom will fix the ID of your book and upload it. The old book on Bloom Library will stay the same.</source>
        <note>ID: PublishTab.UploadCollisionDialog.Radio.DifferentBooks.Commentary</note>
        <note>This is explanatory commentary on a radio button.</note>
        <note>Obsolete as of Bloom 6.0 (replaced by similar PublishTab.UploadCollisionDialog.Radio.DifferentBooks.Commentary2)</note>
      </trans-unit>
      <trans-unit id="PublishTab.UploadCollisionDialog.Radio.DifferentBooks.Commentary2">
        <source xml:lang="en">Bloom will fix the ID of your book and upload it as a new book. The old book on Bloom Library will stay the same.</source>
        <note>ID: PublishTab.UploadCollisionDialog.Radio.DifferentBooks.Commentary2</note>
        <note>This is explanatory commentary on a radio button. Slightly modified from previous PublishTab.UploadCollisionDialog.Radio.DifferentBooks.Commentary</note>
      </trans-unit>
      <trans-unit id="PublishTab.UploadCollisionDialog.Radio.SameBook">
        <source xml:lang="en">Yes, this is an update of my book</source>
        <note>ID: PublishTab.UploadCollisionDialog.Radio.SameBook</note>
        <note>This is the label on a radio button.</note>
        <note>Obsolete as of Bloom 6.0 (replaced by similar PublishTab.UploadCollisionDialog.Radio.SameBook2)</note>
      </trans-unit>
      <trans-unit id="PublishTab.UploadCollisionDialog.Radio.SameBook2">
        <source xml:lang="en">Yes, I want to update this book</source>
        <note>ID: PublishTab.UploadCollisionDialog.Radio.SameBook2</note>
        <note>This is the label on a radio button. Slightly modified from previous PublishTab.UploadCollisionDialog.Radio.SameBook.</note>
      </trans-unit>
      <trans-unit id="PublishTab.UploadCollisionDialog.Radio.SameBook.Commentary">
        <source xml:lang="en">Update the book. Bloom will remove the version on [bloomlibrary.org] and replace it with your upload.</source>
        <note>ID: PublishTab.UploadCollisionDialog.Radio.SameBook.Commentary</note>
        <note>This is explanatory commentary on a radio button. Don't translate the website reference in brackets ([bloomlibrary.org]). It will be replaced by a link to bloomlibrary.org.</note>
        <note>Obsolete as of Bloom 6.0 (replaced by similar PublishTab.UploadCollisionDialog.Radio.SameBook2.Commentary)</note>
      </trans-unit>
      <trans-unit id="PublishTab.UploadCollisionDialog.Radio.SameBook2.Commentary">
        <source xml:lang="en">Bloom will remove the version on [bloomlibrary.org] and replace it with your upload.</source>
        <note>ID: PublishTab.UploadCollisionDialog.Radio.SameBook2.Commentary</note>
        <note>This is explanatory commentary on a radio button. Don't translate the website reference in brackets ([bloomlibrary.org]). It will be replaced by a link to bloomlibrary.org.</note>
        <note>Slightly modified from previous PublishTab.UploadCollisionDialog.Radio.SameBook.Commentary</note>
      </trans-unit>
      <trans-unit id="PublishTab.UploadCollisionDialog.Radio.SameBookCancel.Commentary">
        <source xml:lang="en">If your organization has an Enterprise Subscription, you may ask [librarian@bloomlibrary.org] to connect your account to your organization's bookshelves. Then you will be able to update books on those bookshelves.
        </source>
        <note>ID: PublishTab.UploadCollisionDialog.Radio.SameBookCancel.Commentary</note>
        <note>This is explanatory commentary on a radio button. Don't translate the email in brackets ([librarian@bloomlibrary.org]). It will be replaced by a link to send an email.</note>
        <note>Leaving this one as "enterprise" instead of "Subscription" becuase it really does require the Enterprise Tier.</note>
      </trans-unit>
      <trans-unit id="PublishTab.UploadCollisionDialog.SameBook">
        <source xml:lang="en">Is this an update of your existing book?</source>
        <note>ID: PublishTab.UploadCollisionDialog.SameBook</note>
        <note>This is the dialog title</note>
      </trans-unit>
      <trans-unit id="PublishTab.UploadCollisionDialog.SameBookNotMine">
        <source xml:lang="en">Is this an update of an existing book?</source>
        <note>ID: PublishTab.UploadCollisionDialog.SameBookNotMine</note>
      </trans-unit>
      <trans-unit id="PublishTab.UploadCollisionDialog.UploadedBy">
        <source xml:lang="en">Uploaded by {0}</source>
        <note>ID: PublishTab.UploadCollisionDialog.UploadedBy</note>
        <note>{0} is the email of the person who uploaded the book</note>
      </trans-unit>
      <trans-unit id="PublishTab.UploadCollisionDialog.YouHavePermissionToModify">
        <source xml:lang="en">You have permission to modify this book</source>
        <note>ID: PublishTab.UploadCollisionDialog.YouHavePermissionToModify</note>
      </trans-unit>
      <trans-unit id="Quiz.CheckYourUnderstanding" sil:dynamic="true">
        <source xml:lang="en">Check Your Understanding</source>
        <note>ID: Quiz.CheckYourUnderstanding</note>
        <note>This string is intentionally duplicated in Bloom Reader's translation file</note>
      </trans-unit>
      <trans-unit id="ReaderSetup.AddLevel" sil:dynamic="true">
        <source xml:lang="en">Add Level</source>
        <note>ID: ReaderSetup.AddLevel</note>
      </trans-unit>
      <trans-unit id="ReaderSetup.AddStage" sil:dynamic="true">
        <source xml:lang="en">Add Stage</source>
        <note>ID: ReaderSetup.AddStage</note>
      </trans-unit>
      <trans-unit id="ReaderSetup.AllowedWords" sil:dynamic="true">
        <source xml:lang="en">allowed words</source>
        <note>ID: ReaderSetup.AllowedWords</note>
      </trans-unit>
      <trans-unit id="ReaderSetup.AllowedWordsFile" sil:dynamic="true">
        <source xml:lang="en">Allowed Words File</source>
        <note>ID: ReaderSetup.AllowedWordsFile</note>
      </trans-unit>
      <trans-unit id="ReaderSetup.AllowedWordsFileHeader" sil:dynamic="true">
        <source xml:lang="en">Allowed Words File</source>
        <note>ID: ReaderSetup.AllowedWordsFileHeader</note>
      </trans-unit>
      <trans-unit id="ReaderSetup.AverageHeader" sil:dynamic="true">
        <source xml:lang="en">Avg</source>
        <note>ID: ReaderSetup.AverageHeader</note>
      </trans-unit>
      <trans-unit id="ReaderSetup.BookHeader" sil:dynamic="true">
        <source xml:lang="en">Book</source>
        <note>ID: ReaderSetup.BookHeader</note>
      </trans-unit>
      <trans-unit id="ReaderSetup.BookMaxWords2" sil:dynamic="true">
        <source xml:lang="en">Per **Book**</source>
        <note>ID: ReaderSetup.BookMaxWords2</note>
        <note>follows headings "maximum" and "words" to convey "maximum words per book. Surround text that should be bold in double asterisks.</note>
      </trans-unit>
      <trans-unit id="ReaderSetup.ChooseAllowedWordsFile" sil:dynamic="true">
        <source xml:lang="en">Choose...</source>
        <note>ID: ReaderSetup.ChooseAllowedWordsFile</note>
      </trans-unit>
      <trans-unit id="ReaderSetup.ClickLetter" sil:dynamic="true">
        <source xml:lang="en">Click on letters to add them to this stage.</source>
        <note>ID: ReaderSetup.ClickLetter</note>
      </trans-unit>
      <trans-unit id="ReaderSetup.DecodableStages" sil:dynamic="true">
        <source xml:lang="en">Decodable Stages</source>
        <note>ID: ReaderSetup.DecodableStages</note>
      </trans-unit>
      <trans-unit id="ReaderSetup.FileNeedsTxtExtension" sil:dynamic="true">
        <source xml:lang="en">File needs .TXT extension</source>
        <note>ID: ReaderSetup.FileNeedsTxtExtension</note>
      </trans-unit>
      <trans-unit id="ReaderSetup.FirstSetupAlphabet" sil:dynamic="true">
        <source xml:lang="en">First,</source>
        <note>ID: ReaderSetup.FirstSetupAlphabet</note>
      </trans-unit>
      <trans-unit id="ReaderSetup.FormatNotSupported" sil:dynamic="true">
        <source xml:lang="en">Cannot read this format</source>
        <note>ID: ReaderSetup.FormatNotSupported</note>
      </trans-unit>
      <trans-unit id="ReaderSetup.HowToExport" sil:dynamic="true">
        <source xml:lang="en">Help exporting and converting files to use as sample texts</source>
        <note>ID: ReaderSetup.HowToExport</note>
      </trans-unit>
      <trans-unit id="ReaderSetup.Letters" sil:dynamic="true">
        <source xml:lang="en">Letters</source>
        <note>ID: ReaderSetup.Letters</note>
        <note>Subheading for settings related to maximum letters in a word</note>
      </trans-unit>
      <trans-unit id="ReaderSetup.Letters.Header" sil:dynamic="true">
        <source xml:lang="en">Letters and Letter Combinations</source>
        <note>ID: ReaderSetup.Letters.Header</note>
      </trans-unit>
      <trans-unit id="ReaderSetup.Letters.Intro" sil:dynamic="true">
        <source xml:lang="en">To help you make decodable readers, Bloom needs to know the letters and letter combinations that you will be teaching.</source>
        <note>ID: ReaderSetup.Letters.Intro</note>
      </trans-unit>
      <trans-unit id="ReaderSetup.Letters.LetterHelp1" sil:dynamic="true">
        <source xml:lang="en">Separate each letter or letter combination with a space. For example, here is what we might use for the English language:</source>
        <note>ID: ReaderSetup.Letters.LetterHelp1</note>
      </trans-unit>
      <trans-unit id="ReaderSetup.Letters.LetterHelp2" sil:dynamic="true">
        <source xml:lang="en">Notice that the English list includes symbols that are used to make words, like ' in </source>
        <note>ID: ReaderSetup.Letters.LetterHelp2</note>
      </trans-unit>
      <trans-unit id="ReaderSetup.Letters.LetterHelp3" sil:dynamic="true">
        <source xml:lang="en">it's</source>
        <note>ID: ReaderSetup.Letters.LetterHelp3</note>
      </trans-unit>
      <trans-unit id="ReaderSetup.Letters.LetterHelp4" sil:dynamic="true">
        <source xml:lang="en">.</source>
        <note>ID: ReaderSetup.Letters.LetterHelp4</note>
      </trans-unit>
      <trans-unit id="ReaderSetup.Letters.LetterHelp5" sil:dynamic="true">
        <source xml:lang="en">Do not include punctuation in this list. Bloom does not support the inclusion of punctuation in decodable stages.</source>
        <note>ID: ReaderSetup.Letters.LetterHelp5</note>
      </trans-unit>
      <trans-unit id="ReaderSetup.LevelHeader" sil:dynamic="true">
        <source xml:lang="en">Level</source>
        <note>ID: ReaderSetup.LevelHeader</note>
      </trans-unit>
      <trans-unit id="ReaderSetup.LevelLabelMax" sil:dynamic="true">
        <source xml:lang="en">Level {0} Maximums</source>
        <note>ID: ReaderSetup.LevelLabelMax</note>
        <note xml:lang="en">{0} is a number. A heading for several items each of which specfies a maximum for a different quantity for a reader of the level specified by the number.</note>
      </trans-unit>
      <trans-unit id="ReaderSetup.Levels" sil:dynamic="true">
        <source xml:lang="en">Reader Levels</source>
        <note>ID: ReaderSetup.Levels</note>
      </trans-unit>
      <trans-unit id="ReaderSetup.MatchingWords" sil:dynamic="true">
        <source xml:lang="en">matching words</source>
        <note>ID: ReaderSetup.MatchingWords</note>
      </trans-unit>
      <trans-unit id="ReaderSetup.MaxAverageGlyphsPerWord" sil:dynamic="true">
        <source xml:lang="en">Average per Word in **Book**</source>
        <note>ID: ReaderSetup.MaxAverageGlyphsPerWord</note>
        <note>follows headings like "Level 1 Maximum" and "Letters". Should combine with those to convey "Maximum letters in any word". Surround text that should be bold in double asterisks.</note>
      </trans-unit>
      <trans-unit id="ReaderSetup.MaxAverageWords" sil:dynamic="true">
        <source xml:lang="en">Average per **Sentence** in **Book**</source>
        <note>ID: ReaderSetup.MaxAverageWords</note>
        <note>Prior to 4.9, was "Maximum Average Length of Sentences in Book"</note>
        <note>follows headings like "Level 1 Maximum" and "Words". Should combine with those to convey "Maximum averate sentence length in book". Surround text that should be bold in double asterisks.</note>
      </trans-unit>
      <trans-unit id="ReaderSetup.MaxAverageWordsPerPage" sil:dynamic="true">
        <source xml:lang="en">Average per **Page**</source>
        <note>ID: ReaderSetup.MaxAverageWordsPerPage</note>
        <note>follows headings like "Level 1 Maximum" and "Words". Should combine with those to convey "Maximum average words per page" (in book is implied). Surround text that should be bold in double asterisks.</note>
      </trans-unit>
      <trans-unit id="ReaderSetup.MaxAverageSentencesPerPage" sil:dynamic="true">
        <source xml:lang="en">Average per **Page**</source>
        <note>ID: ReaderSetup.MaxAverageSentencesPerPage</note>
        <note>follows headings like "Level 1 Maximum" and "Sentences". Should combine with those to convey "Maximum sentences per page". Surround text that should be bold in double asterisks.</note>
      </trans-unit>
      <trans-unit id="ReaderSetup.MaxGlyphsPerWord" sil:dynamic="true">
        <source xml:lang="en">In any **Word**</source>
        <note>ID: ReaderSetup.MaxGlyphsPerWord</note>
        <note>follows headings like "Level 1 Maximum" and "Letters". Should combine with those to convey "Maximum letters in any word". Surround text that should be bold in double asterisks.</note>
      </trans-unit>
      <trans-unit id="ReaderSetup.MaxSentencesPerPage" sil:dynamic="true">
        <source xml:lang="en">Per **Page**</source>
        <note>ID: ReaderSetup.MaxSentencesPerPage</note>
        <note>follows headings like "Level 1 Maximum" and "Sentences". Should combine with those to convey "Maximum sentences per page". Surround text that should be bold in double asterisks.</note>
      </trans-unit>
      <trans-unit id="ReaderSetup.MaxUniqueWords" sil:dynamic="true">
        <source xml:lang="en">Maximum Unique Words in Book</source>
        <note>ID: ReaderSetup.MaxUniqueWords</note>
        <note xml:lang="en">OLD TEXT (before 3.9, reworded): Maximum Unique Words per Book</note>
      </trans-unit>
      <trans-unit id="ReaderSetup.MaxUniqueWords2" sil:dynamic="true">
        <source xml:lang="en">**Unique** in **Book**</source>
        <note>ID: ReaderSetup.MaxUniqueWords2</note>
        <note>follows headings like "Level 1 Maximum" and "Words". Should combine with those to convey "Maximum unique words in book". Surround text that should be bold in double asterisks.</note>
      </trans-unit>
      <trans-unit id="ReaderSetup.PageHeader" sil:dynamic="true">
        <source xml:lang="en">Page</source>
        <note>ID: ReaderSetup.PageHeader</note>
      </trans-unit>
      <trans-unit id="ReaderSetup.PageMaxWords2" sil:dynamic="true">
        <source xml:lang="en">Per **Page**</source>
        <note>ID: ReaderSetup.PageMaxWords2</note>
        <note>Surround text that should be bold in double asterisks.</note>
      </trans-unit>
      <trans-unit id="ReaderSetup.PerBookHeader" sil:dynamic="true">
        <source xml:lang="en">Per Book (Unique)</source>
        <note>ID: ReaderSetup.PerBookHeader</note>
        <note>This is a header in a table, under another heading "Words". Table cells contain values like 23(10) indicating that 23 is the maximum number of words allowed in a book (counting repeated words), and 10 is the maximum number of unique words (not counting repeats).</note>
      </trans-unit>
      <trans-unit id="ReaderSetup.PerPageHeader" sil:dynamic="true">
        <source xml:lang="en">Per Page (Average)</source>
        <note>ID: ReaderSetup.PerPageHeader</note>
        <note>This is a header in a table, under another heading "Words" or "Sentences". Table cells contain values like 7(5) indicating that 7 is the maximum number of words (or sentences) on a page, and 5 is the maximum average number across all pages.</note>
      </trans-unit>
      <trans-unit id="ReaderSetup.PerSentenceHeader" sil:dynamic="true">
        <source xml:lang="en">Per Sentence (Average)</source>
        <note>ID: ReaderSetup.PerSentenceHeader</note>
        <note>This is a header in a table, under another heading "Words". Table cells contain values like 3(2) indicating that 3 is the maximum number of words in any sentence, and 2 is the maximum average words per sentence.</note>
      </trans-unit>
      <trans-unit id="ReaderSetup.PerWordHeader" sil:dynamic="true">
        <source xml:lang="en">Per Word (Average)</source>
        <note>ID: ReaderSetup.PerWordHeader</note>
        <note>This is a header in a table, under another heading "Letters". Table cells contain values like 7(5) indicating that 7 is the maximum length of any word, and 5 is the maximum average length of words.</note>
      </trans-unit>
      <trans-unit id="ReaderSetup.PoweredBy" sil:dynamic="true">
        <source xml:lang="en">Powered by </source>
        <note>ID: ReaderSetup.PoweredBy</note>
      </trans-unit>
      <trans-unit id="ReaderSetup.Punctuation" sil:dynamic="true">
        <source xml:lang="en">Punctuation</source>
        <note>ID: ReaderSetup.Punctuation</note>
      </trans-unit>
      <trans-unit id="ReaderSetup.ReaderLevels" sil:dynamic="true">
        <source xml:lang="en">Reader Levels</source>
        <note>ID: ReaderSetup.ReaderLevels</note>
      </trans-unit>
      <trans-unit id="ReaderSetup.RemoveLevel" sil:dynamic="true">
        <source xml:lang="en">Remove Level {0}</source>
        <note>ID: ReaderSetup.RemoveLevel</note>
      </trans-unit>
      <trans-unit id="ReaderSetup.RemoveStage" sil:dynamic="true">
        <source xml:lang="en">Remove Stage {0}</source>
        <note>ID: ReaderSetup.RemoveStage</note>
      </trans-unit>
      <trans-unit id="ReaderSetup.RemoveWordList" sil:dynamic="true">
        <source xml:lang="en">Remove from this stage</source>
        <note>ID: ReaderSetup.RemoveWordList</note>
      </trans-unit>
      <trans-unit id="ReaderSetup.ReorderLevels" sil:dynamic="true">
        <source xml:lang="en">Drag rows to reorder levels.</source>
        <note>ID: ReaderSetup.ReorderLevels</note>
      </trans-unit>
      <trans-unit id="ReaderSetup.ReorderStages" sil:dynamic="true">
        <source xml:lang="en">Drag rows to reorder stages.</source>
        <note>ID: ReaderSetup.ReorderStages</note>
      </trans-unit>
      <trans-unit id="ReaderSetup.SampleWords" sil:dynamic="true">
        <source xml:lang="en">Sample Words</source>
        <note>ID: ReaderSetup.SampleWords</note>
      </trans-unit>
      <trans-unit id="ReaderSetup.SearchEngine" sil:dynamic="true">
        <source xml:lang="en">, the Search Engine for Literacy.</source>
        <note>ID: ReaderSetup.SearchEngine</note>
      </trans-unit>
      <trans-unit id="ReaderSetup.SelectedLetters" sil:dynamic="true">
        <source xml:lang="en">Previous and New Letters</source>
        <note>ID: ReaderSetup.SelectedLetters</note>
      </trans-unit>
      <trans-unit id="ReaderSetup.SentenceHeader" sil:dynamic="true">
        <source xml:lang="en">Sentence</source>
        <note>ID: ReaderSetup.SentenceHeader</note>
      </trans-unit>
      <trans-unit id="ReaderSetup.Sentences" sil:dynamic="true">
        <source xml:lang="en">Sentences</source>
        <note>ID: ReaderSetup.Sentences</note>
      </trans-unit>
      <trans-unit id="ReaderSetup.SentenceMaxWords2" sil:dynamic="true">
        <source xml:lang="en">Per **Sentence**</source>
        <note>ID: ReaderSetup.SentenceMaxWords</note>
        <note>follows headings "maximum" and "words" to convey "maximum words per sentence". Surround text that should be bold in double asterisks.</note>
      </trans-unit>
      <trans-unit id="ReaderSetup.SentencePunctuation.Header" sil:dynamic="true">
        <source xml:lang="en">Special Sentence-Ending Punctuation</source>
        <note>ID: ReaderSetup.SentencePunctuation.Header</note>
      </trans-unit>
      <trans-unit id="ReaderSetup.SentencePunctuation.Help" sil:dynamic="true">
        <source xml:lang="en">Bloom already knows which characters in the world's languages always mark the end of sentences. To add others, enter the Unicode character escapes here. For example for Thai script languages, enter \U0020 to tell Bloom that normal spaces are used to break sentences.</source>
        <note>ID: ReaderSetup.SentencePunctuation.Help</note>
      </trans-unit>
      <trans-unit id="ReaderSetup.SetUpDecodableReaderTool" sil:dynamic="true">
        <source xml:lang="en">Set up Decodable Reader Tool</source>
        <note>ID: ReaderSetup.SetUpDecodableReaderTool</note>
      </trans-unit>
      <trans-unit id="ReaderSetup.SetUpLeveledReaderTool" sil:dynamic="true">
        <source xml:lang="en">Set up Leveled Reader Tool</source>
        <note>ID: ReaderSetup.SetUpLeveledReaderTool</note>
      </trans-unit>
      <trans-unit id="ReaderSetup.SetupAlphabet" sil:dynamic="true">
        <source xml:lang="en">set up the alphabet for this language.</source>
        <note>ID: ReaderSetup.SetupAlphabet</note>
      </trans-unit>
      <trans-unit id="ReaderSetup.SightWordLabel" sil:dynamic="true">
        <source xml:lang="en">New Sight Words</source>
        <note>ID: ReaderSetup.SightWordLabel</note>
      </trans-unit>
      <trans-unit id="ReaderSetup.SightWordsHeader" sil:dynamic="true">
        <source xml:lang="en">Sight Words</source>
        <note>ID: ReaderSetup.SightWordsHeader</note>
      </trans-unit>
      <trans-unit id="ReaderSetup.StageHeader" sil:dynamic="true">
        <source xml:lang="en">Stage</source>
        <note>ID: ReaderSetup.StageHeader</note>
      </trans-unit>
      <trans-unit id="ReaderSetup.StageLabel" sil:dynamic="true">
        <source xml:lang="en">Stage </source>
        <note>ID: ReaderSetup.StageLabel</note>
      </trans-unit>
      <trans-unit id="ReaderSetup.Stages" sil:dynamic="true">
        <source xml:lang="en">Stages</source>
        <note>ID: ReaderSetup.Stages</note>
      </trans-unit>
      <trans-unit id="ReaderSetup.Synphony" sil:dynamic="true">
        <source xml:lang="en">SynPhony</source>
        <note>ID: ReaderSetup.Synphony</note>
      </trans-unit>
      <trans-unit id="ReaderSetup.ToRemember" sil:dynamic="true">
        <source xml:lang="en">Things to remember for this level:</source>
        <note>ID: ReaderSetup.ToRemember</note>
      </trans-unit>
      <trans-unit id="ReaderSetup.UniqueHeader" sil:dynamic="true">
        <source xml:lang="en">Unique</source>
        <note>ID: ReaderSetup.UniqueHeader</note>
      </trans-unit>
      <trans-unit id="ReaderSetup.Words" sil:dynamic="true">
        <source xml:lang="en">Words</source>
        <note>ID: ReaderSetup.Words</note>
        <note>Header for a series of items giving maximum values for various word counts</note>
      </trans-unit>
      <trans-unit id="ReaderSetup.Words.Intro" sil:dynamic="true">
        <source xml:lang="en">To help you make decodable readers, Bloom can suggest words that fit within the current stage.  There are two ways to give words to Bloom:</source>
        <note>ID: ReaderSetup.Words.Intro</note>
        <note xml:lang="en">OLD TEXT (before 3.9, added space): To help you make decodable readers, Bloom can suggest words that fit within the current stage. There are two ways to give words to Bloom:</note>
      </trans-unit>
      <trans-unit id="ReaderSetup.Words.PlaceTextFiles" sil:dynamic="true">
        <source xml:lang="en">2) Place Text Files in Your</source>
        <note>ID: ReaderSetup.Words.PlaceTextFiles</note>
      </trans-unit>
      <trans-unit id="ReaderSetup.Words.SampleTextFolder" sil:dynamic="true">
        <source xml:lang="en">Sample Texts Folder</source>
        <note>ID: ReaderSetup.Words.SampleTextFolder</note>
      </trans-unit>
      <trans-unit id="ReaderSetup.Words.TypeWordsHere" sil:dynamic="true">
        <source xml:lang="en">1) Type Words Here</source>
        <note>ID: ReaderSetup.Words.TypeWordsHere</note>
      </trans-unit>
      <trans-unit id="ReaderSetup.Words.UseAllowedWords" sil:dynamic="true">
        <source xml:lang="en">We are using lists of allowed words to define stages</source>
        <note>ID: ReaderSetup.Words.UseAllowedWords</note>
      </trans-unit>
      <trans-unit id="ReaderSetup.Words.UseLetters" sil:dynamic="true">
        <source xml:lang="en">We are using letters with sight words to define stages</source>
        <note>ID: ReaderSetup.Words.UseLetters</note>
      </trans-unit>
      <trans-unit id="ReaderSetup.lettersHeader" sil:dynamic="true">
        <source xml:lang="en">Letters</source>
        <note>ID: ReaderSetup.lettersHeader</note>
      </trans-unit>
      <trans-unit id="ReaderTemplateBloomPackDialog.ExplanationParagraph">
        <source xml:lang="en">In addition, this Bloom Pack will carry your latest decodable and leveled reader settings for the "{0}" language. Anyone opening this Bloom Pack, who then opens a "{0}" collection, will have their current decodable and leveled reader settings replaced by the settings in this Bloom Pack. They will also get the current set of words for use in decodable readers.</source>
        <note>ID: ReaderTemplateBloomPackDialog.ExplanationParagraph</note>
        <note xml:lang="en">OLD TEXT (before 3.9, remove unwanted backslashes): In addition, this Bloom Pack will carry your latest decodable and leveled reader settings for the \"{0}\" language. Anyone opening this Bloom Pack, who then opens a \"{0}\" collection, will have their current decodable and leveled reader settings replaced by the settings in this Bloom Pack. They will also get the current set of words for use in decodable readers.</note>
      </trans-unit>
      <trans-unit id="ReaderTemplateBloomPackDialog.HelpButtonLabel">
        <source xml:lang="en">Help</source>
        <note>ID: ReaderTemplateBloomPackDialog.HelpButtonLabel</note>
      </trans-unit>
      <trans-unit id="ReaderTemplateBloomPackDialog.IntroLabel">
        <source xml:lang="en">The following books will be made into templates:</source>
        <note>ID: ReaderTemplateBloomPackDialog.IntroLabel</note>
      </trans-unit>
      <trans-unit id="ReaderTemplateBloomPackDialog.IUnderstandCheckboxLabel">
        <source xml:lang="en">I understand what a template is and this is really what I want to do</source>
        <note>ID: ReaderTemplateBloomPackDialog.IUnderstandCheckboxLabel</note>
      </trans-unit>
      <trans-unit id="ReaderTemplateBloomPackDialog.SaveBloomPackButton">
        <source xml:lang="en">Save Bloom Pack</source>
        <note>ID: ReaderTemplateBloomPackDialog.SaveBloomPackButton</note>
      </trans-unit>
      <trans-unit id="ReaderTemplateBloomPackDialog.WindowTitle">
        <source xml:lang="en">Make Reader Template Bloom Pack</source>
        <note>ID: ReaderTemplateBloomPackDialog.WindowTitle</note>
      </trans-unit>
      <trans-unit id="RegisterDialog.Email">
        <source xml:lang="en">Email Address</source>
        <note>ID: RegisterDialog.Email</note>
      </trans-unit>
      <trans-unit id="RegisterDialog.FirstName">
        <source xml:lang="en">First Name</source>
        <note>ID: RegisterDialog.FirstName</note>
      </trans-unit>
      <trans-unit id="RegisterDialog.Heading">
        <source xml:lang="en">Please take a minute to register {0}</source>
        <note>ID: RegisterDialog.Heading</note>
        <note>Place a {0} where the name of the program goes.</note>
      </trans-unit>
      <trans-unit id="RegisterDialog.HowAreYouUsing">
        <source xml:lang="en">How are you using {0}?</source>
        <note>ID: RegisterDialog.HowAreYouUsing</note>
        <note>Place a {0} where the name of the program goes.</note>
      </trans-unit>
      <trans-unit id="RegisterDialog.IAmStuckLabel">
        <source xml:lang="en">I'm stuck, I'll finish this later.</source>
        <note>ID: RegisterDialog.IAmStuckLabel</note>
      </trans-unit>
      <trans-unit id="RegisterDialog.Organization">
        <source xml:lang="en">Organization</source>
        <note>ID: RegisterDialog.Organization</note>
      </trans-unit>
      <trans-unit id="RegisterDialog.RegisterButton">
        <source xml:lang="en">&amp;Register</source>
        <note>ID: RegisterDialog.RegisterButton</note>
      </trans-unit>
      <trans-unit id="RegisterDialog.Surname">
        <source xml:lang="en">Surname</source>
        <note>ID: RegisterDialog.Surname</note>
      </trans-unit>
      <trans-unit id="RegisterDialog.WindowTitle">
        <source xml:lang="en">Register {0}</source>
        <note>ID: RegisterDialog.WindowTitle</note>
        <note>Place a {0} where the name of the program goes.</note>
      </trans-unit>
      <trans-unit id="ReportProblemDialog.CouldNotSendToServer">
        <source xml:lang="en">Bloom was not able to submit your report directly to our server. Please retry or email {0} to {1}.</source>
        <note>ID: ReportProblemDialog.CouldNotSendToServer</note>
      </trans-unit>
      <trans-unit id="ReportProblemDialog.DiagnosticReportIntro">
        <source xml:lang="en">Bloom will include the following diagnostic information with your report:</source>
        <note>ID: ReportProblemDialog.DiagnosticReportIntro</note>
      </trans-unit>
      <trans-unit id="ReportProblemDialog.Email">
        <source xml:lang="en">Email</source>
        <note>ID: ReportProblemDialog.Email</note>
      </trans-unit>
      <trans-unit id="ReportProblemDialog.FatalTitle">
        <source xml:lang="en">Bloom encountered an error and needs to quit</source>
        <note>ID: ReportProblemDialog.FatalTitle</note>
        <note>The title of the dialog after a Fatal error will cause Bloom to close.</note>
      </trans-unit>
      <trans-unit id="ReportProblemDialog.FirstTime">
        <source xml:lang="en">First Time</source>
        <note>ID: ReportProblemDialog.FirstTime</note>
        <note>The begin point label for the frequency slider.</note>
      </trans-unit>
      <trans-unit id="ReportProblemDialog.HowMuch">
        <source xml:lang="en">How much has this happened?</source>
        <note>ID: ReportProblemDialog.HowMuch</note>
        <note>The label above the frequency slider.</note>
      </trans-unit>
      <trans-unit id="ReportProblemDialog.IncludeBookButton">
        <source xml:lang="en">Include Book '{0}'</source>
        <note>ID: ReportProblemDialog.IncludeBookButton</note>
      </trans-unit>
      <trans-unit id="ReportProblemDialog.IncludeScreenshotButton">
        <source xml:lang="en">Include this screenshot</source>
        <note>ID: ReportProblemDialog.IncludeScreenshotButton</note>
      </trans-unit>
      <trans-unit id="ReportProblemDialog.IssueLink">
        <source xml:lang="en">This issue can be viewed here:</source>
        <note>ID: ReportProblemDialog.IssueLink</note>
        <note>This label is displayed before a link to the issue after it is created.</note>
      </trans-unit>
      <trans-unit id="ReportProblemDialog.ItKeepsHappening">
        <source xml:lang="en">It keeps happening</source>
        <note>ID: ReportProblemDialog.ItKeepsHappening</note>
        <note>The end point label for the frequency slider.</note>
      </trans-unit>
      <trans-unit id="ReportProblemDialog.NonFatalTitle">
        <source xml:lang="en">Bloom had a problem</source>
        <note>ID: ReportProblemDialog.NonFatalTitle</note>
        <note>The title of the dialog caused by a NonFatal error.</note>
      </trans-unit>
      <trans-unit id="ReportProblemDialog.PleaseHelpUs">
        <source xml:lang="en">Please help us reproduce this problem on our computers.</source>
        <note>ID: ReportProblemDialog.PleaseHelpUs</note>
      </trans-unit>
      <trans-unit id="ReportProblemDialog.PrivacyInfo">
        <source xml:lang="en">Your report will go into our issue tracking system and will be visible via the web. If you have something private to say, please email to '{0}'.</source>
        <note>ID: ReportProblemDialog.PrivacyInfo</note>
        <note>The {0} is where the Bloom team's private email address will be inserted.</note>
      </trans-unit>
      <trans-unit id="ReportProblemDialog.PrivacyNotice">
        <source xml:lang="en">Bloom will include diagnostic information with your report. Your report will not be private.</source>
        <note>ID: ReportProblemDialog.PrivacyNotice</note>
      </trans-unit>
      <trans-unit id="ReportProblemDialog.Quit">
        <source xml:lang="en">Quit</source>
        <note>ID: ReportProblemDialog.Quit</note>
        <note>Shown in the button that closes the dialog after a successful report submission, if there was a fatal error and we need to exit the program.</note>
      </trans-unit>
      <trans-unit id="ReportProblemDialog.Retry">
        <source xml:lang="en">Retry</source>
        <note>ID: ReportProblemDialog.Retry</note>
        <note>Shown if there was an error submitting the report. Lets the user try submitting it again.</note>
      </trans-unit>
      <trans-unit id="ReportProblemDialog.SeeDetails">
        <source xml:lang="en">See what else will be submitted</source>
        <note>ID: ReportProblemDialog.SeeDetails</note>
      </trans-unit>
      <trans-unit id="ReportProblemDialog.SubmitButton">
        <source xml:lang="en">&amp;Submit</source>
        <note>ID: ReportProblemDialog.SubmitButton</note>
      </trans-unit>
      <trans-unit id="ReportProblemDialog.Submitting">
        <source xml:lang="en">Submitting to server...</source>
        <note>ID: ReportProblemDialog.Submitting</note>
        <note>This is shown while Bloom is sending the problem report to our server.</note>
      </trans-unit>
      <trans-unit id="ReportProblemDialog.Success">
        <source xml:lang="en">We received your report, thanks for taking the time to help make Bloom better!</source>
        <note>ID: ReportProblemDialog.Success</note>
      </trans-unit>
      <trans-unit id="ReportProblemDialog.UserTitle">
        <source xml:lang="en">Report a Problem</source>
        <note>ID: ReportProblemDialog.UserTitle</note>
        <note>The title of the dialog when a user chooses to Report a Problem.</note>
      </trans-unit>
      <trans-unit id="ReportProblemDialog.WhatDoing">
        <source xml:lang="en">What were you doing?</source>
        <note>ID: ReportProblemDialog.WhatDoing</note>
        <note>This is the label for the text field where the user enters what they were doing at the time of the problem.</note>
      </trans-unit>
      <trans-unit id="ReportProblemDialog.SearchOnline">
        <source xml:lang="en">Search online</source>
        <note>ID: ReportProblemDialog.SearchOnline</note>
      </trans-unit>
      <trans-unit id="SamplePrintNotification.IGetIt">
        <source xml:lang="en">I get it. Do not show this again.</source>
        <note>ID: SamplePrintNotification.IGetIt</note>
      </trans-unit>
      <trans-unit id="SamplePrintNotification.PleaseNotice">
        <source xml:lang="en">Please notice the sample printer settings below. Use them as a guide while you set up the printer.</source>
        <note>ID: SamplePrintNotification.PleaseNotice</note>
      </trans-unit>
      <trans-unit id="SamplePrintNotification.WindowTitle">
        <source xml:lang="en">Sample Print Settings</source>
        <note>ID: SamplePrintNotification.WindowTitle</note>
      </trans-unit>
      <trans-unit id="ScriptSettingsDialog.DefaultLineSpacing" sil:dynamic="true">
        <source xml:lang="en">Default line spacing</source>
        <note>ID: ScriptSettingsDialog.DefaultLineSpacing</note>
      </trans-unit>
      <trans-unit id="ScriptSettingsDialog.LineBreakCheckBox">
        <source xml:lang="en">Do not use special Asian script word breaking</source>
        <note>ID: ScriptSettingsDialog.LineBreakCheckBox</note>
      </trans-unit>
      <trans-unit id="ScriptSettingsDialog.RightToLeftScriptCheckBox">
        <source xml:lang="en">This script is written right to left like Arabic, Hebrew, and Urdu</source>
        <note>ID: ScriptSettingsDialog.RightToLeftScriptCheckBox</note>
      </trans-unit>
      <trans-unit id="ScriptSettingsDialog.ScriptSettingsWindowTitle">
        <source xml:lang="en">Special Script Settings...</source>
        <note>ID: ScriptSettingsDialog.ScriptSettingsWindowTitle</note>
      </trans-unit>
      <trans-unit id="ScriptSettingsDialog.TallerLinesCheckBox">
        <source xml:lang="en">Use special line spacing</source>
        <note>ID: ScriptSettingsDialog.TallerLinesCheckBox</note>
      </trans-unit>
      <trans-unit id="Common.BloomSubscription">
        <source xml:lang="en">Bloom Subscription</source>
        <note>ID: Common.BloomSubscription</note>
        <note>This is paid subscription for advanced features.</note>
      </trans-unit>

<!-- Most subscription labels are in the BloomLowPriority. What we want here
is mostly status, which shows on the Collection Tab -->

      <trans-unit id="SubscriptionStatus.RenewalMessage">
        <source xml:lang="en">Please [contact us](%0) to renew.</source>
        <note>ID: SubscriptionStatus.RenewalMessage</note>
        <note>%0 will be replaced with a contact email link</note>
      </trans-unit>
      <trans-unit id="SubscriptionStatus.ExpiringSoonMessage">
        <source xml:lang="en">Your {0} subscription expires on {1}.</source>
        <note>ID: SubscriptionStatus.ExpiringSoonMessage</note>
        <note>{0} is the subscription descriptor, {1} is the formatted expiration date.</note>
        <note>Note that {0} will sometimes be blank, so if possible, please use a translation which allows for that.</note>
      </trans-unit>
      <trans-unit id="SubscriptionStatus.ExpiredMessage">
        <source xml:lang="en">Your {0} subscription expired on {1}.</source>
        <note>ID: SubscriptionStatus.ExpiredMessage</note>
        <note>{0} is the subscription descriptor, {1} is the formatted expiration date.</note>
        <note>Note that {0} will sometimes be blank, so if possible, please use a translation which allows for that.</note>
      </trans-unit>
      <trans-unit id="SubscriptionStatus.DefaultMessage">
        <source xml:lang="en">Using subscription: {0}. Expires {1}</source>
        <note>ID: SubscriptionStatus.DefaultMessage</note>
        <note>{0} is the subscription descriptor, {1} is the formatted expiration date</note>
      </trans-unit>




      <trans-unit id="TeamCollection.TeamCollection">
        <source xml:lang="en">Team Collection</source>
        <note>ID: TeamCollection.TeamCollection</note>
      </trans-unit>
      <trans-unit id="TeamCollection.TeamCollections">
        <source xml:lang="en">Team Collections</source>
        <note>ID: TeamCollection.TeamCollections</note>
        <note>Should be translated similarly as TeamCollection.TeamCollection, but plural instead of singular</note>
      </trans-unit>
      <trans-unit id="TeamCollection.Available" sil:dynamic="true">
        <source xml:lang="en">This book is available for editing</source>
        <note>ID: TeamCollection.Available</note>
      </trans-unit>
      <!--
// Don't want these actually translated until things stabilize. Will need re-ordering.
      <trans-unit id="TeamCollection.AvailableDescription" sil:dynamic="true">
        <source xml:lang="en">When you check it out, no one on the team will be able to modify it or see your changes until you check it back in.</source>
        <note>ID: TeamCollection.AvailableDescription</note>
      </trans-unit>
      <trans-unit id="TeamCollection.CheckedOutToYou" sil:dynamic="true">
        <source xml:lang="en">This book is checked out to you</source>
        <note>ID: TeamCollection.CheckedOutToYou</note>
      </trans-unit>
      <trans-unit id="TeamCollection.CheckedOutToYouDescription" sil:dynamic="true">
        <source xml:lang="en">Are you done for now? Click this button to send your changes to your team.</source>
        <note>ID: TeamCollection.CheckedOutToYouDescription</note>
      </trans-unit>
      <trans-unit id="TeamCollection.CheckedOutToYouElsewhere" sil:dynamic="true">
        <source xml:lang="en">This book is checked out to you, but on a different computer</source>
        <note>ID: TeamCollection.CheckedOutToYouElsewhere</note>
      </trans-unit>
      <trans-unit id="TeamCollection.CheckedOutToYouElsewhereDescription" sil:dynamic="true">
        <source xml:lang="en">You cannot edit the book on this computer, until you check it in on %0.</source>
        <note>ID: TeamCollection.CheckedOutToYouElsewhereDescription</note>
        <note>The %0 is the name of the computer where the book is checked out.</note>
      </trans-unit>
      <trans-unit id="TeamCollection.CheckIn" sil:dynamic="true">
        <source xml:lang="en">Check in book</source>
        <note>ID: TeamCollection.CheckIn</note>
        <note>On button to check in a book</note>
      </trans-unit>
      <trans-unit id="TeamCollection.Checkout" sil:dynamic="true">
        <source xml:lang="en">Check out book</source>
        <note>ID: TeamCollection.Checkout</note>
        <note>On button to check out a book</note>
      </trans-unit>
      <trans-unit id="TeamCollection.CheckedOutOn" sil:dynamic="true">
        <source xml:lang="en">%0 checked out this book on %1.</source>
        <note>ID: TeamCollection.CheckedOutOn</note>
        <note>The %0 is a person's name, and the %1 is a date.</note>
      </trans-unit>
      <trans-unit id="TeamCollection.YouCheckedOutOn" sil:dynamic="true">
        <source xml:lang="en">You checked out this book on %0.</source>
        <note>ID: TeamCollection.YouCheckedOutOn</note>
        <note>The %0 is a date.</note>
      </trans-unit>
      <trans-unit id="TeamCollection.CheckedOutToSomeone" sil:dynamic="true">
        <source xml:lang="en">This book is checked out to %0</source>
        <note>ID: TeamCollection.CheckedOutToSomeone</note>
        <note>The %0 is the name of the person who checked out the book (or possibly email).</note>
      </trans-unit>
      <trans-unit id="TeamCollection.CheckedOutToSomeoneDescription" sil:dynamic="true">
        <source xml:lang="en">You cannot edit the book until %0 checks it in.</source>
        <note>ID: TeamCollection.CheckedOutToSomeoneDescription</note>
        <note>The %0 is the name of the person who checked out the book.</note>
      </trans-unit>
      <trans-unit id="TeamCollection.ConflictingCheckout" sil:dynamic="true">
        <source xml:lang="en">The book '{0}' is checked out to someone else. Your changes are saved to Lost-and-found.</source>
        <note>ID: TeamCollection.ConflictingCheckout</note>
      </trans-unit>
      <trans-unit id="TeamCollection.ConflictingEdit" sil:dynamic="true">
        <source xml:lang="en">The book '{0}', which you have checked out and edited, was modified in the team collection by someone else. Your changes have been overwritten, but are saved to Lost-and-found.</source>
        <note>ID: TeamCollection.ConflictingEdit</note>
      </trans-unit>
      <trans-unit id="TeamCollection.CheckoutRequired" sil:dynamic="true">
        <source xml:lang="en">CheckoutRequired</source>
        <note>ID: TeamCollection.ConflictingEdit</note>
      </trans-unit>
      <trans-unit id="TeamCollection.CreateTeamCollection" sil:dynamic="true">
        <source xml:lang="en">Create a Team Collection</source>
        <note>ID: TeamCollection.CreateTeamCollection</note>
      </trans-unit>
      <trans-unit id="TeamCollection.Creating" sil:dynamic="true">
        <source xml:lang="en">Bloom will create a new collection on your computer based on this Team Collection.</source>
        <note>ID: TeamCollection.Creating</note>
      </trans-unit>
      <trans-unit id="TeamCollection.NeedDropboxRunning" sil:dynamic="true">
        <source xml:lang="en">Dropbox does not appear to be running. Please see [Troubleshooting Dropbox](https://docs.bloomlibrary.org/dropbox-trouble).</source>
        <note>ID: TeamCollection.NeedDropboxRunning</note>
        <note>The text inside the [square brackets] will become a link to the URL in parentheses.</note>
      </trans-unit>
      <trans-unit id="TeamCollection.Intro" sil:dynamic="true">
        <source xml:lang="en">Bloom's Team Collection system helps your team collaborate as you create, translate, and edit books. Read about how it works [here]({0}), or view this [video]({1}).</source>
        <note>ID: TeamCollection.Intro</note>
        <note>The part in [] will be hot links to the URL {0} and {1}. Please don't change the URL, unless you know a link to a more suitable translation of the relevant document or video.</note>
      </trans-unit>
      <trans-unit id="TeamCollection.Join" sil:dynamic="true">
        <source xml:lang="en">Join</source>
        <note>ID: TeamCollection.Join</note>
      </trans-unit>
      <trans-unit id="TeamCollection.JoinAndMerge" sil:dynamic="true">
        <source xml:lang="en">Join and Merge</source>
        <note>ID: TeamCollection.JoinAndMerge</note>
      </trans-unit>
      <trans-unit id="TeamCollection.JoinHeading" sil:dynamic="true">
        <source xml:lang="en">Join the Team Collection "%0"</source>
        <note>ID: TeamCollection.JoinHeading</note>
      </trans-unit>
      <trans-unit id="TeamCollection.Joining" sil:dynamic="true">
        <source xml:lang="en">How to join an existing Team Collection</source>
        <note>ID: TeamCollection.Joining</note>
      </trans-unit>
      <trans-unit id="TeamCollection.JoiningHelp" sil:dynamic="true">
        <source xml:lang="en">Has someone in your team already created a Team Collection for your Team?</source>
        <note>ID: TeamCollection.JoiningHelp</note>
      </trans-unit>
      <trans-unit id="TeamCollection.Merging" sil:dynamic="true">
        <source xml:lang="en">Bloom will merge your existing "%0" collection with this Team Collection.</source>
        <note>ID: TeamCollection.Merging</note>
      </trans-unit>
      <trans-unit id="TeamCollection.MergingExplanation" sil:dynamic="true">
        <source xml:lang="en">The rest of the team will receive any unique books found in that collection. Any books you have that are already in this Team Collection will be moved to the "Lost and Found" folder, unless Bloom can determine that they are the same.</source>
        <note>ID: TeamCollection.MergingExplanation</note>
      </trans-unit>
      <trans-unit id="TeamCollection.MergeInstead" sil:dynamic="true">
        <source xml:lang="en">If instead you want to merge a collection you already have into this Team Collection, click Cancel and rename the collection you want to merge to the same as the Team Collection you are joining. Then try to join again.</source>
        <note>ID: TeamCollection.MergeInstead</note>
      </trans-unit>
      <trans-unit id="TeamCollection.RemoteChanges" sil:dynamic="true">
        <source xml:lang="en">Remote Changes</source>
        <note>ID: TeamCollection.RemoteChanges</note>
      </trans-unit>
      <trans-unit id="TeamCollection.RequestRestart" sil:dynamic="true">
        <source xml:lang="en">Bloom has detected that other users have made changes in your team collection folder. When convenient, please restart Bloom to see the changes.</source>
        <note>ID: TeamCollection.RequestRestart</note>
      </trans-unit>
      <trans-unit id="TeamCollection.SelectFolder" sil:dynamic="true">
        <source xml:lang="en">Select or create the folder where this collection will be shared</source>
        <note>ID: TeamCollection.SelectFolder</note>
      </trans-unit>
      <trans-unit id="TeamCollection.StartFresh" sil:dynamic="true">
        <source xml:lang="en">If instead you want to start fresh, click Cancel and rename your existing "%0" collection to something different. Then try to join again.</source>
        <note>ID: TeamCollection.StartFresh</note>
      </trans-unit>
      <trans-unit id="TeamCollection.StartingInstructions" sil:dynamic="true">
        <source xml:lang="en">It is important that **only one person** on the team create the Team Collection.</source>
        <note>ID: TeamCollection.StartingInstructions</note>
        <note>Whatever you put between double asterisks will be bold.</note>
      </trans-unit>
      <trans-unit id="TeamCollection.ErrorCheckingBookIn">
        <source xml:lang="en">Error checking in {0}: {1}</source>
        <note>ID: TeamCollection.ErrorCheckingBookIn</note>
        <note>{0} is the path to the book's folder</note>
        <note>{1} is the error message from the system</note>
      </trans-unit>
      <trans-unit id="TeamCollection.ErrorCreating>
        <source xml:lang="en">Error creating team collection {0}: {1}</source>
        <note>ID: TeamCollection.ErrorCreating</note>
        <note>{0} is the path to the collection folder</note>
        <note>{1} is the error message from the system</note>
      </trans-unit>
      <trans-unit id="TeamCollection.ErrorJoining">
        <source xml:lang="en">Could not join team collection</source>
        <note>ID: TeamCollection.ErrorJoining</note>
      </trans-unit>
      <trans-unit id="TeamCollection.CheckoutError">
        <source xml:lang="en">Bloom was not able to check out "{0}".</source>
        <note>ID: TeamCollection.CheckoutError</note>
        <note>{0} is the name of the book</note>
      </trans-unit>
      <trans-unit id="TeamCollection.CheckoutRequiredExplanation" sil:dynamic="true">
        <source xml:lang="en">Please check out this book from the Team Collection before publishing it.</source>
        <note>ID: TeamCollection.ConflictingEdit</note>
      </trans-unit>
-->
      <trans-unit id="TemplateBooks.BookName.Activity" sil:dynamic="true">
        <source xml:lang="en">Activity</source>
        <note>ID: TemplateBooks.BookName.Activity</note>
      </trans-unit>
      <trans-unit id="TemplateBooks.BookName.Arithmetic" sil:dynamic="true">
        <source xml:lang="en">Arithmetic</source>
        <note>ID: TemplateBooks.BookName.Arithmetic</note>
      </trans-unit>
      <trans-unit id="TemplateBooks.BookName.Arithmetic Template" sil:dynamic="true">
        <source xml:lang="en">Arithmetic Template</source>
        <note>ID: TemplateBooks.BookName.Arithmetic Template</note>
      </trans-unit>
      <trans-unit id="TemplateBooks.BookName.Basic Book" sil:dynamic="true">
        <source xml:lang="en">Basic Book</source>
        <note>ID: TemplateBooks.BookName.Basic Book</note>
      </trans-unit>
      <trans-unit id="TemplateBooks.BookName.Big Book" sil:dynamic="true">
        <source xml:lang="en">Big Book</source>
        <note>ID: TemplateBooks.BookName.Big Book</note>
      </trans-unit>
      <trans-unit id="TemplateBooks.BookName.Decodable Reader" sil:dynamic="true">
        <source xml:lang="en">Decodable Reader</source>
        <note>ID: TemplateBooks.BookName.Decodable Reader</note>
      </trans-unit>
      <trans-unit id="TemplateBooks.BookName.Digital Comic Book" sil:dynamic="true">
        <source xml:lang="en">Digital Comic Book</source>
        <note>ID: TemplateBooks.BookName.Digital Comic Book</note>
      </trans-unit>
      <trans-unit id="TemplateBooks.BookName.Leveled Reader" sil:dynamic="true">
        <source xml:lang="en">Leveled Reader</source>
        <note>ID: TemplateBooks.BookName.Leveled Reader</note>
      </trans-unit>
      <trans-unit id="TemplateBooks.BookName.Paper Comic Book" sil:dynamic="true">
        <source xml:lang="en">Paper Comic Book</source>
        <note>ID: TemplateBooks.BookName.Paper Comic Book</note>
      </trans-unit>
      <trans-unit id="TemplateBooks.BookName.Picture Dictionary" sil:dynamic="true">
        <source xml:lang="en">Picture Dictionary</source>
        <note>ID: TemplateBooks.BookName.Picture Dictionary</note>
      </trans-unit>
      <trans-unit id="TemplateBooks.BookName.Sign Language" sil:dynamic="true">
        <source xml:lang="en">Sign Language</source>
        <note>ID: TemplateBooks.BookName.Sign Language</note>
      </trans-unit>
      <trans-unit id="TemplateBooks.BookName.Special" sil:dynamic="true">
        <source xml:lang="en">Special</source>
        <note>ID: TemplateBooks.BookName.Special</note>
      </trans-unit>
      <trans-unit id="TemplateBooks.BookName.Template Starter" sil:dynamic="true">
        <source xml:lang="en">Template Starter</source>
        <note>ID: TemplateBooks.BookName.Template Starter</note>
      </trans-unit>
      <trans-unit id="TemplateBooks.BookName.The Moon and the Cap" sil:dynamic="true">
        <source xml:lang="en">The Moon and the Cap</source>
        <note>ID: TemplateBooks.BookName.The Moon and the Cap</note>
      </trans-unit>
      <trans-unit id="TemplateBooks.BookName.Vaccinations" sil:dynamic="true">
        <source xml:lang="en">Vaccinations</source>
        <note>ID: TemplateBooks.BookName.Vaccinations</note>
      </trans-unit>
      <trans-unit id="TemplateBooks.BookName.Wall Calendar" sil:dynamic="true">
        <source xml:lang="en">Wall Calendar</source>
        <note>ID: TemplateBooks.BookName.Wall Calendar</note>
      </trans-unit>
      <trans-unit id="TemplateBooks.PageDescription.Bloom Reader Quiz" sil:dynamic="true">
        <source xml:lang="en">Use for comprehension testing on devices.</source>
        <note>ID: TemplateBooks.PageDescription.Bloom Reader Quiz</note>
      </trans-unit>
      <trans-unit id="TemplateBooks.PageDescription.Custom" sil:dynamic="true">
        <source xml:lang="en">A blank page that allows you to add items.</source>
        <note>ID: TemplateBooks.PageDescription.Custom</note>
      </trans-unit>
      <trans-unit id="TemplateBooks.PageDescription.Flyleaf" sil:dynamic="true">
        <source xml:lang="en">This page was automatically inserted because the following page is marked as part of a two page spread.</source>
        <note>ID: TemplateBooks.PageDescription.Flyleaf</note>
      </trans-unit>
      <trans-unit id="TemplateBooks.PageDescription.Picture &amp; Word" sil:dynamic="true">
        <source xml:lang="en">Page with a picture on top and a large, centered word below.</source>
        <note>ID: TemplateBooks.PageDescription.Picture &amp; Word</note>
      </trans-unit>
      <trans-unit id="TemplateBooks.PageDescription.Picture on Left" sil:dynamic="true">
        <source xml:lang="en">For use with Landscape orientation.</source>
        <note>ID: TemplateBooks.PageDescription.Picture on Left</note>
      </trans-unit>
      <trans-unit id="TemplateBooks.PageDescription.Quiz Page" sil:dynamic="true">
        <source xml:lang="en">An interactive page with a question and some answers. Works on the web and Bloom Reader. When used with Bloom Reader, your project's dashboard can show aggregated comprehension scores.</source>
        <note>ID: TemplateBooks.PageDescription.Quiz Page</note>
      </trans-unit>
      <trans-unit id="TemplateBooks.PageDescription.Choose Word from Picture" sil:dynamic="true">
        <source xml:lang="en">An interactive page with an image and some text buttons.</source>
        <note>ID: TemplateBooks.PageDescription.Choose Word from Picture</note>
      </trans-unit>
      <trans-unit id="TemplateBooks.PageDescription.Choose Picture from Word" sil:dynamic="true">
        <source xml:lang="en">An interactive page with a text and some picture buttons.</source>
        <note>ID: TemplateBooks.PageDescription.Choose Word from Picture</note>
      </trans-unit>
      <trans-unit id="TemplateBooks.PageDescription.Translation Instructions" sil:dynamic="true">
        <source xml:lang="en">A page of instructions to translators which appears only in the Edit tab.</source>
        <note>ID: TemplateBooks.PageDescription.Translation Instructions</note>
      </trans-unit>
      <trans-unit id="TemplateBooks.PageDescription.Comic" sil:dynamic="true">
        <source xml:lang="en">A full page image with no margin.</source>
        <note>ID: TemplateBooks.PageDescription.Comic</note>
      </trans-unit>
      <trans-unit id="TemplateBooks.PageDescription.Comic Full Page" sil:dynamic="true">
        <source xml:lang="en">A full page image with no margin.</source>
        <note>ID: TemplateBooks.PageDescription.Comic Full Page</note>
      </trans-unit>
      <trans-unit id="TemplateBooks.PageDescription.Comic Full Page with Footer" sil:dynamic="true">
        <source xml:lang="en">A full page image with no margin, with a text footer over the image.</source>
        <note>ID: TemplateBooks.PageDescription.Comic Full Page with Footer</note>
      </trans-unit>
      <trans-unit id="TemplateBooks.PageDescription.Widget Page" sil:dynamic="true">
        <source xml:lang="en">A page where you can import an HTML5 widget which readers can interact with</source>
        <note>ID: TemplateBooks.PageDescription.Widget Page</note>
      </trans-unit>
      <trans-unit id="TemplateBooks.PageDescription.Captive Widget Page" sil:dynamic="true">
        <source xml:lang="en">Bloom Reader hides its own navigation buttons when showing this HTML5 widget. The widget itself will need to provide a way to exit. This is useful for things like tests where you don't want the student to leave until they have completed the test.</source>
        <note>ID: TemplateBooks.PageDescription.Captive Widget Page</note>
      </trans-unit>
      <trans-unit id="TemplateBooks.PageLabel.1" sil:dynamic="true">
        <source xml:lang="en">1</source>
        <note>ID: TemplateBooks.PageLabel.1</note>
      </trans-unit>
      <trans-unit id="TemplateBooks.PageLabel.1 Problem" sil:dynamic="true">
        <source xml:lang="en">1 Problem</source>
        <note>ID: TemplateBooks.PageLabel.1 Problem</note>
        <note>This label indicates a page with one arithmetic problem on it.</note>
      </trans-unit>
      <trans-unit id="TemplateBooks.PageLabel.10" sil:dynamic="true">
        <source xml:lang="en">10</source>
        <note>ID: TemplateBooks.PageLabel.10</note>
      </trans-unit>
      <trans-unit id="TemplateBooks.PageLabel.11" sil:dynamic="true">
        <source xml:lang="en">11</source>
        <note>ID: TemplateBooks.PageLabel.11</note>
      </trans-unit>
      <trans-unit id="TemplateBooks.PageLabel.12" sil:dynamic="true">
        <source xml:lang="en">12</source>
        <note>ID: TemplateBooks.PageLabel.12</note>
      </trans-unit>
      <trans-unit id="TemplateBooks.PageLabel.13" sil:dynamic="true">
        <source xml:lang="en">13</source>
        <note>ID: TemplateBooks.PageLabel.13</note>
      </trans-unit>
      <trans-unit id="TemplateBooks.PageLabel.14" sil:dynamic="true">
        <source xml:lang="en">14</source>
        <note>ID: TemplateBooks.PageLabel.14</note>
      </trans-unit>
      <trans-unit id="TemplateBooks.PageLabel.15" sil:dynamic="true">
        <source xml:lang="en">15</source>
        <note>ID: TemplateBooks.PageLabel.15</note>
      </trans-unit>
      <trans-unit id="TemplateBooks.PageLabel.16" sil:dynamic="true">
        <source xml:lang="en">16</source>
        <note>ID: TemplateBooks.PageLabel.16</note>
      </trans-unit>
      <trans-unit id="TemplateBooks.PageLabel.17" sil:dynamic="true">
        <source xml:lang="en">17</source>
        <note>ID: TemplateBooks.PageLabel.17</note>
      </trans-unit>
      <trans-unit id="TemplateBooks.PageLabel.18" sil:dynamic="true">
        <source xml:lang="en">18</source>
        <note>ID: TemplateBooks.PageLabel.18</note>
      </trans-unit>
      <trans-unit id="TemplateBooks.PageLabel.19" sil:dynamic="true">
        <source xml:lang="en">19</source>
        <note>ID: TemplateBooks.PageLabel.19</note>
      </trans-unit>
      <trans-unit id="TemplateBooks.PageLabel.2" sil:dynamic="true">
        <source xml:lang="en">2</source>
        <note>ID: TemplateBooks.PageLabel.2</note>
      </trans-unit>
      <trans-unit id="TemplateBooks.PageLabel.2 Problems" sil:dynamic="true">
        <source xml:lang="en">2 Problems</source>
        <note>ID: TemplateBooks.PageLabel.2 Problems</note>
        <note>This label indicates a page with two arithmetic problems on it.</note>
      </trans-unit>
      <trans-unit id="TemplateBooks.PageLabel.20" sil:dynamic="true">
        <source xml:lang="en">20</source>
        <note>ID: TemplateBooks.PageLabel.20</note>
      </trans-unit>
      <trans-unit id="TemplateBooks.PageLabel.21" sil:dynamic="true">
        <source xml:lang="en">21</source>
        <note>ID: TemplateBooks.PageLabel.21</note>
      </trans-unit>
      <trans-unit id="TemplateBooks.PageLabel.3" sil:dynamic="true">
        <source xml:lang="en">3</source>
        <note>ID: TemplateBooks.PageLabel.3</note>
      </trans-unit>
      <trans-unit id="TemplateBooks.PageLabel.3 Problems" sil:dynamic="true">
        <source xml:lang="en">3 Problems</source>
        <note>ID: TemplateBooks.PageLabel.3 Problems</note>
        <note>This label indicates a page with three arithmetic problems on it.</note>
      </trans-unit>
      <trans-unit id="TemplateBooks.PageLabel.4" sil:dynamic="true">
        <source xml:lang="en">4</source>
        <note>ID: TemplateBooks.PageLabel.4</note>
      </trans-unit>
      <trans-unit id="TemplateBooks.PageLabel.4 Problems" sil:dynamic="true">
        <source xml:lang="en">4 Problems</source>
        <note>ID: TemplateBooks.PageLabel.4 Problems</note>
        <note>This label indicates a page with four arithmetic problems on it.</note>
      </trans-unit>
      <trans-unit id="TemplateBooks.PageLabel.5" sil:dynamic="true">
        <source xml:lang="en">5</source>
        <note>ID: TemplateBooks.PageLabel.5</note>
      </trans-unit>
      <trans-unit id="TemplateBooks.PageLabel.6" sil:dynamic="true">
        <source xml:lang="en">6</source>
        <note>ID: TemplateBooks.PageLabel.6</note>
      </trans-unit>
      <trans-unit id="TemplateBooks.PageLabel.7" sil:dynamic="true">
        <source xml:lang="en">7</source>
        <note>ID: TemplateBooks.PageLabel.7</note>
      </trans-unit>
      <trans-unit id="TemplateBooks.PageLabel.8" sil:dynamic="true">
        <source xml:lang="en">8</source>
        <note>ID: TemplateBooks.PageLabel.8</note>
      </trans-unit>
      <trans-unit id="TemplateBooks.PageLabel.9" sil:dynamic="true">
        <source xml:lang="en">9</source>
        <note>ID: TemplateBooks.PageLabel.9</note>
      </trans-unit>
      <trans-unit id="TemplateBooks.PageLabel.About" sil:dynamic="true">
        <source xml:lang="en">About</source>
        <note>ID: TemplateBooks.PageLabel.About</note>
        <note>Caption of 2nd page in books made from Template Starter</note>
      </trans-unit>
      <trans-unit id="TemplateBooks.PageLabel.Alphabet" sil:dynamic="true">
        <source xml:lang="en">Alphabet</source>
        <note>ID: TemplateBooks.PageLabel.Alphabet</note>
      </trans-unit>
      <trans-unit id="TemplateBooks.PageLabel.Basic Text &amp; Image" sil:dynamic="true">
        <source xml:lang="en">Basic Text &amp; Image</source>
        <note>ID: TemplateBooks.PageLabel.Basic Text &amp; Image</note>
      </trans-unit>
      <trans-unit id="TemplateBooks.PageLabel.Basic Text &amp; Picture" sil:dynamic="true">
        <source xml:lang="en">Basic Text &amp; Picture</source>
        <note>ID: TemplateBooks.PageLabel.Basic Text &amp; Picture</note>
      </trans-unit>
      <trans-unit id="TemplateBooks.PageLabel.Big Picture Diglot Text Over Video" sil:dynamic="true">
        <source xml:lang="en">Big Picture Diglot Text Over Video</source>
        <note>ID: TemplateBooks.PageLabel.Big Picture Diglot Text Over Video</note>
      </trans-unit>
      <trans-unit id="TemplateBooks.PageLabel.Big Picture Diglot" sil:dynamic="true">
        <source xml:lang="en">Big Picture Diglot</source>
        <note>ID: TemplateBooks.PageLabel.Big Picture Diglot</note>
      </trans-unit>
      <trans-unit id="TemplateBooks.PageLabel.Big Text Diglot" sil:dynamic="true">
        <source xml:lang="en">Big Text Diglot</source>
        <note>ID: TemplateBooks.PageLabel.Big Text Diglot</note>
      </trans-unit>
      <trans-unit id="TemplateBooks.PageLabel.Big Video Diglot" sil:dynamic="true">
        <source xml:lang="en">Big Video Diglot</source>
        <note>ID: TemplateBooks.PageLabel.Big Video Diglot</note>
      </trans-unit>
      <trans-unit id="TemplateBooks.PageLabel.Bloom Reader Quiz" sil:dynamic="true">
        <source xml:lang="en">Bloom Reader Quiz</source>
        <note>ID: TemplateBooks.PageLabel.Bloom Reader Quiz</note>
      </trans-unit>
      <trans-unit id="TemplateBooks.PageLabel.Captive Widget Page" sil:dynamic="true">
        <source xml:lang="en">Captive Widget Page</source>
        <note>ID: TemplateBooks.PageLabel.Captive Widget Page</note>
      </trans-unit>
      <trans-unit id="TemplateBooks.PageLabel.Choose Picture from Word" sil:dynamic="true">
        <source xml:lang="en">Choose Picture from Word</source>
        <note>ID: TemplateBooks.PageLabel.Choose Picture from Word</note>
      </trans-unit>
      <trans-unit id="TemplateBooks.PageLabel.Choose Word from Picture" sil:dynamic="true">
        <source xml:lang="en">Choose Word from Picture</source>
        <note>ID: TemplateBooks.PageLabel.Choose Word from Picture</note>
      </trans-unit>
      <trans-unit id="TemplateBooks.PageLabel.Comic" sil:dynamic="true">
        <source xml:lang="en">Comic</source>
        <note>ID: TemplateBooks.PageLabel.Comic</note>
      </trans-unit>
      <trans-unit id="TemplateBooks.PageLabel.Comic Full Page" sil:dynamic="true">
        <source xml:lang="en">Comic Full Page</source>
        <note>ID: TemplateBooks.PageLabel.Comic Full Page</note>
      </trans-unit>
      <trans-unit id="TemplateBooks.PageLabel.Comic Full Page with Footer" sil:dynamic="true">
        <source xml:lang="en">Comic Full Page with Footer</source>
        <note>ID: TemplateBooks.PageLabel.Comic Full Page with Footer</note>
      </trans-unit>
      <trans-unit id="TemplateBooks.PageLabel.Credits Page" sil:dynamic="true">
        <source xml:lang="en">Credits Page</source>
        <note>ID: TemplateBooks.PageLabel.Credits Page</note>
      </trans-unit>
      <trans-unit id="TemplateBooks.PageLabel.Custom" sil:dynamic="true">
        <source xml:lang="en">Custom</source>
        <note>ID: TemplateBooks.PageLabel.Custom</note>
      </trans-unit>
      <trans-unit id="TemplateBooks.PageLabel.Day 1" sil:dynamic="true">
        <source xml:lang="en">Day 1</source>
        <note>ID: TemplateBooks.PageLabel.Day 1</note>
      </trans-unit>
      <trans-unit id="TemplateBooks.PageLabel.Day 2" sil:dynamic="true">
        <source xml:lang="en">Day 2</source>
        <note>ID: TemplateBooks.PageLabel.Day 2</note>
      </trans-unit>
      <trans-unit id="TemplateBooks.PageLabel.Day 3" sil:dynamic="true">
        <source xml:lang="en">Day 3</source>
        <note>ID: TemplateBooks.PageLabel.Day 3</note>
      </trans-unit>
      <trans-unit id="TemplateBooks.PageLabel.Day 4" sil:dynamic="true">
        <source xml:lang="en">Day 4</source>
        <note>ID: TemplateBooks.PageLabel.Day 4</note>
      </trans-unit>
      <trans-unit id="TemplateBooks.PageLabel.Day 5a" sil:dynamic="true">
        <source xml:lang="en">Day 5a</source>
        <note>ID: TemplateBooks.PageLabel.Day 5a</note>
      </trans-unit>
      <trans-unit id="TemplateBooks.PageLabel.Day 5b" sil:dynamic="true">
        <source xml:lang="en">Day 5b</source>
        <note>ID: TemplateBooks.PageLabel.Day 5b</note>
      </trans-unit>
      <trans-unit id="TemplateBooks.PageLabel.Factory" sil:dynamic="true">
        <source xml:lang="en">Factory</source>
        <note>ID: TemplateBooks.PageLabel.Factory</note>
      </trans-unit>
      <trans-unit id="TemplateBooks.PageLabel.Flyleaf" sil:dynamic="true">
        <source xml:lang="en">Flyleaf</source>
        <note>ID: TemplateBooks.PageLabel.Flyleaf</note>
      </trans-unit>
      <trans-unit id="TemplateBooks.PageLabel.Front Cover" sil:dynamic="true">
        <source xml:lang="en">Front Cover</source>
        <note>ID: TemplateBooks.PageLabel.Front Cover</note>
      </trans-unit>
      <trans-unit id="TemplateBooks.PageLabel.FrontBackMatter" sil:dynamic="true">
        <source xml:lang="en">Front/Back Matter</source>
        <note>ID: TemplateBooks.PageLabel.FrontBackMatter</note>
      </trans-unit>
      <trans-unit id="TemplateBooks.PageLabel.Image For Thumbnail" sil:dynamic="true">
        <source xml:lang="en">Image For Thumbnail</source>
        <note>ID: TemplateBooks.PageLabel.Image For Thumbnail</note>
        <note>Caption of first page in books made from Template Starter</note>
      </trans-unit>
      <trans-unit id="TemplateBooks.PageLabel.Image On Bottom" sil:dynamic="true">
        <source xml:lang="en">Image On Bottom</source>
        <note>ID: TemplateBooks.PageLabel.Image On Bottom</note>
      </trans-unit>
      <trans-unit id="TemplateBooks.PageLabel.Image in Middle" sil:dynamic="true">
        <source xml:lang="en">Image in Middle</source>
        <note>ID: TemplateBooks.PageLabel.Image in Middle</note>
      </trans-unit>
      <trans-unit id="TemplateBooks.PageLabel.Inside Back Cover" sil:dynamic="true">
        <source xml:lang="en">Inside Back Cover</source>
        <note>ID: TemplateBooks.PageLabel.Inside Back Cover</note>
      </trans-unit>
      <trans-unit id="TemplateBooks.PageLabel.Inside Front Cover" sil:dynamic="true">
        <source xml:lang="en">Inside Front Cover</source>
        <note>ID: TemplateBooks.PageLabel.Inside Front Cover</note>
      </trans-unit>
      <trans-unit id="TemplateBooks.PageLabel.Instructions" sil:dynamic="true">
        <source xml:lang="en">Instructions</source>
        <note>ID: TemplateBooks.PageLabel.Instructions</note>
        <note>Used for Big Book Teacher instructions</note>
      </trans-unit>
      <trans-unit id="TemplateBooks.PageLabel.Just Text" sil:dynamic="true">
        <source xml:lang="en">Just Text</source>
        <note>ID: TemplateBooks.PageLabel.Just Text</note>
      </trans-unit>
      <trans-unit id="TemplateBooks.PageLabel.Just a Picture" sil:dynamic="true">
        <source xml:lang="en">Just a Picture</source>
        <note>ID: TemplateBooks.PageLabel.Just a Picture</note>
      </trans-unit>
      <trans-unit id="TemplateBooks.PageLabel.Just an Image" sil:dynamic="true">
        <source xml:lang="en">Just an Image</source>
        <note>ID: TemplateBooks.PageLabel.Just an Image</note>
      </trans-unit>
      <trans-unit id="TemplateBooks.PageLabel.Just Video" sil:dynamic="true">
        <source xml:lang="en">Just Video</source>
        <note>ID: TemplateBooks.PageLabel.Just Video</note>
      </trans-unit>
      <trans-unit id="TemplateBooks.PageLabel.Outside Back Cover" sil:dynamic="true">
        <source xml:lang="en">Outside Back Cover</source>
        <note>ID: TemplateBooks.PageLabel.Outside Back Cover</note>
      </trans-unit>
      <trans-unit id="TemplateBooks.PageLabel.Paper Saver" sil:dynamic="true">
        <source xml:lang="en">Paper Saver</source>
        <note>ID: TemplateBooks.PageLabel.Paper Saver</note>
      </trans-unit>
      <trans-unit id="TemplateBooks.PageLabel.Picture &amp; Video" sil:dynamic="true">
        <source xml:lang="en">Picture &amp; Video</source>
        <note>ID: TemplateBooks.PageLabel.Picture &amp; Video</note>
      </trans-unit>
      <trans-unit id="TemplateBooks.PageLabel.Picture &amp; Word" sil:dynamic="true">
        <source xml:lang="en">Picture &amp; Word</source>
        <note>ID: TemplateBooks.PageLabel.Picture &amp; Word</note>
      </trans-unit>
      <trans-unit id="TemplateBooks.PageLabel.Picture in Middle" sil:dynamic="true">
        <source xml:lang="en">Picture in Middle</source>
        <note>ID: TemplateBooks.PageLabel.Picture in Middle</note>
      </trans-unit>
      <trans-unit id="TemplateBooks.PageLabel.Picture on Bottom" sil:dynamic="true">
        <source xml:lang="en">Picture on Bottom</source>
        <note>ID: TemplateBooks.PageLabel.Picture on Bottom</note>
      </trans-unit>
      <trans-unit id="TemplateBooks.PageLabel.Picture on Left" sil:dynamic="true">
        <source xml:lang="en">Picture on Left</source>
        <note>ID: TemplateBooks.PageLabel.Picture on Left</note>
      </trans-unit>
      <trans-unit id="TemplateBooks.PageLabel.Quiz" sil:dynamic="true">
        <source xml:lang="en">Quiz</source>
        <note>ID: TemplateBooks.PageLabel.Quiz</note>
        <note>Used in page preview for Comprehension Question pages. Should be short.</note>
      </trans-unit>
      <trans-unit id="TemplateBooks.PageLabel.Quiz Page" sil:dynamic="true">
        <source xml:lang="en">Quiz Page</source>
        <note>ID: TemplateBooks.PageLabel.Quiz Page</note>
      </trans-unit>
      <trans-unit id="TemplateBooks.PageLabel.SIL-Cameroon" sil:dynamic="true">
        <source xml:lang="en">SIL-Cameroon</source>
        <note>ID: TemplateBooks.PageLabel.SIL-Cameroon</note>
      </trans-unit>
      <trans-unit id="TemplateBooks.PageLabel.Super Paper Saver" sil:dynamic="true">
        <source xml:lang="en">Super Paper Saver</source>
        <note>ID: TemplateBooks.PageLabel.Super Paper Saver</note>
      </trans-unit>
      <trans-unit id="TemplateBooks.PageLabel.Text Over Video" sil:dynamic="true">
        <source xml:lang="en">Text Over Video</source>
        <note>ID: TemplateBooks.PageLabel.Text Over Video</note>
      </trans-unit>
      <trans-unit id="TemplateBooks.PageLabel.The End" sil:dynamic="true">
        <source xml:lang="en">The End</source>
        <note>ID: TemplateBooks.PageLabel.The End</note>
      </trans-unit>
      <trans-unit id="TemplateBooks.PageLabel.This Page Is Intentionally Blank" sil:dynamic="true">
        <source xml:lang="en">This Page Is Intentionally Blank</source>
        <note>ID: TemplateBooks.PageLabel.This Page Is Intentionally Blank</note>
      </trans-unit>
      <trans-unit id="TemplateBooks.PageLabel.Title Page" sil:dynamic="true">
        <source xml:lang="en">Title Page</source>
        <note>ID: TemplateBooks.PageLabel.Title Page</note>
      </trans-unit>
      <trans-unit id="TemplateBooks.PageLabel.Traditional" sil:dynamic="true">
        <source xml:lang="en">Traditional</source>
        <note>ID: TemplateBooks.PageLabel.Traditional</note>
      </trans-unit>
      <trans-unit id="TemplateBooks.PageLabel.Translation Instructions" sil:dynamic="true">
        <source xml:lang="en">Translation Instructions</source>
        <note>ID: TemplateBooks.PageLabel.Translation Instructions</note>
        <note>This page type only shows in Edit Mode to give instructions to translators. It does not print.</note>
      </trans-unit>
      <trans-unit id="TemplateBooks.PageLabel.Video Over Text" sil:dynamic="true">
        <source xml:lang="en">Video Over Text</source>
        <note>ID: TemplateBooks.PageLabel.Video Over Text</note>
      </trans-unit>
      <trans-unit id="TemplateBooks.PageLabel.Widget Page" sil:dynamic="true">
        <source xml:lang="en">Widget Page</source>
        <note>ID: TemplateBooks.PageLabel.Widget Page</note>
      </trans-unit>
      <trans-unit id="TemplateBooks.Wall Calendar.TitleOfSetupDialog">
        <source xml:lang="en">Setup</source>
        <note>ID: TemplateBooks.Wall Calendar.TitleOfSetupDialog</note>
        <note>This is the dialog used to set up the wall calendar</note>
      </trans-unit>
<<<<<<< HEAD

=======
      <trans-unit id="SubscriptionStatus.ExpiringSoonMessage">
        <source xml:lang="en">Your {0} subscription expires on {1}.</source>
        <note>ID: SubscriptionStatus.ExpiringSoonMessage</note>
        <note>{0} is the branding project key, {1} is the formatted expiration date.</note>
        <note>Note that {0} will sometimes be blank, so if possible, please use a translation which allows for that.</note>
      </trans-unit>
      <trans-unit id="SubscriptionStatus.ExpiredMessage">
        <source xml:lang="en">Your {0} subscription expired on {1}.</source>
        <note>ID: SubscriptionStatus.ExpiredMessage</note>
        <note>{0} is the branding project key, {1} is the formatted expiration date.</note>
        <note>Note that {0} will sometimes be blank, so if possible, please use a translation which allows for that.</note>
      </trans-unit>
      <trans-unit id="SubscriptionStatus.DefaultMessage">
        <source xml:lang="en">Using subscription: {0}. Expires {1}</source>
        <note>ID: SubscriptionStatus.DefaultMessage</note>
        <note>{0} is the branding project key, {1} is the formatted expiration date</note>
      </trans-unit>
      <trans-unit id="SubscriptionStatus.RenewalMessage">
        <source xml:lang="en">Please email [subscriptions@bloomlibrary.org](%0) to renew.</source>
        <note>ID: SubscriptionStatus.RenewalMessage</note>
        <note>Make sure to keep the brackets around [subscriptions@bloomlibrary.org] and do not change it at all.  Do not change the (%0) part either. The %0 will become a hyperlink that opens an email program to the correct email address.  To repeat, the text starting from the opening bracket [ and ending with the closing parenthesis ) should not be translated or changed in any way.</note>
      </trans-unit>
>>>>>>> 0fb623a6
      <trans-unit id="TemplateBooks.Quiz.HintBubble.Answer" sil:dynamic="true">
        <source xml:lang="en">Put a possible answer here. Check it if it is correct.</source>
        <note>ID: TemplateBooks.Quiz.HintBubble.Answer</note>
      </trans-unit>
      <trans-unit id="TemplateBooks.Quiz.HintBubble.Question" sil:dynamic="true">
        <source xml:lang="en">Put a comprehension question here</source>
        <note>ID: TemplateBooks.Quiz.HintBubble.Question</note>
      </trans-unit>
      <trans-unit id="Topic" sil:dynamic="true">
        <source xml:lang="en">Topic</source>
        <note>ID: Topic</note>
      </trans-unit>
      <trans-unit id="TopicChooser.Title" sil:dynamic="true">
        <source xml:lang="en">Choose Topic</source>
        <note>ID: TopicChooser.Title</note>
        <note>Title of the topics chooser dialog in the edit tab</note>
      </trans-unit>
      <trans-unit id="Topics.Agriculture" sil:dynamic="true">
        <source xml:lang="en">Agriculture</source>
        <note>ID: Topics.Agriculture</note>
        <note>shows in the topics chooser in the edit tab</note>
      </trans-unit>
      <trans-unit id="Topics.Animal Stories" sil:dynamic="true">
        <source xml:lang="en">Animal Stories</source>
        <note>ID: Topics.Animal Stories</note>
        <note>shows in the topics chooser in the edit tab</note>
      </trans-unit>
      <trans-unit id="Topics.Bible" sil:dynamic="true">
        <source xml:lang="en">Bible</source>
        <note>ID: Topics.Bible</note>
        <note>shows in the topics chooser in the edit tab</note>
      </trans-unit>
      <trans-unit id="Topics.Business" sil:dynamic="true">
        <source xml:lang="en">Business</source>
        <note>ID: Topics.Business</note>
        <note>shows in the topics chooser in the edit tab</note>
      </trans-unit>
      <trans-unit id="Topics.Community Living" sil:dynamic="true">
        <source xml:lang="en">Community Living</source>
        <note>ID: Topics.Community Living</note>
        <note>shows in the topics chooser in the edit tab</note>
      </trans-unit>
      <trans-unit id="Topics.Culture" sil:dynamic="true">
        <source xml:lang="en">Culture</source>
        <note>ID: Topics.Culture</note>
        <note>shows in the topics chooser in the edit tab</note>
      </trans-unit>
      <trans-unit id="Topics.Dictionary" sil:dynamic="true">
        <source xml:lang="en">Dictionary</source>
        <note>ID: Topics.Dictionary</note>
        <note>this is a book topic</note>
      </trans-unit>
      <trans-unit id="Topics.Environment" sil:dynamic="true">
        <source xml:lang="en">Environment</source>
        <note>ID: Topics.Environment</note>
        <note>shows in the topics chooser in the edit tab</note>
      </trans-unit>
      <trans-unit id="Topics.Fiction" sil:dynamic="true">
        <source xml:lang="en">Fiction</source>
        <note>ID: Topics.Fiction</note>
        <note>shows in the topics chooser in the edit tab</note>
      </trans-unit>
      <trans-unit id="Topics.Health" sil:dynamic="true">
        <source xml:lang="en">Health</source>
        <note>ID: Topics.Health</note>
        <note>this is a book topic</note>
      </trans-unit>
      <trans-unit id="Topics.How To" sil:dynamic="true">
        <source xml:lang="en">How To</source>
        <note>ID: Topics.How To</note>
        <note>shows in the topics chooser in the edit tab</note>
      </trans-unit>
      <trans-unit id="Topics.Math" sil:dynamic="true">
        <source xml:lang="en">Math</source>
        <note>ID: Topics.Math</note>
        <note>shows in the topics chooser in the edit tab</note>
      </trans-unit>
      <trans-unit id="Topics.NoTopic" sil:dynamic="true">
        <source xml:lang="en">No Topic</source>
        <note>ID: Topics.NoTopic</note>
        <note>shows in the topics chooser in the edit tab</note>
      </trans-unit>
      <trans-unit id="Topics.Non Fiction" sil:dynamic="true">
        <source xml:lang="en">Non Fiction</source>
        <note>ID: Topics.Non Fiction</note>
        <note>shows in the topics chooser in the edit tab</note>
      </trans-unit>
      <trans-unit id="Topics.Personal Development" sil:dynamic="true">
        <source xml:lang="en">Personal Development</source>
        <note>ID: Topics.Personal Development</note>
        <note>shows in the topics chooser in the edit tab</note>
      </trans-unit>
      <trans-unit id="Topics.Primer" sil:dynamic="true">
        <source xml:lang="en">Primer</source>
        <note>ID: Topics.Primer</note>
        <note>shows in the topics chooser in the edit tab</note>
      </trans-unit>
      <trans-unit id="Topics.Science" sil:dynamic="true">
        <source xml:lang="en">Science</source>
        <note>ID: Topics.Science</note>
        <note>shows in the topics chooser in the edit tab</note>
      </trans-unit>
      <trans-unit id="Topics.Spiritual" sil:dynamic="true">
        <source xml:lang="en">Spiritual</source>
        <note>ID: Topics.Spiritual</note>
        <note>shows in the topics chooser in the edit tab</note>
        <note>Obsolete as of Bloom 5.6</note>
      </trans-unit>
      <trans-unit id="Topics.Story Book" sil:dynamic="true">
        <source xml:lang="en">Story Book</source>
        <note>ID: Topics.Story Book</note>
        <note>this is a book topic</note>
      </trans-unit>
      <trans-unit id="Topics.Traditional Story" sil:dynamic="true">
        <source xml:lang="en">Traditional Story</source>
        <note>ID: Topics.Traditional Story</note>
        <note>shows in the topics chooser in the edit tab</note>
      </trans-unit>
      <trans-unit id="Warning">
        <source xml:lang="en">Warning</source>
        <note>ID: Warning</note>
      </trans-unit>
      <trans-unit id="WebServer.Warning.NoFile">
        <source xml:lang="en">Cannot Find File</source>
        <note>ID: WebServer.Warning.NoFile</note>
        <note>displays as a "toast"</note>
      </trans-unit>
      <trans-unit id="WebServer.Warning.NoImageFile">
        <source xml:lang="en">Cannot Find Image File</source>
        <note>ID: WebServer.Warning.NoImageFile</note>
        <note>displays as a "toast"</note>
      </trans-unit>
      <trans-unit id="Spreadsheet.ExportDialog.Description">
        <source xml:lang="en">Bloom will create a spreadsheet containing the text and images of this book. You can then make changes, like making new translations. Finally, use the “Import &amp; Update from Spreadsheet...” command to bring your changes back in.</source>
      </trans-unit>
      <trans-unit id="Spreadsheet.ExportDialog.folderLabel">
        <source xml:lang="en">Target folder for the spreadsheet and images:</source>
      </trans-unit>
      <trans-unit id="Spreadsheet.ExportDialog.ExportButton">
        <source xml:lang="en">Export</source>
      </trans-unit>
      <trans-unit id="SimpleChoiceActivity.CorrectAnswerIndicator">
        <source xml:lang="en">Put the correct answer in this button. Bloom will shuffle the order later.</source>
        <note>On the page where you create a "Simple Choice Activity", you have to put the correct answer in a certain button. This message points out where to put that correct answer. The word "shuffle" here is like what you do to a deck of cards.</note>
      </trans-unit>
      <trans-unit id="Webview.MissingOrTooOld">
        <source xml:lang="en">Bloom depends on Microsoft WebView2 Evergreen, at least version {0}. We will now send you to a webpage that will help you add this to your computer.</source>
        <note>ID: Webview.MissingOrTooOld</note>
        <note>{0} is the minimum version number</note>
      </trans-unit>
      <trans-unit id="Webview.CurrentVersion">
        <source xml:lang="en">(Currently {0})</source>
        <note>ID: Webview.CurrentVersion</note>
        <note>{0} is the version number of the installed version of Webview</note>
      </trans-unit>
      <trans-unit id="Webview.NotInstalled">
        <source xml:lang="en">(Currently not installed)</source>
        <note>ID: Webview.NotInstalled</note>
      </trans-unit>
    </body>
  </file>
</xliff><|MERGE_RESOLUTION|>--- conflicted
+++ resolved
@@ -5382,9 +5382,9 @@
 is mostly status, which shows on the Collection Tab -->
 
       <trans-unit id="SubscriptionStatus.RenewalMessage">
-        <source xml:lang="en">Please [contact us](%0) to renew.</source>
+        <source xml:lang="en">Please email [subscriptions@bloomlibrary.org](%0) to renew.</source>
         <note>ID: SubscriptionStatus.RenewalMessage</note>
-        <note>%0 will be replaced with a contact email link</note>
+        <note>Make sure to keep the brackets around [subscriptions@bloomlibrary.org] and do not change it at all.  Do not change the (%0) part either. The %0 will become a hyperlink that opens an email program to the correct email address.  To repeat, the text starting from the opening bracket [ and ending with the closing parenthesis ) should not be translated or changed in any way.</note>
       </trans-unit>
       <trans-unit id="SubscriptionStatus.ExpiringSoonMessage">
         <source xml:lang="en">Your {0} subscription expires on {1}.</source>
@@ -6040,32 +6040,7 @@
         <note>ID: TemplateBooks.Wall Calendar.TitleOfSetupDialog</note>
         <note>This is the dialog used to set up the wall calendar</note>
       </trans-unit>
-<<<<<<< HEAD
 
-=======
-      <trans-unit id="SubscriptionStatus.ExpiringSoonMessage">
-        <source xml:lang="en">Your {0} subscription expires on {1}.</source>
-        <note>ID: SubscriptionStatus.ExpiringSoonMessage</note>
-        <note>{0} is the branding project key, {1} is the formatted expiration date.</note>
-        <note>Note that {0} will sometimes be blank, so if possible, please use a translation which allows for that.</note>
-      </trans-unit>
-      <trans-unit id="SubscriptionStatus.ExpiredMessage">
-        <source xml:lang="en">Your {0} subscription expired on {1}.</source>
-        <note>ID: SubscriptionStatus.ExpiredMessage</note>
-        <note>{0} is the branding project key, {1} is the formatted expiration date.</note>
-        <note>Note that {0} will sometimes be blank, so if possible, please use a translation which allows for that.</note>
-      </trans-unit>
-      <trans-unit id="SubscriptionStatus.DefaultMessage">
-        <source xml:lang="en">Using subscription: {0}. Expires {1}</source>
-        <note>ID: SubscriptionStatus.DefaultMessage</note>
-        <note>{0} is the branding project key, {1} is the formatted expiration date</note>
-      </trans-unit>
-      <trans-unit id="SubscriptionStatus.RenewalMessage">
-        <source xml:lang="en">Please email [subscriptions@bloomlibrary.org](%0) to renew.</source>
-        <note>ID: SubscriptionStatus.RenewalMessage</note>
-        <note>Make sure to keep the brackets around [subscriptions@bloomlibrary.org] and do not change it at all.  Do not change the (%0) part either. The %0 will become a hyperlink that opens an email program to the correct email address.  To repeat, the text starting from the opening bracket [ and ending with the closing parenthesis ) should not be translated or changed in any way.</note>
-      </trans-unit>
->>>>>>> 0fb623a6
       <trans-unit id="TemplateBooks.Quiz.HintBubble.Answer" sil:dynamic="true">
         <source xml:lang="en">Put a possible answer here. Check it if it is correct.</source>
         <note>ID: TemplateBooks.Quiz.HintBubble.Answer</note>
