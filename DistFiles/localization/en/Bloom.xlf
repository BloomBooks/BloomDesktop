--- conflicted
+++ resolved
@@ -673,24 +673,11 @@
         <source xml:lang="en">Import Content from Spreadsheet...</source>
         <note>ID: CollectionTab.BookMenu.ImportContentFromSpreadsheet</note>
       </trans-unit>
-<<<<<<< HEAD
-=======
-      <trans-unit id="CollectionTab.BookMenu.MakeBloomPack">
-        <source xml:lang="en">Make Bloom Pack...</source>
-        <note>ID: CollectionTab.BookMenu.MakeBloomPack</note>
-        <note>Obsolete for 5.3 and later</note>
-      </trans-unit>
       <trans-unit id="CollectionTab.BookMenu.MustCheckOutTooltip">
         <source xml:lang="en">This feature requires the book to be checked out to you.</source>
         <note>ID: CollectionTab.BookMenu.MustCheckOutTooltip</note>
         <note>This tooltip pops up when the user hovers over a disabled menu item.</note>
       </trans-unit>
-      <trans-unit id="CollectionTab.BookMenu.Rename">
-        <source xml:lang="en">Rename</source>
-        <note>ID: CollectionTab.BookMenu.Rename</note>
-        <note>Obsolete for Bloom 5.3 and later</note>
-      </trans-unit>
->>>>>>> 2fdc8336
       <trans-unit id="CollectionTab.BookMenu.RenameBook">
         <source xml:lang="en">Rename Book</source>
         <note>ID: CollectionTab.BookMenu.RenameBook</note>
