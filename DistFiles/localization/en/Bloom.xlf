--- conflicted
+++ resolved
@@ -1080,7 +1080,6 @@
         <source xml:lang="en">Something to tell the reader/viewer that this is the end.</source>
         <note>ID: EditTab.FrontMatter.MarkTheVideoEnd</note>
       </trans-unit>
-<<<<<<< HEAD
       <trans-unit id="EditTab.FrontMatter.MultipleImageCredit">
         <source xml:lang="en">Images on pages {0} by {1}.</source>
         <note>ID: EditTab.FrontMatter.MultipleImageCredit</note>
@@ -1088,8 +1087,6 @@
         <note xml:lang="en">OLD TEXT (early 4.1, remove quotation marks): "Images on pages {0} by {1}."</note>
         <note>New string in Bloom 4.1</note>
       </trans-unit>
-=======
->>>>>>> c43d37ef
       <trans-unit id="EditTab.FrontMatter.NameofTranslatorPrompt" sil:dynamic="true">
         <source xml:lang="en">Name of Translator, in {lang}</source>
         <note>ID: EditTab.FrontMatter.NameofTranslatorPrompt</note>
