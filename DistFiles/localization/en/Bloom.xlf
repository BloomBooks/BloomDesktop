<?xml version="1.0" encoding="utf-8"?>
<xliff xmlns="urn:oasis:names:tc:xliff:document:1.2" xmlns:sil="http://sil.org/software/XLiff" xmlns:html="http://www.w3.org/TR/html" version="1.2">
    <file original="Bloom.exe" source-language="en" datatype="plaintext" product-version="3.1.000.0" sil:hard-linebreak-replacement="\n">
        <body>
            <trans-unit id="AccessibilityCheck.AccessibilityChecker" sil:dynamic="true">
                <source xml:lang="en">Accessibility Checker</source>
                <note>ID: AccessibilityCheck.AccessibilityChecker</note>
            </trans-unit>
            <trans-unit id="AccessibilityCheck.ACEByDaisy" sil:dynamic="true">
                <source xml:lang="en">Ace by DAISY Automated Checks</source>
                <note>ID: AccessibilityCheck.ACEByDaisy</note>
                <note>Used as the name on a tab of the Accessibility Checks screen.</note>
            </trans-unit>
            <trans-unit id="AccessibilityCheck.audioForAllText" sil:dynamic="true">
                <source xml:lang="en">Audio for all text</source>
                <note>ID: AccessibilityCheck.audioForAllText</note>
            </trans-unit>
            <trans-unit id="AccessibilityCheck.audioForAllImageDescriptions" sil:dynamic="true">
                <source xml:lang="en">Audio for all image descriptions</source>
                <note>ID: AccessibilityCheck.audioForAllImageDescriptions</note>
            </trans-unit>
            <trans-unit id="AccessibilityCheck.AudioForAllImageDescriptions.MissingOnPage">
                <source xml:lang="en">Some text is missing a recording for an image description on page {0}</source>
                <note>ID: AccessibilityCheck.AudioForAllImageDescriptions.MissingOnPage</note>
                <note>The {0} is where the page number will be inserted.</note>
            </trans-unit>
            <trans-unit id="AccessibilityCheck.AudioForAllText.MissingOnPage">
                <source xml:lang="en">Some text is missing a recording on page {0}</source>
                <note>ID: AccessibilityCheck.AudioForAllText.MissingOnPage</note>
                <note>The {0} is where the page number will be inserted.</note>
            </trans-unit>
            <trans-unit id="AccessibilityCheck.AutomaticChecksHeading" sil:dynamic="true">
                <source xml:lang="en">Bloom can automatically check these for you:</source>
                <note>ID: AccessibilityCheck.AutomaticChecksHeading</note>
            </trans-unit>
            <trans-unit id="AccessibilityCheck.Checklist" sil:dynamic="true">
                <source xml:lang="en">Accessibility Checklist</source>
                <note>ID: AccessibilityCheck.Checklist</note>
                <note>Used as the name on a tab of the Accessibility Checks screen.</note>
            </trans-unit>
            <trans-unit id="AccessibilityCheck.descriptionsForAllImages" sil:dynamic="true">
                <source xml:lang="en">Descriptions for all images</source>
                <note>ID: AccessibilityCheck.descriptionsForAllImages</note>
            </trans-unit>
            <trans-unit id="AccessibilityCheck.DescriptionsForAllImages.MissingOnPage">
                <source xml:lang="en">Missing image description on page {0}</source>
                <note>ID: AccessibilityCheck.DescriptionsForAllImages.MissingOnPage</note>
                <note>The {0} is where the page number will be inserted.</note>
            </trans-unit>
            <trans-unit id="AccessibilityCheck.FindingAce" sil:dynamic="true">
                <source xml:lang="en">Finding Ace by DAISY on this computer...</source>
                <note>ID: AccessibilityCheck.FindingAce</note>
            </trans-unit>
            <trans-unit id="AccessibilityCheck.FoundAce" sil:dynamic="true">
                <source xml:lang="en">Found.</source>
                <note>ID: AccessibilityCheck.FoundAce</note>
            </trans-unit>
            <trans-unit id="AccessibilityCheck.LearnAbout" sil:dynamic="true">
                <source xml:lang="en">Learn About Accessibility</source>
                <note>ID: AccessibilityCheck.LearnAbout</note>
                <note>Used as the name on a tab of the Accessibility Checks screen.</note>
            </trans-unit>
            <trans-unit id="AccessibilityCheck.LearnAbout.AccessibleBookDefinition" sil:dynamic="true">
                <source xml:lang="en">"Accessible Books" are books that work well for people with impaired vision. With the ePUB format*, it is possible to make "Born Accessible" books that work well for everyone**, regardless of vision. Bloom has the following tools to help you create these books:</source>
                <note>ID: AccessibilityCheck.LearnAbout.AccessibleBookDefinition</note>
                <note>The * and ** are footnote markers that should remain the same.</note>
            </trans-unit>
            <trans-unit id="AccessibilityCheck.LearnAbout.CheckerHas" sil:dynamic="true">
                <source xml:lang="en">This tool, the Accessibility Checker, has:</source>
                <note>ID: AccessibilityCheck.LearnAbout.CheckerHas</note>
            </trans-unit>
            <trans-unit id="AccessibilityCheck.LearnAbout.AccessibilityCheckList" sil:dynamic="true">
                <source xml:lang="en">The "Accessibility Checklist" which is where Bloom checks over your book and points you to anything that needs attention, especially for speakers of minority languages.</source>
                <note>ID: AccessibilityCheck.LearnAbout.AccessibilityCheckList</note>
            </trans-unit>
            <trans-unit id="AccessibilityCheck.LearnAbout.AceByDaisyChecker" sil:dynamic="true">
                <source xml:lang="en">The "Ace by DAISY Checker" searches the actual ePUB generated by Bloom looking for any problems.</source>
                <note>ID: AccessibilityCheck.LearnAbout.AceByDaisyChecker</note>
            </trans-unit>
            <trans-unit id="AccessibilityCheck.LearnAbout.EpubDefinition" sil:dynamic="true">
                <source xml:lang="en">definition of the ePUB format</source>
                <note>ID: AccessibilityCheck.LearnAbout.EpubDefinition</note>
            </trans-unit>
            <trans-unit id="AccessibilityCheck.LearnAbout.Footnote" sil:dynamic="true">
                <source xml:lang="en">While the ideal is that a single book can serve everyone, the ePUB standard and ePUB readers do not actually support that. They currently only work for blind people who speak a language that is supported by "Text to Speech" (TTS) systems. At this time, TTS is only available for large or commercially interesting languages. Until the standard and accessible readers improve, it is necessary to make special versions of accessible books for minority language speakers. For blind readers to hear the image descriptions, we need to put something special on the page. In this version of Bloom, you do this by clicking the "Include image descriptions on page" checkbox in the Publish:ePUB screen. Future versions may have other options in this area.</source>
                <note>ID: AccessibilityCheck.LearnAbout.Footnote</note>
            </trans-unit>
            <trans-unit id="AccessibilityCheck.ManualChecksHeading" sil:dynamic="true">
                <source xml:lang="en">You need to check these yourself:</source>
                <note>ID: AccessibilityCheck.ManualChecksHeading</note>
            </trans-unit>
            <trans-unit id="AccessibilityCheck.noEssentialInfoByColor" sil:dynamic="true">
                <source xml:lang="en">No essential information by color</source>
                <note>ID: AccessibilityCheck.noEssentialInfoByColor</note>
            </trans-unit>
            <trans-unit id="AccessibilityCheck.WindowTitle">
                <source xml:lang="en">Bloom Accessibility Checker</source>
                <note>ID: AccessibilityCheck.WindowTitle</note>
            </trans-unit>
            <trans-unit id="AutoUpdateSoftwareDialog.SoftwareUpdates" sil:dynamic="true">
                <source xml:lang="en">Software Updates</source>
                <note>ID: AutoUpdateSoftwareDialog.SoftwareUpdates</note>
            </trans-unit>
            <trans-unit id="AutoUpdateSoftwareDialog.WhatShouldBloomDo" sil:dynamic="true">
                <source xml:lang="en">What should Bloom do when a new version is available?</source>
                <note>ID: AutoUpdateSoftwareDialog.WhatShouldBloomDo</note>
            </trans-unit>
            <trans-unit id="AutoUpdateSoftwareDialog.AutomaticUpdate" sil:dynamic="true">
                <source xml:lang="en">Automatically download and install it</source>
                <note>ID: AutoUpdateSoftwareDialog.AutomaticUpdate</note>
                <note>Radio button label</note>
            </trans-unit>
            <trans-unit id="AutoUpdateSoftwareDialog.LetMeKnow" sil:dynamic="true">
                <source xml:lang="en">Just let me know about the new version</source>
                <note>ID: AutoUpdateSoftwareDialog.LetMeKnow</note>
                <note>Radio button label</note>
            </trans-unit>
            <trans-unit id="BloomIntegrity.WindowTitle">
                <source xml:lang="en">Bloom Problem</source>
                <note>ID: BloomIntegrity.WindowTitle</note>
            </trans-unit>
            <trans-unit id="BloomIntegrityDialog.ReportProblem">
                <source xml:lang="en">Report Problem</source>
                <note>ID: BloomIntegrityDialog.ReportProblem</note>
            </trans-unit>
            <trans-unit id="BloomPackInstallDialog.BadCharsInFileName">
                <source xml:lang="en">Possibly this is an old Bloom Pack created before Bloom Packs could handle special characters in file names. You may be able to get the author to re-create it using a current version. If that's not possible a technical expert may be able to repair things.</source>
                <note>ID: BloomPackInstallDialog.BadCharsInFileName</note>
            </trans-unit>
            <trans-unit id="BloomPackInstallDialog.BloomPackInstallation">
                <source xml:lang="en">Bloom Pack Installation</source>
                <note>ID: BloomPackInstallDialog.BloomPackInstallation</note>
            </trans-unit>
            <trans-unit id="BloomPackInstallDialog.BloomPackInstalled">
                <source xml:lang="en">The {0} Collection is now ready to use on this computer.</source>
                <note>ID: BloomPackInstallDialog.BloomPackInstalled</note>
            </trans-unit>
            <trans-unit id="BloomPackInstallDialog.BloomPackInstaller">
                <source xml:lang="en">Bloom Pack Installer</source>
                <note>ID: BloomPackInstallDialog.BloomPackInstaller</note>
                <note>Displayed as the message box title</note>
            </trans-unit>
            <trans-unit id="BloomPackInstallDialog.CorruptBloomPack">
                <source xml:lang="en">This BloomPack appears to be incomplete or corrupt.</source>
                <note>ID: BloomPackInstallDialog.CorruptBloomPack</note>
            </trans-unit>
            <trans-unit id="BloomPackInstallDialog.DoesNotExist">
                <source xml:lang="en">{0} does not exist</source>
                <note>ID: BloomPackInstallDialog.DoesNotExist</note>
            </trans-unit>
            <trans-unit id="BloomPackInstallDialog.ErrorInstallingBloomPack">
                <source xml:lang="en">Bloom was not able to install that Bloom Pack</source>
                <note>ID: BloomPackInstallDialog.ErrorInstallingBloomPack</note>
            </trans-unit>
            <trans-unit id="BloomPackInstallDialog.Extracting">
                <source xml:lang="en">Extracting...</source>
                <note>ID: BloomPackInstallDialog.Extracting</note>
                <note>Shown while Bloom Packs are being installed</note>
            </trans-unit>
            <trans-unit id="BloomPackInstallDialog.MustRestartToSee">
                <source xml:lang="en">Bloom is already running, but the contents will not show up until the next time you run Bloom</source>
                <note>ID: BloomPackInstallDialog.MustRestartToSee</note>
            </trans-unit>
            <trans-unit id="BloomPackInstallDialog.NotInstalled">
                <source xml:lang="en">The Bloom collection will not be installed.</source>
                <note>ID: BloomPackInstallDialog.NotInstalled</note>
            </trans-unit>
            <trans-unit id="BloomPackInstallDialog.Opening">
                <source xml:lang="en">Opening {0}...</source>
                <note>ID: BloomPackInstallDialog.Opening</note>
            </trans-unit>
            <trans-unit id="BloomPackInstallDialog.Replace">
                <source xml:lang="en">This computer already has a Bloom collection named '{0}'. Do you want to replace it with the one from this Bloom Pack?</source>
                <note>ID: BloomPackInstallDialog.Replace</note>
            </trans-unit>
            <trans-unit id="BloomPackInstallDialog.SingleCollectionFolder">
                <source xml:lang="en">Bloom Packs should have only a single collection folder at the top level of the .ZIP file.</source>
                <note>ID: BloomPackInstallDialog.SingleCollectionFolder</note>
            </trans-unit>
            <trans-unit id="BloomPackInstallDialog.UnableToReplace">
                <source xml:lang="en">Bloom was not able to remove the existing copy of '{0}'. Quit Bloom if it is running &amp; try again. Otherwise, try again after restarting your computer.</source>
                <note>ID: BloomPackInstallDialog.UnableToReplace</note>
            </trans-unit>
            <trans-unit id="BookEditor.CharacterMap.Instructions" sil:dynamic="true">
                <source xml:lang="en">To select, use your mouse wheel or point at what you want, or press the key shown in purple. Finally, release the key that you pressed to show this list.</source>
                <note>ID: BookEditor.CharacterMap.Instructions</note>
                <note>When you hold down a key, a popup appears that lets you choose a related character. These instructions are shown in that popup.</note>
                <note xml:lang="en">OLD TEXT (before 3.9): To select, use your mouse wheel or point at what you want, then release the key.</note>
            </trans-unit>
            <trans-unit id="BookEditor.DefaultForText" sil:dynamic="true">
                <source xml:lang="en">This formatting is the default for all text boxes with '{0}' style.</source>
                <note>ID: BookEditor.DefaultForText</note>
            </trans-unit>
            <trans-unit id="BookEditor.ForText" sil:dynamic="true">
                <source xml:lang="en">This formatting is for all text boxes with '{0}' style.</source>
                <note>ID: BookEditor.ForText</note>
            </trans-unit>
            <trans-unit id="BookEditor.ForTextInLang" sil:dynamic="true">
                <source xml:lang="en">This formatting is for all {0} text boxes with '{1}' style.</source>
                <note>ID: BookEditor.ForTextInLang</note>
            </trans-unit>
            <trans-unit id="BookEditor.FormattingDisabled" sil:dynamic="true">
                <source xml:lang="en">Sorry, Reader Templates do not allow changes to formatting.</source>
                <note>ID: BookEditor.FormattingDisabled</note>
            </trans-unit>
            <trans-unit id="BookMetadata.a11yCertifier">
                <source xml:lang="en">Level certified by</source>
                <note>ID: BookMetadata.a11yCertifier</note>
            </trans-unit>
            <trans-unit id="BookMetadata.a11yFeatures">
                <source xml:lang="en">Accessibility features</source>
                <note>ID: BookMetadata.a11yFeatures</note>
            </trans-unit>
            <trans-unit id="BookMetadata.a11yLevel">
                <source xml:lang="en">Accessibility level</source>
                <note>ID: BookMetadata.a11yLevel</note>
            </trans-unit>
            <trans-unit id="BookMetadata.a11yLevelNone" sil:dynamic="true">
                <source xml:lang="en">None</source>
                <note>ID: BookMetadata.a11yLevelNone</note>
                <note>indicates that no level of accessibility conformance is claimed</note>
            </trans-unit>
            <trans-unit id="BookMetadata.a11yLevelA" sil:dynamic="true">
                <source xml:lang="en">Level A conformance</source>
                <note>ID: BookMetadata.a11yLevelA</note>
            </trans-unit>
            <trans-unit id="BookMetadata.a11yLevelAA" sil:dynamic="true">
                <source xml:lang="en">Level AA conformance</source>
                <note>ID: BookMetadata.a11yLevelAA</note>
            </trans-unit>
            <trans-unit id="BookMetadata.a11yLevelAAA" sil:dynamic="true">
                <source xml:lang="en">Level AAA conformance</source>
                <note>ID: BookMetadata.a11yLevelAAA</note>
            </trans-unit>
            <trans-unit id="BookMetadata.alternativeText">
                <source xml:lang="en">Has Image Descriptions</source>
                <note>ID: BookMetadata.alternativeText</note>
            </trans-unit>
            <trans-unit id="BookMetadata.author">
                <source xml:lang="en">Author</source>
                <note>ID: BookMetadata.author</note>
            </trans-unit>
            <trans-unit id="BookMetadata.flashingHazard">
                <source xml:lang="en">Flashing Hazard</source>
                <note>ID: BookMetadata.flashingHazard</note>
            </trans-unit>
            <trans-unit id="BookMetadata.hazards">
                <source xml:lang="en">Hazards</source>
                <note>ID: BookMetadata.hazards</note>
            </trans-unit>
            <trans-unit id="BookMetadata.inLanguage">
                <source xml:lang="en">Language</source>
                <note>ID: BookMetadata.inLanguage</note>
            </trans-unit>
            <trans-unit id="BookMetadata.level">
                <source xml:lang="en">Reading level</source>
                <note>ID: BookMetadata.level</note>
            </trans-unit>
            <trans-unit id="BookMetadata.License">
                <source xml:lang="en">License</source>
                <note>ID: BookMetadata.License</note>
                <note>Obsolete as of Bloom 5.3 (replaced by Common.License)</note>
            </trans-unit>
            <trans-unit id="BookMetadata.metapicture">
                <source xml:lang="en">Picture</source>
                <note>ID: BookMetadata.metapicture</note>
            </trans-unit>
            <trans-unit id="BookMetadata.motionSimulationHazard">
                <source xml:lang="en">Motion Simulation Hazard</source>
                <note>ID: BookMetadata.motionSimulationHazard</note>
            </trans-unit>
            <trans-unit id="BookMetadata.name">
                <source xml:lang="en">Name</source>
                <note>ID: BookMetadata.name</note>
            </trans-unit>
            <trans-unit id="BookMetadata.numberOfPages">
                <source xml:lang="en">Number of pages</source>
                <note>ID: BookMetadata.numberOfPages</note>
            </trans-unit>
            <trans-unit id="BookMetadata.signLanguage">
                <source xml:lang="en">Sign Language</source>
                <note>ID: BookMetadata.signLanguage</note>
            </trans-unit>
            <trans-unit id="BookMetadata.subjects">
                <source xml:lang="en">Subjects</source>
                <note>ID: BookMetadata.subjects</note>
            </trans-unit>
            <trans-unit id="BookMetadata.typicalAgeRange">
                <source xml:lang="en">Typical age range</source>
                <note>ID: BookMetadata.typicalAgeRange</note>
            </trans-unit>
            <trans-unit id="BookMetadata.WhatsThis" sil:dynamic="true">
                <source xml:lang="en">What's this?</source>
                <note>ID: BookMetadata.WhatsThis</note>
                <note>minimal question indicating a link to information</note>
            </trans-unit>
            <trans-unit id="BookStorage.CorruptBook">
                <source xml:lang="en">Bloom had a problem reading this book and recovered by restoring a recent backup. Please check recent changes to this book. If this happens for no obvious reason, please report the problem to us.</source>
                <note>ID: BookStorage.CorruptBook</note>
            </trans-unit>
            <trans-unit id="BookStorage.FolderMoved">
                <source xml:lang="en">It appears that some part of the folder path to this book has been moved or renamed. As a result, Bloom cannot save your changes to this page, and will need to exit now. If you haven't been renaming or moving things, please report the problem to us.</source>
                <note>ID: BookStorage.FolderMoved</note>
            </trans-unit>
            <trans-unit id="Browser.CopyTroubleshootingInfo">
                <source xml:lang="en">Copy Troubleshooting Information</source>
                <note>ID: Browser.CopyTroubleshootingInfo</note>
            </trans-unit>
            <trans-unit id="Browser.OpenPageInFirefox">
                <source xml:lang="en">Open Page in Firefox (which must be in the PATH environment variable)</source>
                <note>ID: Browser.OpenPageInFirefox</note>
            </trans-unit>
            <trans-unit id="Browser.ProblemSaving">
                <source xml:lang="en">There was a problem while saving. Please return to the previous page and make sure it looks correct.</source>
                <note>ID: Browser.ProblemSaving</note>
            </trans-unit>
            <trans-unit id="CollectionSettingsDialog.AboutBloomEnterprise">
                <source xml:lang="en">About the Bloom Enterprise Service</source>
                <note>ID: CollectionSettingsDialog.AboutBloomEnterprise</note>
                <note>New string in Bloom 4.1</note>
            </trans-unit>
            <trans-unit id="CollectionSettingsDialog.AdvancedTab.AdvancedProgramSettingsTabLabel">
                <source xml:lang="en">Advanced Program Settings</source>
                <note>ID: CollectionSettingsDialog.AdvancedTab.AdvancedProgramSettingsTabLabel</note>
            </trans-unit>
            <trans-unit id="CollectionSettingsDialog.AdvancedTab.AutoUpdate">
                <source xml:lang="en">Automatically Update Bloom</source>
                <note>ID: CollectionSettingsDialog.AdvancedTab.AutoUpdate</note>
            </trans-unit>
            <trans-unit id="CollectionSettingsDialog.AdvancedTab.Experimental.ExperimentalFeatures">
                <source xml:lang="en">Experimental Features</source>
                <note>ID: CollectionSettingsDialog.AdvancedTab.Experimental.ExperimentalFeatures</note>
                <note>This string is now a heading for a collection of checkboxes rather than a checkbox itself.</note>
                <note xml:lang="en">OLD TEXT (before 5.0): Show Experimental Features</note>
                <note xml:lang="en">OLD TEXT (before 4.3): Show Experimental Commands</note>
                <note xml:lang="en">OLD TEXT (before 3.9): Show Experimental Commands (e.g. Export XML for InDesign)</note>
            </trans-unit>
            <trans-unit id="CollectionSettingsDialog.AdvancedTab.Experimental.ShowExperimentalBookSources">
                <source xml:lang="en">Show Experimental Book Sources</source>
                <note>ID: CollectionSettingsDialog.AdvancedTab.Experimental.ShowExperimentalBookSources</note>
                <note>OLD TEXT (before 5.0/3.9): Show Experimental Templates (e.g. Picture Dictionary)</note>
            </trans-unit>
            <trans-unit id="CollectionSettingsDialog.AdvancedTab.Experimental.SpreadsheetImportExport">
                <source xml:lang="en">Spreadsheet Import/Export</source>
                <note>ID: CollectionSettingsDialog.AdvancedTab.Experimental.SpreadsheetImportExport</note>
                <note>This is the label of a checkbox which, if enabled, allows a menu command to be used that can import Bloom books from an Excel spreadsheet or to an Excel spreadsheet.</note>
            </trans-unit>
            <trans-unit id="CollectionSettingsDialog.AndikaNewBasicUpdate1" sil:dynamic="true">
                <source xml:lang="en">Bloom is switching the default font for "{0}" to the new "Andika New Basic".</source>
                <note>ID: CollectionSettingsDialog.AndikaNewBasicUpdate1</note>
            </trans-unit>
            <trans-unit id="CollectionSettingsDialog.AndikaNewBasicUpdate2" sil:dynamic="true">
                <source xml:lang="en">This will improve the printed output for most languages. If your language is one of the few that need "Andika", you can switch it back in Settings:Book Making.</source>
                <note>ID: CollectionSettingsDialog.AndikaNewBasicUpdate2</note>
            </trans-unit>
            <!-- <trans-unit id="CollectionSettingsDialog.BloomLibraryBookshelf"> -->
            <!-- <source xml:lang="en">Bloom Library Bookshelf</source> -->
            <!-- <note>ID: CollectionSettingsDialog.BloomLibraryBookshelf</note> -->
            <!-- </trans-unit> -->
            <trans-unit id="CollectionSettingsDialog.BookMakingTab.BookMakingTabLabel">
                <source xml:lang="en">Book Making</source>
                <note>ID: CollectionSettingsDialog.BookMakingTab.BookMakingTabLabel</note>
            </trans-unit>
            <!-- <trans-unit id="CollectionSettingsDialog.BookMakingTab.BookshelfDescription" sil:dynamic="true"> -->
            <!-- <source xml:lang="en">Projects that have Bloom Enterprise subscriptions can arrange for one or more bookshelves on the Bloom Library. All books uploaded from this collection will go into the selected bookshelf.</source> -->
            <!-- <note>ID: CollectionSettingsDialog.BookMakingTab.BookshelfDescription</note> -->
            <!-- </trans-unit> -->
            <trans-unit id="CollectionSettingsDialog.BookMakingTab.Branding.None" sil:dynamic="true">
                <source xml:lang="en">None</source>
                <note>ID: CollectionSettingsDialog.BookMakingTab.Branding.None</note>
            </trans-unit>
            <trans-unit id="CollectionSettingsDialog.BookMakingTab.DefaultFontFor">
                <source xml:lang="en">Default Font for {0}</source>
                <note>ID: CollectionSettingsDialog.BookMakingTab.DefaultFontFor</note>
                <note>{0} is a language name.</note>
            </trans-unit>
            <trans-unit id="CollectionSettingsDialog.BookMakingTab.Front/BackMatterPack">
                <source xml:lang="en">Front/Back Matter Pack</source>
                <note>ID: CollectionSettingsDialog.BookMakingTab.Front/BackMatterPack</note>
            </trans-unit>
            <trans-unit id="CollectionSettingsDialog.BookMakingTab.Front/BackMatterPack.Device" sil:dynamic="true">
                <source xml:lang="en">Device</source>
                <note>ID: CollectionSettingsDialog.BookMakingTab.Front/BackMatterPack.Device</note>
                <note>Name of a Front/Back Matter Pack used for Bloom Reader</note>
            </trans-unit>
            <trans-unit id="CollectionSettingsDialog.BookMakingTab.Front/BackMatterPack.Paper Saver" sil:dynamic="true">
                <source xml:lang="en">Paper Saver</source>
                <note>ID: CollectionSettingsDialog.BookMakingTab.Front/BackMatterPack.Paper Saver</note>
                <note>Name of a Front/Back Matter Pack that puts credits on the inside of the front cover</note>
            </trans-unit>
            <trans-unit id="CollectionSettingsDialog.BookMakingTab.Front/BackMatterPack.SIL-PNG" sil:dynamic="true">
                <source xml:lang="en">SIL-PNG</source>
                <note>ID: CollectionSettingsDialog.BookMakingTab.Front/BackMatterPack.SIL-PNG</note>
                <note>Name of a Front/Back Matter Pack that has SIL Papua New Guinea customizations</note>
            </trans-unit>
            <trans-unit id="CollectionSettingsDialog.BookMakingTab.Front/BackMatterPack.Super Paper Saver" sil:dynamic="true">
                <source xml:lang="en">Super Paper Saver</source>
                <note>ID: CollectionSettingsDialog.BookMakingTab.Front/BackMatterPack.Super Paper Saver</note>
                <note>Name of a Front/Back Matter Pack that puts title page on the inside of the front cover and credits on the inside of the back cover</note>
            </trans-unit>
            <trans-unit id="CollectionSettingsDialog.BookMakingTab.Front/BackMatterPack.Traditional" sil:dynamic="true">
                <source xml:lang="en">Traditional</source>
                <note>ID: CollectionSettingsDialog.BookMakingTab.Front/BackMatterPack.Traditional</note>
                <note>Name of the default Front/Back Matter Pack</note>
            </trans-unit>
            <trans-unit id="CollectionSettingsDialog.BookMakingTab.Front/BackMatterPack.Video" sil:dynamic="true">
                <source xml:lang="en">Video</source>
                <note>ID: CollectionSettingsDialog.BookMakingTab.Front/BackMatterPack.Video</note>
                <note>Name of a Front/Back Matter Pack that is used for talking/animating experiences</note>
            </trans-unit>
            <!-- <trans-unit id="CollectionSettingsDialog.BookMakingTab.NoBookshelvesFromServer" sil:dynamic="true"> -->
            <!-- <source xml:lang="en">Bloom could not reach server to get the list of bookshelves.</source> -->
            <!-- <note>ID: CollectionSettingsDialog.BookMakingTab.NoBookshelvesFromServer</note> -->
            <!-- </trans-unit> -->
            <trans-unit id="CollectionSettingsDialog.BookMakingTab.PageNumberingStyle.Arabic-Indic" sil:dynamic="true">
                <source xml:lang="en">Arabic-Indic</source>
                <note>ID: CollectionSettingsDialog.BookMakingTab.PageNumberingStyle.Arabic-Indic</note>
            </trans-unit>
            <trans-unit id="CollectionSettingsDialog.BookMakingTab.PageNumberingStyle.Armenian" sil:dynamic="true">
                <source xml:lang="en">Armenian</source>
                <note>ID: CollectionSettingsDialog.BookMakingTab.PageNumberingStyle.Armenian</note>
            </trans-unit>
            <trans-unit id="CollectionSettingsDialog.BookMakingTab.PageNumberingStyle.Bengali" sil:dynamic="true">
                <source xml:lang="en">Bengali</source>
                <note>ID: CollectionSettingsDialog.BookMakingTab.PageNumberingStyle.Bengali</note>
            </trans-unit>
            <trans-unit id="CollectionSettingsDialog.BookMakingTab.PageNumberingStyle.Cambodian" sil:dynamic="true">
                <source xml:lang="en">Cambodian</source>
                <note>ID: CollectionSettingsDialog.BookMakingTab.PageNumberingStyle.Cambodian</note>
            </trans-unit>
            <trans-unit id="CollectionSettingsDialog.BookMakingTab.PageNumberingStyle.Cjk-Decimal" sil:dynamic="true">
                <source xml:lang="en">Cjk-Decimal</source>
                <note>ID: CollectionSettingsDialog.BookMakingTab.PageNumberingStyle.Cjk-Decimal</note>
            </trans-unit>
            <trans-unit id="CollectionSettingsDialog.BookMakingTab.PageNumberingStyle.Decimal" sil:dynamic="true">
                <source xml:lang="en">Decimal</source>
                <note>ID: CollectionSettingsDialog.BookMakingTab.PageNumberingStyle.Decimal</note>
            </trans-unit>
            <trans-unit id="CollectionSettingsDialog.BookMakingTab.PageNumberingStyle.Devanagari" sil:dynamic="true">
                <source xml:lang="en">Devanagari</source>
                <note>ID: CollectionSettingsDialog.BookMakingTab.PageNumberingStyle.Devanagari</note>
            </trans-unit>
            <trans-unit id="CollectionSettingsDialog.BookMakingTab.PageNumberingStyle.Georgian" sil:dynamic="true">
                <source xml:lang="en">Georgian</source>
                <note>ID: CollectionSettingsDialog.BookMakingTab.PageNumberingStyle.Georgian</note>
            </trans-unit>
            <trans-unit id="CollectionSettingsDialog.BookMakingTab.PageNumberingStyle.Gujarati" sil:dynamic="true">
                <source xml:lang="en">Gujarati</source>
                <note>ID: CollectionSettingsDialog.BookMakingTab.PageNumberingStyle.Gujarati</note>
            </trans-unit>
            <trans-unit id="CollectionSettingsDialog.BookMakingTab.PageNumberingStyle.Gurmukhi" sil:dynamic="true">
                <source xml:lang="en">Gurmukhi</source>
                <note>ID: CollectionSettingsDialog.BookMakingTab.PageNumberingStyle.Gurmukhi</note>
            </trans-unit>
            <trans-unit id="CollectionSettingsDialog.BookMakingTab.PageNumberingStyle.Hebrew" sil:dynamic="true">
                <source xml:lang="en">Hebrew</source>
                <note>ID: CollectionSettingsDialog.BookMakingTab.PageNumberingStyle.Hebrew</note>
            </trans-unit>
            <trans-unit id="CollectionSettingsDialog.BookMakingTab.PageNumberingStyle.Kannada" sil:dynamic="true">
                <source xml:lang="en">Kannada</source>
                <note>ID: CollectionSettingsDialog.BookMakingTab.PageNumberingStyle.Kannada</note>
            </trans-unit>
            <trans-unit id="CollectionSettingsDialog.BookMakingTab.PageNumberingStyle.Khmer" sil:dynamic="true">
                <source xml:lang="en">Khmer</source>
                <note>ID: CollectionSettingsDialog.BookMakingTab.PageNumberingStyle.Khmer</note>
            </trans-unit>
            <trans-unit id="CollectionSettingsDialog.BookMakingTab.PageNumberingStyle.Lao" sil:dynamic="true">
                <source xml:lang="en">Lao</source>
                <note>ID: CollectionSettingsDialog.BookMakingTab.PageNumberingStyle.Lao</note>
            </trans-unit>
            <trans-unit id="CollectionSettingsDialog.BookMakingTab.PageNumberingStyle.Lower-Armenian" sil:dynamic="true">
                <source xml:lang="en">Lower-Armenian</source>
                <note>ID: CollectionSettingsDialog.BookMakingTab.PageNumberingStyle.Lower-Armenian</note>
            </trans-unit>
            <trans-unit id="CollectionSettingsDialog.BookMakingTab.PageNumberingStyle.Malayalam" sil:dynamic="true">
                <source xml:lang="en">Malayalam</source>
                <note>ID: CollectionSettingsDialog.BookMakingTab.PageNumberingStyle.Malayalam</note>
            </trans-unit>
            <trans-unit id="CollectionSettingsDialog.BookMakingTab.PageNumberingStyle.Mongolian" sil:dynamic="true">
                <source xml:lang="en">Mongolian</source>
                <note>ID: CollectionSettingsDialog.BookMakingTab.PageNumberingStyle.Mongolian</note>
            </trans-unit>
            <trans-unit id="CollectionSettingsDialog.BookMakingTab.PageNumberingStyle.Myanmar" sil:dynamic="true">
                <source xml:lang="en">Myanmar</source>
                <note>ID: CollectionSettingsDialog.BookMakingTab.PageNumberingStyle.Myanmar</note>
            </trans-unit>
            <trans-unit id="CollectionSettingsDialog.BookMakingTab.PageNumberingStyle.Oriya" sil:dynamic="true">
                <source xml:lang="en">Oriya</source>
                <note>ID: CollectionSettingsDialog.BookMakingTab.PageNumberingStyle.Oriya</note>
            </trans-unit>
            <trans-unit id="CollectionSettingsDialog.BookMakingTab.PageNumberingStyle.PageNumberingStyleLabel">
                <source xml:lang="en">Page Numbering Style</source>
                <note>ID: CollectionSettingsDialog.BookMakingTab.PageNumberingStyle.PageNumberingStyleLabel</note>
            </trans-unit>
            <trans-unit id="CollectionSettingsDialog.BookMakingTab.PageNumberingStyle.Persian" sil:dynamic="true">
                <source xml:lang="en">Persian</source>
                <note>ID: CollectionSettingsDialog.BookMakingTab.PageNumberingStyle.Persian</note>
            </trans-unit>
            <trans-unit id="CollectionSettingsDialog.BookMakingTab.PageNumberingStyle.Tamil" sil:dynamic="true">
                <source xml:lang="en">Tamil</source>
                <note>ID: CollectionSettingsDialog.BookMakingTab.PageNumberingStyle.Tamil</note>
            </trans-unit>
            <trans-unit id="CollectionSettingsDialog.BookMakingTab.PageNumberingStyle.Telugu" sil:dynamic="true">
                <source xml:lang="en">Telugu</source>
                <note>ID: CollectionSettingsDialog.BookMakingTab.PageNumberingStyle.Telugu</note>
            </trans-unit>
            <trans-unit id="CollectionSettingsDialog.BookMakingTab.PageNumberingStyle.Thai" sil:dynamic="true">
                <source xml:lang="en">Thai</source>
                <note>ID: CollectionSettingsDialog.BookMakingTab.PageNumberingStyle.Thai</note>
            </trans-unit>
            <trans-unit id="CollectionSettingsDialog.BookMakingTab.PageNumberingStyle.Tibetan" sil:dynamic="true">
                <source xml:lang="en">Tibetan</source>
                <note>ID: CollectionSettingsDialog.BookMakingTab.PageNumberingStyle.Tibetan</note>
            </trans-unit>
            <trans-unit id="CollectionSettingsDialog.BookMakingTab.PageNumberingStyle.Upper-Armenian" sil:dynamic="true">
                <source xml:lang="en">Upper-Armenian</source>
                <note>ID: CollectionSettingsDialog.BookMakingTab.PageNumberingStyle.Upper-Armenian</note>
            </trans-unit>
            <trans-unit id="CollectionSettingsDialog.BookMakingTab.SpecialScriptSettingsLink">
                <source xml:lang="en">Special Script Settings</source>
                <note>ID: CollectionSettingsDialog.BookMakingTab.SpecialScriptSettingsLink</note>
            </trans-unit>
            <trans-unit id="CollectionSettingsDialog.CollectionSettingsWindowTitle">
                <source xml:lang="en">Settings</source>
                <note>ID: CollectionSettingsDialog.CollectionSettingsWindowTitle</note>
            </trans-unit>
            <trans-unit id="CollectionSettingsDialog.LanguageTab.ChangeLanguageLink">
                <source xml:lang="en">Change...</source>
                <note>ID: CollectionSettingsDialog.LanguageTab.ChangeLanguageLink</note>
            </trans-unit>
            <trans-unit id="CollectionSettingsDialog.LanguageTab.Language1InSourceCollection">
                <source xml:lang="en">Language 1</source>
                <note>ID: CollectionSettingsDialog.LanguageTab.Language1InSourceCollection</note>
                <note>In a local language collection, we say 'Local Language', but in a source collection, Local Language has no relevance, so we use this different label</note>
            </trans-unit>
            <trans-unit id="CollectionSettingsDialog.LanguageTab.Language2InSourceCollection">
                <source xml:lang="en">Language 2</source>
                <note>ID: CollectionSettingsDialog.LanguageTab.Language2InSourceCollection</note>
                <note>In a local language collection, we say 'Language 2 (e.g. National Language)', but in a source collection, National Language has no relevance, so we use this different label</note>
            </trans-unit>
            <trans-unit id="CollectionSettingsDialog.LanguageTab.Language3InSourceCollection">
                <source xml:lang="en">Language 3</source>
                <note>ID: CollectionSettingsDialog.LanguageTab.Language3InSourceCollection</note>
                <note>In a local language collection, we say 'Language 3 (e.g. Regional Language)', but in a source collection, National Language has no relevance, so we use this different label</note>
            </trans-unit>
            <trans-unit id="CollectionSettingsDialog.LanguageTab.LanguageTabLabel">
                <source xml:lang="en">Languages</source>
                <note>ID: CollectionSettingsDialog.LanguageTab.LanguageTabLabel</note>
            </trans-unit>
            <trans-unit id="CollectionSettingsDialog.LanguageTab.RemoveLanguageLink">
                <source xml:lang="en">Remove</source>
                <note>ID: CollectionSettingsDialog.LanguageTab.RemoveLanguageLink</note>
            </trans-unit>
            <trans-unit id="CollectionSettingsDialog.LanguageTab.SetThirdLanguageLink">
                <source xml:lang="en">Set...</source>
                <note>ID: CollectionSettingsDialog.LanguageTab.SetThirdLanguageLink</note>
                <note>If there is no third or sign language specified, the link changes to this.</note>
            </trans-unit>
            <trans-unit id="CollectionSettingsDialog.LanguageTab.VernacularLanguageLabel">
                <source xml:lang="en">Local Language</source>
                <note>ID: CollectionSettingsDialog.LanguageTab.VernacularLanguageLabel</note>
            </trans-unit>
            <trans-unit id="CollectionSettingsDialog.LanguageTab._language2Label">
                <source xml:lang="en">Language 2 (e.g. National Language)</source>
                <note>ID: CollectionSettingsDialog.LanguageTab._language2Label</note>
            </trans-unit>
            <trans-unit id="CollectionSettingsDialog.LanguageTab._language3Label">
                <source xml:lang="en">Language 3 (e.g. Regional Language)   (Optional)</source>
                <note>ID: CollectionSettingsDialog.LanguageTab._language3Label</note>
                <note xml:lang="en">OLD TEXT (before 3.9, 1 fewer space): Language 3 (e.g. Regional Language)  (Optional)</note>
            </trans-unit>
            <trans-unit id="CollectionSettingsDialog.LanguageTab.SignLanguageOptional">
                <source xml:lang="en">Sign Language   (Optional)</source>
                <note>ID: CollectionSettingsDialog.LanguageTab.SignLanguageOptional</note>
            </trans-unit>
            <trans-unit id="CollectionSettingsDialog.ProjectInformationTab.BloomCollectionName">
                <source xml:lang="en">Bloom Collection Name</source>
                <note>ID: CollectionSettingsDialog.ProjectInformationTab.BloomCollectionName</note>
            </trans-unit>
            <trans-unit id="CollectionSettingsDialog.ProjectInformationTab.BloomEnterpriseProject">
                <source xml:lang="en">Bloom Enterprise Project</source>
                <note>ID: CollectionSettingsDialog.ProjectInformationTab.BloomEnterpriseProject</note>
                <note>New string in Bloom 4.1</note>
            </trans-unit>
            <trans-unit id="CollectionSettingsDialog.ProjectInformationTab.Country">
                <source xml:lang="en">Country</source>
                <note>ID: CollectionSettingsDialog.ProjectInformationTab.Country</note>
            </trans-unit>
            <trans-unit id="CollectionSettingsDialog.ProjectInformationTab.District">
                <source xml:lang="en">District</source>
                <note>ID: CollectionSettingsDialog.ProjectInformationTab.District</note>
            </trans-unit>
            <trans-unit id="CollectionSettingsDialog.ProjectInformationTab.ProjectInformationTabLabel">
                <source xml:lang="en">Project Information</source>
                <note>ID: CollectionSettingsDialog.ProjectInformationTab.ProjectInformationTabLabel</note>
            </trans-unit>
            <trans-unit id="CollectionSettingsDialog.ProjectInformationTab.Province">
                <source xml:lang="en">Province</source>
                <note>ID: CollectionSettingsDialog.ProjectInformationTab.Province</note>
            </trans-unit>
            <trans-unit id="CollectionSettingsDialog.RequiresEnterprise_ToolTip_" sil:dynamic="true">
                <source xml:lang="en">To use this feature, you'll need to enable Bloom Enterprise.</source>
                <note>ID: CollectionSettingsDialog.RequiresEnterprise_ToolTip_</note>
                <note>Same as the text for "EditTab.RequiresEnterprise"</note>
            </trans-unit>
            <trans-unit id="CollectionSettingsDialog.Restart">
                <source xml:lang="en">Restart</source>
                <note>ID: CollectionSettingsDialog.Restart</note>
                <note>If you make certain changes in the settings dialog, the OK button changes to this.</note>
            </trans-unit>
            <trans-unit id="CollectionSettingsDialog.RestartMessage">
                <source xml:lang="en">Bloom will close and re-open this project with the new settings.</source>
                <note>ID: CollectionSettingsDialog.RestartMessage</note>
            </trans-unit>
            <trans-unit id="CollectionTab.AddMakeReaderTemplateBloomPackToolStripMenuItem">
                <source xml:lang="en">Make Reader Template Bloom Pack...</source>
                <note>ID: CollectionTab.AddMakeReaderTemplateBloomPackToolStripMenuItem</note>
            </trans-unit>
            <trans-unit id="CollectionTab.AdminManagesUpdates">
                <source xml:lang="en">Your system administrator manages Bloom updates for this computer.</source>
                <note>ID: CollectionTab.AdminManagesUpdates</note>
            </trans-unit>
            <trans-unit id="CollectionTab.AdvancedToolStripMenuItem">
                <source xml:lang="en">Advanced</source>
                <note>ID: CollectionTab.AdvancedToolStripMenuItem</note>
                <note>Obsolete for 5.3 and later</note>
            </trans-unit>
            <trans-unit id="CollectionTab.Applying">
                <source xml:lang="en">Applying updates</source>
                <note>ID: CollectionTab.Applying</note>
            </trans-unit>
            <trans-unit id="CollectionTab.BloomLibraryLinkLabel">
                <source xml:lang="en">Get more source books at BloomLibrary.org</source>
                <note>ID: CollectionTab.BloomLibraryLinkLabel</note>
                <note>Shown at the bottom of the list of books. User can click on it and it will attempt to open a browser to show the Bloom Library</note>
            </trans-unit>
            <trans-unit id="CollectionTab.BloomLibraryLinkVerification.Part1">
                <source xml:lang="en">Note: The Bloom Library contains shell books, whereas your current collection is a "source collection", meaning it is for making shell books, not for translating them into the local language.</source>
                <note>ID: CollectionTab.BloomLibraryLinkVerification.Part1</note>
                <note>get this clicking on BloomLibrary.org link in source collection</note>
            </trans-unit>
            <trans-unit id="CollectionTab.BloomLibraryLinkVerification.Part2">
                <source xml:lang="en">When you've made a shell, you can then upload it to the Bloom Library from the Publish tab.</source>
                <note>ID: CollectionTab.BloomLibraryLinkVerification.Part2</note>
                <note>get this clicking on BloomLibrary.org link in source collection</note>
            </trans-unit>
            <trans-unit id="CollectionTab.BloomLibraryLinkVerificationCaption">
                <source xml:lang="en">Source Collection</source>
                <note>ID: CollectionTab.BloomLibraryLinkVerificationCaption</note>
                <note>get this clicking on BloomLibrary.org link in source collection</note>
            </trans-unit>
            <trans-unit id="CollectionTab.BookMenu.DeleteBook">
                <source xml:lang="en">Delete Book</source>
                <note>ID: CollectionTab.BookMenu.DeleteBook</note>
            </trans-unit>
            <trans-unit id="CollectionTab.BookMenu.DuplicateBook">
                <source xml:lang="en">Duplicate Book</source>
                <note>ID: CollectionTab.BookMenu.DuplicateBook</note>
            </trans-unit>
            <trans-unit id="CollectionTab.BookMenu.ExportDocMessage">
                <source xml:lang="en">Bloom will now open this HTML document in your word processing program (normally Word or LibreOffice). You will be able to work with the text and images of this book. These programs normally don't do well with preserving the layout, so don't expect much.</source>
                <note>ID: CollectionTab.BookMenu.ExportDocMessage</note>
            </trans-unit>
            <trans-unit id="CollectionTab.BookMenu.ExportToSpreadsheet">
                <source xml:lang="en">Export to Spreadsheet...</source>
                <note>ID: CollectionTab.BookMenu.ExportToSpreadsheet</note>
            </trans-unit>
            <trans-unit id="CollectionTab.BookMenu.ExportToWordOrLibreOffice">
                <source xml:lang="en">Export to Word or LibreOffice...</source>
                <note>ID: CollectionTab.BookMenu.ExportToWordOrLibreOffice</note>
            </trans-unit>
            <trans-unit id="CollectionTab.BookMenu.ExportToXMLForInDesign">
                <source xml:lang="en">Export to XML for InDesign...</source>
                <note>ID: CollectionTab.BookMenu.ExportToXMLForInDesign</note>
            </trans-unit>
            <trans-unit id="CollectionTab.BookMenu.ImportContentFromSpreadsheet">
                <source xml:lang="en">Import Content from Spreadsheet...</source>
                <note>ID: CollectionTab.BookMenu.ImportContentFromSpreadsheet</note>
            </trans-unit>
            <trans-unit id="CollectionTab.BookMenu.MakeBloomPack">
                <source xml:lang="en">Make Bloom Pack...</source>
                <note>ID: CollectionTab.BookMenu.MakeBloomPack</note>
                <note>Obsolete for 5.3 and later</note>
            </trans-unit>
            <trans-unit id="CollectionTab.BookMenu.Rename">
                <source xml:lang="en">Rename</source>
                <note>ID: CollectionTab.BookMenu.Rename</note>
                <note>Obsolete for Bloom 5.3 and later</note>
            </trans-unit>
            <trans-unit id="CollectionTab.BookMenu.RenameBook">
                <source xml:lang="en">Rename Book</source>
                <note>ID: CollectionTab.BookMenu.RenameBook</note>
            </trans-unit>
            <trans-unit id="CollectionTab.BookMenu.SaveAsBloomPackContextMenuItem">
                <source xml:lang="en">Save as Bloom Pack (*.BloomPack)</source>
                <note>ID: CollectionTab.BookMenu.SaveAsBloomPackContextMenuItem</note>
            </trans-unit>
            <trans-unit id="CollectionTab.BookMenu.SaveAsBloomToolStripMenuItem">
                <source xml:lang="en">Save as Single File (*.bloomSource)...</source>
                <note>ID: CollectionTab.BookMenu.SaveAsBloomToolStripMenuItem</note>
            </trans-unit>
            <trans-unit id="CollectionTab.BookMenu.ShowInFileExplorer">
                <source xml:lang="en">Show in File Explorer</source>
                <note>ID: CollectionTab.BookMenu.ShowInFileExplorer</note>
            </trans-unit>
            <trans-unit id="CollectionTab.BookMenu.UpdateFrontMatterToolStrip">
                <source xml:lang="en">Update Book</source>
                <note>ID: CollectionTab.BookMenu.UpdateFrontMatterToolStrip</note>
            </trans-unit>
            <trans-unit id="CollectionTab.BookMenu.UpdateThumbnail">
                <source xml:lang="en">Update Thumbnail</source>
                <note>ID: CollectionTab.BookMenu.UpdateThumbnail</note>
            </trans-unit>
            <trans-unit id="CollectionTab.BookSourceHeading">
                <source xml:lang="en">Sources For New Books</source>
                <note>ID: CollectionTab.BookSourceHeading</note>
            </trans-unit>
            <trans-unit id="CollectionTab.BookSourcesLockNotice">
                <source xml:lang="en">This collection is locked, so new books cannot be added/removed.</source>
                <note>ID: CollectionTab.BookSourcesLockNotice</note>
            </trans-unit>
            <trans-unit id="CollectionTab.Books From BloomLibrary.org" sil:dynamic="true">
                <source xml:lang="en">Books From BloomLibrary.org</source>
                <note>ID: CollectionTab.Books From BloomLibrary.org</note>
            </trans-unit>
            <trans-unit id="CollectionTab.CollectionMenu.doChecksAndUpdatesOfAllBooks">
                <source xml:lang="en">Do Updates of All Books</source>
                <note>ID: CollectionTab.CollectionMenu.doChecksAndUpdatesOfAllBooks</note>
            </trans-unit>
            <trans-unit id="CollectionTab.CollectionMenu.doChecksOfAllBooks">
                <source xml:lang="en">Do Checks of All Books</source>
                <note>ID: CollectionTab.CollectionMenu.doChecksOfAllBooks</note>
            </trans-unit>
            <trans-unit id="CollectionTab.CollectionMenu.rescueMissingImages">
                <source xml:lang="en">Rescue Missing Images...</source>
                <note>ID: CollectionTab.CollectionMenu.rescueMissingImages</note>
            </trans-unit>
            <trans-unit id="CollectionTab.CollectionMenu.showHistory">
                <source xml:lang="en">Collection History...</source>
                <note>ID: CollectionTab.CollectionMenu.showHistory</note>
            </trans-unit>
            <trans-unit id="CollectionTab.CollectionMenu.showNotes">
                <source xml:lang="en">Collection Notes...</source>
                <note>ID: CollectionTab.CollectionMenu.showNotes</note>
            </trans-unit>
            <trans-unit id="CollectionTab.CollectionTabLabel">
                <source xml:lang="en">Collections</source>
                <note>ID: CollectionTab.CollectionTabLabel</note>
            </trans-unit>
            <trans-unit id="CollectionTab.Collections">
                <source xml:lang="en">Collections</source>
                <note>ID: CollectionTab.Collections</note>
            </trans-unit>
            <trans-unit id="CollectionTab.ConfiguringBookMessage">
                <source xml:lang="en">Building...</source>
                <note>ID: CollectionTab.ConfiguringBookMessage</note>
            </trans-unit>
            <trans-unit id="CollectionTab.ConfirmRecycleDescription">
                <source xml:lang="en">The book '{0}'</source>
                <note>ID: CollectionTab.ConfirmRecycleDescription</note>
            </trans-unit>
            <trans-unit id="CollectionTab.ContextMenu.More">
                <source xml:lang="en">More</source>
                <note>ID: CollectionTab.ContextMenu.More</note>
            </trans-unit>
            <trans-unit id="CollectionTab.ContextMenu.OpenFolderOnDisk">
                <source xml:lang="en">Open Folder on Disk</source>
                <note>ID: CollectionTab.ContextMenu.OpenFolderOnDisk</note>
                <note>Obsolete for Bloom 5.3 and later</note>
            </trans-unit>
            <trans-unit id="CollectionTab.ContextMenu.Troubleshooting">
                <source xml:lang="en">Troubleshooting</source>
                <note>ID: CollectionTab.ContextMenu.Troubleshooting</note>
            </trans-unit>
            <trans-unit id="CollectionTab.EditBookButton">
                <source xml:lang="en">Edit this book</source>
                <note>ID: CollectionTab.EditBookButton</note>
            </trans-unit>
            <trans-unit id="CollectionTab.GetABetterBloom">
                <source xml:lang="en">Click to get a better Bloom!</source>
                <note>ID: CollectionTab.GetABetterBloom</note>
                <note>Clicking this message loads a web page which describes how to upgrade Bloom.</note>
            </trans-unit>
            <trans-unit id="CollectionTab.HiddenBookExplanationForSourceCollections">
                <source xml:lang="en">Because this is a source collection, Bloom isn't offering any existing shells as sources for new shells. If you want to add a language to a shell, instead you need to edit the collection containing the shell, rather than making a copy of it. Also, the Wall Calendar currently can't be used to make a new Shell.</source>
                <note>ID: CollectionTab.HiddenBookExplanationForSourceCollections</note>
            </trans-unit>
            <trans-unit id="CollectionTab.LanguageMenu.ShowUnapprovedTranslations">
                <source xml:lang="en">Show translations which have not been approved yet</source>
                <note>ID: CollectionTab.LanguageMenu.ShowUnapprovedTranslations</note>
            </trans-unit>
            <trans-unit id="CollectionTab.MakeBloomPackButton">
                <source xml:lang="en">Make Bloom Pack</source>
                <note>ID: CollectionTab.MakeBloomPackButton</note>
                <note>This string is obsolete as of Bloom version 5.3.</note>
            </trans-unit>
            <trans-unit id="CollectionTab.MakeBloomPackOfShellBooks">
                <source xml:lang="en">Make Bloom Pack of Shell Books</source>
                <note>Shell Books are books that are meant to be translated.</note>
                <note>ID: CollectionTab.MakeBloomPackOfShellBooks</note>
            </trans-unit>
            <trans-unit id="CollectionTab.MakeBookUsingThisTemplate">
                <source xml:lang="en">Make a book using this source</source>
                <note>ID: CollectionTab.MakeBookUsingThisTemplate</note>
            </trans-unit>
            <trans-unit id="CollectionTab.MakeBookUsingThisTemplate_ToolTip_">
                <source xml:lang="en">Create a book in my language using this source book</source>
                <note>ID: CollectionTab.MakeBookUsingThisTemplate_ToolTip_</note>
            </trans-unit>
            <trans-unit id="CollectionTab.Open/CreateCollectionButton">
                <source xml:lang="en">Other Collection</source>
                <note>ID: CollectionTab.Open/CreateCollectionButton</note>
                <note>This is the button you use to create a new collection, open a new one, or get one from a repository somewhere.</note>
            </trans-unit>
            <trans-unit id="CollectionTab.Open/CreateCollectionButton_ToolTip_">
                <source xml:lang="en">Open/Create/Get Collection</source>
                <note>ID: CollectionTab.Open/CreateCollectionButton_ToolTip_</note>
                <note>This is the button you use to create a new collection, open a new one, or get one from a repository somewhere.</note>
            </trans-unit>
            <trans-unit id="CollectionTab.OpenCreateCollectionMenuItem">
                <source xml:lang="en">Open or Create Another Collection</source>
                <note>ID: CollectionTab.OpenCreateCollectionMenuItem</note>
            </trans-unit>
            <trans-unit id="CollectionTab.Progress">
                <source xml:lang="en">({0}% complete)</source>
                <note>ID: CollectionTab.Progress</note>
            </trans-unit>
            <trans-unit id="CollectionTab.RestartToUpdate">
                <source xml:lang="en">Restart Bloom to Update</source>
                <note>ID: CollectionTab.RestartToUpdate</note>
                <note>Restart the Bloom program, not Windows</note>
            </trans-unit>
            <trans-unit id="CollectionTab.Sample Shells" sil:dynamic="true">
                <source xml:lang="en">Sample Shells</source>
                <note>ID: CollectionTab.Sample Shells</note>
            </trans-unit>
            <trans-unit id="CollectionTab.SendReceive">
                <source xml:lang="en">Send/Receive</source>
                <note>ID: CollectionTab.SendReceive</note>
            </trans-unit>
            <trans-unit id="CollectionTab.SettingsButton">
                <source xml:lang="en">Settings</source>
                <note>ID: CollectionTab.SettingsButton</note>
            </trans-unit>
            <trans-unit id="CollectionTab.SourceBooksMenu.OpenFolderContainingSourceCollections">
                <source xml:lang="en">Open Additional Collections Folder</source>
                <note>ID: CollectionTab.SourceBooksMenu.OpenFolderContainingSourceCollections</note>
            </trans-unit>
            <trans-unit id="CollectionTab.SourcesForNewShellsHeading">
                <source xml:lang="en">Sources For New Shells</source>
                <note>ID: CollectionTab.SourcesForNewShellsHeading</note>
            </trans-unit>
            <trans-unit id="CollectionTab.Templates" sil:dynamic="true">
                <source xml:lang="en">Templates</source>
                <note>ID: CollectionTab.Templates</note>
            </trans-unit>
            <trans-unit id="CollectionTab.TitleMissing">
                <source xml:lang="en">Title Missing</source>
                <note>ID: CollectionTab.TitleMissing</note>
                <note>Shown as the thumbnail caption when the book doesn't have a title.</note>
            </trans-unit>
            <trans-unit id="CollectionTab.UILanguageMenu.HelpTranslate">
                <source xml:lang="en">Help us translate Bloom (web)</source>
                <note>ID: CollectionTab.UILanguageMenu.HelpTranslate</note>
                <note>The final item in the UI Language menu. When clicked, it opens Bloom's page in the Crowdin web-based translation system.</note>
            </trans-unit>
            <trans-unit id="CollectionTab.UILanguageMenu.ItemTooltip">
                <source xml:lang="en">{0}% translated</source>
                <note>ID: CollectionTab.UILanguageMenu.ItemTooltip</note>
                <note>Shown when hovering over an item in the UI Language menu. The {0} marker is filled in by a number between 1 and 100.</note>
            </trans-unit>
            <trans-unit id="CollectionTab.UnableToCheckForUpdate">
                <source xml:lang="en">Could not connect to the server to check for an update. Are you connected to the internet?</source>
                <note>ID: CollectionTab.UnableToCheckForUpdate</note>
                <note>Shown when Bloom tries to check for an update but can't, for example because it can't connect to the internet, or a problems with our server, etc.</note>
            </trans-unit>
            <trans-unit id="CollectionTab.UpToDate">
                <source xml:lang="en">Your Bloom is up to date.</source>
                <note>ID: CollectionTab.UpToDate</note>
            </trans-unit>
            <trans-unit id="CollectionTab.UpdateCheckInProgress">
                <source xml:lang="en">Bloom is already working on checking for updates.</source>
                <note>ID: CollectionTab.UpdateCheckInProgress</note>
            </trans-unit>
            <trans-unit id="CollectionTab.UpdateFailed">
                <source xml:lang="en">A new version appears to be available, but Bloom could not install it.</source>
                <note>ID: CollectionTab.UpdateFailed</note>
            </trans-unit>
            <trans-unit id="CollectionTab.UpdateInstalled">
                <source xml:lang="en">Update for {0} is ready</source>
                <note>ID: CollectionTab.UpdateInstalled</note>
                <note>Appears after Bloom has downloaded a program update in the background and is ready to switch the user to it the next time they run Bloom.</note>
                <note xml:lang="en">OLD TEXT (before 3.9, period at end): Update for {0} is ready.</note>
            </trans-unit>
            <trans-unit id="CollectionTab.UpdateNow">
                <source xml:lang="en">Update Now</source>
                <note>ID: CollectionTab.UpdateNow</note>
            </trans-unit>
            <trans-unit id="CollectionTab.UpdatesAvailable">
                <source xml:lang="en">A new version of Bloom is available.</source>
                <note>ID: CollectionTab.UpdatesAvailable</note>
            </trans-unit>
            <trans-unit id="CollectionTab.Updating">
                <source xml:lang="en">Downloading update to {0} ({1}K)</source>
                <note>ID: CollectionTab.Updating</note>
                <note xml:lang="en">OLD TEXT (before 3.9): Downloading update to {0} ({1}kb).</note>
            </trans-unit>
            <trans-unit id="ColorPicker.PercentTransparent" sil:dynamic="true">
                <source xml:lang="en">{0}% Transparent</source>
                <note>ID: ColorPicker.PercentTransparent</note>
                <note>This color has a particular percentage of transparency.</note>
            </trans-unit>
            <trans-unit id="ColorPicker.New" sil:dynamic="true">
                <source xml:lang="en">New...</source>
                <note>ID: ColorPicker.New</note>
                <note>A background color selection that enables a color picker.</note>
            </trans-unit>
            <trans-unit id="Common.Advanced">
                <source xml:lang="en">Advanced</source>
                <note>ID: Common.Advanced</note>
                <note>Used in various places where something can be opened or linked to for advanced features. One use is an expandable area in Sign Language toolbox.</note>
            </trans-unit>
            <trans-unit id="Common.AskForHelp">
                <source xml:lang="en">Ask for help</source>
                <note>ID: Common.AskForHelp</note>
                <note>Used in various places where someone might need to open a Problem Report dialog.</note>
            </trans-unit>
            <trans-unit id="Common.BackButton">
                <source xml:lang="en">Back</source>
                <note>ID: Common.BackButton</note>
                <note>In a wizard, this button takes you to the previous step.</note>
            </trans-unit>
            <trans-unit id="Common.BloomEnterpriseFeature">
                <source xml:lang="en">Bloom Enterprise Feature</source>
                <note>ID: Common.BloomEnterpriseFeature</note>
                <note>This tooltip shows over the Bloom Enterprise icon.</note>
            </trans-unit>
            <trans-unit id="Common.Cancel">
                <source xml:lang="en">Cancel</source>
                <note>This is shown at the bottom of a dialog box. It is paired with an action button like "OK" and it means "do not do the action".  In English, this is the same as "Common.CancelProcess", but could be different in your language.</note>
                <note>ID: Common.Cancel</note>
            </trans-unit>
            <trans-unit id="Common.CancelButton">
                <source xml:lang="en">&amp;Cancel</source>
                <note>This is identical to Common.Cancel. The duplication was introduced by a mistake.</note>
                <note>This is shown at the bottom of a dialog box. It is paired with an action button like "OK" and it means "do not do the action".</note>
                <!-- The ampersand is used to indicate a mnemonic in C# WinForms. Ugh, I'm not happy that we expose it to the translators -->
                <note>If you include "&amp;" (which represents an ampersand) in your translation, it will not be visible in Bloom. Instead, the letter following it will be a keyboard shortcut (e.g., &amp;Cancel means that alt-C can be used to activate the Cancel button.) The letter marked with ampersand is usually the first one but does not have to be. It is important not to mark the same letter in two different controls in the same dialog. If you are not sure, just don't include the "amp;"; the only consequence is that this control cannot be activated using an alt-key shortcut.</note>
                <note>ID: Common.CancelButton</note>
            </trans-unit>
            <trans-unit id="Common.Close">
                <source xml:lang="en">Close</source>
                <note>ID: Common.Close</note>
                <note>Used typically for a button that closes a dialog box. Unlike "OK", "Close" is not agreeing to anything, it's just dismissing the dialog box.</note>
            </trans-unit>
            <trans-unit id="Common.Colors.Black">
                <source xml:lang="en">Black</source>
                <note>ID: Common.Colors.Black</note>
            </trans-unit>
            <trans-unit id="Common.Colors.Crimson">
                <source xml:lang="en">Crimson</source>
                <note>ID: Common.Colors.Crimson</note>
            </trans-unit>
            <trans-unit id="Common.Colors.White">
                <source xml:lang="en">White</source>
                <note>ID: Common.Colors.White</note>
            </trans-unit>
            <trans-unit id="Common.Colors.Yellow">
                <source xml:lang="en">Yellow</source>
                <note>ID: Common.Colors.Yellow</note>
            </trans-unit>
            <trans-unit id="Common.Continue">
                <source xml:lang="en">Continue</source>
                <note>This is shown at the bottom of a dialog box and means to go ahead with some action. It is often paired with "Cancel"</note>
                <note>ID: Common.Continue</note>
            </trans-unit>
            <trans-unit id="Common.Copy">
                <source xml:lang="en">Copy</source>
                <note>ID: Common.Copy</note>
            </trans-unit>
            <trans-unit id="Common.Copyright">
                <source xml:lang="en">Copyright</source>
                <note>ID: Common.Copyright</note>
            </trans-unit>
            <trans-unit id="Common.Delete">
                <source xml:lang="en">Delete</source>
                <note>ID: Common.Delete</note>
            </trans-unit>
            <trans-unit id="Common.Done">
                <source xml:lang="en">Done</source>
                <note>ID: Common.Done</note>
                <note>Shown in a list of messages when Bloom has completed a task.</note>
            </trans-unit>
            <trans-unit id="Common.EnterpriseRequired">
                <source xml:lang="en">Enterprise Required</source>
                <note>ID: Common.EnterpriseRequired</note>
            </trans-unit>
            <trans-unit id="Common.Error">
                <source xml:lang="en">Error</source>
                <note>ID: Common.Error</note>
                <note>A heading shown above some messages.</note>
            </trans-unit>
            <trans-unit id="Common.Finish">
                <source xml:lang="en">&amp;Finish</source>
                <note>ID: Common.Finish</note>
                <note>Used for the Finish button in wizards, like that used for making a New Collection</note>
            </trans-unit>
            <trans-unit id="Common.FinishedAt">
                <source xml:lang="en">Finished at {0:hh:mm tt}</source>
                <note>ID: Common.FinishedAt</note>
                <note>{0:hh:mm tt} is a time</note>
            </trans-unit>
            <trans-unit id="Common.Help" sil:dynamic="true">
                <source xml:lang="en">Help</source>
                <note>ID: Common.Help</note>
            </trans-unit>
            <trans-unit id="Common.HelpButton">
                <source xml:lang="en">&amp;Help</source>
                <note>ID: Common.HelpButton</note>
            </trans-unit>
            <trans-unit id="Common.Info">
                <source xml:lang="en">Info</source>
                <note>ID: Common.Info</note>
                <note>Used as a label for additional information, like duration etc in the Sign Language Tool</note>
            </trans-unit>
            <trans-unit id="Common.LearnMore" sil:dynamic="true">
                <source xml:lang="en">Learn More</source>
                <note>ID: Common.LearnMore</note>
                <note>A link or button that leads to something that tells the user more about what they just read.</note>
                <note>This is the same as Settings.Enterprise.LearnMore</note>
            </trans-unit>
            <trans-unit id="Common.License" sil:dynamic="true">
                <source xml:lang="en">License</source>
                <note>ID: Common.License</note>
            </trans-unit>
            <trans-unit id="Common.Loading" sil:dynamic="true">
                <source xml:lang="en">Loading...</source>
                <note>ID: Common.Loading</note>
                <note>This is shown when Bloom is slowly loading something, so the user doesn't worry about why they don't see the result immediately.</note>
            </trans-unit>
            <trans-unit id="Common.Next">
                <source xml:lang="en">&amp;Next</source>
                <note>ID: Common.Next</note>
                <note>Used for the Next button in wizards, like that used for making a New Collection</note>
            </trans-unit>
            <trans-unit id="Common.NextButton">
                <source xml:lang="en">Next</source>
                <note>ID: Common.NextButton</note>
                <note>In a wizard, this button takes you to the next step.</note>
            </trans-unit>
            <trans-unit id="Common.Note">
                <source xml:lang="en">Note</source>
                <note>ID: Common.Note</note>
                <note>A heading shown above some messages.</note>
            </trans-unit>
            <trans-unit id="Common.OK">
                <source xml:lang="en">OK</source>
                <note>ID: Common.OK</note>
            </trans-unit>
            <trans-unit id="Common.OKButton">
                <source xml:lang="en">&amp;OK</source>
                <note>ID: Common.OKButton</note>
            </trans-unit>
            <trans-unit id="Common.Optional">
                <source xml:lang="en">optional</source>
                <note>ID: Common.Optional</note>
            </trans-unit>
            <trans-unit id="Common.Other" sil:dynamic="true">
                <source xml:lang="en">Other</source>
                <note>ID: Common.Other</note>
            </trans-unit>
            <trans-unit id="Common.Pause" sil:dynamic="true">
                <source xml:lang="en">Pause</source>
                <note>ID: Common.Pause</note>
            </trans-unit>
            <trans-unit id="Common.Preview">
                <source xml:lang="en">Preview</source>
                <note>ID: Common.Preview</note>
            </trans-unit>
            <trans-unit id="Common.Progress">
                <source xml:lang="en">Progress</source>
                <note>ID: Common.Progress</note>
            </trans-unit>
            <trans-unit id="Common.Refresh">
                <source xml:lang="en">Refresh</source>
                <note>ID: Common.Refresh</note>
                <note>Sense of refreshing a web page.</note>
            </trans-unit>
            <trans-unit id="Common.Replace">
                <source xml:lang="en">Replace</source>
                <note>ID: Common.Replace</note>
            </trans-unit>
            <trans-unit id="Common.Report">
                <source xml:lang="en">REPORT</source>
                <note>ID: Common.Report</note>
                <note>Used for a link that signifies "Bring up a dialog for sending a report of a problem. We usually want all-caps, unless inappropriate in a particular language"</note>
            </trans-unit>
            <trans-unit id="Common.Options" sil:dynamic="true">
                <source xml:lang="en">Options</source>
                <note>ID: Common.Options</note>
            </trans-unit>
            <trans-unit id="Common.Save">
                <source xml:lang="en">Save</source>
                <note>ID: Common.Save</note>
            </trans-unit>
            <trans-unit id="Common.Seconds">
                <source xml:lang="en">%0 seconds</source>
                <note>ID: Common.Seconds</note>
                <note>%0 is a number of seconds</note>
            </trans-unit>
            <trans-unit id="Common.SeeWebPage">
                <source xml:lang="en">See {0}.</source>
                <note>ID: Common.SeeWebPage</note>
                <note>Used to point the user to a web page. Put the '{0}' where the web page URL will go.</note>
            </trans-unit>
            <trans-unit id="Common.SelectAll">
                <source xml:lang="en">Select all</source>
                <note>ID: Common.SelectAll</note>
                <note>used for a menu item for selecting all text in a text box</note>
            </trans-unit>
            <trans-unit id="Common.Settings">
                <source xml:lang="en">Settings</source>
                <note>ID: Common.Settings</note>
            </trans-unit>
            <trans-unit id="Common.Stop">
                <source xml:lang="en">Stop</source>
                <note>ID: Common.Stop</note>
            </trans-unit>
            <trans-unit id="Common.Upload">
                <source xml:lang="en">Upload</source>
                <note>ID: Common.Upload</note>
            </trans-unit>
            <trans-unit id="Common.Uploading">
                <source xml:lang="en">Uploading</source>
                <note>ID: Common.Uploading</note>
            </trans-unit>
            <trans-unit id="Common.Warning">
                <source xml:lang="en">Info</source>
                <note>ID: Common.Warning</note>
                <note>A heading shown above some messages.</note>
            </trans-unit>
            <trans-unit id="Common.WhatsThis" sil:dynamic="true">
                <source xml:lang="en">What's this?</source>
                <note>ID: Common.WhatsThis</note>
                <note>minimal question indicating a link to information</note>
            </trans-unit>
            <trans-unit id="Common.WhatCausedThisProblem">
                <source xml:lang="en">What caused this problem?</source>
                <note>ID: Common.WhatCausedThisProblem</note>
                <note>This is usually a link to an explanatory document.</note>
            </trans-unit>
            <trans-unit id="Copyright.CopyrightHolder" sil:dynamic="true">
                <source xml:lang="en">Copyright Holder</source>
                <note>ID: Copyright.CopyrightHolder</note>
            </trans-unit>
            <trans-unit id="Copyright.CopyrightYear" sil:dynamic="true">
                <source xml:lang="en">Copyright Year</source>
                <note>ID: Copyright.CopyrightYear</note>
            </trans-unit>
            <trans-unit id="Copyright.FollowSILGuidelines" sil:dynamic="true">
<<<<<<< HEAD
                <source xml:lang="en">SIL has corporate guidelines around what kinds of materials may be copyrighted by SIL. Please check [this page] in order to ensure that this book qualifies.</source>
=======
                <source xml:lang="en">Before publishing as SIL, ensure that you follow [SIL corporate guidelines].</source>
>>>>>>> f6a6f3cd
                <note>ID: Copyright.FollowSILGuidelines</note>
                <note>The text inside the [square brackets] will become a link to a website.</note>
            </trans-unit>
            <trans-unit id="Copyright.IllustratorOrPhotographer" sil:dynamic="true">
                <source xml:lang="en">Illustrator/Photographer</source>
                <note>ID: Copyright.IllustratorOrPhotographer</note>
            </trans-unit>
            <trans-unit id="Copyright.NotATranslation" sil:dynamic="true">
                <source xml:lang="en">Not a translation or new version</source>
                <note>ID: Copyright.NotATranslation</note>
            </trans-unit>
            <trans-unit id="Copyright.PublishingAsSIL" sil:dynamic="true">
<<<<<<< HEAD
                <source xml:lang="en">Using "SIL" in a Copyright</source>
=======
                <source xml:lang="en">Publishing as SIL</source>
>>>>>>> f6a6f3cd
                <note>ID: Copyright.PublishingAsSIL</note>
            </trans-unit>
            <trans-unit id="Copyright.UseOriginalCopyright" sil:dynamic="true">
                <source xml:lang="en">Continue to use the same copyright and license as the original book:</source>
                <note>ID: Copyright.UseOriginalCopyright</note>
            </trans-unit>
            <trans-unit id="CopyrightAndLicense" sil:dynamic="true">
                <source xml:lang="en">Copyright and License</source>
                <note>ID: CopyrightAndLicense</note>
            </trans-unit>
            <trans-unit id="Download.Completed">
                <source xml:lang="en">Your download ({0}) is complete. You can see it in the 'Books from BloomLibrary.org' section of your Collections.</source>
                <note>ID: Download.Completed</note>
            </trans-unit>
            <trans-unit id="Download.CompletedCaption">
                <source xml:lang="en">Download complete</source>
                <note>ID: Download.CompletedCaption</note>
            </trans-unit>
            <trans-unit id="Download.CopyFailed">
                <source xml:lang="en">Bloom downloaded the book but had problems making it available in Bloom. Please restart your computer and try again. If you get this message again, please report the problem to the us.</source>
                <note>ID: Download.CopyFailed</note>
                <note xml:lang="en">OLD TEXT (before 3.9, period at end): Bloom downloaded the book but had problems making it available in Bloom. Please restart your computer and try again. If you get this message again, please click the 'Details' button and report the problem to the Bloom developers.</note>
            </trans-unit>
            <trans-unit id="Download.DownloadingDialogTitle">
                <source xml:lang="en">Downloading book</source>
                <note>ID: Download.DownloadingDialogTitle</note>
            </trans-unit>
            <trans-unit id="Download.GenericNetworkProblemNotice">
                <source xml:lang="en">There was a problem downloading the book.  You can try again at a different time, or write to us at issues@bloomlibrary.org if you cannot get the download to work from your location.</source>
                <note>ID: Download.GenericNetworkProblemNotice</note>
                <note xml:lang="en">OLD TEXT (before 3.9): There was a problem downloading your book.</note>
            </trans-unit>
            <trans-unit id="Download.ProblemNotice">
                <source xml:lang="en">There was a problem downloading your book. You may need to restart Bloom or get technical help.</source>
                <note>ID: Download.ProblemNotice</note>
            </trans-unit>
            <trans-unit id="Download.TimeoutProblemNotice">
                <source xml:lang="en">There was a problem downloading the book: something took too long. You can try again at a different time, or write to us at issues@bloomlibrary.org if you cannot get the download to work from your location.</source>
                <note>ID: Download.TimeoutProblemNotice</note>
                <note xml:lang="en">OLD TEXT (before 3.9, capitalization of website): There was a problem downloading the book: something took too long. You can try again at a different time, or write to us at issues@BloomLibrary.org if you cannot get the download to work from your location.</note>
            </trans-unit>
            <trans-unit id="EditTab.AddPageDialog.AddPageButton" sil:dynamic="true">
                <source xml:lang="en">Add Page</source>
                <note>ID: EditTab.AddPageDialog.AddPageButton</note>
                <note>This is for the button that LAUNCHES the dialog, not the 'Add this page' button that is IN the dialog.</note>
            </trans-unit>
            <trans-unit id="EditTab.AddPageDialog.AddThisPageButton" sil:dynamic="true">
                <source xml:lang="en">Add This Page</source>
                <note>ID: EditTab.AddPageDialog.AddThisPageButton</note>
                <note>This is for the button inside the dialog</note>
            </trans-unit>
            <trans-unit id="EditTab.AddPageDialog.ChooseLayoutButton" sil:dynamic="true">
                <source xml:lang="en">Use This Layout</source>
                <note>ID: EditTab.AddPageDialog.ChooseLayoutButton</note>
            </trans-unit>
            <trans-unit id="EditTab.AddPageDialog.ChooseLayoutContinueCheckbox" sil:dynamic="true">
                <source xml:lang="en">Continue anyway</source>
                <note>ID: EditTab.AddPageDialog.ChooseLayoutContinueCheckbox</note>
            </trans-unit>
            <trans-unit id="EditTab.AddPageDialog.ChooseLayoutConvertBookCheckbox" sil:dynamic="true">
                <source xml:lang="en">Change all similar pages in this book to this layout.</source>
                <note>ID: EditTab.AddPageDialog.ChooseLayoutConvertBookCheckbox</note>
            </trans-unit>
            <trans-unit id="EditTab.AddPageDialog.ChooseLayoutTitle" sil:dynamic="true">
                <source xml:lang="en">Choose Different Layout...</source>
                <note>ID: EditTab.AddPageDialog.ChooseLayoutTitle</note>
            </trans-unit>
            <trans-unit id="EditTab.AddPageDialog.ChooseLayoutWillLoseData" sil:dynamic="true">
                <source xml:lang="en">Converting to this layout will cause some content to be lost.</source>
                <note>ID: EditTab.AddPageDialog.ChooseLayoutWillLoseData</note>
            </trans-unit>
            <trans-unit id="EditTab.AddPageDialog.DigitalPage" sil:dynamic="true">
                <source xml:lang="en">This kind of page will be included only in digital book outputs, not in PDF.</source>
                <note>ID: EditTab.AddPageDialog.DigitalPage</note>
            </trans-unit>
            <trans-unit id="EditTab.AddPageDialog.NoTemplate" sil:dynamic="true">
                <source xml:lang="en">Could not find {0}</source>
                <note>ID: EditTab.AddPageDialog.NoTemplate</note>
                <note>Seen when the book's main template page file is missing.</note>
                <note xml:lang="en">OLD TEXT (before 3.9): (no template file found)</note>
            </trans-unit>
            <trans-unit id="EditTab.AddPageDialog.NumberOfPagesTooltip" sil:dynamic="true">
                <source xml:lang="en">Number of pages to add</source>
                <note>ID: EditTab.AddPageDialog.NumberOfPagesTooltip</note>
            </trans-unit>
            <trans-unit id="EditTab.AddPageDialog.Title" sil:dynamic="true">
                <source xml:lang="en">Add Page...</source>
                <note>ID: EditTab.AddPageDialog.Title</note>
            </trans-unit>
            <trans-unit id="EditTab.BackMatter.InsideBackCoverTextPrompt" sil:dynamic="true">
                <source xml:lang="en">If you need somewhere to put more information about the book, you can use this page, which is the inside of the back cover.</source>
                <note>ID: EditTab.BackMatter.InsideBackCoverTextPrompt</note>
            </trans-unit>
            <trans-unit id="EditTab.BackMatter.OutsideBackCoverTextPrompt" sil:dynamic="true">
                <source xml:lang="en">If you need somewhere to put more information about the book, you can use this page, which is the outside of the back cover.</source>
                <note>ID: EditTab.BackMatter.OutsideBackCoverTextPrompt</note>
            </trans-unit>
            <trans-unit id="EditTab.Bilingual">
                <source xml:lang="en">Two Languages</source>
                <note>ID: EditTab.Bilingual</note>
                <note>Shown in edit tab multilingualism chooser, for bilingual mode, 2 languages per page</note>
            </trans-unit>
            <trans-unit id="EditTab.BookContextMenu.openHtmlInBrowser">
                <source xml:lang="en">Open the HTML used to make this PDF, in Firefox (must be on path)</source>
                <note>ID: EditTab.BookContextMenu.openHtmlInBrowser</note>
            </trans-unit>
            <trans-unit id="EditTab.CannotChangeCopyright">
                <source xml:lang="en">Sorry, the copyright and license for this book cannot be changed.</source>
                <note>ID: EditTab.CannotChangeCopyright</note>
            </trans-unit>
            <trans-unit id="EditTab.CantPasteImageLocked">
                <source xml:lang="en">Sorry, this book is locked down so that images cannot be changed.</source>
                <note>ID: EditTab.CantPasteImageLocked</note>
            </trans-unit>
            <trans-unit id="EditTab.ChooseLayoutButton">
                <source xml:lang="en">Choose Different Layout</source>
                <note>ID: EditTab.ChooseLayoutButton</note>
            </trans-unit>
            <trans-unit id="EditTab.ConfirmRemovePageDialog.ConformRemovePageWindowTitle">
                <source xml:lang="en">Really Remove Page?</source>
                <note>ID: EditTab.ConfirmRemovePageDialog.ConformRemovePageWindowTitle</note>
                <note xml:lang="en">OLD TEXT (before 4.1.000.0): Really Delete Page?</note>
            </trans-unit>
            <trans-unit id="EditTab.ConfirmRemovePageDialog.DeleteButton">
                <source xml:lang="en">&amp;Remove</source>
                <note>ID: EditTab.ConfirmRemovePageDialog.DeleteButton</note>
                <note xml:lang="en">OLD TEXT (before 3.9): &amp;Delete</note>
            </trans-unit>
            <trans-unit id="EditTab.ConfirmRemovePageDialog._messageLabel">
                <source xml:lang="en">This page will be permanently removed.</source>
                <note>ID: EditTab.ConfirmRemovePageDialog._messageLabel</note>
            </trans-unit>
            <trans-unit id="EditTab.ContentLanguagesDropdown">
                <source xml:lang="en">Multilingual Settings</source>
                <note>ID: EditTab.ContentLanguagesDropdown</note>
            </trans-unit>
            <trans-unit id="EditTab.ContentLanguagesDropdown.ToolTip">
                <source xml:lang="en">Choose language to make this a bilingual or trilingual book</source>
                <note>ID: EditTab.ContentLanguagesDropdown.ToolTip</note>
            </trans-unit>
            <trans-unit id="EditTab.ContentLanguagesDropdown_ToolTip_">
                <source xml:lang="en">Choose language to make this a bilingual or trilingual book</source>
                <note>ID: EditTab.ContentLanguagesDropdown_ToolTip_</note>
            </trans-unit>
            <trans-unit id="EditTab.CopyButton">
                <source xml:lang="en">Copy</source>
                <note>ID: EditTab.CopyButton</note>
            </trans-unit>
            <trans-unit id="EditTab.CopyButton.ToolTip">
                <source xml:lang="en">Copy (Ctrl+C)</source>
                <note>ID: EditTab.CopyButton.ToolTip</note>
            </trans-unit>
            <trans-unit id="EditTab.CopyButton.ToolTipWhenDisabled">
                <source xml:lang="en">You need to select some text before you can copy it</source>
                <note>ID: EditTab.CopyButton.ToolTipWhenDisabled</note>
            </trans-unit>
            <trans-unit id="EditTab.CopyImageIPMetadataQuestion">
                <source xml:lang="en">Copy this information to all other pictures in this book?</source>
                <note>ID: EditTab.CopyImageIPMetadataQuestion</note>
                <note>get this after you edit the metadata of an image</note>
            </trans-unit>
            <trans-unit id="EditTab.CopyPage">
                <source xml:lang="en">Copy Page</source>
                <note>ID: EditTab.CopyPage</note>
            </trans-unit>
            <trans-unit id="EditTab.CustomPage.ChangeLayout" sil:dynamic="true">
                <source xml:lang="en">Change Layout</source>
                <note>ID: EditTab.CustomPage.ChangeLayout</note>
            </trans-unit>
            <trans-unit id="EditTab.CustomPage.HtmlWidget" sil:dynamic="true">
                <source xml:lang="en">HTML Widget</source>
                <note>ID: EditTab.CustomPage.HtmlWidget</note>
                <note>Describes where the user can select an interactive HTML page to insert into a book page (alternative to text, picture, or video)</note>
            </trans-unit>
            <trans-unit id="EditTab.CustomPage.Or" sil:dynamic="true">
                <source xml:lang="en">or</source>
                <note>ID: EditTab.CustomPage.Or</note>
                <note>Shown between 'Picture' and 'Text' when Custom Page is in Layout mode</note>
                <note xml:lang="en">OLD TEXT (before 3.9, surrounding spaces):  or </note>
            </trans-unit>
            <trans-unit id="EditTab.CustomPage.Picture" sil:dynamic="true">
                <source xml:lang="en">Picture</source>
                <note>ID: EditTab.CustomPage.Picture</note>
            </trans-unit>
            <trans-unit id="EditTab.CustomPage.Text" sil:dynamic="true">
                <source xml:lang="en">Text</source>
                <note>ID: EditTab.CustomPage.Text</note>
            </trans-unit>
            <trans-unit id="EditTab.CustomPage.Video" sil:dynamic="true">
                <source xml:lang="en">Video</source>
                <note>ID: EditTab.CustomPage.Video</note>
            </trans-unit>
            <trans-unit id="EditTab.CustomPage.TextBox" sil:dynamic="true">
                <source xml:lang="en">Text Box</source>
                <note>ID: EditTab.CustomPage.TextBox</note>
            </trans-unit>
            <trans-unit id="EditTab.CutButton">
                <source xml:lang="en">Cut</source>
                <note>ID: EditTab.CutButton</note>
            </trans-unit>
            <trans-unit id="EditTab.CutButton.ToolTip">
                <source xml:lang="en">Cut (Ctrl+X)</source>
                <note>ID: EditTab.CutButton.ToolTip</note>
            </trans-unit>
            <trans-unit id="EditTab.DeletePageButton">
                <source xml:lang="en">Remove Page</source>
                <note>ID: EditTab.DeletePageButton</note>
                <note xml:lang="en">OLD TEXT (before 3.9): Remove\n  Page</note>
            </trans-unit>
            <trans-unit id="EditTab.DeletePageButton.ToolTip" sil:dynamic="true">
                <source xml:lang="en">Remove this page from the book</source>
                <note>ID: EditTab.DeletePageButton.ToolTip</note>
                <note>Button that tells Bloom to delete the currently selected page.</note>
            </trans-unit>
            <trans-unit id="EditTab.DeletePageButton.ToolTipWhenDisabled" sil:dynamic="true">
                <source xml:lang="en">This page cannot be removed</source>
                <note>ID: EditTab.DeletePageButton.ToolTipWhenDisabled</note>
                <note>Button that tells Bloom to delete the currently selected page.</note>
            </trans-unit>
            <trans-unit id="EditTab.DirectFormatting.Bold" sil:dynamic="true">
                <source xml:lang="en">Bold</source>
                <note>ID: EditTab.DirectFormatting.Bold</note>
                <note>This is for the 4-button panel that pops up when the user selects more than one character in a textbox.</note>
            </trans-unit>
            <trans-unit id="EditTab.DirectFormatting.Italic" sil:dynamic="true">
                <source xml:lang="en">Italic</source>
                <note>ID: EditTab.DirectFormatting.Italic</note>
                <note>This is for the 4-button panel that pops up when the user selects more than one character in a textbox.</note>
            </trans-unit>
            <trans-unit id="EditTab.DirectFormatting.Superscript" sil:dynamic="true">
                <source xml:lang="en">Superscript</source>
                <note>ID: EditTab.DirectFormatting.Superscript</note>
                <note>This is for the 4-button panel that pops up when the user selects more than one character in a textbox.</note>
            </trans-unit>
            <trans-unit id="EditTab.DirectFormatting.Underline" sil:dynamic="true">
                <source xml:lang="en">Underline</source>
                <note>ID: EditTab.DirectFormatting.Underline</note>
                <note>This is for the 4-button panel that pops up when the user selects more than one character in a textbox.</note>
            </trans-unit>
            <trans-unit id="EditTab.DuplicatePageButton">
                <source xml:lang="en">Duplicate Page</source>
                <note>ID: EditTab.DuplicatePageButton</note>
                <note xml:lang="en">OLD TEXT (before 3.9): Duplicate\n  Page</note>
            </trans-unit>
            <trans-unit id="EditTab.DuplicatePageButton.ToolTip" sil:dynamic="true">
                <source xml:lang="en">Insert a new page which is a duplicate of this one</source>
                <note>ID: EditTab.DuplicatePageButton.ToolTip</note>
                <note>Button that tells Bloom to duplicate the currently selected page.</note>
            </trans-unit>
            <trans-unit id="EditTab.DuplicatePageButton.ToolTipWhenDisabled" sil:dynamic="true">
                <source xml:lang="en">This page cannot be duplicated</source>
                <note>ID: EditTab.DuplicatePageButton.ToolTipWhenDisabled</note>
                <note>Button that tells Bloom to duplicate the currently selected page.</note>
            </trans-unit>
            <trans-unit id="EditTab.DuplicatePageMultiple">
                <source xml:lang="en">Duplicate Page Many Times...</source>
                <note>ID: EditTab.DuplicatePageMultiple</note>
                <note>Menu item that tells Bloom to duplicate the currently selected page several times.</note>
            </trans-unit>
            <trans-unit id="EditTab.DuplicatePageMultiple.Prompt">
                <source xml:lang="en">How many more of this page? (2-999)</source>
                <note>ID: EditTab.DuplicatePageMultiple.Prompt</note>
                <note>Used in the window that asks how many times to duplicate the selected page.</note>
            </trans-unit>
            <trans-unit id="EditTab.DuplicatePageMultiple.Title">
                <source xml:lang="en">Duplicate Page Many Times</source>
                <note>ID: EditTab.DuplicatePageMultiple.Title</note>
                <note>Title of dialog that Bloom uses to ask the user how many times to duplicate the currently selected page.</note>
            </trans-unit>
            <trans-unit id="EditTab.Edit">
                <source xml:lang="en">Edit</source>
                <note>ID: EditTab.Edit</note>
            </trans-unit>
            <trans-unit id="EditTab.EditNotAllowed" sil:dynamic="true">
                <source xml:lang="en">You cannot change these because this is not the original copy.</source>
                <note>ID: EditTab.EditNotAllowed</note>
            </trans-unit>
            <trans-unit id="EditTab.EditTab.Toolbox.DecodableReaderTool.SightWord" sil:dynamic="true">
                <source xml:lang="en">Sight Word</source>
                <note>ID: EditTab.EditTab.Toolbox.DecodableReaderTool.SightWord</note>
            </trans-unit>
            <trans-unit id="EditTab.EditTab.Toolbox.DecodableReaderTool.WordNotDecodable" sil:dynamic="true">
                <source xml:lang="en">This word is not decodable in this stage.</source>
                <note>ID: EditTab.EditTab.Toolbox.DecodableReaderTool.WordNotDecodable</note>
            </trans-unit>
            <trans-unit id="EditTab.EditTab.Toolbox.LeveledReaderTool.SentenceTooLong" sil:dynamic="true">
                <source xml:lang="en">This sentence is too long for this level.</source>
                <note>ID: EditTab.EditTab.Toolbox.LeveledReaderTool.SentenceTooLong</note>
            </trans-unit>
            <trans-unit id="EditTab.EnterpriseSettingsButton" sil:dynamic="true">
                <source xml:lang="en">Bloom Enterprise Settings</source>
                <note>ID: EditTab.EnterpriseSettingsButton</note>
                <note>Text of button that appears when Bloom Enterprise is needed for access to a feature.</note>
            </trans-unit>
            <trans-unit id="EditTab.ExperimentalNotice" sil:dynamic="true">
                <source xml:lang="en">This page is an experimental prototype which may have many problems, for which we apologize.</source>
                <note>ID: EditTab.ExperimentalNotice</note>
            </trans-unit>
            <trans-unit id="EditTab.FileDialogVideoFiles">
                <source xml:lang="en">Video files</source>
                <note>ID: EditTab.FileDialogVideoFiles</note>
                <note>Used to identify the kind of files wanted in a file Open dialog</note>
            </trans-unit>
            <trans-unit id="EditTab.FontMissing">
                <source xml:lang="en">The current selected font is '{0}', but it is not installed on this computer. Some other font will be used.</source>
                <note>ID: EditTab.FontMissing</note>
            </trans-unit>
            <trans-unit id="EditTab.FormatDialog.Alignment" sil:dynamic="true">
                <source xml:lang="en">Alignment</source>
                <note>ID: EditTab.FormatDialog.Alignment</note>
            </trans-unit>
            <trans-unit id="EditTab.FormatDialog.AlreadyExists" sil:dynamic="true">
                <source xml:lang="en">That style already exists. Please choose another name.</source>
                <note>ID: EditTab.FormatDialog.AlreadyExists</note>
            </trans-unit>
            <trans-unit id="EditTab.FormatDialog.BorderToolTip" sil:dynamic="true">
                <source xml:lang="en">Change the border and background</source>
                <note>ID: EditTab.FormatDialog.BorderToolTip</note>
            </trans-unit>
            <trans-unit id="EditTab.FormatDialog.CharactersTab" sil:dynamic="true">
                <source xml:lang="en">Characters</source>
                <note>ID: EditTab.FormatDialog.CharactersTab</note>
            </trans-unit>
            <trans-unit id="EditTab.FormatDialog.Create" sil:dynamic="true">
                <source xml:lang="en">Create</source>
                <note>ID: EditTab.FormatDialog.Create</note>
            </trans-unit>
            <trans-unit id="EditTab.FormatDialog.CreateStyle" sil:dynamic="true">
                <source xml:lang="en">Create a new style</source>
                <note>ID: EditTab.FormatDialog.CreateStyle</note>
            </trans-unit>
            <trans-unit id="EditTab.FormatDialog.DefaultStyles.BigWords-style" sil:dynamic="true">
                <source xml:lang="en">Big Words</source>
                <note>ID: EditTab.FormatDialog.DefaultStyles.BigWords-style</note>
                <note>Appears in most templates</note>
            </trans-unit>
            <trans-unit id="EditTab.FormatDialog.DefaultStyles.Bubble-style" sil:dynamic="true">
                <source xml:lang="en">Bubble</source>
                <note>ID: EditTab.FormatDialog.DefaultStyles.Bubble-style</note>
                <note>Default style for comic bubbles</note>
            </trans-unit>
            <trans-unit id="EditTab.FormatDialog.DefaultStyles.Cover-Default-style" sil:dynamic="true">
                <source xml:lang="en">Cover Default</source>
                <note>ID: EditTab.FormatDialog.DefaultStyles.Cover-Default-style</note>
                <note>A default style for various fields usually on the Front Cover</note>
            </trans-unit>
            <trans-unit id="EditTab.FormatDialog.DefaultStyles.Credits-Page-style" sil:dynamic="true">
                <source xml:lang="en">Credits Page</source>
                <note>ID: EditTab.FormatDialog.DefaultStyles.Credits-Page-style</note>
                <note>Used on the Credits page of most Front/Back Matter packs</note>
            </trans-unit>
            <trans-unit id="EditTab.FormatDialog.DefaultStyles.ImageDescriptionEdit-style" sil:dynamic="true">
                <source xml:lang="en">Image Description Edit</source>
                <note>ID: EditTab.FormatDialog.DefaultStyles.ImageDescriptionEdit-style</note>
                <note>Style appears when editing image descriptions. The trailing 'edit' indicates that it is just used for editing the description, not for publishing it.</note>
            </trans-unit>
            <trans-unit id="EditTab.FormatDialog.DefaultStyles.Equation-style" sil:dynamic="true">
                <source xml:lang="en">Equation</source>
                <note>ID: EditTab.FormatDialog.DefaultStyles.Equation-style</note>
                <note>Used on the Arithmetic template</note>
            </trans-unit>
            <trans-unit id="EditTab.FormatDialog.DefaultStyles.Heading1-style" sil:dynamic="true">
                <source xml:lang="en">Heading 1</source>
                <note>ID: EditTab.FormatDialog.DefaultStyles.Heading1-style</note>
                <note>Used on the Arithmetic template</note>
            </trans-unit>
            <trans-unit id="EditTab.FormatDialog.DefaultStyles.Heading2-style" sil:dynamic="true">
                <source xml:lang="en">Heading 2</source>
                <note>ID: EditTab.FormatDialog.DefaultStyles.Heading2-style</note>
                <note>A default style</note>
            </trans-unit>
            <trans-unit id="EditTab.FormatDialog.DefaultStyles.normal-style" sil:dynamic="true">
                <source xml:lang="en">Normal</source>
                <note>ID: EditTab.FormatDialog.DefaultStyles.normal-style</note>
                <note>Appears in most templates</note>
            </trans-unit>
            <trans-unit id="EditTab.FormatDialog.DefaultStyles.quiz-style" sil:dynamic="true">
                <source xml:lang="en">Quiz</source>
                <note>ID: EditTab.FormatDialog.DefaultStyles.quiz-style</note>
                <note>Special template</note>
            </trans-unit>
            <trans-unit id="EditTab.FormatDialog.DefaultStyles.QuizAnswer-style" sil:dynamic="true">
                <source xml:lang="en">Quiz Answer</source>
                <note>ID: EditTab.FormatDialog.DefaultStyles.QuizAnswer-style</note>
            </trans-unit>
            <trans-unit id="EditTab.FormatDialog.DefaultStyles.QuizHeader-style" sil:dynamic="true">
                <source xml:lang="en">Quiz Header</source>
                <note>ID: EditTab.FormatDialog.DefaultStyles.QuizHeader-style</note>
            </trans-unit>
            <trans-unit id="EditTab.FormatDialog.DefaultStyles.QuizQuestion-style" sil:dynamic="true">
                <source xml:lang="en">Quiz Question</source>
                <note>ID: EditTab.FormatDialog.DefaultStyles.QuizQuestion-style</note>
            </trans-unit>
            <trans-unit id="EditTab.FormatDialog.DefaultStyles.Title-On-Cover-style" sil:dynamic="true">
                <source xml:lang="en">Title On Cover</source>
                <note>ID: EditTab.FormatDialog.DefaultStyles.Title-On-Cover-style</note>
                <note>Used on the Front Cover page of most Front/Back Matter packs</note>
            </trans-unit>
            <trans-unit id="EditTab.FormatDialog.DefaultStyles.Title-On-Title-Page-style" sil:dynamic="true">
                <source xml:lang="en">Title On Title Page</source>
                <note>ID: EditTab.FormatDialog.DefaultStyles.Title-On-Title-Page-style</note>
                <note>Used on the Title Page of most Front/Back Matter packs</note>
            </trans-unit>
            <trans-unit id="EditTab.FormatDialog.DontSeeNeed" sil:dynamic="true">
                <source xml:lang="en">Don't see what you need?</source>
                <note>ID: EditTab.FormatDialog.DontSeeNeed</note>
            </trans-unit>
            <trans-unit id="EditTab.FormatDialog.Emphasis" sil:dynamic="true">
                <source xml:lang="en">Emphasis</source>
                <note>ID: EditTab.FormatDialog.Emphasis</note>
            </trans-unit>
            <trans-unit id="EditTab.FormatDialog.Font" sil:dynamic="true">
                <source xml:lang="en">Font</source>
                <note>ID: EditTab.FormatDialog.Font</note>
            </trans-unit>
            <trans-unit id="EditTab.FormatDialog.FontFaceToolTip" sil:dynamic="true">
                <source xml:lang="en">Change the font face</source>
                <note>ID: EditTab.FormatDialog.FontFaceToolTip</note>
            </trans-unit>
            <trans-unit id="EditTab.FormatDialog.FontSizeTip" sil:dynamic="true">
                <source xml:lang="en">Changes the text size for all boxes carrying the style '{0}' and language '{1}'.\nCurrent size is {2}pt.</source>
                <note>ID: EditTab.FormatDialog.FontSizeTip</note>
            </trans-unit>
            <trans-unit id="EditTab.FormatDialog.FontSizeToolTip" sil:dynamic="true">
                <source xml:lang="en">Change the font size</source>
                <note>ID: EditTab.FormatDialog.FontSizeToolTip</note>
            </trans-unit>
            <trans-unit id="EditTab.FormatDialog.Format" sil:dynamic="true">
                <source xml:lang="en">Format</source>
                <note>ID: EditTab.FormatDialog.Format</note>
            </trans-unit>
            <trans-unit id="EditTab.FormatDialog.Indent" sil:dynamic="true">
                <source xml:lang="en">Indent</source>
                <note>ID: EditTab.FormatDialog.Indent</note>
            </trans-unit>
            <trans-unit id="EditTab.FormatDialog.LineSpacingToolTip" sil:dynamic="true">
                <source xml:lang="en">Change the spacing between lines of text</source>
                <note>ID: EditTab.FormatDialog.LineSpacingToolTip</note>
            </trans-unit>
            <trans-unit id="EditTab.FormatDialog.NewStyle" sil:dynamic="true">
                <source xml:lang="en">New style</source>
                <note>ID: EditTab.FormatDialog.NewStyle</note>
            </trans-unit>
            <trans-unit id="EditTab.FormatDialog.ParagraphSpacing" sil:dynamic="true">
                <source xml:lang="en">Space Between Paragraphs</source>
                <note>ID: EditTab.FormatDialog.ParagraphSpacing</note>
            </trans-unit>
            <trans-unit id="EditTab.FormatDialog.ParagraphTab" sil:dynamic="true">
                <source xml:lang="en">Paragraph</source>
                <note>ID: EditTab.FormatDialog.ParagraphTab</note>
            </trans-unit>
            <trans-unit id="EditTab.FormatDialog.PleaseUseAlpha" sil:dynamic="true">
                <source xml:lang="en">Please use only alphabetical characters. Numbers at the end are ok, as in "part2".</source>
                <note>ID: EditTab.FormatDialog.PleaseUseAlpha</note>
            </trans-unit>
            <trans-unit id="EditTab.FormatDialog.Spacing" sil:dynamic="true">
                <source xml:lang="en">Spacing</source>
                <note>ID: EditTab.FormatDialog.Spacing</note>
            </trans-unit>
            <trans-unit id="EditTab.FormatDialog.Style" sil:dynamic="true">
                <source xml:lang="en">Style</source>
                <note>ID: EditTab.FormatDialog.Style</note>
            </trans-unit>
            <trans-unit id="EditTab.FormatDialog.StyleNameTab" sil:dynamic="true">
                <source xml:lang="en">Style Name</source>
                <note>ID: EditTab.FormatDialog.StyleNameTab</note>
            </trans-unit>
            <trans-unit id="EditTab.FormatDialog.WordSpacingExtraWide" sil:dynamic="true">
                <source xml:lang="en">Extra Wide</source>
                <note>ID: EditTab.FormatDialog.WordSpacingExtraWide</note>
            </trans-unit>
            <trans-unit id="EditTab.FormatDialog.WordSpacingNormal" sil:dynamic="true">
                <source xml:lang="en">Normal</source>
                <note>ID: EditTab.FormatDialog.WordSpacingNormal</note>
            </trans-unit>
            <trans-unit id="EditTab.FormatDialog.WordSpacingToolTip" sil:dynamic="true">
                <source xml:lang="en">Change the spacing between words</source>
                <note>ID: EditTab.FormatDialog.WordSpacingToolTip</note>
            </trans-unit>
            <trans-unit id="EditTab.FormatDialog.WordSpacingWide" sil:dynamic="true">
                <source xml:lang="en">Wide</source>
                <note>ID: EditTab.FormatDialog.WordSpacingWide</note>
            </trans-unit>
            <trans-unit id="EditTab.FrontMatter.AuthorIllustratorPrompt" sil:dynamic="true">
                <source xml:lang="en">You may use this space for author/illustrator, or anything else.</source>
                <note>ID: EditTab.FrontMatter.AuthorIllustratorPrompt</note>
            </trans-unit>
            <trans-unit id="EditTab.FrontMatter.BigBook.Contributions" sil:dynamic="true">
                <source xml:lang="en">When you are making an original book, use this box to record contributions made by writers, illustrators, editors, etc.</source>
                <note>ID: EditTab.FrontMatter.BigBook.Contributions</note>
            </trans-unit>
            <trans-unit id="EditTab.FrontMatter.BigBook.Translator" sil:dynamic="true">
                <source xml:lang="en">When you make a book from a shell, use this box to tell who did the translation.</source>
                <note>ID: EditTab.FrontMatter.BigBook.Translator</note>
            </trans-unit>
            <trans-unit id="EditTab.FrontMatter.BookSingleCredit">
                <source xml:lang="en">Images by {0}.</source>
                <note>ID: EditTab.FrontMatter.BookSingleCredit</note>
                <note>Used on the Title page of a book when "Paste Image Credits" is clicked and all the images in the book are by one illustrator. Put {0} in the translation where the image credits should go. For example in English, 'Images by {0}.' comes out like 'Images by John Doe, Copyright John Doe 2017, CC-BY-NC.'</note>
                <note>New string in Bloom 4.1</note>
            </trans-unit>
            <trans-unit id="EditTab.FrontMatter.BookTitlePrompt" sil:dynamic="true">
                <source xml:lang="en">Book title in {lang}</source>
                <note>ID: EditTab.FrontMatter.BookTitlePrompt</note>
                <note>Put {lang} in your translation, so it can be replaced by the language name.</note>
            </trans-unit>
            <trans-unit id="EditTab.FrontMatter.CopyrightPrompt" sil:dynamic="true">
                <source xml:lang="en">Click to Edit Copyright &amp; License</source>
                <note>ID: EditTab.FrontMatter.CopyrightPrompt</note>
            </trans-unit>
            <trans-unit id="EditTab.FrontMatter.CreditTranslator" sil:dynamic="true">
                <source xml:lang="en">Acknowledgments for this version, in {lang}. For example, give credit to the translator for this version.</source>
                <note>ID: EditTab.FrontMatter.CreditTranslator</note>
                <note>Put {lang} in your translation, so it can be replaced by the language name.</note>
            </trans-unit>
            <trans-unit id="EditTab.FrontMatter.EditOriginalTitleCaption" sil:dynamic="true">
                <source xml:lang="en">Edit Original Title</source>
                <note>ID: EditTab.FrontMatter.EditOriginalTitleCaption</note>
            </trans-unit>
            <trans-unit id="EditTab.FrontMatter.EditOriginalTitleLabel" sil:dynamic="true">
                <source xml:lang="en">Original Title</source>
                <note>ID: EditTab.FrontMatter.EditOriginalTitleLabel</note>
            </trans-unit>
            <trans-unit id="EditTab.FrontMatter.EditOriginalTitlePlaceholder" sil:dynamic="true">
                <source xml:lang="en">click to edit original title</source>
                <note>ID: EditTab.FrontMatter.EditOriginalTitlePlaceholder</note>
            </trans-unit>
            <trans-unit id="EditTab.FrontMatter.FullOriginalCopyrightLicenseSentence" sil:dynamic="true">
                <source xml:lang="en">This book is an adaptation of the original, {0}, {1}. Licensed under {2}.</source>
                <note>ID: EditTab.FrontMatter.FullOriginalCopyrightLicenseSentence</note>
                <note>On the Credits page of a book being translated, Bloom shows the original copyright. {0} is original title, {1} is original copyright, and {2} is license information.</note>
            </trans-unit>
            <trans-unit id="EditTab.FrontMatter.FundingAgenciesPrompt" sil:dynamic="true">
                <source xml:lang="en">Use this to acknowledge any funding agencies.</source>
                <note>ID: EditTab.FrontMatter.FundingAgenciesPrompt</note>
            </trans-unit>
            <trans-unit id="EditTab.FrontMatter.ISBNPrompt" sil:dynamic="true">
                <source xml:lang="en">International Standard Book Number. Leave blank if you don't have one of these.</source>
                <note>ID: EditTab.FrontMatter.ISBNPrompt</note>
            </trans-unit>
            <trans-unit id="EditTab.FrontMatter.ImageCreditMissing">
                <source xml:lang="en"> {0} (page {1})</source>
                <note>ID: EditTab.FrontMatter.MissingCredit</note>
                <note>The {0} is replaced by the filename of an image.  The {1} is replaced by a reference to the first page in the book where that image occurs.</note>
            </trans-unit>
            <trans-unit id="EditTab.FrontMatter.InsideFrontCoverTextPrompt" sil:dynamic="true">
                <source xml:lang="en">If you need somewhere to put more information about the book, you can use this page, which is the inside of the front cover.</source>
                <note>ID: EditTab.FrontMatter.InsideFrontCoverTextPrompt</note>
            </trans-unit>
            <trans-unit id="EditTab.FrontMatter.ListSeparator">
                <source xml:lang="en">, </source>
                <note>ID: EditTab.FrontMatter.ListSeparator</note>
                <note>This is used to separate items in a list, such as 'Province, District, Country' on the Title Page. For English, that means comma followed by a space. Don't forget the space if your script uses them.</note>
            </trans-unit>
            <trans-unit id="EditTab.FrontMatter.MarkTheBookEnd" sil:dynamic="true">
                <source xml:lang="en">Something to tell the reader/viewer that this is the end of the book.</source>
                <note>ID: EditTab.FrontMatter.MarkTheBookEnd</note>
            </trans-unit>
            <trans-unit id="EditTab.FrontMatter.MarkTheVideoEnd" sil:dynamic="true">
                <source xml:lang="en">Something to tell the reader/viewer that this is the end.</source>
                <note>ID: EditTab.FrontMatter.MarkTheVideoEnd</note>
            </trans-unit>
            <trans-unit id="EditTab.FrontMatter.MultipleImageCredit">
                <source xml:lang="en">Images on pages {0} by {1}.</source>
                <note>ID: EditTab.FrontMatter.MultipleImageCredit</note>
                <note>Used on the Title page of a book when "Paste Image Credits" is clicked. Put {0} in the translation where the list of page numbers should go and put {1} in the translation where the image credits should go. For example in English, 'Images on pages {0} by {1}.' comes out like 'Images on pages 1, 2, and 4 by John Doe, Copyright John Doe 2017, CC-BY-NC.'</note>
                <note xml:lang="en">OLD TEXT (early 4.1, remove quotation marks): "Images on pages {0} by {1}."</note>
                <note>New string in Bloom 4.1</note>
            </trans-unit>
            <trans-unit id="EditTab.FrontMatter.NameofTranslatorPrompt" sil:dynamic="true">
                <source xml:lang="en">Name of Translator, in {lang}</source>
                <note>ID: EditTab.FrontMatter.NameofTranslatorPrompt</note>
            </trans-unit>
            <trans-unit id="EditTab.FrontMatter.OriginalAcknowledgmentsPrompt" sil:dynamic="true">
                <source xml:lang="en">Original (or Shell) Acknowledgments in {lang}</source>
                <note>ID: EditTab.FrontMatter.OriginalAcknowledgmentsPrompt</note>
            </trans-unit>
            <trans-unit id="EditTab.FrontMatter.OriginalContributorsPrompt" sil:dynamic="true">
                <source xml:lang="en">The contributions made by writers, illustrators, editors, etc., in {lang}</source>
                <note>ID: EditTab.FrontMatter.OriginalContributorsPrompt</note>
            </trans-unit>
            <trans-unit id="EditTab.FrontMatter.OriginalCopyrightSentence">
                <source xml:lang="en">This book is an adaptation of the original, {0}.</source>
                <note>ID: EditTab.FrontMatter.OriginalCopyrightSentence</note>
                <note>On the Credits page of a book being translated, Bloom shows the original copyright. Put {0} in the translation where the copyright notice should go. For example in English, 'This book is an adaptation of the original, {0}.' comes out like 'This book is an adaptation of the original, Copyright 2011 SIL'.</note>
            </trans-unit>
            <trans-unit id="EditTab.FrontMatter.OriginalHadNoCopyrightSentence">
                <source xml:lang="en">This book is an adaptation of the original without a copyright notice.</source>
                <note>ID: EditTab.FrontMatter.OriginalHadNoCopyrightSentence</note>
                <note>On the Credits page of a book being translated, Bloom shows this if the original book did not have a copyright notice.</note>
            </trans-unit>
            <trans-unit id="EditTab.FrontMatter.OriginalLicenseSentence">
                <source xml:lang="en">Licensed under {0}.</source>
                <note>ID: EditTab.FrontMatter.OriginalLicenseSentence</note>
                <note>On the Credits page of a book being translated, Bloom puts texts like 'Licensed under CC-BY', so that we have a record of what the license was for the original book. Put {0} in the translation, where the license should go in the sentence.</note>
            </trans-unit>
            <trans-unit id="EditTab.FrontMatter.PasteImageCreditsLink" sil:dynamic="true">
                <source xml:lang="en">Paste Image Credits</source>
                <note>ID: EditTab.FrontMatter.PasteImageCreditsLink</note>
            </trans-unit>
            <trans-unit id="EditTab.FrontMatter.PasteMissingCredits">
                <source xml:lang="en">Missing credits:</source>
                <note>ID: EditTab.FrontMatter.PasteMissingCredits</note>
            </trans-unit>
            <trans-unit id="EditTab.FrontMatter.SimpleLineDrawings" sil:dynamic="true">
                <source xml:lang="en">Simple line drawings look best. Instead of using this page, you can also make your own thumbnail.png file and set it to Read-only so Bloom doesn't write over it.</source>
                <note>ID: EditTab.FrontMatter.SimpleLineDrawings</note>
            </trans-unit>
            <trans-unit id="EditTab.FrontMatter.SingleImageCredit">
                <source xml:lang="en">Image on page {0} by {1}.</source>
                <note>ID: EditTab.FrontMatter.SingleImageCredit</note>
                <note>Used on the Title page of a book when "Paste Image Credits" is clicked. Put {0} in the translation where the page number of an image should go and put {1} in the translation where the image credits should go. For example in English, 'Image on page {0} by {1}.' comes out like 'Image on page 3 by John Doe, Copyright John Doe 2017, CC-BY-NC.'</note>
                <note xml:lang="en">OLD TEXT (early 4.1, remove quotation marks): "Image on page {0} by {1}."</note>
                <note>New string in Bloom 4.1</note>
            </trans-unit>
            <trans-unit id="EditTab.FrontMatter.TopicPrompt" sil:dynamic="true">
                <source xml:lang="en">Click to choose topic</source>
                <note>ID: EditTab.FrontMatter.TopicPrompt</note>
            </trans-unit>
            <trans-unit id="EditTab.FrontMatter.TranslatedAcknowledgmentsPrompt" sil:dynamic="true">
                <source xml:lang="en">Acknowledgments for translated version, in {lang}</source>
                <note>ID: EditTab.FrontMatter.TranslatedAcknowledgmentsPrompt</note>
            </trans-unit>
            <trans-unit id="EditTab.HowToUnlockBook">
                <source xml:lang="en">To unlock this shellbook, click the lock icon in the lower left corner.</source>
                <note>ID: EditTab.HowToUnlockBook</note>
            </trans-unit>
            <trans-unit id="EditTab.HowToUseHyperlink">
                <source xml:lang="en">To use this hyperlink, go to the page where you are making a Table of Contents. Next, select some text and then click on the image of chain link. This will turn the selected text into a hyperlink to this page.</source>
                <note>ID: EditTab.HowToUseHyperlink</note>
            </trans-unit>
            <trans-unit id="EditTab.HyperlinkPasteFailure">
                <source xml:lang="en">Bloom was not able to make a link. Try selecting only simple text.</source>
                <note>ID: EditTab.HyperlinkPasteFailure</note>
                <note>Shows when a hyperlink cannot be pasted due to invalid selection.</note>
            </trans-unit>
            <trans-unit id="EditTab.Image.AltMsg">
                <source xml:lang="en">This picture, {0}, is missing or was loading too slowly.</source>
                <note>ID: EditTab.Image.AltMsg</note>
                <note>The {0} is replaced by the filename of the picture.</note>
            </trans-unit>
            <trans-unit id="EditTab.Image.ChangeImage" sil:dynamic="true">
                <source xml:lang="en">Change Image</source>
                <note>ID: EditTab.Image.ChangeImage</note>
            </trans-unit>
            <trans-unit id="EditTab.Image.CopyImage" sil:dynamic="true">
                <source xml:lang="en">Copy Image</source>
                <note>ID: EditTab.Image.CopyImage</note>
            </trans-unit>
            <trans-unit id="EditTab.Image.CopyImageFailed" sil:dynamic="true">
                <source xml:lang="en">Bloom had problems using your computer's clipboard. Some other program may be interfering.</source>
                <note>ID: EditTab.Image.CopyImageFailed</note>
            </trans-unit>
            <trans-unit id="EditTab.Image.Corrupt" sil:dynamic="true">
                <source xml:lang="en">Bloom was not able to load {0}. The file may be corrupted. Please try another image. Here are some technical details: </source>
                <note>ID: EditTab.Image.Corrupt</note>
                <note>{0} is required, and will be replaced with a file path. After the message Bloom will append a further message.</note>
            </trans-unit>
            <trans-unit id="EditTab.Image.CutImage" sil:dynamic="true">
                <source xml:lang="en">Cut Image</source>
                <note>ID: EditTab.Image.CutImage</note>
            </trans-unit>
            <trans-unit id="EditTab.Image.EditMetadata" sil:dynamic="true">
                <source xml:lang="en">Edit Image Credits, Copyright, &amp; License</source>
                <note>ID: EditTab.Image.EditMetadata</note>
                <note xml:lang="en">OLD TEXT (before 3.9): Edit Image Credits, Copyright, and License</note>
            </trans-unit>
            <trans-unit id="EditTab.Image.MissingInfo" sil:dynamic="true">
                <source xml:lang="en">Image is missing information on Credits, Copyright, or License</source>
                <note>ID: EditTab.Image.MissingInfo</note>
            </trans-unit>
            <trans-unit id="EditTab.Image.PasteImage" sil:dynamic="true">
                <source xml:lang="en">Paste Image</source>
                <note>ID: EditTab.Image.PasteImage</note>
            </trans-unit>
            <trans-unit id="EditTab.Image.TooLarge" sil:dynamic="true">
                <source xml:lang="en">Bloom ran out of memory loading this image ({0}), which is quite large ({1} by {2} pixels). Click Help for suggestions.</source>
                <note>ID: EditTab.Image.TooLarge</note>
            </trans-unit>
            <trans-unit id="EditTab.Image.TryRestart" sil:dynamic="true">
                <source xml:lang="en">Try closing other programs and restart your computer if necessary.</source>
                <note>ID: EditTab.Image.TryRestart</note>
            </trans-unit>
            <trans-unit id="EditTab.Instructions.DeleteAllowed" sil:dynamic="true">
                <source xml:lang="en">Feel free to modify or delete this page.</source>
                <note>ID: EditTab.Instructions.DeleteAllowed</note>
            </trans-unit>
            <trans-unit id="EditTab.JpegWarningDialog.DoNotUse">
                <source xml:lang="en">Cancel this import</source>
                <note>ID: EditTab.JpegWarningDialog.DoNotUse</note>
            </trans-unit>
            <trans-unit id="EditTab.JpegWarningDialog.Photograph">
                <source xml:lang="en">Use the JPEG file</source>
                <note>ID: EditTab.JpegWarningDialog.Photograph</note>
            </trans-unit>
            <trans-unit id="EditTab.JpegWarningDialog.WarningText">
                <source xml:lang="en">The file you’ve chosen is a “JPEG” file. JPEG files are perfect for photographs and color artwork. However, JPEG files are a big problem for black and white line art. Problems include:\n• Fuzziness and grey dots.\n• Large file sizes, making the book hard to share.\n• If there are many large JPEGs, Bloom may not have enough memory to make PDF files.\n\nNote: Because JPEG is “lossy”, converting a JPEG to PNG, TIFF, or BMP actually makes things even worse. If this is black and white line art, you want to get an original scan in one of those formats.\n\nPlease select from one of the following, then click “OK”:</source>
                <note>ID: EditTab.JpegWarningDialog.WarningText</note>
            </trans-unit>
            <trans-unit id="EditTab.JpegWarningDialog.WindowTitle">
                <source xml:lang="en">JPEG Warning</source>
                <note>ID: EditTab.JpegWarningDialog.WindowTitle</note>
            </trans-unit>
            <trans-unit id="EditTab.LayoutInPublishTabOnlyNotice">
                <source xml:lang="en">This option is only available in the Publish tab.</source>
                <note>ID: EditTab.LayoutInPublishTabOnlyNotice</note>
            </trans-unit>
            <trans-unit id="EditTab.LockBook.ToolTip" sil:dynamic="true">
                <source xml:lang="en">This book is temporarily unlocked.</source>
                <note>ID: EditTab.LockBook.ToolTip</note>
                <note>Button that tells Bloom to re-lock a shell book so it can't be modified (other than translation).</note>
            </trans-unit>
            <trans-unit id="EditTab.Monolingual">
                <source xml:lang="en">One Language</source>
                <note>ID: EditTab.Monolingual</note>
                <note>Shown in edit tab multilingualism chooser, for monolingual mode, one language per page</note>
            </trans-unit>
            <trans-unit id="EditTab.NeverLocked.ToolTip" sil:dynamic="true">
                <source xml:lang="en">Books are never locked in a Source Collection.</source>
                <note>ID: EditTab.NeverLocked.ToolTip</note>
                <note>Button in a state that indicates books in this collection are always unlocked.</note>
            </trans-unit>
            <trans-unit id="EditTab.NewBookName">
                <source xml:lang="en">Book</source>
                <note>ID: EditTab.NewBookName</note>
                <note>Default file and folder name when you make a new book, but haven't give it a title yet.</note>
            </trans-unit>
            <trans-unit id="EditTab.NoImageFoundOnClipboard">
                <source xml:lang="en">Before you can paste an image, copy one onto your 'clipboard', from another program.</source>
                <note>ID: EditTab.NoImageFoundOnClipboard</note>
            </trans-unit>
            <trans-unit id="EditTab.NoValidImageFoundOnClipboard">
                <source xml:lang="en">Bloom failed to interpret the clipboard contents as an image. Possibly it was a damaged file, or too large. Try copying something else.</source>
                <note>ID: EditTab.NoValidImageFoundOnClipboard</note>
            </trans-unit>
            <trans-unit id="EditTab.NoOtherLayouts">
                <source xml:lang="en">There are no other options for this template.</source>
                <note>ID: EditTab.NoOtherLayouts</note>
                <note>Show in the size/orientation chooser dropdown of the edit tab, if there was only a single choice</note>
            </trans-unit>
            <trans-unit id="EditTab.Overflow" sil:dynamic="true">
                <source xml:lang="en">This box has more text than will fit</source>
                <note>ID: EditTab.Overflow</note>
            </trans-unit>
            <trans-unit id="EditTab.OverflowContainer" sil:dynamic="true">
                <source xml:lang="en">A container on this page is overflowing</source>
                <note>ID: EditTab.OverflowContainer</note>
                <note>This shows up in pages like the cover where sizing is very flexible. No one thing is too big, but not everything on the page will fit. To see it, put a lot of text on a cover page, until a red bar appears at the bottom; then hover over the bar. </note>
            </trans-unit>
            <trans-unit id="EditTab.PageList.CantMoveXMatter">
                <source xml:lang="en">That change is not allowed. Front matter and back matter pages must remain where they are.</source>
                <note>ID: EditTab.PageList.CantMoveXMatter</note>
            </trans-unit>
            <trans-unit id="EditTab.PageList.Heading">
                <source xml:lang="en">Pages</source>
                <note>ID: EditTab.PageList.Heading</note>
            </trans-unit>
            <trans-unit id="EditTab.PageSizeAndOrientation.Tooltip">
                <source xml:lang="en">Choose a page size and orientation</source>
                <note>ID: EditTab.PageSizeAndOrientation.Tooltip</note>
            </trans-unit>
            <trans-unit id="EditTab.PasteButton">
                <source xml:lang="en">Paste</source>
                <note>ID: EditTab.PasteButton</note>
            </trans-unit>
            <trans-unit id="EditTab.PasteButton.ToolTip">
                <source xml:lang="en">Paste (Ctrl+V)</source>
                <note>ID: EditTab.PasteButton.ToolTip</note>
            </trans-unit>
            <trans-unit id="EditTab.PasteButton.ToolTipWhenDisabled">
                <source xml:lang="en">There is nothing on the Clipboard that you can paste here.</source>
                <note>ID: EditTab.PasteButton.ToolTipWhenDisabled</note>
            </trans-unit>
            <trans-unit id="EditTab.PastePage">
                <source xml:lang="en">Paste Page</source>
                <note>ID: EditTab.PastePage</note>
            </trans-unit>
            <trans-unit id="EditTab.ReadOnlyInAuthorMode" sil:dynamic="true">
                <source xml:lang="en">You cannot put anything in there while making an original book.</source>
                <note>ID: EditTab.ReadOnlyInAuthorMode</note>
            </trans-unit>
            <trans-unit id="EditTab.RequiresEnterprise" sil:dynamic="true">
                <source xml:lang="en">To use this feature, you'll need to enable Bloom Enterprise.</source>
                <note>ID: EditTab.RequiresEnterprise</note>
                <note>Appears in notice (possibly obscuring other controls when they may not be used) because no Bloom Enterprise project has been selected.</note>
            </trans-unit>
            <trans-unit id="EditTab.SavingNotification" sil:dynamic="true">
                <source xml:lang="en">Saving...</source>
                <note>ID: EditTab.SavingNotification</note>
            </trans-unit>
            <trans-unit id="EditTab.SourceBubbleCopied" sil:dynamic="true">
                <source xml:lang="en">Copied</source>
                <note>ID: EditTab.SourceBubbleCopied</note>
                <note>Displays briefly when the user clicks the copy icon in a source bubble.</note>
            </trans-unit>
            <trans-unit id="EditTab.TextBoxProperties.Alignment" sil:dynamic="true">
                <source xml:lang="en">Alignment</source>
                <note>ID: EditTab.TextBoxProperties.Alignment</note>
            </trans-unit>
            <trans-unit id="EditTab.TextBoxProperties.Background" sil:dynamic="true">
                <source xml:lang="en">Background</source>
                <note>ID: EditTab.TextBoxProperties.Background</note>
            </trans-unit>
            <trans-unit id="EditTab.TextBoxProperties.BorderSides" sil:dynamic="true">
                <source xml:lang="en">Border Sides</source>
                <note>ID: EditTab.TextBoxProperties.BorderSides</note>
            </trans-unit>
            <trans-unit id="EditTab.TextBoxProperties.BorderStyle" sil:dynamic="true">
                <source xml:lang="en">Border Style</source>
                <note>ID: EditTab.TextBoxProperties.BorderStyle</note>
            </trans-unit>
            <trans-unit id="EditTab.TextBoxProperties.BordersAndBackground" sil:dynamic="true">
                <source xml:lang="en">Borders &amp; Background</source>
                <note>ID: EditTab.TextBoxProperties.BordersAndBackground</note>
            </trans-unit>
            <trans-unit id="EditTab.TextBoxProperties.CollectionLanguage2" sil:dynamic="true">
                <source xml:lang="en">Collection Language 2</source>
                <note>ID: EditTab.TextBoxProperties.CollectionLanguage2</note>
            </trans-unit>
            <trans-unit id="EditTab.TextBoxProperties.CollectionLanguage3" sil:dynamic="true">
                <source xml:lang="en">Collection Language 3</source>
                <note>ID: EditTab.TextBoxProperties.CollectionLanguage3</note>
            </trans-unit>
            <trans-unit id="EditTab.TextBoxProperties.HintBubbles" sil:dynamic="true">
                <source xml:lang="en">Hint Bubbles</source>
                <note>ID: EditTab.TextBoxProperties.HintBubbles</note>
                <note>This is the label of a tab in the text properties dialog that appears when you click a cog icon in a text box while changing the layout of a page</note>
            </trans-unit>
            <trans-unit id="EditTab.TextBoxProperties.IncludeLang" sil:dynamic="true">
                <source xml:lang="en">Include the name of the language using {lang}. For example: "Enter color in {lang}".</source>
                <note>ID: EditTab.TextBoxProperties.IncludeLang</note>
                <note>Becomes visible when "Show on each" option is chosen in combo. Do NOT translate {lang}.</note>
            </trans-unit>
            <trans-unit id="EditTab.TextBoxProperties.LanguageTab" sil:dynamic="true">
                <source xml:lang="en">Language</source>
                <note>ID: EditTab.TextBoxProperties.LanguageTab</note>
            </trans-unit>
            <trans-unit id="EditTab.TextBoxProperties.Normal" sil:dynamic="true">
                <source xml:lang="en">Normal</source>
                <note>ID: EditTab.TextBoxProperties.Normal</note>
            </trans-unit>
            <trans-unit id="EditTab.TextBoxProperties.NormalLabel" sil:dynamic="true">
                <source xml:lang="en">"Normal" will show the languages you have checked in the Languages control. Use this for most content.</source>
                <note>ID: EditTab.TextBoxProperties.NormalLabel</note>
            </trans-unit>
            <trans-unit id="EditTab.TextBoxProperties.OtherLanguagesLabel" sil:dynamic="true">
                <source xml:lang="en">Use one of these for simple text boxes that are always in only one language.</source>
                <note>ID: EditTab.TextBoxProperties.OtherLanguagesLabel</note>
            </trans-unit>
            <trans-unit id="EditTab.TextBoxProperties.SelectedLanguage" sil:dynamic="true">
                <source xml:lang="en">Selected Language 1</source>
                <note>ID: EditTab.TextBoxProperties.SelectedLanguage</note>
            </trans-unit>
            <trans-unit id="EditTab.TextBoxProperties.ShowHintBubble" sil:dynamic="true">
                <source xml:lang="en">Show the hint bubble</source>
                <note>ID: EditTab.TextBoxProperties.ShowHintBubble</note>
                <note>Label above pull-down menu with options, ShowOnGroup/ShowOnEach</note>
            </trans-unit>
            <trans-unit id="EditTab.TextBoxProperties.ShowOnEach" sil:dynamic="true">
                <source xml:lang="en">On each language-field in the group</source>
                <note>ID: EditTab.TextBoxProperties.ShowOnEach</note>
            </trans-unit>
            <trans-unit id="EditTab.TextBoxProperties.ShowOnGroup" sil:dynamic="true">
                <source xml:lang="en">Just once on the whole group</source>
                <note>ID: EditTab.TextBoxProperties.ShowOnGroup</note>
            </trans-unit>
            <trans-unit id="EditTab.TextBoxProperties.Title" sil:dynamic="true">
                <source xml:lang="en">Text Box Properties</source>
                <note>ID: EditTab.TextBoxProperties.Title</note>
            </trans-unit>
            <trans-unit id="EditTab.TextBoxProperties.VerticalAlignment" sil:dynamic="true">
                <source xml:lang="en">Vertical Alignment</source>
                <note>ID: EditTab.TextBoxProperties.VerticalAlignment</note>
                <note>Label above the set of options, Top/Center/Bottom</note>
            </trans-unit>
            <trans-unit id="EditTab.TextBoxProperties.WhatToPut" sil:dynamic="true">
                <source xml:lang="en">What should authors put in this box?</source>
                <note>ID: EditTab.TextBoxProperties.WhatToPut</note>
            </trans-unit>
            <trans-unit id="EditTab.TitleOfCopyIPToWholeBooksDialog">
                <source xml:lang="en">Picture Intellectual Property Information</source>
                <note>ID: EditTab.TitleOfCopyIPToWholeBooksDialog</note>
            </trans-unit>
            <trans-unit id="EditTab.Toolbox.OverlayTool" sil:dynamic="true">
                <source xml:lang="en">Overlay Tool</source>
                <note>ID: EditTab.Toolbox.OverlayTool</note>
                <note>If "Overlay Tool" is hard to translate, "Floating Object Tool" is an alternate.</note>
                <note>This tool allows users to insert speech bubbles or callouts, which are pieces of text connected by a line, arrow, or other graphic to a part of a picture. These may be used to give dialogue or to give more information about a specific part of the picture.</note>
            </trans-unit>
            <trans-unit id="EditTab.Toolbox.ComicTool.DragInstructions" sil:dynamic="true">
                <source xml:lang="en">Drag any of these overlays onto the image:</source>
                <note>ID: EditTab.Toolbox.ComicTool.DragInstructions</note>
            </trans-unit>
            <trans-unit id="EditTab.Toolbox.ComicTool.Options.AddChildBubble" sil:dynamic="true">
                <source xml:lang="en">Add Child Bubble</source>
                <note>ID: EditTab.Toolbox.ComicTool.Options.AddChildBubble</note>
            </trans-unit>
            <trans-unit id="EditTab.Toolbox.ComicTool.Options.BackgroundColor" sil:dynamic="true">
                <source xml:lang="en">Background Color</source>
                <note>ID: EditTab.Toolbox.ComicTool.Options.BackgroundColor</note>
                <note>Refers to the Background Color of the bubble used by the callout</note>
            </trans-unit>
            <trans-unit id="EditTab.Toolbox.ComicTool.Options.BackgroundColor.OldLace" sil:dynamic="true">
                <source xml:lang="en">Old Lace</source>
                <note>ID: EditTab.Toolbox.ComicTool.Options.BackgroundColor.OldLace</note>
                <note>A background color that looks like old lace</note>
            </trans-unit>
            <trans-unit id="EditTab.Toolbox.ComicTool.Options.Duplicate" sil:dynamic="true">
                <source xml:lang="en">Duplicate</source>
                <note>ID: EditTab.Toolbox.ComicTool.Options.Duplicate</note>
                <note>Tooltip for the bubble Duplicate icon</note>
            </trans-unit>
            <trans-unit id="EditTab.Toolbox.ComicTool.Options.ImageSelected" sil:dynamic="true">
                <source xml:lang="en">There are no options for this kind of overlay</source>
                <note>ID: EditTab.Toolbox.ComicTool.Options.ImageSelected</note>
                <note>This notification shows if a picture over picture is selected.</note>
            </trans-unit>
            <trans-unit id="EditTab.Toolbox.ComicTool.Options.OuterOutlineColor" sil:dynamic="true">
                <source xml:lang="en">Outer Outline Color</source>
                <note>ID: EditTab.Toolbox.ComicTool.Options.OuterOutlineColor</note>
                <note>Refers to the Outer Outline Color of the bubble used by the callout</note>
            </trans-unit>
            <trans-unit id="EditTab.Toolbox.ComicTool.Options.OuterOutlineColor.None" sil:dynamic="true">
                <source xml:lang="en">None</source>
                <note>ID: EditTab.Toolbox.ComicTool.Options.OuterOutlineColor.None</note>
            </trans-unit>
            <trans-unit id="EditTab.Toolbox.ComicTool.Options.RoundedCorners" sil:dynamic="true">
                <source xml:lang="en">Rounded Corners</source>
                <note>ID: EditTab.Toolbox.ComicTool.Options.RoundedCorners</note>
                <note>This checkbox indicates whether a text box has rounded corners instead of square corners.</note>
            </trans-unit>
            <trans-unit id="EditTab.Toolbox.ComicTool.Options.ShowSignLanguageTool" sil:dynamic="true">
                <source xml:lang="en">Show Sign Language Tool</source>
                <note>ID: EditTab.Toolbox.ComicTool.Options.ShowSignLanguageTool</note>
                <note>This button shows if a video bubble is selected.</note>
            </trans-unit>
            <trans-unit id="EditTab.Toolbox.ComicTool.Options.ShowTail" sil:dynamic="true">
                <source xml:lang="en">Show Tail</source>
                <note>ID: EditTab.Toolbox.ComicTool.Options.ShowTail</note>
                <note>This checkbox indicates if a line tail should be shown or not.</note>
            </trans-unit>
            <trans-unit id="EditTab.Toolbox.ComicTool.Options.Style" sil:dynamic="true">
                <source xml:lang="en">Style</source>
                <note>ID: EditTab.Toolbox.ComicTool.Options.Style</note>
                <note>Refers to the STYLE of bubble used by the callout</note>
            </trans-unit>
            <trans-unit id="EditTab.Toolbox.ComicTool.Options.Style.Caption" sil:dynamic="true">
                <source xml:lang="en">Caption</source>
                <note>ID: EditTab.Toolbox.ComicTool.Options.Style.Caption</note>
                <note>Refers to the style of bubble used by the callout</note>
                <note>This style represents a description which is not directly stated by any characters.</note>
            </trans-unit>
            <trans-unit id="EditTab.Toolbox.ComicTool.Options.Style.Circle" sil:dynamic="true">
                <source xml:lang="en">Circle</source>
                <note>ID: EditTab.Toolbox.ComicTool.Options.Style.Circle</note>
                <note>Refers to the shape of a comic bubble </note>
            </trans-unit>
            <trans-unit id="EditTab.Toolbox.ComicTool.Options.Style.Ellipse" sil:dynamic="true">
                <source xml:lang="en">Ellipse</source>
                <note>ID: EditTab.Toolbox.ComicTool.Options.Style.Ellipse</note>
                <note>Refers to the style of bubble used by the callout</note>
                <note>This style represents a round bubble shaped like an ellipse.</note>
            </trans-unit>
            <trans-unit id="EditTab.Toolbox.ComicTool.Options.Style.Exclamation" sil:dynamic="true">
                <source xml:lang="en">Exclamation</source>
                <note>ID: EditTab.Toolbox.ComicTool.Options.Style.Exclamation</note>
                <note>Refers to the style of bubble used by the callout</note>
                <note>This style represents a shout or exclamatory statement. Like this: "Watch out!"</note>
            </trans-unit>
            <trans-unit id="EditTab.Toolbox.ComicTool.Options.Style.JustText" sil:dynamic="true">
                <source xml:lang="en">Just Text</source>
                <note>ID: EditTab.Toolbox.ComicTool.Options.Style.JustText</note>
                <note>Refers to the style of bubble used by the callout</note>
                <note>This style does not have any bubble at all.</note>
            </trans-unit>
            <trans-unit id="EditTab.Toolbox.ComicTool.Options.Style.Speech" sil:dynamic="true">
                <source xml:lang="en">Speech</source>
                <note>ID: EditTab.Toolbox.ComicTool.Options.Style.Speech</note>
                <note>Refers to the style of bubble used by the callout</note>
                <note>This style represents standard speech/dialogue.</note>
            </trans-unit>
            <trans-unit id="EditTab.Toolbox.ComicTool.Options.Style.Thought" sil:dynamic="true">
                <source xml:lang="en">Thought</source>
                <note>ID: EditTab.Toolbox.ComicTool.Options.Style.Thought</note>
                <note>Refers to the style of bubble used by the callout</note>
                <note>This style represents the thoughts of a person who is thinking.</note>
            </trans-unit>
            <trans-unit id="EditTab.Toolbox.ComicTool.Options.TextColor" sil:dynamic="true">
                <source xml:lang="en">Text Color</source>
                <note>ID: EditTab.Toolbox.ComicTool.Options.TextColor</note>
            </trans-unit>
            <trans-unit id="EditTab.Toolbox.ComicTool.TextBlock" sil:dynamic="true">
                <source xml:lang="en">Text Block</source>
                <note>ID: EditTab.Toolbox.ComicTool.TextBlock</note>
            </trans-unit>
            <trans-unit id="EditTab.Toolbox.ImpairmentVisualizer" sil:dynamic="true">
                <source xml:lang="en">Impairment Visualizer</source>
                <note>ID: EditTab.Toolbox.ImpairmentVisualizer</note>
            </trans-unit>
            <trans-unit id="EditTab.Toolbox.ImpairmentVisualizer.BlueYellow" sil:dynamic="true">
                <source xml:lang="en">Blue-Yellow</source>
                <note>ID: EditTab.Toolbox.ImpairmentVisualizer.BlueYellow</note>
            </trans-unit>
            <trans-unit id="EditTab.Toolbox.ImpairmentVisualizer.Cataracts" sil:dynamic="true">
                <source xml:lang="en">Cataracts</source>
                <note>ID: EditTab.Toolbox.ImpairmentVisualizer.Cataracts</note>
            </trans-unit>
            <trans-unit id="EditTab.Toolbox.ImpairmentVisualizer.ColorBlindness" sil:dynamic="true">
                <source xml:lang="en">Color Blindness</source>
                <note>ID: EditTab.Toolbox.ImpairmentVisualizer.ColorBlindness</note>
            </trans-unit>
            <trans-unit id="EditTab.Toolbox.ImpairmentVisualizer.Complete" sil:dynamic="true">
                <source xml:lang="en">Complete</source>
                <note>ID: EditTab.Toolbox.ImpairmentVisualizer.Complete</note>
            </trans-unit>
            <trans-unit id="EditTab.Toolbox.ImpairmentVisualizer.Overview" sil:dynamic="true">
                <source xml:lang="en">You can use these check boxes to have Bloom simulate how your images would look with various visual impairments.</source>
                <note>ID: EditTab.Toolbox.ImpairmentVisualizer.Overview</note>
            </trans-unit>
            <trans-unit id="EditTab.Toolbox.ImpairmentVisualizer.RedGreen" sil:dynamic="true">
                <source xml:lang="en">Red-Green</source>
                <note>ID: EditTab.Toolbox.ImpairmentVisualizer.RedGreen</note>
            </trans-unit>
            <trans-unit id="EditTab.Toolbox.Motion.Intro" sil:dynamic="true">
                <source xml:lang="en">Motion Books are Bloom Reader books with two modes. Normally, they are Talking Books. When you turn the phone sideways, the picture fills the screen. It pans and zooms from rectangle "1" to rectangle "2".</source>
                <note>ID: EditTab.Toolbox.Motion.Intro</note>
            </trans-unit>
            <trans-unit id="EditTab.Toolbox.Motion.Preview" sil:dynamic="true">
                <source xml:lang="en">Preview</source>
                <note>ID: EditTab.Toolbox.Motion.Preview</note>
            </trans-unit>
            <trans-unit id="EditTab.Toolbox.Motion.Preview.Motion" sil:dynamic="true">
                <source xml:lang="en">Motion</source>
                <note>ID: EditTab.Toolbox.Motion.Preview.Motion</note>
                <note>The label of a checkbox indicating whether motion is included in Preview (currently it always is, so the box is always checked)</note>
            </trans-unit>
            <trans-unit id="EditTab.Toolbox.Motion.Preview.Music" sil:dynamic="true">
                <source xml:lang="en">Music</source>
                <note>ID: EditTab.Toolbox.Motion.Preview.Music</note>
                <note>The label of a checkbox indicating whether background music is played during Preview.</note>
            </trans-unit>
            <trans-unit id="EditTab.Toolbox.Motion.Preview.Voice" sil:dynamic="true">
                <source xml:lang="en">Voice</source>
                <note>ID: EditTab.Toolbox.Motion.Preview.Voice</note>
                <note>The label of a checkbox controlling whether voice narration plays during Preview.</note>
            </trans-unit>
            <trans-unit id="EditTab.Toolbox.Motion.ThisPage" sil:dynamic="true">
                <source xml:lang="en">Enable motion on this page</source>
                <note>ID: EditTab.Toolbox.Motion.ThisPage</note>
            </trans-unit>
            <trans-unit id="EditTab.Toolbox.MotionTool" sil:dynamic="true">
                <source xml:lang="en">Motion Tool</source>
                <note>ID: EditTab.Toolbox.MotionTool</note>
                <note>Used as the overall title of the toolbox panel</note>
            </trans-unit>
            <trans-unit id="EditTab.Toolbox.Music.Choose" sil:dynamic="true">
                <source xml:lang="en">Choose...</source>
                <note>ID: EditTab.Toolbox.Music.Choose</note>
            </trans-unit>
            <trans-unit id="EditTab.Toolbox.Music.ContinueMusic" sil:dynamic="true">
                <source xml:lang="en">Continue music from previous page</source>
                <note>ID: EditTab.Toolbox.Music.ContinueMusic</note>
            </trans-unit>
            <trans-unit id="EditTab.Toolbox.Music.FileDialogSoundFiles">
                <source xml:lang="en">Sound files</source>
                <note>ID: EditTab.Toolbox.Music.FileDialogSoundFiles</note>
            </trans-unit>
            <trans-unit id="EditTab.Toolbox.Music.InvalidMp3File">
                <source xml:lang="en">The selected sound file "{0}" cannot be played by Bloom.  Please choose another sound file.</source>
                <note>ID: EditTab.Toolbox.Music.InvalidMp3File</note>
                <note>The {0} is replaced by the filename.</note>
            </trans-unit>
            <trans-unit id="EditTab.Toolbox.Music.InvalidMp3FileTitle">
                <source xml:lang="en">Choose Another Sound File</source>
                <note>ID: EditTab.Toolbox.Music.InvalidMp3FileTitle</note>
                <note>Title for a message box</note>
            </trans-unit>
            <trans-unit id="EditTab.Toolbox.Music.Overview" sil:dynamic="true">
                <source xml:lang="en">You can set up background music to play with this page when the book is viewed in the Bloom Reader app.</source>
                <note>ID: EditTab.Toolbox.Music.Overview</note>
            </trans-unit>
            <trans-unit id="EditTab.Toolbox.Music.NewMusic" sil:dynamic="true">
                <source xml:lang="en">Start new music</source>
                <note>ID: EditTab.Toolbox.Music.NewMusic</note>
            </trans-unit>
            <trans-unit id="EditTab.Toolbox.Music.NoMusic" sil:dynamic="true">
                <source xml:lang="en">No Music</source>
                <note>ID: EditTab.Toolbox.Music.NoMusic</note>
            </trans-unit>
            <trans-unit id="EditTab.Toolbox.MusicTool" sil:dynamic="true">
                <source xml:lang="en">Music Tool</source>
                <note>ID: EditTab.Toolbox.MusicTool</note>
            </trans-unit>
            <trans-unit id="EditTab.Toolbox.DecodableReaderTool" sil:dynamic="true">
                <source xml:lang="en">Decodable Reader Tool</source>
                <note>ID: EditTab.Toolbox.DecodableReaderTool</note>
            </trans-unit>
            <trans-unit id="EditTab.Toolbox.DecodableReaderTool.AllowedWordListTruncated" sil:dynamic="true">
                <source xml:lang="en">Bloom can handle only the first {0} words.</source>
                <note>ID: EditTab.Toolbox.DecodableReaderTool.AllowedWordListTruncated</note>
            </trans-unit>
            <trans-unit id="EditTab.Toolbox.DecodableReaderTool.AllowedWordsInThisStage" sil:dynamic="true">
                <source xml:lang="en">Allowed words in this stage</source>
                <note>ID: EditTab.Toolbox.DecodableReaderTool.AllowedWordsInThisStage</note>
            </trans-unit>
            <trans-unit id="EditTab.Toolbox.DecodableReaderTool.FileDialogTextFiles">
                <source xml:lang="en">Text files</source>
                <note>ID: EditTab.Toolbox.DecodableReaderTool.FileDialogTextFiles</note>
            </trans-unit>
            <trans-unit id="EditTab.Toolbox.DecodableReaderTool.LetterWordReportAllUsableWords">
                <source xml:lang="en">All Usable Words: {0}</source>
                <note>ID: EditTab.Toolbox.DecodableReaderTool.LetterWordReportAllUsableWords</note>
            </trans-unit>
            <trans-unit id="EditTab.Toolbox.DecodableReaderTool.LetterWordReportLetters">
                <source xml:lang="en">Letters: {0}</source>
                <note>ID: EditTab.Toolbox.DecodableReaderTool.LetterWordReportLetters</note>
            </trans-unit>
            <trans-unit id="EditTab.Toolbox.DecodableReaderTool.LetterWordReportMessage">
                <source xml:lang="en">The following is a generated report of the decodable stages for {0}.  You can make any changes you want to this file, but Bloom will not notice your changes.  It is just a report.</source>
                <note>ID: EditTab.Toolbox.DecodableReaderTool.LetterWordReportMessage</note>
                <note xml:lang="en">OLD TEXT (before 3.9, added spaces): The following is a generated report of the decodable stages for {0}. You can make any changes you want to this file, but Bloom will not notice your changes. It is just a report.</note>
            </trans-unit>
            <trans-unit id="EditTab.Toolbox.DecodableReaderTool.LetterWordReportNewDecodableWords">
                <source xml:lang="en">New Decodable Words: {0}</source>
                <note>ID: EditTab.Toolbox.DecodableReaderTool.LetterWordReportNewDecodableWords</note>
            </trans-unit>
            <trans-unit id="EditTab.Toolbox.DecodableReaderTool.LetterWordReportSightWords">
                <source xml:lang="en">New Sight Words: {0}</source>
                <note>ID: EditTab.Toolbox.DecodableReaderTool.LetterWordReportSightWords</note>
            </trans-unit>
            <trans-unit id="EditTab.Toolbox.DecodableReaderTool.LetterWordReportStage">
                <source xml:lang="en">Stage {0}</source>
                <note>ID: EditTab.Toolbox.DecodableReaderTool.LetterWordReportStage</note>
            </trans-unit>
            <trans-unit id="EditTab.Toolbox.DecodableReaderTool.LetterWordReportWordList">
                <source xml:lang="en">Complete Word List</source>
                <note>ID: EditTab.Toolbox.DecodableReaderTool.LetterWordReportWordList</note>
            </trans-unit>
            <trans-unit id="EditTab.Toolbox.DecodableReaderTool.LettersInThisStage" sil:dynamic="true">
                <source xml:lang="en">Letters in this stage</source>
                <note>ID: EditTab.Toolbox.DecodableReaderTool.LettersInThisStage</note>
            </trans-unit>
            <trans-unit id="EditTab.Toolbox.DecodableReaderTool.MakeLetterWordReport" sil:dynamic="true">
                <source xml:lang="en">Generate a letter and word list report</source>
                <note>ID: EditTab.Toolbox.DecodableReaderTool.MakeLetterWordReport</note>
            </trans-unit>
            <trans-unit id="EditTab.Toolbox.DecodableReaderTool.SampleWordsInThisStage" sil:dynamic="true">
                <source xml:lang="en">Sample words in this stage</source>
                <note>ID: EditTab.Toolbox.DecodableReaderTool.SampleWordsInThisStage</note>
            </trans-unit>
            <trans-unit id="EditTab.Toolbox.DecodableReaderTool.SetUpStages" sil:dynamic="true">
                <source xml:lang="en">Set up Stages</source>
                <note>ID: EditTab.Toolbox.DecodableReaderTool.SetUpStages</note>
            </trans-unit>
            <trans-unit id="EditTab.Toolbox.DecodableReaderTool.SortAlphabetically" sil:dynamic="true">
                <source xml:lang="en">Sort alphabetically</source>
                <note>ID: EditTab.Toolbox.DecodableReaderTool.SortAlphabetically</note>
            </trans-unit>
            <trans-unit id="EditTab.Toolbox.DecodableReaderTool.SortByFrequency" sil:dynamic="true">
                <source xml:lang="en">Sort by frequency</source>
                <note>ID: EditTab.Toolbox.DecodableReaderTool.SortByFrequency</note>
            </trans-unit>
            <trans-unit id="EditTab.Toolbox.DecodableReaderTool.SortByWordLength" sil:dynamic="true">
                <source xml:lang="en">Sort by word length</source>
                <note>ID: EditTab.Toolbox.DecodableReaderTool.SortByWordLength</note>
            </trans-unit>
            <trans-unit id="EditTab.Toolbox.DecodableReaderTool.StageNofM" sil:dynamic="true">
                <source xml:lang="en">Stage {0} of {1}</source>
                <note>ID: EditTab.Toolbox.DecodableReaderTool.StageNofM</note>
                <note>{0} is replaced with the current level, and {1} with the total number of levels</note>
            </trans-unit>
            <trans-unit id="EditTab.Toolbox.ImageDescriptionTool" sil:dynamic="true">
                <source xml:lang="en">Image Description Tool</source>
                <note>ID: EditTab.Toolbox.ImageDescriptionTool</note>
            </trans-unit>
            <trans-unit id="EditTab.Toolbox.ImageDescriptionTool.MoreInformation" sil:dynamic="true">
                <source xml:lang="en">For more information:</source>
                <note>ID: EditTab.Toolbox.ImageDescriptionTool.MoreInformation</note>
            </trans-unit>
            <trans-unit id="EditTab.Toolbox.ImageDescriptionTool.KeepInMind" sil:dynamic="true">
                <source xml:lang="en">Keep these things in mind:</source>
                <note>ID: EditTab.Toolbox.ImageDescriptionTool.KeepInMind</note>
            </trans-unit>
            <trans-unit id="EditTab.Toolbox.ImageDescriptionTool.ImportantToDescribe" sil:dynamic="true">
                <source xml:lang="en">Are there important **actions**, **relationships**, **emotions**, or things in the **scene** that add to the story but are not in the text?</source>
                <note>ID: EditTab.Toolbox.ImageDescriptionTool.ImportantToDescribe</note>
                <note>Keep the surrounding **...** but translate the words inside the ** markers.  The ** are markup for emphasis that will be converted into HTML.</note>
            </trans-unit>
            <trans-unit id="EditTab.Toolbox.ImageDescriptionTool.UseSimpleWords" sil:dynamic="true">
                <source xml:lang="en">Use words that are **simple** enough for the listener.</source>
                <note>ID: EditTab.Toolbox.ImageDescriptionTool.UseSimpleWords</note>
                <note>Keep the surrounding **...** but translate the words inside the ** markers.  The ** are markup for emphasis that will be converted into HTML.</note>
            </trans-unit>
            <trans-unit id="EditTab.Toolbox.ImageDescriptionTool.KeepItShort" sil:dynamic="true">
                <source xml:lang="en">Keep it **short**.</source>
                <note>ID: EditTab.Toolbox.ImageDescriptionTool.KeepItShort</note>
                <note>Keep the surrounding **...** but translate the words inside the ** markers.  The ** are markup for emphasis that will be converted into HTML.</note>
            </trans-unit>
            <trans-unit id="EditTab.Toolbox.ImageDescriptionTool.CheckThisBox" sil:dynamic="true">
                <source xml:lang="en">Otherwise, check this box:</source>
                <note>ID: EditTab.Toolbox.ImageDescriptionTool.CheckThisBox</note>
            </trans-unit>
            <trans-unit id="EditTab.Toolbox.ImageDescriptionTool.ShouldNotDescribe" sil:dynamic="true">
                <source xml:lang="en">This image should not be described.</source>
                <note>ID: EditTab.Toolbox.ImageDescriptionTool.ShouldNotDescribe</note>
            </trans-unit>
            <trans-unit id="EditTab.Toolbox.ImageDescriptionTool.ConsiderAudience" sil:dynamic="true">
                <source xml:lang="en">Consider your Audience</source>
                <note>ID: EditTab.Toolbox.ImageDescriptionTool.ConsiderAudience</note>
            </trans-unit>
            <trans-unit id="EditTab.Toolbox.ImageDescriptionTool.ContextKey" sil:dynamic="true">
                <source xml:lang="en">Context is Key</source>
                <note>ID: EditTab.Toolbox.ImageDescriptionTool.ContextKey</note>
            </trans-unit>
            <trans-unit id="EditTab.Toolbox.ImageDescriptionTool.GeneralSpecific" sil:dynamic="true">
                <source xml:lang="en">General to Specific</source>
                <note>ID: EditTab.Toolbox.ImageDescriptionTool.GeneralSpecific</note>
            </trans-unit>
            <trans-unit id="EditTab.Toolbox.ImageDescriptionTool.LearnToMake" sil:dynamic="true">
                <source xml:lang="en">Learn to make effective image descriptions</source>
                <note>ID: EditTab.Toolbox.ImageDescriptionTool.LearnToMake</note>
            </trans-unit>
            <trans-unit id="EditTab.Toolbox.ImageDescriptionTool.PoetDiagram" sil:dynamic="true">
                <source xml:lang="en">poet.diagramcenter.org</source>
                <note>ID: EditTab.Toolbox.ImageDescriptionTool.PoetDiagram</note>
            </trans-unit>
            <trans-unit id="EditTab.Toolbox.ImageDescriptionTool.WriteYours" sil:dynamic="true">
                <source xml:lang="en">Write your image description on the left, in the box next to the picture.</source>
                <note>ID: EditTab.Toolbox.ImageDescriptionTool.WriteYours</note>
            </trans-unit>
            <trans-unit id="EditTab.Toolbox.LeveledReaderTool" sil:dynamic="true">
                <source xml:lang="en">Leveled Reader Tool</source>
                <note>ID: EditTab.Toolbox.LeveledReaderTool</note>
            </trans-unit>
            <trans-unit id="EditTab.Toolbox.LeveledReaderTool.Actual" sil:dynamic="true">
                <source xml:lang="en">Actual</source>
                <note>ID: EditTab.Toolbox.LeveledReaderTool.Actual</note>
            </trans-unit>
            <trans-unit id="EditTab.Toolbox.LeveledReaderTool.Average" sil:dynamic="true">
                <source xml:lang="en">avg per sentence</source>
                <note>ID: EditTab.Toolbox.LeveledReaderTool.Average</note>
                <note>a label, needs to fit in about half toolbox width.</note>
            </trans-unit>
            <trans-unit id="EditTab.Toolbox.LeveledReaderTool.AverageInBook" sil:dynamic="true">
                <source xml:lang="en">avg in book</source>
                <note>ID: EditTab.Toolbox.LeveledReaderTool.AverageInBook</note>
                <note>a label, needs to fit in about half toolbox width.</note>
            </trans-unit>
            <trans-unit id="EditTab.Toolbox.LeveledReaderTool.AveragePerPage" sil:dynamic="true">
                <source xml:lang="en">avg per page</source>
                <note>ID: EditTab.Toolbox.LeveledReaderTool.AveragePerPage</note>
                <note>a label, needs to fit in about half toolbox width.</note>
            </trans-unit>
            <trans-unit id="EditTab.Toolbox.LeveledReaderTool.ChoiceOfTopic" sil:dynamic="true">
                <source xml:lang="en">Choice of Topic</source>
                <note>ID: EditTab.Toolbox.LeveledReaderTool.ChoiceOfTopic</note>
            </trans-unit>
            <trans-unit id="EditTab.Toolbox.LeveledReaderTool.CopyBookStatistics" sil:dynamic="true">
                <source xml:lang="en">Copy Book Stats</source>
                <note>ID: EditTab.Toolbox.LeveledReaderTool.CopyBookStatistics</note>
                <note>Stats is short for statistics</note>
            </trans-unit>
            <trans-unit id="EditTab.Toolbox.LeveledReaderTool.FoThisLevel" sil:dynamic="true">
                <source xml:lang="en">For this Level</source>
                <note>ID: EditTab.Toolbox.LeveledReaderTool.FoThisLevel</note>
            </trans-unit>
            <trans-unit id="EditTab.Toolbox.LeveledReaderTool.Formatting" sil:dynamic="true">
                <source xml:lang="en">Formatting</source>
                <note>ID: EditTab.Toolbox.LeveledReaderTool.Formatting</note>
            </trans-unit>
            <trans-unit id="EditTab.Toolbox.LeveledReaderTool.IllustrationSupport" sil:dynamic="true">
                <source xml:lang="en">Illustration Support</source>
                <note>ID: EditTab.Toolbox.LeveledReaderTool.IllustrationSupport</note>
            </trans-unit>
            <trans-unit id="EditTab.Toolbox.LeveledReaderTool.KeepInMind" sil:dynamic="true">
                <source xml:lang="en">Keep in mind</source>
                <note>ID: EditTab.Toolbox.LeveledReaderTool.KeepInMind</note>
            </trans-unit>
            <trans-unit id="EditTab.Toolbox.LeveledReaderTool.LevelNofM" sil:dynamic="true">
                <source xml:lang="en">Level {0} of {1}</source>
                <note>ID: EditTab.Toolbox.LeveledReaderTool.LevelNofM</note>
                <note>{0} is replaced with the current level, and {1} with the total number of levels</note>
            </trans-unit>
            <trans-unit id="EditTab.Toolbox.LeveledReaderTool.Max" sil:dynamic="true">
                <source xml:lang="en">Max</source>
                <note>ID: EditTab.Toolbox.LeveledReaderTool.Max</note>
            </trans-unit>
            <trans-unit id="EditTab.Toolbox.LeveledReaderTool.MaxInBook" sil:dynamic="true">
                <source xml:lang="en">max in book</source>
                <note>ID: EditTab.Toolbox.LeveledReaderTool.MaxInBook</note>
            </trans-unit>
            <trans-unit id="EditTab.Toolbox.LeveledReaderTool.MaxSentenceLength" sil:dynamic="true">
                <source xml:lang="en">longest sentence</source>
                <note>ID: EditTab.Toolbox.LeveledReaderTool.MaxSentenceLength</note>
                <note>length of the longest sentence (in the book)</note>
            </trans-unit>
            <trans-unit id="EditTab.Toolbox.LeveledReaderTool.PerPage" sil:dynamic="true">
                <source xml:lang="en">per page</source>
                <note>ID: EditTab.Toolbox.LeveledReaderTool.PerPage</note>
            </trans-unit>
            <trans-unit id="EditTab.Toolbox.LeveledReaderTool.PerSentence" sil:dynamic="true">
                <source xml:lang="en">longest sentence</source>
                <note>ID: EditTab.Toolbox.LeveledReaderTool.PerSentence</note>
            </trans-unit>
            <trans-unit id="EditTab.Toolbox.LeveledReaderTool.Predictability" sil:dynamic="true">
                <source xml:lang="en">Predictability</source>
                <note>ID: EditTab.Toolbox.LeveledReaderTool.Predictability</note>
            </trans-unit>
            <trans-unit id="EditTab.Toolbox.LeveledReaderTool.SetUpLevels" sil:dynamic="true">
                <source xml:lang="en">Set up Levels</source>
                <note>ID: EditTab.Toolbox.LeveledReaderTool.SetUpLevels</note>
            </trans-unit>
            <trans-unit id="EditTab.Toolbox.LeveledReaderTool.SentenceCounts" sil:dynamic="true">
                <source xml:lang="en">Sentence Counts</source>
                <note>ID: EditTab.Toolbox.LeveledReaderTool.SentenceCounts</note>
            </trans-unit>
            <trans-unit id="EditTab.Toolbox.LeveledReaderTool.ThisBook" sil:dynamic="true">
                <source xml:lang="en">This Book</source>
                <note>ID: EditTab.Toolbox.LeveledReaderTool.ThisBook</note>
            </trans-unit>
            <trans-unit id="EditTab.Toolbox.LeveledReaderTool.ThisPage" sil:dynamic="true">
                <source xml:lang="en">This Page</source>
                <note>ID: EditTab.Toolbox.LeveledReaderTool.ThisPage</note>
            </trans-unit>
            <trans-unit id="EditTab.Toolbox.LeveledReaderTool.ThisPageLC" sil:dynamic="true">
                <source xml:lang="en">this page</source>
                <note>ID: EditTab.Toolbox.LeveledReaderTool.ThisPageLC</note>
                <note>lower case version of ThisPage</note>
            </trans-unit>
            <trans-unit id="EditTab.Toolbox.LeveledReaderTool.Total" sil:dynamic="true">
                <source xml:lang="en">total</source>
                <note>ID: EditTab.Toolbox.LeveledReaderTool.Total</note>
            </trans-unit>
            <trans-unit id="EditTab.Toolbox.LeveledReaderTool.TotalInBook" sil:dynamic="true">
                <source xml:lang="en">total in book</source>
                <note>ID: EditTab.Toolbox.LeveledReaderTool.TotalInBook</note>
            </trans-unit>
            <trans-unit id="EditTab.Toolbox.LeveledReaderTool.Unique" sil:dynamic="true">
                <source xml:lang="en">unique</source>
                <note>ID: EditTab.Toolbox.LeveledReaderTool.Unique</note>
            </trans-unit>
            <trans-unit id="EditTab.Toolbox.LeveledReaderTool.Vocabulary" sil:dynamic="true">
                <source xml:lang="en">Vocabulary</source>
                <note>ID: EditTab.Toolbox.LeveledReaderTool.Vocabulary</note>
            </trans-unit>
            <trans-unit id="EditTab.Toolbox.LeveledReaderTool.WordCounts" sil:dynamic="true">
                <source xml:lang="en">Word Counts</source>
                <note>ID: EditTab.Toolbox.LeveledReaderTool.WordCounts</note>
            </trans-unit>
            <trans-unit id="EditTab.Toolbox.LeveledReaderTool.WordLengths" sil:dynamic="true">
                <source xml:lang="en">Word Lengths</source>
                <note>ID: EditTab.Toolbox.LeveledReaderTool.WordLengths</note>
            </trans-unit>
            <trans-unit id="EditTab.Toolbox.More" sil:dynamic="true">
                <source xml:lang="en">More...</source>
                <note>ID: EditTab.Toolbox.More</note>
            </trans-unit>
            <trans-unit id="EditTab.Toolbox.Settings.Unlock" sil:dynamic="true">
                <source xml:lang="en">Allow changes to this shellbook</source>
                <note>ID: EditTab.Toolbox.Settings.Unlock</note>
            </trans-unit>
            <trans-unit id="EditTab.Toolbox.Settings.UnlockShellBookIntroductionText" sil:dynamic="true">
                <source xml:lang="en">Bloom normally prevents most changes to shellbooks. If you need to add pages, change images, etc., tick the box below.</source>
                <note>ID: EditTab.Toolbox.Settings.UnlockShellBookIntroductionText</note>
            </trans-unit>
            <trans-unit id="EditTab.Toolbox.SignLanguage.CameraUnavailable" sil:dynamic="true">
                <source xml:lang="en">Camera not available (perhaps in use by another program)</source>
                <note>ID: EditTab.Toolbox.SignLanguage.CameraUnavailable</note>
            </trans-unit>
            <trans-unit id="EditTab.Toolbox.SignLanguage.DeleteVideo" sil:dynamic="true">
                <source xml:lang="en">Delete</source>
                <note>ID: EditTab.Toolbox.SignLanguage.DeleteVideo</note>
            </trans-unit>
            <trans-unit id="EditTab.Toolbox.SignLanguage.EditOutside" sil:dynamic="true">
                <source xml:lang="en">Edit outside of Bloom</source>
                <note>ID: EditTab.Toolbox.SignLanguage.EditOutside</note>
            </trans-unit>
            <trans-unit id="EditTab.Toolbox.SignLanguage.FileDialogVideoFiles">
                <source xml:lang="en">Video files</source>
                <note>ID: EditTab.Toolbox.SignLanguage.FileDialogVideoFiles</note>
            </trans-unit>
            <trans-unit id="EditTab.Toolbox.SignLanguage.ImportVideo" sil:dynamic="true">
                <source xml:lang="en">Import</source>
                <note>ID: EditTab.Toolbox.SignLanguage.ImportVideo</note>
            </trans-unit>
            <trans-unit id="EditTab.Toolbox.SignLanguage.ShowInFolder" sil:dynamic="true">
                <source xml:lang="en">Show in Folder</source>
                <note>ID: EditTab.Toolbox.SignLanguage.ShowInFolder</note>
            </trans-unit>
            <trans-unit id="EditTab.Toolbox.SignLanguage.NoCameraFound" sil:dynamic="true">
                <source xml:lang="en">No camera found</source>
                <note>ID: EditTab.Toolbox.SignLanguage.NoCameraFound</note>
            </trans-unit>
            <trans-unit id="EditTab.Toolbox.SignLanguage.PressCancel" sil:dynamic="true">
                <source xml:lang="en">Press any key to cancel</source>
                <note>ID: EditTab.Toolbox.SignLanguage.PressCancel</note>
            </trans-unit>
            <trans-unit id="EditTab.Toolbox.SignLanguage.PressStop" sil:dynamic="true">
                <source xml:lang="en">Press any key to stop</source>
                <note>ID: EditTab.Toolbox.SignLanguage.PressStop</note>
            </trans-unit>
            <trans-unit id="EditTab.Toolbox.SignLanguage.Processing" sil:dynamic="true">
                <source xml:lang="en">Processing</source>
                <note>ID: EditTab.Toolbox.SignLanguage.Processing</note>
                <note>Displayed while video just recorded is processed into a more compressed form</note>
            </trans-unit>
            <trans-unit id="EditTab.Toolbox.SignLanguage.Recording" sil:dynamic="true">
                <source xml:lang="en">Recording</source>
                <note>ID: EditTab.Toolbox.SignLanguage.Recording</note>
            </trans-unit>
            <trans-unit id="EditTab.Toolbox.SignLanguage.RestoreOriginal" sil:dynamic="true">
                <source xml:lang="en">Restore Original</source>
                <note>ID: EditTab.Toolbox.SignLanguage.RestoreOriginal</note>
            </trans-unit>
            <trans-unit id="EditTab.Toolbox.SignLanguage.SelectedVideo">
                <source xml:lang="en">The selected video</source>
                <note>ID: EditTab.Toolbox.SignLanguage.SelectedVideo</note>
                <note>Appears in the context "X will be moved to the recycle bin"</note>
            </trans-unit>
            <trans-unit id="EditTab.Toolbox.SignLanguage.SelectSignLanguageBox" sil:dynamic="true">
                <source xml:lang="en">To use this tool, select a sign language box on the page.</source>
                <note>ID: EditTab.Toolbox.SignLanguage.SelectSignLanguageBox</note>
            </trans-unit>
            <trans-unit id="EditTab.Toolbox.SignLanguage.StartRecording" sil:dynamic="true">
                <source xml:lang="en">Start Recording</source>
                <note>ID: EditTab.Toolbox.SignLanguage.StartRecording</note>
            </trans-unit>
            <trans-unit id="EditTab.Toolbox.SignLanguage.Timeout">
                <source xml:lang="en">The initial processing of the video file timed out after one minute.  The raw video output will be stored.</source>
                <note>ID: EditTab.Toolbox.SignLanguage.Timeout</note>
            </trans-unit>
            <trans-unit id="EditTab.Toolbox.SignLanguage.Trim" sil:dynamic="true">
                <source xml:lang="en">Trim</source>
                <note>ID: EditTab.Toolbox.SignLanguage.Trim</note>
                <note>Appears above sign language video trimming sliders</note>
            </trans-unit>
            <trans-unit id="EditTab.Toolbox.SignLanguage.VideoProcessingError">
                <source xml:lang="en">Error output from ffmpeg trying to produce {0}: {1}{2}The raw video output will be stored.</source>
                <note>ID: EditTab.Toolbox.SignLanguage.VideoProcessingError</note>
                <note>{0} is the path to the video file, {1} is the error message from the ffmpeg program, and {2} is a newline character</note>
            </trans-unit>
            <trans-unit id="EditTab.Toolbox.SignLanguage.WhatCameraSees" sil:dynamic="true">
                <source xml:lang="en">Here is what your camera sees:</source>
                <note>ID: EditTab.Toolbox.SignLanguage.WhatCameraSees</note>
            </trans-unit>
            <trans-unit id="EditTab.Toolbox.SignLanguageTool" sil:dynamic="true">
                <source xml:lang="en">Sign Language Tool</source>
                <note>ID: EditTab.Toolbox.SignLanguageTool</note>
            </trans-unit>
            <trans-unit id="EditTab.Toolbox.TalkingBook.BadState">
                <source xml:lang="en">Bloom recording is in an unusual state, possibly caused by unplugging a microphone. You will need to restart.</source>
                <note>ID: EditTab.Toolbox.TalkingBook.BadState</note>
                <note>This is very low priority for translation.</note>
            </trans-unit>
            <trans-unit id="EditTab.Toolbox.TalkingBook.MissingDependency">
                <source xml:lang="en">To split recordings into sentences, first install this {0} system.</source>
                <note>ID: EditTab.Toolbox.TalkingBook.MissingDependency</note>
                <note>The placeholder {0} will be replaced with the dependency that needs to be installed.</note>
            </trans-unit>
            <trans-unit id="EditTab.Toolbox.TalkingBook.NoInput">
                <source xml:lang="en">No input device</source>
                <note>ID: EditTab.Toolbox.TalkingBook.NoInput</note>
            </trans-unit>
            <trans-unit id="EditTab.Toolbox.TalkingBook.NoMic">
                <source xml:lang="en">This computer appears to have no sound recording device available. You will need one to record audio for a talking book.</source>
                <note>ID: EditTab.Toolbox.TalkingBook.NoMic</note>
            </trans-unit>
            <trans-unit id="EditTab.Toolbox.TalkingBook.PleaseHoldMessage">
                <source xml:lang="en">Please hold the button down until you have finished recording</source>
                <note>ID: EditTab.Toolbox.TalkingBook.PleaseHoldMessage</note>
                <note>Appears when the speak/record button is pressed very briefly</note>
            </trans-unit>
            <trans-unit id="EditTab.Toolbox.TalkingBookTool" sil:dynamic="true">
                <source xml:lang="en">Talking Book Tool</source>
                <note>ID: EditTab.Toolbox.TalkingBookTool</note>
            </trans-unit>
            <trans-unit id="EditTab.Toolbox.TalkingBookTool.Back" sil:dynamic="true">
                <source xml:lang="en">Back</source>
                <note>ID: EditTab.Toolbox.TalkingBookTool.Back</note>
                <note>As in, move the selection "BACK"wards to the previous sentence.</note>
            </trans-unit>
            <trans-unit id="EditTab.Toolbox.TalkingBookTool.CheckLabel" sil:dynamic="true">
                <source xml:lang="en">Check</source>
                <note>ID: EditTab.Toolbox.TalkingBookTool.CheckLabel</note>
                <note>As in, play the current audio file to "CHECK" that the audio is OK.</note>
            </trans-unit>
            <trans-unit id="EditTab.Toolbox.TalkingBookTool.CheckSettingsLabel" sil:dynamic="true">
                <source xml:lang="en">Check that you are recording into the correct device and that these levels are showing blue:</source>
                <note>ID: EditTab.Toolbox.TalkingBookTool.CheckSettingsLabel</note>
                <note>Please make it match EditTab.Toolbox.TalkingBookTool.CheckSettings if possible, but without the number</note>
            </trans-unit>
            <trans-unit id="EditTab.Toolbox.TalkingBookTool.Clear" sil:dynamic="true">
                <source xml:lang="en">Clear</source>
                <note>ID: EditTab.Toolbox.TalkingBookTool.Clear</note>
                <note>As in, "CLEAR" (or delete) the existing recording file.</note>
            </trans-unit>
            <trans-unit id="EditTab.Toolbox.TalkingBookTool.ESpeakPreview.Error">
                <source xml:lang="en">eSpeak failed.</source>
                <note>ID: EditTab.Toolbox.TalkingBookTool.ESpeakPreview.Error</note>
                <note>This text is shown if an error occurred while running eSpeak. eSpeak is a piece of software that this program uses to do text-to-speech (have the computer read text out loud).</note>
            </trans-unit>
            <trans-unit id="EditTab.Toolbox.TalkingBookTool.Listen" sil:dynamic="true">
                <source xml:lang="en">Listen to the whole page</source>
                <note>ID: EditTab.Toolbox.TalkingBookTool.Listen</note>
            </trans-unit>
            <trans-unit id="EditTab.Toolbox.TalkingBookTool.ImportRecording" sil:dynamic="true">
                <source xml:lang="en">Import Recording</source>
                <note>ID: EditTab.Toolbox.TalkingBookTool.ImportRecording</note>
                <note>Shown if you open TalkingBookTool and then open the 'Advanced' subsection</note>
            </trans-unit>
            <trans-unit id="EditTab.Toolbox.TalkingBookTool.ImportRecording.ConfirmReplace" sil:dynamic="true">
                <source xml:lang="en">Replace with new audio?</source>
                <note>ID: EditTab.Toolbox.TalkingBookTool.ImportRecording.ConfirmReplace</note>
            </trans-unit>
            <trans-unit id="EditTab.Toolbox.TalkingBookTool.ImportRecording.ConfirmReplaceMessage" sil:dynamic="true">
                <source xml:lang="en">If you import this recording, it will replace all the audio for this text box.</source>
                <note>ID: EditTab.Toolbox.TalkingBookTool.ImportRecording.ConfirmReplaceMessage</note>
            </trans-unit>
            <trans-unit id="EditTab.Toolbox.TalkingBookTool.LookAtSentenceLabel" sil:dynamic="true">
                <source xml:lang="en">Look at the highlighted text</source>
                <note>ID: EditTab.Toolbox.TalkingBookTool.LookAtSentenceLabel</note>
                <note>Please make it match EditTab.Toolbox.TalkingBookTool.LookAtSentence if possible, but without the number</note>
            </trans-unit>
            <trans-unit id="EditTab.Toolbox.TalkingBookTool.MicrophoneProblem" sil:dynamic="true">
                <source xml:lang="en">Bloom is having problems connecting to your microphone. Please restart your computer and try again.</source>
                <note>ID: EditTab.Toolbox.TalkingBookTool.MicrophoneProblem</note>
            </trans-unit>
            <trans-unit id="EditTab.Toolbox.TalkingBookTool.NextLabel" sil:dynamic="true">
                <source xml:lang="en">Next</source>
                <note>ID: EditTab.Toolbox.TalkingBookTool.NextLabel</note>
                <note>Please make it match EditTab.Toolbox.TalkingBookTool.Next if possible, but without the number</note>
            </trans-unit>
            <trans-unit id="EditTab.Toolbox.TalkingBookTool.RecordByTextBox" sil:dynamic="true">
                <source xml:lang="en">Record by whole text box, then let Bloom split it into sentences later.</source>
                <note>ID: EditTab.Toolbox.TalkingBookTool.RecordByTextBox</note>
                <note>Shown if you open TalkingBookTool and then open the 'Advanced' subsection</note>
            </trans-unit>
            <trans-unit id="EditTab.Toolbox.TalkingBookTool.RecordingModeClearExistingRecordings" sil:dynamic="true">
                <source xml:lang="en">Please clear all existing recordings on this page before changing modes.</source>
                <note>ID: EditTab.Toolbox.TalkingBookTool.RecordingModeClearExistingRecordings</note>
                <note>Shown if you open TalkingBookTool, make a recording, and then attempt to toggle the "Record by Sentences" input (without first clearing the audio recordings you are about to lose)</note>
            </trans-unit>
            <trans-unit id="EditTab.Toolbox.TalkingBookTool.RecordingModeSplitOrClearExistingRecordingTextBox" sil:dynamic="true">
                <source xml:lang="en">Please split or clear the existing recording in this text box before changing modes.</source>
                <note>ID: EditTab.Toolbox.TalkingBookTool.RecordingModeSplitOrClearExistingRecordingTextBox</note>
                <note>Shown if you open TalkingBookTool, enable "Record the whole text box...", make a recording, and then attempt to uncheck the "Record the whole text box..." input (without first clearing the audio recordings you are about to lose)</note>
                <note>For "split", please use same terminology as in ID: EditTab.Toolbox.TalkingBookTool.SplitLabel</note>
                <note>For "clear", please use same terminology as in ID: EditTab.Toolbox.TalkingBookTool.Clear</note>
            </trans-unit>
            <trans-unit id="EditTab.Toolbox.TalkingBookTool.RecordingModeXMatter" sil:dynamic="true">
                <source xml:lang="en">Sorry, front and back-matter pages must be recorded by sentences.</source>
                <note>ID: EditTab.Toolbox.TalkingBookTool.RecordingModeXMatter</note>
                <note>Shown if you open TalkingBookTool and then attempt to toggle the "Record by Sentences" input on an XMatter page</note>
            </trans-unit>
            <trans-unit id="EditTab.Toolbox.TalkingBookTool.ShowPlaybackOrder" sil:dynamic="true">
                <source xml:lang="en">Show playback order buttons</source>
                <note>ID: EditTab.Toolbox.TalkingBookTool.ShowPlaybackOrder</note>
                <note>Shown if you open TalkingBookTool and then open the 'Advanced' subsection</note>
            </trans-unit>
            <trans-unit id="EditTab.Toolbox.TalkingBookTool.SpeakLabel" sil:dynamic="true">
                <source xml:lang="en">Speak</source>
                <note>ID: EditTab.Toolbox.TalkingBookTool.SpeakLabel</note>
                <note>Please make it match EditTab.Toolbox.TalkingBookTool.Speak if possible, but without the number</note>
            </trans-unit>
            <trans-unit id="EditTab.Toolbox.TalkingBookTool.SplitError">
                <source xml:lang="en">Something went wrong while splitting the recording.</source>
                <note>ID: EditTab.Toolbox.TalkingBookTool.SplitError</note>
                <note>This text appears if an error occurs while perfoming automatic splitting of audio (an audio file corresponding to an entire text box will be split into multiple sections, one section per sentence).</note>
            </trans-unit>
            <trans-unit id="EditTab.Toolbox.TalkingBookTool.SplitLabel">
                <source xml:lang="en">Split</source>
                <note>ID: EditTab.Toolbox.TalkingBookTool.SplitLabel</note>
                <note>This text appears on the button the user can press to trigger automatic splitting of audio. An audio file corresponding to an entire text box will be split into multiple audio files (one per sentence) instead. (Also known as "Forced Alignment" in technical terms)</note>
            </trans-unit>
            <trans-unit id="EditTab.Toolbox.TalkingBookTool.ToolPurpose" sil:dynamic="true">
                <source xml:lang="en">Make an e-book that can play audio recordings while highlighting text.</source>
                <note>ID: EditTab.Toolbox.TalkingBookTool.ToolPurpose</note>
            </trans-unit>
            <trans-unit id="EditTab.Trilingual">
                <source xml:lang="en">Three Languages</source>
                <note>ID: EditTab.Trilingual</note>
                <note>Shown in edit tab multilingualism chooser, for trilingual mode, 3 languages per page</note>
            </trans-unit>
            <trans-unit id="EditTab.UndoButton">
                <source xml:lang="en">Undo</source>
                <note>ID: EditTab.UndoButton</note>
            </trans-unit>
            <trans-unit id="EditTab.UndoButton.ToolTip">
                <source xml:lang="en">Undo (Ctrl+Z)</source>
                <note>ID: EditTab.UndoButton.ToolTip</note>
            </trans-unit>
            <trans-unit id="EditTab.UndoButton.ToolTipWhenDisabled">
                <source xml:lang="en">There is nothing to undo</source>
                <note>ID: EditTab.UndoButton.ToolTipWhenDisabled</note>
            </trans-unit>
            <trans-unit id="EditTab.UnlockBook.ToolTip" sil:dynamic="true">
                <source xml:lang="en">This book is in translate-only mode. If you want to make other changes, click this to temporarily unlock the book.</source>
                <note>ID: EditTab.UnlockBook.ToolTip</note>
                <note>Button that tells Bloom to temporarily unlock a shell book for editing other than translation.</note>
            </trans-unit>
            <trans-unit id="EditTab.UsingHyperlink">
                <source xml:lang="en">Using a hyperlink</source>
                <note>ID: EditTab.UsingHyperlink</note>
                <note>Title for dialog box showing the message for EditTab.HowToUseHyperlink</note>
            </trans-unit>
            <trans-unit id="EditTab.Widget.ChooseWidget" sil:dynamic="true">
                <source xml:lang="en">Choose Widget</source>
                <note>ID: EditTab.Widget.ChooseWidget</note>
                <note>User is supposed to choose a file containing HTML that can be embedded in an element of the book.</note>
            </trans-unit>
            <trans-unit id="ErrorReport.Report">
                <source xml:lang="en">Report</source>
                <note>ID: ErrorReport.Report</note>
                <note>"Report" as in "Report this problem to Bloom Support"</note>
            </trans-unit>
            <trans-unit id="Errors.PathTooLong">
                <source xml:lang="en">Please move your collection closer to the root of your hard drive and try again. A file Bloom was working with had a path that was too long. This is usually caused by your collection being too deeply nested in many folders on your hard drive.</source>
                <note>ID: Errors.PathTooLong</note>
            </trans-unit>
            <trans-unit id="Errors.BookProblem">
                <source xml:lang="en">Bloom had a problem showing this book. This doesn't mean your work is lost, but it does mean that something is out of date, is missing, or has gone wrong.</source>
                <note>ID: Errors.BookProblem</note>
            </trans-unit>
            <trans-unit id="Errors.CopyImageMetadata">
                <source xml:lang="en">Bloom was not able to copy the metadata to {0} image(s): {1}. Try restarting your computer. If that does not fix the problem, please send us a report and we will help you fix it.</source>
                <note>ID: Errors.BookProblem</note>
                <note>The placeholder {0} will get a number that is the count of how many image files had a problem.</note>
                <note>The placeholder {1} will get a list of the names of image files that had a problem.</note>
            </trans-unit>
            <trans-unit id="Errors.CannotAccessFile" sil:dynamic="true">
                <source xml:lang="en">Cannot access {0}</source>
                <note>ID: Errors.CannotAccessFile</note>
                <note>displays as a "toast", {0} is the URL/filename</note>
            </trans-unit>
            <trans-unit id="Errors.CannotConnectToBloomServer">
                <source xml:lang="en">Bloom was unable to start its own HTTP listener that it uses to talk to its embedded Firefox browser. If this happens even if you just restarted your computer, then ask someone to investigate if you have an aggressive firewall product installed, which may need to be uninstalled before you can use Bloom.</source>
                <note>ID: Errors.CannotConnectToBloomServer</note>
                <note xml:lang="en">OLD TEXT (before 3.9, shorter wording): Bloom was unable to start its own HTTP listener that it uses to talk to its embedded Firefox browser. If this happens even if you just restarted your computer, ask someone to investigate if you have an aggressive firewall product installed. The agressive firewall product may need to be uninstalled before you can use Bloom.</note>
            </trans-unit>
            <trans-unit id="Errors.CouldNotSavePage">
                <source xml:lang="en">Bloom had trouble saving a page. Please report the problem to us. Then quit Bloom, run it again, and check to see if the page you just edited is missing anything. Sorry!</source>
                <note>ID: Errors.CouldNotSavePage</note>
            </trans-unit>
            <trans-unit id="Errors.CurrentRunningVersion">
                <source xml:lang="en">You are running Bloom {0}</source>
                <note>ID: Errors.CurrentRunningVersion</note>
                <note>The placeholder {0} represents the current version of Bloom. For example, {0} might be replaced with "4.3"</note>
            </trans-unit>
            <trans-unit id="Errors.DefenderFolderProtection">
                <source xml:lang="en">This might be caused by Windows Defender "Controlled Folder Access" or some other virus protection.</source>
                <note>ID: Errors.DefenderFolderProtection</note>
                <note>After an October 2017 windows update, this appears when Bloom opens a collection and tries to write out the collection settings.</note>
            </trans-unit>
            <trans-unit id="Errors.DefenderFolderProtectionHeading">
                <source xml:lang="en">This program cannot write to the folder {0}.</source>
                <note>ID: Errors.DefenderFolderProtectionHeading</note>
                <note>This only happens on Windows after an October 2017 update, {0} is the folder that Bloom failed to write to.</note>
            </trans-unit>
            <trans-unit id="Errors.DeniedAccess">
                <source xml:lang="en">Your computer denied Bloom access to the book. You may need technical help in setting the operating system permissions for this file.</source>
                <note>ID: Errors.DeniedAccess</note>
            </trans-unit>
            <trans-unit id="Errors.DownloadLatestVersion">
                <source xml:lang="en">Upgrade to the latest Bloom (requires Internet connection)</source>
                <note>ID: Errors.DownloadLatestVersion</note>
                <note>This is a link that will take them to the Downloads (Installers) web page</note>
            </trans-unit>
            <trans-unit id="Errors.ErrorSelecting">
                <source xml:lang="en">There was a problem selecting the book.  Restarting Bloom may fix the problem.  If not, please report the problem to us.</source>
                <note>ID: Errors.ErrorSelecting</note>
                <note xml:lang="en">OLD TEXT (before 3.9, added spaces): There was a problem selecting the book. Restarting Bloom may fix the problem. If not, please click the 'Details' button and report the problem to the Bloom Developers.</note>
            </trans-unit>
            <trans-unit id="Errors.ErrorUpdating">
                <source xml:lang="en">There was a problem updating the book.  Restarting Bloom may fix the problem.  If not, please report the problem to us.</source>
                <note>ID: Errors.ErrorUpdating</note>
                <note xml:lang="en">OLD TEXT (before 3.9, added spaces): There was a problem updating the book. Restarting Bloom may fix the problem. If not, please click the 'Details' button and report the problem to the Bloom Developers.</note>
            </trans-unit>
            <trans-unit id="Errors.FeatureRequiresNewerVersionPlural">
                <source xml:lang="en">This book requires Bloom {0} or greater because it uses the following features:</source>
                <note>ID: Errors.FeatureRequiresNewerVersionPlural</note>
                <note>The placeholder {0} represents the required version of Bloom. For example, {0} might be replaced with "4.4"</note>
                <note>A bulleted list of features (in English) will follow underneath this text</note>
            </trans-unit>
            <trans-unit id="Errors.FeatureRequiresNewerVersionSingular">
                <source xml:lang="en">This book requires Bloom {0} or greater because it uses the feature "{1}".</source>
                <note>ID: Errors.FeatureRequiresNewerVersionSingular</note>
                <note>The placeholder {0} represents the required version of Bloom. For example, {0} might be replaced with "4.4"</note>
                <note>The placeholder {1} represents a short description of the feature For example, {1} might be replaced with "Whole Text Audio"</note>
            </trans-unit>
            <trans-unit id="Errors.MultipleHtmlFiles">
                <source xml:lang="en">Bloom book folders must have only one file ending in .htm.  In the book "{0}", these are the files ending in .htm:</source>
                <note>ID: Errors.MultipleHtmlFiles</note>
                <note>{0} will get the name of the book</note>
            </trans-unit>
            <trans-unit id="Errors.NeedNewerVersion">
                <source xml:lang="en">{0} requires a newer version of Bloom. Download the latest version of Bloom from {1}</source>
                <note>ID: Errors.NeedNewerVersion</note>
                <note>{0} will get the name of the book, {1} will give a link to open the Bloom Library Web page.</note>
                <note xml:lang="en">OLD TEXT (before 3.9, removed period): {0} requires a newer version of Bloom. Download the latest version of Bloom from {1}.</note>
            </trans-unit>
            <trans-unit id="Errors.NewVersionNeededHeader">
                <source xml:lang="en">This book needs a new version of Bloom.</source>
                <note>ID: Errors.NewVersionNeededHeader</note>
            </trans-unit>
            <trans-unit id="Errors.ProblemDeletingFile">
                <source xml:lang="en">Bloom had a problem deleting this file: {0}</source>
                <note>ID: Errors.ProblemDeletingFile</note>
            </trans-unit>
            <trans-unit id="Errors.ProblemImportingPicture">
                <source xml:lang="en">Bloom had a problem importing this picture.</source>
                <note>ID: Errors.ProblemImportingPicture</note>
            </trans-unit>
            <trans-unit id="Errors.ProblemImportingVideo">
                <source xml:lang="en">Bloom had a problem importing this video.</source>
                <note>ID: Errors.ProblemImportingVideo</note>
            </trans-unit>
            <trans-unit id="Errors.ReadOnlyBookFolder">
                <source xml:lang="en">This book cannot be edited because its folder is read-only.</source>
                <note>ID: Errors.ReadOnlyBookFolder</note>
                <note>Obsolete as of Bloom 5.3 (no code currently reports this problem, though it's possible we might want to again one day)</note>
            </trans-unit>
            <trans-unit id="Errors.RemoveExcessHtml">
                <source xml:lang="en">Please remove all but one of the files ending in .htm.  Bloom will now open this folder for you.</source>
                <note>ID: Errors.RemoveExcessHtml</note>
                <note>This follows the Errors.MultipleHtmlFiles message and a list of HTML files.</note>
            </trans-unit>
            <trans-unit id="Errors.ReportThisProblemButton">
                <source xml:lang="en">Report this problem to Bloom Support</source>
                <note>ID: Errors.ReportThisProblemButton</note>
            </trans-unit>
            <trans-unit id="Errors.SomethingWentWrong">
                <source xml:lang="en">Sorry, something went wrong.</source>
                <note>ID: Errors.SomethingWentWrong</note>
            </trans-unit>
            <trans-unit id="Errors.XMatterNotFound">
                <source xml:lang="en">This Collection called for Front/Back Matter pack named '{0}', but this version of Bloom does not have it, and Bloom could not find it on this computer. The collection has been changed to use the default Front/Back Matter pages.</source>
                <note>ID: Errors.XMatterNotFound</note>
                <note xml:lang="en">OLD TEXT (before 3.9, reworded): This Book called for Front/Back Matter pack named '{0}', but Bloom couldn't find that on this computer. You can either install a Bloom Pack that will give you '{0}', or go to Settings:Book Making and change to another Front/Back Matter Pack.</note>
            </trans-unit>
            <trans-unit id="Errors.XMatterProblemLabel">
                <source xml:lang="en">Front/Back Matter Problem</source>
                <note>ID: Errors.XMatterProblemLabel</note>
                <note>This shows in the 'toast' that pops up to notify the user of a non-fatal problem.</note>
            </trans-unit>
            <trans-unit id="Errors.XMatterSpecifiedByBookNotFound">
                <source xml:lang="en">This book called for a Front/Back Matter pack named '{0}', but this version of Bloom does not have it, and Bloom could not find it on this computer. The book has been changed to use the Front/Back Matter pages from the Collection Settings.</source>
                <note>ID: Errors.XMatterSpecifiedByBookNotFound</note>
            </trans-unit>
            <trans-unit id="Errors.ZoneAlarm">
                <source xml:lang="en">Bloom cannot start properly, and this symptom has been observed on machines with ZoneAlarm installed. Note: disabling ZoneAlarm does not help. Nor does restarting with it turned off. Something about the installation of ZoneAlarm causes the problem, and so far only uninstalling ZoneAlarm has been shown to fix the problem.</source>
                <note>ID: Errors.ZoneAlarm</note>
            </trans-unit>
            <trans-unit id="FontInformationPane.FontOkay">
                <source xml:lang="en">The metadata inside this font indicates that it is legal to use for all Bloom purposes.</source>
                <note>ID: FontInformationPane.FontOkay</note>
                <note>This shows in the popup when hovering over a useable font.</note>
            </trans-unit>
            <trans-unit id="FontInformationPane.FontUnknown">
                <source xml:lang="en">Bloom cannot determine what rules govern the use of this font. Please read the license and make sure it allows embedding in ebooks and the web. Before publishing to bloomlibrary.org, you will probably have to make a special request to the Bloom team to investigate this font so that we can make sure we won't get in trouble for hosting it.</source>
                <note>ID: FontInformationPane.FontUnknown</note>
                <note>This shows in the popup when hovering over a font when Bloom can't determine if it is useable legally.</note>
            </trans-unit>
            <trans-unit id="FontInformationPane.FontFormatUnsuitable">
                <source xml:lang="en">This font is in a file format that Bloom cannot use for ebooks. Please use a different font.</source>
                <note>ID: FontInformationPane.FontFormatUnsuitable</note>
                <note>This shows in the popup when hovering over a font that Bloom can't legally host on its website.</note>
            </trans-unit>
            <trans-unit id="FontInformationPane.FontUnsuitable">
                <source xml:lang="en">The metadata inside this font tells us that it may not be embedded for free in ebooks and the web. Please use a different font.</source>
                <note>ID: FontInformationPane.FontUnsuitable</note>
                <note>This shows in the popup when hovering over a font that Bloom can't legally host on its website.</note>
            </trans-unit>
            <trans-unit id="FontInformationPane.Styles">
                <source xml:lang="en">Styles</source>
                <note>ID: FontInformationPane.Styles</note>
                <note>This shows in the popup before the types of variants in the font (e.g. bold, italic).</note>
            </trans-unit>
            <trans-unit id="FontInformationPane.Version">
                <source xml:lang="en">Version</source>
                <note>ID: FontInformationPane.Version</note>
                <note>This shows in the popup before the font's version number.</note>
            </trans-unit>
            <trans-unit id="HelpMenu.AskAQuestionMenuItem">
                <source xml:lang="en">Ask a Question</source>
                <note>ID: HelpMenu.AskAQuestionMenuItem</note>
                <note xml:lang="en">OLD TEXT (before 3.9): Ask a Question (web)</note>
            </trans-unit>
            <trans-unit id="HelpMenu.BuildingReaderTemplatesMenuItem">
                <source xml:lang="en">Building Reader Templates</source>
                <note>ID: HelpMenu.BuildingReaderTemplatesMenuItem</note>
            </trans-unit>
            <trans-unit id="HelpMenu.CheckForNewVersionMenuItem">
                <source xml:lang="en">Check For New Version</source>
                <note>ID: HelpMenu.CheckForNewVersionMenuItem</note>
            </trans-unit>
            <trans-unit id="HelpMenu.CreditsMenuItem">
                <source xml:lang="en">About Bloom...</source>
                <note>ID: HelpMenu.CreditsMenuItem</note>
                <note xml:lang="en">OLD TEXT (before 3.9, added dots): About Bloom</note>
            </trans-unit>
            <trans-unit id="HelpMenu.DocumentationMenuItem">
                <source xml:lang="en">Browse Help...</source>
                <note>ID: HelpMenu.DocumentationMenuItem</note>
                <note>Prior to 5.0, this was "Documentation"</note>
            </trans-unit>
            <trans-unit id="HelpMenu.Help Menu">
                <source xml:lang="en">Help</source>
                <note>ID: HelpMenu.Help Menu</note>
            </trans-unit>
            <trans-unit id="HelpMenu.Help Menu_ToolTip_">
                <source xml:lang="en">Get Help</source>
                <note>ID: HelpMenu.Help Menu_ToolTip_</note>
            </trans-unit>
            <trans-unit id="HelpMenu.MakeASuggestionMenuItem">
                <source xml:lang="en">Request a Feature</source>
                <note>ID: HelpMenu.MakeASuggestionMenuItem</note>
                <note xml:lang="en">OLD TEXT (before 3.9, shortened): Request a Feature (web)</note>
            </trans-unit>
            <trans-unit id="HelpMenu.RegistrationMenuItem">
                <source xml:lang="en">Registration...</source>
                <note>ID: HelpMenu.RegistrationMenuItem</note>
                <note xml:lang="en">OLD TEXT (before 3.9, added dots): Registration</note>
            </trans-unit>
            <trans-unit id="HelpMenu.ReleaseNotesMenuItem">
                <source xml:lang="en">Release Notes...</source>
                <note>ID: HelpMenu.ReleaseNotesMenuItem</note>
            </trans-unit>
            <trans-unit id="HelpMenu.ReportAProblemToolStripMenuItem">
                <source xml:lang="en">Report a Problem...</source>
                <note>ID: HelpMenu.ReportAProblemToolStripMenuItem</note>
            </trans-unit>
            <trans-unit id="HelpMenu.UsingReaderTemplatesMenuItem">
                <source xml:lang="en">Using Reader Templates </source>
                <note>ID: HelpMenu.UsingReaderTemplatesMenuItem</note>
            </trans-unit>
            <trans-unit id="HelpMenu.WebSiteMenuItem">
                <source xml:lang="en">BloomLibrary.org</source>
                <note>ID: HelpMenu.WebSiteMenuItem</note>
                <note xml:lang="en">OLD TEXT (before 3.9, reworded): Web Site</note>
            </trans-unit>
            <trans-unit id="HelpMenu.trainingVideos">
                <source xml:lang="en">Training Videos</source>
                <note>ID: HelpMenu.trainingVideos</note>
            </trans-unit>
            <trans-unit id="ImageUtils.PreparingImage">
                <source xml:lang="en">Preparing image: {0}</source>
                <note>ID: ImageUtils.PreparingImage</note>
                <note>{0} is a placeholder for the image filename</note>
            </trans-unit>
            <trans-unit id="InstallProblem.BloomPdfMaker">
                <source xml:lang="en">A component of Bloom, BloomPdfMaker.exe, seems to be missing. This prevents previews and printing. Antivirus software sometimes does this. You may need technical help to repair the Bloom installation and protect this file from being deleted again.</source>
                <note>ID: InstallProblem.BloomPdfMaker</note>
            </trans-unit>
            <trans-unit id="LameEncoder.DeleteFailedShort">
                <source xml:lang="en">Cannot replace mp3 file. Check antivirus</source>
                <note>ID: LameEncoder.DeleteFailedShort</note>
                <note>short message for a popup toast notification</note>
            </trans-unit>
            <trans-unit id="LameEncoder.DeleteFailedLong">
                <source xml:lang="en">Bloom could not replace an mp3 file. If this continues, check your antivirus.</source>
                <note>ID: LameEncoder.DeleteFailedLong</note>
                <note>longer message for a detailed description of the problem</note>
            </trans-unit>
            <trans-unit id="LameEncoder.Progress">
                <source xml:lang="en"> Converting to mp3</source>
                <note>ID: LameEncoder.Progress</note>
                <note>Appears in progress indicator</note>
                <note xml:lang="en">OLD TEXT (before 3.9, added space): Converting to mp3</note>
            </trans-unit>
            <trans-unit id="LanguageFontDetails.RightToLeftCheck">
                <source xml:lang="en">This script is right to left</source>
                <note>ID: LanguageFontDetails.RightToLeftCheck</note>
            </trans-unit>
            <trans-unit id="LanguageFontDetails.TallerLinesCheck">
                <source xml:lang="en">This script requires taller lines</source>
                <note>ID: LanguageFontDetails.TallerLinesCheck</note>
            </trans-unit>
            <trans-unit id="LayoutChoices.A3Landscape" sil:dynamic="true">
                <source xml:lang="en">A3 Landscape</source>
                <note>ID: LayoutChoices.A3Landscape</note>
            </trans-unit>
            <trans-unit id="LayoutChoices.A4Landscape" sil:dynamic="true">
                <source xml:lang="en">A4 Landscape</source>
                <note>ID: LayoutChoices.A4Landscape</note>
            </trans-unit>
            <trans-unit id="LayoutChoices.A4Portrait" sil:dynamic="true">
                <source xml:lang="en">A4 Portrait</source>
                <note>ID: LayoutChoices.A4Portrait</note>
            </trans-unit>
            <trans-unit id="LayoutChoices.A5Landscape" sil:dynamic="true">
                <source xml:lang="en">A5 Landscape</source>
                <note>ID: LayoutChoices.A5Landscape</note>
            </trans-unit>
            <trans-unit id="LayoutChoices.A5Portrait" sil:dynamic="true">
                <source xml:lang="en">A5 Portrait</source>
                <note>ID: LayoutChoices.A5Portrait</note>
            </trans-unit>
            <trans-unit id="LayoutChoices.A6Landscape" sil:dynamic="true">
                <source xml:lang="en">A6 Landscape</source>
                <note>ID: LayoutChoices.A6Landscape</note>
            </trans-unit>
            <trans-unit id="LayoutChoices.A6Portrait" sil:dynamic="true">
                <source xml:lang="en">A6 Portrait</source>
                <note>ID: LayoutChoices.A6Portrait</note>
            </trans-unit>
            <trans-unit id="LayoutChoices.B5Portrait" sil:dynamic="true">
                <source xml:lang="en">B5 Portrait</source>
                <note>ID: LayoutChoices.B5Portrait</note>
            </trans-unit>
            <trans-unit id="LayoutChoices.Device16x9Landscape" sil:dynamic="true">
                <source xml:lang="en">Device16x9 Landscape</source>
                <note>ID: LayoutChoices.Device16x9Landscape</note>
            </trans-unit>
            <trans-unit id="LayoutChoices.Device16x9Portrait" sil:dynamic="true">
                <source xml:lang="en">Device16x9 Portrait</source>
                <note>ID: LayoutChoices.Device16x9Portrait</note>
            </trans-unit>
            <trans-unit id="LayoutChoices.HalfLetterLandscape" sil:dynamic="true">
                <source xml:lang="en">HalfLetter Landscape</source>
                <note>ID: LayoutChoices.HalfLetterLandscape</note>
            </trans-unit>
            <trans-unit id="LayoutChoices.HalfLetterPortrait" sil:dynamic="true">
                <source xml:lang="en">HalfLetter Portrait</source>
                <note>ID: LayoutChoices.HalfLetterPortrait</note>
            </trans-unit>
            <trans-unit id="LayoutChoices.LetterLandscape" sil:dynamic="true">
                <source xml:lang="en">Letter Landscape</source>
                <note>ID: LayoutChoices.LetterLandscape</note>
            </trans-unit>
            <trans-unit id="LayoutChoices.LetterPortrait" sil:dynamic="true">
                <source xml:lang="en">Letter Portrait</source>
                <note>ID: LayoutChoices.LetterPortrait</note>
            </trans-unit>
            <trans-unit id="LayoutChoices.QuarterLetterLandscape" sil:dynamic="true">
                <source xml:lang="en">QuarterLetter Landscape</source>
                <note>ID: LayoutChoices.QuarterLetterLandscape</note>
            </trans-unit>
            <trans-unit id="LayoutChoices.QuarterLetterPortrait" sil:dynamic="true">
                <source xml:lang="en">QuarterLetter Portrait</source>
                <note>ID: LayoutChoices.QuarterLetterPortrait</note>
            </trans-unit>
            <trans-unit id="LayoutChoices.Cm13Landscape" sil:dynamic="true">
                <source xml:lang="en">13cm Square</source>
                <note>ID: LayoutChoices.Cm13Landscape</note>
            </trans-unit>
            <trans-unit id="LayoutChoices.ComicPortrait" sil:dynamic="true">
                <source xml:lang="en">Comic Portrait</source>
                <note>ID: LayoutChoices.ComicPortrait</note>
            </trans-unit>
            <trans-unit id="License.About" sil:dynamic="true">
                <source xml:lang="en">About %0</source>
                <note>ID: License.About</note>
                <note>%0 is a shorthand version of the Creative Commons license, such as "CC-BY"</note>
            </trans-unit>
            <trans-unit id="License.AllRightsReserved" sil:dynamic="true">
                <source xml:lang="en">All Rights Reserved</source>
                <note>ID: License.AllRightsReserved</note>
            </trans-unit>
            <trans-unit id="License.AllRightsReserved.Description" sil:dynamic="true">
                <source xml:lang="en">No one can modify or copy it without explicit permission. We will not be sharing it via Bloom Reader or BloomLibrary.org.</source>
                <note>ID: License.AllRightsReserved.Description</note>
            </trans-unit>
            <trans-unit id="License.CannotChangeLicense" sil:dynamic="true">
                <source xml:lang="en">The license of the original book does not allow changing the license in new versions.</source>
                <note>ID: License.CannotChangeLicense</note>
            </trans-unit>
            <trans-unit id="License.CopyrightHolderAllows.Book" sil:dynamic="true">
                <source xml:lang="en">The copyright holder allows others to use the book in this way:</source>
                <note>ID: License.CopyrightHolderAllows.Book</note>
            </trans-unit>
            <trans-unit id="License.CopyrightHolderAllows.Image" sil:dynamic="true">
                <source xml:lang="en">The copyright holder allows others to use the image in this way:</source>
                <note>ID: License.CopyrightHolderAllows.Image</note>
            </trans-unit>
            <trans-unit id="License.CreativeCommons.Additional" sil:dynamic="true">
                <source xml:lang="en">You may use this space to clarify or grant additional permissions (for example, that translations are allowed), but not to alter the license.</source>
                <note>ID: License.CreativeCommons.Additional</note>
            </trans-unit>
            <trans-unit id="License.CreativeCommons.AllowCommercial.Book" sil:dynamic="true">
                <source xml:lang="en">use the book in a commercial way</source>
                <note>ID: License.CreativeCommons.AllowCommercial.Book</note>
            </trans-unit>
            <trans-unit id="License.CreativeCommons.AllowCommercial.Image" sil:dynamic="true">
                <source xml:lang="en">use the image in a commercial way</source>
                <note>ID: License.CreativeCommons.AllowCommercial.Image</note>
            </trans-unit>
            <trans-unit id="License.CreativeCommons.CopyForFree.Book" sil:dynamic="true">
                <source xml:lang="en">copy this book for free</source>
                <note>ID: License.CreativeCommons.CopyForFree.Book</note>
            </trans-unit>
            <trans-unit id="License.CreativeCommons.CopyForFree.Image" sil:dynamic="true">
                <source xml:lang="en">copy this image for free</source>
                <note>ID: License.CreativeCommons.CopyForFree.Image</note>
            </trans-unit>
            <trans-unit id="License.CreativeCommons.DifferentLicense.Book" sil:dynamic="true">
                <source xml:lang="en">apply a different license to new versions of this book</source>
                <note>ID: License.CreativeCommons.DifferentLicense.Book</note>
            </trans-unit>
            <trans-unit id="License.CreativeCommons.DifferentLicense.Image" sil:dynamic="true">
                <source xml:lang="en">apply a different license to new versions of this image</source>
                <note>ID: License.CreativeCommons.DifferentLicense.Image</note>
            </trans-unit>
            <trans-unit id="License.CreativeCommons.Intro" sil:dynamic="true">
                <source xml:lang="en">Everyone is allowed to:</source>
                <note>ID: License.CreativeCommons.Intro</note>
            </trans-unit>
            <trans-unit id="License.CreativeCommons.ShareAlike.Book" sil:dynamic="true">
                <source xml:lang="en">make new versions of this book, but they must keep the author, illustrator, and other credits</source>
                <note>ID: License.CreativeCommons.ShareAlike.Book</note>
            </trans-unit>
            <trans-unit id="License.CreativeCommons.ShareAlike.Image" sil:dynamic="true">
                <source xml:lang="en">make new versions of this image, but they must keep the illustrator and other credits</source>
                <note>ID: License.CreativeCommons.ShareAlike.Image</note>
            </trans-unit>
            <trans-unit id="License.Custom" sil:dynamic="true">
                <source xml:lang="en">Custom</source>
                <note>ID: License.Custom</note>
            </trans-unit>
            <trans-unit id="License.Custom.AvoidIfPossible" sil:dynamic="true">
                <source xml:lang="en">Avoid writing a custom license if at all possible. They are difficult to write, interpret, and enforce.</source>
                <note>ID: License.Custom.AvoidIfPossible</note>
            </trans-unit>
            <trans-unit id="License.OriginalLicense" sil:dynamic="true">
                <source xml:lang="en">The original version of this book is %0</source>
                <note>ID: License.OriginalLicense</note>
                <note>%0 is a shorthand version of the license such as "CC-BY"</note>
            </trans-unit>
            <trans-unit id="License.PublicDomain" sil:dynamic="true">
                <source xml:lang="en">Anyone can use it however they want.</source>
                <note>ID: License.PublicDomain</note>
            </trans-unit>
            <trans-unit id="LicenseDialog.WindowTitle">
                <source xml:lang="en">Bloom {0}</source>
                <note>ID: LicenseDialog.WindowTitle</note>
            </trans-unit>
            <trans-unit id="LicenseDialog._acceptButton">
                <source xml:lang="en">I accept the terms of the license agreement</source>
                <note>ID: LicenseDialog._acceptButton</note>
            </trans-unit>
            <trans-unit id="LoginDialog.AgreeToTerms">
                <source xml:lang="en">I agree to the Bloom Library's Terms of Use</source>
                <note>ID: LoginDialog.AgreeToTerms</note>
            </trans-unit>
            <trans-unit id="LoginDialog.Email">
                <source xml:lang="en">Email Address</source>
                <note>ID: LoginDialog.Email</note>
            </trans-unit>
            <trans-unit id="LoginDialog.ForgotPassword">
                <source xml:lang="en">Forgot Password</source>
                <note>ID: LoginDialog.ForgotPassword</note>
            </trans-unit>
            <trans-unit id="LoginDialog.LoginButton">
                <source xml:lang="en">&amp;Login</source>
                <note>ID: LoginDialog.LoginButton</note>
            </trans-unit>
            <trans-unit id="LoginDialog.Password">
                <source xml:lang="en">Password</source>
                <note>ID: LoginDialog.Password</note>
            </trans-unit>
            <trans-unit id="LoginDialog.ShowPassword">
                <source xml:lang="en">&amp;Show Password</source>
                <note>ID: LoginDialog.ShowPassword</note>
            </trans-unit>
            <trans-unit id="LoginDialog.ShowTerms">
                <source xml:lang="en">Show Terms of Use</source>
                <note>ID: LoginDialog.ShowTerms</note>
            </trans-unit>
            <trans-unit id="LoginDialog.WindowTitle">
                <source xml:lang="en">Sign in to BloomLibrary.org</source>
                <note>ID: LoginDialog.WindowTitle</note>
            </trans-unit>
            <trans-unit id="MiscUtils.CannotSaveToCollectionFolder">
                <source xml:lang="en">Bloom cannot save files inside the collection folder ({0}).  Please choose another location.</source>
                <note>ID: MiscUtils.CannotSaveToCollectionFolder</note>
                <note>{0} is a placeholder for the actual collection folder string.</note>
            </trans-unit>
            <trans-unit id="NewCollectionWizard.AlreadyCollectionWithThatName">
                <source xml:lang="en">There is already a collection with that name, at &lt;a href='file://{0}'&gt;{0}&lt;/a&gt;.\nPlease pick a unique name.</source>
                <note>ID: NewCollectionWizard.AlreadyCollectionWithThatName</note>
            </trans-unit>
            <trans-unit id="NewCollectionWizard.ChooseLanguagePage">
                <source xml:lang="en">Choose the main language for this collection.</source>
                <note>ID: NewCollectionWizard.ChooseLanguagePage</note>
            </trans-unit>
            <trans-unit id="NewCollectionWizard.CollectionName">
                <source xml:lang="en">Collection Name</source>
                <note>ID: NewCollectionWizard.CollectionName</note>
            </trans-unit>
            <trans-unit id="NewCollectionWizard.CollectionNamePage.ExampleText">
                <source xml:lang="en">Examples: "Health Books", "PNG Animal Stories"</source>
                <note>ID: NewCollectionWizard.CollectionNamePage.ExampleText</note>
            </trans-unit>
            <trans-unit id="NewCollectionWizard.CollectionNamePage.NameCollectionLabel">
                <source xml:lang="en">What would you like to call this collection?</source>
                <note>ID: NewCollectionWizard.CollectionNamePage.NameCollectionLabel</note>
            </trans-unit>
            <trans-unit id="NewCollectionWizard.CollectionNameProblem">
                <source xml:lang="en">Collection Name Problem</source>
                <note>ID: NewCollectionWizard.CollectionNameProblem</note>
            </trans-unit>
            <trans-unit id="NewCollectionWizard.CollectionWillBeCreatedAt">
                <source xml:lang="en">Collection will be created at: {0}</source>
                <note>ID: NewCollectionWizard.CollectionWillBeCreatedAt</note>
            </trans-unit>
            <trans-unit id="NewCollectionWizard.FinishPage">
                <source xml:lang="en">Ready To Create New Collection</source>
                <note>ID: NewCollectionWizard.FinishPage</note>
            </trans-unit>
            <trans-unit id="NewCollectionWizard.FinishPageContent">
                <source xml:lang="en">OK, that's all we need to get started with your new '{0}' collection.\nClick on the 'Finish' button.</source>
                <note>ID: NewCollectionWizard.FinishPageContent</note>
                <note>{0} is the name of the new collection</note>
            </trans-unit>
            <trans-unit id="NewCollectionWizard.FontAndScriptPage">
                <source xml:lang="en">Font and Script</source>
                <note>ID: NewCollectionWizard.FontAndScriptPage</note>
            </trans-unit>
            <trans-unit id="NewCollectionWizard.KindOfCollectionPage">
                <source xml:lang="en">Choose the collection type.</source>
                <note>ID: NewCollectionWizard.KindOfCollectionPage</note>
            </trans-unit>
            <trans-unit id="NewCollectionWizard.KindOfCollectionPage.existingCollectionInstructions">
                <source xml:lang="en">If you already have a collection you want to open, click  the 'Cancel' button.</source>
                <note>ID: NewCollectionWizard.KindOfCollectionPage.existingCollectionInstructions</note>
            </trans-unit>
            <trans-unit id="NewCollectionWizard.KindOfCollectionPage.sourceCollection">
                <source xml:lang="en">Source Collection</source>
                <note>ID: NewCollectionWizard.KindOfCollectionPage.sourceCollection</note>
            </trans-unit>
            <trans-unit id="NewCollectionWizard.KindOfCollectionPage.sourceCollectionDescription">
                <source xml:lang="en">A collection of shell or template books in one or more languages of wider communication. You will be able to upload these shells to BloomLibrary.org. You may also make a Bloom Pack to give to others so that they can make local language books with your shells.</source>
                <note>ID: NewCollectionWizard.KindOfCollectionPage.sourceCollectionDescription</note>
            </trans-unit>
            <trans-unit id="NewCollectionWizard.KindOfCollectionPage.vernacularCollection">
                <source xml:lang="en">Local Language Collection</source>
                <note>ID: NewCollectionWizard.KindOfCollectionPage.vernacularCollection</note>
            </trans-unit>
            <trans-unit id="NewCollectionWizard.KindOfCollectionPage.vernacularCollectionDescription">
                <source xml:lang="en">A collection of books in a local language.</source>
                <note>ID: NewCollectionWizard.KindOfCollectionPage.vernacularCollectionDescription</note>
            </trans-unit>
            <trans-unit id="NewCollectionWizard.LocationPage">
                <source xml:lang="en">Give Language Location</source>
                <note>ID: NewCollectionWizard.LocationPage</note>
            </trans-unit>
            <trans-unit id="NewCollectionWizard.LocationPage.Country">
                <source xml:lang="en">Country</source>
                <note>ID: NewCollectionWizard.LocationPage.Country</note>
            </trans-unit>
            <trans-unit id="NewCollectionWizard.LocationPage.District">
                <source xml:lang="en">District</source>
                <note>ID: NewCollectionWizard.LocationPage.District</note>
            </trans-unit>
            <trans-unit id="NewCollectionWizard.LocationPage.MessageAboutLocationBeingOptional">
                <source xml:lang="en">These are optional. Bloom will place them in the right places on title page of books you create.</source>
                <note>ID: NewCollectionWizard.LocationPage.MessageAboutLocationBeingOptional</note>
            </trans-unit>
            <trans-unit id="NewCollectionWizard.LocationPage.Province">
                <source xml:lang="en">Province</source>
                <note>ID: NewCollectionWizard.LocationPage.Province</note>
            </trans-unit>
            <trans-unit id="NewCollectionWizard.NewBookPattern">
                <source xml:lang="en">{0} Books</source>
                <note>ID: NewCollectionWizard.NewBookPattern</note>
                <note>The {0} is replaced by the name of the language.</note>
            </trans-unit>
            <trans-unit id="NewCollectionWizard.NewCollectionWindowTitle">
                <source xml:lang="en">Create New Bloom Collection</source>
                <note>ID: NewCollectionWizard.NewCollectionWindowTitle</note>
            </trans-unit>
            <trans-unit id="NewCollectionWizard.UnableToCreateANewCollectionUsingThatName">
                <source xml:lang="en">Unable to create a new collection using that name.</source>
                <note>ID: NewCollectionWizard.UnableToCreateANewCollectionUsingThatName</note>
            </trans-unit>
            <trans-unit id="NewCollectionWizard.WelcomePage">
                <source xml:lang="en">Welcome To Bloom!</source>
                <note>ID: NewCollectionWizard.WelcomePage</note>
            </trans-unit>
            <trans-unit id="NewCollectionWizard.WelcomePage.WelcomeLine1">
                <source xml:lang="en">You are almost ready to start making books.</source>
                <note>ID: NewCollectionWizard.WelcomePage.WelcomeLine1</note>
            </trans-unit>
            <trans-unit id="NewCollectionWizard.WelcomePage.WelcomeLine2">
                <source xml:lang="en">In order to keep things simple and organized, Bloom keeps all the books you make in one or more &lt;i&gt;Collections&lt;/i&gt;. The first thing we need to do is make one for you.</source>
                <note>ID: NewCollectionWizard.WelcomePage.WelcomeLine2</note>
            </trans-unit>
            <trans-unit id="NewCollectionWizard.WelcomePage.WelcomeLine3">
                <source xml:lang="en">Click 'Next' to get started.</source>
                <note>ID: NewCollectionWizard.WelcomePage.WelcomeLine3</note>
            </trans-unit>
            <trans-unit id="OpenCreateCloneControl.InDropboxMessage">
                <source xml:lang="en">Bloom detected that this collection is located in your Dropbox folder. This can cause problems as Dropbox sometimes locks Bloom out of its own files. If you have problems, we recommend that you move your collection somewhere else or disable Dropbox while using Bloom.</source>
                <note>ID: OpenCreateCloneControl.InDropboxMessage</note>
            </trans-unit>
            <trans-unit id="OpenCreateCloneControl.InSourceCollectionMessage">
                <source xml:lang="en">This collection is part of your 'Sources for new books' which you can see in the bottom left of the Collections tab. It cannot be opened for editing.</source>
                <note>ID: OpenCreateCloneControl.InSourceCollectionMessage</note>
            </trans-unit>
            <trans-unit id="OpenCreateNewCollectionsDialog.Bloom Collections">
                <source xml:lang="en">Bloom Collections</source>
                <note>ID: OpenCreateNewCollectionsDialog.Bloom Collections</note>
                <note>This shows in the file-open dialog that you use to open a different bloom collection</note>
            </trans-unit>
            <trans-unit id="OpenCreateNewCollectionsDialog.BrowseForOtherCollections">
                <source xml:lang="en">Browse for another collection on this computer</source>
                <note>ID: OpenCreateNewCollectionsDialog.BrowseForOtherCollections</note>
            </trans-unit>
            <trans-unit id="OpenCreateNewCollectionsDialog.CopyFromChorusHub">
                <source xml:lang="en">Copy From Chorus Hub on Local Network</source>
                <note>ID: OpenCreateNewCollectionsDialog.CopyFromChorusHub</note>
            </trans-unit>
            <trans-unit id="OpenCreateNewCollectionsDialog.CopyFromInternet">
                <source xml:lang="en">Copy from Internet</source>
                <note>ID: OpenCreateNewCollectionsDialog.CopyFromInternet</note>
            </trans-unit>
            <trans-unit id="OpenCreateNewCollectionsDialog.CopyFromUsbDrive">
                <source xml:lang="en">Copy from USB Drive</source>
                <note>ID: OpenCreateNewCollectionsDialog.CopyFromUsbDrive</note>
            </trans-unit>
            <trans-unit id="OpenCreateNewCollectionsDialog.CreateNewCollection">
                <source xml:lang="en">Create New Collection</source>
                <note>ID: OpenCreateNewCollectionsDialog.CreateNewCollection</note>
            </trans-unit>
            <trans-unit id="OpenCreateNewCollectionsDialog.OpenAndCreateWindowTitle">
                <source xml:lang="en">Open/Create Collections</source>
                <note>ID: OpenCreateNewCollectionsDialog.OpenAndCreateWindowTitle</note>
            </trans-unit>
            <trans-unit id="OpenCreateNewCollectionsDialog.ReadMoreLink">
                <source xml:lang="en">Read More</source>
                <note>ID: OpenCreateNewCollectionsDialog.ReadMoreLink</note>
                <note>This opens the Chorus Help to learn more about send/receive.</note>
            </trans-unit>
            <trans-unit id="OpenCreateNewCollectionsDialog.TextAboutGetUsingChorus">
                <source xml:lang="en">Has someone else used Send/Receive to share a collection with you?\nUse one of these red buttons to copy their collection to your computer.\nLater, use Send/Receive to share your work back with them.</source>
                <note>ID: OpenCreateNewCollectionsDialog.TextAboutGetUsingChorus</note>
            </trans-unit>
            <trans-unit id="OpenCreateNewCollectionsDialog.UILanguageMenu_ToolTip_">
                <source xml:lang="en">Change user interface language</source>
                <note>ID: OpenCreateNewCollectionsDialog.UILanguageMenu_ToolTip_</note>
            </trans-unit>
            <trans-unit id="PageList.CantMoveWhenTranslating">
                <source xml:lang="en">Pages can not be re-ordered when you are translating a book.</source>
                <note>ID: PageList.CantMoveWhenTranslating</note>
            </trans-unit>
            <trans-unit id="PublishTab.AdobeEulaTitle">
                <source xml:lang="en">Adobe Color Profile License Agreement</source>
                <note>ID: PublishTab.AdobeEulaTitle</note>
                <note>dialog title for license agreement</note>
            </trans-unit>
            <trans-unit id="PublishTab.Common.Publishing">
                <source xml:lang="en">Publishing</source>
                <note>This is shown while Bloom is sharing a book over wifi, over a usb cable, or uploading. </note>
                <note>ID: PublishTab.Common.Publishing</note>
            </trans-unit>
            <trans-unit id="PublishTab.Common.StopPublishing">
                <source xml:lang="en">Stop Publishing</source>
                <note>This is shown while Bloom is sharing a book over wifi or over a usb cable. </note>
                <note>ID: PublishTab.Common.StopPublishing</note>
            </trans-unit>
            <trans-unit id="PublishTab.AdobeReaderControl.NotInstalled">
                <source xml:lang="en">Please install Adobe Reader so that Bloom can show your completed book. Until then, you can still save the PDF Book and open it in some other program.</source>
                <note>ID: PublishTab.AdobeReaderControl.NotInstalled</note>
            </trans-unit>
            <trans-unit id="PublishTab.AdobeReaderControl.ProblemShowingPDF">
                <source xml:lang="en">That's strange... Adobe Reader gave an error when trying to show that PDF. You can still try saving the PDF Book.</source>
                <note>ID: PublishTab.AdobeReaderControl.ProblemShowingPDF</note>
            </trans-unit>
            <trans-unit id="PublishTab.AdobeReaderControl.UnknownError">
                <source xml:lang="en">Sad News. Bloom wasn't able to get Adobe Reader to show here, so Bloom can't show your completed book.\nPlease uninstall your existing version of 'Adobe Reader' and (re)install 'Adobe Reader'.\nUntil you get that fixed, you can still save the PDF Book and open it in some other program.</source>
                <note>ID: PublishTab.AdobeReaderControl.UnknownError</note>
            </trans-unit>
            <trans-unit id="PublishTab.Android.BloomD.Hint.Heading" sil:dynamic="true">
                <source xml:lang="en">Sharing .bloomd Files</source>
                <note>ID: PublishTab.Android.BloomD.Hint.Heading</note>
                <note>Obsolete in 5.3+</note>
            </trans-unit>
            <trans-unit id="PublishTab.Android.BloomD.Hint" sil:dynamic="true">
                <source xml:lang="en">You can use sharing apps like email, Dropbox, and WhatsApp to get your .bloomd file onto a device.</source>
                <note>ID: PublishTab.Android.BloomD.Hint</note>
                <note>Obsolete in 5.3+</note>
            </trans-unit>
            <trans-unit id="PublishTab.Android.BloomPUB.Hint.Heading" sil:dynamic="true">
                <source xml:lang="en">Sharing BloomPUB Files</source>
                <note>ID: PublishTab.Android.BloomPUB.Hint.Heading</note>
            </trans-unit>
            <trans-unit id="PublishTab.Android.BloomPUB.Hint" sil:dynamic="true">
                <source xml:lang="en">You can use SD cards and sharing apps like email, Google Drive, and WhatsApp to get your .bloompub file onto a device that has &lt;a href="https://bloomlibrary.org/page/create/bloom-reader"&gt;Bloom Reader&lt;/a&gt; (Android) or &lt;a href="https://github.com/BloomBooks/bloompub-viewer/releases"&gt;BloomPUB Viewer&lt;/a&gt; (Windows). You can also create a stand-alone app using &lt;a href="https://software.sil.org/readingappbuilder/"&gt;Reading App Builder&lt;/a&gt;.</source>
                <note>ID: PublishTab.Android.BloomPUB.Hint</note>
                <note>The 3 links should be left untranslated as well as the file type '.bloompub'. Beware of machine translations that eliminate the 'b'.</note>
            </trans-unit>
            <trans-unit id="PublishTab.Android.BloomPUB.Hint2" sil:dynamic="true">
                <source xml:lang="en">Note that when you upload your book to &lt;a href="https://bloomlibrary.org/"&gt;BloomLibrary.org&lt;/a&gt;, we will create a BloomPUB file for you that people can download.</source>
                <note>ID: PublishTab.Android.BloomPUB.Hint2</note>
                <note>The link should be left untranslated as well as the file type 'BloomPUB'.</note>
            </trans-unit>
            <trans-unit id="PublishTab.Android.USB.Hint.Heading" sil:dynamic="true">
                <source xml:lang="en"> USB is Difficult</source>
                <note>ID: PublishTab.Android.USB.Hint.Heading</note>
                <note></note>
            </trans-unit>
            <trans-unit id="PublishTab.Android.USB.Hint" sil:dynamic="true">
                <source xml:lang="en">To Send via USB, you may need to get the right
                            cable, install phone drivers on your computer, or
                            modify settings on your phone.</source>
<<<<<<< HEAD
        <note>ID: PublishTab.Android.USB.Hint</note>
        <note></note>
      </trans-unit>
      <trans-unit id="PublishTab.Android.USB.OpenMenuItem" sil:dynamic="true">
        <source xml:lang="en">On the Android device, run Bloom Reader, open the menu and choose 'Receive books via USB'.</source>
        <note>ID: PublishTab.Android.USB.OpenMenuItem</note>
        <note></note>
      </trans-unit>
      <trans-unit id="PublishTab.Android.WiFi.Hint.Heading" sil:dynamic="true">
        <source xml:lang="en">No Wi-Fi Network?</source>
        <note>ID: PublishTab.Android.WiFi.Hint.Heading</note>
        <note></note>
      </trans-unit>
      <trans-unit id="PublishTab.Android.WiFi.Hint" sil:dynamic="true">
        <source xml:lang="en">There are several ways to start a temporary one.</source>
        <note>ID: </note>
        <note>This is preceded by a heading that says 'No Wi-Fi Network'. 'one' here refers to 'Wi Fi' network.</note>
      </trans-unit>
      <trans-unit id="PublishTab.Android.AboutMotionBooks" sil:dynamic="true">
        <source xml:lang="en">About Motion Books</source>
        <note>ID: PublishTab.Android.AboutMotionBooks</note>
        <note>Help link under Motion Book checkbox</note>
      </trans-unit>
      <trans-unit id="PublishTab.Android.Bookshelf" sil:dynamic="true">
        <source xml:lang="en">Bloom Reader Bookshelf</source>
        <note>ID: PublishTab.Android.BookShelf</note>
        <note>A heading in the Publish to Android screen.</note>
      </trans-unit>
      <trans-unit id="PublishTab.Android.CantGetLicenseInfo" sil:dynamic="true">
        <source xml:lang="en">To publish this book, Bloom must check which languages the copyright owner has permitted, but Bloom is having trouble reaching the server that has this information.</source>
        <note>ID: PublishTab.Android.CantGetLicenseInfo</note>
      </trans-unit>
      <trans-unit id="PublishTab.Android.ChooseFile" sil:dynamic="true">
        <source xml:lang="en">Save Bloom Reader File</source>
        <note>ID: PublishTab.Android.ChooseFile</note>
        <note>Obsolete in 5.3+</note>
      </trans-unit>
      <trans-unit id="PublishTab.Android.ChooseBloomPUBFile" sil:dynamic="true">
        <source xml:lang="en">Save BloomPUB File</source>
        <note>ID: PublishTab.Android.ChooseBloomPUBFile</note>
      </trans-unit>
      <trans-unit id="PublishTab.Android.ChooseLandscapeForMotion" sil:dynamic="true">
        <source xml:lang="en">Choose landscape to activate Motion Book mode</source>
        <note>ID: PublishTab.Android.ChooseLandscapeForMotion</note>
        <note>Appears in portrait mode when Motion checkbox is checked</note>
      </trans-unit>
      <trans-unit id="PublishTab.Android.ChooseUSB" sil:dynamic="true">
        <source xml:lang="en">Send over USB Cable</source>
        <note>ID: PublishTab.Android.ChooseUSB</note>
      </trans-unit>
      <trans-unit id="PublishTab.Android.ChooseWifi" sil:dynamic="true">
        <source xml:lang="en">Share over Wi-Fi</source>
        <note>ID: PublishTab.Android.ChooseWifi</note>
      </trans-unit>
      <trans-unit id="PublishTab.Android.Control" sil:dynamic="true">
        <source xml:lang="en">Send or Save</source>
        <note>ID: PublishTab.Android.Control</note>
        <note>This is the heading above various buttons that control the publishing of the book to Android.</note>
      </trans-unit>
      <trans-unit id="PublishTab.Android.CopyToClipboard" sil:dynamic="true">
        <source xml:lang="en">Copy to Clipboard</source>
        <note>ID: PublishTab.Android.CopyToClipboard</note>
      </trans-unit>
      <trans-unit id="PublishTab.Android.Features" sil:dynamic="true">
        <source xml:lang="en">Features</source>
        <note>ID: PublishTab.Android.Features</note>
        <note>The second heading in the Settings section, which shows a checklist of various features.</note>
      </trans-unit>
      <trans-unit id="PublishTab.Android.UnlicensedLanguages" sil:dynamic="true">
        <source xml:lang="en">The copyright holder of this book has not licensed it for publishing in {0}. Please contact the copyright holder to learn more about licensing.</source>
        <note>ID: PublishTab.Android.UnlicensedLanguages</note>
        <note>{0} will be a language name or a list of them</note>
      </trans-unit>
      <trans-unit id="PublishTab.Android.File.Progress.CheckFontOK" sil:dynamic="true">
        <source xml:lang="en">Checking {0} font: License OK for embedding.</source>
        <note>ID: PublishTab.Android.File.Progress.CheckFontOK</note>
        <note>{0} is a font name</note>
      </trans-unit>
      <trans-unit id="PublishTab.Android.File.Progress.Embedding" sil:dynamic="true">
        <source xml:lang="en">Embedding font {0} at a cost of {1} megs</source>
        <note>ID: PublishTab.Android.File.Progress.Embedding</note>
        <note>{1} is a number with one decimal place, the number of megabytes the font file takes up</note>
      </trans-unit>
      <trans-unit id="PublishTab.Android.File.Progress.IncompatibleFontFileFormat" sil:dynamic="true">
        <source xml:lang="en">This book has text in a font named \"{0}\". Bloom cannot publish this font's format ({1}).</source>
        <note>ID: PublishTab.Android.File.Progress.IncompatibleFontFileFormat</note>
        <note>{0} is a font name, {1} is a file extension (for example: .ttc)</note>
      </trans-unit>
      <trans-unit id="PublishTab.Android.File.Progress.LicenseForbids" sil:dynamic="true">
        <source xml:lang="en">This book has text in a font named \"{0}\". The license for \"{0}\" does not permit Bloom to embed the font in the book.</source>
        <note>ID: PublishTab.Android.File.Progress.LicenseForbids</note>
        <note>{0} is a font name</note>
      </trans-unit>
      <trans-unit id="PublishTab.Android.File.Progress.NoFontFound" sil:dynamic="true">
        <source xml:lang="en">This book has text in a font named \"{0}\", but Bloom could not find that font on this computer.</source>
        <note>ID: PublishTab.Android.File.Progress.NoFontFound</note>
        <note>{0} is a font name</note>
      </trans-unit>
      <trans-unit id="PublishTab.Android.File.Progress.PackagingBook" sil:dynamic="true">
        <source xml:lang="en">Packaging "{0}" for use with Bloom Reader...</source>
        <note>ID: PublishTab.Android.File.Progress.PackagingBook</note>
        <note>{0} is a book title</note>
      </trans-unit>
      <trans-unit id="PublishTab.Android.File.Progress.Saving" sil:dynamic="true">
        <source xml:lang="en">Saving as {0}</source>
        <note>ID: PublishTab.Android.File.Progress.Saving</note>
        <note>{0} is a file path</note>
      </trans-unit>
      <trans-unit id="PublishTab.Android.File.Progress.SubstitutingAndika" sil:dynamic="true">
        <source xml:lang="en">Bloom will substitute \"{0}\" instead."</source>
        <note>ID: PublishTab.Android.File.Progress.SubstitutingAndika</note>
        <note>{0} is a font name</note>
      </trans-unit>
      <trans-unit id="PublishTab.Android.GetBloomReader" sil:dynamic="true">
        <source xml:lang="en">Get Bloom Reader App</source>
        <note>ID: PublishTab.Android.GetBloomReader</note>
        <note>Link to find Bloom Reader on Google Play Store</note>
      </trans-unit>
      <trans-unit id="PublishTab.Android.Intro" sil:dynamic="true">
        <source xml:lang="en">Send Your Book to the Bloom Reader Android App</source>
        <note>ID: PublishTab.Android.Intro</note>
        <note>This is displayed at the top of the Android screen.</note>
      </trans-unit>
      <trans-unit id="PublishTab.Android.Method" sil:dynamic="true">
        <source xml:lang="en">Choose how to send to device</source>
        <note>ID: PublishTab.Android.Method</note>
        <note>There are several methods for pushing a book to android. This is the heading above the chooser.</note>
      </trans-unit>
      <trans-unit id="PublishTab.Android.MotionBookMode" sil:dynamic="true">
        <source xml:lang="en">Motion Book</source>
        <note>ID: PublishTab.Android.MotionBookMode</note>
        <note>Motion Book checkbox label</note>
      </trans-unit>
      <trans-unit id="PublishTab.Android.Preview" sil:dynamic="true">
        <source xml:lang="en">Preview</source>
        <note>ID: PublishTab.Android.Preview</note>
      </trans-unit>
      <trans-unit id="PublishTab.Android.Publish" sil:dynamic="true">
        <source xml:lang="en">Publish</source>
        <note>ID: PublishTab.Android.Publish</note>
      </trans-unit>
      <trans-unit id="PublishTab.Android.Creating" sil:dynamic="true">
        <source xml:lang="en">Creating Digital Book</source>
        <note>ID: PublishTab.Android.Creating</note>
      </trans-unit>
      <trans-unit id="PublishTab.Android.AboutBloomReader" sil:dynamic="true">
        <source xml:lang="en">About Bloom Reader</source>
        <note>ID: PublishTab.Android.AboutBloomReader</note>
      </trans-unit>
      <trans-unit id="PublishTab.Android.AboutBookFeatures" sil:dynamic="true">
        <source xml:lang="en">About Book Features</source>
        <note>ID: PublishTab.Android.AboutBookFeatures</note>
        <note>obsolete as of Bloom 5.3</note>
      </trans-unit>
      <trans-unit id="PublishTab.Android.AboutBloomPUB" sil:dynamic="true">
        <source xml:lang="en">About BloomPUB</source>
        <note>ID: PublishTab.Android.AboutBloomPUB</note>
      </trans-unit>
      <trans-unit id="PublishTab.Android.Settings" sil:dynamic="true">
        <source xml:lang="en">Settings</source>
        <note>ID: PublishTab.Android.Settings</note>
      </trans-unit>
      <trans-unit id="PublishTab.Android.TalkingBookLanguages" sil:dynamic="true">
        <source xml:lang="en">Talking Book Languages</source>
        <note>ID: PublishTab.Android.TalkingBookLanguages</note>
        <note>Which languages will have the "Talking Book" (books with both text and narrated audio) feature enabled</note>
      </trans-unit>
      <trans-unit id="PublishTab.Android.TextLanguages" sil:dynamic="true">
        <source xml:lang="en">Text Languages</source>
        <note>ID: PublishTab.Android.TextLanguages</note>
      </trans-unit>
      <trans-unit id="PublishTab.Android.Thumbnail" sil:dynamic="true">
        <source xml:lang="en">Thumbnail</source>
        <note>ID: PublishTab.Android.Thumbnail</note>
        <note>The heading at the top of the Settings section, which shows a thumbnail of the front cover and can be used to change the underlying page color.</note>
      </trans-unit>
      <trans-unit id="PublishTab.Android.Troubleshooting" sil:dynamic="true">
        <source xml:lang="en">Troubleshooting Tips</source>
        <note>ID: PublishTab.Android.Troubleshooting</note>
        <note>obsolete as of Bloom 5.3</note>
      </trans-unit>
      <trans-unit id="PublishTab.Android.Usb.Progress.BookSent" sil:dynamic="true">
        <source xml:lang="en">You can now read "{0}" in Bloom Reader!</source>
        <note>ID: PublishTab.Android.Usb.Progress.BookSent</note>
        <note>{0} is a book title</note>
      </trans-unit>
      <trans-unit id="PublishTab.Android.Usb.Progress.Connected" sil:dynamic="true">
        <source xml:lang="en">Connected to {0} via USB...</source>
        <note>ID: PublishTab.Android.Usb.Progress.Connected</note>
        <note>{0} is a the name of the device Bloom connected to</note>
      </trans-unit>
      <trans-unit id="PublishTab.Android.Usb.Progress.DeviceOutOfMemory" sil:dynamic="true">
        <source xml:lang="en">The device reported that it does not have enough space for this book. The book is {0} MB.</source>
        <note>ID: PublishTab.Android.Usb.Progress.DeviceOutOfMemory</note>
        <note>{0} is the size of the book that Bloom is trying to copy over to the Android device.</note>
      </trans-unit>
      <trans-unit id="PublishTab.Android.Usb.Progress.FailureToSend" sil:dynamic="true">
        <source xml:lang="en">An error occurred and the book was not sent to your Android device.</source>
        <note>ID: PublishTab.Android.Usb.Progress.FailureToSend</note>
      </trans-unit>
      <trans-unit id="PublishTab.Android.Usb.Progress.LookingForDevice" sil:dynamic="true">
        <source xml:lang="en">Looking for an Android device connected by USB cable and set up for file transfer (MTP)...</source>
        <note>ID: PublishTab.Android.Usb.Progress.LookingForDevice</note>
        <note>This is a progress message; MTP is an acronym for the system that allows computers to access files on devices.</note>
        <note>Prior to 5.0, this was "Looking for an Android device connected by USB cable and set up for MTP..."</note>
      </trans-unit>
      <trans-unit id="PublishTab.Android.Usb.Progress.LookingForExisting" sil:dynamic="true">
        <source xml:lang="en">Looking for an existing "{0}"...</source>
        <note>ID: PublishTab.Android.Usb.Progress.LookingForExisting</note>
        <note>{0} is a book title</note>
      </trans-unit>
      <trans-unit id="PublishTab.Android.Usb.Progress.MoreThanOne" sil:dynamic="true">
        <source xml:lang="en">Please connect only one of the following devices.</source>
        <note>ID: PublishTab.Android.Usb.Progress.MoreThanOne</note>
        <note>Prior to 5.0, this was "The following connected devices all have Bloom Reader installed. Please connect only one of these devices."</note>
      </trans-unit>
      <trans-unit id="PublishTab.Android.Usb.Progress.NoDeviceFound" sil:dynamic="true">
        <source xml:lang="en">No device found. Still looking...</source>
        <note>ID: PublishTab.Android.Usb.Progress.NoDeviceFound</note>
      </trans-unit>
      <trans-unit id="PublishTab.Android.Usb.Progress.PackagingBook" sil:dynamic="true">
        <source xml:lang="en">Packaging "{0}" for use with Bloom Reader...</source>
        <note>ID: PublishTab.Android.Usb.Progress.PackagingBook</note>
        <note>{0} is a book title</note>
      </trans-unit>
      <trans-unit id="PublishTab.Android.Usb.Progress.ReplacingBook" sil:dynamic="true">
        <source xml:lang="en">Replacing existing "{0}"...</source>
        <note>ID: PublishTab.Android.Usb.Progress.ReplacingBook</note>
        <note>{0} is a book title</note>
      </trans-unit>
      <trans-unit id="PublishTab.Android.Usb.Progress.SendingBook" sil:dynamic="true">
        <source xml:lang="en">Sending "{0}" to your Android device...</source>
        <note>ID: PublishTab.Android.Usb.Progress.SendingBook</note>
        <note>{0} is a book title</note>
      </trans-unit>
      <trans-unit id="PublishTab.Android.Usb.Progress.Stopped" sil:dynamic="true">
        <source xml:lang="en">Stopped</source>
        <note>ID: PublishTab.Android.Usb.Progress.Stopped</note>
      </trans-unit>
      <trans-unit id="PublishTab.Android.Usb.Progress.UnableToConnect" sil:dynamic="true">
        <source xml:lang="en">Unable to connect to any Android device.</source>
        <note>ID: PublishTab.Android.Usb.Progress.UnableToConnect</note>
        <note>Prior to 5.0, this was "Unable to connect to any Android device which has Bloom Reader."</note>
      </trans-unit>
      <trans-unit id="PublishTab.Android.Usb.Start" sil:dynamic="true">
        <source xml:lang="en">Connect with USB cable</source>
        <note>ID: PublishTab.Android.Usb.Start</note>
        <note>Button that tells Bloom to send the book to a device via USB cable.</note>
      </trans-unit>
      <trans-unit id="PublishTab.Android.Usb.Stop" sil:dynamic="true">
        <source xml:lang="en">Stop Trying</source>
        <note>ID: PublishTab.Android.Usb.Stop</note>
      </trans-unit>
      <trans-unit id="PublishTab.Android.Wifi.Progress.BadBookRequest" sil:dynamic="true">
        <source xml:lang="en">Got a book request we could not process. Possibly the device is running an incompatible version of BloomReader?</source>
        <note>ID: PublishTab.Android.Wifi.Progress.BadBookRequest</note>
      </trans-unit>
      <trans-unit id="PublishTab.Android.Wifi.Progress.Failed" sil:dynamic="true">
        <source xml:lang="en">Sending the book failed. Possibly the device was disconnected? If you can't see a reason for this the following may be helpful to report to the developers:</source>
        <note>ID: PublishTab.Android.Wifi.Progress.Failed</note>
      </trans-unit>
      <trans-unit id="PublishTab.Android.Wifi.Progress.Finished" sil:dynamic="true">
        <source xml:lang="en">Finished sending "{0}" to device {1}</source>
        <note>ID: PublishTab.Android.Wifi.Progress.Finished</note>
        <note>{0} is the name of the book, {1} is the name of the device</note>
      </trans-unit>
      <trans-unit id="PublishTab.Android.Wifi.Progress.Sending" sil:dynamic="true">
        <source xml:lang="en">Sending "{0}" to device {1}</source>
        <note>ID: PublishTab.Android.Wifi.Progress.Sending</note>
        <note>{0} is the name of the book, {1} is the name of the device</note>
      </trans-unit>
      <trans-unit id="PublishTab.Android.Wifi.Progress.Stopped" sil:dynamic="true">
        <source xml:lang="en">Stopped Advertising.</source>
        <note>ID: PublishTab.Android.Wifi.Progress.Stopped</note>
      </trans-unit>
      <trans-unit id="PublishTab.Android.Wifi.Progress.WifiInstructions1" sil:dynamic="true">
        <source xml:lang="en">On the Android, run Bloom Reader, open the menu and choose 'Receive Books via WiFi'.</source>
        <note>ID: PublishTab.Android.Wifi.Progress.WifiInstructions1</note>
        <note>Prior to 5.0, this was "On the Android, run Bloom Reader, open the menu and choose 'Receive Books from computer'."</note>
      </trans-unit>
      <trans-unit id="PublishTab.Android.Wifi.Progress.WifiInstructions2" sil:dynamic="true">
        <source xml:lang="en">You can do this on as many devices as you like. Make sure each device is connected to the same network as this computer.</source>
        <note>ID: PublishTab.Android.Wifi.Progress.WifiInstructions2</note>
      </trans-unit>
      <trans-unit id="PublishTab.Android.Wifi.Progress.beginAdvertising" sil:dynamic="true">
        <source xml:lang="en">Advertising book to Bloom Readers on local network...</source>
        <note>ID: PublishTab.Android.Wifi.Progress.beginAdvertising</note>
      </trans-unit>
      <trans-unit id="PublishTab.Android.Wifi.Start" sil:dynamic="true">
        <source xml:lang="en">Share</source>
        <note>ID: PublishTab.Android.Wifi.Start</note>
        <note>Button that tells Bloom to begin offering this book on the wifi network.</note>
      </trans-unit>
      <trans-unit id="PublishTab.Android.WrongLayout.Message">
        <source xml:lang="en">The layout of this book is currently "{0}". Bloom Reader will display it using "{1}", so text might not fit. To see if anything needs adjusting, go back to the Edit Tab and change the layout to "{1}".</source>
        <note>ID: PublishTab.Android.WrongLayout.Message</note>
        <note>{0} and {1} are book layout tags.</note>
      </trans-unit>
      <trans-unit id="PublishTab.Android.bloomdFileFormatLabel">
        <source xml:lang="en">Bloom Book for Devices</source>
        <note>ID: PublishTab.Android.bloomdFileFormatLabel</note>
        <note>This is shown in the 'Save' dialog when you save a bloom book in the format that works with the Bloom Reader Android App</note>
      </trans-unit>
      <trans-unit id="PublishTab.AndroidButton">
        <source xml:lang="en">Bloom Reader</source>
        <note>ID: PublishTab.AndroidButton</note>
        <note>Obsolete in 5.3+</note>
      </trans-unit>
      <trans-unit id="PublishTab.AndroidButton-tooltip" sil:dynamic="true">
        <source xml:lang="en">Publish to an Android device.</source>
        <note>ID: PublishTab.AndroidButton-tooltip</note>
        <note>Obsolete in 5.3+</note>
      </trans-unit>
      <trans-unit id="PublishTab.Audio.ElementsMissingId">
        <source xml:lang="en">Some audio elements are missing ids</source>
        <note>ID: PublishTab.Audio.ElementsMissingId</note>
        <note>Message briefly displayed to the user in a toast</note>
      </trans-unit>
      <trans-unit id="PublishTab.BodyOnlyRadio">
        <source xml:lang="en">Booklet Insides</source>
        <note>ID: PublishTab.BodyOnlyRadio</note>
      </trans-unit>
      <trans-unit id="PublishTab.bloomPUBButton">
        <source xml:lang="en">BloomPUB</source>
        <note>ID: PublishTab.bloomPUBButton</note>
        <note>This is the label under the BloomPUB icon on the left side of the Publish screen.</note>
      </trans-unit>
      <trans-unit id="PublishTab.bloomPUBButton-tooltip" sil:dynamic="true">
        <source xml:lang="en">Make a BloomPUB for Bloom Reader or Reading App Builder.</source>
        <note>ID: PublishTab.bloomPUBButton-tooltip</note>
      </trans-unit>
      <trans-unit id="PublishTab.BloomPUB.BannerDescription">
        <source xml:lang="en">BloomPUBs are a kind of eBook that can be read on phone apps ([Bloom Reader](https://bloomlibrary.org/page/create/bloom-reader) and [Reading App Builder](https://software.sil.org/readingappbuilder/)) and on Windows using [BloomPUB Viewer](https://bloomlibrary.org/page/create/downloads#related-software). They offer many advantages over ePUBs, including WYSIWYG fidelity and the full range of Bloom digital book features.</source>
        <note>ID: PublishTab.BloomPUB.BannerDescription</note>
        <note>Task description at the top of the BloomPUB Publishing page</note>
      </trans-unit>
      <trans-unit id="PublishTab.BloomPUB.BannerTitle">
        <source xml:lang="en">Publish as BloomPUB</source>
        <note>ID: PublishTab.BloomPUB.BannerTitle</note>
        <note>Header on BloomPUB Publishing page</note>
      </trans-unit>
      <trans-unit id="PublishTab.BodyOnlyRadio-tooltip" sil:dynamic="true">
        <source xml:lang="en">Make a booklet from the inside pages of the book.\nPages will be laid out and reordered so that when you fold it, you'll have a booklet.\n</source>
        <note>ID: PublishTab.BodyOnlyRadio-tooltip</note>
        <note xml:lang="en">OLD TEXT (before 3.9, add newline): Make a booklet from the inside pages of the book. Pages will be laid out and reordered so that when you fold it, you'll have a booklet.\n</note>
      </trans-unit>
      <trans-unit id="PublishTab.BookMetadata">
        <source xml:lang="en">Book Metadata</source>
        <note>ID: PublishTab.BookMetadata</note>
        <note>This link opens a dialog box that lets you put in information someone (often a librarian) might use to search for a book with particular characteristics.</note>
      </trans-unit>
      <trans-unit id="PublishTab.BulkBloomPub.Explanation" sil:dynamic="true">
        <source xml:lang="en">This file will cause these books to be grouped under a single bookshelf in Bloom Reader. This collection's bookshelf is set to "{0}".</source>
        <note>ID: Publish.BulkBloomPub.Explanation</note>
        <note>{0} will be replaced with the name of the bookshelf. Make sure to place the {0} at the appropriate place in the translation. The double quotes ("") around it can be replaced with whatever kind of quotation marks are appropriate in the language you are translating to.</note>
      </trans-unit>
      <trans-unit id="PublishTab.BulkBloomPub.Make" sil:dynamic="true">
        <source xml:lang="en">Make</source>
        <note>ID: Publish.BulkBloomPub.Make</note>
        <note>"Make" is the label of a button that will make the selected file</note>
      </trans-unit>
      <trans-unit id="PublishTab.BulkBloomPub.MakeAllBloomPubs" sil:dynamic="true">
        <source xml:lang="en">Make All BloomPUBs from Collection</source>
        <note>ID: PublishTab.BulkBloomPub.MakeAllBloomPubs</note>
        <note>A BloomPUB is a type of file format that can be used to read books on the Bloom Reader app</note>
      </trans-unit>
      <trans-unit id="PublishTab.BulkBloomPub.MakeBloomBundle" sil:dynamic="true">
        <source xml:lang="en">Compress into a single .bloombundle file</source>
        <note>ID: Publish.BulkBloomPub.MakeBloomBundle</note>
        <note>"Compress" means to take multiple things and turn them into a single combined file. (The result is smaller than the sum of the parts.)</note>
        <note>.bloombundle is the file extension. It is in lowercase. It will be the same extension regardless of the user's language settings.</note>
      </trans-unit>
      <trans-unit id="PublishTab.BulkBloomPub.ProduceBloomShelf" sil:dynamic="true">
        <source xml:lang="en">Produce a .bloomshelf file</source>
        <note>ID: Publish.BulkBloomPub.ProduceBloomShelf</note>
      </trans-unit>
      <trans-unit id="PublishTab.ButtonThatShowsUploadForm">
        <source xml:lang="en">Web</source>
        <note>ID: PublishTab.ButtonThatShowsUploadForm</note>
      </trans-unit>
      <trans-unit id="PublishTab.ButtonThatShowsUploadForm-tooltip" sil:dynamic="true">
        <source xml:lang="en">Upload your book to BloomLibrary.org so that other people can read it, download it to their devices, and share it with other people.</source>
        <note>ID: PublishTab.ButtonThatShowsUploadForm-tooltip</note>
      </trans-unit>
      <trans-unit id="PublishTab.CoverOnlyRadio">
        <source xml:lang="en">Booklet Cover</source>
        <note>ID: PublishTab.CoverOnlyRadio</note>
      </trans-unit>
      <trans-unit id="PublishTab.CoverOnlyRadio-tooltip" sil:dynamic="true">
        <source xml:lang="en">Make a PDF of just the front and back (both sides), so you can  print on colored paper.</source>
        <note>ID: PublishTab.CoverOnlyRadio-tooltip</note>
      </trans-unit>
      <trans-unit id="PublishTab.Epub.BackLinkLabel">
        <source xml:lang="en">Back</source>
        <note>ID: PublishTab.Epub.BackLinkLabel</note>
        <note>Used in Epubs as the text of a link that leads from the image description back to the main page</note>
      </trans-unit>
      <trans-unit id="PublishTab.Epub.Accessible.MainContent">
        <source xml:lang="en">Main Content</source>
        <note>ID: PublishTab.Epub.Accessible.MainContent</note>
      </trans-unit>
      <trans-unit id="PublishTab.Epub.Accessibility">
        <source xml:lang="en">Accessibility</source>
        <note>ID: PublishTab.Epub.Accessibility</note>
        <note>Here, the English 'Accessibility' is a common way of refering to technologies that are usable by people with disabilities. With computers, this usually means people with visual impairments. It includes botht he blind and people who might need text to be larger, or who are colorblind, etc.</note>
      </trans-unit>
      <trans-unit id="PublishTab.Epub.BannerDescription">
        <source xml:lang="en">Make an electronic book that can be read in EPUB readers on all devices.</source>
        <note>ID: PublishTab.Epub.BannerDescription</note>
        <note>Task description at the top of the ePUB Publishing page</note>
      </trans-unit>
      <trans-unit id="PublishTab.Epub.BannerTitle">
        <source xml:lang="en">Publish as ePUB</source>
        <note>ID: PublishTab.Epub.BannerTitle</note>
        <note>Header on ePUB Publishing page</note>
      </trans-unit>
      <trans-unit id="PublishTab.Epub.BuildingEPub">
        <source xml:lang="en">Building ePUB</source>
        <note>ID: PublishTab.Epub.BuildingEPub</note>
        <note>Shown in a progress box when Bloom is starting to create an ePUB</note>
      </trans-unit>
      <trans-unit id="PublishTab.Epub.Creating">
        <source xml:lang="en">Creating ePUB...</source>
        <note>ID: PublishTab.Epub.Creating</note>
      </trans-unit>
      <trans-unit id="PublishTab.Epub.Done">
        <source xml:lang="en">Done</source>
        <note>ID: PublishTab.Epub.Done</note>
      </trans-unit>
      <trans-unit id="PublishTab.Epub.Help.AboutEpubs">
        <source xml:lang="en">About ePUBs</source>
        <note>ID: PublishTab.Epub.Help.AboutEpubs</note>
      </trans-unit>
      <trans-unit id="PublishTab.Epub.Help.EReaders">
        <source xml:lang="en">Compatible ePUB Readers</source>
        <note>ID: PublishTab.Epub.Help.EReaders</note>
        <note>obsolete as of Bloom 5.3</note>
      </trans-unit>
      <trans-unit id="PublishTab.Epub.Help.Publishing">
        <source xml:lang="en">Getting ePUBs onto a device</source>
        <note>ID: PublishTab.Epub.Help.Publishing</note>
        <note>obsolete as of Bloom 5.3</note>
      </trans-unit>
      <trans-unit id="PublishTab.Epub.ImageDescriptionLinkLabel">
        <source xml:lang="en">Image Description</source>
        <note>ID: PublishTab.Epub.ImageDescriptionLinkLabel</note>
        <note>Used in Epubs as the text of a link that leads to the description of an image</note>
      </trans-unit>
      <trans-unit id="PublishTab.Epub.LocalLinksProblem">
        <source xml:lang="en">Links to other pages do not work in ePUBs. They will be changed to plain text that does not look like a link.</source>
        <note>ID: PublishTab.Epub.LocalLinksProblem</note>
      </trans-unit>
      <trans-unit id="PublishTab.Epub.IncludeOnPage">
        <source xml:lang="en">Include image descriptions on page</source>
        <note>ID: PublishTab.Epub.IncludeOnPage</note>
      </trans-unit>
      <trans-unit id="PublishTab.Epub.NoAudioDescriptions">
        <source xml:lang="en">No recorded audio image descriptions</source>
        <note>ID: PublishTab.Epub.NoAudioDescriptions</note>
      </trans-unit>
      <trans-unit id="PublishTab.Epub.OmittedPages">
        <source xml:lang="en">The following pages were removed because they are not supported in ePUBs:</source>
        <note>ID: PublishTab.Epub.OmittedPages</note>
        <note>Shown in a progress box when Bloom finds interactive pages in an EPUB. Followed by a list of page labels.</note>
      </trans-unit>
      <trans-unit id="PublishTab.Epub.NoOverlaySupport">
        <source xml:lang="en">Sorry, Bloom cannot produce ePUBs if there are any overlays. The first overlay is on page {0}.</source>
        <note>ID: PublishTab.Epub.NoOverlaySupport</note>
        <note>The {0} will be replaced with the page number (or name of page). For example, it might be replaced by "1" or "Front Cover"</note>
      </trans-unit>
      <trans-unit id="PublishTab.Epub.PageLabel.Content">
        <source xml:lang="en">Content</source>
        <note>ID: PublishTab.Epub.PageLabel.Content</note>
        <note>label for the book content in the ePUB's Table of Contents</note>
      </trans-unit>
      <trans-unit id="PublishTab.Epub.PreparingDoc">
        <source xml:lang="en">Preparing document</source>
        <note>ID: PublishTab.Epub.PreparingDoc</note>
      </trans-unit>
      <trans-unit id="PublishTab.Epub.PreparingPreview">
        <source xml:lang="en">Preparing Preview</source>
        <note>ID: PublishTab.Epub.PreparingPreview</note>
      </trans-unit>
      <trans-unit id="PublishTab.Epub.ReadiumCredit">
        <source xml:lang="en">This ePUB preview is provided by [Readium]. This book may render differently in various ePUB readers.</source>
        <note>ID: PublishTab.Epub.ReadiumCredit</note>
        <note>[Readium] should be left untranslated as a noun.  It will be changed into an HTML link to the Readium web page (https://readium.org/).  If the term "Readium" has been translated on a translated version of that web page, then the translated term may be substituted within the square brackets.  (Be sure to keep the square brackets [] around Readium or its translation!)</note>
      </trans-unit>
      <trans-unit id="PublishTab.Epub.RemoveFontSizes">
        <source xml:lang="en">Use ePUB reader's text size</source>
        <note>ID: PublishTab.Epub.RemoveFontSizes</note>
      </trans-unit>
      <trans-unit id="PublishTab.Epub.Saving">
        <source xml:lang="en">Saving</source>
        <note>ID: PublishTab.Epub.Saving</note>
      </trans-unit>
      <trans-unit id="PublishTab.Epub.Title">
        <source xml:lang="en">Create an ePUB book</source>
        <note>ID: PublishTab.Epub.Title</note>
      </trans-unit>
      <trans-unit id="PublishTab.EpubButton">
        <source xml:lang="en">ePUB</source>
        <note>ID: PublishTab.EpubButton</note>
      </trans-unit>
      <trans-unit id="PublishTab.EpubRadio-tooltip" sil:dynamic="true">
        <source xml:lang="en">Make an ePUB (electronic book) out of this book, allowing it to be read on various electronic reading devices.</source>
        <note>ID: PublishTab.EpubRadio-tooltip</note>
      </trans-unit>
      <trans-unit id="PublishTab.InDesignDialog.DontShowThisAgainButton">
        <source xml:lang="en">Don't Show This Again</source>
        <note>ID: PublishTab.InDesignDialog.DontShowThisAgainButton</note>
      </trans-unit>
      <trans-unit id="PublishTab.InDesignDialog.WindowTitle">
        <source xml:lang="en">InDesign XML Information</source>
        <note>ID: PublishTab.InDesignDialog.WindowTitle</note>
        <note>This is the title of a dialog about exporting a Bloom book to the InDesign XML format</note>
      </trans-unit>
      <trans-unit id="PublishTab.LessMemoryPdfMode">
        <source xml:lang="en">Use less memory (slower)</source>
        <note>ID: PublishTab.LessMemoryPdfMode</note>
        <note>The parenthesized word indicates the negative effect of using this option. This text is for a menu item.</note>
      </trans-unit>
      <trans-unit id="PublishTab.NoBookletsMessage">
        <source xml:lang="en">Bloom cannot make booklets using the current page size.</source>
        <note>ID: PublishTab.NoBookletsMessage</note>
        <note>If a book has a paper size that is too big (like A4), Bloom does not know how to make booklets with it. So the controls for booklets get disabled and this message is shown.</note>
      </trans-unit>
      <trans-unit id="PublishTab.Notifications.AdobeForPrint">
        <source xml:lang="en">If you want to print directly from Bloom, you will need to install the free Adobe Reader and then re-start Bloom. Or instead, you can save the PDF, open it in some other program, and then print from there.</source>
        <note>ID: PublishTab.Notifications.AdobeForPrint</note>
      </trans-unit>
      <trans-unit id="PublishTab.Notifications.AdobeReaderRecommendation">
        <source xml:lang="en">This PDF viewer can be improved by installing the free Adobe Reader on this computer.</source>
        <note>ID: PublishTab.Notifications.AdobeReaderRecommendation</note>
      </trans-unit>
      <trans-unit id="PublishTab.OnePagePerPaperRadio">
        <source xml:lang="en">Simple</source>
        <note>ID: PublishTab.OnePagePerPaperRadio</note>
        <note>Instead of making a booklet, just make normal pages</note>
      </trans-unit>
      <trans-unit id="PublishTab.OnePagePerPaperRadio-tooltip" sil:dynamic="true">
        <source xml:lang="en">Make a PDF of every page of the book, one page per piece of paper.</source>
        <note>ID: PublishTab.OnePagePerPaperRadio-tooltip</note>
      </trans-unit>
      <trans-unit id="PublishTab.OpenThePDFInTheSystemPDFViewer">
        <source xml:lang="en">Open the PDF in the default system PDF viewer</source>
        <note>ID: PublishTab.OpenThePDFInTheSystemPDFViewer</note>
      </trans-unit>
      <trans-unit id="PublishTab.Options">
        <source xml:lang="en">PDF Options</source>
        <note>ID: PublishTab.Options</note>
        <note>menu header in the Publish tab</note>
        <note>was previously just "Options"</note>
      </trans-unit>
      <trans-unit id="PublishTab.OptionsMenu.PreparePrintshop">
        <source xml:lang="en">Prepare for Print Shop:</source>
        <note>ID: PublishTab.OptionsMenu.PreparePrintshop</note>
        <note>Header for a region of the menu which lists various options useful for jobs that will be printed at a commercial print shop</note>
      </trans-unit>
      <trans-unit id="PublishTab.Options_ToolTip_">
        <source xml:lang="en">Choose print shop setup</source>
        <note>ID: PublishTab.Options_ToolTip_</note>
        <note>tooltip for the menu header in the Publish tab</note>
      </trans-unit>
      <trans-unit id="PublishTab.OverwriteWarning.ReplaceExistingButton">
        <source xml:lang="en">Replace Existing</source>
        <note>ID: PublishTab.OverwriteWarning.ReplaceExistingButton</note>
        <note>Obsolete for Bloom 5.2 and later</note>
      </trans-unit>
      <trans-unit id="PublishTab.OverwriteWarning.WindowTitle">
        <source xml:lang="en">Notice</source>
        <note>ID: PublishTab.OverwriteWarning.WindowTitle</note>
        <note>Obsolete for Bloom 5.2 and later</note>
      </trans-unit>
      <trans-unit id="PublishTab.PDF.Error.Failed">
        <source xml:lang="en">Bloom was not able to create the PDF file ({0}).{1}{1}Details: BloomPdfMaker (command line) did not produce the expected document.</source>
        <note>ID: PublishTab.PDF.Error.Failed</note>
        <note>Error message displayed in a message dialog box. {0} is the filename, {1} is a newline character.</note>
      </trans-unit>
      <trans-unit id="PublishTab.PDF.Error.PrinterError">
        <source xml:lang="en">Bloom requires access to a printer in order to make a PDF, even though you are not printing.  Windows gave this error when Bloom tried to access the default printer: {0}</source>
        <note>ID: PublishTab.PDF.Error.PrinterError</note>
        <note>Error message displayed in a message dialog box.  {0} is replaced by a Windows error message at runtime</note>
      </trans-unit>
      <trans-unit id="PublishTab.PDF.Error.NoPrinter">
        <source xml:lang="en">Bloom needs you to have a printer selected on this computer before it can make a PDF, even though you are not printing.  It appears that you might not have a printer set as the default.  Please go to Devices and Printers and select a printer as a default. If you don't have a real printer attached, just select the Microsoft XPS or PDF printers.</source>
        <note>ID: PublishTab.PDF.Error.NoPrinter</note>
        <note>Error message displayed in a message dialog box.</note>
      </trans-unit>
      <trans-unit id="PublishTab.PDF.Error.TrySinglePage">
        <source xml:lang="en">The book's images might have exceeded the amount of RAM memory available. Please turn on the "Use Less Memory" option which is slower but uses less memory.</source>
        <note>ID: PublishTab.PDF.Error.TrySinglePage</note>
        <note>Error message displayed in a message dialog box.</note>
      </trans-unit>
      <trans-unit id="PublishTab.PdfMaker.BadPdf">
        <source xml:lang="en">Bloom had a problem making a PDF of this book. You may need technical help or to contact the developers. But here are some things you can try:</source>
        <note>ID: PublishTab.PdfMaker.BadPdf</note>
      </trans-unit>
      <trans-unit id="PublishTab.PdfMaker.BadPdfShort">
        <source xml:lang="en">Bloom had a problem making a PDF of this book.</source>
        <note>ID: PublishTab.PdfMaker.BadPdfShort</note>
      </trans-unit>
      <trans-unit id="PublishTab.PdfMaker.Compress">
        <source xml:lang="en">Compressing PDF</source>
        <note>ID: PublishTab.PdfMaker.Compress</note>
        <note>Message displayed in a progress report dialog box</note>
      </trans-unit>
      <trans-unit id="PublishTab.PdfMaker.CompressConvertColor">
        <source xml:lang="en">Compressing PDF &amp; Converting Color to CMYK</source>
        <note>ID: PublishTab.PdfMaker.CompressConvertColor</note>
        <note>Message displayed in a progress report dialog box</note>
      </trans-unit>
      <trans-unit id="PublishTab.PdfMaker.Creating">
        <source xml:lang="en">Creating PDF...</source>
        <note>ID: PublishTab.PdfMaker.Creating</note>
        <note>Message displayed in a progress report dialog box</note>
        <note xml:lang="en">OLD TEXT (before 4.0, removed space): Creating PDF ...</note>
      </trans-unit>
      <trans-unit id="PublishTab.PdfMaker.ErrorProcessing">
        <source xml:lang="en">Error creating, compressing, or recoloring the PDF file</source>
        <note>ID: PublishTab.PdfMaker.ErrorProcessing</note>
        <note>Message briefly displayed to the user in a toast</note>
      </trans-unit>
      <trans-unit id="PublishTab.PdfMaker.ErrorSaving">
        <source xml:lang="en">Error compressing or recoloring the PDF file</source>
        <note>ID: PublishTab.PdfMaker.ErrorProcessing</note>
        <note>Message briefly displayed to the user in a toast</note>
      </trans-unit>
      <trans-unit id="PublishTab.PdfMaker.Finished">
        <source xml:lang="en">Finished making PDF from HTML</source>
        <note>ID: PublishTab.PdfMaker.Finished</note>
        <note>Message displayed in a progress report dialog box</note>
      </trans-unit>
      <trans-unit id="PublishTab.PdfMaker.FullBleed">
        <source xml:lang="en">Full Bleed</source>
        <note>ID: PublishTab.PdfMaker.FullBleed</note>
        <note>displayed as an option in the PDF Options menu in Publish tab. Be careful, "full bleed" is a technical term in printing, meaning to print into an area outside the main page content that is ideally trimmed off; do not translate literally</note>
      </trans-unit>
      <trans-unit id="PublishTab.PdfMaker.MakingFromHtml">
        <source xml:lang="en">Making PDF from HTML</source>
        <note>ID: PublishTab.PdfMaker.MakingFromHtml</note>
        <note>Message displayed in a progress report dialog box</note>
      </trans-unit>
      <trans-unit id="PublishTab.PdfMaker.MakingPageOfPdf">
        <source xml:lang="en">Making Page {0} of the PDF</source>
        <note>ID: PublishTab.PdfMaker.MakingPageOfPdf</note>
        <note>Message displayed in a progress report dialog box, {0} is replaced by the page number</note>
      </trans-unit>
      <trans-unit id="PublishTab.PdfMaker.NoFullBleed">
        <source xml:lang="en">Full Bleed has not been set up for this book</source>
        <note>ID: PublishTab.PdfMaker.NoFullBleed</note>
      </trans-unit>
      <trans-unit id="PublishTab.PdfMaker.NoFullBleedBooklet">
        <source xml:lang="en">Full Bleed is not applicable to booklet printing</source>
        <note>ID: PublishTab.PdfMaker.NoFullBleedBooklet</note>
      </trans-unit>
      <trans-unit id="PublishTab.PdfMaker.OutOfMemory">
        <source xml:lang="en">Bloom ran out of memory while making the PDF. See {0}this article{1} for some suggestions to try.</source>
        <note>ID: PublishTab.PdfMaker.OutOfMemory</note>
        <note>{0} and {1} are HTML link markup.  You can think of them as fancy quotation marks.</note>
      </trans-unit>
      <trans-unit id="PublishTab.PdfMaker.PdfFile">
        <source xml:lang="en">PDF file</source>
        <note>ID: PublishTab.PdfMaker.PdfFile</note>
      </trans-unit>
      <trans-unit id="PublishTab.PdfMaker.PdfWithCmykSwopV2">
        <source xml:lang="en">CMYK color (U.S. Web Coated (SWOP) v2)</source>
        <note>ID: PublishTab.PdfMaker.PdfWithCmykSwopV2</note>
        <note>displayed as a checkable menu option for the Publish tab, PDF options menu. The content in parentheses may not be translatable. 'CMYK' may not be translatable, it is a print shop standard.</note>
        <note>Previously this item was "PDF with CMYK ..." and it occurred as an option within the Save dialog for PDF files</note>
      </trans-unit>
      <trans-unit id="PublishTab.PdfMaker.Saving">
        <source xml:lang="en">Saving PDF...</source>
        <note>ID: PublishTab.PdfMaker.Saving</note>
        <note>Message displayed in a progress report dialog box</note>
      </trans-unit>
      <trans-unit id="PublishTab.PdfMaker.TryMoreMemory">
        <source xml:lang="en">Try doing this on a computer with more memory</source>
        <note>ID: PublishTab.PdfMaker.TryMoreMemory</note>
      </trans-unit>
      <trans-unit id="PublishTab.PdfMaker.TryRestart">
        <source xml:lang="en">Restart your computer and try this again right away</source>
        <note>ID: PublishTab.PdfMaker.TryRestart</note>
      </trans-unit>
      <trans-unit id="PublishTab.PdfMaker.TrySmallerImages">
        <source xml:lang="en">Replace large, high-resolution images in your document with lower-resolution ones</source>
        <note>ID: PublishTab.PdfMaker.TrySmallerImages</note>
      </trans-unit>
      <trans-unit id="PublishTab.PdfNotSaved">
        <source xml:lang="en">PDF Not Saved</source>
        <note>ID: PublishTab.PdfNotSaved</note>
        <note>title for the message box</note>
      </trans-unit>
      <trans-unit id="PublishTab.PdfNotSavedWhy">
        <source xml:lang="en">The PDF file has not been saved because you chose not to allow producing a "PDF for print shop".</source>
        <note>ID: PublishTab.PdfNotSavedWhy</note>
        <note>explanation that file was not saved displayed in a message box</note>
      </trans-unit>
      <!-- for 5.4
      <trans-unit id="PublishTab.PdfPrint.Button">
        <source xml:lang="en">PDF and Print</source>
        <note>ID: PublishTab.PdfPrint.Button</note>
        <note>Text under button to select Print and PDF preview</note>
      </trans-unit>
      <trans-unit id="PublishTab.PdfPrint.BannerTitle">
        <source xml:lang="en">Publish to PDF &amp; Print</source>
        <note>ID: PublishTab.PdfPrint.BannerTitle</note>
        <note>Header on PDF/Print Publishing page</note>
      </trans-unit>
      <trans-unit id="PublishTab.PdfPrint.BookletModes">
        <source xml:lang="en">Booklet Mode</source>
        <note>ID: PublishTab.PdfPrint.BookletModes</note>
        <note>Heading above Option panel to right of PDF preview</note>
      </trans-unit>
      <trans-unit id="PublishTab.PdfPrint.PrintshopOptions">
        <source xml:lang="en">Prepare for Printshop</source>
        <note>ID: PublishTab.PdfPrint.PrintshopOptions</note>
        <note>Heading over lower part of Option panel to right of PDF preview</note>
      </trans-unit>
      -->
      <trans-unit id="PublishTab.PrintButton">
        <source xml:lang="en">&amp;Print...</source>
        <note>ID: PublishTab.PrintButton</note>
      </trans-unit>
      <trans-unit id="PublishTab.PrologToAdobeEula">
        <source xml:lang="en">Bloom uses Adobe color profiles to convert PDF files from using RGB color to using CMYK color.  This is part of preparing a "PDF for print shop".  You must agree to the following license in order to perform this task in Bloom.</source>
        <note>ID: PublishTab.PrologToAdobeEula</note>
        <note>Brief explanation of what this license is and why the user needs to agree to it</note>
      </trans-unit>
      <trans-unit id="PublishTab.Publish">
        <source xml:lang="en">Publish</source>
        <note>ID: PublishTab.Publish</note>
      </trans-unit>
      <trans-unit id="PublishTab.PublishRequiresEnterprise.FirstOverlayPage">
        <source xml:lang="en">Page {0} is the first page that uses Overlay elements.</source>
        <note>ID: PublishTab.PublishRequiresEnterprise.FirstOverlayPage</note>
        <note>The {0} will be replaced by a page number.</note>
      </trans-unit>
      <trans-unit id="PublishTab.PublishRequiresEnterprise.Options">
        <source xml:lang="en">In order to publish your book, you need to either activate Bloom Enterprise, or remove the Overlay elements from your book.</source>
        <note>ID: PublishTab.PublishRequiresEnterprise.Options</note>
      </trans-unit>
      <trans-unit id="PublishTab.PublishRequiresEnterprise.ProblemExplanation">
        <source xml:lang="en">The book titled '{0}' adds new Overlay elements. Overlay elements are a Bloom Enterprise feature.</source>
        <note>ID: PublishTab.PublishRequiresEnterprise.ProblemExplanation</note>
        <note>{0} will be replaced with the book's title.</note>
      </trans-unit>
      <trans-unit id="PublishTab.RecordVideo.AboutOneMinute">
        <source xml:lang="en">less than one minute</source>
        <note>ID: PublishTab.RecordVideo.AboutOneMinute</note>
      </trans-unit>
      <trans-unit id="PublishTab.RecordVideo.AboutNMinutes">
        <source xml:lang="en">about {0} minutes</source>
        <note>ID: PublishTab.RecordVideo.AboutNMinutes</note>
        <note>{0} is a number of minutes</note>
      </trans-unit>
      <trans-unit id="PublishTab.RecordVideo.ActivitiesSkipped">
        <source xml:lang="en">Activities will be skipped</source>
        <note>ID: PublishTab.RecordVideo.ActivitiesSkipped</note>
      </trans-unit>
      <trans-unit id="PublishTab.RecordVideo.AudioFile">
        <source xml:lang="en">Audio File</source>
        <note>ID: PublishTab.RecordVideo.AudioFile</note>
        <note>displayed as file type for Save File dialog</note>
      </trans-unit>
      <trans-unit id="PublishTab.RecordVideo.BannerDescription">
        <source xml:lang="en">Create video files that you can upload to sites like Facebook and YouTube. You can also make videos to share with people who use inexpensive “feature phones” and even audio-only files for listening.</source>
        <note>ID: PublishTab.RecordVideo.BannerDescription</note>
        <note>Task description at the top of the Audio or Video Publishing page</note>
      </trans-unit>
      <trans-unit id="PublishTab.RecordVideo.BannerTitle">
        <source xml:lang="en">Publish as Audio or Video</source>
        <note>ID: PublishTab.RecordVideo.BannerTitle</note>
        <note>Header on Audio or Video Publishing page</note>
      </trans-unit>
      <trans-unit id="PublishTab.RecordVideo.ChangeScale100">
        <source xml:lang="en">Please change your display scaling to 100% while making videos. Without this, videos will come out at the wrong resolution, or not record at all.</source>
        <note>ID: PublishTab.RecordVideo.ChangeScale100</note>
      </trans-unit>
      <trans-unit id="PublishTab.RecordVideo.CheckRecording">
        <source xml:lang="en">Check Recording</source>
        <note>ID: PublishTab.RecordVideo.CheckRecording</note>
      </trans-unit>
      <trans-unit id="PublishTab.RecordVideo.ConfigureAndPreview">
        <source xml:lang="en">Configure &amp; Preview</source>
        <note>ID: PublishTab.RecordVideo.ConfigureAndPreview</note>
      </trans-unit>
      <trans-unit id="PublishTab.RecordVideo.DisplaySettings">
        <source xml:lang="en">Display Settings</source>
        <note>ID: PublishTab.RecordVideo.DisplaySettings</note>
      </trans-unit>
      <trans-unit id="PublishTab.RecordVideo.DisableScaling">
        <source xml:lang="en">Disable Display Scaling</source>
        <note>ID: PublishTab.RecordVideo.DisableScaling</note>
      </trans-unit>
      <trans-unit id="PublishTab.RecordVideo.EstimatedTimeRemaining">
        <source xml:lang="en">Estimated time remaining: {0}</source>
        <note>ID: PublishTab.RecordVideo.EstimatedTimeRemaining</note>
        <note>{0} is text describing the amount of time such as 'less than one minute' or 'about 3 minutes'</note>
      </trans-unit>
      <trans-unit id="PublishTab.RecordVideo.Facebook">
        <source xml:lang="en">Facebook</source>
        <note>ID: PublishTab.RecordVideo.Facebook</note>
      </trans-unit>
      <trans-unit id="PublishTab.RecordVideo.FeaturePhone">
        <source xml:lang="en">Feature Phone</source>
        <note>ID: PublishTab.RecordVideo.FeaturePhone</note>
      </trans-unit>
      <trans-unit id="PublishTab.RecordVideo.FinalizingAudio">
        <source xml:lang="en">Finalizing audio</source>
        <note>ID: PublishTab.RecordVideo.FinalizingAudio</note>
      </trans-unit>
      <trans-unit id="PublishTab.RecordVideo.FinishingInitialVideoRecording">
        <source xml:lang="en">Finishing initial video recording</source>
        <note>ID: PublishTab.RecordVideo.FinishingInitialVideoRecording</note>
      </trans-unit>
      <trans-unit id="PublishTab.RecordVideo.Format">
        <source xml:lang="en">Format</source>
        <note>ID: PublishTab.RecordVideo.Format</note>
        <note>a heading to select which audio or video format to record</note>
      </trans-unit>
      <trans-unit id="PublishTab.RecordVideo.Instructions">
        <source xml:lang="en">If your book has multiple languages or other options, you will see a row of red buttons. Use these to set up the book for recording.</source>
        <note>ID: PublishTab.RecordVideo.Instructions</note>
      </trans-unit>
      <trans-unit id="PublishTab.RecordVideo.MakeRecording">
        <source xml:lang="en">Make Recording</source>
        <note>ID: PublishTab.RecordVideo.MakeRecording</note>
      </trans-unit>
      <trans-unit id="PublishTab.RecordVideo.MergingAudioVideo">
        <source xml:lang="en">Merging audio and video, starting at {0:hh:mm tt}</source>
        <note>ID: PublishTab.RecordVideo.MergingAudioVideo</note>
        <note>{0:hh:mm tt} is a time</note>
      </trans-unit>
      <trans-unit id="PublishTab.RecordVideo.Mp3">
        <source xml:lang="en">Mp3 Audio</source>
        <note>ID: PublishTab.RecordVideo.Mp3</note>
      </trans-unit>
      <trans-unit id="PublishTab.RecordVideo.OverviewHelpLink">
        <source xml:lang="en">Publishing Audio or Video Books</source>
        <note>ID: PublishTab.RecordVideo.OverviewHelpLink</note>
      </trans-unit>
      <trans-unit id="PublishTab.RecordVideo.Play">
        <source xml:lang="en">Play Recording</source>
        <note>ID: PublishTab.RecordVideo.Play</note>
      </trans-unit>
      <trans-unit id="PublishTab.RecordVideo.ProcessingAudio">
        <source xml:lang="en">Processing audio</source>
        <note>ID: PublishTab.RecordVideo.ProcessingAudio</note>
      </trans-unit>
      <trans-unit id="PublishTab.RecordVideo.Record">
        <source xml:lang="en">Record</source>
        <note>ID: PublishTab.RecordVideo.Record</note>
        <note>'Record' as in 'Record a video recording'</note>
      </trans-unit>
      <trans-unit id="PublishTab.RecordVideo.RecordingInProgress">
        <source xml:lang="en">Recording in Progress...</source>
        <note>ID: PublishTab.RecordVideo.RecordingInProgress</note>
      </trans-unit>
      <trans-unit id="PublishTab.RecordVideo.RecordingInProgressSideways">
        <source xml:lang="en">Recording in Progress. Showing sideways in order to fit on your screen.</source>
        <note>ID: PublishTab.RecordVideo.RecordingInProgressSideways</note>
      </trans-unit>
      <trans-unit id="PublishTab.RecordVideo.RecordThesePages" sil:dynamic="true">
        <source xml:lang="en">Record These Pages:</source>
        <note>ID: PublishTab.RecordVideo.RecordThesePages</note>
      </trans-unit>
      <trans-unit id="PublishTab.RecordVideo.TurnPageAfter">
        <source xml:lang="en">Turn pages without narration after:</source>
        <note>ID: PublishTab.RecordVideo.TurnPageAfter</note>
      </trans-unit>
      <trans-unit id="PublishTab.RecordVideo.ScreenTooSmall">
        <source xml:lang="en">Ideally, this video target should be {0}. However that is larger than your screen, so Bloom will produce a video that is {1}.</source>
        <note>ID: PublishTab.RecordVideo.ScreenTooSmall</note>
        <note>{0} will be replaced by the target resolution of the video. For example, "1920 x 1080".</note>
        <note>{1} will be replaced by the actual resolution of the video. For example, "1280 x 720".</note>
        <note>Please ensure that the translation includes the {0} and {1} placeholders in an appropriate location in the translated text.</note>
      </trans-unit>
      <trans-unit id="PublishTab.RecordVideo.VideoFile">
        <source xml:lang="en">Video File</source>
        <note>ID: PublishTab.RecordVideo.VideoFile</note>
        <note>displayed as file type for Save File dialog</note>
      </trans-unit>
      <trans-unit id="PublishTab.RecordVideo.WillOpenProgram">
        <source xml:lang="en">
=======
                <note>ID: PublishTab.Android.USB.Hint</note>
                <note></note>
            </trans-unit>
            <trans-unit id="PublishTab.Android.USB.OpenMenuItem" sil:dynamic="true">
                <source xml:lang="en">On the Android device, run Bloom Reader, open the menu and choose 'Receive books via USB'.</source>
                <note>ID: PublishTab.Android.USB.OpenMenuItem</note>
                <note></note>
            </trans-unit>
            <trans-unit id="PublishTab.Android.WiFi.Hint.Heading" sil:dynamic="true">
                <source xml:lang="en">No Wi-Fi Network?</source>
                <note>ID: PublishTab.Android.WiFi.Hint.Heading</note>
                <note></note>
            </trans-unit>
            <trans-unit id="PublishTab.Android.WiFi.Hint" sil:dynamic="true">
                <source xml:lang="en">There are several ways to start a temporary one.</source>
                <note>ID: </note>
                <note>This is preceded by a heading that says 'No Wi-Fi Network'. 'one' here refers to 'Wi Fi' network.</note>
            </trans-unit>
            <trans-unit id="PublishTab.Android.AboutMotionBooks" sil:dynamic="true">
                <source xml:lang="en">About Motion Books</source>
                <note>ID: PublishTab.Android.AboutMotionBooks</note>
                <note>Help link under Motion Book checkbox</note>
            </trans-unit>
            <trans-unit id="PublishTab.Android.Bookshelf" sil:dynamic="true">
                <source xml:lang="en">Bloom Reader Bookshelf</source>
                <note>ID: PublishTab.Android.BookShelf</note>
                <note>A heading in the Publish to Android screen.</note>
            </trans-unit>
            <trans-unit id="PublishTab.Android.CantGetLicenseInfo" sil:dynamic="true">
                <source xml:lang="en">To publish this book, Bloom must check which languages the copyright owner has permitted, but Bloom is having trouble reaching the server that has this information.</source>
                <note>ID: PublishTab.Android.CantGetLicenseInfo</note>
            </trans-unit>
            <trans-unit id="PublishTab.Android.ChooseFile" sil:dynamic="true">
                <source xml:lang="en">Save Bloom Reader File</source>
                <note>ID: PublishTab.Android.ChooseFile</note>
                <note>Obsolete in 5.3+</note>
            </trans-unit>
            <trans-unit id="PublishTab.Android.ChooseBloomPUBFile" sil:dynamic="true">
                <source xml:lang="en">Save BloomPUB File</source>
                <note>ID: PublishTab.Android.ChooseBloomPUBFile</note>
            </trans-unit>
            <trans-unit id="PublishTab.Android.ChooseLandscapeForMotion" sil:dynamic="true">
                <source xml:lang="en">Choose landscape to activate Motion Book mode</source>
                <note>ID: PublishTab.Android.ChooseLandscapeForMotion</note>
                <note>Appears in portrait mode when Motion checkbox is checked</note>
            </trans-unit>
            <trans-unit id="PublishTab.Android.ChooseUSB" sil:dynamic="true">
                <source xml:lang="en">Send over USB Cable</source>
                <note>ID: PublishTab.Android.ChooseUSB</note>
            </trans-unit>
            <trans-unit id="PublishTab.Android.ChooseWifi" sil:dynamic="true">
                <source xml:lang="en">Share over Wi-Fi</source>
                <note>ID: PublishTab.Android.ChooseWifi</note>
            </trans-unit>
            <trans-unit id="PublishTab.Android.Control" sil:dynamic="true">
                <source xml:lang="en">Send or Save</source>
                <note>ID: PublishTab.Android.Control</note>
                <note>This is the heading above various buttons that control the publishing of the book to Android.</note>
            </trans-unit>
            <trans-unit id="PublishTab.Android.CopyToClipboard" sil:dynamic="true">
                <source xml:lang="en">Copy to Clipboard</source>
                <note>ID: PublishTab.Android.CopyToClipboard</note>
            </trans-unit>
            <trans-unit id="PublishTab.Android.Features" sil:dynamic="true">
                <source xml:lang="en">Features</source>
                <note>ID: PublishTab.Android.Features</note>
                <note>The second heading in the Settings section, which shows a checklist of various features.</note>
            </trans-unit>
            <trans-unit id="PublishTab.Android.UnlicensedLanguages" sil:dynamic="true">
                <source xml:lang="en">The copyright holder of this book has not licensed it for publishing in {0}. Please contact the copyright holder to learn more about licensing.</source>
                <note>ID: PublishTab.Android.UnlicensedLanguages</note>
                <note>{0} will be a language name or a list of them</note>
            </trans-unit>
            <trans-unit id="PublishTab.Android.File.Progress.CheckFontOK" sil:dynamic="true">
                <source xml:lang="en">Checking {0} font: License OK for embedding.</source>
                <note>ID: PublishTab.Android.File.Progress.CheckFontOK</note>
                <note>{0} is a font name</note>
            </trans-unit>
            <trans-unit id="PublishTab.Android.File.Progress.Embedding" sil:dynamic="true">
                <source xml:lang="en">Embedding font {0} at a cost of {1} megs</source>
                <note>ID: PublishTab.Android.File.Progress.Embedding</note>
                <note>{1} is a number with one decimal place, the number of megabytes the font file takes up</note>
            </trans-unit>
            <trans-unit id="PublishTab.Android.File.Progress.IncompatibleFontFileFormat" sil:dynamic="true">
                <source xml:lang="en">This book has text in a font named \"{0}\". Bloom cannot publish this font's format ({1}).</source>
                <note>ID: PublishTab.Android.File.Progress.IncompatibleFontFileFormat</note>
                <note>{0} is a font name, {1} is a file extension (for example: .ttc)</note>
            </trans-unit>
            <trans-unit id="PublishTab.Android.File.Progress.LicenseForbids" sil:dynamic="true">
                <source xml:lang="en">This book has text in a font named \"{0}\". The license for \"{0}\" does not permit Bloom to embed the font in the book.</source>
                <note>ID: PublishTab.Android.File.Progress.LicenseForbids</note>
                <note>{0} is a font name</note>
            </trans-unit>
            <trans-unit id="PublishTab.Android.File.Progress.NoFontFound" sil:dynamic="true">
                <source xml:lang="en">This book has text in a font named \"{0}\", but Bloom could not find that font on this computer.</source>
                <note>ID: PublishTab.Android.File.Progress.NoFontFound</note>
                <note>{0} is a font name</note>
            </trans-unit>
            <trans-unit id="PublishTab.Android.File.Progress.PackagingBook" sil:dynamic="true">
                <source xml:lang="en">Packaging "{0}" for use with Bloom Reader...</source>
                <note>ID: PublishTab.Android.File.Progress.PackagingBook</note>
                <note>{0} is a book title</note>
            </trans-unit>
            <trans-unit id="PublishTab.Android.File.Progress.Saving" sil:dynamic="true">
                <source xml:lang="en">Saving as {0}</source>
                <note>ID: PublishTab.Android.File.Progress.Saving</note>
                <note>{0} is a file path</note>
            </trans-unit>
            <trans-unit id="PublishTab.Android.File.Progress.SubstitutingAndika" sil:dynamic="true">
                <source xml:lang="en">Bloom will substitute \"{0}\" instead."</source>
                <note>ID: PublishTab.Android.File.Progress.SubstitutingAndika</note>
                <note>{0} is a font name</note>
            </trans-unit>
            <trans-unit id="PublishTab.Android.GetBloomReader" sil:dynamic="true">
                <source xml:lang="en">Get Bloom Reader App</source>
                <note>ID: PublishTab.Android.GetBloomReader</note>
                <note>Link to find Bloom Reader on Google Play Store</note>
            </trans-unit>
            <trans-unit id="PublishTab.Android.Intro" sil:dynamic="true">
                <source xml:lang="en">Send Your Book to the Bloom Reader Android App</source>
                <note>ID: PublishTab.Android.Intro</note>
                <note>This is displayed at the top of the Android screen.</note>
            </trans-unit>
            <trans-unit id="PublishTab.Android.Method" sil:dynamic="true">
                <source xml:lang="en">Choose how to send to device</source>
                <note>ID: PublishTab.Android.Method</note>
                <note>There are several methods for pushing a book to android. This is the heading above the chooser.</note>
            </trans-unit>
            <trans-unit id="PublishTab.Android.MotionBookMode" sil:dynamic="true">
                <source xml:lang="en">Motion Book</source>
                <note>ID: PublishTab.Android.MotionBookMode</note>
                <note>Motion Book checkbox label</note>
            </trans-unit>
            <trans-unit id="PublishTab.Android.Preview" sil:dynamic="true">
                <source xml:lang="en">Preview</source>
                <note>ID: PublishTab.Android.Preview</note>
            </trans-unit>
            <trans-unit id="PublishTab.Android.Publish" sil:dynamic="true">
                <source xml:lang="en">Publish</source>
                <note>ID: PublishTab.Android.Publish</note>
            </trans-unit>
            <trans-unit id="PublishTab.Android.Creating" sil:dynamic="true">
                <source xml:lang="en">Creating Digital Book</source>
                <note>ID: PublishTab.Android.Creating</note>
            </trans-unit>
            <trans-unit id="PublishTab.Android.AboutBloomReader" sil:dynamic="true">
                <source xml:lang="en">About Bloom Reader</source>
                <note>ID: PublishTab.Android.AboutBloomReader</note>
            </trans-unit>
            <trans-unit id="PublishTab.Android.AboutBookFeatures" sil:dynamic="true">
                <source xml:lang="en">About Book Features</source>
                <note>ID: PublishTab.Android.AboutBookFeatures</note>
                <note>obsolete as of Bloom 5.3</note>
            </trans-unit>
            <trans-unit id="PublishTab.Android.AboutBloomPUB" sil:dynamic="true">
                <source xml:lang="en">About BloomPUB</source>
                <note>ID: PublishTab.Android.AboutBloomPUB</note>
            </trans-unit>
            <trans-unit id="PublishTab.Android.Settings" sil:dynamic="true">
                <source xml:lang="en">Settings</source>
                <note>ID: PublishTab.Android.Settings</note>
            </trans-unit>
            <trans-unit id="PublishTab.Android.TalkingBookLanguages" sil:dynamic="true">
                <source xml:lang="en">Talking Book Languages</source>
                <note>ID: PublishTab.Android.TalkingBookLanguages</note>
                <note>Which languages will have the "Talking Book" (books with both text and narrated audio) feature enabled</note>
            </trans-unit>
            <trans-unit id="PublishTab.Android.TextLanguages" sil:dynamic="true">
                <source xml:lang="en">Text Languages</source>
                <note>ID: PublishTab.Android.TextLanguages</note>
            </trans-unit>
            <trans-unit id="PublishTab.Android.Thumbnail" sil:dynamic="true">
                <source xml:lang="en">Thumbnail</source>
                <note>ID: PublishTab.Android.Thumbnail</note>
                <note>The heading at the top of the Settings section, which shows a thumbnail of the front cover and can be used to change the underlying page color.</note>
            </trans-unit>
            <trans-unit id="PublishTab.Android.Troubleshooting" sil:dynamic="true">
                <source xml:lang="en">Troubleshooting Tips</source>
                <note>ID: PublishTab.Android.Troubleshooting</note>
                <note>obsolete as of Bloom 5.3</note>
            </trans-unit>
            <trans-unit id="PublishTab.Android.Usb.Progress.BookSent" sil:dynamic="true">
                <source xml:lang="en">You can now read "{0}" in Bloom Reader!</source>
                <note>ID: PublishTab.Android.Usb.Progress.BookSent</note>
                <note>{0} is a book title</note>
            </trans-unit>
            <trans-unit id="PublishTab.Android.Usb.Progress.Connected" sil:dynamic="true">
                <source xml:lang="en">Connected to {0} via USB...</source>
                <note>ID: PublishTab.Android.Usb.Progress.Connected</note>
                <note>{0} is a the name of the device Bloom connected to</note>
            </trans-unit>
            <trans-unit id="PublishTab.Android.Usb.Progress.DeviceOutOfMemory" sil:dynamic="true">
                <source xml:lang="en">The device reported that it does not have enough space for this book. The book is {0} MB.</source>
                <note>ID: PublishTab.Android.Usb.Progress.DeviceOutOfMemory</note>
                <note>{0} is the size of the book that Bloom is trying to copy over to the Android device.</note>
            </trans-unit>
            <trans-unit id="PublishTab.Android.Usb.Progress.FailureToSend" sil:dynamic="true">
                <source xml:lang="en">An error occurred and the book was not sent to your Android device.</source>
                <note>ID: PublishTab.Android.Usb.Progress.FailureToSend</note>
            </trans-unit>
            <trans-unit id="PublishTab.Android.Usb.Progress.LookingForDevice" sil:dynamic="true">
                <source xml:lang="en">Looking for an Android device connected by USB cable and set up for file transfer (MTP)...</source>
                <note>ID: PublishTab.Android.Usb.Progress.LookingForDevice</note>
                <note>This is a progress message; MTP is an acronym for the system that allows computers to access files on devices.</note>
                <note>Prior to 5.0, this was "Looking for an Android device connected by USB cable and set up for MTP..."</note>
            </trans-unit>
            <trans-unit id="PublishTab.Android.Usb.Progress.LookingForExisting" sil:dynamic="true">
                <source xml:lang="en">Looking for an existing "{0}"...</source>
                <note>ID: PublishTab.Android.Usb.Progress.LookingForExisting</note>
                <note>{0} is a book title</note>
            </trans-unit>
            <trans-unit id="PublishTab.Android.Usb.Progress.MoreThanOne" sil:dynamic="true">
                <source xml:lang="en">Please connect only one of the following devices.</source>
                <note>ID: PublishTab.Android.Usb.Progress.MoreThanOne</note>
                <note>Prior to 5.0, this was "The following connected devices all have Bloom Reader installed. Please connect only one of these devices."</note>
            </trans-unit>
            <trans-unit id="PublishTab.Android.Usb.Progress.NoDeviceFound" sil:dynamic="true">
                <source xml:lang="en">No device found. Still looking...</source>
                <note>ID: PublishTab.Android.Usb.Progress.NoDeviceFound</note>
            </trans-unit>
            <trans-unit id="PublishTab.Android.Usb.Progress.PackagingBook" sil:dynamic="true">
                <source xml:lang="en">Packaging "{0}" for use with Bloom Reader...</source>
                <note>ID: PublishTab.Android.Usb.Progress.PackagingBook</note>
                <note>{0} is a book title</note>
            </trans-unit>
            <trans-unit id="PublishTab.Android.Usb.Progress.ReplacingBook" sil:dynamic="true">
                <source xml:lang="en">Replacing existing "{0}"...</source>
                <note>ID: PublishTab.Android.Usb.Progress.ReplacingBook</note>
                <note>{0} is a book title</note>
            </trans-unit>
            <trans-unit id="PublishTab.Android.Usb.Progress.SendingBook" sil:dynamic="true">
                <source xml:lang="en">Sending "{0}" to your Android device...</source>
                <note>ID: PublishTab.Android.Usb.Progress.SendingBook</note>
                <note>{0} is a book title</note>
            </trans-unit>
            <trans-unit id="PublishTab.Android.Usb.Progress.Stopped" sil:dynamic="true">
                <source xml:lang="en">Stopped</source>
                <note>ID: PublishTab.Android.Usb.Progress.Stopped</note>
            </trans-unit>
            <trans-unit id="PublishTab.Android.Usb.Progress.UnableToConnect" sil:dynamic="true">
                <source xml:lang="en">Unable to connect to any Android device.</source>
                <note>ID: PublishTab.Android.Usb.Progress.UnableToConnect</note>
                <note>Prior to 5.0, this was "Unable to connect to any Android device which has Bloom Reader."</note>
            </trans-unit>
            <trans-unit id="PublishTab.Android.Usb.Start" sil:dynamic="true">
                <source xml:lang="en">Connect with USB cable</source>
                <note>ID: PublishTab.Android.Usb.Start</note>
                <note>Button that tells Bloom to send the book to a device via USB cable.</note>
            </trans-unit>
            <trans-unit id="PublishTab.Android.Usb.Stop" sil:dynamic="true">
                <source xml:lang="en">Stop Trying</source>
                <note>ID: PublishTab.Android.Usb.Stop</note>
            </trans-unit>
            <trans-unit id="PublishTab.Android.Wifi.Progress.BadBookRequest" sil:dynamic="true">
                <source xml:lang="en">Got a book request we could not process. Possibly the device is running an incompatible version of BloomReader?</source>
                <note>ID: PublishTab.Android.Wifi.Progress.BadBookRequest</note>
            </trans-unit>
            <trans-unit id="PublishTab.Android.Wifi.Progress.Failed" sil:dynamic="true">
                <source xml:lang="en">Sending the book failed. Possibly the device was disconnected? If you can't see a reason for this the following may be helpful to report to the developers:</source>
                <note>ID: PublishTab.Android.Wifi.Progress.Failed</note>
            </trans-unit>
            <trans-unit id="PublishTab.Android.Wifi.Progress.Finished" sil:dynamic="true">
                <source xml:lang="en">Finished sending "{0}" to device {1}</source>
                <note>ID: PublishTab.Android.Wifi.Progress.Finished</note>
                <note>{0} is the name of the book, {1} is the name of the device</note>
            </trans-unit>
            <trans-unit id="PublishTab.Android.Wifi.Progress.Sending" sil:dynamic="true">
                <source xml:lang="en">Sending "{0}" to device {1}</source>
                <note>ID: PublishTab.Android.Wifi.Progress.Sending</note>
                <note>{0} is the name of the book, {1} is the name of the device</note>
            </trans-unit>
            <trans-unit id="PublishTab.Android.Wifi.Progress.Stopped" sil:dynamic="true">
                <source xml:lang="en">Stopped Advertising.</source>
                <note>ID: PublishTab.Android.Wifi.Progress.Stopped</note>
            </trans-unit>
            <trans-unit id="PublishTab.Android.Wifi.Progress.WifiInstructions1" sil:dynamic="true">
                <source xml:lang="en">On the Android, run Bloom Reader, open the menu and choose 'Receive Books via WiFi'.</source>
                <note>ID: PublishTab.Android.Wifi.Progress.WifiInstructions1</note>
                <note>Prior to 5.0, this was "On the Android, run Bloom Reader, open the menu and choose 'Receive Books from computer'."</note>
            </trans-unit>
            <trans-unit id="PublishTab.Android.Wifi.Progress.WifiInstructions2" sil:dynamic="true">
                <source xml:lang="en">You can do this on as many devices as you like. Make sure each device is connected to the same network as this computer.</source>
                <note>ID: PublishTab.Android.Wifi.Progress.WifiInstructions2</note>
            </trans-unit>
            <trans-unit id="PublishTab.Android.Wifi.Progress.beginAdvertising" sil:dynamic="true">
                <source xml:lang="en">Advertising book to Bloom Readers on local network...</source>
                <note>ID: PublishTab.Android.Wifi.Progress.beginAdvertising</note>
            </trans-unit>
            <trans-unit id="PublishTab.Android.Wifi.Start" sil:dynamic="true">
                <source xml:lang="en">Share</source>
                <note>ID: PublishTab.Android.Wifi.Start</note>
                <note>Button that tells Bloom to begin offering this book on the wifi network.</note>
            </trans-unit>
            <trans-unit id="PublishTab.Android.WrongLayout.Message">
                <source xml:lang="en">The layout of this book is currently "{0}". Bloom Reader will display it using "{1}", so text might not fit. To see if anything needs adjusting, go back to the Edit Tab and change the layout to "{1}".</source>
                <note>ID: PublishTab.Android.WrongLayout.Message</note>
                <note>{0} and {1} are book layout tags.</note>
            </trans-unit>
            <trans-unit id="PublishTab.Android.bloomdFileFormatLabel">
                <source xml:lang="en">Bloom Book for Devices</source>
                <note>ID: PublishTab.Android.bloomdFileFormatLabel</note>
                <note>This is shown in the 'Save' dialog when you save a bloom book in the format that works with the Bloom Reader Android App</note>
            </trans-unit>
            <trans-unit id="PublishTab.AndroidButton">
                <source xml:lang="en">Bloom Reader</source>
                <note>ID: PublishTab.AndroidButton</note>
                <note>Obsolete in 5.3+</note>
            </trans-unit>
            <trans-unit id="PublishTab.AndroidButton-tooltip" sil:dynamic="true">
                <source xml:lang="en">Publish to an Android device.</source>
                <note>ID: PublishTab.AndroidButton-tooltip</note>
                <note>Obsolete in 5.3+</note>
            </trans-unit>
            <trans-unit id="PublishTab.Audio.ElementsMissingId">
                <source xml:lang="en">Some audio elements are missing ids</source>
                <note>ID: PublishTab.Audio.ElementsMissingId</note>
                <note>Message briefly displayed to the user in a toast</note>
            </trans-unit>
            <trans-unit id="PublishTab.BodyOnlyRadio">
                <source xml:lang="en">Booklet Insides</source>
                <note>ID: PublishTab.BodyOnlyRadio</note>
            </trans-unit>
            <trans-unit id="PublishTab.bloomPUBButton">
                <source xml:lang="en">BloomPUB</source>
                <note>ID: PublishTab.bloomPUBButton</note>
                <note>This is the label under the BloomPUB icon on the left side of the Publish screen.</note>
            </trans-unit>
            <trans-unit id="PublishTab.bloomPUBButton-tooltip" sil:dynamic="true">
                <source xml:lang="en">Make a BloomPUB for Bloom Reader or Reading App Builder.</source>
                <note>ID: PublishTab.bloomPUBButton-tooltip</note>
            </trans-unit>
            <trans-unit id="PublishTab.BloomPUB.BannerDescription">
                <source xml:lang="en">BloomPUBs are a kind of eBook that can be read on phone apps ([Bloom Reader](https://bloomlibrary.org/page/create/bloom-reader) and [Reading App Builder](https://software.sil.org/readingappbuilder/)) and on Windows using [BloomPUB Viewer](https://bloomlibrary.org/page/create/downloads#related-software). They offer many advantages over ePUBs, including WYSIWYG fidelity and the full range of Bloom digital book features.</source>
                <note>ID: PublishTab.BloomPUB.BannerDescription</note>
                <note>Task description at the top of the BloomPUB Publishing page</note>
            </trans-unit>
            <trans-unit id="PublishTab.BloomPUB.BannerTitle">
                <source xml:lang="en">Publish as BloomPUB</source>
                <note>ID: PublishTab.BloomPUB.BannerTitle</note>
                <note>Header on BloomPUB Publishing page</note>
            </trans-unit>
            <trans-unit id="PublishTab.BodyOnlyRadio-tooltip" sil:dynamic="true">
                <source xml:lang="en">Make a booklet from the inside pages of the book.\nPages will be laid out and reordered so that when you fold it, you'll have a booklet.\n</source>
                <note>ID: PublishTab.BodyOnlyRadio-tooltip</note>
                <note xml:lang="en">OLD TEXT (before 3.9, add newline): Make a booklet from the inside pages of the book. Pages will be laid out and reordered so that when you fold it, you'll have a booklet.\n</note>
            </trans-unit>
            <trans-unit id="PublishTab.BookMetadata">
                <source xml:lang="en">Book Metadata</source>
                <note>ID: PublishTab.BookMetadata</note>
                <note>This link opens a dialog box that lets you put in information someone (often a librarian) might use to search for a book with particular characteristics.</note>
            </trans-unit>
            <trans-unit id="PublishTab.BulkBloomPub.Explanation" sil:dynamic="true">
                <source xml:lang="en">This file will cause these books to be grouped under a single bookshelf in Bloom Reader. This collection's bookshelf is set to "{0}".</source>
                <note>ID: Publish.BulkBloomPub.Explanation</note>
                <note>{0} will be replaced with the name of the bookshelf. Make sure to place the {0} at the appropriate place in the translation. The double quotes ("") around it can be replaced with whatever kind of quotation marks are appropriate in the language you are translating to.</note>
            </trans-unit>
            <trans-unit id="PublishTab.BulkBloomPub.Make" sil:dynamic="true">
                <source xml:lang="en">Make</source>
                <note>ID: Publish.BulkBloomPub.Make</note>
                <note>"Make" is the label of a button that will make the selected file</note>
            </trans-unit>
            <trans-unit id="PublishTab.BulkBloomPub.MakeAllBloomPubs" sil:dynamic="true">
                <source xml:lang="en">Make All BloomPUBs from Collection</source>
                <note>ID: PublishTab.BulkBloomPub.MakeAllBloomPubs</note>
                <note>A BloomPUB is a type of file format that can be used to read books on the Bloom Reader app</note>
            </trans-unit>
            <trans-unit id="PublishTab.BulkBloomPub.MakeBloomBundle" sil:dynamic="true">
                <source xml:lang="en">Compress into a single .bloombundle file</source>
                <note>ID: Publish.BulkBloomPub.MakeBloomBundle</note>
                <note>"Compress" means to take multiple things and turn them into a single combined file. (The result is smaller than the sum of the parts.)</note>
                <note>.bloombundle is the file extension. It is in lowercase. It will be the same extension regardless of the user's language settings.</note>
            </trans-unit>
            <trans-unit id="PublishTab.BulkBloomPub.ProduceBloomShelf" sil:dynamic="true">
                <source xml:lang="en">Produce a .bloomshelf file</source>
                <note>ID: Publish.BulkBloomPub.ProduceBloomShelf</note>
            </trans-unit>
            <trans-unit id="PublishTab.ButtonThatShowsUploadForm">
                <source xml:lang="en">Web</source>
                <note>ID: PublishTab.ButtonThatShowsUploadForm</note>
            </trans-unit>
            <trans-unit id="PublishTab.ButtonThatShowsUploadForm-tooltip" sil:dynamic="true">
                <source xml:lang="en">Upload your book to BloomLibrary.org so that other people can read it, download it to their devices, and share it with other people.</source>
                <note>ID: PublishTab.ButtonThatShowsUploadForm-tooltip</note>
            </trans-unit>
            <trans-unit id="PublishTab.CoverOnlyRadio">
                <source xml:lang="en">Booklet Cover</source>
                <note>ID: PublishTab.CoverOnlyRadio</note>
            </trans-unit>
            <trans-unit id="PublishTab.CoverOnlyRadio-tooltip" sil:dynamic="true">
                <source xml:lang="en">Make a PDF of just the front and back (both sides), so you can  print on colored paper.</source>
                <note>ID: PublishTab.CoverOnlyRadio-tooltip</note>
            </trans-unit>
            <trans-unit id="PublishTab.Epub.BackLinkLabel">
                <source xml:lang="en">Back</source>
                <note>ID: PublishTab.Epub.BackLinkLabel</note>
                <note>Used in Epubs as the text of a link that leads from the image description back to the main page</note>
            </trans-unit>
            <trans-unit id="PublishTab.Epub.Accessible.MainContent">
                <source xml:lang="en">Main Content</source>
                <note>ID: PublishTab.Epub.Accessible.MainContent</note>
            </trans-unit>
            <trans-unit id="PublishTab.Epub.Accessibility">
                <source xml:lang="en">Accessibility</source>
                <note>ID: PublishTab.Epub.Accessibility</note>
                <note>Here, the English 'Accessibility' is a common way of refering to technologies that are usable by people with disabilities. With computers, this usually means people with visual impairments. It includes botht he blind and people who might need text to be larger, or who are colorblind, etc.</note>
            </trans-unit>
            <trans-unit id="PublishTab.Epub.BannerDescription">
                <source xml:lang="en">Make an electronic book that can be read in EPUB readers on all devices.</source>
                <note>ID: PublishTab.Epub.BannerDescription</note>
                <note>Task description at the top of the ePUB Publishing page</note>
            </trans-unit>
            <trans-unit id="PublishTab.Epub.BannerTitle">
                <source xml:lang="en">Publish as ePUB</source>
                <note>ID: PublishTab.Epub.BannerTitle</note>
                <note>Header on ePUB Publishing page</note>
            </trans-unit>
            <trans-unit id="PublishTab.Epub.BuildingEPub">
                <source xml:lang="en">Building ePUB</source>
                <note>ID: PublishTab.Epub.BuildingEPub</note>
                <note>Shown in a progress box when Bloom is starting to create an ePUB</note>
            </trans-unit>
            <trans-unit id="PublishTab.Epub.Creating">
                <source xml:lang="en">Creating ePUB...</source>
                <note>ID: PublishTab.Epub.Creating</note>
            </trans-unit>
            <trans-unit id="PublishTab.Epub.Done">
                <source xml:lang="en">Done</source>
                <note>ID: PublishTab.Epub.Done</note>
            </trans-unit>
            <trans-unit id="PublishTab.Epub.Help.AboutEpubs">
                <source xml:lang="en">About ePUBs</source>
                <note>ID: PublishTab.Epub.Help.AboutEpubs</note>
            </trans-unit>
            <trans-unit id="PublishTab.Epub.Help.EReaders">
                <source xml:lang="en">Compatible ePUB Readers</source>
                <note>ID: PublishTab.Epub.Help.EReaders</note>
                <note>obsolete as of Bloom 5.3</note>
            </trans-unit>
            <trans-unit id="PublishTab.Epub.Help.Publishing">
                <source xml:lang="en">Getting ePUBs onto a device</source>
                <note>ID: PublishTab.Epub.Help.Publishing</note>
                <note>obsolete as of Bloom 5.3</note>
            </trans-unit>
            <trans-unit id="PublishTab.Epub.ImageDescriptionLinkLabel">
                <source xml:lang="en">Image Description</source>
                <note>ID: PublishTab.Epub.ImageDescriptionLinkLabel</note>
                <note>Used in Epubs as the text of a link that leads to the description of an image</note>
            </trans-unit>
            <trans-unit id="PublishTab.Epub.LocalLinksProblem">
                <source xml:lang="en">Links to other pages do not work in ePUBs. They will be changed to plain text that does not look like a link.</source>
                <note>ID: PublishTab.Epub.LocalLinksProblem</note>
            </trans-unit>
            <trans-unit id="PublishTab.Epub.IncludeOnPage">
                <source xml:lang="en">Include image descriptions on page</source>
                <note>ID: PublishTab.Epub.IncludeOnPage</note>
            </trans-unit>
            <trans-unit id="PublishTab.Epub.NoAudioDescriptions">
                <source xml:lang="en">No recorded audio image descriptions</source>
                <note>ID: PublishTab.Epub.NoAudioDescriptions</note>
            </trans-unit>
            <trans-unit id="PublishTab.Epub.OmittedPages">
                <source xml:lang="en">The following pages were removed because they are not supported in ePUBs:</source>
                <note>ID: PublishTab.Epub.OmittedPages</note>
                <note>Shown in a progress box when Bloom finds interactive pages in an EPUB. Followed by a list of page labels.</note>
            </trans-unit>
            <trans-unit id="PublishTab.Epub.NoOverlaySupport">
                <source xml:lang="en">Sorry, Bloom cannot produce ePUBs if there are any overlays. The first overlay is on page {0}.</source>
                <note>ID: PublishTab.Epub.NoOverlaySupport</note>
                <note>The {0} will be replaced with the page number (or name of page). For example, it might be replaced by "1" or "Front Cover"</note>
            </trans-unit>
            <trans-unit id="PublishTab.Epub.PageLabel.Content">
                <source xml:lang="en">Content</source>
                <note>ID: PublishTab.Epub.PageLabel.Content</note>
                <note>label for the book content in the ePUB's Table of Contents</note>
            </trans-unit>
            <trans-unit id="PublishTab.Epub.PreparingDoc">
                <source xml:lang="en">Preparing document</source>
                <note>ID: PublishTab.Epub.PreparingDoc</note>
            </trans-unit>
            <trans-unit id="PublishTab.Epub.PreparingPreview">
                <source xml:lang="en">Preparing Preview</source>
                <note>ID: PublishTab.Epub.PreparingPreview</note>
            </trans-unit>
            <trans-unit id="PublishTab.Epub.ReadiumCredit">
                <source xml:lang="en">This ePUB preview is provided by [Readium]. This book may render differently in various ePUB readers.</source>
                <note>ID: PublishTab.Epub.ReadiumCredit</note>
                <note>[Readium] should be left untranslated as a noun.  It will be changed into an HTML link to the Readium web page (https://readium.org/).  If the term "Readium" has been translated on a translated version of that web page, then the translated term may be substituted within the square brackets.  (Be sure to keep the square brackets [] around Readium or its translation!)</note>
            </trans-unit>
            <trans-unit id="PublishTab.Epub.RemoveFontSizes">
                <source xml:lang="en">Use ePUB reader's text size</source>
                <note>ID: PublishTab.Epub.RemoveFontSizes</note>
            </trans-unit>
            <trans-unit id="PublishTab.Epub.Saving">
                <source xml:lang="en">Saving</source>
                <note>ID: PublishTab.Epub.Saving</note>
            </trans-unit>
            <trans-unit id="PublishTab.Epub.Title">
                <source xml:lang="en">Create an ePUB book</source>
                <note>ID: PublishTab.Epub.Title</note>
            </trans-unit>
            <trans-unit id="PublishTab.EpubButton">
                <source xml:lang="en">ePUB</source>
                <note>ID: PublishTab.EpubButton</note>
            </trans-unit>
            <trans-unit id="PublishTab.EpubRadio-tooltip" sil:dynamic="true">
                <source xml:lang="en">Make an ePUB (electronic book) out of this book, allowing it to be read on various electronic reading devices.</source>
                <note>ID: PublishTab.EpubRadio-tooltip</note>
            </trans-unit>
            <trans-unit id="PublishTab.InDesignDialog.DontShowThisAgainButton">
                <source xml:lang="en">Don't Show This Again</source>
                <note>ID: PublishTab.InDesignDialog.DontShowThisAgainButton</note>
            </trans-unit>
            <trans-unit id="PublishTab.InDesignDialog.WindowTitle">
                <source xml:lang="en">InDesign XML Information</source>
                <note>ID: PublishTab.InDesignDialog.WindowTitle</note>
                <note>This is the title of a dialog about exporting a Bloom book to the InDesign XML format</note>
            </trans-unit>
            <trans-unit id="PublishTab.LessMemoryPdfMode">
                <source xml:lang="en">Use less memory (slower)</source>
                <note>ID: PublishTab.LessMemoryPdfMode</note>
                <note>The parenthesized word indicates the negative effect of using this option. This text is for a menu item.</note>
            </trans-unit>
            <trans-unit id="PublishTab.NoBookletsMessage">
                <source xml:lang="en">Bloom cannot make booklets using the current page size.</source>
                <note>ID: PublishTab.NoBookletsMessage</note>
                <note>If a book has a paper size that is too big (like A4), Bloom does not know how to make booklets with it. So the controls for booklets get disabled and this message is shown.</note>
            </trans-unit>
            <trans-unit id="PublishTab.Notifications.AdobeForPrint">
                <source xml:lang="en">If you want to print directly from Bloom, you will need to install the free Adobe Reader and then re-start Bloom. Or instead, you can save the PDF, open it in some other program, and then print from there.</source>
                <note>ID: PublishTab.Notifications.AdobeForPrint</note>
            </trans-unit>
            <trans-unit id="PublishTab.Notifications.AdobeReaderRecommendation">
                <source xml:lang="en">This PDF viewer can be improved by installing the free Adobe Reader on this computer.</source>
                <note>ID: PublishTab.Notifications.AdobeReaderRecommendation</note>
            </trans-unit>
            <trans-unit id="PublishTab.OnePagePerPaperRadio">
                <source xml:lang="en">Simple</source>
                <note>ID: PublishTab.OnePagePerPaperRadio</note>
                <note>Instead of making a booklet, just make normal pages</note>
            </trans-unit>
            <trans-unit id="PublishTab.OnePagePerPaperRadio-tooltip" sil:dynamic="true">
                <source xml:lang="en">Make a PDF of every page of the book, one page per piece of paper.</source>
                <note>ID: PublishTab.OnePagePerPaperRadio-tooltip</note>
            </trans-unit>
            <trans-unit id="PublishTab.OpenThePDFInTheSystemPDFViewer">
                <source xml:lang="en">Open the PDF in the default system PDF viewer</source>
                <note>ID: PublishTab.OpenThePDFInTheSystemPDFViewer</note>
            </trans-unit>
            <trans-unit id="PublishTab.Options">
                <source xml:lang="en">PDF Options</source>
                <note>ID: PublishTab.Options</note>
                <note>menu header in the Publish tab</note>
                <note>was previously just "Options"</note>
            </trans-unit>
            <trans-unit id="PublishTab.OptionsMenu.PreparePrintshop">
                <source xml:lang="en">Prepare for Print Shop:</source>
                <note>ID: PublishTab.OptionsMenu.PreparePrintshop</note>
                <note>Header for a region of the menu which lists various options useful for jobs that will be printed at a commercial print shop</note>
            </trans-unit>
            <trans-unit id="PublishTab.Options_ToolTip_">
                <source xml:lang="en">Choose print shop setup</source>
                <note>ID: PublishTab.Options_ToolTip_</note>
                <note>tooltip for the menu header in the Publish tab</note>
            </trans-unit>
            <trans-unit id="PublishTab.OverwriteWarning.ReplaceExistingButton">
                <source xml:lang="en">Replace Existing</source>
                <note>ID: PublishTab.OverwriteWarning.ReplaceExistingButton</note>
                <note>Obsolete for Bloom 5.2 and later</note>
            </trans-unit>
            <trans-unit id="PublishTab.OverwriteWarning.WindowTitle">
                <source xml:lang="en">Notice</source>
                <note>ID: PublishTab.OverwriteWarning.WindowTitle</note>
                <note>Obsolete for Bloom 5.2 and later</note>
            </trans-unit>
            <trans-unit id="PublishTab.PDF.Error.Failed">
                <source xml:lang="en">Bloom was not able to create the PDF file ({0}).{1}{1}Details: BloomPdfMaker (command line) did not produce the expected document.</source>
                <note>ID: PublishTab.PDF.Error.Failed</note>
                <note>Error message displayed in a message dialog box. {0} is the filename, {1} is a newline character.</note>
            </trans-unit>
            <trans-unit id="PublishTab.PDF.Error.PrinterError">
                <source xml:lang="en">Bloom requires access to a printer in order to make a PDF, even though you are not printing.  Windows gave this error when Bloom tried to access the default printer: {0}</source>
                <note>ID: PublishTab.PDF.Error.PrinterError</note>
                <note>Error message displayed in a message dialog box.  {0} is replaced by a Windows error message at runtime</note>
            </trans-unit>
            <trans-unit id="PublishTab.PDF.Error.NoPrinter">
                <source xml:lang="en">Bloom needs you to have a printer selected on this computer before it can make a PDF, even though you are not printing.  It appears that you might not have a printer set as the default.  Please go to Devices and Printers and select a printer as a default. If you don't have a real printer attached, just select the Microsoft XPS or PDF printers.</source>
                <note>ID: PublishTab.PDF.Error.NoPrinter</note>
                <note>Error message displayed in a message dialog box.</note>
            </trans-unit>
            <trans-unit id="PublishTab.PDF.Error.TrySinglePage">
                <source xml:lang="en">The book's images might have exceeded the amount of RAM memory available. Please turn on the "Use Less Memory" option which is slower but uses less memory.</source>
                <note>ID: PublishTab.PDF.Error.TrySinglePage</note>
                <note>Error message displayed in a message dialog box.</note>
            </trans-unit>
            <trans-unit id="PublishTab.PdfMaker.BadPdf">
                <source xml:lang="en">Bloom had a problem making a PDF of this book. You may need technical help or to contact the developers. But here are some things you can try:</source>
                <note>ID: PublishTab.PdfMaker.BadPdf</note>
            </trans-unit>
            <trans-unit id="PublishTab.PdfMaker.BadPdfShort">
                <source xml:lang="en">Bloom had a problem making a PDF of this book.</source>
                <note>ID: PublishTab.PdfMaker.BadPdfShort</note>
            </trans-unit>
            <trans-unit id="PublishTab.PdfMaker.Compress">
                <source xml:lang="en">Compressing PDF</source>
                <note>ID: PublishTab.PdfMaker.Compress</note>
                <note>Message displayed in a progress report dialog box</note>
            </trans-unit>
            <trans-unit id="PublishTab.PdfMaker.CompressConvertColor">
                <source xml:lang="en">Compressing PDF &amp; Converting Color to CMYK</source>
                <note>ID: PublishTab.PdfMaker.CompressConvertColor</note>
                <note>Message displayed in a progress report dialog box</note>
            </trans-unit>
            <trans-unit id="PublishTab.PdfMaker.Creating">
                <source xml:lang="en">Creating PDF...</source>
                <note>ID: PublishTab.PdfMaker.Creating</note>
                <note>Message displayed in a progress report dialog box</note>
                <note xml:lang="en">OLD TEXT (before 4.0, removed space): Creating PDF ...</note>
            </trans-unit>
            <trans-unit id="PublishTab.PdfMaker.ErrorProcessing">
                <source xml:lang="en">Error creating, compressing, or recoloring the PDF file</source>
                <note>ID: PublishTab.PdfMaker.ErrorProcessing</note>
                <note>Message briefly displayed to the user in a toast</note>
            </trans-unit>
            <trans-unit id="PublishTab.PdfMaker.ErrorSaving">
                <source xml:lang="en">Error compressing or recoloring the PDF file</source>
                <note>ID: PublishTab.PdfMaker.ErrorProcessing</note>
                <note>Message briefly displayed to the user in a toast</note>
            </trans-unit>
            <trans-unit id="PublishTab.PdfMaker.Finished">
                <source xml:lang="en">Finished making PDF from HTML</source>
                <note>ID: PublishTab.PdfMaker.Finished</note>
                <note>Message displayed in a progress report dialog box</note>
            </trans-unit>
            <trans-unit id="PublishTab.PdfMaker.FullBleed">
                <source xml:lang="en">Full Bleed</source>
                <note>ID: PublishTab.PdfMaker.FullBleed</note>
                <note>displayed as an option in the PDF Options menu in Publish tab. Be careful, "full bleed" is a technical term in printing, meaning to print into an area outside the main page content that is ideally trimmed off; do not translate literally</note>
            </trans-unit>
            <trans-unit id="PublishTab.PdfMaker.MakingFromHtml">
                <source xml:lang="en">Making PDF from HTML</source>
                <note>ID: PublishTab.PdfMaker.MakingFromHtml</note>
                <note>Message displayed in a progress report dialog box</note>
            </trans-unit>
            <trans-unit id="PublishTab.PdfMaker.MakingPageOfPdf">
                <source xml:lang="en">Making Page {0} of the PDF</source>
                <note>ID: PublishTab.PdfMaker.MakingPageOfPdf</note>
                <note>Message displayed in a progress report dialog box, {0} is replaced by the page number</note>
            </trans-unit>
            <trans-unit id="PublishTab.PdfMaker.NoFullBleed">
                <source xml:lang="en">Full Bleed has not been set up for this book</source>
                <note>ID: PublishTab.PdfMaker.NoFullBleed</note>
            </trans-unit>
            <trans-unit id="PublishTab.PdfMaker.NoFullBleedBooklet">
                <source xml:lang="en">Full Bleed is not applicable to booklet printing</source>
                <note>ID: PublishTab.PdfMaker.NoFullBleedBooklet</note>
            </trans-unit>
            <trans-unit id="PublishTab.PdfMaker.OutOfMemory">
                <source xml:lang="en">Bloom ran out of memory while making the PDF. See {0}this article{1} for some suggestions to try.</source>
                <note>ID: PublishTab.PdfMaker.OutOfMemory</note>
                <note>{0} and {1} are HTML link markup.  You can think of them as fancy quotation marks.</note>
            </trans-unit>
            <trans-unit id="PublishTab.PdfMaker.PdfFile">
                <source xml:lang="en">PDF file</source>
                <note>ID: PublishTab.PdfMaker.PdfFile</note>
            </trans-unit>
            <trans-unit id="PublishTab.PdfMaker.PdfWithCmykSwopV2">
                <source xml:lang="en">CMYK color (U.S. Web Coated (SWOP) v2)</source>
                <note>ID: PublishTab.PdfMaker.PdfWithCmykSwopV2</note>
                <note>displayed as a checkable menu option for the Publish tab, PDF options menu. The content in parentheses may not be translatable. 'CMYK' may not be translatable, it is a print shop standard.</note>
                <note>Previously this item was "PDF with CMYK ..." and it occurred as an option within the Save dialog for PDF files</note>
            </trans-unit>
            <trans-unit id="PublishTab.PdfMaker.Saving">
                <source xml:lang="en">Saving PDF...</source>
                <note>ID: PublishTab.PdfMaker.Saving</note>
                <note>Message displayed in a progress report dialog box</note>
            </trans-unit>
            <trans-unit id="PublishTab.PdfMaker.TryMoreMemory">
                <source xml:lang="en">Try doing this on a computer with more memory</source>
                <note>ID: PublishTab.PdfMaker.TryMoreMemory</note>
            </trans-unit>
            <trans-unit id="PublishTab.PdfMaker.TryRestart">
                <source xml:lang="en">Restart your computer and try this again right away</source>
                <note>ID: PublishTab.PdfMaker.TryRestart</note>
            </trans-unit>
            <trans-unit id="PublishTab.PdfMaker.TrySmallerImages">
                <source xml:lang="en">Replace large, high-resolution images in your document with lower-resolution ones</source>
                <note>ID: PublishTab.PdfMaker.TrySmallerImages</note>
            </trans-unit>
            <trans-unit id="PublishTab.PdfNotSaved">
                <source xml:lang="en">PDF Not Saved</source>
                <note>ID: PublishTab.PdfNotSaved</note>
                <note>title for the message box</note>
            </trans-unit>
            <trans-unit id="PublishTab.PdfNotSavedWhy">
                <source xml:lang="en">The PDF file has not been saved because you chose not to allow producing a "PDF for print shop".</source>
                <note>ID: PublishTab.PdfNotSavedWhy</note>
                <note>explanation that file was not saved displayed in a message box</note>
            </trans-unit>
            <trans-unit id="PublishTab.PrintButton">
                <source xml:lang="en">&amp;Print...</source>
                <note>ID: PublishTab.PrintButton</note>
            </trans-unit>
            <trans-unit id="PublishTab.PrologToAdobeEula">
                <source xml:lang="en">Bloom uses Adobe color profiles to convert PDF files from using RGB color to using CMYK color.  This is part of preparing a "PDF for print shop".  You must agree to the following license in order to perform this task in Bloom.</source>
                <note>ID: PublishTab.PrologToAdobeEula</note>
                <note>Brief explanation of what this license is and why the user needs to agree to it</note>
            </trans-unit>
            <trans-unit id="PublishTab.Publish">
                <source xml:lang="en">Publish</source>
                <note>ID: PublishTab.Publish</note>
            </trans-unit>
            <trans-unit id="PublishTab.PublishRequiresEnterprise.FirstOverlayPage">
                <source xml:lang="en">Page {0} is the first page that uses Overlay elements.</source>
                <note>ID: PublishTab.PublishRequiresEnterprise.FirstOverlayPage</note>
                <note>The {0} will be replaced by a page number.</note>
            </trans-unit>
            <trans-unit id="PublishTab.PublishRequiresEnterprise.Options">
                <source xml:lang="en">In order to publish your book, you need to either activate Bloom Enterprise, or remove the Overlay elements from your book.</source>
                <note>ID: PublishTab.PublishRequiresEnterprise.Options</note>
            </trans-unit>
            <trans-unit id="PublishTab.PublishRequiresEnterprise.ProblemExplanation">
                <source xml:lang="en">The book titled '{0}' adds new Overlay elements. Overlay elements are a Bloom Enterprise feature.</source>
                <note>ID: PublishTab.PublishRequiresEnterprise.ProblemExplanation</note>
                <note>{0} will be replaced with the book's title.</note>
            </trans-unit>
            <trans-unit id="PublishTab.RecordVideo.AboutOneMinute">
                <source xml:lang="en">less than one minute</source>
                <note>ID: PublishTab.RecordVideo.AboutOneMinute</note>
            </trans-unit>
            <trans-unit id="PublishTab.RecordVideo.AboutNMinutes">
                <source xml:lang="en">about {0} minutes</source>
                <note>ID: PublishTab.RecordVideo.AboutNMinutes</note>
                <note>{0} is a number of minutes</note>
            </trans-unit>
            <trans-unit id="PublishTab.RecordVideo.ActivitiesSkipped">
                <source xml:lang="en">Activities will be skipped</source>
                <note>ID: PublishTab.RecordVideo.ActivitiesSkipped</note>
            </trans-unit>
            <trans-unit id="PublishTab.RecordVideo.AudioFile">
                <source xml:lang="en">Audio File</source>
                <note>ID: PublishTab.RecordVideo.AudioFile</note>
                <note>displayed as file type for Save File dialog</note>
            </trans-unit>
            <trans-unit id="PublishTab.RecordVideo.BannerDescription">
                <source xml:lang="en">Create video files that you can upload to sites like Facebook and YouTube. You can also make videos to share with people who use inexpensive “feature phones” and even audio-only files for listening.</source>
                <note>ID: PublishTab.RecordVideo.BannerDescription</note>
                <note>Task description at the top of the Audio or Video Publishing page</note>
            </trans-unit>
            <trans-unit id="PublishTab.RecordVideo.BannerTitle">
                <source xml:lang="en">Publish as Audio or Video</source>
                <note>ID: PublishTab.RecordVideo.BannerTitle</note>
                <note>Header on Audio or Video Publishing page</note>
            </trans-unit>
            <trans-unit id="PublishTab.RecordVideo.ChangeScale100">
                <source xml:lang="en">Please change your display scaling to 100% while making videos. Without this, videos will come out at the wrong resolution, or not record at all.</source>
                <note>ID: PublishTab.RecordVideo.ChangeScale100</note>
            </trans-unit>
            <trans-unit id="PublishTab.RecordVideo.CheckRecording">
                <source xml:lang="en">Check Recording</source>
                <note>ID: PublishTab.RecordVideo.CheckRecording</note>
            </trans-unit>
            <trans-unit id="PublishTab.RecordVideo.ConfigureAndPreview">
                <source xml:lang="en">Configure &amp; Preview</source>
                <note>ID: PublishTab.RecordVideo.ConfigureAndPreview</note>
            </trans-unit>
            <trans-unit id="PublishTab.RecordVideo.DisplaySettings">
                <source xml:lang="en">Display Settings</source>
                <note>ID: PublishTab.RecordVideo.DisplaySettings</note>
            </trans-unit>
            <trans-unit id="PublishTab.RecordVideo.DisableScaling">
                <source xml:lang="en">Disable Display Scaling</source>
                <note>ID: PublishTab.RecordVideo.DisableScaling</note>
            </trans-unit>
            <trans-unit id="PublishTab.RecordVideo.EstimatedTimeRemaining">
                <source xml:lang="en">Estimated time remaining: {0}</source>
                <note>ID: PublishTab.RecordVideo.EstimatedTimeRemaining</note>
                <note>{0} is text describing the amount of time such as 'less than one minute' or 'about 3 minutes'</note>
            </trans-unit>
            <trans-unit id="PublishTab.RecordVideo.Facebook">
                <source xml:lang="en">Facebook</source>
                <note>ID: PublishTab.RecordVideo.Facebook</note>
            </trans-unit>
            <trans-unit id="PublishTab.RecordVideo.FeaturePhone">
                <source xml:lang="en">Feature Phone</source>
                <note>ID: PublishTab.RecordVideo.FeaturePhone</note>
            </trans-unit>
            <trans-unit id="PublishTab.RecordVideo.FinalizingAudio">
                <source xml:lang="en">Finalizing audio</source>
                <note>ID: PublishTab.RecordVideo.FinalizingAudio</note>
            </trans-unit>
            <trans-unit id="PublishTab.RecordVideo.FinishingInitialVideoRecording">
                <source xml:lang="en">Finishing initial video recording</source>
                <note>ID: PublishTab.RecordVideo.FinishingInitialVideoRecording</note>
            </trans-unit>
            <trans-unit id="PublishTab.RecordVideo.Format">
                <source xml:lang="en">Format</source>
                <note>ID: PublishTab.RecordVideo.Format</note>
                <note>a heading to select which audio or video format to record</note>
            </trans-unit>
            <trans-unit id="PublishTab.RecordVideo.Instructions">
                <source xml:lang="en">If your book has multiple languages or other options, you will see a row of red buttons. Use these to set up the book for recording.</source>
                <note>ID: PublishTab.RecordVideo.Instructions</note>
            </trans-unit>
            <trans-unit id="PublishTab.RecordVideo.MakeRecording">
                <source xml:lang="en">Make Recording</source>
                <note>ID: PublishTab.RecordVideo.MakeRecording</note>
            </trans-unit>
            <trans-unit id="PublishTab.RecordVideo.MergingAudioVideo">
                <source xml:lang="en">Merging audio and video, starting at {0:hh:mm tt}</source>
                <note>ID: PublishTab.RecordVideo.MergingAudioVideo</note>
                <note>{0:hh:mm tt} is a time</note>
            </trans-unit>
            <trans-unit id="PublishTab.RecordVideo.Mp3">
                <source xml:lang="en">Mp3 Audio</source>
                <note>ID: PublishTab.RecordVideo.Mp3</note>
            </trans-unit>
            <trans-unit id="PublishTab.RecordVideo.OverviewHelpLink">
                <source xml:lang="en">Publishing Audio or Video Books</source>
                <note>ID: PublishTab.RecordVideo.OverviewHelpLink</note>
            </trans-unit>
            <trans-unit id="PublishTab.RecordVideo.Play">
                <source xml:lang="en">Play Recording</source>
                <note>ID: PublishTab.RecordVideo.Play</note>
            </trans-unit>
            <trans-unit id="PublishTab.RecordVideo.ProcessingAudio">
                <source xml:lang="en">Processing audio</source>
                <note>ID: PublishTab.RecordVideo.ProcessingAudio</note>
            </trans-unit>
            <trans-unit id="PublishTab.RecordVideo.Record">
                <source xml:lang="en">Record</source>
                <note>ID: PublishTab.RecordVideo.Record</note>
                <note>'Record' as in 'Record a video recording'</note>
            </trans-unit>
            <trans-unit id="PublishTab.RecordVideo.RecordingInProgress">
                <source xml:lang="en">Recording in Progress...</source>
                <note>ID: PublishTab.RecordVideo.RecordingInProgress</note>
            </trans-unit>
            <trans-unit id="PublishTab.RecordVideo.RecordingInProgressSideways">
                <source xml:lang="en">Recording in Progress. Showing sideways in order to fit on your screen.</source>
                <note>ID: PublishTab.RecordVideo.RecordingInProgressSideways</note>
            </trans-unit>
            <trans-unit id="PublishTab.RecordVideo.RecordThesePages" sil:dynamic="true">
                <source xml:lang="en">Record These Pages:</source>
                <note>ID: PublishTab.RecordVideo.RecordThesePages</note>
            </trans-unit>
            <trans-unit id="PublishTab.RecordVideo.TurnPageAfter">
                <source xml:lang="en">Turn pages without narration after:</source>
                <note>ID: PublishTab.RecordVideo.TurnPageAfter</note>
            </trans-unit>
            <trans-unit id="PublishTab.RecordVideo.ScreenTooSmall">
                <source xml:lang="en">Ideally, this video target should be {0}. However that is larger than your screen, so Bloom will produce a video that is {1}.</source>
                <note>ID: PublishTab.RecordVideo.ScreenTooSmall</note>
                <note>{0} will be replaced by the target resolution of the video. For example, "1920 x 1080".</note>
                <note>{1} will be replaced by the actual resolution of the video. For example, "1280 x 720".</note>
                <note>Please ensure that the translation includes the {0} and {1} placeholders in an appropriate location in the translated text.</note>
            </trans-unit>
            <trans-unit id="PublishTab.RecordVideo.VideoFile">
                <source xml:lang="en">Video File</source>
                <note>ID: PublishTab.RecordVideo.VideoFile</note>
                <note>displayed as file type for Save File dialog</note>
            </trans-unit>
            <trans-unit id="PublishTab.RecordVideo.WillOpenProgram">
                <source xml:lang="en">
>>>>>>> f6a6f3cd
          This will open the program on your computer that is associated with this file type.
        </source>
                <note>ID: PublishTab.RecordVideo.WillOpenProgram</note>
            </trans-unit>
            <trans-unit id="PublishTab.RecordVideo.WillOpenRecordingWindow">
                <source xml:lang="en">
          This will open a window and play the selected pages. Bloom will record it to match the “Format” option in the upper right of this screen.
        </source>
                <note>ID: PublishTab.RecordVideo.WillOpenRecordingWindow</note>
            </trans-unit>
            <trans-unit id="PublishTab.RecordVideo.YouTube">
                <source xml:lang="en">YouTube</source>
                <note>ID: PublishTab.RecordVideo.YouTube</note>
            </trans-unit>
            <trans-unit id="PublishTab.RecordVideoButton">
                <source xml:lang="en">Audio or Video</source>
                <note>ID: PublishTab.RecordVideoButton</note>
            </trans-unit>
            <trans-unit id="PublishTab.RecordVideoButton-tooltip" sil:dynamic="true">
                <source xml:lang="en">Make an audio or video file of the book being read.</source>
                <note>ID: PublishTab.RecordVideoButton-tooltip</note>
            </trans-unit>
            <trans-unit id="PublishTab.Save" sil:dynamic="true">
                <source xml:lang="en">Save...</source>
                <note>ID: PublishTab.Save</note>
                <note>Button that tells Bloom to save the book in the current format.</note>
            </trans-unit>
            <trans-unit id="PublishTab.SaveButton">
                <source xml:lang="en">&amp;Save PDF...</source>
                <note>ID: PublishTab.SaveButton</note>
            </trans-unit>
            <trans-unit id="PublishTab.SaveEpub">
                <source xml:lang="en">&amp;Save ePUB...</source>
                <note>ID: PublishTab.SaveEpub</note>
            </trans-unit>
            <trans-unit id="PublishTab.TasksOverview">
                <source xml:lang="en">Publish tab tasks overview</source>
                <note>ID: PublishTab.TasksOverview</note>
            </trans-unit>
            <trans-unit id="PublishTab.Upload.AccessibleToBlind">
                <source xml:lang="en">Accessible to the Blind</source>
                <note>ID: PublishTab.Upload.AccessibleToBlind</note>
            </trans-unit>
            <trans-unit id="PublishTab.Upload.Acknowledgments">
                <source xml:lang="en">Acknowledgments</source>
                <note>ID: PublishTab.Upload.Acknowledgments</note>
            </trans-unit>
            <trans-unit id="PublishTab.Upload.AdditionalRequests">
                <source xml:lang="en">Additional Requests: </source>
                <note>ID: PublishTab.Upload.AdditionalRequests</note>
            </trans-unit>
            <trans-unit id="PublishTab.Upload.AllReserved">
                <source xml:lang="en">All rights reserved (Contact the Copyright holder for any permissions.)</source>
                <note>ID: PublishTab.Upload.AllReserved</note>
            </trans-unit>
            <trans-unit id="PublishTab.Upload.BackgroundMusic">
                <source xml:lang="en">Background Music</source>
                <note>ID: PublishTab.Upload.BackgroundMusic</note>
            </trans-unit>
            <trans-unit id="PublishTab.Upload.Cancelled">
                <source xml:lang="en">Upload was cancelled</source>
                <note>ID: PublishTab.Upload.Cancelled</note>
            </trans-unit>
            <trans-unit id="PublishTab.Upload.CheckEmail">
                <source xml:lang="en">Please check your email and click on the link there, then sign in again.</source>
                <note>ID: PublishTab.Upload.CheckEmail</note>
            </trans-unit>
            <trans-unit id="PublishTab.Upload.CcLink">
                <source xml:lang="en">CC-BY-NC</source>
                <note>ID: PublishTab.Upload.CcLink</note>
            </trans-unit>
            <trans-unit id="PublishTab.Upload.ChooseSignLanguageWarning">
                <source xml:lang="en">Please choose the sign language for this book</source>
                <note>ID: PublishTab.Upload.ChooseSignLanguageWarning</note>
            </trans-unit>
            <trans-unit id="PublishTab.Upload.ConfirmReplaceExisting">
                <source xml:lang="en">BloomLibrary.org already has a previous version of this book from you.  If you upload it again, it will be replaced with your current version.</source>
                <note>ID: PublishTab.Upload.ConfirmReplaceExisting</note>
                <note xml:lang="en">OLD TEXT (before 3.9, added space): BloomLibrary.org already has a previous version of this book from you. If you upload it again, it will be replaced with your current version.</note>
            </trans-unit>
            <trans-unit id="PublishTab.Upload.Copyright">
                <source xml:lang="en">Copyright</source>
                <note>ID: PublishTab.Upload.Copyright</note>
                <note>Obsolete as of Bloom 5.3 (replaced by Common.Copyright)</note>
            </trans-unit>
            <trans-unit id="PublishTab.Upload.Credits">
                <source xml:lang="en">credits</source>
                <note>ID: PublishTab.Upload.Credits</note>
            </trans-unit>
            <trans-unit id="PublishTab.Upload.ErrorUploading">
                <source xml:lang="en">Sorry, there was a problem uploading {0}. Some details follow. You may need technical help.</source>
                <note>ID: PublishTab.Upload.ErrorUploading</note>
            </trans-unit>
            <trans-unit id="PublishTab.Upload.Features">
                <source xml:lang="en">Features</source>
                <note>ID: PublishTab.Upload.Features</note>
            </trans-unit>
            <trans-unit id="PublishTab.Upload.FieldsNeedAttention">
                <source xml:lang="en">One or more fields above need your attention before uploading.</source>
                <note>ID: PublishTab.Upload.FieldsNeedAttention</note>
            </trans-unit>
            <trans-unit id="PublishTab.Upload.FinalUploadFailureNotice">
                <source xml:lang="en">Sorry, "{0}" was not successfully uploaded. Sometimes this is caused by temporary problems with the servers we use. It's worth trying again in an hour or two. If you regularly get this problem please report it to us.</source>
                <note>ID: PublishTab.Upload.FinalUploadFailureNotice</note>
            </trans-unit>
            <trans-unit id="PublishTab.FontProblem">
                <source xml:lang="en">This book has a font, “{0}”, which has the following problem:</source>
                <note>ID: PublishTab.FontProblem</note>
                <note>{0} is replaced by the name of the font.  Do not try to translate it.</note>
            </trans-unit>
            <trans-unit id="PublishTab.FontProblem.Exception">
                <source xml:lang="en">The font's file cannot be processed by Bloom and may be corrupted or not a font file.</source>
                <note>ID: PublishTab.FontProblem.Exception</note>
            </trans-unit>
            <trans-unit id="PublishTab.FontProblem.Format">
                <source xml:lang="en">Bloom cannot publish ebooks with this font's format ({0}).</source>
                <note>ID: PublishTab.FontProblem.Format</note>
                <note>{0} is replaced by the filename extension of the font (something like ".ttc").  Do not try to translate it.</note>
            </trans-unit>
            <trans-unit id="PublishTab.FontProblem.License">
                <source xml:lang="en">The metadata inside this font tells us that it may not be embedded for free in ebooks and the web.</source>
                <note>ID: PublishTab.FontProblem.License</note>
            </trans-unit>
            <trans-unit id="PublishTab.FontProblem.Result">
                <source xml:lang="en">BloomLibrary.org will display the PDF and allow downloads for translation, but cannot offer the “READ” button or downloads for BloomPUB or ePUB.</source>
                <note>ID: PublishTab.FontProblem.Result</note>
            </trans-unit>
            <trans-unit id="PublishTab.Upload.Gaurantee">
                <source xml:lang="en">By uploading, you confirm your agreement with the Bloom Library Terms of Use and grant the rights it describes.</source>
                <note>ID: PublishTab.Upload.Gaurantee</note>
            </trans-unit>
            <trans-unit id="PublishTab.Upload.GenericUploadProblemNotice">
                <source xml:lang="en">There was a problem uploading your book.</source>
                <note>ID: PublishTab.Upload.GenericUploadProblemNotice</note>
            </trans-unit>
            <trans-unit id="PublishTab.Upload.GiveBack">
                <source xml:lang="en">It’s easy to “give back”</source>
                <note>ID: PublishTab.Upload.GiveBack</note>
            </trans-unit>
            <trans-unit id="PublishTab.Upload.HelpEachOther">
                <source xml:lang="en">In the Bloom community, we help each other by sharing both new and newly translated books on the Bloom Library.</source>
                <note>ID: PublishTab.Upload.HelpEachOther</note>
            </trans-unit>
            <trans-unit id="PublishTab.Upload.IncompleteTranslation">
                <source xml:lang="en">(incomplete translation)</source>
                <note>ID: PublishTab.Upload.IncompleteTranslation</note>
                <note>This is added after the language name, in order to indicate that some parts of the book have not been translated into this language yet.</note>
            </trans-unit>
            <trans-unit id="PublishTab.Upload.Languages">
                <source xml:lang="en">Upload Text</source>
                <note>ID: PublishTab.Upload.Languages</note>
                <note>Prior to 4.4, this was "Languages"</note>
            </trans-unit>
            <trans-unit id="PublishTab.Upload.License">
                <source xml:lang="en">Usage/License</source>
                <note>ID: PublishTab.Upload.License</note>
            </trans-unit>
            <trans-unit id="PublishTab.Upload.Login.AccountAlreadyExists">
                <source xml:lang="en">Account Already Exists</source>
                <note>ID: PublishTab.Upload.Login.AccountAlreadyExists</note>
            </trans-unit>
            <trans-unit id="PublishTab.Upload.Login.AlreadyHaveAccount">
                <source xml:lang="en">We cannot sign you up with that address, because we already have an account with that address.  Would you like to sign in instead?</source>
                <note>ID: PublishTab.Upload.Login.AlreadyHaveAccount</note>
                <note xml:lang="en">OLD TEXT (before 3.9, added space): We cannot sign you up with that address, because we already have an account with that address. Would you like to log in instead?</note>
                <note xml:lang="en">OLD TEXT (before 4.9, changed log in to sign in): We cannot sign you up with that address, because we already have an account with that address.  Would you like to log in instead?</note>
            </trans-unit>
            <trans-unit id="PublishTab.Upload.Login.LoginConnectFailed">
                <source xml:lang="en">Bloom could not connect to the server to verify your login. Please check your network connection.</source>
                <note>ID: PublishTab.Upload.Login.LoginConnectFailed</note>
            </trans-unit>
            <trans-unit id="PublishTab.Upload.Login.LoginFailed">
                <source xml:lang="en">Login failed</source>
                <note>ID: PublishTab.Upload.Login.LoginFailed</note>
            </trans-unit>
            <trans-unit id="PublishTab.Upload.Login.LoginOrSignupConnectionFailed">
                <source xml:lang="en">Bloom could not connect to the server to complete your login or signup. This could be a problem with your internet connection, our server, or some equipment in between.</source>
                <note>ID: PublishTab.Upload.Login.LoginOrSignupConnectionFailed</note>
            </trans-unit>
            <trans-unit id="PublishTab.Upload.Login.MustAgreeTerms">
                <source xml:lang="en">In order to sign up for a BloomLibrary.org account, you must check the box indicating that you agree to the BloomLibrary Terms of Use.</source>
                <note>ID: PublishTab.Upload.Login.MustAgreeTerms</note>
            </trans-unit>
            <trans-unit id="PublishTab.Upload.Login.Need Email">
                <source xml:lang="en">Email Needed</source>
                <note>ID: PublishTab.Upload.Login.Need Email</note>
            </trans-unit>
            <trans-unit id="PublishTab.Upload.Login.NoRecordOfUser">
                <source xml:lang="en">We don't have a user on record with that email. Would you like to sign up?</source>
                <note>ID: PublishTab.Upload.Login.NoRecordOfUser</note>
            </trans-unit>
            <trans-unit id="PublishTab.Upload.Login.PasswordMismatch">
                <source xml:lang="en">Password and user ID did not match</source>
                <note>ID: PublishTab.Upload.Login.PasswordMismatch</note>
            </trans-unit>
            <trans-unit id="PublishTab.Upload.Login.PleaseAgreeTerms">
                <source xml:lang="en">Please agree to terms of use</source>
                <note>ID: PublishTab.Upload.Login.PleaseAgreeTerms</note>
            </trans-unit>
            <trans-unit id="PublishTab.Upload.Login.PleaseProvideEmail">
                <source xml:lang="en">Please enter a valid email address. We will send an email to this address so you can reset your password.</source>
                <note>ID: PublishTab.Upload.Login.PleaseProvideEmail</note>
            </trans-unit>
            <trans-unit id="PublishTab.Upload.Login.ResetConnectFailed">
                <source xml:lang="en">Bloom could not connect to the server to reset your password. Please check your network connection.</source>
                <note>ID: PublishTab.Upload.Login.ResetConnectFailed</note>
            </trans-unit>
            <trans-unit id="PublishTab.Upload.Login.ResetFailed">
                <source xml:lang="en">Reset Password failed</source>
                <note>ID: PublishTab.Upload.Login.ResetFailed</note>
            </trans-unit>
            <trans-unit id="PublishTab.Upload.Login.ResetPassword">
                <source xml:lang="en">Resetting Password</source>
                <note>ID: PublishTab.Upload.Login.ResetPassword</note>
            </trans-unit>
            <trans-unit id="PublishTab.Upload.Login.SendingResetPassword">
                <source xml:lang="en">We are sending an email to {0} with instructions for how to reset your password.</source>
                <note>ID: PublishTab.Upload.Login.SendingResetPassword</note>
            </trans-unit>
            <trans-unit id="PublishTab.Upload.Login.UnknownUser">
                <source xml:lang="en">Unknown user</source>
                <note>ID: PublishTab.Upload.Login.UnknownUser</note>
            </trans-unit>
            <trans-unit id="PublishTab.Upload.LoginFailure">
                <source xml:lang="en">Bloom could not sign in to BloomLibrary.org using your saved credentials. Please check your network connection.</source>
                <note>ID: PublishTab.Upload.LoginFailure</note>
            </trans-unit>
            <trans-unit id="PublishTab.Upload.LoginLink">
                <source xml:lang="en">Sign up or sign in to BloomLibrary.org</source>
                <note>ID: PublishTab.Upload.LoginLink</note>
                <note xml:lang="en">OLD TEXT (before 4.9, added "sign in" and changed "log in" to "sign in"): Log in to BloomLibrary.org</note>
                <note>We have kept the old message ID since a translation of that will be better than nothing. The terminology should ideally match the buttons in the dialog,
          which we don't control, such as "Sign in with Google", but so far we haven't been able to get those localized.</note>
            </trans-unit>
            <trans-unit id="PublishTab.Upload.Logout">
                <source xml:lang="en">Sign out of BloomLibrary.org</source>
                <note>ID: PublishTab.Upload.Logout</note>
            </trans-unit>
            <trans-unit id="PublishTab.Upload.MakingPdf">
                <source xml:lang="en">Making PDF Preview...</source>
                <note>ID: PublishTab.Upload.MakingPdf</note>
            </trans-unit>
            <trans-unit id="PublishTab.Upload.MakingThumbnail">
                <source xml:lang="en">Making thumbnail image...</source>
                <note>ID: PublishTab.Upload.MakingThumbnail</note>
            </trans-unit>
            <trans-unit id="PublishTab.Upload.Narration">
                <source xml:lang="en">Narration</source>
                <note>ID: PublishTab.Upload.Narration</note>
            </trans-unit>
            <trans-unit id="PublishTab.Upload.NoLangsFound">
                <source xml:lang="en">(None found)</source>
                <note>ID: PublishTab.Upload.NoLangsFound</note>
            </trans-unit>
            <trans-unit id="PublishTab.Upload.OldVersion">
                <source xml:lang="en">Sorry, this version of Bloom Desktop is not compatible with the current version of BloomLibrary.org. Please upgrade to a newer version.</source>
                <note>ID: PublishTab.Upload.OldVersion</note>
            </trans-unit>
            <trans-unit id="PublishTab.Upload.PleaseLogIn">
                <source xml:lang="en">Please sign in to BloomLibrary.org (or sign up) before uploading</source>
                <note>ID: PublishTab.Upload.PleaseLogIn</note>
            </trans-unit>
            <trans-unit id="PublishTab.Upload.PleaseSetThis">
                <source xml:lang="en">Please set this from the edit tab</source>
                <note>ID: PublishTab.Upload.PleaseSetThis</note>
                <note>This shows next to the license, if the license has not yet been set.</note>
            </trans-unit>
            <trans-unit id="PublishTab.Upload.SetSignLanguageLink">
                <source xml:lang="en">Set Sign Language...</source>
                <note>ID: PublishTab.Upload.SetSignLanguageLink</note>
            </trans-unit>
            <trans-unit id="PublishTab.Upload.SignLanguage">
                <source xml:lang="en">Sign Language</source>
                <note>ID: PublishTab.Upload.SignLanguage</note>
            </trans-unit>
            <trans-unit id="PublishTab.Upload.SignInSignUp">
                <source xml:lang="en">Sign In / Sign Up to BloomLibrary.org</source>
                <note>ID: PublishTab.Upload.SignUpLogin</note>
            </trans-unit>
            <trans-unit id="PublishTab.Upload.SkipMakingPdf">
                <source xml:lang="en">Skipping PDF because this book has video</source>
                <note>ID: PublishTab.Upload.SkipMakingPdf</note>
            </trans-unit>
            <trans-unit id="PublishTab.Upload.SomethingWrong">
                <source xml:lang="en">Oops, something went wrong when trying to sign you into our database.</source>
                <note>ID: PublishTab.Upload.SomethingWrong</note>
            </trans-unit>
            <trans-unit id="PublishTab.Upload.Step1">
                <source xml:lang="en">Step 1: Confirm Metadata</source>
                <note>ID: PublishTab.Upload.Step1</note>
            </trans-unit>
            <trans-unit id="PublishTab.Upload.Step2">
                <source xml:lang="en">Step 2: Upload</source>
                <note>ID: PublishTab.Upload.Step2</note>
            </trans-unit>
            <trans-unit id="PublishTab.Upload.SuggestAssignCC">
                <source xml:lang="en">Suggestion: Assigning a Creative Commons License makes it easy for you to clearly grant certain permissions to everyone.</source>
                <note>ID: PublishTab.Upload.SuggestAssignCC</note>
            </trans-unit>
            <trans-unit id="PublishTab.Upload.SuggestChangeCC">
                <source xml:lang="en">Suggestion: Creative Commons Licenses make it much easier for others to use your book, even if they aren't fluent in the language of your custom license.</source>
                <note>ID: PublishTab.Upload.SuggestChangeCC</note>
            </trans-unit>
            <trans-unit id="PublishTab.Upload.Summary">
                <source xml:lang="en">Summary</source>
                <note>ID: PublishTab.Upload.Summary</note>
            </trans-unit>
            <trans-unit id="PublishTab.Upload.Template">
                <source xml:lang="en">This book seems to be a template, that is, it contains blank pages for authoring a new book rather than content to translate into other languages. If that is not what you intended, you should get expert help before uploading this book.\n\nDo you want to go ahead?</source>
                <note>ID: PublishTab.Upload.Template</note>
                <note xml:lang="en">OLD TEXT (before 4.0, mark newlines properly): This book seems to be a template, that is, it contains blank pages for authoring a new book rather than content to translate into other languages. If that is not what you intended, you should get expert help before uploading this book.

Do you want to go ahead?</note>
            </trans-unit>
            <trans-unit id="PublishTab.Upload.TermsLink">
                <source xml:lang="en">Show Terms of Use</source>
                <note>ID: PublishTab.Upload.TermsLink</note>
            </trans-unit>
            <trans-unit id="PublishTab.Upload.TimeProblem">
                <source xml:lang="en">There was a problem uploading your book. This is probably because your computer is set to use the wrong timezone or your system time is badly wrong. See http://www.di-mgt.com.au/wclock/help/wclo_setsysclock.html for how to fix this.</source>
                <note>ID: PublishTab.Upload.TimeProblem</note>
            </trans-unit>
            <trans-unit id="PublishTab.Upload.Title">
                <source xml:lang="en">Title</source>
                <note>ID: PublishTab.Upload.Title</note>
            </trans-unit>
            <trans-unit id="PublishTab.Upload.UploadAudio">
                <source xml:lang="en">Upload Audio</source>
                <note>ID: PublishTab.Upload.UploadAudio</note>
            </trans-unit>
            <trans-unit id="PublishTab.Upload.UploadButton">
                <source xml:lang="en">Upload Book</source>
                <note>ID: PublishTab.Upload.UploadButton</note>
            </trans-unit>
            <trans-unit id="PublishTab.Upload.UploadCompleteNotice">
                <source xml:lang="en">Congratulations, "{0}" is now available on BloomLibrary.org ({1})</source>
                <note>ID: PublishTab.Upload.UploadCompleteNotice</note>
                <note>{0} is the book title; {1} is a clickable url which will display the book on the website</note>
            </trans-unit>
            <trans-unit id="PublishTab.Upload.UploadNotAllowed">
                <source xml:lang="en">Upload Not Allowed</source>
                <note>ID: PublishTab.Upload.UploadNotAllowed</note>
            </trans-unit>
            <trans-unit id="PublishTab.Upload.UploadProblemNotice">
                <source xml:lang="en">There was a problem uploading your book. You may need to restart Bloom or get technical help.</source>
                <note>ID: PublishTab.Upload.UploadProblemNotice</note>
            </trans-unit>
            <trans-unit id="PublishTab.Upload.UploadProgress">
                <source xml:lang="en">Upload Progress</source>
                <note>ID: PublishTab.Upload.UploadProgress</note>
            </trans-unit>
            <trans-unit id="PublishTab.Upload.UploadingBookMetadata">
                <source xml:lang="en">Uploading book metadata</source>
                <note>ID: PublishTab.Upload.UploadingBookMetadata</note>
                <note>In this step, Bloom is uploading things like title, languages, and topic tags to the BloomLibrary.org database.</note>
            </trans-unit>
            <trans-unit id="PublishTab.Upload.UploadingStatus">
                <source xml:lang="en">Uploading {0}</source>
                <note>ID: PublishTab.Upload.UploadingStatus</note>
            </trans-unit>
            <trans-unit id="PublishTab.UploadCollisionDialog.AlreadyIn">
                <source xml:lang="en">Already in Bloom Library</source>
                <note>ID: PublishTab.UploadCollisionDialog.AlreadyIn</note>
                <note>This is the header for the book that is in bloomlibrary.org already.</note>
            </trans-unit>
            <trans-unit id="PublishTab.UploadCollisionDialog.HaveOne">
                <source xml:lang="en">BloomLibrary.org already has a book with this ID from you ({0}).</source>
                <note>ID: PublishTab.UploadCollisionDialog.HaveOne</note>
                <note>This is the dialog subtitle. The {0} will be replaced with the uploader's email address.</note>
            </trans-unit>
            <trans-unit id="PublishTab.UploadCollisionDialog.Radio.DifferentBooks">
                <source xml:lang="en">No, these are different books</source>
                <note>ID: PublishTab.UploadCollisionDialog.Radio.DifferentBooks</note>
                <note>This is the label on a radio button.</note>
            </trans-unit>
            <trans-unit id="PublishTab.UploadCollisionDialog.Radio.DifferentBooks.Commentary">
                <source xml:lang="en">Add a new book. Bloom will fix the ID of your book and upload it. The old book on Bloom Library will stay the same.</source>
                <note>ID: PublishTab.UploadCollisionDialog.Radio.DifferentBooks.Commentary</note>
                <note>This is explanatory commentary on a radio button.</note>
            </trans-unit>
            <trans-unit id="PublishTab.UploadCollisionDialog.Radio.SameBook">
                <source xml:lang="en">Yes, this is an update of my book</source>
                <note>ID: PublishTab.UploadCollisionDialog.Radio.SameBook</note>
                <note>This is the label on a radio button.</note>
            </trans-unit>
            <trans-unit id="PublishTab.UploadCollisionDialog.Radio.SameBook.Commentary">
                <source xml:lang="en">Update the book. Bloom will remove the version on [bloomlibrary.org] and replace it with your upload.</source>
                <note>ID: PublishTab.UploadCollisionDialog.Radio.SameBook.Commentary</note>
                <note>This is explanatory commentary on a radio button. Don't translate the website reference in brackets ([bloomlibrary.org]). It will be replaced by a link to bloomlibrary.org.</note>
            </trans-unit>
            <trans-unit id="PublishTab.UploadCollisionDialog.SameBook">
                <source xml:lang="en">Is this an update of your existing book?</source>
                <note>ID: PublishTab.UploadCollisionDialog.SameBook</note>
                <note>This is the dialog title</note>
            </trans-unit>
            <trans-unit id="Quiz.CheckYourUnderstanding" sil:dynamic="true">
                <source xml:lang="en">Check Your Understanding</source>
                <note>ID: Quiz.CheckYourUnderstanding</note>
                <note>This string is intentionally duplicated in Bloom Reader's translation file</note>
            </trans-unit>
            <trans-unit id="ReaderSetup.AddLevel" sil:dynamic="true">
                <source xml:lang="en">Add Level</source>
                <note>ID: ReaderSetup.AddLevel</note>
            </trans-unit>
            <trans-unit id="ReaderSetup.AddStage" sil:dynamic="true">
                <source xml:lang="en">Add Stage</source>
                <note>ID: ReaderSetup.AddStage</note>
            </trans-unit>
            <trans-unit id="ReaderSetup.AllowedWords" sil:dynamic="true">
                <source xml:lang="en">allowed words</source>
                <note>ID: ReaderSetup.AllowedWords</note>
            </trans-unit>
            <trans-unit id="ReaderSetup.AllowedWordsFile" sil:dynamic="true">
                <source xml:lang="en">Allowed Words File</source>
                <note>ID: ReaderSetup.AllowedWordsFile</note>
            </trans-unit>
            <trans-unit id="ReaderSetup.AllowedWordsFileHeader" sil:dynamic="true">
                <source xml:lang="en">Allowed Words File</source>
                <note>ID: ReaderSetup.AllowedWordsFileHeader</note>
            </trans-unit>
            <trans-unit id="ReaderSetup.AverageHeader" sil:dynamic="true">
                <source xml:lang="en">Avg</source>
                <note>ID: ReaderSetup.AverageHeader</note>
            </trans-unit>
            <trans-unit id="ReaderSetup.BookHeader" sil:dynamic="true">
                <source xml:lang="en">Book</source>
                <note>ID: ReaderSetup.BookHeader</note>
            </trans-unit>
            <trans-unit id="ReaderSetup.BookMaxWords2" sil:dynamic="true">
                <source xml:lang="en">Per **Book**</source>
                <note>ID: ReaderSetup.BookMaxWords2</note>
                <note>follows headings "maximum" and "words" to convey "maximum words per book. Surround text that should be bold in double asterisks.</note>
            </trans-unit>
            <trans-unit id="ReaderSetup.ChooseAllowedWordsFile" sil:dynamic="true">
                <source xml:lang="en">Choose...</source>
                <note>ID: ReaderSetup.ChooseAllowedWordsFile</note>
            </trans-unit>
            <trans-unit id="ReaderSetup.ClickLetter" sil:dynamic="true">
                <source xml:lang="en">Click on letters to add them to this stage.</source>
                <note>ID: ReaderSetup.ClickLetter</note>
            </trans-unit>
            <trans-unit id="ReaderSetup.DecodableStages" sil:dynamic="true">
                <source xml:lang="en">Decodable Stages</source>
                <note>ID: ReaderSetup.DecodableStages</note>
            </trans-unit>
            <trans-unit id="ReaderSetup.FileNeedsTxtExtension" sil:dynamic="true">
                <source xml:lang="en">File needs .TXT extension</source>
                <note>ID: ReaderSetup.FileNeedsTxtExtension</note>
            </trans-unit>
            <trans-unit id="ReaderSetup.FirstSetupAlphabet" sil:dynamic="true">
                <source xml:lang="en">First,</source>
                <note>ID: ReaderSetup.FirstSetupAlphabet</note>
            </trans-unit>
            <trans-unit id="ReaderSetup.FormatNotSupported" sil:dynamic="true">
                <source xml:lang="en">Cannot read this format</source>
                <note>ID: ReaderSetup.FormatNotSupported</note>
            </trans-unit>
            <trans-unit id="ReaderSetup.HowToExport" sil:dynamic="true">
                <source xml:lang="en">Help exporting and converting files to use as sample texts</source>
                <note>ID: ReaderSetup.HowToExport</note>
            </trans-unit>
            <trans-unit id="ReaderSetup.Letters" sil:dynamic="true">
                <source xml:lang="en">Letters</source>
                <note>ID: ReaderSetup.Letters</note>
                <note>Subheading for settings related to maximum letters in a word</note>
            </trans-unit>
            <trans-unit id="ReaderSetup.Letters.Header" sil:dynamic="true">
                <source xml:lang="en">Letters and Letter Combinations</source>
                <note>ID: ReaderSetup.Letters.Header</note>
            </trans-unit>
            <trans-unit id="ReaderSetup.Letters.Intro" sil:dynamic="true">
                <source xml:lang="en">To help you make decodable readers, Bloom needs to know the letters and letter combinations that you will be teaching.</source>
                <note>ID: ReaderSetup.Letters.Intro</note>
            </trans-unit>
            <trans-unit id="ReaderSetup.Letters.LetterHelp1" sil:dynamic="true">
                <source xml:lang="en">Separate each letter or letter combination with a space. For example, here is what we might use for the English language:</source>
                <note>ID: ReaderSetup.Letters.LetterHelp1</note>
            </trans-unit>
            <trans-unit id="ReaderSetup.Letters.LetterHelp2" sil:dynamic="true">
                <source xml:lang="en">Notice that the English list includes symbols that are used to make words, like ' in </source>
                <note>ID: ReaderSetup.Letters.LetterHelp2</note>
            </trans-unit>
            <trans-unit id="ReaderSetup.Letters.LetterHelp3" sil:dynamic="true">
                <source xml:lang="en">it's</source>
                <note>ID: ReaderSetup.Letters.LetterHelp3</note>
            </trans-unit>
            <trans-unit id="ReaderSetup.Letters.LetterHelp4" sil:dynamic="true">
                <source xml:lang="en">.</source>
                <note>ID: ReaderSetup.Letters.LetterHelp4</note>
            </trans-unit>
            <trans-unit id="ReaderSetup.Letters.LetterHelp5" sil:dynamic="true">
                <source xml:lang="en">Do not include punctuation in this list. Bloom does not support the inclusion of punctuation in decodable stages.</source>
                <note>ID: ReaderSetup.Letters.LetterHelp5</note>
            </trans-unit>
            <trans-unit id="ReaderSetup.LevelHeader" sil:dynamic="true">
                <source xml:lang="en">Level</source>
                <note>ID: ReaderSetup.LevelHeader</note>
            </trans-unit>
            <trans-unit id="ReaderSetup.LevelLabelMax" sil:dynamic="true">
                <source xml:lang="en">Level {0} Maximums</source>
                <note>ID: ReaderSetup.LevelLabelMax</note>
                <note xml:lang="en">{0} is a number. A heading for several items each of which specfies a maximum for a different quantity for a reader of the level specified by the number.</note>
            </trans-unit>
            <trans-unit id="ReaderSetup.Levels" sil:dynamic="true">
                <source xml:lang="en">Reader Levels</source>
                <note>ID: ReaderSetup.Levels</note>
            </trans-unit>
            <trans-unit id="ReaderSetup.MatchingWords" sil:dynamic="true">
                <source xml:lang="en">matching words</source>
                <note>ID: ReaderSetup.MatchingWords</note>
            </trans-unit>
            <trans-unit id="ReaderSetup.MaxAverageGlyphsPerWord" sil:dynamic="true">
                <source xml:lang="en">Average per Word in **Book**</source>
                <note>ID: ReaderSetup.MaxAverageGlyphsPerWord</note>
                <note>follows headings like "Level 1 Maximum" and "Letters". Should combine with those to convey "Maximum letters in any word". Surround text that should be bold in double asterisks.</note>
            </trans-unit>
            <trans-unit id="ReaderSetup.MaxAverageWords" sil:dynamic="true">
                <source xml:lang="en">Average per **Sentence** in **Book**</source>
                <note>ID: ReaderSetup.MaxAverageWords</note>
                <note>Prior to 4.9, was "Maximum Average Length of Sentences in Book"</note>
                <note>follows headings like "Level 1 Maximum" and "Words". Should combine with those to convey "Maximum averate sentence length in book". Surround text that should be bold in double asterisks.</note>
            </trans-unit>
            <trans-unit id="ReaderSetup.MaxAverageWordsPerPage" sil:dynamic="true">
                <source xml:lang="en">Average per **Page**</source>
                <note>ID: ReaderSetup.MaxAverageWordsPerPage</note>
                <note>follows headings like "Level 1 Maximum" and "Words". Should combine with those to convey "Maximum average words per page" (in book is implied). Surround text that should be bold in double asterisks.</note>
            </trans-unit>
            <trans-unit id="ReaderSetup.MaxAverageSentencesPerPage" sil:dynamic="true">
                <source xml:lang="en">Average per **Page**</source>
                <note>ID: ReaderSetup.MaxAverageSentencesPerPage</note>
                <note>follows headings like "Level 1 Maximum" and "Sentences". Should combine with those to convey "Maximum sentences per page". Surround text that should be bold in double asterisks.</note>
            </trans-unit>
            <trans-unit id="ReaderSetup.MaxGlyphsPerWord" sil:dynamic="true">
                <source xml:lang="en">In any **Word**</source>
                <note>ID: ReaderSetup.MaxGlyphsPerWord</note>
                <note>follows headings like "Level 1 Maximum" and "Letters". Should combine with those to convey "Maximum letters in any word". Surround text that should be bold in double asterisks.</note>
            </trans-unit>
            <trans-unit id="ReaderSetup.MaxSentencesPerPage" sil:dynamic="true">
                <source xml:lang="en">Per **Page**</source>
                <note>ID: ReaderSetup.MaxSentencesPerPage</note>
                <note>follows headings like "Level 1 Maximum" and "Sentences". Should combine with those to convey "Maximum sentences per page". Surround text that should be bold in double asterisks.</note>
            </trans-unit>
            <trans-unit id="ReaderSetup.MaxUniqueWords" sil:dynamic="true">
                <source xml:lang="en">Maximum Unique Words in Book</source>
                <note>ID: ReaderSetup.MaxUniqueWords</note>
                <note xml:lang="en">OLD TEXT (before 3.9, reworded): Maximum Unique Words per Book</note>
            </trans-unit>
            <trans-unit id="ReaderSetup.MaxUniqueWords2" sil:dynamic="true">
                <source xml:lang="en">**Unique** in **Book**</source>
                <note>ID: ReaderSetup.MaxUniqueWords2</note>
                <note>follows headings like "Level 1 Maximum" and "Words". Should combine with those to convey "Maximum unique words in book". Surround text that should be bold in double asterisks.</note>
            </trans-unit>
            <trans-unit id="ReaderSetup.PageHeader" sil:dynamic="true">
                <source xml:lang="en">Page</source>
                <note>ID: ReaderSetup.PageHeader</note>
            </trans-unit>
            <trans-unit id="ReaderSetup.PageMaxWords2" sil:dynamic="true">
                <source xml:lang="en">Per **Page**</source>
                <note>ID: ReaderSetup.PageMaxWords2</note>
                <note>Surround text that should be bold in double asterisks.</note>
            </trans-unit>
            <trans-unit id="ReaderSetup.PerBookHeader" sil:dynamic="true">
                <source xml:lang="en">Per Book (Unique)</source>
                <note>ID: ReaderSetup.PerBookHeader</note>
                <note>This is a header in a table, under another heading "Words". Table cells contain values like 23(10) indicating that 23 is the maximum number of words allowed in a book (counting repeated words), and 10 is the maximum number of unique words (not counting repeats).</note>
            </trans-unit>
            <trans-unit id="ReaderSetup.PerPageHeader" sil:dynamic="true">
                <source xml:lang="en">Per Page (Average)</source>
                <note>ID: ReaderSetup.PerPageHeader</note>
                <note>This is a header in a table, under another heading "Words" or "Sentences". Table cells contain values like 7(5) indicating that 7 is the maximum number of words (or sentences) on a page, and 5 is the maximum average number across all pages.</note>
            </trans-unit>
            <trans-unit id="ReaderSetup.PerSentenceHeader" sil:dynamic="true">
                <source xml:lang="en">Per Sentence (Average)</source>
                <note>ID: ReaderSetup.PerSentenceHeader</note>
                <note>This is a header in a table, under another heading "Words". Table cells contain values like 3(2) indicating that 3 is the maximum number of words in any sentence, and 2 is the maximum average words per sentence.</note>
            </trans-unit>
            <trans-unit id="ReaderSetup.PerWordHeader" sil:dynamic="true">
                <source xml:lang="en">Per Word (Average)</source>
                <note>ID: ReaderSetup.PerWordHeader</note>
                <note>This is a header in a table, under another heading "Letters". Table cells contain values like 7(5) indicating that 7 is the maximum length of any word, and 5 is the maximum average length of words.</note>
            </trans-unit>
            <trans-unit id="ReaderSetup.PoweredBy" sil:dynamic="true">
                <source xml:lang="en">Powered by </source>
                <note>ID: ReaderSetup.PoweredBy</note>
            </trans-unit>
            <trans-unit id="ReaderSetup.Punctuation" sil:dynamic="true">
                <source xml:lang="en">Punctuation</source>
                <note>ID: ReaderSetup.Punctuation</note>
            </trans-unit>
            <trans-unit id="ReaderSetup.ReaderLevels" sil:dynamic="true">
                <source xml:lang="en">Reader Levels</source>
                <note>ID: ReaderSetup.ReaderLevels</note>
            </trans-unit>
            <trans-unit id="ReaderSetup.RemoveLevel" sil:dynamic="true">
                <source xml:lang="en">Remove Level {0}</source>
                <note>ID: ReaderSetup.RemoveLevel</note>
            </trans-unit>
            <trans-unit id="ReaderSetup.RemoveStage" sil:dynamic="true">
                <source xml:lang="en">Remove Stage {0}</source>
                <note>ID: ReaderSetup.RemoveStage</note>
            </trans-unit>
            <trans-unit id="ReaderSetup.RemoveWordList" sil:dynamic="true">
                <source xml:lang="en">Remove from this stage</source>
                <note>ID: ReaderSetup.RemoveWordList</note>
            </trans-unit>
            <trans-unit id="ReaderSetup.ReorderLevels" sil:dynamic="true">
                <source xml:lang="en">Drag rows to reorder levels.</source>
                <note>ID: ReaderSetup.ReorderLevels</note>
            </trans-unit>
            <trans-unit id="ReaderSetup.ReorderStages" sil:dynamic="true">
                <source xml:lang="en">Drag rows to reorder stages.</source>
                <note>ID: ReaderSetup.ReorderStages</note>
            </trans-unit>
            <trans-unit id="ReaderSetup.SampleWords" sil:dynamic="true">
                <source xml:lang="en">Sample Words</source>
                <note>ID: ReaderSetup.SampleWords</note>
            </trans-unit>
            <trans-unit id="ReaderSetup.SearchEngine" sil:dynamic="true">
                <source xml:lang="en">, the Search Engine for Literacy.</source>
                <note>ID: ReaderSetup.SearchEngine</note>
            </trans-unit>
            <trans-unit id="ReaderSetup.SelectedLetters" sil:dynamic="true">
                <source xml:lang="en">Previous and New Letters</source>
                <note>ID: ReaderSetup.SelectedLetters</note>
            </trans-unit>
            <trans-unit id="ReaderSetup.SentenceHeader" sil:dynamic="true">
                <source xml:lang="en">Sentence</source>
                <note>ID: ReaderSetup.SentenceHeader</note>
            </trans-unit>
            <trans-unit id="ReaderSetup.Sentences" sil:dynamic="true">
                <source xml:lang="en">Sentences</source>
                <note>ID: ReaderSetup.Sentences</note>
            </trans-unit>
            <trans-unit id="ReaderSetup.SentenceMaxWords2" sil:dynamic="true">
                <source xml:lang="en">Per **Sentence**</source>
                <note>ID: ReaderSetup.SentenceMaxWords</note>
                <note>follows headings "maximum" and "words" to convey "maximum words per sentence". Surround text that should be bold in double asterisks.</note>
            </trans-unit>
            <trans-unit id="ReaderSetup.SentencePunctuation.Header" sil:dynamic="true">
                <source xml:lang="en">Special Sentence-Ending Punctuation</source>
                <note>ID: ReaderSetup.SentencePunctuation.Header</note>
            </trans-unit>
            <trans-unit id="ReaderSetup.SentencePunctuation.Help" sil:dynamic="true">
                <source xml:lang="en">Bloom already knows which characters in the world's languages always mark the end of sentences. To add others, enter the Unicode character escapes here. For example for Thai script languages, enter \U0020 to tell Bloom that normal spaces are used to break sentences.</source>
                <note>ID: ReaderSetup.SentencePunctuation.Help</note>
            </trans-unit>
            <trans-unit id="ReaderSetup.SetUpDecodableReaderTool" sil:dynamic="true">
                <source xml:lang="en">Set up Decodable Reader Tool</source>
                <note>ID: ReaderSetup.SetUpDecodableReaderTool</note>
            </trans-unit>
            <trans-unit id="ReaderSetup.SetUpLeveledReaderTool" sil:dynamic="true">
                <source xml:lang="en">Set up Leveled Reader Tool</source>
                <note>ID: ReaderSetup.SetUpLeveledReaderTool</note>
            </trans-unit>
            <trans-unit id="ReaderSetup.SetupAlphabet" sil:dynamic="true">
                <source xml:lang="en">set up the alphabet for this language.</source>
                <note>ID: ReaderSetup.SetupAlphabet</note>
            </trans-unit>
            <trans-unit id="ReaderSetup.SightWordLabel" sil:dynamic="true">
                <source xml:lang="en">New Sight Words</source>
                <note>ID: ReaderSetup.SightWordLabel</note>
            </trans-unit>
            <trans-unit id="ReaderSetup.SightWordsHeader" sil:dynamic="true">
                <source xml:lang="en">Sight Words</source>
                <note>ID: ReaderSetup.SightWordsHeader</note>
            </trans-unit>
            <trans-unit id="ReaderSetup.StageHeader" sil:dynamic="true">
                <source xml:lang="en">Stage</source>
                <note>ID: ReaderSetup.StageHeader</note>
            </trans-unit>
            <trans-unit id="ReaderSetup.StageLabel" sil:dynamic="true">
                <source xml:lang="en">Stage </source>
                <note>ID: ReaderSetup.StageLabel</note>
            </trans-unit>
            <trans-unit id="ReaderSetup.Stages" sil:dynamic="true">
                <source xml:lang="en">Stages</source>
                <note>ID: ReaderSetup.Stages</note>
            </trans-unit>
            <trans-unit id="ReaderSetup.Synphony" sil:dynamic="true">
                <source xml:lang="en">SynPhony</source>
                <note>ID: ReaderSetup.Synphony</note>
            </trans-unit>
            <trans-unit id="ReaderSetup.ToRemember" sil:dynamic="true">
                <source xml:lang="en">Things to remember for this level:</source>
                <note>ID: ReaderSetup.ToRemember</note>
            </trans-unit>
            <trans-unit id="ReaderSetup.UniqueHeader" sil:dynamic="true">
                <source xml:lang="en">Unique</source>
                <note>ID: ReaderSetup.UniqueHeader</note>
            </trans-unit>
            <trans-unit id="ReaderSetup.Words" sil:dynamic="true">
                <source xml:lang="en">Words</source>
                <note>ID: ReaderSetup.Words</note>
                <note>Header for a series of items giving maximum values for various word counts</note>
            </trans-unit>
            <trans-unit id="ReaderSetup.Words.Intro" sil:dynamic="true">
                <source xml:lang="en">To help you make decodable readers, Bloom can suggest words that fit within the current stage.  There are two ways to give words to Bloom:</source>
                <note>ID: ReaderSetup.Words.Intro</note>
                <note xml:lang="en">OLD TEXT (before 3.9, added space): To help you make decodable readers, Bloom can suggest words that fit within the current stage. There are two ways to give words to Bloom:</note>
            </trans-unit>
            <trans-unit id="ReaderSetup.Words.PlaceTextFiles" sil:dynamic="true">
                <source xml:lang="en">2) Place Text Files in Your</source>
                <note>ID: ReaderSetup.Words.PlaceTextFiles</note>
            </trans-unit>
            <trans-unit id="ReaderSetup.Words.SampleTextFolder" sil:dynamic="true">
                <source xml:lang="en">Sample Texts Folder</source>
                <note>ID: ReaderSetup.Words.SampleTextFolder</note>
            </trans-unit>
            <trans-unit id="ReaderSetup.Words.TypeWordsHere" sil:dynamic="true">
                <source xml:lang="en">1) Type Words Here</source>
                <note>ID: ReaderSetup.Words.TypeWordsHere</note>
            </trans-unit>
            <trans-unit id="ReaderSetup.Words.UseAllowedWords" sil:dynamic="true">
                <source xml:lang="en">We are using lists of allowed words to define stages</source>
                <note>ID: ReaderSetup.Words.UseAllowedWords</note>
            </trans-unit>
            <trans-unit id="ReaderSetup.Words.UseLetters" sil:dynamic="true">
                <source xml:lang="en">We are using letters with sight words to define stages</source>
                <note>ID: ReaderSetup.Words.UseLetters</note>
            </trans-unit>
            <trans-unit id="ReaderSetup.lettersHeader" sil:dynamic="true">
                <source xml:lang="en">Letters</source>
                <note>ID: ReaderSetup.lettersHeader</note>
            </trans-unit>
            <trans-unit id="ReaderTemplateBloomPackDialog.ExplanationParagraph">
                <source xml:lang="en">In addition, this Bloom Pack will carry your latest decodable and leveled reader settings for the "{0}" language. Anyone opening this Bloom Pack, who then opens a "{0}" collection, will have their current decodable and leveled reader settings replaced by the settings in this Bloom Pack. They will also get the current set of words for use in decodable readers.</source>
                <note>ID: ReaderTemplateBloomPackDialog.ExplanationParagraph</note>
                <note xml:lang="en">OLD TEXT (before 3.9, remove unwanted backslashes): In addition, this Bloom Pack will carry your latest decodable and leveled reader settings for the \"{0}\" language. Anyone opening this Bloom Pack, who then opens a \"{0}\" collection, will have their current decodable and leveled reader settings replaced by the settings in this Bloom Pack. They will also get the current set of words for use in decodable readers.</note>
            </trans-unit>
            <trans-unit id="ReaderTemplateBloomPackDialog.HelpButtonLabel">
                <source xml:lang="en">Help</source>
                <note>ID: ReaderTemplateBloomPackDialog.HelpButtonLabel</note>
            </trans-unit>
            <trans-unit id="ReaderTemplateBloomPackDialog.IntroLabel">
                <source xml:lang="en">The following books will be made into templates:</source>
                <note>ID: ReaderTemplateBloomPackDialog.IntroLabel</note>
            </trans-unit>
            <trans-unit id="ReaderTemplateBloomPackDialog.IUnderstandCheckboxLabel">
                <source xml:lang="en">I understand what a template is and this is really what I want to do</source>
                <note>ID: ReaderTemplateBloomPackDialog.IUnderstandCheckboxLabel</note>
            </trans-unit>
            <trans-unit id="ReaderTemplateBloomPackDialog.SaveBloomPackButton">
                <source xml:lang="en">Save Bloom Pack</source>
                <note>ID: ReaderTemplateBloomPackDialog.SaveBloomPackButton</note>
            </trans-unit>
            <trans-unit id="ReaderTemplateBloomPackDialog.WindowTitle">
                <source xml:lang="en">Make Reader Template Bloom Pack</source>
                <note>ID: ReaderTemplateBloomPackDialog.WindowTitle</note>
            </trans-unit>
            <trans-unit id="RegisterDialog.Email">
                <source xml:lang="en">Email Address</source>
                <note>ID: RegisterDialog.Email</note>
            </trans-unit>
            <trans-unit id="RegisterDialog.FirstName">
                <source xml:lang="en">First Name</source>
                <note>ID: RegisterDialog.FirstName</note>
            </trans-unit>
            <trans-unit id="RegisterDialog.Heading">
                <source xml:lang="en">Please take a minute to register {0}</source>
                <note>ID: RegisterDialog.Heading</note>
                <note>Place a {0} where the name of the program goes.</note>
            </trans-unit>
            <trans-unit id="RegisterDialog.HowAreYouUsing">
                <source xml:lang="en">How are you using {0}?</source>
                <note>ID: RegisterDialog.HowAreYouUsing</note>
                <note>Place a {0} where the name of the program goes.</note>
            </trans-unit>
            <trans-unit id="RegisterDialog.IAmStuckLabel">
                <source xml:lang="en">I'm stuck, I'll finish this later.</source>
                <note>ID: RegisterDialog.IAmStuckLabel</note>
            </trans-unit>
            <trans-unit id="RegisterDialog.Organization">
                <source xml:lang="en">Organization</source>
                <note>ID: RegisterDialog.Organization</note>
            </trans-unit>
            <trans-unit id="RegisterDialog.RegisterButton">
                <source xml:lang="en">&amp;Register</source>
                <note>ID: RegisterDialog.RegisterButton</note>
            </trans-unit>
            <trans-unit id="RegisterDialog.Surname">
                <source xml:lang="en">Surname</source>
                <note>ID: RegisterDialog.Surname</note>
            </trans-unit>
            <trans-unit id="RegisterDialog.WindowTitle">
                <source xml:lang="en">Register {0}</source>
                <note>ID: RegisterDialog.WindowTitle</note>
                <note>Place a {0} where the name of the program goes.</note>
            </trans-unit>
            <trans-unit id="ReportProblemDialog.CouldNotSendToServer">
                <source xml:lang="en">Bloom was not able to submit your report directly to our server. Please retry or email {0} to {1}.</source>
                <note>ID: ReportProblemDialog.CouldNotSendToServer</note>
            </trans-unit>
            <trans-unit id="ReportProblemDialog.DiagnosticReportIntro">
                <source xml:lang="en">Bloom will include the following diagnostic information with your report:</source>
                <note>ID: ReportProblemDialog.DiagnosticReportIntro</note>
            </trans-unit>
            <trans-unit id="ReportProblemDialog.Email">
                <source xml:lang="en">Email</source>
                <note>ID: ReportProblemDialog.Email</note>
            </trans-unit>
            <trans-unit id="ReportProblemDialog.FatalTitle">
                <source xml:lang="en">Bloom encountered an error and needs to quit</source>
                <note>ID: ReportProblemDialog.FatalTitle</note>
                <note>The title of the dialog after a Fatal error will cause Bloom to close.</note>
            </trans-unit>
            <trans-unit id="ReportProblemDialog.FirstTime">
                <source xml:lang="en">First Time</source>
                <note>ID: ReportProblemDialog.FirstTime</note>
                <note>The begin point label for the frequency slider.</note>
            </trans-unit>
            <trans-unit id="ReportProblemDialog.HowMuch">
                <source xml:lang="en">How much has this happened?</source>
                <note>ID: ReportProblemDialog.HowMuch</note>
                <note>The label above the frequency slider.</note>
            </trans-unit>
            <trans-unit id="ReportProblemDialog.IncludeBookButton">
                <source xml:lang="en">Include Book '{0}'</source>
                <note>ID: ReportProblemDialog.IncludeBookButton</note>
            </trans-unit>
            <trans-unit id="ReportProblemDialog.IncludeScreenshotButton">
                <source xml:lang="en">Include this screenshot</source>
                <note>ID: ReportProblemDialog.IncludeScreenshotButton</note>
            </trans-unit>
            <trans-unit id="ReportProblemDialog.IssueLink">
                <source xml:lang="en">This issue can be viewed here:</source>
                <note>ID: ReportProblemDialog.IssueLink</note>
                <note>This label is displayed before a link to the issue after it is created.</note>
            </trans-unit>
            <trans-unit id="ReportProblemDialog.ItKeepsHappening">
                <source xml:lang="en">It keeps happening</source>
                <note>ID: ReportProblemDialog.ItKeepsHappening</note>
                <note>The end point label for the frequency slider.</note>
            </trans-unit>
            <trans-unit id="ReportProblemDialog.Name">
                <source xml:lang="en">Name</source>
                <note>ID: ReportProblemDialog.Name</note>
            </trans-unit>
            <trans-unit id="ReportProblemDialog.NonFatalTitle">
                <source xml:lang="en">Bloom had a problem</source>
                <note>ID: ReportProblemDialog.NonFatalTitle</note>
                <note>The title of the dialog caused by a NonFatal error.</note>
            </trans-unit>
            <trans-unit id="ReportProblemDialog.PleaseHelpUs">
                <source xml:lang="en">Please help us reproduce this problem on our computers.</source>
                <note>ID: ReportProblemDialog.PleaseHelpUs</note>
            </trans-unit>
            <trans-unit id="ReportProblemDialog.PrivacyInfo">
                <source xml:lang="en">Your report will go into our issue tracking system and will be visible via the web. If you have something private to say, please email to '{0}'.</source>
                <note>ID: ReportProblemDialog.PrivacyInfo</note>
                <note>The {0} is where the Bloom team's private email address will be inserted.</note>
            </trans-unit>
            <trans-unit id="ReportProblemDialog.PrivacyNotice">
                <source xml:lang="en">Bloom will include diagnostic information with your report. Your report will not be private.</source>
                <note>ID: ReportProblemDialog.PrivacyNotice</note>
            </trans-unit>
            <trans-unit id="ReportProblemDialog.Quit">
                <source xml:lang="en">Quit</source>
                <note>ID: ReportProblemDialog.Quit</note>
                <note>Shown in the button that closes the dialog after a successful report submission, if there was a fatal error and we need to exit the program.</note>
            </trans-unit>
            <trans-unit id="ReportProblemDialog.Retry">
                <source xml:lang="en">Retry</source>
                <note>ID: ReportProblemDialog.Retry</note>
                <note>Shown if there was an error submitting the report. Lets the user try submitting it again.</note>
            </trans-unit>
            <trans-unit id="ReportProblemDialog.SeeDetails">
                <source xml:lang="en">See what else will be submitted</source>
                <note>ID: ReportProblemDialog.SeeDetails</note>
            </trans-unit>
            <trans-unit id="ReportProblemDialog.SubmitButton">
                <source xml:lang="en">&amp;Submit</source>
                <note>ID: ReportProblemDialog.SubmitButton</note>
            </trans-unit>
            <trans-unit id="ReportProblemDialog.Submitting">
                <source xml:lang="en">Submitting to server...</source>
                <note>ID: ReportProblemDialog.Submitting</note>
                <note>This is shown while Bloom is sending the problem report to our server.</note>
            </trans-unit>
            <trans-unit id="ReportProblemDialog.Success">
                <source xml:lang="en">We received your report, thanks for taking the time to help make Bloom better!</source>
                <note>ID: ReportProblemDialog.Success</note>
            </trans-unit>
            <trans-unit id="ReportProblemDialog.UserTitle">
                <source xml:lang="en">Report a Problem</source>
                <note>ID: ReportProblemDialog.UserTitle</note>
                <note>The title of the dialog when a user chooses to Report a Problem.</note>
            </trans-unit>
            <trans-unit id="ReportProblemDialog.WhatsTheProblem">
                <source xml:lang="en">What seems to be the problem?</source>
                <note>ID: ReportProblemDialog.WhatsTheProblem</note>
            </trans-unit>
            <trans-unit id="ReportProblemDialog.WhatDoing">
                <source xml:lang="en">What were you doing?</source>
                <note>ID: ReportProblemDialog.WhatDoing</note>
                <note>This is the label for the text field where the user enters what they were doing at the time of the problem.</note>
            </trans-unit>
            <trans-unit id="ReportProblemDialog.WindowTitle">
                <source xml:lang="en">Report A Problem</source>
                <note>ID: ReportProblemDialog.WindowTitle</note>
            </trans-unit>
            <trans-unit id="ReportProblemDialog.Zipping">
                <source xml:lang="en">Uploading book...</source>
                <note>ID: ReportProblemDialog.Zipping</note>
                <note>This is shown while Bloom is creating the problem report. It's generally too fast to see, unless you include a large book.</note>
                <note xml:lang="en">OLD TEXT (before 3.9): Zipping up book...</note>
            </trans-unit>
            <trans-unit id="ReportProblemDialog.linkLabel1">
                <source xml:lang="en">Will not be private</source>
                <note>ID: ReportProblemDialog.linkLabel1</note>
            </trans-unit>
            <trans-unit id="SamplePrintNotification.IGetIt">
                <source xml:lang="en">I get it. Do not show this again.</source>
                <note>ID: SamplePrintNotification.IGetIt</note>
            </trans-unit>
            <trans-unit id="SamplePrintNotification.PleaseNotice">
                <source xml:lang="en">Please notice the sample printer settings below. Use them as a guide while you set up the printer.</source>
                <note>ID: SamplePrintNotification.PleaseNotice</note>
            </trans-unit>
            <trans-unit id="SamplePrintNotification.WindowTitle">
                <source xml:lang="en">Sample Print Settings</source>
                <note>ID: SamplePrintNotification.WindowTitle</note>
            </trans-unit>
            <trans-unit id="ScriptSettingsDialog.DefaultLineSpacing" sil:dynamic="true">
                <source xml:lang="en">Default line spacing</source>
                <note>ID: ScriptSettingsDialog.DefaultLineSpacing</note>
            </trans-unit>
            <trans-unit id="ScriptSettingsDialog.LineBreakCheckBox">
                <source xml:lang="en">Do not use special Asian script word breaking</source>
                <note>ID: ScriptSettingsDialog.LineBreakCheckBox</note>
            </trans-unit>
            <trans-unit id="ScriptSettingsDialog.RightToLeftScriptCheckBox">
                <source xml:lang="en">This script is right to left</source>
                <note>ID: ScriptSettingsDialog.RightToLeftScriptCheckBox</note>
            </trans-unit>
            <trans-unit id="ScriptSettingsDialog.ScriptSettingsWindowTitle">
                <source xml:lang="en">Special Script Settings...</source>
                <note>ID: ScriptSettingsDialog.ScriptSettingsWindowTitle</note>
            </trans-unit>
            <trans-unit id="ScriptSettingsDialog.TallerLinesCheckBox">
                <source xml:lang="en">This script requires taller lines</source>
                <note>ID: ScriptSettingsDialog.TallerLinesCheckBox</note>
            </trans-unit>
            <trans-unit id="Settings.Enterprise.Community" sil:dynamic="true">
                <source xml:lang="en">Funded by the local community only</source>
                <note>ID: Settings.Enterprise.Community</note>
            </trans-unit>
            <trans-unit id="Settings.Enterprise.LearnMore" sil:dynamic="true">
                <source xml:lang="en">Learn More</source>
                <note>ID: Settings.Enterprise.LearnMore</note>
            </trans-unit>
            <trans-unit id="Settings.Enterprise.None" sil:dynamic="true">
                <source xml:lang="en">None. Bloom will not show Enterprise features.</source>
                <note>ID: Settings.Enterprise.None</note>
            </trans-unit>
            <trans-unit id="Settings.Enterprise.Overview" sil:dynamic="true">
                <source xml:lang="en">Bloom Enterprise adds features and services that are important for publishers, governments, and international organizations. This paid subscription meets their unique needs while supporting the development and user support of Bloom for the community at large.</source>
                <note>ID: Settings.Enterprise.Overview</note>
            </trans-unit>
            <trans-unit id="Settings.Enterprise.Status" sil:dynamic="true">
                <source xml:lang="en">Bloom Enterprise Status</source>
                <note>ID: Settings.Enterprise.Status</note>
            </trans-unit>
            <trans-unit id="Settings.Enterprise.Subscription" sil:dynamic="true">
                <source xml:lang="en">Enterprise Subscription</source>
                <note>ID: Settings.Enterprise.Subscription</note>
            </trans-unit>
            <trans-unit id="Settings.Enterprise.SubscriptionCode" sil:dynamic="true">
                <source xml:lang="en">Subscription Code:</source>
                <note>ID: Settings.Enterprise.SubscriptionCode</note>
            </trans-unit>
            <trans-unit id="TeamCollection.TeamCollection">
                <source xml:lang="en">Team Collection</source>
                <note>ID: TeamCollection.TeamCollection</note>
            </trans-unit>
            <trans-unit id="TeamCollection.TeamCollections">
                <source xml:lang="en">Team Collections</source>
                <note>ID: TeamCollection.TeamCollections</note>
                <note>Should be translated similarly as TeamCollection.TeamCollection, but plural instead of singular</note>
            </trans-unit>
            <trans-unit id="TeamCollection.Available" sil:dynamic="true">
                <source xml:lang="en">This book is available for editing</source>
                <note>ID: TeamCollection.Available</note>
            </trans-unit>
            <!--
// Don't want these actually translated until things stabilize. Will need re-ordering.
      <trans-unit id="TeamCollection.AvailableDescription" sil:dynamic="true">
        <source xml:lang="en">When you check it out, no one on the team will be able to modify it or see your changes until you check it back in.</source>
        <note>ID: TeamCollection.AvailableDescription</note>
      </trans-unit>
      <trans-unit id="TeamCollection.CheckedOutToYou" sil:dynamic="true">
        <source xml:lang="en">This book is checked out to you</source>
        <note>ID: TeamCollection.CheckedOutToYou</note>
      </trans-unit>
      <trans-unit id="TeamCollection.CheckedOutToYouDescription" sil:dynamic="true">
        <source xml:lang="en">Are you done for now? Click this button to send your changes to your team.</source>
        <note>ID: TeamCollection.CheckedOutToYouDescription</note>
      </trans-unit>
      <trans-unit id="TeamCollection.CheckedOutToYouElsewhere" sil:dynamic="true">
        <source xml:lang="en">This book is checked out to you, but on a different computer</source>
        <note>ID: TeamCollection.CheckedOutToYouElsewhere</note>
      </trans-unit>
      <trans-unit id="TeamCollection.CheckedOutToYouElsewhereDescription" sil:dynamic="true">
        <source xml:lang="en">You cannot edit the book on this computer, until you check it in on %0.</source>
        <note>ID: TeamCollection.CheckedOutToYouElsewhereDescription</note>
        <note>The %0 is the name of the computer where the book is checked out.</note>
      </trans-unit>
      <trans-unit id="TeamCollection.CheckIn" sil:dynamic="true">
        <source xml:lang="en">Check in book</source>
        <note>ID: TeamCollection.CheckIn</note>
        <note>On button to check in a book</note>
      </trans-unit>
      <trans-unit id="TeamCollection.Checkout" sil:dynamic="true">
        <source xml:lang="en">Check out book</source>
        <note>ID: TeamCollection.Checkout</note>
        <note>On button to check out a book</note>
      </trans-unit>
      <trans-unit id="TeamCollection.CheckedOutOn" sil:dynamic="true">
        <source xml:lang="en">%0 checked out this book on %1.</source>
        <note>ID: TeamCollection.CheckedOutOn</note>
        <note>The %0 is a person's name, and the %1 is a date.</note>
      </trans-unit>
      <trans-unit id="TeamCollection.YouCheckedOutOn" sil:dynamic="true">
        <source xml:lang="en">You checked out this book on %0.</source>
        <note>ID: TeamCollection.YouCheckedOutOn</note>
        <note>The %0 is a date.</note>
      </trans-unit>
      <trans-unit id="TeamCollection.CheckedOutToSomeone" sil:dynamic="true">
        <source xml:lang="en">This book is checked out to %0</source>
        <note>ID: TeamCollection.CheckedOutToSomeone</note>
        <note>The %0 is the name of the person who checked out the book (or possibly email).</note>
      </trans-unit>
      <trans-unit id="TeamCollection.CheckedOutToSomeoneDescription" sil:dynamic="true">
        <source xml:lang="en">You cannot edit the book until %0 checks it in.</source>
        <note>ID: TeamCollection.CheckedOutToSomeoneDescription</note>
        <note>The %0 is the name of the person who checked out the book.</note>
      </trans-unit>
      <trans-unit id="TeamCollection.ConflictingCheckout" sil:dynamic="true">
        <source xml:lang="en">The book '{0}' is checked out to someone else. Your changes are saved to Lost-and-found.</source>
        <note>ID: TeamCollection.ConflictingCheckout</note>
      </trans-unit>
      <trans-unit id="TeamCollection.ConflictingEdit" sil:dynamic="true">
        <source xml:lang="en">The book '{0}', which you have checked out and edited, was modified in the team collection by someone else. Your changes have been overwritten, but are saved to Lost-and-found.</source>
        <note>ID: TeamCollection.ConflictingEdit</note>
      </trans-unit>
      <trans-unit id="TeamCollection.CreateTeamCollection" sil:dynamic="true">
        <source xml:lang="en">Create a Team Collection</source>
        <note>ID: TeamCollection.CreateTeamCollection</note>
      </trans-unit>
      <trans-unit id="TeamCollection.Creating" sil:dynamic="true">
        <source xml:lang="en">Bloom will create a new collection on your computer based on this Team Collection.</source>
        <note>ID: TeamCollection.Creating</note>
      </trans-unit>
      <trans-unit id="TeamCollection.Intro" sil:dynamic="true">
        <source xml:lang="en">Bloom's Team Collection system helps your team collaborate as you create, translate, and edit books. Read about how it works [here]({0}), or view this [video]({1}).</source>
        <note>ID: TeamCollection.Intro</note>
        <note>The part in [] will be hot links to the URL {0} and {1}. Please don't change the URL, unless you know a link to a more suitable translation of the relevant document or video.</note>
      </trans-unit>
      <trans-unit id="TeamCollection.Join" sil:dynamic="true">
        <source xml:lang="en">Join</source>
        <note>ID: TeamCollection.Join</note>
      </trans-unit>
      <trans-unit id="TeamCollection.JoinAndMerge" sil:dynamic="true">
        <source xml:lang="en">Join and Merge</source>
        <note>ID: TeamCollection.JoinAndMerge</note>
      </trans-unit>
      <trans-unit id="TeamCollection.JoinHeading" sil:dynamic="true">
        <source xml:lang="en">Join the Team Collection "%0"</source>
        <note>ID: TeamCollection.JoinHeading</note>
      </trans-unit>
      <trans-unit id="TeamCollection.Joining" sil:dynamic="true">
        <source xml:lang="en">How to join an existing Team Collection</source>
        <note>ID: TeamCollection.Joining</note>
      </trans-unit>
      <trans-unit id="TeamCollection.JoiningHelp" sil:dynamic="true">
        <source xml:lang="en">Has someone in your team already created a Team Collection for your Team?</source>
        <note>ID: TeamCollection.JoiningHelp</note>
      </trans-unit>
      <trans-unit id="TeamCollection.Merging" sil:dynamic="true">
        <source xml:lang="en">Bloom will merge your existing "%0" collection with this Team Collection.</source>
        <note>ID: TeamCollection.Merging</note>
      </trans-unit>
      <trans-unit id="TeamCollection.MergingExplanation" sil:dynamic="true">
        <source xml:lang="en">The rest of the team will receive any unique books found in that collection. Any books you have that are already in this Team Collection will be moved to the "Lost and Found" folder, unless Bloom can determine that they are the same.</source>
        <note>ID: TeamCollection.MergingExplanation</note>
      </trans-unit>
      <trans-unit id="TeamCollection.MergeInstead" sil:dynamic="true">
        <source xml:lang="en">If instead you want to merge a collection you already have into this Team Collection, click Cancel and rename the collection you want to merge to the same as the Team Collection you are joining. Then try to join again.</source>
        <note>ID: TeamCollection.MergeInstead</note>
      </trans-unit>
      <trans-unit id="TeamCollection.RemoteChanges" sil:dynamic="true">
        <source xml:lang="en">Remote Changes</source>
        <note>ID: TeamCollection.RemoteChanges</note>
      </trans-unit>
      <trans-unit id="TeamCollection.RequestRestart" sil:dynamic="true">
        <source xml:lang="en">Bloom has detected that other users have made changes in your team collection folder. When convenient, please restart Bloom to see the changes.</source>
        <note>ID: TeamCollection.RequestRestart</note>
      </trans-unit>
      <trans-unit id="TeamCollection.SelectFolder" sil:dynamic="true">
        <source xml:lang="en">Select or create the folder where this collection will be shared</source>
        <note>ID: TeamCollection.SelectFolder</note>
      </trans-unit>
      <trans-unit id="TeamCollection.StartFresh" sil:dynamic="true">
        <source xml:lang="en">If instead you want to start fresh, click Cancel and rename your existing "%0" collection to something different. Then try to join again.</source>
        <note>ID: TeamCollection.StartFresh</note>
      </trans-unit>
      <trans-unit id="TeamCollection.StartingInstructions" sil:dynamic="true">
        <source xml:lang="en">It is important that **only one person** on the team create the Team Collection.</source>
        <note>ID: TeamCollection.StartingInstructions</note>
        <note>Whatever you put between double asterisks will be bold.</note>
      </trans-unit>
      <trans-unit id="TeamCollection.ErrorCheckingBookIn">
        <source xml:lang="en">Error checking in {0}: {1}</source>
        <note>ID: TeamCollection.ErrorCheckingBookIn</note>
        <note>{0} is the path to the book's folder</note>
        <note>{1} is the error message from the system</note>
      </trans-unit>
      <trans-unit id="TeamCollection.ErrorCreating>
        <source xml:lang="en">Error creating team collection {0}: {1}</source>
        <note>ID: TeamCollection.ErrorCreating</note>
        <note>{0} is the path to the collection folder</note>
        <note>{1} is the error message from the system</note>
      </trans-unit>
      <trans-unit id="TeamCollection.ErrorJoining">
        <source xml:lang="en">Could not join team collection</source>
        <note>ID: TeamCollection.ErrorJoining</note>
      </trans-unit>
      <trans-unit id="TeamCollection.CheckoutError">
        <source xml:lang="en">Bloom was not able to check out \"{0}\".</source>
        <note>ID: TeamCollection.CheckoutError</note>
        <note>{0} is the name of the book</note>
      </trans-unit>
-->
            <trans-unit id="TemplateBooks.BookName.Arithmetic Template" sil:dynamic="true">
                <source xml:lang="en">Arithmetic Template</source>
                <note>ID: TemplateBooks.BookName.Arithmetic Template</note>
            </trans-unit>
            <trans-unit id="TemplateBooks.BookName.Basic Book" sil:dynamic="true">
                <source xml:lang="en">Basic Book</source>
                <note>ID: TemplateBooks.BookName.Basic Book</note>
            </trans-unit>
            <trans-unit id="TemplateBooks.BookName.Big Book" sil:dynamic="true">
                <source xml:lang="en">Big Book</source>
                <note>ID: TemplateBooks.BookName.Big Book</note>
            </trans-unit>
            <trans-unit id="TemplateBooks.BookName.Decodable Reader" sil:dynamic="true">
                <source xml:lang="en">Decodable Reader</source>
                <note>ID: TemplateBooks.BookName.Decodable Reader</note>
            </trans-unit>
            <trans-unit id="TemplateBooks.BookName.Digital Comic Book" sil:dynamic="true">
                <source xml:lang="en">Digital Comic Book</source>
                <note>ID: TemplateBooks.BookName.Digital Comic Book</note>
            </trans-unit>
            <trans-unit id="TemplateBooks.BookName.Leveled Reader" sil:dynamic="true">
                <source xml:lang="en">Leveled Reader</source>
                <note>ID: TemplateBooks.BookName.Leveled Reader</note>
            </trans-unit>
            <trans-unit id="TemplateBooks.BookName.Paper Comic Book" sil:dynamic="true">
                <source xml:lang="en">Paper Comic Book</source>
                <note>ID: TemplateBooks.BookName.Paper Comic Book</note>
            </trans-unit>
            <trans-unit id="TemplateBooks.BookName.Picture Dictionary" sil:dynamic="true">
                <source xml:lang="en">Picture Dictionary</source>
                <note>ID: TemplateBooks.BookName.Picture Dictionary</note>
            </trans-unit>
            <trans-unit id="TemplateBooks.BookName.Sign Language" sil:dynamic="true">
                <source xml:lang="en">Sign Language</source>
                <note>ID: TemplateBooks.BookName.Sign Language</note>
            </trans-unit>
            <trans-unit id="TemplateBooks.BookName.Special" sil:dynamic="true">
                <source xml:lang="en">Special</source>
                <note>ID: TemplateBooks.BookName.Special</note>
            </trans-unit>
            <trans-unit id="TemplateBooks.BookName.Template Starter" sil:dynamic="true">
                <source xml:lang="en">Template Starter</source>
                <note>ID: TemplateBooks.BookName.Template Starter</note>
            </trans-unit>
            <trans-unit id="TemplateBooks.BookName.The Moon and the Cap" sil:dynamic="true">
                <source xml:lang="en">The Moon and the Cap</source>
                <note>ID: TemplateBooks.BookName.The Moon and the Cap</note>
            </trans-unit>
            <trans-unit id="TemplateBooks.BookName.Vaccinations" sil:dynamic="true">
                <source xml:lang="en">Vaccinations</source>
                <note>ID: TemplateBooks.BookName.Vaccinations</note>
            </trans-unit>
            <trans-unit id="TemplateBooks.BookName.Wall Calendar" sil:dynamic="true">
                <source xml:lang="en">Wall Calendar</source>
                <note>ID: TemplateBooks.BookName.Wall Calendar</note>
            </trans-unit>
            <trans-unit id="TemplateBooks.PageDescription.Bloom Reader Quiz" sil:dynamic="true">
                <source xml:lang="en">Use for comprehension testing on devices.</source>
                <note>ID: TemplateBooks.PageDescription.Bloom Reader Quiz</note>
            </trans-unit>
            <trans-unit id="TemplateBooks.PageDescription.Custom" sil:dynamic="true">
                <source xml:lang="en">A blank page that allows you to add items.</source>
                <note>ID: TemplateBooks.PageDescription.Custom</note>
            </trans-unit>
            <trans-unit id="TemplateBooks.PageDescription.Flyleaf" sil:dynamic="true">
                <source xml:lang="en">This page was automatically inserted because the following page is marked as part of a two page spread.</source>
                <note>ID: TemplateBooks.PageDescription.Flyleaf</note>
            </trans-unit>
            <trans-unit id="TemplateBooks.PageDescription.Picture &amp; Word" sil:dynamic="true">
                <source xml:lang="en">Page with a picture on top and a large, centered word below.</source>
                <note>ID: TemplateBooks.PageDescription.Picture &amp; Word</note>
            </trans-unit>
            <trans-unit id="TemplateBooks.PageDescription.Picture on Left" sil:dynamic="true">
                <source xml:lang="en">For use with Landscape orientation.</source>
                <note>ID: TemplateBooks.PageDescription.Picture on Left</note>
                <note>New string in Bloom 4.2</note>
            </trans-unit>
            <trans-unit id="TemplateBooks.PageDescription.Quiz Page" sil:dynamic="true">
                <source xml:lang="en">An interactive page with a question and some answers. Works on the web and Bloom Reader. When used with Bloom Reader, your project's dashboard can show aggregated comprehension scores.</source>
                <note>ID: TemplateBooks.PageDescription.Quiz Page</note>
            </trans-unit>
            <trans-unit id="TemplateBooks.PageDescription.Choose Word from Picture" sil:dynamic="true">
                <source xml:lang="en">An interactive page with an image and some text buttons.</source>
                <note>ID: TemplateBooks.PageDescription.Choose Word from Picture</note>
            </trans-unit>
            <trans-unit id="TemplateBooks.PageDescription.Choose Picture from Word" sil:dynamic="true">
                <source xml:lang="en">An interactive page with a text and some picture buttons.</source>
                <note>ID: TemplateBooks.PageDescription.Choose Word from Picture</note>
            </trans-unit>
            <trans-unit id="TemplateBooks.PageDescription.Translation Instructions" sil:dynamic="true">
                <source xml:lang="en">A page of instructions to translators which appears only in the Edit tab.</source>
                <note>ID: TemplateBooks.PageDescription.Translation Instructions</note>
            </trans-unit>
            <trans-unit id="TemplateBooks.PageLabel.1" sil:dynamic="true">
                <source xml:lang="en">1</source>
                <note>ID: TemplateBooks.PageLabel.1</note>
            </trans-unit>
            <trans-unit id="TemplateBooks.PageLabel.1 Problem" sil:dynamic="true">
                <source xml:lang="en">1 Problem</source>
                <note>ID: TemplateBooks.PageLabel.1 Problem</note>
                <note>This label indicates a page with one arithmetic problem on it.</note>
            </trans-unit>
            <trans-unit id="TemplateBooks.PageLabel.10" sil:dynamic="true">
                <source xml:lang="en">10</source>
                <note>ID: TemplateBooks.PageLabel.10</note>
            </trans-unit>
            <trans-unit id="TemplateBooks.PageLabel.11" sil:dynamic="true">
                <source xml:lang="en">11</source>
                <note>ID: TemplateBooks.PageLabel.11</note>
            </trans-unit>
            <trans-unit id="TemplateBooks.PageLabel.12" sil:dynamic="true">
                <source xml:lang="en">12</source>
                <note>ID: TemplateBooks.PageLabel.12</note>
            </trans-unit>
            <trans-unit id="TemplateBooks.PageLabel.13" sil:dynamic="true">
                <source xml:lang="en">13</source>
                <note>ID: TemplateBooks.PageLabel.13</note>
            </trans-unit>
            <trans-unit id="TemplateBooks.PageLabel.14" sil:dynamic="true">
                <source xml:lang="en">14</source>
                <note>ID: TemplateBooks.PageLabel.14</note>
            </trans-unit>
            <trans-unit id="TemplateBooks.PageLabel.15" sil:dynamic="true">
                <source xml:lang="en">15</source>
                <note>ID: TemplateBooks.PageLabel.15</note>
            </trans-unit>
            <trans-unit id="TemplateBooks.PageLabel.16" sil:dynamic="true">
                <source xml:lang="en">16</source>
                <note>ID: TemplateBooks.PageLabel.16</note>
            </trans-unit>
            <trans-unit id="TemplateBooks.PageLabel.17" sil:dynamic="true">
                <source xml:lang="en">17</source>
                <note>ID: TemplateBooks.PageLabel.17</note>
            </trans-unit>
            <trans-unit id="TemplateBooks.PageLabel.18" sil:dynamic="true">
                <source xml:lang="en">18</source>
                <note>ID: TemplateBooks.PageLabel.18</note>
            </trans-unit>
            <trans-unit id="TemplateBooks.PageLabel.19" sil:dynamic="true">
                <source xml:lang="en">19</source>
                <note>ID: TemplateBooks.PageLabel.19</note>
            </trans-unit>
            <trans-unit id="TemplateBooks.PageLabel.2" sil:dynamic="true">
                <source xml:lang="en">2</source>
                <note>ID: TemplateBooks.PageLabel.2</note>
            </trans-unit>
            <trans-unit id="TemplateBooks.PageLabel.2 Problems" sil:dynamic="true">
                <source xml:lang="en">2 Problems</source>
                <note>ID: TemplateBooks.PageLabel.2 Problems</note>
                <note>This label indicates a page with two arithmetic problems on it.</note>
            </trans-unit>
            <trans-unit id="TemplateBooks.PageLabel.20" sil:dynamic="true">
                <source xml:lang="en">20</source>
                <note>ID: TemplateBooks.PageLabel.20</note>
            </trans-unit>
            <trans-unit id="TemplateBooks.PageLabel.21" sil:dynamic="true">
                <source xml:lang="en">21</source>
                <note>ID: TemplateBooks.PageLabel.21</note>
            </trans-unit>
            <trans-unit id="TemplateBooks.PageLabel.3" sil:dynamic="true">
                <source xml:lang="en">3</source>
                <note>ID: TemplateBooks.PageLabel.3</note>
            </trans-unit>
            <trans-unit id="TemplateBooks.PageLabel.3 Problems" sil:dynamic="true">
                <source xml:lang="en">3 Problems</source>
                <note>ID: TemplateBooks.PageLabel.3 Problems</note>
                <note>This label indicates a page with three arithmetic problems on it.</note>
            </trans-unit>
            <trans-unit id="TemplateBooks.PageLabel.4" sil:dynamic="true">
                <source xml:lang="en">4</source>
                <note>ID: TemplateBooks.PageLabel.4</note>
            </trans-unit>
            <trans-unit id="TemplateBooks.PageLabel.4 Problems" sil:dynamic="true">
                <source xml:lang="en">4 Problems</source>
                <note>ID: TemplateBooks.PageLabel.4 Problems</note>
                <note>This label indicates a page with four arithmetic problems on it.</note>
            </trans-unit>
            <trans-unit id="TemplateBooks.PageLabel.5" sil:dynamic="true">
                <source xml:lang="en">5</source>
                <note>ID: TemplateBooks.PageLabel.5</note>
            </trans-unit>
            <trans-unit id="TemplateBooks.PageLabel.6" sil:dynamic="true">
                <source xml:lang="en">6</source>
                <note>ID: TemplateBooks.PageLabel.6</note>
            </trans-unit>
            <trans-unit id="TemplateBooks.PageLabel.7" sil:dynamic="true">
                <source xml:lang="en">7</source>
                <note>ID: TemplateBooks.PageLabel.7</note>
            </trans-unit>
            <trans-unit id="TemplateBooks.PageLabel.8" sil:dynamic="true">
                <source xml:lang="en">8</source>
                <note>ID: TemplateBooks.PageLabel.8</note>
            </trans-unit>
            <trans-unit id="TemplateBooks.PageLabel.9" sil:dynamic="true">
                <source xml:lang="en">9</source>
                <note>ID: TemplateBooks.PageLabel.9</note>
            </trans-unit>
            <trans-unit id="TemplateBooks.PageLabel.About" sil:dynamic="true">
                <source xml:lang="en">About</source>
                <note>ID: TemplateBooks.PageLabel.About</note>
                <note>Caption of 2nd page in books made from Template Starter</note>
            </trans-unit>
            <trans-unit id="TemplateBooks.PageLabel.Alphabet" sil:dynamic="true">
                <source xml:lang="en">Alphabet</source>
                <note>ID: TemplateBooks.PageLabel.Alphabet</note>
            </trans-unit>
            <trans-unit id="TemplateBooks.PageLabel.Basic Text &amp; Image" sil:dynamic="true">
                <source xml:lang="en">Basic Text &amp; Image</source>
                <note>ID: TemplateBooks.PageLabel.Basic Text &amp; Image</note>
            </trans-unit>
            <trans-unit id="TemplateBooks.PageLabel.Basic Text &amp; Picture" sil:dynamic="true">
                <source xml:lang="en">Basic Text &amp; Picture</source>
                <note>ID: TemplateBooks.PageLabel.Basic Text &amp; Picture</note>
            </trans-unit>
            <trans-unit id="TemplateBooks.PageLabel.Big Picture Diglot Text Over Video" sil:dynamic="true">
                <source xml:lang="en">Big Picture Diglot Text Over Video</source>
                <note>ID: TemplateBooks.PageLabel.Big Picture Diglot Text Over Video</note>
            </trans-unit>
            <trans-unit id="TemplateBooks.PageLabel.Big Picture Diglot" sil:dynamic="true">
                <source xml:lang="en">Big Picture Diglot</source>
                <note>ID: TemplateBooks.PageLabel.Big Picture Diglot</note>
            </trans-unit>
            <trans-unit id="TemplateBooks.PageLabel.Big Text Diglot" sil:dynamic="true">
                <source xml:lang="en">Big Text Diglot</source>
                <note>ID: TemplateBooks.PageLabel.Big Text Diglot</note>
            </trans-unit>
            <trans-unit id="TemplateBooks.PageLabel.Big Video Diglot" sil:dynamic="true">
                <source xml:lang="en">Big Video Diglot</source>
                <note>ID: TemplateBooks.PageLabel.Big Video Diglot</note>
            </trans-unit>
            <trans-unit id="TemplateBooks.PageLabel.Bloom Reader Quiz" sil:dynamic="true">
                <source xml:lang="en">Bloom Reader Quiz</source>
                <note>ID: TemplateBooks.PageLabel.Bloom Reader Quiz</note>
            </trans-unit>
            <trans-unit id="TemplateBooks.PageLabel.Credits Page" sil:dynamic="true">
                <source xml:lang="en">Credits Page</source>
                <note>ID: TemplateBooks.PageLabel.Credits Page</note>
            </trans-unit>
            <trans-unit id="TemplateBooks.PageLabel.Custom" sil:dynamic="true">
                <source xml:lang="en">Custom</source>
                <note>ID: TemplateBooks.PageLabel.Custom</note>
            </trans-unit>
            <trans-unit id="TemplateBooks.PageLabel.Day 1" sil:dynamic="true">
                <source xml:lang="en">Day 1</source>
                <note>ID: TemplateBooks.PageLabel.Day 1</note>
            </trans-unit>
            <trans-unit id="TemplateBooks.PageLabel.Day 2" sil:dynamic="true">
                <source xml:lang="en">Day 2</source>
                <note>ID: TemplateBooks.PageLabel.Day 2</note>
            </trans-unit>
            <trans-unit id="TemplateBooks.PageLabel.Day 3" sil:dynamic="true">
                <source xml:lang="en">Day 3</source>
                <note>ID: TemplateBooks.PageLabel.Day 3</note>
            </trans-unit>
            <trans-unit id="TemplateBooks.PageLabel.Day 4" sil:dynamic="true">
                <source xml:lang="en">Day 4</source>
                <note>ID: TemplateBooks.PageLabel.Day 4</note>
            </trans-unit>
            <trans-unit id="TemplateBooks.PageLabel.Day 5a" sil:dynamic="true">
                <source xml:lang="en">Day 5a</source>
                <note>ID: TemplateBooks.PageLabel.Day 5a</note>
            </trans-unit>
            <trans-unit id="TemplateBooks.PageLabel.Day 5b" sil:dynamic="true">
                <source xml:lang="en">Day 5b</source>
                <note>ID: TemplateBooks.PageLabel.Day 5b</note>
            </trans-unit>
            <trans-unit id="TemplateBooks.PageLabel.Factory" sil:dynamic="true">
                <source xml:lang="en">Factory</source>
                <note>ID: TemplateBooks.PageLabel.Factory</note>
            </trans-unit>
            <trans-unit id="TemplateBooks.PageLabel.Flyleaf" sil:dynamic="true">
                <source xml:lang="en">Flyleaf</source>
                <note>ID: TemplateBooks.PageLabel.Flyleaf</note>
            </trans-unit>
            <trans-unit id="TemplateBooks.PageLabel.Front Cover" sil:dynamic="true">
                <source xml:lang="en">Front Cover</source>
                <note>ID: TemplateBooks.PageLabel.Front Cover</note>
            </trans-unit>
            <trans-unit id="TemplateBooks.PageLabel.FrontBackMatter" sil:dynamic="true">
                <source xml:lang="en">Front/Back Matter</source>
                <note>ID: TemplateBooks.PageLabel.FrontBackMatter</note>
            </trans-unit>
            <trans-unit id="TemplateBooks.PageLabel.Image For Thumbnail" sil:dynamic="true">
                <source xml:lang="en">Image For Thumbnail</source>
                <note>ID: TemplateBooks.PageLabel.Image For Thumbnail</note>
                <note>Caption of first page in books made from Template Starter</note>
            </trans-unit>
            <trans-unit id="TemplateBooks.PageLabel.Image On Bottom" sil:dynamic="true">
                <source xml:lang="en">Image On Bottom</source>
                <note>ID: TemplateBooks.PageLabel.Image On Bottom</note>
            </trans-unit>
            <trans-unit id="TemplateBooks.PageLabel.Image in Middle" sil:dynamic="true">
                <source xml:lang="en">Image in Middle</source>
                <note>ID: TemplateBooks.PageLabel.Image in Middle</note>
            </trans-unit>
            <trans-unit id="TemplateBooks.PageLabel.Inside Back Cover" sil:dynamic="true">
                <source xml:lang="en">Inside Back Cover</source>
                <note>ID: TemplateBooks.PageLabel.Inside Back Cover</note>
            </trans-unit>
            <trans-unit id="TemplateBooks.PageLabel.Inside Front Cover" sil:dynamic="true">
                <source xml:lang="en">Inside Front Cover</source>
                <note>ID: TemplateBooks.PageLabel.Inside Front Cover</note>
            </trans-unit>
            <trans-unit id="TemplateBooks.PageLabel.Instructions" sil:dynamic="true">
                <source xml:lang="en">Instructions</source>
                <note>ID: TemplateBooks.PageLabel.Instructions</note>
                <note>Used for Big Book Teacher instructions</note>
            </trans-unit>
            <trans-unit id="TemplateBooks.PageLabel.Just Text" sil:dynamic="true">
                <source xml:lang="en">Just Text</source>
                <note>ID: TemplateBooks.PageLabel.Just Text</note>
            </trans-unit>
            <trans-unit id="TemplateBooks.PageLabel.Just a Picture" sil:dynamic="true">
                <source xml:lang="en">Just a Picture</source>
                <note>ID: TemplateBooks.PageLabel.Just a Picture</note>
            </trans-unit>
            <trans-unit id="TemplateBooks.PageLabel.Just an Image" sil:dynamic="true">
                <source xml:lang="en">Just an Image</source>
                <note>ID: TemplateBooks.PageLabel.Just an Image</note>
            </trans-unit>
            <trans-unit id="TemplateBooks.PageLabel.Just Video" sil:dynamic="true">
                <source xml:lang="en">Just Video</source>
                <note>ID: TemplateBooks.PageLabel.Just Video</note>
            </trans-unit>
            <trans-unit id="TemplateBooks.PageLabel.Outside Back Cover" sil:dynamic="true">
                <source xml:lang="en">Outside Back Cover</source>
                <note>ID: TemplateBooks.PageLabel.Outside Back Cover</note>
            </trans-unit>
            <trans-unit id="TemplateBooks.PageLabel.Paper Saver" sil:dynamic="true">
                <source xml:lang="en">Paper Saver</source>
                <note>ID: TemplateBooks.PageLabel.Paper Saver</note>
            </trans-unit>
            <trans-unit id="TemplateBooks.PageLabel.Picture &amp; Video" sil:dynamic="true">
                <source xml:lang="en">Picture &amp; Video</source>
                <note>ID: TemplateBooks.PageLabel.Picture &amp; Video</note>
            </trans-unit>
            <trans-unit id="TemplateBooks.PageLabel.Picture &amp; Word" sil:dynamic="true">
                <source xml:lang="en">Picture &amp; Word</source>
                <note>ID: TemplateBooks.PageLabel.Picture &amp; Word</note>
            </trans-unit>
            <trans-unit id="TemplateBooks.PageLabel.Picture in Middle" sil:dynamic="true">
                <source xml:lang="en">Picture in Middle</source>
                <note>ID: TemplateBooks.PageLabel.Picture in Middle</note>
            </trans-unit>
            <trans-unit id="TemplateBooks.PageLabel.Picture on Bottom" sil:dynamic="true">
                <source xml:lang="en">Picture on Bottom</source>
                <note>ID: TemplateBooks.PageLabel.Picture on Bottom</note>
            </trans-unit>
            <trans-unit id="TemplateBooks.PageLabel.Picture on Left" sil:dynamic="true">
                <source xml:lang="en">Picture on Left</source>
                <note>ID: TemplateBooks.PageLabel.Picture on Left</note>
                <note>New string in Bloom 4.2</note>
            </trans-unit>
            <trans-unit id="TemplateBooks.PageLabel.Quiz" sil:dynamic="true">
                <source xml:lang="en">Quiz</source>
                <note>ID: TemplateBooks.PageLabel.Quiz</note>
                <note>Used in page preview for Comprehension Question pages. Should be short.</note>
            </trans-unit>
            <trans-unit id="TemplateBooks.PageLabel.Quiz Page" sil:dynamic="true">
                <source xml:lang="en">Quiz Page</source>
                <note>ID: TemplateBooks.PageLabel.Quiz Page</note>
            </trans-unit>
            <trans-unit id="TemplateBooks.PageLabel.SIL-Cameroon" sil:dynamic="true">
                <source xml:lang="en">SIL-Cameroon</source>
                <note>ID: TemplateBooks.PageLabel.SIL-Cameroon</note>
            </trans-unit>
            <trans-unit id="TemplateBooks.PageLabel.Super Paper Saver" sil:dynamic="true">
                <source xml:lang="en">Super Paper Saver</source>
                <note>ID: TemplateBooks.PageLabel.Super Paper Saver</note>
            </trans-unit>
            <trans-unit id="TemplateBooks.PageLabel.Text Over Video" sil:dynamic="true">
                <source xml:lang="en">Text Over Video</source>
                <note>ID: TemplateBooks.PageLabel.Text Over Video</note>
            </trans-unit>
            <trans-unit id="TemplateBooks.PageLabel.The End" sil:dynamic="true">
                <source xml:lang="en">The End</source>
                <note>ID: TemplateBooks.PageLabel.The End</note>
            </trans-unit>
            <trans-unit id="TemplateBooks.PageLabel.This Page Is Intentionally Blank" sil:dynamic="true">
                <source xml:lang="en">This Page Is Intentionally Blank</source>
                <note>ID: TemplateBooks.PageLabel.This Page Is Intentionally Blank</note>
            </trans-unit>
            <trans-unit id="TemplateBooks.PageLabel.Title Page" sil:dynamic="true">
                <source xml:lang="en">Title Page</source>
                <note>ID: TemplateBooks.PageLabel.Title Page</note>
            </trans-unit>
            <trans-unit id="TemplateBooks.PageLabel.Traditional" sil:dynamic="true">
                <source xml:lang="en">Traditional</source>
                <note>ID: TemplateBooks.PageLabel.Traditional</note>
            </trans-unit>
            <trans-unit id="TemplateBooks.PageLabel.Translation Instructions" sil:dynamic="true">
                <source xml:lang="en">Translation Instructions</source>
                <note>ID: TemplateBooks.PageLabel.Translation Instructions</note>
                <note>This page type only shows in Edit Mode to give instructions to translators. It does not print.</note>
            </trans-unit>
            <trans-unit id="TemplateBooks.PageLabel.Video Over Text" sil:dynamic="true">
                <source xml:lang="en">Video Over Text</source>
                <note>ID: TemplateBooks.PageLabel.Video Over Text</note>
            </trans-unit>
            <trans-unit id="TemplateBooks.Wall Calendar.TitleOfSetupDialog">
                <source xml:lang="en">Setup</source>
                <note>ID: TemplateBooks.Wall Calendar.TitleOfSetupDialog</note>
                <note>This is the dialog used to set up the wall calendar</note>
            </trans-unit>
            <trans-unit id="TemplateBooks.Quiz.HintBubble.Answer" sil:dynamic="true">
                <source xml:lang="en">Put a possible answer here. Check it if it is correct.</source>
                <note>ID: TemplateBooks.Quiz.HintBubble.Answer</note>
            </trans-unit>
            <trans-unit id="TemplateBooks.Quiz.HintBubble.Question" sil:dynamic="true">
                <source xml:lang="en">Put a comprehension question here</source>
                <note>ID: TemplateBooks.Quiz.HintBubble.Question</note>
            </trans-unit>
            <trans-unit id="Topics.Agriculture" sil:dynamic="true">
                <source xml:lang="en">Agriculture</source>
                <note>ID: Topics.Agriculture</note>
                <note>shows in the topics chooser in the edit tab</note>
            </trans-unit>
            <trans-unit id="Topics.Animal Stories" sil:dynamic="true">
                <source xml:lang="en">Animal Stories</source>
                <note>ID: Topics.Animal Stories</note>
                <note>shows in the topics chooser in the edit tab</note>
            </trans-unit>
            <trans-unit id="Topics.Business" sil:dynamic="true">
                <source xml:lang="en">Business</source>
                <note>ID: Topics.Business</note>
                <note>shows in the topics chooser in the edit tab</note>
            </trans-unit>
            <trans-unit id="Topics.Community Living" sil:dynamic="true">
                <source xml:lang="en">Community Living</source>
                <note>ID: Topics.Community Living</note>
                <note>shows in the topics chooser in the edit tab</note>
            </trans-unit>
            <trans-unit id="Topics.Culture" sil:dynamic="true">
                <source xml:lang="en">Culture</source>
                <note>ID: Topics.Culture</note>
                <note>shows in the topics chooser in the edit tab</note>
            </trans-unit>
            <trans-unit id="Topics.Dictionary" sil:dynamic="true">
                <source xml:lang="en">Dictionary</source>
                <note>ID: Topics.Dictionary</note>
                <note>this is a book topic</note>
            </trans-unit>
            <trans-unit id="Topics.Environment" sil:dynamic="true">
                <source xml:lang="en">Environment</source>
                <note>ID: Topics.Environment</note>
                <note>shows in the topics chooser in the edit tab</note>
            </trans-unit>
            <trans-unit id="Topics.Fiction" sil:dynamic="true">
                <source xml:lang="en">Fiction</source>
                <note>ID: Topics.Fiction</note>
                <note>shows in the topics chooser in the edit tab</note>
            </trans-unit>
            <trans-unit id="Topics.Health" sil:dynamic="true">
                <source xml:lang="en">Health</source>
                <note>ID: Topics.Health</note>
                <note>this is a book topic</note>
            </trans-unit>
            <trans-unit id="Topics.How To" sil:dynamic="true">
                <source xml:lang="en">How To</source>
                <note>ID: Topics.How To</note>
                <note>shows in the topics chooser in the edit tab</note>
            </trans-unit>
            <trans-unit id="Topics.Math" sil:dynamic="true">
                <source xml:lang="en">Math</source>
                <note>ID: Topics.Math</note>
                <note>shows in the topics chooser in the edit tab</note>
            </trans-unit>
            <trans-unit id="Topics.NoTopic" sil:dynamic="true">
                <source xml:lang="en">No Topic</source>
                <note>ID: Topics.NoTopic</note>
                <note>shows in the topics chooser in the edit tab</note>
            </trans-unit>
            <trans-unit id="Topics.Non Fiction" sil:dynamic="true">
                <source xml:lang="en">Non Fiction</source>
                <note>ID: Topics.Non Fiction</note>
                <note>shows in the topics chooser in the edit tab</note>
            </trans-unit>
            <trans-unit id="Topics.Personal Development" sil:dynamic="true">
                <source xml:lang="en">Personal Development</source>
                <note>ID: Topics.Personal Development</note>
                <note>shows in the topics chooser in the edit tab</note>
            </trans-unit>
            <trans-unit id="Topics.Primer" sil:dynamic="true">
                <source xml:lang="en">Primer</source>
                <note>ID: Topics.Primer</note>
                <note>shows in the topics chooser in the edit tab</note>
            </trans-unit>
            <trans-unit id="Topics.Science" sil:dynamic="true">
                <source xml:lang="en">Science</source>
                <note>ID: Topics.Science</note>
                <note>shows in the topics chooser in the edit tab</note>
            </trans-unit>
            <trans-unit id="Topics.Spiritual" sil:dynamic="true">
                <source xml:lang="en">Spiritual</source>
                <note>ID: Topics.Spiritual</note>
                <note>shows in the topics chooser in the edit tab</note>
            </trans-unit>
            <trans-unit id="Topics.Story Book" sil:dynamic="true">
                <source xml:lang="en">Story Book</source>
                <note>ID: Topics.Story Book</note>
                <note>this is a book topic</note>
            </trans-unit>
            <trans-unit id="Topics.Traditional Story" sil:dynamic="true">
                <source xml:lang="en">Traditional Story</source>
                <note>ID: Topics.Traditional Story</note>
                <note>shows in the topics chooser in the edit tab</note>
            </trans-unit>
            <trans-unit id="Warning">
                <source xml:lang="en">Warning</source>
                <note>ID: Warning</note>
            </trans-unit>
            <trans-unit id="WebServer.Warning.NoFile">
                <source xml:lang="en">Cannot Find File</source>
                <note>ID: WebServer.Warning.NoFile</note>
                <note>displays as a "toast"</note>
            </trans-unit>
            <trans-unit id="WebServer.Warning.NoImageFile">
                <source xml:lang="en">Cannot Find Image File</source>
                <note>ID: WebServer.Warning.NoImageFile</note>
                <note>displays as a "toast"</note>
            </trans-unit>
<<<<<<< HEAD
=======
            <trans-unit id="SimpleChoiceActivity.CorrectAnswerIndicator">
                <source xml:lang="en">Put the correct answer in this button. Bloom will shuffle the order later.</source>
                <note>On the page where you create a "Simple Choice Activity", you have to put the correct answer in a certain button. This message points out where to put that correct answer. The word "shuffle" here is like what you do to a deck of cards.</note>
            </trans-unit>
>>>>>>> f6a6f3cd
            <trans-unit id="Spreadsheet.ExportDialog.Description">
                <source xml:lang="en">Bloom will create a spreadsheet containing the text and images of this book. You can then make changes, like making new translations. Finally, use the “Import &amp; Update from Spreadsheet...” command to bring your changes back in.</source>
            </trans-unit>
            <trans-unit id="Spreadsheet.ExportDialog.folderLabel">
                <source xml:lang="en">Target folder for the spreadsheet and images:</source>
            </trans-unit>
            <trans-unit id="Spreadsheet.ExportDialog.ExportButton">
                <source xml:lang="en">Export</source>
            </trans-unit>
        </body>
    </file>
</xliff><|MERGE_RESOLUTION|>--- conflicted
+++ resolved
@@ -1158,11 +1158,7 @@
                 <note>ID: Copyright.CopyrightYear</note>
             </trans-unit>
             <trans-unit id="Copyright.FollowSILGuidelines" sil:dynamic="true">
-<<<<<<< HEAD
                 <source xml:lang="en">SIL has corporate guidelines around what kinds of materials may be copyrighted by SIL. Please check [this page] in order to ensure that this book qualifies.</source>
-=======
-                <source xml:lang="en">Before publishing as SIL, ensure that you follow [SIL corporate guidelines].</source>
->>>>>>> f6a6f3cd
                 <note>ID: Copyright.FollowSILGuidelines</note>
                 <note>The text inside the [square brackets] will become a link to a website.</note>
             </trans-unit>
@@ -1175,11 +1171,7 @@
                 <note>ID: Copyright.NotATranslation</note>
             </trans-unit>
             <trans-unit id="Copyright.PublishingAsSIL" sil:dynamic="true">
-<<<<<<< HEAD
                 <source xml:lang="en">Using "SIL" in a Copyright</source>
-=======
-                <source xml:lang="en">Publishing as SIL</source>
->>>>>>> f6a6f3cd
                 <note>ID: Copyright.PublishingAsSIL</note>
             </trans-unit>
             <trans-unit id="Copyright.UseOriginalCopyright" sil:dynamic="true">
@@ -3484,706 +3476,705 @@
                 <source xml:lang="en">To Send via USB, you may need to get the right
                             cable, install phone drivers on your computer, or
                             modify settings on your phone.</source>
-<<<<<<< HEAD
-        <note>ID: PublishTab.Android.USB.Hint</note>
-        <note></note>
-      </trans-unit>
-      <trans-unit id="PublishTab.Android.USB.OpenMenuItem" sil:dynamic="true">
-        <source xml:lang="en">On the Android device, run Bloom Reader, open the menu and choose 'Receive books via USB'.</source>
-        <note>ID: PublishTab.Android.USB.OpenMenuItem</note>
-        <note></note>
-      </trans-unit>
-      <trans-unit id="PublishTab.Android.WiFi.Hint.Heading" sil:dynamic="true">
-        <source xml:lang="en">No Wi-Fi Network?</source>
-        <note>ID: PublishTab.Android.WiFi.Hint.Heading</note>
-        <note></note>
-      </trans-unit>
-      <trans-unit id="PublishTab.Android.WiFi.Hint" sil:dynamic="true">
-        <source xml:lang="en">There are several ways to start a temporary one.</source>
-        <note>ID: </note>
-        <note>This is preceded by a heading that says 'No Wi-Fi Network'. 'one' here refers to 'Wi Fi' network.</note>
-      </trans-unit>
-      <trans-unit id="PublishTab.Android.AboutMotionBooks" sil:dynamic="true">
-        <source xml:lang="en">About Motion Books</source>
-        <note>ID: PublishTab.Android.AboutMotionBooks</note>
-        <note>Help link under Motion Book checkbox</note>
-      </trans-unit>
-      <trans-unit id="PublishTab.Android.Bookshelf" sil:dynamic="true">
-        <source xml:lang="en">Bloom Reader Bookshelf</source>
-        <note>ID: PublishTab.Android.BookShelf</note>
-        <note>A heading in the Publish to Android screen.</note>
-      </trans-unit>
-      <trans-unit id="PublishTab.Android.CantGetLicenseInfo" sil:dynamic="true">
-        <source xml:lang="en">To publish this book, Bloom must check which languages the copyright owner has permitted, but Bloom is having trouble reaching the server that has this information.</source>
-        <note>ID: PublishTab.Android.CantGetLicenseInfo</note>
-      </trans-unit>
-      <trans-unit id="PublishTab.Android.ChooseFile" sil:dynamic="true">
-        <source xml:lang="en">Save Bloom Reader File</source>
-        <note>ID: PublishTab.Android.ChooseFile</note>
-        <note>Obsolete in 5.3+</note>
-      </trans-unit>
-      <trans-unit id="PublishTab.Android.ChooseBloomPUBFile" sil:dynamic="true">
-        <source xml:lang="en">Save BloomPUB File</source>
-        <note>ID: PublishTab.Android.ChooseBloomPUBFile</note>
-      </trans-unit>
-      <trans-unit id="PublishTab.Android.ChooseLandscapeForMotion" sil:dynamic="true">
-        <source xml:lang="en">Choose landscape to activate Motion Book mode</source>
-        <note>ID: PublishTab.Android.ChooseLandscapeForMotion</note>
-        <note>Appears in portrait mode when Motion checkbox is checked</note>
-      </trans-unit>
-      <trans-unit id="PublishTab.Android.ChooseUSB" sil:dynamic="true">
-        <source xml:lang="en">Send over USB Cable</source>
-        <note>ID: PublishTab.Android.ChooseUSB</note>
-      </trans-unit>
-      <trans-unit id="PublishTab.Android.ChooseWifi" sil:dynamic="true">
-        <source xml:lang="en">Share over Wi-Fi</source>
-        <note>ID: PublishTab.Android.ChooseWifi</note>
-      </trans-unit>
-      <trans-unit id="PublishTab.Android.Control" sil:dynamic="true">
-        <source xml:lang="en">Send or Save</source>
-        <note>ID: PublishTab.Android.Control</note>
-        <note>This is the heading above various buttons that control the publishing of the book to Android.</note>
-      </trans-unit>
-      <trans-unit id="PublishTab.Android.CopyToClipboard" sil:dynamic="true">
-        <source xml:lang="en">Copy to Clipboard</source>
-        <note>ID: PublishTab.Android.CopyToClipboard</note>
-      </trans-unit>
-      <trans-unit id="PublishTab.Android.Features" sil:dynamic="true">
-        <source xml:lang="en">Features</source>
-        <note>ID: PublishTab.Android.Features</note>
-        <note>The second heading in the Settings section, which shows a checklist of various features.</note>
-      </trans-unit>
-      <trans-unit id="PublishTab.Android.UnlicensedLanguages" sil:dynamic="true">
-        <source xml:lang="en">The copyright holder of this book has not licensed it for publishing in {0}. Please contact the copyright holder to learn more about licensing.</source>
-        <note>ID: PublishTab.Android.UnlicensedLanguages</note>
-        <note>{0} will be a language name or a list of them</note>
-      </trans-unit>
-      <trans-unit id="PublishTab.Android.File.Progress.CheckFontOK" sil:dynamic="true">
-        <source xml:lang="en">Checking {0} font: License OK for embedding.</source>
-        <note>ID: PublishTab.Android.File.Progress.CheckFontOK</note>
-        <note>{0} is a font name</note>
-      </trans-unit>
-      <trans-unit id="PublishTab.Android.File.Progress.Embedding" sil:dynamic="true">
-        <source xml:lang="en">Embedding font {0} at a cost of {1} megs</source>
-        <note>ID: PublishTab.Android.File.Progress.Embedding</note>
-        <note>{1} is a number with one decimal place, the number of megabytes the font file takes up</note>
-      </trans-unit>
-      <trans-unit id="PublishTab.Android.File.Progress.IncompatibleFontFileFormat" sil:dynamic="true">
-        <source xml:lang="en">This book has text in a font named \"{0}\". Bloom cannot publish this font's format ({1}).</source>
-        <note>ID: PublishTab.Android.File.Progress.IncompatibleFontFileFormat</note>
-        <note>{0} is a font name, {1} is a file extension (for example: .ttc)</note>
-      </trans-unit>
-      <trans-unit id="PublishTab.Android.File.Progress.LicenseForbids" sil:dynamic="true">
-        <source xml:lang="en">This book has text in a font named \"{0}\". The license for \"{0}\" does not permit Bloom to embed the font in the book.</source>
-        <note>ID: PublishTab.Android.File.Progress.LicenseForbids</note>
-        <note>{0} is a font name</note>
-      </trans-unit>
-      <trans-unit id="PublishTab.Android.File.Progress.NoFontFound" sil:dynamic="true">
-        <source xml:lang="en">This book has text in a font named \"{0}\", but Bloom could not find that font on this computer.</source>
-        <note>ID: PublishTab.Android.File.Progress.NoFontFound</note>
-        <note>{0} is a font name</note>
-      </trans-unit>
-      <trans-unit id="PublishTab.Android.File.Progress.PackagingBook" sil:dynamic="true">
-        <source xml:lang="en">Packaging "{0}" for use with Bloom Reader...</source>
-        <note>ID: PublishTab.Android.File.Progress.PackagingBook</note>
-        <note>{0} is a book title</note>
-      </trans-unit>
-      <trans-unit id="PublishTab.Android.File.Progress.Saving" sil:dynamic="true">
-        <source xml:lang="en">Saving as {0}</source>
-        <note>ID: PublishTab.Android.File.Progress.Saving</note>
-        <note>{0} is a file path</note>
-      </trans-unit>
-      <trans-unit id="PublishTab.Android.File.Progress.SubstitutingAndika" sil:dynamic="true">
-        <source xml:lang="en">Bloom will substitute \"{0}\" instead."</source>
-        <note>ID: PublishTab.Android.File.Progress.SubstitutingAndika</note>
-        <note>{0} is a font name</note>
-      </trans-unit>
-      <trans-unit id="PublishTab.Android.GetBloomReader" sil:dynamic="true">
-        <source xml:lang="en">Get Bloom Reader App</source>
-        <note>ID: PublishTab.Android.GetBloomReader</note>
-        <note>Link to find Bloom Reader on Google Play Store</note>
-      </trans-unit>
-      <trans-unit id="PublishTab.Android.Intro" sil:dynamic="true">
-        <source xml:lang="en">Send Your Book to the Bloom Reader Android App</source>
-        <note>ID: PublishTab.Android.Intro</note>
-        <note>This is displayed at the top of the Android screen.</note>
-      </trans-unit>
-      <trans-unit id="PublishTab.Android.Method" sil:dynamic="true">
-        <source xml:lang="en">Choose how to send to device</source>
-        <note>ID: PublishTab.Android.Method</note>
-        <note>There are several methods for pushing a book to android. This is the heading above the chooser.</note>
-      </trans-unit>
-      <trans-unit id="PublishTab.Android.MotionBookMode" sil:dynamic="true">
-        <source xml:lang="en">Motion Book</source>
-        <note>ID: PublishTab.Android.MotionBookMode</note>
-        <note>Motion Book checkbox label</note>
-      </trans-unit>
-      <trans-unit id="PublishTab.Android.Preview" sil:dynamic="true">
-        <source xml:lang="en">Preview</source>
-        <note>ID: PublishTab.Android.Preview</note>
-      </trans-unit>
-      <trans-unit id="PublishTab.Android.Publish" sil:dynamic="true">
-        <source xml:lang="en">Publish</source>
-        <note>ID: PublishTab.Android.Publish</note>
-      </trans-unit>
-      <trans-unit id="PublishTab.Android.Creating" sil:dynamic="true">
-        <source xml:lang="en">Creating Digital Book</source>
-        <note>ID: PublishTab.Android.Creating</note>
-      </trans-unit>
-      <trans-unit id="PublishTab.Android.AboutBloomReader" sil:dynamic="true">
-        <source xml:lang="en">About Bloom Reader</source>
-        <note>ID: PublishTab.Android.AboutBloomReader</note>
-      </trans-unit>
-      <trans-unit id="PublishTab.Android.AboutBookFeatures" sil:dynamic="true">
-        <source xml:lang="en">About Book Features</source>
-        <note>ID: PublishTab.Android.AboutBookFeatures</note>
-        <note>obsolete as of Bloom 5.3</note>
-      </trans-unit>
-      <trans-unit id="PublishTab.Android.AboutBloomPUB" sil:dynamic="true">
-        <source xml:lang="en">About BloomPUB</source>
-        <note>ID: PublishTab.Android.AboutBloomPUB</note>
-      </trans-unit>
-      <trans-unit id="PublishTab.Android.Settings" sil:dynamic="true">
-        <source xml:lang="en">Settings</source>
-        <note>ID: PublishTab.Android.Settings</note>
-      </trans-unit>
-      <trans-unit id="PublishTab.Android.TalkingBookLanguages" sil:dynamic="true">
-        <source xml:lang="en">Talking Book Languages</source>
-        <note>ID: PublishTab.Android.TalkingBookLanguages</note>
-        <note>Which languages will have the "Talking Book" (books with both text and narrated audio) feature enabled</note>
-      </trans-unit>
-      <trans-unit id="PublishTab.Android.TextLanguages" sil:dynamic="true">
-        <source xml:lang="en">Text Languages</source>
-        <note>ID: PublishTab.Android.TextLanguages</note>
-      </trans-unit>
-      <trans-unit id="PublishTab.Android.Thumbnail" sil:dynamic="true">
-        <source xml:lang="en">Thumbnail</source>
-        <note>ID: PublishTab.Android.Thumbnail</note>
-        <note>The heading at the top of the Settings section, which shows a thumbnail of the front cover and can be used to change the underlying page color.</note>
-      </trans-unit>
-      <trans-unit id="PublishTab.Android.Troubleshooting" sil:dynamic="true">
-        <source xml:lang="en">Troubleshooting Tips</source>
-        <note>ID: PublishTab.Android.Troubleshooting</note>
-        <note>obsolete as of Bloom 5.3</note>
-      </trans-unit>
-      <trans-unit id="PublishTab.Android.Usb.Progress.BookSent" sil:dynamic="true">
-        <source xml:lang="en">You can now read "{0}" in Bloom Reader!</source>
-        <note>ID: PublishTab.Android.Usb.Progress.BookSent</note>
-        <note>{0} is a book title</note>
-      </trans-unit>
-      <trans-unit id="PublishTab.Android.Usb.Progress.Connected" sil:dynamic="true">
-        <source xml:lang="en">Connected to {0} via USB...</source>
-        <note>ID: PublishTab.Android.Usb.Progress.Connected</note>
-        <note>{0} is a the name of the device Bloom connected to</note>
-      </trans-unit>
-      <trans-unit id="PublishTab.Android.Usb.Progress.DeviceOutOfMemory" sil:dynamic="true">
-        <source xml:lang="en">The device reported that it does not have enough space for this book. The book is {0} MB.</source>
-        <note>ID: PublishTab.Android.Usb.Progress.DeviceOutOfMemory</note>
-        <note>{0} is the size of the book that Bloom is trying to copy over to the Android device.</note>
-      </trans-unit>
-      <trans-unit id="PublishTab.Android.Usb.Progress.FailureToSend" sil:dynamic="true">
-        <source xml:lang="en">An error occurred and the book was not sent to your Android device.</source>
-        <note>ID: PublishTab.Android.Usb.Progress.FailureToSend</note>
-      </trans-unit>
-      <trans-unit id="PublishTab.Android.Usb.Progress.LookingForDevice" sil:dynamic="true">
-        <source xml:lang="en">Looking for an Android device connected by USB cable and set up for file transfer (MTP)...</source>
-        <note>ID: PublishTab.Android.Usb.Progress.LookingForDevice</note>
-        <note>This is a progress message; MTP is an acronym for the system that allows computers to access files on devices.</note>
-        <note>Prior to 5.0, this was "Looking for an Android device connected by USB cable and set up for MTP..."</note>
-      </trans-unit>
-      <trans-unit id="PublishTab.Android.Usb.Progress.LookingForExisting" sil:dynamic="true">
-        <source xml:lang="en">Looking for an existing "{0}"...</source>
-        <note>ID: PublishTab.Android.Usb.Progress.LookingForExisting</note>
-        <note>{0} is a book title</note>
-      </trans-unit>
-      <trans-unit id="PublishTab.Android.Usb.Progress.MoreThanOne" sil:dynamic="true">
-        <source xml:lang="en">Please connect only one of the following devices.</source>
-        <note>ID: PublishTab.Android.Usb.Progress.MoreThanOne</note>
-        <note>Prior to 5.0, this was "The following connected devices all have Bloom Reader installed. Please connect only one of these devices."</note>
-      </trans-unit>
-      <trans-unit id="PublishTab.Android.Usb.Progress.NoDeviceFound" sil:dynamic="true">
-        <source xml:lang="en">No device found. Still looking...</source>
-        <note>ID: PublishTab.Android.Usb.Progress.NoDeviceFound</note>
-      </trans-unit>
-      <trans-unit id="PublishTab.Android.Usb.Progress.PackagingBook" sil:dynamic="true">
-        <source xml:lang="en">Packaging "{0}" for use with Bloom Reader...</source>
-        <note>ID: PublishTab.Android.Usb.Progress.PackagingBook</note>
-        <note>{0} is a book title</note>
-      </trans-unit>
-      <trans-unit id="PublishTab.Android.Usb.Progress.ReplacingBook" sil:dynamic="true">
-        <source xml:lang="en">Replacing existing "{0}"...</source>
-        <note>ID: PublishTab.Android.Usb.Progress.ReplacingBook</note>
-        <note>{0} is a book title</note>
-      </trans-unit>
-      <trans-unit id="PublishTab.Android.Usb.Progress.SendingBook" sil:dynamic="true">
-        <source xml:lang="en">Sending "{0}" to your Android device...</source>
-        <note>ID: PublishTab.Android.Usb.Progress.SendingBook</note>
-        <note>{0} is a book title</note>
-      </trans-unit>
-      <trans-unit id="PublishTab.Android.Usb.Progress.Stopped" sil:dynamic="true">
-        <source xml:lang="en">Stopped</source>
-        <note>ID: PublishTab.Android.Usb.Progress.Stopped</note>
-      </trans-unit>
-      <trans-unit id="PublishTab.Android.Usb.Progress.UnableToConnect" sil:dynamic="true">
-        <source xml:lang="en">Unable to connect to any Android device.</source>
-        <note>ID: PublishTab.Android.Usb.Progress.UnableToConnect</note>
-        <note>Prior to 5.0, this was "Unable to connect to any Android device which has Bloom Reader."</note>
-      </trans-unit>
-      <trans-unit id="PublishTab.Android.Usb.Start" sil:dynamic="true">
-        <source xml:lang="en">Connect with USB cable</source>
-        <note>ID: PublishTab.Android.Usb.Start</note>
-        <note>Button that tells Bloom to send the book to a device via USB cable.</note>
-      </trans-unit>
-      <trans-unit id="PublishTab.Android.Usb.Stop" sil:dynamic="true">
-        <source xml:lang="en">Stop Trying</source>
-        <note>ID: PublishTab.Android.Usb.Stop</note>
-      </trans-unit>
-      <trans-unit id="PublishTab.Android.Wifi.Progress.BadBookRequest" sil:dynamic="true">
-        <source xml:lang="en">Got a book request we could not process. Possibly the device is running an incompatible version of BloomReader?</source>
-        <note>ID: PublishTab.Android.Wifi.Progress.BadBookRequest</note>
-      </trans-unit>
-      <trans-unit id="PublishTab.Android.Wifi.Progress.Failed" sil:dynamic="true">
-        <source xml:lang="en">Sending the book failed. Possibly the device was disconnected? If you can't see a reason for this the following may be helpful to report to the developers:</source>
-        <note>ID: PublishTab.Android.Wifi.Progress.Failed</note>
-      </trans-unit>
-      <trans-unit id="PublishTab.Android.Wifi.Progress.Finished" sil:dynamic="true">
-        <source xml:lang="en">Finished sending "{0}" to device {1}</source>
-        <note>ID: PublishTab.Android.Wifi.Progress.Finished</note>
-        <note>{0} is the name of the book, {1} is the name of the device</note>
-      </trans-unit>
-      <trans-unit id="PublishTab.Android.Wifi.Progress.Sending" sil:dynamic="true">
-        <source xml:lang="en">Sending "{0}" to device {1}</source>
-        <note>ID: PublishTab.Android.Wifi.Progress.Sending</note>
-        <note>{0} is the name of the book, {1} is the name of the device</note>
-      </trans-unit>
-      <trans-unit id="PublishTab.Android.Wifi.Progress.Stopped" sil:dynamic="true">
-        <source xml:lang="en">Stopped Advertising.</source>
-        <note>ID: PublishTab.Android.Wifi.Progress.Stopped</note>
-      </trans-unit>
-      <trans-unit id="PublishTab.Android.Wifi.Progress.WifiInstructions1" sil:dynamic="true">
-        <source xml:lang="en">On the Android, run Bloom Reader, open the menu and choose 'Receive Books via WiFi'.</source>
-        <note>ID: PublishTab.Android.Wifi.Progress.WifiInstructions1</note>
-        <note>Prior to 5.0, this was "On the Android, run Bloom Reader, open the menu and choose 'Receive Books from computer'."</note>
-      </trans-unit>
-      <trans-unit id="PublishTab.Android.Wifi.Progress.WifiInstructions2" sil:dynamic="true">
-        <source xml:lang="en">You can do this on as many devices as you like. Make sure each device is connected to the same network as this computer.</source>
-        <note>ID: PublishTab.Android.Wifi.Progress.WifiInstructions2</note>
-      </trans-unit>
-      <trans-unit id="PublishTab.Android.Wifi.Progress.beginAdvertising" sil:dynamic="true">
-        <source xml:lang="en">Advertising book to Bloom Readers on local network...</source>
-        <note>ID: PublishTab.Android.Wifi.Progress.beginAdvertising</note>
-      </trans-unit>
-      <trans-unit id="PublishTab.Android.Wifi.Start" sil:dynamic="true">
-        <source xml:lang="en">Share</source>
-        <note>ID: PublishTab.Android.Wifi.Start</note>
-        <note>Button that tells Bloom to begin offering this book on the wifi network.</note>
-      </trans-unit>
-      <trans-unit id="PublishTab.Android.WrongLayout.Message">
-        <source xml:lang="en">The layout of this book is currently "{0}". Bloom Reader will display it using "{1}", so text might not fit. To see if anything needs adjusting, go back to the Edit Tab and change the layout to "{1}".</source>
-        <note>ID: PublishTab.Android.WrongLayout.Message</note>
-        <note>{0} and {1} are book layout tags.</note>
-      </trans-unit>
-      <trans-unit id="PublishTab.Android.bloomdFileFormatLabel">
-        <source xml:lang="en">Bloom Book for Devices</source>
-        <note>ID: PublishTab.Android.bloomdFileFormatLabel</note>
-        <note>This is shown in the 'Save' dialog when you save a bloom book in the format that works with the Bloom Reader Android App</note>
-      </trans-unit>
-      <trans-unit id="PublishTab.AndroidButton">
-        <source xml:lang="en">Bloom Reader</source>
-        <note>ID: PublishTab.AndroidButton</note>
-        <note>Obsolete in 5.3+</note>
-      </trans-unit>
-      <trans-unit id="PublishTab.AndroidButton-tooltip" sil:dynamic="true">
-        <source xml:lang="en">Publish to an Android device.</source>
-        <note>ID: PublishTab.AndroidButton-tooltip</note>
-        <note>Obsolete in 5.3+</note>
-      </trans-unit>
-      <trans-unit id="PublishTab.Audio.ElementsMissingId">
-        <source xml:lang="en">Some audio elements are missing ids</source>
-        <note>ID: PublishTab.Audio.ElementsMissingId</note>
-        <note>Message briefly displayed to the user in a toast</note>
-      </trans-unit>
-      <trans-unit id="PublishTab.BodyOnlyRadio">
-        <source xml:lang="en">Booklet Insides</source>
-        <note>ID: PublishTab.BodyOnlyRadio</note>
-      </trans-unit>
-      <trans-unit id="PublishTab.bloomPUBButton">
-        <source xml:lang="en">BloomPUB</source>
-        <note>ID: PublishTab.bloomPUBButton</note>
-        <note>This is the label under the BloomPUB icon on the left side of the Publish screen.</note>
-      </trans-unit>
-      <trans-unit id="PublishTab.bloomPUBButton-tooltip" sil:dynamic="true">
-        <source xml:lang="en">Make a BloomPUB for Bloom Reader or Reading App Builder.</source>
-        <note>ID: PublishTab.bloomPUBButton-tooltip</note>
-      </trans-unit>
-      <trans-unit id="PublishTab.BloomPUB.BannerDescription">
-        <source xml:lang="en">BloomPUBs are a kind of eBook that can be read on phone apps ([Bloom Reader](https://bloomlibrary.org/page/create/bloom-reader) and [Reading App Builder](https://software.sil.org/readingappbuilder/)) and on Windows using [BloomPUB Viewer](https://bloomlibrary.org/page/create/downloads#related-software). They offer many advantages over ePUBs, including WYSIWYG fidelity and the full range of Bloom digital book features.</source>
-        <note>ID: PublishTab.BloomPUB.BannerDescription</note>
-        <note>Task description at the top of the BloomPUB Publishing page</note>
-      </trans-unit>
-      <trans-unit id="PublishTab.BloomPUB.BannerTitle">
-        <source xml:lang="en">Publish as BloomPUB</source>
-        <note>ID: PublishTab.BloomPUB.BannerTitle</note>
-        <note>Header on BloomPUB Publishing page</note>
-      </trans-unit>
-      <trans-unit id="PublishTab.BodyOnlyRadio-tooltip" sil:dynamic="true">
-        <source xml:lang="en">Make a booklet from the inside pages of the book.\nPages will be laid out and reordered so that when you fold it, you'll have a booklet.\n</source>
-        <note>ID: PublishTab.BodyOnlyRadio-tooltip</note>
-        <note xml:lang="en">OLD TEXT (before 3.9, add newline): Make a booklet from the inside pages of the book. Pages will be laid out and reordered so that when you fold it, you'll have a booklet.\n</note>
-      </trans-unit>
-      <trans-unit id="PublishTab.BookMetadata">
-        <source xml:lang="en">Book Metadata</source>
-        <note>ID: PublishTab.BookMetadata</note>
-        <note>This link opens a dialog box that lets you put in information someone (often a librarian) might use to search for a book with particular characteristics.</note>
-      </trans-unit>
-      <trans-unit id="PublishTab.BulkBloomPub.Explanation" sil:dynamic="true">
-        <source xml:lang="en">This file will cause these books to be grouped under a single bookshelf in Bloom Reader. This collection's bookshelf is set to "{0}".</source>
-        <note>ID: Publish.BulkBloomPub.Explanation</note>
-        <note>{0} will be replaced with the name of the bookshelf. Make sure to place the {0} at the appropriate place in the translation. The double quotes ("") around it can be replaced with whatever kind of quotation marks are appropriate in the language you are translating to.</note>
-      </trans-unit>
-      <trans-unit id="PublishTab.BulkBloomPub.Make" sil:dynamic="true">
-        <source xml:lang="en">Make</source>
-        <note>ID: Publish.BulkBloomPub.Make</note>
-        <note>"Make" is the label of a button that will make the selected file</note>
-      </trans-unit>
-      <trans-unit id="PublishTab.BulkBloomPub.MakeAllBloomPubs" sil:dynamic="true">
-        <source xml:lang="en">Make All BloomPUBs from Collection</source>
-        <note>ID: PublishTab.BulkBloomPub.MakeAllBloomPubs</note>
-        <note>A BloomPUB is a type of file format that can be used to read books on the Bloom Reader app</note>
-      </trans-unit>
-      <trans-unit id="PublishTab.BulkBloomPub.MakeBloomBundle" sil:dynamic="true">
-        <source xml:lang="en">Compress into a single .bloombundle file</source>
-        <note>ID: Publish.BulkBloomPub.MakeBloomBundle</note>
-        <note>"Compress" means to take multiple things and turn them into a single combined file. (The result is smaller than the sum of the parts.)</note>
-        <note>.bloombundle is the file extension. It is in lowercase. It will be the same extension regardless of the user's language settings.</note>
-      </trans-unit>
-      <trans-unit id="PublishTab.BulkBloomPub.ProduceBloomShelf" sil:dynamic="true">
-        <source xml:lang="en">Produce a .bloomshelf file</source>
-        <note>ID: Publish.BulkBloomPub.ProduceBloomShelf</note>
-      </trans-unit>
-      <trans-unit id="PublishTab.ButtonThatShowsUploadForm">
-        <source xml:lang="en">Web</source>
-        <note>ID: PublishTab.ButtonThatShowsUploadForm</note>
-      </trans-unit>
-      <trans-unit id="PublishTab.ButtonThatShowsUploadForm-tooltip" sil:dynamic="true">
-        <source xml:lang="en">Upload your book to BloomLibrary.org so that other people can read it, download it to their devices, and share it with other people.</source>
-        <note>ID: PublishTab.ButtonThatShowsUploadForm-tooltip</note>
-      </trans-unit>
-      <trans-unit id="PublishTab.CoverOnlyRadio">
-        <source xml:lang="en">Booklet Cover</source>
-        <note>ID: PublishTab.CoverOnlyRadio</note>
-      </trans-unit>
-      <trans-unit id="PublishTab.CoverOnlyRadio-tooltip" sil:dynamic="true">
-        <source xml:lang="en">Make a PDF of just the front and back (both sides), so you can  print on colored paper.</source>
-        <note>ID: PublishTab.CoverOnlyRadio-tooltip</note>
-      </trans-unit>
-      <trans-unit id="PublishTab.Epub.BackLinkLabel">
-        <source xml:lang="en">Back</source>
-        <note>ID: PublishTab.Epub.BackLinkLabel</note>
-        <note>Used in Epubs as the text of a link that leads from the image description back to the main page</note>
-      </trans-unit>
-      <trans-unit id="PublishTab.Epub.Accessible.MainContent">
-        <source xml:lang="en">Main Content</source>
-        <note>ID: PublishTab.Epub.Accessible.MainContent</note>
-      </trans-unit>
-      <trans-unit id="PublishTab.Epub.Accessibility">
-        <source xml:lang="en">Accessibility</source>
-        <note>ID: PublishTab.Epub.Accessibility</note>
-        <note>Here, the English 'Accessibility' is a common way of refering to technologies that are usable by people with disabilities. With computers, this usually means people with visual impairments. It includes botht he blind and people who might need text to be larger, or who are colorblind, etc.</note>
-      </trans-unit>
-      <trans-unit id="PublishTab.Epub.BannerDescription">
-        <source xml:lang="en">Make an electronic book that can be read in EPUB readers on all devices.</source>
-        <note>ID: PublishTab.Epub.BannerDescription</note>
-        <note>Task description at the top of the ePUB Publishing page</note>
-      </trans-unit>
-      <trans-unit id="PublishTab.Epub.BannerTitle">
-        <source xml:lang="en">Publish as ePUB</source>
-        <note>ID: PublishTab.Epub.BannerTitle</note>
-        <note>Header on ePUB Publishing page</note>
-      </trans-unit>
-      <trans-unit id="PublishTab.Epub.BuildingEPub">
-        <source xml:lang="en">Building ePUB</source>
-        <note>ID: PublishTab.Epub.BuildingEPub</note>
-        <note>Shown in a progress box when Bloom is starting to create an ePUB</note>
-      </trans-unit>
-      <trans-unit id="PublishTab.Epub.Creating">
-        <source xml:lang="en">Creating ePUB...</source>
-        <note>ID: PublishTab.Epub.Creating</note>
-      </trans-unit>
-      <trans-unit id="PublishTab.Epub.Done">
-        <source xml:lang="en">Done</source>
-        <note>ID: PublishTab.Epub.Done</note>
-      </trans-unit>
-      <trans-unit id="PublishTab.Epub.Help.AboutEpubs">
-        <source xml:lang="en">About ePUBs</source>
-        <note>ID: PublishTab.Epub.Help.AboutEpubs</note>
-      </trans-unit>
-      <trans-unit id="PublishTab.Epub.Help.EReaders">
-        <source xml:lang="en">Compatible ePUB Readers</source>
-        <note>ID: PublishTab.Epub.Help.EReaders</note>
-        <note>obsolete as of Bloom 5.3</note>
-      </trans-unit>
-      <trans-unit id="PublishTab.Epub.Help.Publishing">
-        <source xml:lang="en">Getting ePUBs onto a device</source>
-        <note>ID: PublishTab.Epub.Help.Publishing</note>
-        <note>obsolete as of Bloom 5.3</note>
-      </trans-unit>
-      <trans-unit id="PublishTab.Epub.ImageDescriptionLinkLabel">
-        <source xml:lang="en">Image Description</source>
-        <note>ID: PublishTab.Epub.ImageDescriptionLinkLabel</note>
-        <note>Used in Epubs as the text of a link that leads to the description of an image</note>
-      </trans-unit>
-      <trans-unit id="PublishTab.Epub.LocalLinksProblem">
-        <source xml:lang="en">Links to other pages do not work in ePUBs. They will be changed to plain text that does not look like a link.</source>
-        <note>ID: PublishTab.Epub.LocalLinksProblem</note>
-      </trans-unit>
-      <trans-unit id="PublishTab.Epub.IncludeOnPage">
-        <source xml:lang="en">Include image descriptions on page</source>
-        <note>ID: PublishTab.Epub.IncludeOnPage</note>
-      </trans-unit>
-      <trans-unit id="PublishTab.Epub.NoAudioDescriptions">
-        <source xml:lang="en">No recorded audio image descriptions</source>
-        <note>ID: PublishTab.Epub.NoAudioDescriptions</note>
-      </trans-unit>
-      <trans-unit id="PublishTab.Epub.OmittedPages">
-        <source xml:lang="en">The following pages were removed because they are not supported in ePUBs:</source>
-        <note>ID: PublishTab.Epub.OmittedPages</note>
-        <note>Shown in a progress box when Bloom finds interactive pages in an EPUB. Followed by a list of page labels.</note>
-      </trans-unit>
-      <trans-unit id="PublishTab.Epub.NoOverlaySupport">
-        <source xml:lang="en">Sorry, Bloom cannot produce ePUBs if there are any overlays. The first overlay is on page {0}.</source>
-        <note>ID: PublishTab.Epub.NoOverlaySupport</note>
-        <note>The {0} will be replaced with the page number (or name of page). For example, it might be replaced by "1" or "Front Cover"</note>
-      </trans-unit>
-      <trans-unit id="PublishTab.Epub.PageLabel.Content">
-        <source xml:lang="en">Content</source>
-        <note>ID: PublishTab.Epub.PageLabel.Content</note>
-        <note>label for the book content in the ePUB's Table of Contents</note>
-      </trans-unit>
-      <trans-unit id="PublishTab.Epub.PreparingDoc">
-        <source xml:lang="en">Preparing document</source>
-        <note>ID: PublishTab.Epub.PreparingDoc</note>
-      </trans-unit>
-      <trans-unit id="PublishTab.Epub.PreparingPreview">
-        <source xml:lang="en">Preparing Preview</source>
-        <note>ID: PublishTab.Epub.PreparingPreview</note>
-      </trans-unit>
-      <trans-unit id="PublishTab.Epub.ReadiumCredit">
-        <source xml:lang="en">This ePUB preview is provided by [Readium]. This book may render differently in various ePUB readers.</source>
-        <note>ID: PublishTab.Epub.ReadiumCredit</note>
-        <note>[Readium] should be left untranslated as a noun.  It will be changed into an HTML link to the Readium web page (https://readium.org/).  If the term "Readium" has been translated on a translated version of that web page, then the translated term may be substituted within the square brackets.  (Be sure to keep the square brackets [] around Readium or its translation!)</note>
-      </trans-unit>
-      <trans-unit id="PublishTab.Epub.RemoveFontSizes">
-        <source xml:lang="en">Use ePUB reader's text size</source>
-        <note>ID: PublishTab.Epub.RemoveFontSizes</note>
-      </trans-unit>
-      <trans-unit id="PublishTab.Epub.Saving">
-        <source xml:lang="en">Saving</source>
-        <note>ID: PublishTab.Epub.Saving</note>
-      </trans-unit>
-      <trans-unit id="PublishTab.Epub.Title">
-        <source xml:lang="en">Create an ePUB book</source>
-        <note>ID: PublishTab.Epub.Title</note>
-      </trans-unit>
-      <trans-unit id="PublishTab.EpubButton">
-        <source xml:lang="en">ePUB</source>
-        <note>ID: PublishTab.EpubButton</note>
-      </trans-unit>
-      <trans-unit id="PublishTab.EpubRadio-tooltip" sil:dynamic="true">
-        <source xml:lang="en">Make an ePUB (electronic book) out of this book, allowing it to be read on various electronic reading devices.</source>
-        <note>ID: PublishTab.EpubRadio-tooltip</note>
-      </trans-unit>
-      <trans-unit id="PublishTab.InDesignDialog.DontShowThisAgainButton">
-        <source xml:lang="en">Don't Show This Again</source>
-        <note>ID: PublishTab.InDesignDialog.DontShowThisAgainButton</note>
-      </trans-unit>
-      <trans-unit id="PublishTab.InDesignDialog.WindowTitle">
-        <source xml:lang="en">InDesign XML Information</source>
-        <note>ID: PublishTab.InDesignDialog.WindowTitle</note>
-        <note>This is the title of a dialog about exporting a Bloom book to the InDesign XML format</note>
-      </trans-unit>
-      <trans-unit id="PublishTab.LessMemoryPdfMode">
-        <source xml:lang="en">Use less memory (slower)</source>
-        <note>ID: PublishTab.LessMemoryPdfMode</note>
-        <note>The parenthesized word indicates the negative effect of using this option. This text is for a menu item.</note>
-      </trans-unit>
-      <trans-unit id="PublishTab.NoBookletsMessage">
-        <source xml:lang="en">Bloom cannot make booklets using the current page size.</source>
-        <note>ID: PublishTab.NoBookletsMessage</note>
-        <note>If a book has a paper size that is too big (like A4), Bloom does not know how to make booklets with it. So the controls for booklets get disabled and this message is shown.</note>
-      </trans-unit>
-      <trans-unit id="PublishTab.Notifications.AdobeForPrint">
-        <source xml:lang="en">If you want to print directly from Bloom, you will need to install the free Adobe Reader and then re-start Bloom. Or instead, you can save the PDF, open it in some other program, and then print from there.</source>
-        <note>ID: PublishTab.Notifications.AdobeForPrint</note>
-      </trans-unit>
-      <trans-unit id="PublishTab.Notifications.AdobeReaderRecommendation">
-        <source xml:lang="en">This PDF viewer can be improved by installing the free Adobe Reader on this computer.</source>
-        <note>ID: PublishTab.Notifications.AdobeReaderRecommendation</note>
-      </trans-unit>
-      <trans-unit id="PublishTab.OnePagePerPaperRadio">
-        <source xml:lang="en">Simple</source>
-        <note>ID: PublishTab.OnePagePerPaperRadio</note>
-        <note>Instead of making a booklet, just make normal pages</note>
-      </trans-unit>
-      <trans-unit id="PublishTab.OnePagePerPaperRadio-tooltip" sil:dynamic="true">
-        <source xml:lang="en">Make a PDF of every page of the book, one page per piece of paper.</source>
-        <note>ID: PublishTab.OnePagePerPaperRadio-tooltip</note>
-      </trans-unit>
-      <trans-unit id="PublishTab.OpenThePDFInTheSystemPDFViewer">
-        <source xml:lang="en">Open the PDF in the default system PDF viewer</source>
-        <note>ID: PublishTab.OpenThePDFInTheSystemPDFViewer</note>
-      </trans-unit>
-      <trans-unit id="PublishTab.Options">
-        <source xml:lang="en">PDF Options</source>
-        <note>ID: PublishTab.Options</note>
-        <note>menu header in the Publish tab</note>
-        <note>was previously just "Options"</note>
-      </trans-unit>
-      <trans-unit id="PublishTab.OptionsMenu.PreparePrintshop">
-        <source xml:lang="en">Prepare for Print Shop:</source>
-        <note>ID: PublishTab.OptionsMenu.PreparePrintshop</note>
-        <note>Header for a region of the menu which lists various options useful for jobs that will be printed at a commercial print shop</note>
-      </trans-unit>
-      <trans-unit id="PublishTab.Options_ToolTip_">
-        <source xml:lang="en">Choose print shop setup</source>
-        <note>ID: PublishTab.Options_ToolTip_</note>
-        <note>tooltip for the menu header in the Publish tab</note>
-      </trans-unit>
-      <trans-unit id="PublishTab.OverwriteWarning.ReplaceExistingButton">
-        <source xml:lang="en">Replace Existing</source>
-        <note>ID: PublishTab.OverwriteWarning.ReplaceExistingButton</note>
-        <note>Obsolete for Bloom 5.2 and later</note>
-      </trans-unit>
-      <trans-unit id="PublishTab.OverwriteWarning.WindowTitle">
-        <source xml:lang="en">Notice</source>
-        <note>ID: PublishTab.OverwriteWarning.WindowTitle</note>
-        <note>Obsolete for Bloom 5.2 and later</note>
-      </trans-unit>
-      <trans-unit id="PublishTab.PDF.Error.Failed">
-        <source xml:lang="en">Bloom was not able to create the PDF file ({0}).{1}{1}Details: BloomPdfMaker (command line) did not produce the expected document.</source>
-        <note>ID: PublishTab.PDF.Error.Failed</note>
-        <note>Error message displayed in a message dialog box. {0} is the filename, {1} is a newline character.</note>
-      </trans-unit>
-      <trans-unit id="PublishTab.PDF.Error.PrinterError">
-        <source xml:lang="en">Bloom requires access to a printer in order to make a PDF, even though you are not printing.  Windows gave this error when Bloom tried to access the default printer: {0}</source>
-        <note>ID: PublishTab.PDF.Error.PrinterError</note>
-        <note>Error message displayed in a message dialog box.  {0} is replaced by a Windows error message at runtime</note>
-      </trans-unit>
-      <trans-unit id="PublishTab.PDF.Error.NoPrinter">
-        <source xml:lang="en">Bloom needs you to have a printer selected on this computer before it can make a PDF, even though you are not printing.  It appears that you might not have a printer set as the default.  Please go to Devices and Printers and select a printer as a default. If you don't have a real printer attached, just select the Microsoft XPS or PDF printers.</source>
-        <note>ID: PublishTab.PDF.Error.NoPrinter</note>
-        <note>Error message displayed in a message dialog box.</note>
-      </trans-unit>
-      <trans-unit id="PublishTab.PDF.Error.TrySinglePage">
-        <source xml:lang="en">The book's images might have exceeded the amount of RAM memory available. Please turn on the "Use Less Memory" option which is slower but uses less memory.</source>
-        <note>ID: PublishTab.PDF.Error.TrySinglePage</note>
-        <note>Error message displayed in a message dialog box.</note>
-      </trans-unit>
-      <trans-unit id="PublishTab.PdfMaker.BadPdf">
-        <source xml:lang="en">Bloom had a problem making a PDF of this book. You may need technical help or to contact the developers. But here are some things you can try:</source>
-        <note>ID: PublishTab.PdfMaker.BadPdf</note>
-      </trans-unit>
-      <trans-unit id="PublishTab.PdfMaker.BadPdfShort">
-        <source xml:lang="en">Bloom had a problem making a PDF of this book.</source>
-        <note>ID: PublishTab.PdfMaker.BadPdfShort</note>
-      </trans-unit>
-      <trans-unit id="PublishTab.PdfMaker.Compress">
-        <source xml:lang="en">Compressing PDF</source>
-        <note>ID: PublishTab.PdfMaker.Compress</note>
-        <note>Message displayed in a progress report dialog box</note>
-      </trans-unit>
-      <trans-unit id="PublishTab.PdfMaker.CompressConvertColor">
-        <source xml:lang="en">Compressing PDF &amp; Converting Color to CMYK</source>
-        <note>ID: PublishTab.PdfMaker.CompressConvertColor</note>
-        <note>Message displayed in a progress report dialog box</note>
-      </trans-unit>
-      <trans-unit id="PublishTab.PdfMaker.Creating">
-        <source xml:lang="en">Creating PDF...</source>
-        <note>ID: PublishTab.PdfMaker.Creating</note>
-        <note>Message displayed in a progress report dialog box</note>
-        <note xml:lang="en">OLD TEXT (before 4.0, removed space): Creating PDF ...</note>
-      </trans-unit>
-      <trans-unit id="PublishTab.PdfMaker.ErrorProcessing">
-        <source xml:lang="en">Error creating, compressing, or recoloring the PDF file</source>
-        <note>ID: PublishTab.PdfMaker.ErrorProcessing</note>
-        <note>Message briefly displayed to the user in a toast</note>
-      </trans-unit>
-      <trans-unit id="PublishTab.PdfMaker.ErrorSaving">
-        <source xml:lang="en">Error compressing or recoloring the PDF file</source>
-        <note>ID: PublishTab.PdfMaker.ErrorProcessing</note>
-        <note>Message briefly displayed to the user in a toast</note>
-      </trans-unit>
-      <trans-unit id="PublishTab.PdfMaker.Finished">
-        <source xml:lang="en">Finished making PDF from HTML</source>
-        <note>ID: PublishTab.PdfMaker.Finished</note>
-        <note>Message displayed in a progress report dialog box</note>
-      </trans-unit>
-      <trans-unit id="PublishTab.PdfMaker.FullBleed">
-        <source xml:lang="en">Full Bleed</source>
-        <note>ID: PublishTab.PdfMaker.FullBleed</note>
-        <note>displayed as an option in the PDF Options menu in Publish tab. Be careful, "full bleed" is a technical term in printing, meaning to print into an area outside the main page content that is ideally trimmed off; do not translate literally</note>
-      </trans-unit>
-      <trans-unit id="PublishTab.PdfMaker.MakingFromHtml">
-        <source xml:lang="en">Making PDF from HTML</source>
-        <note>ID: PublishTab.PdfMaker.MakingFromHtml</note>
-        <note>Message displayed in a progress report dialog box</note>
-      </trans-unit>
-      <trans-unit id="PublishTab.PdfMaker.MakingPageOfPdf">
-        <source xml:lang="en">Making Page {0} of the PDF</source>
-        <note>ID: PublishTab.PdfMaker.MakingPageOfPdf</note>
-        <note>Message displayed in a progress report dialog box, {0} is replaced by the page number</note>
-      </trans-unit>
-      <trans-unit id="PublishTab.PdfMaker.NoFullBleed">
-        <source xml:lang="en">Full Bleed has not been set up for this book</source>
-        <note>ID: PublishTab.PdfMaker.NoFullBleed</note>
-      </trans-unit>
-      <trans-unit id="PublishTab.PdfMaker.NoFullBleedBooklet">
-        <source xml:lang="en">Full Bleed is not applicable to booklet printing</source>
-        <note>ID: PublishTab.PdfMaker.NoFullBleedBooklet</note>
-      </trans-unit>
-      <trans-unit id="PublishTab.PdfMaker.OutOfMemory">
-        <source xml:lang="en">Bloom ran out of memory while making the PDF. See {0}this article{1} for some suggestions to try.</source>
-        <note>ID: PublishTab.PdfMaker.OutOfMemory</note>
-        <note>{0} and {1} are HTML link markup.  You can think of them as fancy quotation marks.</note>
-      </trans-unit>
-      <trans-unit id="PublishTab.PdfMaker.PdfFile">
-        <source xml:lang="en">PDF file</source>
-        <note>ID: PublishTab.PdfMaker.PdfFile</note>
-      </trans-unit>
-      <trans-unit id="PublishTab.PdfMaker.PdfWithCmykSwopV2">
-        <source xml:lang="en">CMYK color (U.S. Web Coated (SWOP) v2)</source>
-        <note>ID: PublishTab.PdfMaker.PdfWithCmykSwopV2</note>
-        <note>displayed as a checkable menu option for the Publish tab, PDF options menu. The content in parentheses may not be translatable. 'CMYK' may not be translatable, it is a print shop standard.</note>
-        <note>Previously this item was "PDF with CMYK ..." and it occurred as an option within the Save dialog for PDF files</note>
-      </trans-unit>
-      <trans-unit id="PublishTab.PdfMaker.Saving">
-        <source xml:lang="en">Saving PDF...</source>
-        <note>ID: PublishTab.PdfMaker.Saving</note>
-        <note>Message displayed in a progress report dialog box</note>
-      </trans-unit>
-      <trans-unit id="PublishTab.PdfMaker.TryMoreMemory">
-        <source xml:lang="en">Try doing this on a computer with more memory</source>
-        <note>ID: PublishTab.PdfMaker.TryMoreMemory</note>
-      </trans-unit>
-      <trans-unit id="PublishTab.PdfMaker.TryRestart">
-        <source xml:lang="en">Restart your computer and try this again right away</source>
-        <note>ID: PublishTab.PdfMaker.TryRestart</note>
-      </trans-unit>
-      <trans-unit id="PublishTab.PdfMaker.TrySmallerImages">
-        <source xml:lang="en">Replace large, high-resolution images in your document with lower-resolution ones</source>
-        <note>ID: PublishTab.PdfMaker.TrySmallerImages</note>
-      </trans-unit>
-      <trans-unit id="PublishTab.PdfNotSaved">
-        <source xml:lang="en">PDF Not Saved</source>
-        <note>ID: PublishTab.PdfNotSaved</note>
-        <note>title for the message box</note>
-      </trans-unit>
-      <trans-unit id="PublishTab.PdfNotSavedWhy">
-        <source xml:lang="en">The PDF file has not been saved because you chose not to allow producing a "PDF for print shop".</source>
-        <note>ID: PublishTab.PdfNotSavedWhy</note>
-        <note>explanation that file was not saved displayed in a message box</note>
-      </trans-unit>
-      <!-- for 5.4
+                <note>ID: PublishTab.Android.USB.Hint</note>
+                <note></note>
+            </trans-unit>
+            <trans-unit id="PublishTab.Android.USB.OpenMenuItem" sil:dynamic="true">
+                <source xml:lang="en">On the Android device, run Bloom Reader, open the menu and choose 'Receive books via USB'.</source>
+                <note>ID: PublishTab.Android.USB.OpenMenuItem</note>
+                <note></note>
+            </trans-unit>
+            <trans-unit id="PublishTab.Android.WiFi.Hint.Heading" sil:dynamic="true">
+                <source xml:lang="en">No Wi-Fi Network?</source>
+                <note>ID: PublishTab.Android.WiFi.Hint.Heading</note>
+                <note></note>
+            </trans-unit>
+            <trans-unit id="PublishTab.Android.WiFi.Hint" sil:dynamic="true">
+                <source xml:lang="en">There are several ways to start a temporary one.</source>
+                <note>ID: </note>
+                <note>This is preceded by a heading that says 'No Wi-Fi Network'. 'one' here refers to 'Wi Fi' network.</note>
+            </trans-unit>
+            <trans-unit id="PublishTab.Android.AboutMotionBooks" sil:dynamic="true">
+                <source xml:lang="en">About Motion Books</source>
+                <note>ID: PublishTab.Android.AboutMotionBooks</note>
+                <note>Help link under Motion Book checkbox</note>
+            </trans-unit>
+            <trans-unit id="PublishTab.Android.Bookshelf" sil:dynamic="true">
+                <source xml:lang="en">Bloom Reader Bookshelf</source>
+                <note>ID: PublishTab.Android.BookShelf</note>
+                <note>A heading in the Publish to Android screen.</note>
+            </trans-unit>
+            <trans-unit id="PublishTab.Android.CantGetLicenseInfo" sil:dynamic="true">
+                <source xml:lang="en">To publish this book, Bloom must check which languages the copyright owner has permitted, but Bloom is having trouble reaching the server that has this information.</source>
+                <note>ID: PublishTab.Android.CantGetLicenseInfo</note>
+            </trans-unit>
+            <trans-unit id="PublishTab.Android.ChooseFile" sil:dynamic="true">
+                <source xml:lang="en">Save Bloom Reader File</source>
+                <note>ID: PublishTab.Android.ChooseFile</note>
+                <note>Obsolete in 5.3+</note>
+            </trans-unit>
+            <trans-unit id="PublishTab.Android.ChooseBloomPUBFile" sil:dynamic="true">
+                <source xml:lang="en">Save BloomPUB File</source>
+                <note>ID: PublishTab.Android.ChooseBloomPUBFile</note>
+            </trans-unit>
+            <trans-unit id="PublishTab.Android.ChooseLandscapeForMotion" sil:dynamic="true">
+                <source xml:lang="en">Choose landscape to activate Motion Book mode</source>
+                <note>ID: PublishTab.Android.ChooseLandscapeForMotion</note>
+                <note>Appears in portrait mode when Motion checkbox is checked</note>
+            </trans-unit>
+            <trans-unit id="PublishTab.Android.ChooseUSB" sil:dynamic="true">
+                <source xml:lang="en">Send over USB Cable</source>
+                <note>ID: PublishTab.Android.ChooseUSB</note>
+            </trans-unit>
+            <trans-unit id="PublishTab.Android.ChooseWifi" sil:dynamic="true">
+                <source xml:lang="en">Share over Wi-Fi</source>
+                <note>ID: PublishTab.Android.ChooseWifi</note>
+            </trans-unit>
+            <trans-unit id="PublishTab.Android.Control" sil:dynamic="true">
+                <source xml:lang="en">Send or Save</source>
+                <note>ID: PublishTab.Android.Control</note>
+                <note>This is the heading above various buttons that control the publishing of the book to Android.</note>
+            </trans-unit>
+            <trans-unit id="PublishTab.Android.CopyToClipboard" sil:dynamic="true">
+                <source xml:lang="en">Copy to Clipboard</source>
+                <note>ID: PublishTab.Android.CopyToClipboard</note>
+            </trans-unit>
+            <trans-unit id="PublishTab.Android.Features" sil:dynamic="true">
+                <source xml:lang="en">Features</source>
+                <note>ID: PublishTab.Android.Features</note>
+                <note>The second heading in the Settings section, which shows a checklist of various features.</note>
+            </trans-unit>
+            <trans-unit id="PublishTab.Android.UnlicensedLanguages" sil:dynamic="true">
+                <source xml:lang="en">The copyright holder of this book has not licensed it for publishing in {0}. Please contact the copyright holder to learn more about licensing.</source>
+                <note>ID: PublishTab.Android.UnlicensedLanguages</note>
+                <note>{0} will be a language name or a list of them</note>
+            </trans-unit>
+            <trans-unit id="PublishTab.Android.File.Progress.CheckFontOK" sil:dynamic="true">
+                <source xml:lang="en">Checking {0} font: License OK for embedding.</source>
+                <note>ID: PublishTab.Android.File.Progress.CheckFontOK</note>
+                <note>{0} is a font name</note>
+            </trans-unit>
+            <trans-unit id="PublishTab.Android.File.Progress.Embedding" sil:dynamic="true">
+                <source xml:lang="en">Embedding font {0} at a cost of {1} megs</source>
+                <note>ID: PublishTab.Android.File.Progress.Embedding</note>
+                <note>{1} is a number with one decimal place, the number of megabytes the font file takes up</note>
+            </trans-unit>
+            <trans-unit id="PublishTab.Android.File.Progress.IncompatibleFontFileFormat" sil:dynamic="true">
+                <source xml:lang="en">This book has text in a font named \"{0}\". Bloom cannot publish this font's format ({1}).</source>
+                <note>ID: PublishTab.Android.File.Progress.IncompatibleFontFileFormat</note>
+                <note>{0} is a font name, {1} is a file extension (for example: .ttc)</note>
+            </trans-unit>
+            <trans-unit id="PublishTab.Android.File.Progress.LicenseForbids" sil:dynamic="true">
+                <source xml:lang="en">This book has text in a font named \"{0}\". The license for \"{0}\" does not permit Bloom to embed the font in the book.</source>
+                <note>ID: PublishTab.Android.File.Progress.LicenseForbids</note>
+                <note>{0} is a font name</note>
+            </trans-unit>
+            <trans-unit id="PublishTab.Android.File.Progress.NoFontFound" sil:dynamic="true">
+                <source xml:lang="en">This book has text in a font named \"{0}\", but Bloom could not find that font on this computer.</source>
+                <note>ID: PublishTab.Android.File.Progress.NoFontFound</note>
+                <note>{0} is a font name</note>
+            </trans-unit>
+            <trans-unit id="PublishTab.Android.File.Progress.PackagingBook" sil:dynamic="true">
+                <source xml:lang="en">Packaging "{0}" for use with Bloom Reader...</source>
+                <note>ID: PublishTab.Android.File.Progress.PackagingBook</note>
+                <note>{0} is a book title</note>
+            </trans-unit>
+            <trans-unit id="PublishTab.Android.File.Progress.Saving" sil:dynamic="true">
+                <source xml:lang="en">Saving as {0}</source>
+                <note>ID: PublishTab.Android.File.Progress.Saving</note>
+                <note>{0} is a file path</note>
+            </trans-unit>
+            <trans-unit id="PublishTab.Android.File.Progress.SubstitutingAndika" sil:dynamic="true">
+                <source xml:lang="en">Bloom will substitute \"{0}\" instead."</source>
+                <note>ID: PublishTab.Android.File.Progress.SubstitutingAndika</note>
+                <note>{0} is a font name</note>
+            </trans-unit>
+            <trans-unit id="PublishTab.Android.GetBloomReader" sil:dynamic="true">
+                <source xml:lang="en">Get Bloom Reader App</source>
+                <note>ID: PublishTab.Android.GetBloomReader</note>
+                <note>Link to find Bloom Reader on Google Play Store</note>
+            </trans-unit>
+            <trans-unit id="PublishTab.Android.Intro" sil:dynamic="true">
+                <source xml:lang="en">Send Your Book to the Bloom Reader Android App</source>
+                <note>ID: PublishTab.Android.Intro</note>
+                <note>This is displayed at the top of the Android screen.</note>
+            </trans-unit>
+            <trans-unit id="PublishTab.Android.Method" sil:dynamic="true">
+                <source xml:lang="en">Choose how to send to device</source>
+                <note>ID: PublishTab.Android.Method</note>
+                <note>There are several methods for pushing a book to android. This is the heading above the chooser.</note>
+            </trans-unit>
+            <trans-unit id="PublishTab.Android.MotionBookMode" sil:dynamic="true">
+                <source xml:lang="en">Motion Book</source>
+                <note>ID: PublishTab.Android.MotionBookMode</note>
+                <note>Motion Book checkbox label</note>
+            </trans-unit>
+            <trans-unit id="PublishTab.Android.Preview" sil:dynamic="true">
+                <source xml:lang="en">Preview</source>
+                <note>ID: PublishTab.Android.Preview</note>
+            </trans-unit>
+            <trans-unit id="PublishTab.Android.Publish" sil:dynamic="true">
+                <source xml:lang="en">Publish</source>
+                <note>ID: PublishTab.Android.Publish</note>
+            </trans-unit>
+            <trans-unit id="PublishTab.Android.Creating" sil:dynamic="true">
+                <source xml:lang="en">Creating Digital Book</source>
+                <note>ID: PublishTab.Android.Creating</note>
+            </trans-unit>
+            <trans-unit id="PublishTab.Android.AboutBloomReader" sil:dynamic="true">
+                <source xml:lang="en">About Bloom Reader</source>
+                <note>ID: PublishTab.Android.AboutBloomReader</note>
+            </trans-unit>
+            <trans-unit id="PublishTab.Android.AboutBookFeatures" sil:dynamic="true">
+                <source xml:lang="en">About Book Features</source>
+                <note>ID: PublishTab.Android.AboutBookFeatures</note>
+                <note>obsolete as of Bloom 5.3</note>
+            </trans-unit>
+            <trans-unit id="PublishTab.Android.AboutBloomPUB" sil:dynamic="true">
+                <source xml:lang="en">About BloomPUB</source>
+                <note>ID: PublishTab.Android.AboutBloomPUB</note>
+            </trans-unit>
+            <trans-unit id="PublishTab.Android.Settings" sil:dynamic="true">
+                <source xml:lang="en">Settings</source>
+                <note>ID: PublishTab.Android.Settings</note>
+            </trans-unit>
+            <trans-unit id="PublishTab.Android.TalkingBookLanguages" sil:dynamic="true">
+                <source xml:lang="en">Talking Book Languages</source>
+                <note>ID: PublishTab.Android.TalkingBookLanguages</note>
+                <note>Which languages will have the "Talking Book" (books with both text and narrated audio) feature enabled</note>
+            </trans-unit>
+            <trans-unit id="PublishTab.Android.TextLanguages" sil:dynamic="true">
+                <source xml:lang="en">Text Languages</source>
+                <note>ID: PublishTab.Android.TextLanguages</note>
+            </trans-unit>
+            <trans-unit id="PublishTab.Android.Thumbnail" sil:dynamic="true">
+                <source xml:lang="en">Thumbnail</source>
+                <note>ID: PublishTab.Android.Thumbnail</note>
+                <note>The heading at the top of the Settings section, which shows a thumbnail of the front cover and can be used to change the underlying page color.</note>
+            </trans-unit>
+            <trans-unit id="PublishTab.Android.Troubleshooting" sil:dynamic="true">
+                <source xml:lang="en">Troubleshooting Tips</source>
+                <note>ID: PublishTab.Android.Troubleshooting</note>
+                <note>obsolete as of Bloom 5.3</note>
+            </trans-unit>
+            <trans-unit id="PublishTab.Android.Usb.Progress.BookSent" sil:dynamic="true">
+                <source xml:lang="en">You can now read "{0}" in Bloom Reader!</source>
+                <note>ID: PublishTab.Android.Usb.Progress.BookSent</note>
+                <note>{0} is a book title</note>
+            </trans-unit>
+            <trans-unit id="PublishTab.Android.Usb.Progress.Connected" sil:dynamic="true">
+                <source xml:lang="en">Connected to {0} via USB...</source>
+                <note>ID: PublishTab.Android.Usb.Progress.Connected</note>
+                <note>{0} is a the name of the device Bloom connected to</note>
+            </trans-unit>
+            <trans-unit id="PublishTab.Android.Usb.Progress.DeviceOutOfMemory" sil:dynamic="true">
+                <source xml:lang="en">The device reported that it does not have enough space for this book. The book is {0} MB.</source>
+                <note>ID: PublishTab.Android.Usb.Progress.DeviceOutOfMemory</note>
+                <note>{0} is the size of the book that Bloom is trying to copy over to the Android device.</note>
+            </trans-unit>
+            <trans-unit id="PublishTab.Android.Usb.Progress.FailureToSend" sil:dynamic="true">
+                <source xml:lang="en">An error occurred and the book was not sent to your Android device.</source>
+                <note>ID: PublishTab.Android.Usb.Progress.FailureToSend</note>
+            </trans-unit>
+            <trans-unit id="PublishTab.Android.Usb.Progress.LookingForDevice" sil:dynamic="true">
+                <source xml:lang="en">Looking for an Android device connected by USB cable and set up for file transfer (MTP)...</source>
+                <note>ID: PublishTab.Android.Usb.Progress.LookingForDevice</note>
+                <note>This is a progress message; MTP is an acronym for the system that allows computers to access files on devices.</note>
+                <note>Prior to 5.0, this was "Looking for an Android device connected by USB cable and set up for MTP..."</note>
+            </trans-unit>
+            <trans-unit id="PublishTab.Android.Usb.Progress.LookingForExisting" sil:dynamic="true">
+                <source xml:lang="en">Looking for an existing "{0}"...</source>
+                <note>ID: PublishTab.Android.Usb.Progress.LookingForExisting</note>
+                <note>{0} is a book title</note>
+            </trans-unit>
+            <trans-unit id="PublishTab.Android.Usb.Progress.MoreThanOne" sil:dynamic="true">
+                <source xml:lang="en">Please connect only one of the following devices.</source>
+                <note>ID: PublishTab.Android.Usb.Progress.MoreThanOne</note>
+                <note>Prior to 5.0, this was "The following connected devices all have Bloom Reader installed. Please connect only one of these devices."</note>
+            </trans-unit>
+            <trans-unit id="PublishTab.Android.Usb.Progress.NoDeviceFound" sil:dynamic="true">
+                <source xml:lang="en">No device found. Still looking...</source>
+                <note>ID: PublishTab.Android.Usb.Progress.NoDeviceFound</note>
+            </trans-unit>
+            <trans-unit id="PublishTab.Android.Usb.Progress.PackagingBook" sil:dynamic="true">
+                <source xml:lang="en">Packaging "{0}" for use with Bloom Reader...</source>
+                <note>ID: PublishTab.Android.Usb.Progress.PackagingBook</note>
+                <note>{0} is a book title</note>
+            </trans-unit>
+            <trans-unit id="PublishTab.Android.Usb.Progress.ReplacingBook" sil:dynamic="true">
+                <source xml:lang="en">Replacing existing "{0}"...</source>
+                <note>ID: PublishTab.Android.Usb.Progress.ReplacingBook</note>
+                <note>{0} is a book title</note>
+            </trans-unit>
+            <trans-unit id="PublishTab.Android.Usb.Progress.SendingBook" sil:dynamic="true">
+                <source xml:lang="en">Sending "{0}" to your Android device...</source>
+                <note>ID: PublishTab.Android.Usb.Progress.SendingBook</note>
+                <note>{0} is a book title</note>
+            </trans-unit>
+            <trans-unit id="PublishTab.Android.Usb.Progress.Stopped" sil:dynamic="true">
+                <source xml:lang="en">Stopped</source>
+                <note>ID: PublishTab.Android.Usb.Progress.Stopped</note>
+            </trans-unit>
+            <trans-unit id="PublishTab.Android.Usb.Progress.UnableToConnect" sil:dynamic="true">
+                <source xml:lang="en">Unable to connect to any Android device.</source>
+                <note>ID: PublishTab.Android.Usb.Progress.UnableToConnect</note>
+                <note>Prior to 5.0, this was "Unable to connect to any Android device which has Bloom Reader."</note>
+            </trans-unit>
+            <trans-unit id="PublishTab.Android.Usb.Start" sil:dynamic="true">
+                <source xml:lang="en">Connect with USB cable</source>
+                <note>ID: PublishTab.Android.Usb.Start</note>
+                <note>Button that tells Bloom to send the book to a device via USB cable.</note>
+            </trans-unit>
+            <trans-unit id="PublishTab.Android.Usb.Stop" sil:dynamic="true">
+                <source xml:lang="en">Stop Trying</source>
+                <note>ID: PublishTab.Android.Usb.Stop</note>
+            </trans-unit>
+            <trans-unit id="PublishTab.Android.Wifi.Progress.BadBookRequest" sil:dynamic="true">
+                <source xml:lang="en">Got a book request we could not process. Possibly the device is running an incompatible version of BloomReader?</source>
+                <note>ID: PublishTab.Android.Wifi.Progress.BadBookRequest</note>
+            </trans-unit>
+            <trans-unit id="PublishTab.Android.Wifi.Progress.Failed" sil:dynamic="true">
+                <source xml:lang="en">Sending the book failed. Possibly the device was disconnected? If you can't see a reason for this the following may be helpful to report to the developers:</source>
+                <note>ID: PublishTab.Android.Wifi.Progress.Failed</note>
+            </trans-unit>
+            <trans-unit id="PublishTab.Android.Wifi.Progress.Finished" sil:dynamic="true">
+                <source xml:lang="en">Finished sending "{0}" to device {1}</source>
+                <note>ID: PublishTab.Android.Wifi.Progress.Finished</note>
+                <note>{0} is the name of the book, {1} is the name of the device</note>
+            </trans-unit>
+            <trans-unit id="PublishTab.Android.Wifi.Progress.Sending" sil:dynamic="true">
+                <source xml:lang="en">Sending "{0}" to device {1}</source>
+                <note>ID: PublishTab.Android.Wifi.Progress.Sending</note>
+                <note>{0} is the name of the book, {1} is the name of the device</note>
+            </trans-unit>
+            <trans-unit id="PublishTab.Android.Wifi.Progress.Stopped" sil:dynamic="true">
+                <source xml:lang="en">Stopped Advertising.</source>
+                <note>ID: PublishTab.Android.Wifi.Progress.Stopped</note>
+            </trans-unit>
+            <trans-unit id="PublishTab.Android.Wifi.Progress.WifiInstructions1" sil:dynamic="true">
+                <source xml:lang="en">On the Android, run Bloom Reader, open the menu and choose 'Receive Books via WiFi'.</source>
+                <note>ID: PublishTab.Android.Wifi.Progress.WifiInstructions1</note>
+                <note>Prior to 5.0, this was "On the Android, run Bloom Reader, open the menu and choose 'Receive Books from computer'."</note>
+            </trans-unit>
+            <trans-unit id="PublishTab.Android.Wifi.Progress.WifiInstructions2" sil:dynamic="true">
+                <source xml:lang="en">You can do this on as many devices as you like. Make sure each device is connected to the same network as this computer.</source>
+                <note>ID: PublishTab.Android.Wifi.Progress.WifiInstructions2</note>
+            </trans-unit>
+            <trans-unit id="PublishTab.Android.Wifi.Progress.beginAdvertising" sil:dynamic="true">
+                <source xml:lang="en">Advertising book to Bloom Readers on local network...</source>
+                <note>ID: PublishTab.Android.Wifi.Progress.beginAdvertising</note>
+            </trans-unit>
+            <trans-unit id="PublishTab.Android.Wifi.Start" sil:dynamic="true">
+                <source xml:lang="en">Share</source>
+                <note>ID: PublishTab.Android.Wifi.Start</note>
+                <note>Button that tells Bloom to begin offering this book on the wifi network.</note>
+            </trans-unit>
+            <trans-unit id="PublishTab.Android.WrongLayout.Message">
+                <source xml:lang="en">The layout of this book is currently "{0}". Bloom Reader will display it using "{1}", so text might not fit. To see if anything needs adjusting, go back to the Edit Tab and change the layout to "{1}".</source>
+                <note>ID: PublishTab.Android.WrongLayout.Message</note>
+                <note>{0} and {1} are book layout tags.</note>
+            </trans-unit>
+            <trans-unit id="PublishTab.Android.bloomdFileFormatLabel">
+                <source xml:lang="en">Bloom Book for Devices</source>
+                <note>ID: PublishTab.Android.bloomdFileFormatLabel</note>
+                <note>This is shown in the 'Save' dialog when you save a bloom book in the format that works with the Bloom Reader Android App</note>
+            </trans-unit>
+            <trans-unit id="PublishTab.AndroidButton">
+                <source xml:lang="en">Bloom Reader</source>
+                <note>ID: PublishTab.AndroidButton</note>
+                <note>Obsolete in 5.3+</note>
+            </trans-unit>
+            <trans-unit id="PublishTab.AndroidButton-tooltip" sil:dynamic="true">
+                <source xml:lang="en">Publish to an Android device.</source>
+                <note>ID: PublishTab.AndroidButton-tooltip</note>
+                <note>Obsolete in 5.3+</note>
+            </trans-unit>
+            <trans-unit id="PublishTab.Audio.ElementsMissingId">
+                <source xml:lang="en">Some audio elements are missing ids</source>
+                <note>ID: PublishTab.Audio.ElementsMissingId</note>
+                <note>Message briefly displayed to the user in a toast</note>
+            </trans-unit>
+            <trans-unit id="PublishTab.BodyOnlyRadio">
+                <source xml:lang="en">Booklet Insides</source>
+                <note>ID: PublishTab.BodyOnlyRadio</note>
+            </trans-unit>
+            <trans-unit id="PublishTab.bloomPUBButton">
+                <source xml:lang="en">BloomPUB</source>
+                <note>ID: PublishTab.bloomPUBButton</note>
+                <note>This is the label under the BloomPUB icon on the left side of the Publish screen.</note>
+            </trans-unit>
+            <trans-unit id="PublishTab.bloomPUBButton-tooltip" sil:dynamic="true">
+                <source xml:lang="en">Make a BloomPUB for Bloom Reader or Reading App Builder.</source>
+                <note>ID: PublishTab.bloomPUBButton-tooltip</note>
+            </trans-unit>
+            <trans-unit id="PublishTab.BloomPUB.BannerDescription">
+                <source xml:lang="en">BloomPUBs are a kind of eBook that can be read on phone apps ([Bloom Reader](https://bloomlibrary.org/page/create/bloom-reader) and [Reading App Builder](https://software.sil.org/readingappbuilder/)) and on Windows using [BloomPUB Viewer](https://bloomlibrary.org/page/create/downloads#related-software). They offer many advantages over ePUBs, including WYSIWYG fidelity and the full range of Bloom digital book features.</source>
+                <note>ID: PublishTab.BloomPUB.BannerDescription</note>
+                <note>Task description at the top of the BloomPUB Publishing page</note>
+            </trans-unit>
+            <trans-unit id="PublishTab.BloomPUB.BannerTitle">
+                <source xml:lang="en">Publish as BloomPUB</source>
+                <note>ID: PublishTab.BloomPUB.BannerTitle</note>
+                <note>Header on BloomPUB Publishing page</note>
+            </trans-unit>
+            <trans-unit id="PublishTab.BodyOnlyRadio-tooltip" sil:dynamic="true">
+                <source xml:lang="en">Make a booklet from the inside pages of the book.\nPages will be laid out and reordered so that when you fold it, you'll have a booklet.\n</source>
+                <note>ID: PublishTab.BodyOnlyRadio-tooltip</note>
+                <note xml:lang="en">OLD TEXT (before 3.9, add newline): Make a booklet from the inside pages of the book. Pages will be laid out and reordered so that when you fold it, you'll have a booklet.\n</note>
+            </trans-unit>
+            <trans-unit id="PublishTab.BookMetadata">
+                <source xml:lang="en">Book Metadata</source>
+                <note>ID: PublishTab.BookMetadata</note>
+                <note>This link opens a dialog box that lets you put in information someone (often a librarian) might use to search for a book with particular characteristics.</note>
+            </trans-unit>
+            <trans-unit id="PublishTab.BulkBloomPub.Explanation" sil:dynamic="true">
+                <source xml:lang="en">This file will cause these books to be grouped under a single bookshelf in Bloom Reader. This collection's bookshelf is set to "{0}".</source>
+                <note>ID: Publish.BulkBloomPub.Explanation</note>
+                <note>{0} will be replaced with the name of the bookshelf. Make sure to place the {0} at the appropriate place in the translation. The double quotes ("") around it can be replaced with whatever kind of quotation marks are appropriate in the language you are translating to.</note>
+            </trans-unit>
+            <trans-unit id="PublishTab.BulkBloomPub.Make" sil:dynamic="true">
+                <source xml:lang="en">Make</source>
+                <note>ID: Publish.BulkBloomPub.Make</note>
+                <note>"Make" is the label of a button that will make the selected file</note>
+            </trans-unit>
+            <trans-unit id="PublishTab.BulkBloomPub.MakeAllBloomPubs" sil:dynamic="true">
+                <source xml:lang="en">Make All BloomPUBs from Collection</source>
+                <note>ID: PublishTab.BulkBloomPub.MakeAllBloomPubs</note>
+                <note>A BloomPUB is a type of file format that can be used to read books on the Bloom Reader app</note>
+            </trans-unit>
+            <trans-unit id="PublishTab.BulkBloomPub.MakeBloomBundle" sil:dynamic="true">
+                <source xml:lang="en">Compress into a single .bloombundle file</source>
+                <note>ID: Publish.BulkBloomPub.MakeBloomBundle</note>
+                <note>"Compress" means to take multiple things and turn them into a single combined file. (The result is smaller than the sum of the parts.)</note>
+                <note>.bloombundle is the file extension. It is in lowercase. It will be the same extension regardless of the user's language settings.</note>
+            </trans-unit>
+            <trans-unit id="PublishTab.BulkBloomPub.ProduceBloomShelf" sil:dynamic="true">
+                <source xml:lang="en">Produce a .bloomshelf file</source>
+                <note>ID: Publish.BulkBloomPub.ProduceBloomShelf</note>
+            </trans-unit>
+            <trans-unit id="PublishTab.ButtonThatShowsUploadForm">
+                <source xml:lang="en">Web</source>
+                <note>ID: PublishTab.ButtonThatShowsUploadForm</note>
+            </trans-unit>
+            <trans-unit id="PublishTab.ButtonThatShowsUploadForm-tooltip" sil:dynamic="true">
+                <source xml:lang="en">Upload your book to BloomLibrary.org so that other people can read it, download it to their devices, and share it with other people.</source>
+                <note>ID: PublishTab.ButtonThatShowsUploadForm-tooltip</note>
+            </trans-unit>
+            <trans-unit id="PublishTab.CoverOnlyRadio">
+                <source xml:lang="en">Booklet Cover</source>
+                <note>ID: PublishTab.CoverOnlyRadio</note>
+            </trans-unit>
+            <trans-unit id="PublishTab.CoverOnlyRadio-tooltip" sil:dynamic="true">
+                <source xml:lang="en">Make a PDF of just the front and back (both sides), so you can  print on colored paper.</source>
+                <note>ID: PublishTab.CoverOnlyRadio-tooltip</note>
+            </trans-unit>
+            <trans-unit id="PublishTab.Epub.BackLinkLabel">
+                <source xml:lang="en">Back</source>
+                <note>ID: PublishTab.Epub.BackLinkLabel</note>
+                <note>Used in Epubs as the text of a link that leads from the image description back to the main page</note>
+            </trans-unit>
+            <trans-unit id="PublishTab.Epub.Accessible.MainContent">
+                <source xml:lang="en">Main Content</source>
+                <note>ID: PublishTab.Epub.Accessible.MainContent</note>
+            </trans-unit>
+            <trans-unit id="PublishTab.Epub.Accessibility">
+                <source xml:lang="en">Accessibility</source>
+                <note>ID: PublishTab.Epub.Accessibility</note>
+                <note>Here, the English 'Accessibility' is a common way of refering to technologies that are usable by people with disabilities. With computers, this usually means people with visual impairments. It includes botht he blind and people who might need text to be larger, or who are colorblind, etc.</note>
+            </trans-unit>
+            <trans-unit id="PublishTab.Epub.BannerDescription">
+                <source xml:lang="en">Make an electronic book that can be read in EPUB readers on all devices.</source>
+                <note>ID: PublishTab.Epub.BannerDescription</note>
+                <note>Task description at the top of the ePUB Publishing page</note>
+            </trans-unit>
+            <trans-unit id="PublishTab.Epub.BannerTitle">
+                <source xml:lang="en">Publish as ePUB</source>
+                <note>ID: PublishTab.Epub.BannerTitle</note>
+                <note>Header on ePUB Publishing page</note>
+            </trans-unit>
+            <trans-unit id="PublishTab.Epub.BuildingEPub">
+                <source xml:lang="en">Building ePUB</source>
+                <note>ID: PublishTab.Epub.BuildingEPub</note>
+                <note>Shown in a progress box when Bloom is starting to create an ePUB</note>
+            </trans-unit>
+            <trans-unit id="PublishTab.Epub.Creating">
+                <source xml:lang="en">Creating ePUB...</source>
+                <note>ID: PublishTab.Epub.Creating</note>
+            </trans-unit>
+            <trans-unit id="PublishTab.Epub.Done">
+                <source xml:lang="en">Done</source>
+                <note>ID: PublishTab.Epub.Done</note>
+            </trans-unit>
+            <trans-unit id="PublishTab.Epub.Help.AboutEpubs">
+                <source xml:lang="en">About ePUBs</source>
+                <note>ID: PublishTab.Epub.Help.AboutEpubs</note>
+            </trans-unit>
+            <trans-unit id="PublishTab.Epub.Help.EReaders">
+                <source xml:lang="en">Compatible ePUB Readers</source>
+                <note>ID: PublishTab.Epub.Help.EReaders</note>
+                <note>obsolete as of Bloom 5.3</note>
+            </trans-unit>
+            <trans-unit id="PublishTab.Epub.Help.Publishing">
+                <source xml:lang="en">Getting ePUBs onto a device</source>
+                <note>ID: PublishTab.Epub.Help.Publishing</note>
+                <note>obsolete as of Bloom 5.3</note>
+            </trans-unit>
+            <trans-unit id="PublishTab.Epub.ImageDescriptionLinkLabel">
+                <source xml:lang="en">Image Description</source>
+                <note>ID: PublishTab.Epub.ImageDescriptionLinkLabel</note>
+                <note>Used in Epubs as the text of a link that leads to the description of an image</note>
+            </trans-unit>
+            <trans-unit id="PublishTab.Epub.LocalLinksProblem">
+                <source xml:lang="en">Links to other pages do not work in ePUBs. They will be changed to plain text that does not look like a link.</source>
+                <note>ID: PublishTab.Epub.LocalLinksProblem</note>
+            </trans-unit>
+            <trans-unit id="PublishTab.Epub.IncludeOnPage">
+                <source xml:lang="en">Include image descriptions on page</source>
+                <note>ID: PublishTab.Epub.IncludeOnPage</note>
+            </trans-unit>
+            <trans-unit id="PublishTab.Epub.NoAudioDescriptions">
+                <source xml:lang="en">No recorded audio image descriptions</source>
+                <note>ID: PublishTab.Epub.NoAudioDescriptions</note>
+            </trans-unit>
+            <trans-unit id="PublishTab.Epub.OmittedPages">
+                <source xml:lang="en">The following pages were removed because they are not supported in ePUBs:</source>
+                <note>ID: PublishTab.Epub.OmittedPages</note>
+                <note>Shown in a progress box when Bloom finds interactive pages in an EPUB. Followed by a list of page labels.</note>
+            </trans-unit>
+            <trans-unit id="PublishTab.Epub.NoOverlaySupport">
+                <source xml:lang="en">Sorry, Bloom cannot produce ePUBs if there are any overlays. The first overlay is on page {0}.</source>
+                <note>ID: PublishTab.Epub.NoOverlaySupport</note>
+                <note>The {0} will be replaced with the page number (or name of page). For example, it might be replaced by "1" or "Front Cover"</note>
+            </trans-unit>
+            <trans-unit id="PublishTab.Epub.PageLabel.Content">
+                <source xml:lang="en">Content</source>
+                <note>ID: PublishTab.Epub.PageLabel.Content</note>
+                <note>label for the book content in the ePUB's Table of Contents</note>
+            </trans-unit>
+            <trans-unit id="PublishTab.Epub.PreparingDoc">
+                <source xml:lang="en">Preparing document</source>
+                <note>ID: PublishTab.Epub.PreparingDoc</note>
+            </trans-unit>
+            <trans-unit id="PublishTab.Epub.PreparingPreview">
+                <source xml:lang="en">Preparing Preview</source>
+                <note>ID: PublishTab.Epub.PreparingPreview</note>
+            </trans-unit>
+            <trans-unit id="PublishTab.Epub.ReadiumCredit">
+                <source xml:lang="en">This ePUB preview is provided by [Readium]. This book may render differently in various ePUB readers.</source>
+                <note>ID: PublishTab.Epub.ReadiumCredit</note>
+                <note>[Readium] should be left untranslated as a noun.  It will be changed into an HTML link to the Readium web page (https://readium.org/).  If the term "Readium" has been translated on a translated version of that web page, then the translated term may be substituted within the square brackets.  (Be sure to keep the square brackets [] around Readium or its translation!)</note>
+            </trans-unit>
+            <trans-unit id="PublishTab.Epub.RemoveFontSizes">
+                <source xml:lang="en">Use ePUB reader's text size</source>
+                <note>ID: PublishTab.Epub.RemoveFontSizes</note>
+            </trans-unit>
+            <trans-unit id="PublishTab.Epub.Saving">
+                <source xml:lang="en">Saving</source>
+                <note>ID: PublishTab.Epub.Saving</note>
+            </trans-unit>
+            <trans-unit id="PublishTab.Epub.Title">
+                <source xml:lang="en">Create an ePUB book</source>
+                <note>ID: PublishTab.Epub.Title</note>
+            </trans-unit>
+            <trans-unit id="PublishTab.EpubButton">
+                <source xml:lang="en">ePUB</source>
+                <note>ID: PublishTab.EpubButton</note>
+            </trans-unit>
+            <trans-unit id="PublishTab.EpubRadio-tooltip" sil:dynamic="true">
+                <source xml:lang="en">Make an ePUB (electronic book) out of this book, allowing it to be read on various electronic reading devices.</source>
+                <note>ID: PublishTab.EpubRadio-tooltip</note>
+            </trans-unit>
+            <trans-unit id="PublishTab.InDesignDialog.DontShowThisAgainButton">
+                <source xml:lang="en">Don't Show This Again</source>
+                <note>ID: PublishTab.InDesignDialog.DontShowThisAgainButton</note>
+            </trans-unit>
+            <trans-unit id="PublishTab.InDesignDialog.WindowTitle">
+                <source xml:lang="en">InDesign XML Information</source>
+                <note>ID: PublishTab.InDesignDialog.WindowTitle</note>
+                <note>This is the title of a dialog about exporting a Bloom book to the InDesign XML format</note>
+            </trans-unit>
+            <trans-unit id="PublishTab.LessMemoryPdfMode">
+                <source xml:lang="en">Use less memory (slower)</source>
+                <note>ID: PublishTab.LessMemoryPdfMode</note>
+                <note>The parenthesized word indicates the negative effect of using this option. This text is for a menu item.</note>
+            </trans-unit>
+            <trans-unit id="PublishTab.NoBookletsMessage">
+                <source xml:lang="en">Bloom cannot make booklets using the current page size.</source>
+                <note>ID: PublishTab.NoBookletsMessage</note>
+                <note>If a book has a paper size that is too big (like A4), Bloom does not know how to make booklets with it. So the controls for booklets get disabled and this message is shown.</note>
+            </trans-unit>
+            <trans-unit id="PublishTab.Notifications.AdobeForPrint">
+                <source xml:lang="en">If you want to print directly from Bloom, you will need to install the free Adobe Reader and then re-start Bloom. Or instead, you can save the PDF, open it in some other program, and then print from there.</source>
+                <note>ID: PublishTab.Notifications.AdobeForPrint</note>
+            </trans-unit>
+            <trans-unit id="PublishTab.Notifications.AdobeReaderRecommendation">
+                <source xml:lang="en">This PDF viewer can be improved by installing the free Adobe Reader on this computer.</source>
+                <note>ID: PublishTab.Notifications.AdobeReaderRecommendation</note>
+            </trans-unit>
+            <trans-unit id="PublishTab.OnePagePerPaperRadio">
+                <source xml:lang="en">Simple</source>
+                <note>ID: PublishTab.OnePagePerPaperRadio</note>
+                <note>Instead of making a booklet, just make normal pages</note>
+            </trans-unit>
+            <trans-unit id="PublishTab.OnePagePerPaperRadio-tooltip" sil:dynamic="true">
+                <source xml:lang="en">Make a PDF of every page of the book, one page per piece of paper.</source>
+                <note>ID: PublishTab.OnePagePerPaperRadio-tooltip</note>
+            </trans-unit>
+            <trans-unit id="PublishTab.OpenThePDFInTheSystemPDFViewer">
+                <source xml:lang="en">Open the PDF in the default system PDF viewer</source>
+                <note>ID: PublishTab.OpenThePDFInTheSystemPDFViewer</note>
+            </trans-unit>
+            <trans-unit id="PublishTab.Options">
+                <source xml:lang="en">PDF Options</source>
+                <note>ID: PublishTab.Options</note>
+                <note>menu header in the Publish tab</note>
+                <note>was previously just "Options"</note>
+            </trans-unit>
+            <trans-unit id="PublishTab.OptionsMenu.PreparePrintshop">
+                <source xml:lang="en">Prepare for Print Shop:</source>
+                <note>ID: PublishTab.OptionsMenu.PreparePrintshop</note>
+                <note>Header for a region of the menu which lists various options useful for jobs that will be printed at a commercial print shop</note>
+            </trans-unit>
+            <trans-unit id="PublishTab.Options_ToolTip_">
+                <source xml:lang="en">Choose print shop setup</source>
+                <note>ID: PublishTab.Options_ToolTip_</note>
+                <note>tooltip for the menu header in the Publish tab</note>
+            </trans-unit>
+            <trans-unit id="PublishTab.OverwriteWarning.ReplaceExistingButton">
+                <source xml:lang="en">Replace Existing</source>
+                <note>ID: PublishTab.OverwriteWarning.ReplaceExistingButton</note>
+                <note>Obsolete for Bloom 5.2 and later</note>
+            </trans-unit>
+            <trans-unit id="PublishTab.OverwriteWarning.WindowTitle">
+                <source xml:lang="en">Notice</source>
+                <note>ID: PublishTab.OverwriteWarning.WindowTitle</note>
+                <note>Obsolete for Bloom 5.2 and later</note>
+            </trans-unit>
+            <trans-unit id="PublishTab.PDF.Error.Failed">
+                <source xml:lang="en">Bloom was not able to create the PDF file ({0}).{1}{1}Details: BloomPdfMaker (command line) did not produce the expected document.</source>
+                <note>ID: PublishTab.PDF.Error.Failed</note>
+                <note>Error message displayed in a message dialog box. {0} is the filename, {1} is a newline character.</note>
+            </trans-unit>
+            <trans-unit id="PublishTab.PDF.Error.PrinterError">
+                <source xml:lang="en">Bloom requires access to a printer in order to make a PDF, even though you are not printing.  Windows gave this error when Bloom tried to access the default printer: {0}</source>
+                <note>ID: PublishTab.PDF.Error.PrinterError</note>
+                <note>Error message displayed in a message dialog box.  {0} is replaced by a Windows error message at runtime</note>
+            </trans-unit>
+            <trans-unit id="PublishTab.PDF.Error.NoPrinter">
+                <source xml:lang="en">Bloom needs you to have a printer selected on this computer before it can make a PDF, even though you are not printing.  It appears that you might not have a printer set as the default.  Please go to Devices and Printers and select a printer as a default. If you don't have a real printer attached, just select the Microsoft XPS or PDF printers.</source>
+                <note>ID: PublishTab.PDF.Error.NoPrinter</note>
+                <note>Error message displayed in a message dialog box.</note>
+            </trans-unit>
+            <trans-unit id="PublishTab.PDF.Error.TrySinglePage">
+                <source xml:lang="en">The book's images might have exceeded the amount of RAM memory available. Please turn on the "Use Less Memory" option which is slower but uses less memory.</source>
+                <note>ID: PublishTab.PDF.Error.TrySinglePage</note>
+                <note>Error message displayed in a message dialog box.</note>
+            </trans-unit>
+            <trans-unit id="PublishTab.PdfMaker.BadPdf">
+                <source xml:lang="en">Bloom had a problem making a PDF of this book. You may need technical help or to contact the developers. But here are some things you can try:</source>
+                <note>ID: PublishTab.PdfMaker.BadPdf</note>
+            </trans-unit>
+            <trans-unit id="PublishTab.PdfMaker.BadPdfShort">
+                <source xml:lang="en">Bloom had a problem making a PDF of this book.</source>
+                <note>ID: PublishTab.PdfMaker.BadPdfShort</note>
+            </trans-unit>
+            <trans-unit id="PublishTab.PdfMaker.Compress">
+                <source xml:lang="en">Compressing PDF</source>
+                <note>ID: PublishTab.PdfMaker.Compress</note>
+                <note>Message displayed in a progress report dialog box</note>
+            </trans-unit>
+            <trans-unit id="PublishTab.PdfMaker.CompressConvertColor">
+                <source xml:lang="en">Compressing PDF &amp; Converting Color to CMYK</source>
+                <note>ID: PublishTab.PdfMaker.CompressConvertColor</note>
+                <note>Message displayed in a progress report dialog box</note>
+            </trans-unit>
+            <trans-unit id="PublishTab.PdfMaker.Creating">
+                <source xml:lang="en">Creating PDF...</source>
+                <note>ID: PublishTab.PdfMaker.Creating</note>
+                <note>Message displayed in a progress report dialog box</note>
+                <note xml:lang="en">OLD TEXT (before 4.0, removed space): Creating PDF ...</note>
+            </trans-unit>
+            <trans-unit id="PublishTab.PdfMaker.ErrorProcessing">
+                <source xml:lang="en">Error creating, compressing, or recoloring the PDF file</source>
+                <note>ID: PublishTab.PdfMaker.ErrorProcessing</note>
+                <note>Message briefly displayed to the user in a toast</note>
+            </trans-unit>
+            <trans-unit id="PublishTab.PdfMaker.ErrorSaving">
+                <source xml:lang="en">Error compressing or recoloring the PDF file</source>
+                <note>ID: PublishTab.PdfMaker.ErrorProcessing</note>
+                <note>Message briefly displayed to the user in a toast</note>
+            </trans-unit>
+            <trans-unit id="PublishTab.PdfMaker.Finished">
+                <source xml:lang="en">Finished making PDF from HTML</source>
+                <note>ID: PublishTab.PdfMaker.Finished</note>
+                <note>Message displayed in a progress report dialog box</note>
+            </trans-unit>
+            <trans-unit id="PublishTab.PdfMaker.FullBleed">
+                <source xml:lang="en">Full Bleed</source>
+                <note>ID: PublishTab.PdfMaker.FullBleed</note>
+                <note>displayed as an option in the PDF Options menu in Publish tab. Be careful, "full bleed" is a technical term in printing, meaning to print into an area outside the main page content that is ideally trimmed off; do not translate literally</note>
+            </trans-unit>
+            <trans-unit id="PublishTab.PdfMaker.MakingFromHtml">
+                <source xml:lang="en">Making PDF from HTML</source>
+                <note>ID: PublishTab.PdfMaker.MakingFromHtml</note>
+                <note>Message displayed in a progress report dialog box</note>
+            </trans-unit>
+            <trans-unit id="PublishTab.PdfMaker.MakingPageOfPdf">
+                <source xml:lang="en">Making Page {0} of the PDF</source>
+                <note>ID: PublishTab.PdfMaker.MakingPageOfPdf</note>
+                <note>Message displayed in a progress report dialog box, {0} is replaced by the page number</note>
+            </trans-unit>
+            <trans-unit id="PublishTab.PdfMaker.NoFullBleed">
+                <source xml:lang="en">Full Bleed has not been set up for this book</source>
+                <note>ID: PublishTab.PdfMaker.NoFullBleed</note>
+            </trans-unit>
+            <trans-unit id="PublishTab.PdfMaker.NoFullBleedBooklet">
+                <source xml:lang="en">Full Bleed is not applicable to booklet printing</source>
+                <note>ID: PublishTab.PdfMaker.NoFullBleedBooklet</note>
+            </trans-unit>
+            <trans-unit id="PublishTab.PdfMaker.OutOfMemory">
+                <source xml:lang="en">Bloom ran out of memory while making the PDF. See {0}this article{1} for some suggestions to try.</source>
+                <note>ID: PublishTab.PdfMaker.OutOfMemory</note>
+                <note>{0} and {1} are HTML link markup.  You can think of them as fancy quotation marks.</note>
+            </trans-unit>
+            <trans-unit id="PublishTab.PdfMaker.PdfFile">
+                <source xml:lang="en">PDF file</source>
+                <note>ID: PublishTab.PdfMaker.PdfFile</note>
+            </trans-unit>
+            <trans-unit id="PublishTab.PdfMaker.PdfWithCmykSwopV2">
+                <source xml:lang="en">CMYK color (U.S. Web Coated (SWOP) v2)</source>
+                <note>ID: PublishTab.PdfMaker.PdfWithCmykSwopV2</note>
+                <note>displayed as a checkable menu option for the Publish tab, PDF options menu. The content in parentheses may not be translatable. 'CMYK' may not be translatable, it is a print shop standard.</note>
+                <note>Previously this item was "PDF with CMYK ..." and it occurred as an option within the Save dialog for PDF files</note>
+            </trans-unit>
+            <trans-unit id="PublishTab.PdfMaker.Saving">
+                <source xml:lang="en">Saving PDF...</source>
+                <note>ID: PublishTab.PdfMaker.Saving</note>
+                <note>Message displayed in a progress report dialog box</note>
+            </trans-unit>
+            <trans-unit id="PublishTab.PdfMaker.TryMoreMemory">
+                <source xml:lang="en">Try doing this on a computer with more memory</source>
+                <note>ID: PublishTab.PdfMaker.TryMoreMemory</note>
+            </trans-unit>
+            <trans-unit id="PublishTab.PdfMaker.TryRestart">
+                <source xml:lang="en">Restart your computer and try this again right away</source>
+                <note>ID: PublishTab.PdfMaker.TryRestart</note>
+            </trans-unit>
+            <trans-unit id="PublishTab.PdfMaker.TrySmallerImages">
+                <source xml:lang="en">Replace large, high-resolution images in your document with lower-resolution ones</source>
+                <note>ID: PublishTab.PdfMaker.TrySmallerImages</note>
+            </trans-unit>
+            <trans-unit id="PublishTab.PdfNotSaved">
+                <source xml:lang="en">PDF Not Saved</source>
+                <note>ID: PublishTab.PdfNotSaved</note>
+                <note>title for the message box</note>
+            </trans-unit>
+            <trans-unit id="PublishTab.PdfNotSavedWhy">
+                <source xml:lang="en">The PDF file has not been saved because you chose not to allow producing a "PDF for print shop".</source>
+                <note>ID: PublishTab.PdfNotSavedWhy</note>
+                <note>explanation that file was not saved displayed in a message box</note>
+            </trans-unit>
+            <!-- for 5.4
       <trans-unit id="PublishTab.PdfPrint.Button">
         <source xml:lang="en">PDF and Print</source>
         <note>ID: PublishTab.PdfPrint.Button</note>
@@ -4205,870 +4196,6 @@
         <note>Heading over lower part of Option panel to right of PDF preview</note>
       </trans-unit>
       -->
-      <trans-unit id="PublishTab.PrintButton">
-        <source xml:lang="en">&amp;Print...</source>
-        <note>ID: PublishTab.PrintButton</note>
-      </trans-unit>
-      <trans-unit id="PublishTab.PrologToAdobeEula">
-        <source xml:lang="en">Bloom uses Adobe color profiles to convert PDF files from using RGB color to using CMYK color.  This is part of preparing a "PDF for print shop".  You must agree to the following license in order to perform this task in Bloom.</source>
-        <note>ID: PublishTab.PrologToAdobeEula</note>
-        <note>Brief explanation of what this license is and why the user needs to agree to it</note>
-      </trans-unit>
-      <trans-unit id="PublishTab.Publish">
-        <source xml:lang="en">Publish</source>
-        <note>ID: PublishTab.Publish</note>
-      </trans-unit>
-      <trans-unit id="PublishTab.PublishRequiresEnterprise.FirstOverlayPage">
-        <source xml:lang="en">Page {0} is the first page that uses Overlay elements.</source>
-        <note>ID: PublishTab.PublishRequiresEnterprise.FirstOverlayPage</note>
-        <note>The {0} will be replaced by a page number.</note>
-      </trans-unit>
-      <trans-unit id="PublishTab.PublishRequiresEnterprise.Options">
-        <source xml:lang="en">In order to publish your book, you need to either activate Bloom Enterprise, or remove the Overlay elements from your book.</source>
-        <note>ID: PublishTab.PublishRequiresEnterprise.Options</note>
-      </trans-unit>
-      <trans-unit id="PublishTab.PublishRequiresEnterprise.ProblemExplanation">
-        <source xml:lang="en">The book titled '{0}' adds new Overlay elements. Overlay elements are a Bloom Enterprise feature.</source>
-        <note>ID: PublishTab.PublishRequiresEnterprise.ProblemExplanation</note>
-        <note>{0} will be replaced with the book's title.</note>
-      </trans-unit>
-      <trans-unit id="PublishTab.RecordVideo.AboutOneMinute">
-        <source xml:lang="en">less than one minute</source>
-        <note>ID: PublishTab.RecordVideo.AboutOneMinute</note>
-      </trans-unit>
-      <trans-unit id="PublishTab.RecordVideo.AboutNMinutes">
-        <source xml:lang="en">about {0} minutes</source>
-        <note>ID: PublishTab.RecordVideo.AboutNMinutes</note>
-        <note>{0} is a number of minutes</note>
-      </trans-unit>
-      <trans-unit id="PublishTab.RecordVideo.ActivitiesSkipped">
-        <source xml:lang="en">Activities will be skipped</source>
-        <note>ID: PublishTab.RecordVideo.ActivitiesSkipped</note>
-      </trans-unit>
-      <trans-unit id="PublishTab.RecordVideo.AudioFile">
-        <source xml:lang="en">Audio File</source>
-        <note>ID: PublishTab.RecordVideo.AudioFile</note>
-        <note>displayed as file type for Save File dialog</note>
-      </trans-unit>
-      <trans-unit id="PublishTab.RecordVideo.BannerDescription">
-        <source xml:lang="en">Create video files that you can upload to sites like Facebook and YouTube. You can also make videos to share with people who use inexpensive “feature phones” and even audio-only files for listening.</source>
-        <note>ID: PublishTab.RecordVideo.BannerDescription</note>
-        <note>Task description at the top of the Audio or Video Publishing page</note>
-      </trans-unit>
-      <trans-unit id="PublishTab.RecordVideo.BannerTitle">
-        <source xml:lang="en">Publish as Audio or Video</source>
-        <note>ID: PublishTab.RecordVideo.BannerTitle</note>
-        <note>Header on Audio or Video Publishing page</note>
-      </trans-unit>
-      <trans-unit id="PublishTab.RecordVideo.ChangeScale100">
-        <source xml:lang="en">Please change your display scaling to 100% while making videos. Without this, videos will come out at the wrong resolution, or not record at all.</source>
-        <note>ID: PublishTab.RecordVideo.ChangeScale100</note>
-      </trans-unit>
-      <trans-unit id="PublishTab.RecordVideo.CheckRecording">
-        <source xml:lang="en">Check Recording</source>
-        <note>ID: PublishTab.RecordVideo.CheckRecording</note>
-      </trans-unit>
-      <trans-unit id="PublishTab.RecordVideo.ConfigureAndPreview">
-        <source xml:lang="en">Configure &amp; Preview</source>
-        <note>ID: PublishTab.RecordVideo.ConfigureAndPreview</note>
-      </trans-unit>
-      <trans-unit id="PublishTab.RecordVideo.DisplaySettings">
-        <source xml:lang="en">Display Settings</source>
-        <note>ID: PublishTab.RecordVideo.DisplaySettings</note>
-      </trans-unit>
-      <trans-unit id="PublishTab.RecordVideo.DisableScaling">
-        <source xml:lang="en">Disable Display Scaling</source>
-        <note>ID: PublishTab.RecordVideo.DisableScaling</note>
-      </trans-unit>
-      <trans-unit id="PublishTab.RecordVideo.EstimatedTimeRemaining">
-        <source xml:lang="en">Estimated time remaining: {0}</source>
-        <note>ID: PublishTab.RecordVideo.EstimatedTimeRemaining</note>
-        <note>{0} is text describing the amount of time such as 'less than one minute' or 'about 3 minutes'</note>
-      </trans-unit>
-      <trans-unit id="PublishTab.RecordVideo.Facebook">
-        <source xml:lang="en">Facebook</source>
-        <note>ID: PublishTab.RecordVideo.Facebook</note>
-      </trans-unit>
-      <trans-unit id="PublishTab.RecordVideo.FeaturePhone">
-        <source xml:lang="en">Feature Phone</source>
-        <note>ID: PublishTab.RecordVideo.FeaturePhone</note>
-      </trans-unit>
-      <trans-unit id="PublishTab.RecordVideo.FinalizingAudio">
-        <source xml:lang="en">Finalizing audio</source>
-        <note>ID: PublishTab.RecordVideo.FinalizingAudio</note>
-      </trans-unit>
-      <trans-unit id="PublishTab.RecordVideo.FinishingInitialVideoRecording">
-        <source xml:lang="en">Finishing initial video recording</source>
-        <note>ID: PublishTab.RecordVideo.FinishingInitialVideoRecording</note>
-      </trans-unit>
-      <trans-unit id="PublishTab.RecordVideo.Format">
-        <source xml:lang="en">Format</source>
-        <note>ID: PublishTab.RecordVideo.Format</note>
-        <note>a heading to select which audio or video format to record</note>
-      </trans-unit>
-      <trans-unit id="PublishTab.RecordVideo.Instructions">
-        <source xml:lang="en">If your book has multiple languages or other options, you will see a row of red buttons. Use these to set up the book for recording.</source>
-        <note>ID: PublishTab.RecordVideo.Instructions</note>
-      </trans-unit>
-      <trans-unit id="PublishTab.RecordVideo.MakeRecording">
-        <source xml:lang="en">Make Recording</source>
-        <note>ID: PublishTab.RecordVideo.MakeRecording</note>
-      </trans-unit>
-      <trans-unit id="PublishTab.RecordVideo.MergingAudioVideo">
-        <source xml:lang="en">Merging audio and video, starting at {0:hh:mm tt}</source>
-        <note>ID: PublishTab.RecordVideo.MergingAudioVideo</note>
-        <note>{0:hh:mm tt} is a time</note>
-      </trans-unit>
-      <trans-unit id="PublishTab.RecordVideo.Mp3">
-        <source xml:lang="en">Mp3 Audio</source>
-        <note>ID: PublishTab.RecordVideo.Mp3</note>
-      </trans-unit>
-      <trans-unit id="PublishTab.RecordVideo.OverviewHelpLink">
-        <source xml:lang="en">Publishing Audio or Video Books</source>
-        <note>ID: PublishTab.RecordVideo.OverviewHelpLink</note>
-      </trans-unit>
-      <trans-unit id="PublishTab.RecordVideo.Play">
-        <source xml:lang="en">Play Recording</source>
-        <note>ID: PublishTab.RecordVideo.Play</note>
-      </trans-unit>
-      <trans-unit id="PublishTab.RecordVideo.ProcessingAudio">
-        <source xml:lang="en">Processing audio</source>
-        <note>ID: PublishTab.RecordVideo.ProcessingAudio</note>
-      </trans-unit>
-      <trans-unit id="PublishTab.RecordVideo.Record">
-        <source xml:lang="en">Record</source>
-        <note>ID: PublishTab.RecordVideo.Record</note>
-        <note>'Record' as in 'Record a video recording'</note>
-      </trans-unit>
-      <trans-unit id="PublishTab.RecordVideo.RecordingInProgress">
-        <source xml:lang="en">Recording in Progress...</source>
-        <note>ID: PublishTab.RecordVideo.RecordingInProgress</note>
-      </trans-unit>
-      <trans-unit id="PublishTab.RecordVideo.RecordingInProgressSideways">
-        <source xml:lang="en">Recording in Progress. Showing sideways in order to fit on your screen.</source>
-        <note>ID: PublishTab.RecordVideo.RecordingInProgressSideways</note>
-      </trans-unit>
-      <trans-unit id="PublishTab.RecordVideo.RecordThesePages" sil:dynamic="true">
-        <source xml:lang="en">Record These Pages:</source>
-        <note>ID: PublishTab.RecordVideo.RecordThesePages</note>
-      </trans-unit>
-      <trans-unit id="PublishTab.RecordVideo.TurnPageAfter">
-        <source xml:lang="en">Turn pages without narration after:</source>
-        <note>ID: PublishTab.RecordVideo.TurnPageAfter</note>
-      </trans-unit>
-      <trans-unit id="PublishTab.RecordVideo.ScreenTooSmall">
-        <source xml:lang="en">Ideally, this video target should be {0}. However that is larger than your screen, so Bloom will produce a video that is {1}.</source>
-        <note>ID: PublishTab.RecordVideo.ScreenTooSmall</note>
-        <note>{0} will be replaced by the target resolution of the video. For example, "1920 x 1080".</note>
-        <note>{1} will be replaced by the actual resolution of the video. For example, "1280 x 720".</note>
-        <note>Please ensure that the translation includes the {0} and {1} placeholders in an appropriate location in the translated text.</note>
-      </trans-unit>
-      <trans-unit id="PublishTab.RecordVideo.VideoFile">
-        <source xml:lang="en">Video File</source>
-        <note>ID: PublishTab.RecordVideo.VideoFile</note>
-        <note>displayed as file type for Save File dialog</note>
-      </trans-unit>
-      <trans-unit id="PublishTab.RecordVideo.WillOpenProgram">
-        <source xml:lang="en">
-=======
-                <note>ID: PublishTab.Android.USB.Hint</note>
-                <note></note>
-            </trans-unit>
-            <trans-unit id="PublishTab.Android.USB.OpenMenuItem" sil:dynamic="true">
-                <source xml:lang="en">On the Android device, run Bloom Reader, open the menu and choose 'Receive books via USB'.</source>
-                <note>ID: PublishTab.Android.USB.OpenMenuItem</note>
-                <note></note>
-            </trans-unit>
-            <trans-unit id="PublishTab.Android.WiFi.Hint.Heading" sil:dynamic="true">
-                <source xml:lang="en">No Wi-Fi Network?</source>
-                <note>ID: PublishTab.Android.WiFi.Hint.Heading</note>
-                <note></note>
-            </trans-unit>
-            <trans-unit id="PublishTab.Android.WiFi.Hint" sil:dynamic="true">
-                <source xml:lang="en">There are several ways to start a temporary one.</source>
-                <note>ID: </note>
-                <note>This is preceded by a heading that says 'No Wi-Fi Network'. 'one' here refers to 'Wi Fi' network.</note>
-            </trans-unit>
-            <trans-unit id="PublishTab.Android.AboutMotionBooks" sil:dynamic="true">
-                <source xml:lang="en">About Motion Books</source>
-                <note>ID: PublishTab.Android.AboutMotionBooks</note>
-                <note>Help link under Motion Book checkbox</note>
-            </trans-unit>
-            <trans-unit id="PublishTab.Android.Bookshelf" sil:dynamic="true">
-                <source xml:lang="en">Bloom Reader Bookshelf</source>
-                <note>ID: PublishTab.Android.BookShelf</note>
-                <note>A heading in the Publish to Android screen.</note>
-            </trans-unit>
-            <trans-unit id="PublishTab.Android.CantGetLicenseInfo" sil:dynamic="true">
-                <source xml:lang="en">To publish this book, Bloom must check which languages the copyright owner has permitted, but Bloom is having trouble reaching the server that has this information.</source>
-                <note>ID: PublishTab.Android.CantGetLicenseInfo</note>
-            </trans-unit>
-            <trans-unit id="PublishTab.Android.ChooseFile" sil:dynamic="true">
-                <source xml:lang="en">Save Bloom Reader File</source>
-                <note>ID: PublishTab.Android.ChooseFile</note>
-                <note>Obsolete in 5.3+</note>
-            </trans-unit>
-            <trans-unit id="PublishTab.Android.ChooseBloomPUBFile" sil:dynamic="true">
-                <source xml:lang="en">Save BloomPUB File</source>
-                <note>ID: PublishTab.Android.ChooseBloomPUBFile</note>
-            </trans-unit>
-            <trans-unit id="PublishTab.Android.ChooseLandscapeForMotion" sil:dynamic="true">
-                <source xml:lang="en">Choose landscape to activate Motion Book mode</source>
-                <note>ID: PublishTab.Android.ChooseLandscapeForMotion</note>
-                <note>Appears in portrait mode when Motion checkbox is checked</note>
-            </trans-unit>
-            <trans-unit id="PublishTab.Android.ChooseUSB" sil:dynamic="true">
-                <source xml:lang="en">Send over USB Cable</source>
-                <note>ID: PublishTab.Android.ChooseUSB</note>
-            </trans-unit>
-            <trans-unit id="PublishTab.Android.ChooseWifi" sil:dynamic="true">
-                <source xml:lang="en">Share over Wi-Fi</source>
-                <note>ID: PublishTab.Android.ChooseWifi</note>
-            </trans-unit>
-            <trans-unit id="PublishTab.Android.Control" sil:dynamic="true">
-                <source xml:lang="en">Send or Save</source>
-                <note>ID: PublishTab.Android.Control</note>
-                <note>This is the heading above various buttons that control the publishing of the book to Android.</note>
-            </trans-unit>
-            <trans-unit id="PublishTab.Android.CopyToClipboard" sil:dynamic="true">
-                <source xml:lang="en">Copy to Clipboard</source>
-                <note>ID: PublishTab.Android.CopyToClipboard</note>
-            </trans-unit>
-            <trans-unit id="PublishTab.Android.Features" sil:dynamic="true">
-                <source xml:lang="en">Features</source>
-                <note>ID: PublishTab.Android.Features</note>
-                <note>The second heading in the Settings section, which shows a checklist of various features.</note>
-            </trans-unit>
-            <trans-unit id="PublishTab.Android.UnlicensedLanguages" sil:dynamic="true">
-                <source xml:lang="en">The copyright holder of this book has not licensed it for publishing in {0}. Please contact the copyright holder to learn more about licensing.</source>
-                <note>ID: PublishTab.Android.UnlicensedLanguages</note>
-                <note>{0} will be a language name or a list of them</note>
-            </trans-unit>
-            <trans-unit id="PublishTab.Android.File.Progress.CheckFontOK" sil:dynamic="true">
-                <source xml:lang="en">Checking {0} font: License OK for embedding.</source>
-                <note>ID: PublishTab.Android.File.Progress.CheckFontOK</note>
-                <note>{0} is a font name</note>
-            </trans-unit>
-            <trans-unit id="PublishTab.Android.File.Progress.Embedding" sil:dynamic="true">
-                <source xml:lang="en">Embedding font {0} at a cost of {1} megs</source>
-                <note>ID: PublishTab.Android.File.Progress.Embedding</note>
-                <note>{1} is a number with one decimal place, the number of megabytes the font file takes up</note>
-            </trans-unit>
-            <trans-unit id="PublishTab.Android.File.Progress.IncompatibleFontFileFormat" sil:dynamic="true">
-                <source xml:lang="en">This book has text in a font named \"{0}\". Bloom cannot publish this font's format ({1}).</source>
-                <note>ID: PublishTab.Android.File.Progress.IncompatibleFontFileFormat</note>
-                <note>{0} is a font name, {1} is a file extension (for example: .ttc)</note>
-            </trans-unit>
-            <trans-unit id="PublishTab.Android.File.Progress.LicenseForbids" sil:dynamic="true">
-                <source xml:lang="en">This book has text in a font named \"{0}\". The license for \"{0}\" does not permit Bloom to embed the font in the book.</source>
-                <note>ID: PublishTab.Android.File.Progress.LicenseForbids</note>
-                <note>{0} is a font name</note>
-            </trans-unit>
-            <trans-unit id="PublishTab.Android.File.Progress.NoFontFound" sil:dynamic="true">
-                <source xml:lang="en">This book has text in a font named \"{0}\", but Bloom could not find that font on this computer.</source>
-                <note>ID: PublishTab.Android.File.Progress.NoFontFound</note>
-                <note>{0} is a font name</note>
-            </trans-unit>
-            <trans-unit id="PublishTab.Android.File.Progress.PackagingBook" sil:dynamic="true">
-                <source xml:lang="en">Packaging "{0}" for use with Bloom Reader...</source>
-                <note>ID: PublishTab.Android.File.Progress.PackagingBook</note>
-                <note>{0} is a book title</note>
-            </trans-unit>
-            <trans-unit id="PublishTab.Android.File.Progress.Saving" sil:dynamic="true">
-                <source xml:lang="en">Saving as {0}</source>
-                <note>ID: PublishTab.Android.File.Progress.Saving</note>
-                <note>{0} is a file path</note>
-            </trans-unit>
-            <trans-unit id="PublishTab.Android.File.Progress.SubstitutingAndika" sil:dynamic="true">
-                <source xml:lang="en">Bloom will substitute \"{0}\" instead."</source>
-                <note>ID: PublishTab.Android.File.Progress.SubstitutingAndika</note>
-                <note>{0} is a font name</note>
-            </trans-unit>
-            <trans-unit id="PublishTab.Android.GetBloomReader" sil:dynamic="true">
-                <source xml:lang="en">Get Bloom Reader App</source>
-                <note>ID: PublishTab.Android.GetBloomReader</note>
-                <note>Link to find Bloom Reader on Google Play Store</note>
-            </trans-unit>
-            <trans-unit id="PublishTab.Android.Intro" sil:dynamic="true">
-                <source xml:lang="en">Send Your Book to the Bloom Reader Android App</source>
-                <note>ID: PublishTab.Android.Intro</note>
-                <note>This is displayed at the top of the Android screen.</note>
-            </trans-unit>
-            <trans-unit id="PublishTab.Android.Method" sil:dynamic="true">
-                <source xml:lang="en">Choose how to send to device</source>
-                <note>ID: PublishTab.Android.Method</note>
-                <note>There are several methods for pushing a book to android. This is the heading above the chooser.</note>
-            </trans-unit>
-            <trans-unit id="PublishTab.Android.MotionBookMode" sil:dynamic="true">
-                <source xml:lang="en">Motion Book</source>
-                <note>ID: PublishTab.Android.MotionBookMode</note>
-                <note>Motion Book checkbox label</note>
-            </trans-unit>
-            <trans-unit id="PublishTab.Android.Preview" sil:dynamic="true">
-                <source xml:lang="en">Preview</source>
-                <note>ID: PublishTab.Android.Preview</note>
-            </trans-unit>
-            <trans-unit id="PublishTab.Android.Publish" sil:dynamic="true">
-                <source xml:lang="en">Publish</source>
-                <note>ID: PublishTab.Android.Publish</note>
-            </trans-unit>
-            <trans-unit id="PublishTab.Android.Creating" sil:dynamic="true">
-                <source xml:lang="en">Creating Digital Book</source>
-                <note>ID: PublishTab.Android.Creating</note>
-            </trans-unit>
-            <trans-unit id="PublishTab.Android.AboutBloomReader" sil:dynamic="true">
-                <source xml:lang="en">About Bloom Reader</source>
-                <note>ID: PublishTab.Android.AboutBloomReader</note>
-            </trans-unit>
-            <trans-unit id="PublishTab.Android.AboutBookFeatures" sil:dynamic="true">
-                <source xml:lang="en">About Book Features</source>
-                <note>ID: PublishTab.Android.AboutBookFeatures</note>
-                <note>obsolete as of Bloom 5.3</note>
-            </trans-unit>
-            <trans-unit id="PublishTab.Android.AboutBloomPUB" sil:dynamic="true">
-                <source xml:lang="en">About BloomPUB</source>
-                <note>ID: PublishTab.Android.AboutBloomPUB</note>
-            </trans-unit>
-            <trans-unit id="PublishTab.Android.Settings" sil:dynamic="true">
-                <source xml:lang="en">Settings</source>
-                <note>ID: PublishTab.Android.Settings</note>
-            </trans-unit>
-            <trans-unit id="PublishTab.Android.TalkingBookLanguages" sil:dynamic="true">
-                <source xml:lang="en">Talking Book Languages</source>
-                <note>ID: PublishTab.Android.TalkingBookLanguages</note>
-                <note>Which languages will have the "Talking Book" (books with both text and narrated audio) feature enabled</note>
-            </trans-unit>
-            <trans-unit id="PublishTab.Android.TextLanguages" sil:dynamic="true">
-                <source xml:lang="en">Text Languages</source>
-                <note>ID: PublishTab.Android.TextLanguages</note>
-            </trans-unit>
-            <trans-unit id="PublishTab.Android.Thumbnail" sil:dynamic="true">
-                <source xml:lang="en">Thumbnail</source>
-                <note>ID: PublishTab.Android.Thumbnail</note>
-                <note>The heading at the top of the Settings section, which shows a thumbnail of the front cover and can be used to change the underlying page color.</note>
-            </trans-unit>
-            <trans-unit id="PublishTab.Android.Troubleshooting" sil:dynamic="true">
-                <source xml:lang="en">Troubleshooting Tips</source>
-                <note>ID: PublishTab.Android.Troubleshooting</note>
-                <note>obsolete as of Bloom 5.3</note>
-            </trans-unit>
-            <trans-unit id="PublishTab.Android.Usb.Progress.BookSent" sil:dynamic="true">
-                <source xml:lang="en">You can now read "{0}" in Bloom Reader!</source>
-                <note>ID: PublishTab.Android.Usb.Progress.BookSent</note>
-                <note>{0} is a book title</note>
-            </trans-unit>
-            <trans-unit id="PublishTab.Android.Usb.Progress.Connected" sil:dynamic="true">
-                <source xml:lang="en">Connected to {0} via USB...</source>
-                <note>ID: PublishTab.Android.Usb.Progress.Connected</note>
-                <note>{0} is a the name of the device Bloom connected to</note>
-            </trans-unit>
-            <trans-unit id="PublishTab.Android.Usb.Progress.DeviceOutOfMemory" sil:dynamic="true">
-                <source xml:lang="en">The device reported that it does not have enough space for this book. The book is {0} MB.</source>
-                <note>ID: PublishTab.Android.Usb.Progress.DeviceOutOfMemory</note>
-                <note>{0} is the size of the book that Bloom is trying to copy over to the Android device.</note>
-            </trans-unit>
-            <trans-unit id="PublishTab.Android.Usb.Progress.FailureToSend" sil:dynamic="true">
-                <source xml:lang="en">An error occurred and the book was not sent to your Android device.</source>
-                <note>ID: PublishTab.Android.Usb.Progress.FailureToSend</note>
-            </trans-unit>
-            <trans-unit id="PublishTab.Android.Usb.Progress.LookingForDevice" sil:dynamic="true">
-                <source xml:lang="en">Looking for an Android device connected by USB cable and set up for file transfer (MTP)...</source>
-                <note>ID: PublishTab.Android.Usb.Progress.LookingForDevice</note>
-                <note>This is a progress message; MTP is an acronym for the system that allows computers to access files on devices.</note>
-                <note>Prior to 5.0, this was "Looking for an Android device connected by USB cable and set up for MTP..."</note>
-            </trans-unit>
-            <trans-unit id="PublishTab.Android.Usb.Progress.LookingForExisting" sil:dynamic="true">
-                <source xml:lang="en">Looking for an existing "{0}"...</source>
-                <note>ID: PublishTab.Android.Usb.Progress.LookingForExisting</note>
-                <note>{0} is a book title</note>
-            </trans-unit>
-            <trans-unit id="PublishTab.Android.Usb.Progress.MoreThanOne" sil:dynamic="true">
-                <source xml:lang="en">Please connect only one of the following devices.</source>
-                <note>ID: PublishTab.Android.Usb.Progress.MoreThanOne</note>
-                <note>Prior to 5.0, this was "The following connected devices all have Bloom Reader installed. Please connect only one of these devices."</note>
-            </trans-unit>
-            <trans-unit id="PublishTab.Android.Usb.Progress.NoDeviceFound" sil:dynamic="true">
-                <source xml:lang="en">No device found. Still looking...</source>
-                <note>ID: PublishTab.Android.Usb.Progress.NoDeviceFound</note>
-            </trans-unit>
-            <trans-unit id="PublishTab.Android.Usb.Progress.PackagingBook" sil:dynamic="true">
-                <source xml:lang="en">Packaging "{0}" for use with Bloom Reader...</source>
-                <note>ID: PublishTab.Android.Usb.Progress.PackagingBook</note>
-                <note>{0} is a book title</note>
-            </trans-unit>
-            <trans-unit id="PublishTab.Android.Usb.Progress.ReplacingBook" sil:dynamic="true">
-                <source xml:lang="en">Replacing existing "{0}"...</source>
-                <note>ID: PublishTab.Android.Usb.Progress.ReplacingBook</note>
-                <note>{0} is a book title</note>
-            </trans-unit>
-            <trans-unit id="PublishTab.Android.Usb.Progress.SendingBook" sil:dynamic="true">
-                <source xml:lang="en">Sending "{0}" to your Android device...</source>
-                <note>ID: PublishTab.Android.Usb.Progress.SendingBook</note>
-                <note>{0} is a book title</note>
-            </trans-unit>
-            <trans-unit id="PublishTab.Android.Usb.Progress.Stopped" sil:dynamic="true">
-                <source xml:lang="en">Stopped</source>
-                <note>ID: PublishTab.Android.Usb.Progress.Stopped</note>
-            </trans-unit>
-            <trans-unit id="PublishTab.Android.Usb.Progress.UnableToConnect" sil:dynamic="true">
-                <source xml:lang="en">Unable to connect to any Android device.</source>
-                <note>ID: PublishTab.Android.Usb.Progress.UnableToConnect</note>
-                <note>Prior to 5.0, this was "Unable to connect to any Android device which has Bloom Reader."</note>
-            </trans-unit>
-            <trans-unit id="PublishTab.Android.Usb.Start" sil:dynamic="true">
-                <source xml:lang="en">Connect with USB cable</source>
-                <note>ID: PublishTab.Android.Usb.Start</note>
-                <note>Button that tells Bloom to send the book to a device via USB cable.</note>
-            </trans-unit>
-            <trans-unit id="PublishTab.Android.Usb.Stop" sil:dynamic="true">
-                <source xml:lang="en">Stop Trying</source>
-                <note>ID: PublishTab.Android.Usb.Stop</note>
-            </trans-unit>
-            <trans-unit id="PublishTab.Android.Wifi.Progress.BadBookRequest" sil:dynamic="true">
-                <source xml:lang="en">Got a book request we could not process. Possibly the device is running an incompatible version of BloomReader?</source>
-                <note>ID: PublishTab.Android.Wifi.Progress.BadBookRequest</note>
-            </trans-unit>
-            <trans-unit id="PublishTab.Android.Wifi.Progress.Failed" sil:dynamic="true">
-                <source xml:lang="en">Sending the book failed. Possibly the device was disconnected? If you can't see a reason for this the following may be helpful to report to the developers:</source>
-                <note>ID: PublishTab.Android.Wifi.Progress.Failed</note>
-            </trans-unit>
-            <trans-unit id="PublishTab.Android.Wifi.Progress.Finished" sil:dynamic="true">
-                <source xml:lang="en">Finished sending "{0}" to device {1}</source>
-                <note>ID: PublishTab.Android.Wifi.Progress.Finished</note>
-                <note>{0} is the name of the book, {1} is the name of the device</note>
-            </trans-unit>
-            <trans-unit id="PublishTab.Android.Wifi.Progress.Sending" sil:dynamic="true">
-                <source xml:lang="en">Sending "{0}" to device {1}</source>
-                <note>ID: PublishTab.Android.Wifi.Progress.Sending</note>
-                <note>{0} is the name of the book, {1} is the name of the device</note>
-            </trans-unit>
-            <trans-unit id="PublishTab.Android.Wifi.Progress.Stopped" sil:dynamic="true">
-                <source xml:lang="en">Stopped Advertising.</source>
-                <note>ID: PublishTab.Android.Wifi.Progress.Stopped</note>
-            </trans-unit>
-            <trans-unit id="PublishTab.Android.Wifi.Progress.WifiInstructions1" sil:dynamic="true">
-                <source xml:lang="en">On the Android, run Bloom Reader, open the menu and choose 'Receive Books via WiFi'.</source>
-                <note>ID: PublishTab.Android.Wifi.Progress.WifiInstructions1</note>
-                <note>Prior to 5.0, this was "On the Android, run Bloom Reader, open the menu and choose 'Receive Books from computer'."</note>
-            </trans-unit>
-            <trans-unit id="PublishTab.Android.Wifi.Progress.WifiInstructions2" sil:dynamic="true">
-                <source xml:lang="en">You can do this on as many devices as you like. Make sure each device is connected to the same network as this computer.</source>
-                <note>ID: PublishTab.Android.Wifi.Progress.WifiInstructions2</note>
-            </trans-unit>
-            <trans-unit id="PublishTab.Android.Wifi.Progress.beginAdvertising" sil:dynamic="true">
-                <source xml:lang="en">Advertising book to Bloom Readers on local network...</source>
-                <note>ID: PublishTab.Android.Wifi.Progress.beginAdvertising</note>
-            </trans-unit>
-            <trans-unit id="PublishTab.Android.Wifi.Start" sil:dynamic="true">
-                <source xml:lang="en">Share</source>
-                <note>ID: PublishTab.Android.Wifi.Start</note>
-                <note>Button that tells Bloom to begin offering this book on the wifi network.</note>
-            </trans-unit>
-            <trans-unit id="PublishTab.Android.WrongLayout.Message">
-                <source xml:lang="en">The layout of this book is currently "{0}". Bloom Reader will display it using "{1}", so text might not fit. To see if anything needs adjusting, go back to the Edit Tab and change the layout to "{1}".</source>
-                <note>ID: PublishTab.Android.WrongLayout.Message</note>
-                <note>{0} and {1} are book layout tags.</note>
-            </trans-unit>
-            <trans-unit id="PublishTab.Android.bloomdFileFormatLabel">
-                <source xml:lang="en">Bloom Book for Devices</source>
-                <note>ID: PublishTab.Android.bloomdFileFormatLabel</note>
-                <note>This is shown in the 'Save' dialog when you save a bloom book in the format that works with the Bloom Reader Android App</note>
-            </trans-unit>
-            <trans-unit id="PublishTab.AndroidButton">
-                <source xml:lang="en">Bloom Reader</source>
-                <note>ID: PublishTab.AndroidButton</note>
-                <note>Obsolete in 5.3+</note>
-            </trans-unit>
-            <trans-unit id="PublishTab.AndroidButton-tooltip" sil:dynamic="true">
-                <source xml:lang="en">Publish to an Android device.</source>
-                <note>ID: PublishTab.AndroidButton-tooltip</note>
-                <note>Obsolete in 5.3+</note>
-            </trans-unit>
-            <trans-unit id="PublishTab.Audio.ElementsMissingId">
-                <source xml:lang="en">Some audio elements are missing ids</source>
-                <note>ID: PublishTab.Audio.ElementsMissingId</note>
-                <note>Message briefly displayed to the user in a toast</note>
-            </trans-unit>
-            <trans-unit id="PublishTab.BodyOnlyRadio">
-                <source xml:lang="en">Booklet Insides</source>
-                <note>ID: PublishTab.BodyOnlyRadio</note>
-            </trans-unit>
-            <trans-unit id="PublishTab.bloomPUBButton">
-                <source xml:lang="en">BloomPUB</source>
-                <note>ID: PublishTab.bloomPUBButton</note>
-                <note>This is the label under the BloomPUB icon on the left side of the Publish screen.</note>
-            </trans-unit>
-            <trans-unit id="PublishTab.bloomPUBButton-tooltip" sil:dynamic="true">
-                <source xml:lang="en">Make a BloomPUB for Bloom Reader or Reading App Builder.</source>
-                <note>ID: PublishTab.bloomPUBButton-tooltip</note>
-            </trans-unit>
-            <trans-unit id="PublishTab.BloomPUB.BannerDescription">
-                <source xml:lang="en">BloomPUBs are a kind of eBook that can be read on phone apps ([Bloom Reader](https://bloomlibrary.org/page/create/bloom-reader) and [Reading App Builder](https://software.sil.org/readingappbuilder/)) and on Windows using [BloomPUB Viewer](https://bloomlibrary.org/page/create/downloads#related-software). They offer many advantages over ePUBs, including WYSIWYG fidelity and the full range of Bloom digital book features.</source>
-                <note>ID: PublishTab.BloomPUB.BannerDescription</note>
-                <note>Task description at the top of the BloomPUB Publishing page</note>
-            </trans-unit>
-            <trans-unit id="PublishTab.BloomPUB.BannerTitle">
-                <source xml:lang="en">Publish as BloomPUB</source>
-                <note>ID: PublishTab.BloomPUB.BannerTitle</note>
-                <note>Header on BloomPUB Publishing page</note>
-            </trans-unit>
-            <trans-unit id="PublishTab.BodyOnlyRadio-tooltip" sil:dynamic="true">
-                <source xml:lang="en">Make a booklet from the inside pages of the book.\nPages will be laid out and reordered so that when you fold it, you'll have a booklet.\n</source>
-                <note>ID: PublishTab.BodyOnlyRadio-tooltip</note>
-                <note xml:lang="en">OLD TEXT (before 3.9, add newline): Make a booklet from the inside pages of the book. Pages will be laid out and reordered so that when you fold it, you'll have a booklet.\n</note>
-            </trans-unit>
-            <trans-unit id="PublishTab.BookMetadata">
-                <source xml:lang="en">Book Metadata</source>
-                <note>ID: PublishTab.BookMetadata</note>
-                <note>This link opens a dialog box that lets you put in information someone (often a librarian) might use to search for a book with particular characteristics.</note>
-            </trans-unit>
-            <trans-unit id="PublishTab.BulkBloomPub.Explanation" sil:dynamic="true">
-                <source xml:lang="en">This file will cause these books to be grouped under a single bookshelf in Bloom Reader. This collection's bookshelf is set to "{0}".</source>
-                <note>ID: Publish.BulkBloomPub.Explanation</note>
-                <note>{0} will be replaced with the name of the bookshelf. Make sure to place the {0} at the appropriate place in the translation. The double quotes ("") around it can be replaced with whatever kind of quotation marks are appropriate in the language you are translating to.</note>
-            </trans-unit>
-            <trans-unit id="PublishTab.BulkBloomPub.Make" sil:dynamic="true">
-                <source xml:lang="en">Make</source>
-                <note>ID: Publish.BulkBloomPub.Make</note>
-                <note>"Make" is the label of a button that will make the selected file</note>
-            </trans-unit>
-            <trans-unit id="PublishTab.BulkBloomPub.MakeAllBloomPubs" sil:dynamic="true">
-                <source xml:lang="en">Make All BloomPUBs from Collection</source>
-                <note>ID: PublishTab.BulkBloomPub.MakeAllBloomPubs</note>
-                <note>A BloomPUB is a type of file format that can be used to read books on the Bloom Reader app</note>
-            </trans-unit>
-            <trans-unit id="PublishTab.BulkBloomPub.MakeBloomBundle" sil:dynamic="true">
-                <source xml:lang="en">Compress into a single .bloombundle file</source>
-                <note>ID: Publish.BulkBloomPub.MakeBloomBundle</note>
-                <note>"Compress" means to take multiple things and turn them into a single combined file. (The result is smaller than the sum of the parts.)</note>
-                <note>.bloombundle is the file extension. It is in lowercase. It will be the same extension regardless of the user's language settings.</note>
-            </trans-unit>
-            <trans-unit id="PublishTab.BulkBloomPub.ProduceBloomShelf" sil:dynamic="true">
-                <source xml:lang="en">Produce a .bloomshelf file</source>
-                <note>ID: Publish.BulkBloomPub.ProduceBloomShelf</note>
-            </trans-unit>
-            <trans-unit id="PublishTab.ButtonThatShowsUploadForm">
-                <source xml:lang="en">Web</source>
-                <note>ID: PublishTab.ButtonThatShowsUploadForm</note>
-            </trans-unit>
-            <trans-unit id="PublishTab.ButtonThatShowsUploadForm-tooltip" sil:dynamic="true">
-                <source xml:lang="en">Upload your book to BloomLibrary.org so that other people can read it, download it to their devices, and share it with other people.</source>
-                <note>ID: PublishTab.ButtonThatShowsUploadForm-tooltip</note>
-            </trans-unit>
-            <trans-unit id="PublishTab.CoverOnlyRadio">
-                <source xml:lang="en">Booklet Cover</source>
-                <note>ID: PublishTab.CoverOnlyRadio</note>
-            </trans-unit>
-            <trans-unit id="PublishTab.CoverOnlyRadio-tooltip" sil:dynamic="true">
-                <source xml:lang="en">Make a PDF of just the front and back (both sides), so you can  print on colored paper.</source>
-                <note>ID: PublishTab.CoverOnlyRadio-tooltip</note>
-            </trans-unit>
-            <trans-unit id="PublishTab.Epub.BackLinkLabel">
-                <source xml:lang="en">Back</source>
-                <note>ID: PublishTab.Epub.BackLinkLabel</note>
-                <note>Used in Epubs as the text of a link that leads from the image description back to the main page</note>
-            </trans-unit>
-            <trans-unit id="PublishTab.Epub.Accessible.MainContent">
-                <source xml:lang="en">Main Content</source>
-                <note>ID: PublishTab.Epub.Accessible.MainContent</note>
-            </trans-unit>
-            <trans-unit id="PublishTab.Epub.Accessibility">
-                <source xml:lang="en">Accessibility</source>
-                <note>ID: PublishTab.Epub.Accessibility</note>
-                <note>Here, the English 'Accessibility' is a common way of refering to technologies that are usable by people with disabilities. With computers, this usually means people with visual impairments. It includes botht he blind and people who might need text to be larger, or who are colorblind, etc.</note>
-            </trans-unit>
-            <trans-unit id="PublishTab.Epub.BannerDescription">
-                <source xml:lang="en">Make an electronic book that can be read in EPUB readers on all devices.</source>
-                <note>ID: PublishTab.Epub.BannerDescription</note>
-                <note>Task description at the top of the ePUB Publishing page</note>
-            </trans-unit>
-            <trans-unit id="PublishTab.Epub.BannerTitle">
-                <source xml:lang="en">Publish as ePUB</source>
-                <note>ID: PublishTab.Epub.BannerTitle</note>
-                <note>Header on ePUB Publishing page</note>
-            </trans-unit>
-            <trans-unit id="PublishTab.Epub.BuildingEPub">
-                <source xml:lang="en">Building ePUB</source>
-                <note>ID: PublishTab.Epub.BuildingEPub</note>
-                <note>Shown in a progress box when Bloom is starting to create an ePUB</note>
-            </trans-unit>
-            <trans-unit id="PublishTab.Epub.Creating">
-                <source xml:lang="en">Creating ePUB...</source>
-                <note>ID: PublishTab.Epub.Creating</note>
-            </trans-unit>
-            <trans-unit id="PublishTab.Epub.Done">
-                <source xml:lang="en">Done</source>
-                <note>ID: PublishTab.Epub.Done</note>
-            </trans-unit>
-            <trans-unit id="PublishTab.Epub.Help.AboutEpubs">
-                <source xml:lang="en">About ePUBs</source>
-                <note>ID: PublishTab.Epub.Help.AboutEpubs</note>
-            </trans-unit>
-            <trans-unit id="PublishTab.Epub.Help.EReaders">
-                <source xml:lang="en">Compatible ePUB Readers</source>
-                <note>ID: PublishTab.Epub.Help.EReaders</note>
-                <note>obsolete as of Bloom 5.3</note>
-            </trans-unit>
-            <trans-unit id="PublishTab.Epub.Help.Publishing">
-                <source xml:lang="en">Getting ePUBs onto a device</source>
-                <note>ID: PublishTab.Epub.Help.Publishing</note>
-                <note>obsolete as of Bloom 5.3</note>
-            </trans-unit>
-            <trans-unit id="PublishTab.Epub.ImageDescriptionLinkLabel">
-                <source xml:lang="en">Image Description</source>
-                <note>ID: PublishTab.Epub.ImageDescriptionLinkLabel</note>
-                <note>Used in Epubs as the text of a link that leads to the description of an image</note>
-            </trans-unit>
-            <trans-unit id="PublishTab.Epub.LocalLinksProblem">
-                <source xml:lang="en">Links to other pages do not work in ePUBs. They will be changed to plain text that does not look like a link.</source>
-                <note>ID: PublishTab.Epub.LocalLinksProblem</note>
-            </trans-unit>
-            <trans-unit id="PublishTab.Epub.IncludeOnPage">
-                <source xml:lang="en">Include image descriptions on page</source>
-                <note>ID: PublishTab.Epub.IncludeOnPage</note>
-            </trans-unit>
-            <trans-unit id="PublishTab.Epub.NoAudioDescriptions">
-                <source xml:lang="en">No recorded audio image descriptions</source>
-                <note>ID: PublishTab.Epub.NoAudioDescriptions</note>
-            </trans-unit>
-            <trans-unit id="PublishTab.Epub.OmittedPages">
-                <source xml:lang="en">The following pages were removed because they are not supported in ePUBs:</source>
-                <note>ID: PublishTab.Epub.OmittedPages</note>
-                <note>Shown in a progress box when Bloom finds interactive pages in an EPUB. Followed by a list of page labels.</note>
-            </trans-unit>
-            <trans-unit id="PublishTab.Epub.NoOverlaySupport">
-                <source xml:lang="en">Sorry, Bloom cannot produce ePUBs if there are any overlays. The first overlay is on page {0}.</source>
-                <note>ID: PublishTab.Epub.NoOverlaySupport</note>
-                <note>The {0} will be replaced with the page number (or name of page). For example, it might be replaced by "1" or "Front Cover"</note>
-            </trans-unit>
-            <trans-unit id="PublishTab.Epub.PageLabel.Content">
-                <source xml:lang="en">Content</source>
-                <note>ID: PublishTab.Epub.PageLabel.Content</note>
-                <note>label for the book content in the ePUB's Table of Contents</note>
-            </trans-unit>
-            <trans-unit id="PublishTab.Epub.PreparingDoc">
-                <source xml:lang="en">Preparing document</source>
-                <note>ID: PublishTab.Epub.PreparingDoc</note>
-            </trans-unit>
-            <trans-unit id="PublishTab.Epub.PreparingPreview">
-                <source xml:lang="en">Preparing Preview</source>
-                <note>ID: PublishTab.Epub.PreparingPreview</note>
-            </trans-unit>
-            <trans-unit id="PublishTab.Epub.ReadiumCredit">
-                <source xml:lang="en">This ePUB preview is provided by [Readium]. This book may render differently in various ePUB readers.</source>
-                <note>ID: PublishTab.Epub.ReadiumCredit</note>
-                <note>[Readium] should be left untranslated as a noun.  It will be changed into an HTML link to the Readium web page (https://readium.org/).  If the term "Readium" has been translated on a translated version of that web page, then the translated term may be substituted within the square brackets.  (Be sure to keep the square brackets [] around Readium or its translation!)</note>
-            </trans-unit>
-            <trans-unit id="PublishTab.Epub.RemoveFontSizes">
-                <source xml:lang="en">Use ePUB reader's text size</source>
-                <note>ID: PublishTab.Epub.RemoveFontSizes</note>
-            </trans-unit>
-            <trans-unit id="PublishTab.Epub.Saving">
-                <source xml:lang="en">Saving</source>
-                <note>ID: PublishTab.Epub.Saving</note>
-            </trans-unit>
-            <trans-unit id="PublishTab.Epub.Title">
-                <source xml:lang="en">Create an ePUB book</source>
-                <note>ID: PublishTab.Epub.Title</note>
-            </trans-unit>
-            <trans-unit id="PublishTab.EpubButton">
-                <source xml:lang="en">ePUB</source>
-                <note>ID: PublishTab.EpubButton</note>
-            </trans-unit>
-            <trans-unit id="PublishTab.EpubRadio-tooltip" sil:dynamic="true">
-                <source xml:lang="en">Make an ePUB (electronic book) out of this book, allowing it to be read on various electronic reading devices.</source>
-                <note>ID: PublishTab.EpubRadio-tooltip</note>
-            </trans-unit>
-            <trans-unit id="PublishTab.InDesignDialog.DontShowThisAgainButton">
-                <source xml:lang="en">Don't Show This Again</source>
-                <note>ID: PublishTab.InDesignDialog.DontShowThisAgainButton</note>
-            </trans-unit>
-            <trans-unit id="PublishTab.InDesignDialog.WindowTitle">
-                <source xml:lang="en">InDesign XML Information</source>
-                <note>ID: PublishTab.InDesignDialog.WindowTitle</note>
-                <note>This is the title of a dialog about exporting a Bloom book to the InDesign XML format</note>
-            </trans-unit>
-            <trans-unit id="PublishTab.LessMemoryPdfMode">
-                <source xml:lang="en">Use less memory (slower)</source>
-                <note>ID: PublishTab.LessMemoryPdfMode</note>
-                <note>The parenthesized word indicates the negative effect of using this option. This text is for a menu item.</note>
-            </trans-unit>
-            <trans-unit id="PublishTab.NoBookletsMessage">
-                <source xml:lang="en">Bloom cannot make booklets using the current page size.</source>
-                <note>ID: PublishTab.NoBookletsMessage</note>
-                <note>If a book has a paper size that is too big (like A4), Bloom does not know how to make booklets with it. So the controls for booklets get disabled and this message is shown.</note>
-            </trans-unit>
-            <trans-unit id="PublishTab.Notifications.AdobeForPrint">
-                <source xml:lang="en">If you want to print directly from Bloom, you will need to install the free Adobe Reader and then re-start Bloom. Or instead, you can save the PDF, open it in some other program, and then print from there.</source>
-                <note>ID: PublishTab.Notifications.AdobeForPrint</note>
-            </trans-unit>
-            <trans-unit id="PublishTab.Notifications.AdobeReaderRecommendation">
-                <source xml:lang="en">This PDF viewer can be improved by installing the free Adobe Reader on this computer.</source>
-                <note>ID: PublishTab.Notifications.AdobeReaderRecommendation</note>
-            </trans-unit>
-            <trans-unit id="PublishTab.OnePagePerPaperRadio">
-                <source xml:lang="en">Simple</source>
-                <note>ID: PublishTab.OnePagePerPaperRadio</note>
-                <note>Instead of making a booklet, just make normal pages</note>
-            </trans-unit>
-            <trans-unit id="PublishTab.OnePagePerPaperRadio-tooltip" sil:dynamic="true">
-                <source xml:lang="en">Make a PDF of every page of the book, one page per piece of paper.</source>
-                <note>ID: PublishTab.OnePagePerPaperRadio-tooltip</note>
-            </trans-unit>
-            <trans-unit id="PublishTab.OpenThePDFInTheSystemPDFViewer">
-                <source xml:lang="en">Open the PDF in the default system PDF viewer</source>
-                <note>ID: PublishTab.OpenThePDFInTheSystemPDFViewer</note>
-            </trans-unit>
-            <trans-unit id="PublishTab.Options">
-                <source xml:lang="en">PDF Options</source>
-                <note>ID: PublishTab.Options</note>
-                <note>menu header in the Publish tab</note>
-                <note>was previously just "Options"</note>
-            </trans-unit>
-            <trans-unit id="PublishTab.OptionsMenu.PreparePrintshop">
-                <source xml:lang="en">Prepare for Print Shop:</source>
-                <note>ID: PublishTab.OptionsMenu.PreparePrintshop</note>
-                <note>Header for a region of the menu which lists various options useful for jobs that will be printed at a commercial print shop</note>
-            </trans-unit>
-            <trans-unit id="PublishTab.Options_ToolTip_">
-                <source xml:lang="en">Choose print shop setup</source>
-                <note>ID: PublishTab.Options_ToolTip_</note>
-                <note>tooltip for the menu header in the Publish tab</note>
-            </trans-unit>
-            <trans-unit id="PublishTab.OverwriteWarning.ReplaceExistingButton">
-                <source xml:lang="en">Replace Existing</source>
-                <note>ID: PublishTab.OverwriteWarning.ReplaceExistingButton</note>
-                <note>Obsolete for Bloom 5.2 and later</note>
-            </trans-unit>
-            <trans-unit id="PublishTab.OverwriteWarning.WindowTitle">
-                <source xml:lang="en">Notice</source>
-                <note>ID: PublishTab.OverwriteWarning.WindowTitle</note>
-                <note>Obsolete for Bloom 5.2 and later</note>
-            </trans-unit>
-            <trans-unit id="PublishTab.PDF.Error.Failed">
-                <source xml:lang="en">Bloom was not able to create the PDF file ({0}).{1}{1}Details: BloomPdfMaker (command line) did not produce the expected document.</source>
-                <note>ID: PublishTab.PDF.Error.Failed</note>
-                <note>Error message displayed in a message dialog box. {0} is the filename, {1} is a newline character.</note>
-            </trans-unit>
-            <trans-unit id="PublishTab.PDF.Error.PrinterError">
-                <source xml:lang="en">Bloom requires access to a printer in order to make a PDF, even though you are not printing.  Windows gave this error when Bloom tried to access the default printer: {0}</source>
-                <note>ID: PublishTab.PDF.Error.PrinterError</note>
-                <note>Error message displayed in a message dialog box.  {0} is replaced by a Windows error message at runtime</note>
-            </trans-unit>
-            <trans-unit id="PublishTab.PDF.Error.NoPrinter">
-                <source xml:lang="en">Bloom needs you to have a printer selected on this computer before it can make a PDF, even though you are not printing.  It appears that you might not have a printer set as the default.  Please go to Devices and Printers and select a printer as a default. If you don't have a real printer attached, just select the Microsoft XPS or PDF printers.</source>
-                <note>ID: PublishTab.PDF.Error.NoPrinter</note>
-                <note>Error message displayed in a message dialog box.</note>
-            </trans-unit>
-            <trans-unit id="PublishTab.PDF.Error.TrySinglePage">
-                <source xml:lang="en">The book's images might have exceeded the amount of RAM memory available. Please turn on the "Use Less Memory" option which is slower but uses less memory.</source>
-                <note>ID: PublishTab.PDF.Error.TrySinglePage</note>
-                <note>Error message displayed in a message dialog box.</note>
-            </trans-unit>
-            <trans-unit id="PublishTab.PdfMaker.BadPdf">
-                <source xml:lang="en">Bloom had a problem making a PDF of this book. You may need technical help or to contact the developers. But here are some things you can try:</source>
-                <note>ID: PublishTab.PdfMaker.BadPdf</note>
-            </trans-unit>
-            <trans-unit id="PublishTab.PdfMaker.BadPdfShort">
-                <source xml:lang="en">Bloom had a problem making a PDF of this book.</source>
-                <note>ID: PublishTab.PdfMaker.BadPdfShort</note>
-            </trans-unit>
-            <trans-unit id="PublishTab.PdfMaker.Compress">
-                <source xml:lang="en">Compressing PDF</source>
-                <note>ID: PublishTab.PdfMaker.Compress</note>
-                <note>Message displayed in a progress report dialog box</note>
-            </trans-unit>
-            <trans-unit id="PublishTab.PdfMaker.CompressConvertColor">
-                <source xml:lang="en">Compressing PDF &amp; Converting Color to CMYK</source>
-                <note>ID: PublishTab.PdfMaker.CompressConvertColor</note>
-                <note>Message displayed in a progress report dialog box</note>
-            </trans-unit>
-            <trans-unit id="PublishTab.PdfMaker.Creating">
-                <source xml:lang="en">Creating PDF...</source>
-                <note>ID: PublishTab.PdfMaker.Creating</note>
-                <note>Message displayed in a progress report dialog box</note>
-                <note xml:lang="en">OLD TEXT (before 4.0, removed space): Creating PDF ...</note>
-            </trans-unit>
-            <trans-unit id="PublishTab.PdfMaker.ErrorProcessing">
-                <source xml:lang="en">Error creating, compressing, or recoloring the PDF file</source>
-                <note>ID: PublishTab.PdfMaker.ErrorProcessing</note>
-                <note>Message briefly displayed to the user in a toast</note>
-            </trans-unit>
-            <trans-unit id="PublishTab.PdfMaker.ErrorSaving">
-                <source xml:lang="en">Error compressing or recoloring the PDF file</source>
-                <note>ID: PublishTab.PdfMaker.ErrorProcessing</note>
-                <note>Message briefly displayed to the user in a toast</note>
-            </trans-unit>
-            <trans-unit id="PublishTab.PdfMaker.Finished">
-                <source xml:lang="en">Finished making PDF from HTML</source>
-                <note>ID: PublishTab.PdfMaker.Finished</note>
-                <note>Message displayed in a progress report dialog box</note>
-            </trans-unit>
-            <trans-unit id="PublishTab.PdfMaker.FullBleed">
-                <source xml:lang="en">Full Bleed</source>
-                <note>ID: PublishTab.PdfMaker.FullBleed</note>
-                <note>displayed as an option in the PDF Options menu in Publish tab. Be careful, "full bleed" is a technical term in printing, meaning to print into an area outside the main page content that is ideally trimmed off; do not translate literally</note>
-            </trans-unit>
-            <trans-unit id="PublishTab.PdfMaker.MakingFromHtml">
-                <source xml:lang="en">Making PDF from HTML</source>
-                <note>ID: PublishTab.PdfMaker.MakingFromHtml</note>
-                <note>Message displayed in a progress report dialog box</note>
-            </trans-unit>
-            <trans-unit id="PublishTab.PdfMaker.MakingPageOfPdf">
-                <source xml:lang="en">Making Page {0} of the PDF</source>
-                <note>ID: PublishTab.PdfMaker.MakingPageOfPdf</note>
-                <note>Message displayed in a progress report dialog box, {0} is replaced by the page number</note>
-            </trans-unit>
-            <trans-unit id="PublishTab.PdfMaker.NoFullBleed">
-                <source xml:lang="en">Full Bleed has not been set up for this book</source>
-                <note>ID: PublishTab.PdfMaker.NoFullBleed</note>
-            </trans-unit>
-            <trans-unit id="PublishTab.PdfMaker.NoFullBleedBooklet">
-                <source xml:lang="en">Full Bleed is not applicable to booklet printing</source>
-                <note>ID: PublishTab.PdfMaker.NoFullBleedBooklet</note>
-            </trans-unit>
-            <trans-unit id="PublishTab.PdfMaker.OutOfMemory">
-                <source xml:lang="en">Bloom ran out of memory while making the PDF. See {0}this article{1} for some suggestions to try.</source>
-                <note>ID: PublishTab.PdfMaker.OutOfMemory</note>
-                <note>{0} and {1} are HTML link markup.  You can think of them as fancy quotation marks.</note>
-            </trans-unit>
-            <trans-unit id="PublishTab.PdfMaker.PdfFile">
-                <source xml:lang="en">PDF file</source>
-                <note>ID: PublishTab.PdfMaker.PdfFile</note>
-            </trans-unit>
-            <trans-unit id="PublishTab.PdfMaker.PdfWithCmykSwopV2">
-                <source xml:lang="en">CMYK color (U.S. Web Coated (SWOP) v2)</source>
-                <note>ID: PublishTab.PdfMaker.PdfWithCmykSwopV2</note>
-                <note>displayed as a checkable menu option for the Publish tab, PDF options menu. The content in parentheses may not be translatable. 'CMYK' may not be translatable, it is a print shop standard.</note>
-                <note>Previously this item was "PDF with CMYK ..." and it occurred as an option within the Save dialog for PDF files</note>
-            </trans-unit>
-            <trans-unit id="PublishTab.PdfMaker.Saving">
-                <source xml:lang="en">Saving PDF...</source>
-                <note>ID: PublishTab.PdfMaker.Saving</note>
-                <note>Message displayed in a progress report dialog box</note>
-            </trans-unit>
-            <trans-unit id="PublishTab.PdfMaker.TryMoreMemory">
-                <source xml:lang="en">Try doing this on a computer with more memory</source>
-                <note>ID: PublishTab.PdfMaker.TryMoreMemory</note>
-            </trans-unit>
-            <trans-unit id="PublishTab.PdfMaker.TryRestart">
-                <source xml:lang="en">Restart your computer and try this again right away</source>
-                <note>ID: PublishTab.PdfMaker.TryRestart</note>
-            </trans-unit>
-            <trans-unit id="PublishTab.PdfMaker.TrySmallerImages">
-                <source xml:lang="en">Replace large, high-resolution images in your document with lower-resolution ones</source>
-                <note>ID: PublishTab.PdfMaker.TrySmallerImages</note>
-            </trans-unit>
-            <trans-unit id="PublishTab.PdfNotSaved">
-                <source xml:lang="en">PDF Not Saved</source>
-                <note>ID: PublishTab.PdfNotSaved</note>
-                <note>title for the message box</note>
-            </trans-unit>
-            <trans-unit id="PublishTab.PdfNotSavedWhy">
-                <source xml:lang="en">The PDF file has not been saved because you chose not to allow producing a "PDF for print shop".</source>
-                <note>ID: PublishTab.PdfNotSavedWhy</note>
-                <note>explanation that file was not saved displayed in a message box</note>
-            </trans-unit>
             <trans-unit id="PublishTab.PrintButton">
                 <source xml:lang="en">&amp;Print...</source>
                 <note>ID: PublishTab.PrintButton</note>
@@ -5234,7 +4361,6 @@
             </trans-unit>
             <trans-unit id="PublishTab.RecordVideo.WillOpenProgram">
                 <source xml:lang="en">
->>>>>>> f6a6f3cd
           This will open the program on your computer that is associated with this file type.
         </source>
                 <note>ID: PublishTab.RecordVideo.WillOpenProgram</note>
@@ -6888,22 +6014,19 @@
                 <note>ID: WebServer.Warning.NoImageFile</note>
                 <note>displays as a "toast"</note>
             </trans-unit>
-<<<<<<< HEAD
-=======
+            <trans-unit id="Spreadsheet.ExportDialog.Description">
+                <source xml:lang="en">Bloom will create a spreadsheet containing the text and images of this book. You can then make changes, like making new translations. Finally, use the “Import &amp; Update from Spreadsheet...” command to bring your changes back in.</source>
+            </trans-unit>
+            <trans-unit id="Spreadsheet.ExportDialog.folderLabel">
+                <source xml:lang="en">Target folder for the spreadsheet and images:</source>
+            </trans-unit>
+            <trans-unit id="Spreadsheet.ExportDialog.ExportButton">
+                <source xml:lang="en">Export</source>
+            </trans-unit>
             <trans-unit id="SimpleChoiceActivity.CorrectAnswerIndicator">
                 <source xml:lang="en">Put the correct answer in this button. Bloom will shuffle the order later.</source>
                 <note>On the page where you create a "Simple Choice Activity", you have to put the correct answer in a certain button. This message points out where to put that correct answer. The word "shuffle" here is like what you do to a deck of cards.</note>
             </trans-unit>
->>>>>>> f6a6f3cd
-            <trans-unit id="Spreadsheet.ExportDialog.Description">
-                <source xml:lang="en">Bloom will create a spreadsheet containing the text and images of this book. You can then make changes, like making new translations. Finally, use the “Import &amp; Update from Spreadsheet...” command to bring your changes back in.</source>
-            </trans-unit>
-            <trans-unit id="Spreadsheet.ExportDialog.folderLabel">
-                <source xml:lang="en">Target folder for the spreadsheet and images:</source>
-            </trans-unit>
-            <trans-unit id="Spreadsheet.ExportDialog.ExportButton">
-                <source xml:lang="en">Export</source>
-            </trans-unit>
         </body>
     </file>
 </xliff>