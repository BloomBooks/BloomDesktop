<?xml version="1.0" encoding="utf-8"?>
<xliff xmlns="urn:oasis:names:tc:xliff:document:1.2" xmlns:sil="http://sil.org/software/XLiff" version="1.2">
    <file original="BloomLowPriority.exe" source-language="en" datatype="plaintext" product-version="3.1.000.0" sil:hard-linebreak-replacement="\n">
        <body>
            <trans-unit id="Installer.InstallationInProgress">
                <source xml:lang="en">Installing...</source>
                <note>This isn't used by code, but rather we harvest some of these for use in making the GIF that shows when the software is installing.</note>
                <note> In English, given the context, just "Installing..." is enough. But your translation can be verbose, like "Software Installation in Progress...".</note>
            </trans-unit>
            <trans-unit id="Errors.CorruptImageFile">
              <source xml:lang="en">The image file {0} is corrupt and needs to be replaced. ({1})</source>
              <note>ID: Errors.CorruptImageFile</note>
              <note>The placeholder {0} represents the name of the corrupt file. The placeholder {0} represents a message describing the problem with the file.</note>
            </trans-unit>
            <trans-unit id="CollectionSettingsDialog.BookMakingTab.NoBookshelvesFromServer" sil:dynamic="true">
              <source xml:lang="en">Bloom could not reach the server to get the list of bookshelves.</source>
              <note>ID: CollectionSettingsDialog.BookMakingTab.NoBookshelvesFromServer</note>
            </trans-unit>
            <trans-unit id="EditTab.Toolbox.TalkingBookTool.ESpeakPreview.ConversionFileUsed">
                <source xml:lang="en">Conversion file used:</source>
                <note>ID: EditTab.Toolbox.TalkingBookTool.ESpeakPreview.ConversionFileUsed</note>
                <note>After this text, the program will display the path to the conversion file (the location of the file on this computer). The conversion file specificies a mapping which is used to convert the script for one language into the script for another.</note>
            </trans-unit>
            <trans-unit id="EditTab.Toolbox.TalkingBookTool.ESpeakPreview.Error">
                <source xml:lang="en">eSpeak failed.</source>
                <note>ID: EditTab.Toolbox.TalkingBookTool.ESpeakPreview.Error</note>
                <note>This text is shown if an error occurred while running eSpeak. eSpeak is a piece of software that this program uses to do text-to-speech (have the computer read text out loud).</note>
            </trans-unit>
            <trans-unit id="EditTab.Toolbox.TalkingBookTool.ESpeakPreview.LanguageUsed">
                <source xml:lang="en">eSpeak language:</source>
                <note>ID: EditTab.Toolbox.TalkingBookTool.ESpeakPreview.LanguageUsed</note>
                <note>After this text, the program will display the language code of the language settings that eSpeak used. eSpeak is a piece of software that this program uses to do text-to-speech (have the computer read text out loud).</note>
            </trans-unit>
            <trans-unit id="EditTab.Toolbox.TalkingBookTool.ESpeakPreview.ResultOfOrthographyConversion">
                <source xml:lang="en">Result of orthography conversion:</source>
                <note>ID: EditTab.Toolbox.TalkingBookTool.ESpeakPreview.ResultOfOrthographyConversion</note>
                <note>After this text, the program will display the text of the current text box after being converted into the script of another language using the settings in the conversion file.</note>
            </trans-unit>
            <trans-unit id="Errors.CannotConnectToBloomServer.2">
                <source xml:lang="en">Bloom was unable to start its own HTTP listener that it uses to talk to its embedded Web browser. If this happens even if you just restarted your computer, then ask someone to investigate if you have an aggressive firewall product installed, which may need to be uninstalled before you can use Bloom.</source>
                <note>ID: Errors.CannotConnectToBloomServer.2</note>
            </trans-unit>
            <trans-unit id="OpenCreateCloneControl.InZipFileMessage">
                <source xml:lang="en">It looks like you are trying to open a Bloom Collection from inside of a ZIP file. You need to first unzip the ZIP file, and then open the collection.</source>
                <note>ID: OpenCreateCloneControl.InZipFileMessage</note>
            </trans-unit>
          <trans-unit id="PublishTab.Android.BulkBookshelfColor" sil:dynamic="true">
                <source xml:lang="en">Bookshelf Color</source>
                <note>ID: PublishTab.Android.BulkBookshelfColor</note>
                <note>The title of the color picker dialog shown to choose the color of the bulk BloomPUB bookshelf.</note>
            </trans-unit>
          <trans-unit id="PublishTab.RecordVideo.NoAudioInVideo">
                <source xml:lang="en">Currently, Bloom does not support including audio from Sign Language videos in video output.</source>
                <note>ID: PublishTab.RecordVideo.NoAudioInVideo</note>
            </trans-unit>
            <trans-unit id="PublishTab.Upload.CheckEmailFailed">
                <source xml:lang="en">Bloom needs to verify your email, but our attempt to resend the request failed, possibly because you made too many requests too close together. Please check your email, and if you can't find the message, try again later.</source>
                <note>ID: PublishTab.Upload.CheckEmailFailed</note>
            </trans-unit>
            <trans-unit id="PublishTab.Upload.BookshelfError">
                <source xml:lang="en">The collection's bookshelf was not on the list of bookshelves for this Enterprise subscription.</source>
                <note>ID: PublishTab.Upload.BookshelfError</note>
            </trans-unit>
            <trans-unit id="Settings.Enterprise.Community">
                <source xml:lang="en">Funded by the local community only</source>
                <note>ID: Settings.Enterprise.Community</note>
            </trans-unit>
            <trans-unit id="Settings.Enterprise.CheckUpdates">
                <source xml:lang="en">Check for updates</source>
                <note>ID: Settings.Enterprise.CheckUpdates</note>
            </trans-unit>
            <trans-unit id="Settings.Enterprise.Expiration">
                <source xml:lang="en">Expires:</source>
                <note>ID: Settings.Enterprise.Expiration</note>
            </trans-unit>
            <trans-unit id="Settings.Enterprise.Expired">
                <source xml:lang="en">That code has expired.</source>
                <note>ID: Settings.Enterprise.Expired</note>
            </trans-unit>
            <trans-unit id="Settings.Enterprise.Incomplete">
                <source xml:lang="en"> The code should look like SOMENAME-123456-7890</source>
                <note>ID: Settings.Enterprise.Incomplete</note>
            </trans-unit>
            <trans-unit id="Settings.Enterprise.LearnMore">
                <source xml:lang="en">Learn More</source>
                <note>ID: Settings.Enterprise.LearnMore</note>
            </trans-unit>
            <trans-unit id="Settings.Enterprise.Overview">
                <source xml:lang="en">
            Bloom Enterprise adds features and services that are important for publishers, governments, and international organizations. This paid subscription meets their unique needs while supporting the development and user support of Bloom for the community at large.
        </source>
                <note>ID: Settings.Enterprise.Overview</note>
            </trans-unit>
            <trans-unit id="Settings.Enterprise.None">
                <source xml:lang="en">None. Enterprise features will be unavailable.</source>
                <note>ID: Settings.Enterprise.None</note>
            </trans-unit>
            <trans-unit id="Settings.Enterprise.NeedsCode">
                <source xml:lang="en">In an older version of Bloom, this project used **%0**. To continue to use this you will need to enter a current subscription code. Codes for SIL brandings can be found [here](%1). For other subscriptions, contact your project administrator.</source>
                <note>ID: Settings.Enterprise.NeedsCode</note>
                <note>%0 will be replaced with the name of the branding. Keep surrounding **...**. [here](%1) will become a hot link; %1 will not be seen, but will be the URL for the destination page. Translate "here" and keep the [](%1) around it.</note>
            </trans-unit>
            <trans-unit id="Settings.Enterprise.NotValid">
                <source xml:lang="en">That code appears to be incorrect.</source>
                <note>ID: Settings.Enterprise.NotValid</note>
            </trans-unit>
            <trans-unit id="Settings.Enterprise.Status">
                <source xml:lang="en">Bloom Enterprise Status</source>
                <note>ID: Settings.Enterprise.Status</note>
            </trans-unit>
            <trans-unit id="Settings.Enterprise.Subscription">
                <source xml:lang="en">Enterprise Subscription</source>
                <note>ID: Settings.Enterprise.Subscription</note>
            </trans-unit>
            <trans-unit id="Settings.Enterprise.SubscriptionCode">
                <source xml:lang="en">Subscription Code:</source>
                <note>ID: Settings.Enterprise.SubscriptionCode</note>
            </trans-unit>
            <trans-unit id="Settings.Enterprise.UnknownCode">
                <source xml:lang="en">This version of Bloom does not have the artwork that goes with that subscription.</source>
                <note>ID: Settings.Enterprise.UnknownCode</note>
            </trans-unit>
            <trans-unit id="Settings.Enterprise.WhatsThis">
                <source xml:lang="en">What's This?</source>
                <note>ID: Settings.Enterprise.WhatsThis</note>
                <note>A link offering more information about the Funded Local Community Only option</note>
            </trans-unit>
            <trans-unit id="Spreadsheet.DataDivConflictWarning">
                <source xml:lang="en">Export warning: Found differing 'src' attribute and element text for data-div element {0}. The 'src' attribute will be ignored.</source>
                <note>ID: Spreadsheet.DataDivConflictWarning</note>
            </trans-unit>
            <trans-unit id="Spreadsheet.DataDivImageMultiple">
                <source xml:lang="en">Export warning: Found multiple elements for image element {0}. Only the first will be exported.</source>
                <note>ID: Spreadsheet.DataDivImageMultiple</note>
            </trans-unit>
            <trans-unit id="Spreadsheet.ExportFailed">
                <source xml:lang="en">Export failed: {0}</source>
                <note>ID: Spreadsheet.ExportFailed</note>
		<note>{0} is a placeholder for an exception message</note>
            </trans-unit>
            <trans-unit id="Spreadsheet.SpreadsheetLocked">
                <source xml:lang="en">Bloom could not write to the spreadsheet because another program has it locked. Do you have it open in another program?</source>
                <note>ID: Spreadsheet.SpreadsheetLocked</note>
            </trans-unit>
            <trans-unit id="Spreadsheet.MissingImage">
                <source xml:lang="en">Export warning: did not find the image {0}. It will be missing from the export folder.</source>
                <note>ID: Spreadsheet.MissingImage</note>
            </trans-unit>
            <trans-unit id="Spreadsheet.MultipleImageChildren">
                <source xml:lang="en">Export warning: Found multiple images in data-book element {0}. Only the first will be exported.</source>
                <note>ID: Spreadsheet.MultipleImageChildren</note>
            </trans-unit>
            <trans-unit id="Spreadsheet.Overwrite">
                <source xml:lang="en">You are about to replace the existing folder named {0}</source>
                <note>ID: Spreadsheet.Overwrite</note>
            </trans-unit>
            <trans-unit id="Spreadsheet.OverwriteBook">
                <source xml:lang="en">The folder named {0} already exists and looks like it might be a Bloom book folder!</source>
                <note>ID: Spreadsheet.OverwriteBook</note>
            </trans-unit>
          <trans-unit id="Spreadsheet.TroubleCopying">
            <source xml:lang="en">Bloom had trouble copying the file {0} to the video folder: {1}</source>
            <note>ID: Spreadsheet.TroubleCopying</note>
            <note>{1} is a more detailed, usually technical, error message and should be at the end if possible.</note>
          </trans-unit>
            <trans-unit id="Spreadsheet.TroubleCopyingFolder">
                <source xml:lang="en">Bloom had trouble copying the folder {0} to the activities folder: {1}</source>
                <note>ID: Spreadsheet.TroubleCopyingFolder</note>
              <note>{1} is a more detailed, usually technical, error message and should be at the end if possible.</note>
            </trans-unit>

          <trans-unit id="Spreadsheet.WriteFailed">
            <source xml:lang="en">Bloom had problems writing files to that location ({0}). Check that you have permission to write there.</source>
            <note>ID: Spreadsheet.WriteFailed</note>
          </trans-unit>
            <trans-unit id="Activity.Editing.MultipleChoice.CorrectAnswer">
                <source xml:lang="en">Put the correct answer in this button. Bloom will randomize the order later.</source>
            </trans-unit>
            <trans-unit id="Download.PleaseSendLogFile">
                <source xml:lang="en">Please also send us the latest log file found at {0}.</source>
                <note>ID: Download.PleaseSendLogFile</note>
                <note>{0} will be replaced with the location on the user's computer of the Bloom log file (usually Log.txt).</note>
            </trans-unit>
<<<<<<< HEAD
          <trans-unit id="EditTab.Toolbox.TalkingBookTool.MicrophoneAccessProblem">
            <source xml:lang="en">Bloom was not able to access a microphone.</source>
            <note>ID: EditTab.Toolbox.TalkingBookTool.MicrophoneAccessProblem</note>
=======
          <trans-unit id="ProblemReport.PageStructureProblem" translate="no">
            <source xml:lang="en">Bloom made a mistake on this page. Please report this to us, then check that nothing was lost.</source>
            <note>ID: ProblemReport.PageStructureProblem</note>
>>>>>>> 4bdc26a4
          </trans-unit>
        </body>
    </file>
</xliff><|MERGE_RESOLUTION|>--- conflicted
+++ resolved
@@ -181,15 +181,13 @@
                 <note>ID: Download.PleaseSendLogFile</note>
                 <note>{0} will be replaced with the location on the user's computer of the Bloom log file (usually Log.txt).</note>
             </trans-unit>
-<<<<<<< HEAD
           <trans-unit id="EditTab.Toolbox.TalkingBookTool.MicrophoneAccessProblem">
             <source xml:lang="en">Bloom was not able to access a microphone.</source>
             <note>ID: EditTab.Toolbox.TalkingBookTool.MicrophoneAccessProblem</note>
-=======
+          </trans-unit>
           <trans-unit id="ProblemReport.PageStructureProblem" translate="no">
             <source xml:lang="en">Bloom made a mistake on this page. Please report this to us, then check that nothing was lost.</source>
             <note>ID: ProblemReport.PageStructureProblem</note>
->>>>>>> 4bdc26a4
           </trans-unit>
         </body>
     </file>
