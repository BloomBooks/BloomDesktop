--- conflicted
+++ resolved
@@ -190,7 +190,6 @@
         <seg>Título del libro en {lang}</seg>
       </tuv>
     </tu>
-<<<<<<< HEAD
     <tu tuid="BookEditor.CharacterMap.Instructions">
       <note>When you hold down a key, a popup appears that lets you choose a related character. These instructions are shown in that popup.</note>
       <prop type="x-dynamic">true</prop>
@@ -201,8 +200,6 @@
         <seg>Para seleccionar, utilice la rueda del ratón o apunte en lo que quieres, luego suelte la tecla.</seg>
       </tuv>
     </tu>
-=======
->>>>>>> bbbb3338
     <tu tuid="BookEditor.DefaultForText">
       <prop type="x-dynamic">true</prop>
       <tuv xml:lang="en">
@@ -239,7 +236,6 @@
         <seg>Este formato es para todo texto {0} en cuadros con estilo '{1}'</seg>
       </tuv>
     </tu>
-<<<<<<< HEAD
     <tu tuid="BookEditor.FormattingDisabled">
       <prop type="x-dynamic">true</prop>
       <tuv xml:lang="en">
@@ -249,8 +245,6 @@
         <seg>Lo sentimos, plantillas de lectores no permiten cambios en el formato.</seg>
       </tuv>
     </tu>
-=======
->>>>>>> bbbb3338
     <tu tuid="BookStorage.FolderMoved">
       <tuv xml:lang="en">
         <seg>It appears that some part of the folder path to this book has been moved or renamed. As a result, Bloom cannot save your changes to this page, and will need to exit now. If you haven't been renaming or moving things, please click Details below and report the problem to the developers.</seg>
@@ -1113,10 +1107,7 @@
       </tuv>
     </tu>
     <tu tuid="DecodableReaderTool.LetterWordReportDecodableWords">
-<<<<<<< HEAD
       <prop type="x-nolongerused">true</prop>
-=======
->>>>>>> bbbb3338
       <tuv xml:lang="en">
         <seg>Decodable Words: {0}</seg>
       </tuv>
@@ -1140,7 +1131,6 @@
         <seg>El siguiente es un informe generado de las etapas decodificables para {0}. Usted puede hacer los cambios que desee a este archivo, pero Bloom no notará los cambios. Es sólo un informe.</seg>
       </tuv>
     </tu>
-<<<<<<< HEAD
     <tu tuid="DecodableReaderTool.LetterWordReportNewDecodableWords">
       <tuv xml:lang="en">
         <seg>New Decodable Words: {0}</seg>
@@ -1149,8 +1139,6 @@
         <seg>Nuevas palabras decodificables: {0}</seg>
       </tuv>
     </tu>
-=======
->>>>>>> bbbb3338
     <tu tuid="DecodableReaderTool.LetterWordReportSightWords">
       <tuv xml:lang="en">
         <seg>New Sight Words: {0}</seg>
@@ -1956,6 +1944,14 @@
         <seg>Ajuste el formato de estilo</seg>
       </tuv>
     </tu>
+    <tu tuid="EditTab.TemplatePagesList.Heading">
+     <tuv xml:lang="en">
+        <seg>Template Pages</seg>
+      </tuv>
+      <tuv xml:lang="es">
+        <seg>Páginas de plantilla</seg>
+      </tuv>
+    </tu>
     <tu tuid="EditTab.ThumbnailCaptions.1">
       <prop type="x-dynamic">true</prop>
       <tuv xml:lang="en">
@@ -1966,8 +1962,6 @@
       </tuv>
     </tu>
     <tu tuid="EditTab.ThumbnailCaptions.10">
-<<<<<<< HEAD
-=======
       <prop type="x-dynamic">true</prop>
       <tuv xml:lang="en">
         <seg>10</seg>
@@ -1977,119 +1971,6 @@
       </tuv>
     </tu>
     <tu tuid="EditTab.ThumbnailCaptions.11">
-      <prop type="x-dynamic">true</prop>
-      <tuv xml:lang="en">
-        <seg>11</seg>
-      </tuv>
-      <tuv xml:lang="es">
-        <seg>11</seg>
-      </tuv>
-    </tu>
-    <tu tuid="EditTab.ThumbnailCaptions.12">
-      <prop type="x-dynamic">true</prop>
-      <tuv xml:lang="en">
-        <seg>12</seg>
-      </tuv>
-      <tuv xml:lang="es">
-        <seg>12</seg>
-      </tuv>
-    </tu>
-    <tu tuid="EditTab.ThumbnailCaptions.13">
-      <prop type="x-dynamic">true</prop>
-      <tuv xml:lang="en">
-        <seg>13</seg>
-      </tuv>
-      <tuv xml:lang="es">
-        <seg>13</seg>
-      </tuv>
-    </tu>
-    <tu tuid="EditTab.ThumbnailCaptions.14">
-      <prop type="x-dynamic">true</prop>
-      <tuv xml:lang="en">
-        <seg>14</seg>
-      </tuv>
-      <tuv xml:lang="es">
-        <seg>14</seg>
-      </tuv>
-    </tu>
-    <tu tuid="EditTab.ThumbnailCaptions.15">
-      <prop type="x-dynamic">true</prop>
-      <tuv xml:lang="en">
-        <seg>15</seg>
-      </tuv>
-      <tuv xml:lang="es">
-        <seg>15</seg>
-      </tuv>
-    </tu>
-    <tu tuid="EditTab.ThumbnailCaptions.16">
-      <prop type="x-dynamic">true</prop>
-      <tuv xml:lang="en">
-        <seg>16</seg>
-      </tuv>
-      <tuv xml:lang="es">
-        <seg>16</seg>
-      </tuv>
-    </tu>
-    <tu tuid="EditTab.ThumbnailCaptions.17">
-      <prop type="x-dynamic">true</prop>
-      <tuv xml:lang="en">
-        <seg>17</seg>
-      </tuv>
-      <tuv xml:lang="es">
-        <seg>17</seg>
-      </tuv>
-    </tu>
-    <tu tuid="EditTab.ThumbnailCaptions.18">
-      <prop type="x-dynamic">true</prop>
-      <tuv xml:lang="en">
-        <seg>18</seg>
-      </tuv>
-      <tuv xml:lang="es">
-        <seg>18</seg>
-      </tuv>
-    </tu>
-    <tu tuid="EditTab.ThumbnailCaptions.19">
-      <prop type="x-dynamic">true</prop>
-      <tuv xml:lang="en">
-        <seg>19</seg>
-      </tuv>
-      <tuv xml:lang="es">
-        <seg>19</seg>
-      </tuv>
-    </tu>
-    <tu tuid="EditTab.ThumbnailCaptions.2">
->>>>>>> bbbb3338
-      <prop type="x-dynamic">true</prop>
-      <tuv xml:lang="en">
-        <seg>10</seg>
-      </tuv>
-      <tuv xml:lang="es">
-        <seg>10</seg>
-      </tuv>
-    </tu>
-<<<<<<< HEAD
-    <tu tuid="EditTab.ThumbnailCaptions.11">
-=======
-    <tu tuid="EditTab.ThumbnailCaptions.20">
-      <prop type="x-dynamic">true</prop>
-      <tuv xml:lang="en">
-        <seg>20</seg>
-      </tuv>
-      <tuv xml:lang="es">
-        <seg>20</seg>
-      </tuv>
-    </tu>
-    <tu tuid="EditTab.ThumbnailCaptions.21">
-      <prop type="x-dynamic">true</prop>
-      <tuv xml:lang="en">
-        <seg>21</seg>
-      </tuv>
-      <tuv xml:lang="es">
-        <seg>21</seg>
-      </tuv>
-    </tu>
-    <tu tuid="EditTab.ThumbnailCaptions.3">
->>>>>>> bbbb3338
       <prop type="x-dynamic">true</prop>
       <tuv xml:lang="en">
         <seg>11</seg>
@@ -3371,7 +3252,6 @@
       </tuv>
       <tuv xml:lang="es">
         <seg>Bloom ha detectado que esta colección se encuentra en una carpeta de Dropbox. Esto puede causar problemas porque Dropbox a veces bloquea Bloom de sus propios archivos. Si tiene problemas, le recomendamos que mueva su colección a otro lugar o desactivar Dropbox durante el uso de Bloom.</seg>
-<<<<<<< HEAD
       </tuv>
     </tu>
     <tu tuid="OpenCreateCloneControl.InSourceCollectionMessage">
@@ -3380,8 +3260,6 @@
       </tuv>
       <tuv xml:lang="es">
         <seg>Esta colección forma parte de sus "orígenes de nuevos libros" que se puede ver en la parte inferior izquierda de la pestaña Colecciones. No se puede abrir para su edición.</seg>
-=======
->>>>>>> bbbb3338
       </tuv>
     </tu>
     <tu tuid="OpenCreateNewCollectionsDialog.Bloom Collections">
