<?xml version="1.0" encoding="utf-8"?>
<tmx version="1.4">
  <header srclang="es" adminlang="en" creationtool="Palaso Localization Manager" creationtoolversion="1.1.10.0" segtype="block" datatype="unknown" o-tmf="PalasoTMXUtils">
    <prop type="x-appversion">1.0.8.0</prop>
    <prop type="x-hardlinebreakreplacement">\n</prop>
  </header>
  <body>
    <tu tuid=".toolStripMenuItem1">
      <prop type="x-nolongerused">true</prop>
      <tuv xml:lang="en">
        <seg>Open Additional Collections Folder</seg>
      </tuv>
      <tuv xml:lang="es">
        <seg>Abrir colecciones adicionales</seg>
      </tuv>
    </tu>
<<<<<<< HEAD
=======
   
>>>>>>> df20fb77
    <tu tuid="AboutDialog.AboutDialogWindowTitle">
      <prop type="x-nolongerused">true</prop>
      <tuv xml:lang="en">
        <seg>About Bloom</seg>
      </tuv>
      <tuv xml:lang="es">
        <seg>Sobre Bloom</seg>
      </tuv>
    </tu>
    <tu tuid="BloomPackInstallDialog.BloomPackInstalled">
      <tuv xml:lang="en">
        <seg>The {0} Collection is now ready to use on this computer.</seg>
      </tuv>
      <tuv xml:lang="es">
        <seg>La colección {0} está lista para su uso en este computadora.</seg>
      </tuv>
    </tu>
    <tu tuid="BloomPackInstallDialog.ErrorInstallingBloomPack">
      <tuv xml:lang="en">
        <seg>Bloom was not able to install that Bloom Pack</seg>
      </tuv>
      <tuv xml:lang="es">
        <seg>Bloom no fue capaz de instalar ese paquete de Bloom</seg>
      </tuv>
    </tu>
    <tu tuid="BloomPackInstallDialog.Extracting">
      <note>Shown while BloomPacks are being installed</note>
      <tuv xml:lang="en">
        <seg>Extracting...</seg>
      </tuv>
      <tuv xml:lang="es">
        <seg>Extrayendo...</seg>
      </tuv>
    </tu>
    <tu tuid="BloomPackInstallDialog.MustRestartToSee">
      <tuv xml:lang="en">
        <seg>Bloom is already running, but the contents will not show up until the next time you run Bloom</seg>
      </tuv>
      <tuv xml:lang="es">
        <seg>Bloom ya se está ejecutando, pero no se mostrará los contenidos hasta la próxima vez que ejecute Bloom</seg>
      </tuv>
    </tu>
    <tu tuid="BloomPackInstallDialog.Opening">
      <tuv xml:lang="en">
        <seg>Opening {0}...</seg>
      </tuv>
      <tuv xml:lang="es">
        <seg>Abriendo {0}...</seg>
      </tuv>
    </tu>
    <tu tuid="CollectionSettingsDialog.AdvancedTab.AdvancedProgramSettingsTabLabel">
      <tuv xml:lang="en">
        <seg>Advanced Program Settings</seg>
      </tuv>
      <tuv xml:lang="es">
        <seg>Configuración avanzada del programa</seg>
      </tuv>
    </tu>
    <tu tuid="CollectionSettingsDialog.AdvancedTab.Experimental.ShowExperimentalCommands">
      <tuv xml:lang="en">
        <seg>Show Experimental Commands (e.g. Export XML for InDesign)</seg>
      </tuv>
      <tuv xml:lang="es">
        <seg>Mostrar los comandos experimentales (e.g. exportar XML para InDesign)</seg>
      </tuv>
    </tu>
    <tu tuid="CollectionSettingsDialog.AdvancedTab.Experimental.ShowExperimentalTemplates">
      <tuv xml:lang="en">
        <seg>Show Experimental Templates (e.g. Picture Dictionary, Calendar)</seg>
      </tuv>
      <tuv xml:lang="es">
        <seg>Mostrar las plantillas experimentales (e.g. Diccionario del cuadro, calendario)</seg>
      </tuv>
    </tu>
    <tu tuid="CollectionSettingsDialog.AdvancedTab.Experimental.UseImageServer">
      <note>This option will probably go away, as any bugs with the Image Server get ironed out. This has to do with how Bloom works internally; the I.S. makes it work better on slow computers.</note>
      <tuv xml:lang="en">
        <seg>Use Image Server to reduce memory usage with large images.</seg>
      </tuv>
      <tuv xml:lang="es">
        <seg>Use el servidor de ilustraciones para reducir el uso de memoria con ilustraciones de gran tamaño.</seg>
      </tuv>
    </tu>
    <tu tuid="CollectionSettingsDialog.AdvancedTab.Experimental._ShowSendReceive">
      <tuv xml:lang="en">
        <seg>(Experimental) Show Send/Receive Controls</seg>
      </tuv>
      <tuv xml:lang="es">
        <seg>(Experimental) Mostrar controles de enviar/recibir</seg>
      </tuv>
    </tu>
    <tu tuid="CollectionSettingsDialog.BookMakingTab.BookMakingTabLabel">
      <tuv xml:lang="en">
        <seg>Book Making</seg>
      </tuv>
      <tuv xml:lang="es">
        <seg>Portafundas</seg>
      </tuv>
    </tu>
    <tu tuid="CollectionSettingsDialog.BookMakingTab.Font">
      <tuv xml:lang="en">
        <seg>Font</seg>
      </tuv>
      <tuv xml:lang="es">
        <seg>Fuente</seg>
      </tuv>
    </tu>
    <tu tuid="CollectionSettingsDialog.BookMakingTab.Front/BackMatterPack">
      <tuv xml:lang="en">
        <seg>Front/Back Matter Pack</seg>
      </tuv>
      <tuv xml:lang="es">
        <seg>Paquete de materia frontal y posterior</seg>
      </tuv>
    </tu>
    <tu tuid="CollectionSettingsDialog.BookMakingTab._aboutBookMakingSettingsButton">
      <tuv xml:lang="en">
        <seg>About These Settings</seg>
      </tuv>
      <tuv xml:lang="es">
        <seg>Sobre las configuraciones</seg>
      </tuv>
    </tu>
    <tu tuid="CollectionSettingsDialog.CollectionSettingsWindowTitle">
      <tuv xml:lang="en">
        <seg>Settings</seg>
      </tuv>
      <tuv xml:lang="es">
        <seg>Configuración</seg>
      </tuv>
    </tu>
    <tu tuid="CollectionSettingsDialog.LanguageTab.ChangeLanguageLink">
      <tuv xml:lang="en">
        <seg>Change...</seg>
      </tuv>
      <tuv xml:lang="es">
        <seg>Cambiar...</seg>
      </tuv>
    </tu>
    <tu tuid="CollectionSettingsDialog.LanguageTab.Language1InSourceCollection">
      <note>In a vernacular collection, we say 'Vernacular Language', but in a souce collection, Vernacular has no relevance, so we use this different label</note>
      <tuv xml:lang="en">
        <seg>Language 1</seg>
      </tuv>
      <tuv xml:lang="es">
        <seg>Idioma 1</seg>
      </tuv>
    </tu>
    <tu tuid="CollectionSettingsDialog.LanguageTab.Language2InSourceCollection">
      <note>In a vernacular collection, we say 'Language 2 (e.g. National Language)', but in a souce collection, National Language has no relevance, so we use this different label</note>
      <tuv xml:lang="en">
        <seg>Language 2</seg>
      </tuv>
      <tuv xml:lang="es">
        <seg>Idioma 2</seg>
      </tuv>
    </tu>
    <tu tuid="CollectionSettingsDialog.LanguageTab.Language3InSourceCollection">
      <note>In a vernacular collection, we say 'Language 3 (e.g. Regional Language)', but in a souce collection, National Language has no relevance, so we use this different label</note>
      <tuv xml:lang="en">
        <seg>Language 3</seg>
      </tuv>
      <tuv xml:lang="es">
        <seg>Idioma 3</seg>
      </tuv>
    </tu>
    <tu tuid="CollectionSettingsDialog.LanguageTab.LanguageTabLabel">
      <tuv xml:lang="en">
        <seg>Languages</seg>
      </tuv>
      <tuv xml:lang="es">
        <seg>Idiomas</seg>
      </tuv>
    </tu>
    <tu tuid="CollectionSettingsDialog.LanguageTab._aboutLanguageSettingsButton">
      <tuv xml:lang="en">
        <seg>About These Settings</seg>
      </tuv>
      <tuv xml:lang="es">
        <seg>Sobre las configuraciones</seg>
      </tuv>
    </tu>
    <tu tuid="CollectionSettingsDialog.LanguageTab._language1Label">
      <tuv xml:lang="en">
        <seg>Vernacular Language</seg>
      </tuv>
      <tuv xml:lang="es">
        <seg>Idioma vernácula</seg>
      </tuv>
    </tu>
    <tu tuid="CollectionSettingsDialog.LanguageTab._language2Label">
      <tuv xml:lang="en">
        <seg>Language 2 (e.g. National Language)</seg>
      </tuv>
      <tuv xml:lang="es">
        <seg>Idioma 2 (por ejemplo - idioma nacional)</seg>
      </tuv>
    </tu>
    <tu tuid="CollectionSettingsDialog.LanguageTab._language3Label">
      <tuv xml:lang="en">
        <seg>Language 3 (e.g. Regional Language)   (Optional)</seg>
      </tuv>
      <tuv xml:lang="es">
        <seg>Idioma 3 (por ejemplo - idioma regional) (opcional)</seg>
      </tuv>
    </tu>
    <tu tuid="CollectionSettingsDialog.LanguageTab._removeLanguageLink">
      <tuv xml:lang="en">
        <seg>Remove</seg>
      </tuv>
      <tuv xml:lang="es">
        <seg>Quitar</seg>
      </tuv>
    </tu>
    <tu tuid="CollectionSettingsDialog.ProjectInformationTab.BloomCollectionName">
      <tuv xml:lang="en">
        <seg>Bloom Collection Name</seg>
      </tuv>
      <tuv xml:lang="es">
        <seg>Nombre de la colección Bloom</seg>
      </tuv>
    </tu>
    <tu tuid="CollectionSettingsDialog.ProjectInformationTab.Country">
      <tuv xml:lang="en">
        <seg>Country</seg>
      </tuv>
      <tuv xml:lang="es">
        <seg>País</seg>
      </tuv>
    </tu>
    <tu tuid="CollectionSettingsDialog.ProjectInformationTab.District">
      <tuv xml:lang="en">
        <seg>District</seg>
      </tuv>
      <tuv xml:lang="es">
        <seg>Distrito</seg>
      </tuv>
    </tu>
    <tu tuid="CollectionSettingsDialog.ProjectInformationTab.ProjectInformationTabLabel">
      <tuv xml:lang="en">
        <seg>Project Information</seg>
      </tuv>
      <tuv xml:lang="es">
        <seg>Información del proyecto</seg>
      </tuv>
    </tu>
    <tu tuid="CollectionSettingsDialog.ProjectInformationTab.Province">
      <tuv xml:lang="en">
        <seg>Province</seg>
      </tuv>
      <tuv xml:lang="es">
        <seg>Provincia</seg>
      </tuv>
    </tu>
    <tu tuid="CollectionSettingsDialog.ProjectInformationTab._aboutProjectInformationSetingsButton">
      <tuv xml:lang="en">
        <seg>About These Settings</seg>
      </tuv>
      <tuv xml:lang="es">
        <seg>Sobre las configuraciones</seg>
      </tuv>
    </tu>
    <tu tuid="CollectionSettingsDialog.Restart">
      <note>If you make certain changes in the settings dialog, the OK button changes to this.</note>
      <tuv xml:lang="en">
        <seg>Restart</seg>
      </tuv>
      <tuv xml:lang="es">
        <seg>Reiniciar</seg>
      </tuv>
    </tu>
    <tu tuid="CollectionSettingsDialog._restartMessage">
      <tuv xml:lang="en">
        <seg>Bloom will close and re-open this project with the new settings.</seg>
      </tuv>
      <tuv xml:lang="es">
        <seg>Bloom se cierre y vuelva a abrir este proyecto con la nueva configuración.</seg>
      </tuv>
    </tu>
    <tu tuid="CollectionTab.BookMenu._updateFrontMatterToolStrip">
      <tuv xml:lang="en">
        <seg>Update Book</seg>
      </tuv>
      <tuv xml:lang="es">
        <seg>Actualizar el libro</seg>
      </tuv>
    </tu>
    <tu tuid="CollectionTab.BookMenu._updateThumbnail">
      <tuv xml:lang="en">
        <seg>Update Thumbnail</seg>
      </tuv>
      <tuv xml:lang="es">
        <seg>Actualizar el miniatura</seg>
      </tuv>
    </tu>
    <tu tuid="CollectionTab.BookMenu.deleteBook">
      <tuv xml:lang="en">
        <seg>Delete Book</seg>
      </tuv>
      <tuv xml:lang="es">
        <seg>Eliminar libro</seg>
      </tuv>
    </tu>
    <tu tuid="CollectionTab.BookMenu.exportToXMLForInDesign">
      <tuv xml:lang="en">
        <seg>Export To XML For InDesign...</seg>
      </tuv>
      <tuv xml:lang="es">
        <seg>Exportar a XML para InDesign...</seg>
      </tuv>
    </tu>
    <tu tuid="CollectionTab.CollectionMenu.doChecksAndUpdatesOfAllBooks">
      <tuv xml:lang="en">
        <seg>Do Updates of All Books</seg>
      </tuv>
      <tuv xml:lang="es">
        <seg>Hacer actualizaciones de todos los libros</seg>
      </tuv>
    </tu>
    <tu tuid="CollectionTab.CollectionMenu.doChecksOfAllBooks">
      <tuv xml:lang="en">
        <seg>Do Checks of All Books</seg>
      </tuv>
      <tuv xml:lang="es">
        <seg>Hacer compraciones de todos los libros</seg>
      </tuv>
    </tu>
    <tu tuid="CollectionTab.CollectionMenu.rescueMissingImages">
      <tuv xml:lang="en">
        <seg>Rescue Missing Images...</seg>
      </tuv>
      <tuv xml:lang="es">
        <seg>Rescate ilulustraciones desaparecidas...</seg>
      </tuv>
    </tu>
    <tu tuid="CollectionTab.CollectionMenu.showHistory">
      <tuv xml:lang="en">
        <seg>Collection History...</seg>
      </tuv>
      <tuv xml:lang="es">
        <seg>Historia de la colección...</seg>
      </tuv>
    </tu>
    <tu tuid="CollectionTab.CollectionMenu.showNotes">
      <tuv xml:lang="en">
        <seg>Collection Notes...</seg>
      </tuv>
      <tuv xml:lang="es">
        <seg>Notas de la colección...</seg>
      </tuv>
    </tu>
    <tu tuid="CollectionTab.CollectionTabLabel">
      <tuv xml:lang="en">
        <seg>Collections</seg>
      </tuv>
      <tuv xml:lang="es">
        <seg>Colecciones</seg>
      </tuv>
    </tu>
    <tu tuid="CollectionTab.Collections">
      <tuv xml:lang="en">
        <seg>Collections</seg>
      </tuv>
      <tuv xml:lang="es">
        <seg>Colecciones</seg>
      </tuv>
    </tu>
    <tu tuid="CollectionTab.ConfirmRecycleDescription">
      <tuv xml:lang="en">
        <seg>The book '{0}'</seg>
      </tuv>
      <tuv xml:lang="es">
        <seg>El libro '{0}'</seg>
      </tuv>
    </tu>
    <tu tuid="CollectionTab.ContextMenu._openFolderOnDisk">
      <tuv xml:lang="en">
        <seg>Open Folder on Disk</seg>
      </tuv>
      <tuv xml:lang="es">
        <seg>Abrir carpeta en el disco</seg>
      </tuv>
    </tu>
    <tu tuid="CollectionTab.MakeBookUsingThisTemplate">
      <tuv xml:lang="en">
        <seg>Make a book using this template</seg>
      </tuv>
      <tuv xml:lang="es">
        <seg>Crear un libro con esta plantilla</seg>
      </tuv>
    </tu>
    <tu tuid="CollectionTab.Open/CreateCollectionButton">
      <note>This is is the button you use to create a new collection, open a new one, or get one from a repository somewhere</note>
      <tuv xml:lang="en">
        <seg>Other Collection</seg>
      </tuv>
      <tuv xml:lang="es">
        <seg>Otra colección</seg>
      </tuv>
    </tu>
    <tu tuid="CollectionTab.SendReceive">
      <tuv xml:lang="en">
        <seg>Send/Receive</seg>
      </tuv>
      <tuv xml:lang="es">
        <seg>Enviar/Recibir</seg>
      </tuv>
    </tu>
    <tu tuid="CollectionTab.SettingsButton">
      <tuv xml:lang="en">
        <seg>Settings</seg>
      </tuv>
      <tuv xml:lang="es">
        <seg>Configuración</seg>
      </tuv>
    </tu>
    <tu tuid="CollectionTab.SourceBooksMenu.OpenFolderContainingSourceCollections">
      <tuv xml:lang="en">
        <seg>Open Additional Collections Folder</seg>
      </tuv>
      <tuv xml:lang="es">
        <seg>Abrir carpeta de colecciones adicionales</seg>
      </tuv>
    </tu>
    <tu tuid="CollectionTab.Vernacular Collection Heading">
      <note>The {0} is where we fill in the name of the Vernacular</note>
      <prop type="x-nolongerused">true</prop>
      <tuv xml:lang="en">
        <seg>{0} Books</seg>
      </tuv>
      <tuv xml:lang="es">
        <seg>Libros</seg>
      </tuv>
    </tu>
    <tu tuid="CollectionTab._editBookButton">
      <tuv xml:lang="en">
        <seg>Edit this book</seg>
      </tuv>
      <tuv xml:lang="es">
        <seg>Editar este libro</seg>
      </tuv>
    </tu>
    <tu tuid="CollectionTab._makeBloomPackButton">
      <tuv xml:lang="en">
        <seg>Make Bloom Pack</seg>
      </tuv>
      <tuv xml:lang="es">
        <seg>Crear Paquete de Bloom</seg>
      </tuv>
    </tu>
    <tu tuid="CollectionTab.bookSourceHeading">
      <tuv xml:lang="en">
        <seg>Sources For New Books</seg>
      </tuv>
      <tuv xml:lang="es">
        <seg>Fuente de nuevos libros</seg>
      </tuv>
    </tu>
    <tu tuid="CollectionTab.bookSourcesLockNotice">
      <tuv xml:lang="en">
        <seg>This collection is locked, so new books cannot be added/removed.</seg>
      </tuv>
      <tuv xml:lang="es">
        <seg>Esta colección está bloqueada,  no se puede agregar o eliminar nuevos libros.</seg>
      </tuv>
    </tu>
    <tu tuid="CollectionTab.hiddenBookExplanationForSourceCollections">
      <tuv xml:lang="en">
        <seg>Because this is a source collection, Bloom isn't offering any existing shells as sources for new shells. If you want to add a language to a shell, instead you need to edit the collection containing the shell, rather than making a copy of it. Also, the Wall Calendar currently can't be used to make a new Shell.</seg>
      </tuv>
      <tuv xml:lang="es">
        <seg>Porque este es una colección de fuentes, Bloom no está ofreciendo ninguna armazones existentes como fuentes de nuevas armazones. Si desea agregar un idioma a una armazón, en cambio es necesario editar la colección que contiene la armazón, en lugar de hacer una copia de la misma. Además, el calendario de pared no se puede utilizar para crear una nueva armazón.</seg>
      </tuv>
    </tu>
    <tu tuid="CollectionTab.hiddenBooksNotice">
      <note>Shown at the bottom of the list of books. User can click on it and get some explanation of why some books are hidden</note>
      <tuv xml:lang="en">
        <seg>Where's the rest?</seg>
      </tuv>
      <tuv xml:lang="es">
        <seg>¿Dónde está el resto?</seg>
      </tuv>
    </tu>
    <tu tuid="CollectionTab.menuToBringUpLocalizationDialog">
      <tuv xml:lang="en">
        <seg>More...</seg>
      </tuv>
      <tuv xml:lang="es">
        <seg>Más...</seg>
      </tuv>
    </tu>
    <tu tuid="CollectionTab.sourcesForNewShellsHeading">
      <tuv xml:lang="en">
        <seg>Sources For New Shells</seg>
      </tuv>
      <tuv xml:lang="es">
        <seg>Fuentes de armazones nuevas</seg>
      </tuv>
    </tu>
    <tu tuid="Common.CancelButton">
      <tuv xml:lang="en">
        <seg>&amp;Cancel</seg>
      </tuv>
      <tuv xml:lang="es">
        <seg>&amp;Cancelar</seg>
      </tuv>
    </tu>
    <tu tuid="Common.Finish">
      <note>Used for the Finish button in wizards, like that used for making a New Collection</note>
      <tuv xml:lang="en">
        <seg>&amp;Finish</seg>
      </tuv>
      <tuv xml:lang="es">
        <seg>&amp;Finalizar</seg>
      </tuv>
    </tu>
    <tu tuid="Common.Next">
      <note>Used for the Next button in wizards, like that used for making a New Collection</note>
      <tuv xml:lang="en">
        <seg>&amp;Next</seg>
      </tuv>
      <tuv xml:lang="es">
        <seg>Próxima</seg>
      </tuv>
    </tu>
    <tu tuid="Common.OKButton">
      <tuv xml:lang="en">
        <seg>&amp;OK</seg>
      </tuv>
      <tuv xml:lang="es">
        <seg>Aceptar</seg>
      </tuv>
    </tu>
    <tu tuid="ConfirmRecycleDialog.ConfirmRecycleWindowTitle">
      <tuv xml:lang="en">
        <seg>Confirm Delete</seg>
      </tuv>
      <tuv xml:lang="es">
        <seg>Confirmar borrar</seg>
      </tuv>
    </tu>
    <tu tuid="ConfirmRecycleDialog._messageLabel">
      <note>In your translation, put the {0} placeholder where you want the name of the thing to be deleted to appear.</note>
      <tuv xml:lang="en">
        <seg>{0} will be moved to the Recycle Bin.</seg>
      </tuv>
      <tuv xml:lang="es">
        <seg>{0} se moverá a la papelera de reciclaje.</seg>
      </tuv>
    </tu>
    <tu tuid="ConfirmRecycleDialog.deleteBtn">
      <tuv xml:lang="en">
        <seg>&amp;Delete</seg>
      </tuv>
      <tuv xml:lang="es">
        <seg>Borrar</seg>
      </tuv>
    </tu>
    <tu tuid="EditTab.BookContextMenu.openHtmlInBrowser">
      <tuv xml:lang="en">
        <seg>Open the Html used to make this PDF, in Chrome (must be on path)</seg>
      </tuv>
      <tuv xml:lang="es">
        <seg>Abrir en Chrome (debe estar en camino) el Html utilizado para hacer este PDF.</seg>
      </tuv>
    </tu>
    <tu tuid="EditTab.CannotChangeCopyright">
      <tuv xml:lang="en">
        <seg>Sorry, the copyright and license for this book cannot be changed.</seg>
      </tuv>
      <tuv xml:lang="es">
        <seg>Lo sentimos, los derechos de autor y la licencia de este libro no se puede cambiar.</seg>
      </tuv>
    </tu>
    <tu tuid="EditTab.CantPasteImageLocked">
      <tuv xml:lang="en">
        <seg>Sorry, this book is locked down so that images cannot be changed.</seg>
      </tuv>
      <tuv xml:lang="es">
        <seg>Lo sentimos, este libro está bloqueado para que las ilustraciones no se pueden cambiar.</seg>
      </tuv>
    </tu>
    <tu tuid="EditTab.ChangeImage">
      <tuv xml:lang="en">
        <seg>Change Image</seg>
      </tuv>
      <tuv xml:lang="es">
        <seg>Cambiar ilustración</seg>
      </tuv>
    </tu>
    <tu tuid="EditTab.ConfirmRemovePageDialog.ConformRemovePageWindowTitle">
      <tuv xml:lang="en">
        <seg>Really Delete Page?</seg>
      </tuv>
      <tuv xml:lang="es">
        <seg>¿Está seguro que quiere eliminar esta página?</seg>
      </tuv>
    </tu>
    <tu tuid="EditTab.ConfirmRemovePageDialog.DeleteButton">
      <tuv xml:lang="en">
        <seg>&amp;Delete</seg>
      </tuv>
      <tuv xml:lang="es">
        <seg>Borrar</seg>
      </tuv>
    </tu>
    <tu tuid="EditTab.ConfirmRemovePageDialog._messageLabel">
      <tuv xml:lang="en">
        <seg>This page will be permanently removed.</seg>
      </tuv>
      <tuv xml:lang="es">
        <seg>Esta página se eliminará de forma permanente.</seg>
      </tuv>
    </tu>
    <tu tuid="EditTab.Edit">
      <tuv xml:lang="en">
        <seg>Edit</seg>
      </tuv>
      <tuv xml:lang="es">
        <seg>Editar</seg>
      </tuv>
    </tu>
    <tu tuid="EditTab.FontMissing">
      <tuv xml:lang="en">
        <seg>The current selected font is '{0}', but it is not installed on this computer. Some other font will be used.</seg>
      </tuv>
      <tuv xml:lang="es">
        <seg>La fuente seleccionada es '{0}', pero no está instalado en este computadora. Otra fuente se utiliza.</seg>
      </tuv>
    </tu>
    <tu tuid="EditTab.ImageChangeWarning">
      <tuv xml:lang="en">
        <seg>This book is locked down as shell. Are you sure you want to change the picture?</seg>
      </tuv>
      <tuv xml:lang="es">
        <seg>Este libro está bloqueado en una armazón. ¿Está seguro de que desea cambiar la ilustración?</seg>
      </tuv>
    </tu>
    <tu tuid="EditTab.NoImageFoundOnClipboard">
      <tuv xml:lang="en">
        <seg>Before you can paste an image, copy one onto your 'clipboard', from another program.</seg>
      </tuv>
      <tuv xml:lang="es">
        <seg>Antes de que usted puede pegar una ilustración, copiar uno de otro programa en su "portapapeles".</seg>
      </tuv>
    </tu>
    <tu tuid="EditTab.PageList.Heading">
      <tuv xml:lang="en">
        <seg>Pages</seg>
      </tuv>
      <tuv xml:lang="es">
        <seg>Páginas</seg>
      </tuv>
    </tu>
    <tu tuid="EditTab.TemplatePagesList.Heading">
      <tuv xml:lang="en">
        <seg>Template Pages</seg>
      </tuv>
      <tuv xml:lang="es">
        <seg>Páginas de plantilla</seg>
      </tuv>
    </tu>
    <tu tuid="EditTab.ThumbnailCaptions.1">
      <prop type="x-dynamic">true</prop>
      <tuv xml:lang="en">
        <seg>1</seg>
      </tuv>
      <tuv xml:lang="es">
        <seg>1</seg>
      </tuv>
    </tu>
    <tu tuid="EditTab.ThumbnailCaptions.2">
      <prop type="x-dynamic">true</prop>
      <tuv xml:lang="en">
        <seg>2</seg>
      </tuv>
      <tuv xml:lang="es">
        <seg>2</seg>
      </tuv>
    </tu>
    <tu tuid="EditTab.ThumbnailCaptions.3">
      <prop type="x-dynamic">true</prop>
      <tuv xml:lang="en">
        <seg>3</seg>
      </tuv>
      <tuv xml:lang="es">
        <seg>3</seg>
      </tuv>
    </tu>
    <tu tuid="EditTab.ThumbnailCaptions.4">
      <prop type="x-dynamic">true</prop>
      <tuv xml:lang="en">
        <seg>4</seg>
      </tuv>
      <tuv xml:lang="es">
        <seg>4</seg>
      </tuv>
    </tu>
    <tu tuid="EditTab.ThumbnailCaptions.5">
      <prop type="x-dynamic">true</prop>
      <tuv xml:lang="en">
        <seg>5</seg>
      </tuv>
      <tuv xml:lang="es">
        <seg>5</seg>
      </tuv>
    </tu>
    <tu tuid="EditTab.ThumbnailCaptions.6">
      <prop type="x-dynamic">true</prop>
      <tuv xml:lang="en">
        <seg>6</seg>
      </tuv>
      <tuv xml:lang="es">
        <seg>6</seg>
      </tuv>
    </tu>
    <tu tuid="EditTab.ThumbnailCaptions.7">
      <prop type="x-dynamic">true</prop>
      <tuv xml:lang="en">
        <seg>7</seg>
      </tuv>
      <tuv xml:lang="es">
        <seg>7</seg>
      </tuv>
    </tu>
    <tu tuid="EditTab.ThumbnailCaptions.8">
      <prop type="x-dynamic">true</prop>
      <tuv xml:lang="en">
        <seg>8</seg>
      </tuv>
      <tuv xml:lang="es">
        <seg>8</seg>
      </tuv>
    </tu>
    <tu tuid="EditTab.ThumbnailCaptions.9">
      <prop type="x-dynamic">true</prop>
      <tuv xml:lang="en">
        <seg>9</seg>
      </tuv>
      <tuv xml:lang="es">
        <seg>9</seg>
      </tuv>
    </tu>
    <tu tuid="EditTab.ThumbnailCaptions.Basic Text &amp; Image">
      <prop type="x-dynamic">true</prop>
      <tuv xml:lang="en">
        <seg>Basic Text &amp; Image</seg>
      </tuv>
      <tuv xml:lang="es">
        <seg>Texto básico &amp; ilustración</seg>
      </tuv>
    </tu>
    <tu tuid="EditTab.ThumbnailCaptions.Credits Page">
      <prop type="x-dynamic">true</prop>
      <tuv xml:lang="en">
        <seg>Credits Page</seg>
      </tuv>
      <tuv xml:lang="es">
        <seg>Página de créditos</seg>
      </tuv>
    </tu>
    <tu tuid="EditTab.ThumbnailCaptions.Front Cover">
      <prop type="x-dynamic">true</prop>
      <tuv xml:lang="en">
        <seg>Front Cover</seg>
      </tuv>
      <tuv xml:lang="es">
        <seg>Portada</seg>
      </tuv>
    </tu>
    <tu tuid="EditTab.ThumbnailCaptions.Image On Bottom">
      <prop type="x-dynamic">true</prop>
      <tuv xml:lang="en">
        <seg>Image On Bottom</seg>
      </tuv>
      <tuv xml:lang="es">
        <seg>Dibujo de fondo</seg>
      </tuv>
    </tu>
    <tu tuid="EditTab.ThumbnailCaptions.Image in Middle">
      <prop type="x-dynamic">true</prop>
      <tuv xml:lang="en">
        <seg>Image in Middle</seg>
      </tuv>
      <tuv xml:lang="es">
        <seg>Dibujo en medio</seg>
      </tuv>
    </tu>
    <tu tuid="EditTab.ThumbnailCaptions.Inside Back Cover">
      <prop type="x-dynamic">true</prop>
      <tuv xml:lang="en">
        <seg>Inside Back Cover</seg>
      </tuv>
      <tuv xml:lang="es">
        <seg>Contraportada interior</seg>
      </tuv>
    </tu>
    <tu tuid="EditTab.ThumbnailCaptions.Just Text">
      <prop type="x-dynamic">true</prop>
      <tuv xml:lang="en">
        <seg>Just Text</seg>
      </tuv>
      <tuv xml:lang="es">
        <seg>Sólo texto</seg>
      </tuv>
    </tu>
    <tu tuid="EditTab.ThumbnailCaptions.Just an Image">
      <prop type="x-dynamic">true</prop>
      <tuv xml:lang="en">
        <seg>Just an Image</seg>
      </tuv>
      <tuv xml:lang="es">
        <seg>Solo una ilustración</seg>
      </tuv>
    </tu>
    <tu tuid="EditTab.ThumbnailCaptions.Outside Back Cover">
      <prop type="x-dynamic">true</prop>
      <tuv xml:lang="en">
        <seg>Outside Back Cover</seg>
      </tuv>
      <tuv xml:lang="es">
        <seg>Contraportada exterior</seg>
      </tuv>
    </tu>
    <tu tuid="EditTab.ThumbnailCaptions.Picture &amp; Word">
      <prop type="x-dynamic">true</prop>
      <tuv xml:lang="en">
        <seg>Picture &amp; Word</seg>
      </tuv>
      <tuv xml:lang="es">
        <seg>Dibujo &amp; Palabra</seg>
      </tuv>
    </tu>
    <tu tuid="EditTab.ThumbnailCaptions.This Page Is Intentionally Blank">
      <prop type="x-dynamic">true</prop>
      <tuv xml:lang="en">
        <seg>This Page Is Intentionally Blank</seg>
      </tuv>
      <tuv xml:lang="es">
        <seg>Esta página se ha dejado en blanco intencionalmente</seg>
      </tuv>
    </tu>
    <tu tuid="EditTab.ThumbnailCaptions.Title Page">
      <prop type="x-dynamic">true</prop>
      <tuv xml:lang="en">
        <seg>Title Page</seg>
      </tuv>
      <tuv xml:lang="es">
        <seg>Página de título</seg>
      </tuv>
    </tu>
    <tu tuid="EditTab._contentLanguagesDropdown">
      <tuv xml:lang="en">
        <seg>Multilingual Settings</seg>
      </tuv>
      <tuv xml:lang="es">
        <seg>Configuración multilingüe</seg>
      </tuv>
    </tu>
    <tu tuid="EditTab._copyButton">
      <tuv xml:lang="en">
        <seg>Copy</seg>
      </tuv>
      <tuv xml:lang="es">
        <seg>Copiar</seg>
      </tuv>
    </tu>
    <tu tuid="EditTab._cutButton">
      <tuv xml:lang="en">
        <seg>Cut</seg>
      </tuv>
      <tuv xml:lang="es">
        <seg>Cortar</seg>
      </tuv>
    </tu>
    <tu tuid="EditTab._deletePageButton">
      <tuv xml:lang="en">
        <seg>Remove Page</seg>
      </tuv>
      <tuv xml:lang="es">
        <seg>Eliminar página</seg>
      </tuv>
    </tu>
    <tu tuid="EditTab._pasteButton">
      <tuv xml:lang="en">
        <seg>Paste</seg>
      </tuv>
      <tuv xml:lang="es">
        <seg>Pegar</seg>
      </tuv>
    </tu>
    <tu tuid="EditTab._undoButton">
      <tuv xml:lang="en">
        <seg>Undo</seg>
      </tuv>
      <tuv xml:lang="es">
        <seg>Deshacer</seg>
      </tuv>
    </tu>
    <tu tuid="EditTab.bilingual">
      <note>Shown in edit tab multilingualism chooser, for bilingual mode, 2 languages per page</note>
      <tuv xml:lang="en">
        <seg>Two Languages</seg>
      </tuv>
      <tuv xml:lang="es">
        <seg>Dos idiomas</seg>
      </tuv>
    </tu>
    <tu tuid="EditTab.copyImageIPMetdataQuestion">
      <note>get this after you edit the metadata of an image</note>
      <tuv xml:lang="en">
        <seg>Copy this information to all other pictures in this book?</seg>
      </tuv>
      <tuv xml:lang="es">
        <seg>¿Copiar esta información a todas las otras ilustraciones de este libro?</seg>
      </tuv>
    </tu>
    <tu tuid="EditTab.layoutInPublishTabOnlyNotice">
      <tuv xml:lang="en">
        <seg>This option is only available in the Publish tab.</seg>
      </tuv>
      <tuv xml:lang="es">
        <seg>Esta opción sólo está disponible en la pestaña publicar.</seg>
      </tuv>
    </tu>
    <tu tuid="EditTab.monolingual">
      <note>Shown in edit tab multilingualism chooser, for monolingual mode, one language per page</note>
      <tuv xml:lang="en">
        <seg>One Language</seg>
      </tuv>
      <tuv xml:lang="es">
        <seg>Una idioma</seg>
      </tuv>
    </tu>
    <tu tuid="EditTab.noOtherLayouts">
      <note>Show in the layout chooser dropdown of the edit tab, if there was only a single layout choice</note>
      <tuv xml:lang="en">
        <seg>There are no other layout options for this template.</seg>
      </tuv>
      <tuv xml:lang="es">
        <seg>No hay otras opciones de diseño para esta plantilla.</seg>
      </tuv>
    </tu>
    <tu tuid="EditTab.titleOfCopyIPToWholeBooksDialog">
      <tuv xml:lang="en">
        <seg>Picture Intellectual Property Information</seg>
      </tuv>
      <tuv xml:lang="es">
        <seg>Información de propiedad intelectual de la ilustración</seg>
      </tuv>
    </tu>
    <tu tuid="EditTab.trilingual">
      <note>Shown in edit tab multilingualism chooser, for trilingual mode, 3 languages per page</note>
      <tuv xml:lang="en">
        <seg>Three Languages</seg>
      </tuv>
      <tuv xml:lang="es">
        <seg>Tres idiomas</seg>
      </tuv>
    </tu>
    
    <tu tuid="HelpMenu.Help Menu">
      <tuv xml:lang="en">
        <seg>Help</seg>
      </tuv>
      <tuv xml:lang="es">
        <seg>Ayuda</seg>
      </tuv>
    </tu>
    <tu tuid="HelpMenu._makeASuggestionMenuItem">
      <tuv xml:lang="en">
        <seg>Make a Suggestion</seg>
      </tuv>
      <tuv xml:lang="es">
        <seg>Hacer una sugerencia</seg>
      </tuv>
    </tu>
    <tu tuid="HelpMenu._webSiteMenuItem">
      <tuv xml:lang="en">
        <seg>Web Site</seg>
      </tuv>
      <tuv xml:lang="es">
        <seg>Sitio web</seg>
      </tuv>
    </tu>
    <tu tuid="HelpMenu.checkForNewVersionToolStripMenuItem">
      <tuv xml:lang="en">
        <seg>Check For New Version</seg>
      </tuv>
      <tuv xml:lang="es">
        <seg>Buscar nueva versión</seg>
      </tuv>
    </tu>
    <tu tuid="HelpMenu.creditsMenuItem">
      <tuv xml:lang="en">
        <seg>About Bloom</seg>
      </tuv>
      <tuv xml:lang="es">
        <seg>Sobre Bloom</seg>
      </tuv>
    </tu>
    <tu tuid="HelpMenu.deepBloomPaperToolStripMenuItem">
      <tuv xml:lang="en">
        <seg>Deep Bloom Paper</seg>
      </tuv>
      <tuv xml:lang="es">
        <seg>Documento para consultores- Deep Bloom (ingles)</seg>
      </tuv>
    </tu>
    <tu tuid="HelpMenu.documentationMenuItem">
      <tuv xml:lang="en">
        <seg>Documentation</seg>
      </tuv>
      <tuv xml:lang="es">
        <seg>Documentación (ingles)</seg>
      </tuv>
    </tu>
    <tu tuid="HelpMenu.registrationMenuItem">
      <tuv xml:lang="en">
        <seg>Registration</seg>
      </tuv>
      <tuv xml:lang="es">
        <seg>Registración</seg>
      </tuv>
    </tu>
    <tu tuid="HelpMenu.releaseNotesMenuItem">
      <tuv xml:lang="en">
        <seg>Release Notes...</seg>
      </tuv>
      <tuv xml:lang="es">
        <seg>Notas de la versión (ingles)...</seg>
      </tuv>
    </tu>
    <tu tuid="HelpMenu.showEventLogMenuItem">
      <tuv xml:lang="en">
        <seg>Show Event Log</seg>
      </tuv>
      <tuv xml:lang="es">
        <seg>Mostrar el registro de eventos</seg>
      </tuv>
    </tu>
    <tu tuid="InDesignXmlInformationDialog.WindowTitle">
      <tuv xml:lang="en">
        <seg>InDesign XML Information</seg>
      </tuv>
      <tuv xml:lang="es">
        <seg>Información XML de InDesign</seg>
      </tuv>
    </tu>
    <tu tuid="InDesignXmlInformationDialog.dontShowThisAgainButton">
      <tuv xml:lang="en">
        <seg>Don't Show This Again</seg>
      </tuv>
      <tuv xml:lang="es">
        <seg>No volver a mostrar</seg>
      </tuv>
    </tu>
    <tu tuid="LayoutChoices.A4Landscape">
      <prop type="x-dynamic">true</prop>
      <tuv xml:lang="en">
        <seg>A4Landscape</seg>
      </tuv>
      <tuv xml:lang="es">
        <seg>A4Horizontal</seg>
      </tuv>
    </tu>
    <tu tuid="LayoutChoices.A4Landscape SideBySide">
      <prop type="x-dynamic">true</prop>
      <tuv xml:lang="en">
        <seg>A4Landscape SideBySide</seg>
      </tuv>
      <tuv xml:lang="es">
        <seg>A4Horizontal LadoALado</seg>
      </tuv>
    </tu>
    <tu tuid="LayoutChoices.A4Landscape SplitAcrossPages">
      <prop type="x-dynamic">true</prop>
      <tuv xml:lang="en">
        <seg>A4Landscape SplitAcrossPages</seg>
      </tuv>
      <tuv xml:lang="es">
        <seg>A4Landscape DividirEnPáginas</seg>
      </tuv>
    </tu>
    <tu tuid="LayoutChoices.A4Portrait">
      <prop type="x-dynamic">true</prop>
      <tuv xml:lang="en">
        <seg>A4Portrait</seg>
      </tuv>
      <tuv xml:lang="es">
        <seg>A4Vertical</seg>
      </tuv>
    </tu>
    <tu tuid="LayoutChoices.A5Portrait">
      <prop type="x-dynamic">true</prop>
      <tuv xml:lang="en">
        <seg>A5Portrait</seg>
      </tuv>
      <tuv xml:lang="es">
        <seg>A5Vertical</seg>
      </tuv>
    </tu>
    <tu tuid="LayoutChoices.A5Portrait BottomAlign">
      <prop type="x-dynamic">true</prop>
      <tuv xml:lang="en">
        <seg>A5Portrait BottomAlign</seg>
      </tuv>
      <tuv xml:lang="es">
        <seg>A5Vertical AlinearAbajo</seg>
      </tuv>
    </tu>
    <tu tuid="LayoutChoices.B5Portrait">
      <prop type="x-dynamic">true</prop>
      <tuv xml:lang="en">
        <seg>B5Portrait</seg>
      </tuv>
      <tuv xml:lang="es">
        <seg>B5Vertical</seg>
      </tuv>
    </tu>
<<<<<<< HEAD
    <tu tuid="LayoutChoices.B5Portrait HideProductionNotes">
      <prop type="x-dynamic">true</prop>
      <tuv xml:lang="en">
        <seg>B5Portrait HideProductionNotes</seg>
      </tuv>
      <tuv xml:lang="es">
        <seg>B5Vertical OcultarNotasDeProducción</seg>
      </tuv>
    </tu>
=======
>>>>>>> df20fb77
    <tu tuid="NewCollectionWizard.AlreadyCollectionWithThatName">
      <tuv xml:lang="en">
        <seg>There is already a collection with that name, at &lt;a href='file://{0}'&gt;{0}&lt;/a&gt;.\nPlease pick a unique name.</seg>
      </tuv>
      <tuv xml:lang="es">
        <seg>Ya hay una colección con ese nombre, en &lt;a href='file://{0}'&gt;{0}&lt;/a&gt;.\nPor favor elija un nombre único.</seg>
      </tuv>
    </tu>
    <tu tuid="NewCollectionWizard.ChooseLanguagePage">
      <tuv xml:lang="en">
        <seg>Choose the Main Language For This Collection</seg>
      </tuv>
      <tuv xml:lang="es">
        <seg>Elija el idioma principal para esta colección</seg>
      </tuv>
    </tu>
    <tu tuid="NewCollectionWizard.CollectionNamePage.ExampleText">
      <tuv xml:lang="en">
        <seg>Examples: "Health Books", "PNG Animal Stories"</seg>
      </tuv>
      <tuv xml:lang="es">
        <seg>Ejemplos: "Libros de salud", "Historias de animales de PNG"</seg>
      </tuv>
    </tu>
    <tu tuid="NewCollectionWizard.CollectionNamePage.NameCollectionLabel">
      <tuv xml:lang="en">
        <seg>What would you like to call this collection?</seg>
      </tuv>
      <tuv xml:lang="es">
        <seg>¿Qué te gustaría denomino a esta colección?</seg>
      </tuv>
    </tu>
    <tu tuid="NewCollectionWizard.CollectionWillBeCreatedAt">
      <tuv xml:lang="en">
        <seg>Collection will be created at: {0}</seg>
      </tuv>
      <tuv xml:lang="es">
        <seg>Colección se creará en: {0}</seg>
      </tuv>
    </tu>
    <tu tuid="NewCollectionWizard.FinishPage">
      <tuv xml:lang="en">
        <seg>Ready To Create New Collection</seg>
      </tuv>
      <tuv xml:lang="es">
        <seg>Listo para crear nueva colección</seg>
      </tuv>
    </tu>
    <tu tuid="NewCollectionWizard.KindOfCollectionPage">
      <tuv xml:lang="en">
        <seg>Choose the Collection Type</seg>
      </tuv>
      <tuv xml:lang="es">
        <seg>Elija el tipo de colección</seg>
      </tuv>
    </tu>
    <tu tuid="NewCollectionWizard.KindOfCollectionPage.sourceCollection">
      <tuv xml:lang="en">
        <seg>Source Collection</seg>
      </tuv>
      <tuv xml:lang="es">
        <seg>Colección utiliza como fuente</seg>
      </tuv>
    </tu>
    <tu tuid="NewCollectionWizard.KindOfCollectionPage.sourceCollectionDescription">
      <tuv xml:lang="en">
        <seg>A collection of shell or template books in one or more languages of wider communication. From this, you can make a BloomPack to give to others so that they can make vernacular books with it.</seg>
      </tuv>
      <tuv xml:lang="es">
        <seg>Una colección de armazón o plantilla de libros en uno o más idiomas de comunicación más amplio. De esto, usted puede hacer una BloomPack para dar a otros para que hagan libros vernáculas.</seg>
      </tuv>
    </tu>
    <tu tuid="NewCollectionWizard.KindOfCollectionPage.vernacularCollection">
      <tuv xml:lang="en">
        <seg>Vernacular Collection</seg>
      </tuv>
      <tuv xml:lang="es">
        <seg>Colección vernácula</seg>
      </tuv>
    </tu>
    <tu tuid="NewCollectionWizard.KindOfCollectionPage.vernacularCollectionDescription">
      <tuv xml:lang="en">
        <seg>A collection of books in a local language.</seg>
      </tuv>
      <tuv xml:lang="es">
        <seg>Una colección de libros en un idioma local.</seg>
      </tuv>
    </tu>
    <tu tuid="NewCollectionWizard.LocationPage">
      <tuv xml:lang="en">
        <seg>Give Language Location</seg>
      </tuv>
      <tuv xml:lang="es">
        <seg>Dale la ubicación del idioma</seg>
      </tuv>
    </tu>
    <tu tuid="NewCollectionWizard.LocationPage.Country">
      <tuv xml:lang="en">
        <seg>Country</seg>
      </tuv>
      <tuv xml:lang="es">
        <seg>País</seg>
      </tuv>
    </tu>
    <tu tuid="NewCollectionWizard.LocationPage.District">
      <tuv xml:lang="en">
        <seg>District</seg>
      </tuv>
      <tuv xml:lang="es">
        <seg>Distrito</seg>
      </tuv>
    </tu>
    <tu tuid="NewCollectionWizard.LocationPage.MessageAboutLocationBeingOptional">
      <tuv xml:lang="en">
        <seg>These are optional. Bloom will place them in the right places on title page of books you create.</seg>
      </tuv>
      <tuv xml:lang="es">
        <seg>Estos son opcionales. Bloom colocarlos en los lugares correctos en la página del título del libro que cree.</seg>
      </tuv>
    </tu>
    <tu tuid="NewCollectionWizard.LocationPage.Province">
      <tuv xml:lang="en">
        <seg>Province</seg>
      </tuv>
      <tuv xml:lang="es">
        <seg>Provincia</seg>
      </tuv>
    </tu>
    <tu tuid="NewCollectionWizard.NewBookPattern">
      <note>The {0} is replaced by the name of the language.</note>
      <tuv xml:lang="en">
        <seg>{0} Books</seg>
      </tuv>
      <tuv xml:lang="es">
        <seg>Libros {0}</seg>
      </tuv>
    </tu>
    <tu tuid="NewCollectionWizard.NewCollectionWindowTitle">
      <tuv xml:lang="en">
        <seg>Create New Bloom Collection</seg>
      </tuv>
      <tuv xml:lang="es">
        <seg>Crear nueva colección Bloom</seg>
      </tuv>
    </tu>
    <tu tuid="NewCollectionWizard.UnableToCreateANewCollectionUsingThatName">
      <tuv xml:lang="en">
        <seg>Unable to create a new collection using that name.</seg>
      </tuv>
      <tuv xml:lang="es">
        <seg>No se puede crear una nueva colección con ese nombre.</seg>
      </tuv>
    </tu>
    <tu tuid="NewCollectionWizard.WelcomePage">
      <tuv xml:lang="en">
        <seg>Welcome To Bloom!</seg>
      </tuv>
      <tuv xml:lang="es">
        <seg>¡ Bienvenido a Bloom!</seg>
      </tuv>
    </tu>
    <tu tuid="NewCollectionWizard.WelcomePage.WelcomeLine1">
      <tuv xml:lang="en">
        <seg>You are almost ready to start making books.</seg>
      </tuv>
      <tuv xml:lang="es">
        <seg>Está casi listo para empezar a crear libros.</seg>
      </tuv>
    </tu>
    <tu tuid="NewCollectionWizard.WelcomePage.WelcomeLine2">
      <tuv xml:lang="en">
        <seg>In order to keep things simple and organized, Bloom keeps all the books you make in one or more &lt;i&gt;Collections&lt;/i&gt;. So the first thing we need to do is make one for you.</seg>
      </tuv>
      <tuv xml:lang="es">
        <seg>A fin de mantener un proyecto que es simple y organizada, Bloom mantiene todos los libros que realice en una o más &lt;i&gt;Colecciones&lt;/ i&gt;. Así que lo primero que debemos hacer es crear un libro.</seg>
      </tuv>
    </tu>
    <tu tuid="NewCollectionWizard.WelcomePage.WelcomeLine3">
      <tuv xml:lang="en">
        <seg>Click 'Next' to get started.</seg>
      </tuv>
      <tuv xml:lang="es">
        <seg>Haga clic en 'Proxima' para empezar.</seg>
      </tuv>
    </tu>
    <tu tuid="OpenCreateNewCollectionsDialog.Bloom Collections">
      <note>This shows in the file-open dialog that you use to open a different bloom collection</note>
      <tuv xml:lang="en">
        <seg>Bloom Collections</seg>
      </tuv>
      <tuv xml:lang="es">
        <seg>Colecciones de Bloom</seg>
      </tuv>
    </tu>
    <tu tuid="OpenCreateNewCollectionsDialog.BrowseForOtherCollections">
      <tuv xml:lang="en">
        <seg>Browse for another collection on this computer</seg>
      </tuv>
      <tuv xml:lang="es">
        <seg>Busque otra colección en esta computadora</seg>
      </tuv>
    </tu>
    <tu tuid="OpenCreateNewCollectionsDialog.CopyFromChorusHub">
      <tuv xml:lang="en">
        <seg>Copy From Chorus Hub on Local Network</seg>
      </tuv>
      <tuv xml:lang="es">
        <seg>Copia desde Chorus Hub en el red local</seg>
      </tuv>
    </tu>
    <tu tuid="OpenCreateNewCollectionsDialog.CopyFromInternet">
      <tuv xml:lang="en">
        <seg>Copy from Internet</seg>
      </tuv>
      <tuv xml:lang="es">
        <seg>Copia desde el Internet</seg>
      </tuv>
    </tu>
    <tu tuid="OpenCreateNewCollectionsDialog.CopyFromUsbDrive">
      <tuv xml:lang="en">
        <seg>Copy from USB Drive</seg>
      </tuv>
      <tuv xml:lang="es">
        <seg>Copia del USB</seg>
      </tuv>
    </tu>
    <tu tuid="OpenCreateNewCollectionsDialog.CreateNewCollection">
      <tuv xml:lang="en">
        <seg>Create New Collection</seg>
      </tuv>
      <tuv xml:lang="es">
        <seg>Crear nueva colección</seg>
      </tuv>
    </tu>
    <tu tuid="OpenCreateNewCollectionsDialog.OpenAndCreateWindowTitle">
      <tuv xml:lang="en">
        <seg>Open/Create Collections</seg>
      </tuv>
      <tuv xml:lang="es">
        <seg>Abrir/Crear colecciones</seg>
      </tuv>
    </tu>
    <tu tuid="OpenCreateNewCollectionsDialog.ReadMoreLink">
      <note>This opens the Chorus Help to learn more about send/receive.</note>
      <tuv xml:lang="en">
        <seg>Read More</seg>
      </tuv>
      <tuv xml:lang="es">
        <seg>Leer más</seg>
      </tuv>
    </tu>
    <tu tuid="OpenCreateNewCollectionsDialog.TextAboutGetUsingChorus">
      <tuv xml:lang="en">
        <seg>Has someone else used Send/Receive to share a collection with you?\nUse one of these red buttons to copy their collection to your computer.\nLater, use Send/Receive to share your work back with them.</seg>
      </tuv>
      <tuv xml:lang="es">
        <seg>¿Ha utilizado alguien el "Enviar/Recibir" para compartir una colección con usted?\nUtilice uno de estos botones rojos para copiar su colección a su computadora.\nDespués, utiliceEnviar/Recibir para compartir su trabajo con ellos.</seg>
      </tuv>
    </tu>
    <tu tuid="PublishTab.AdobeReaderControl.NotInstalled">
      <tuv xml:lang="en">
        <seg>Please install Adobe Reader so that Bloom can show your completed book. Until then, you can still save the PDF Book and open it in some other program.</seg>
      </tuv>
      <tuv xml:lang="es">
        <seg>Por favor instale a Adobe Reader para que Bloom puede mostrar su libro. Hasta entonces, puede guardar el libro PDF y abrirlo en otro programa.</seg>
      </tuv>
    </tu>
    <tu tuid="PublishTab.AdobeReaderControl.ProblemShowingPDF">
      <tuv xml:lang="en">
        <seg>That's strange... Adobe Reader gave an error when trying to show that PDF. You can still try saving the PDF Book.</seg>
      </tuv>
      <tuv xml:lang="es">
        <seg>Eso es extraño... Adobe Reader le dio un error al intentar mostrar ese PDF. Todavía puede intentar salvar el libro PDF.</seg>
      </tuv>
    </tu>
    <tu tuid="PublishTab.AdobeReaderControl.UnknownError">
      <tuv xml:lang="en">
        <seg>Sad News. Bloom wasn't able to get Adobe Reader to show here, so Bloom can't show your completed book.\nPlease uninstall your existing version of 'Adobe Reader' and (re)install 'Adobe Reader'.\nUntil you get that fixed, you can still save the PDF Book and open it in some other program.</seg>
      </tuv>
      <tuv xml:lang="es">
        <seg>Noticia triste. Bloom no fue capaz de abrir Adobe Reader aquí, así que Bloom no puede mostrar su libro.\nPor favor, desinstale la versión existente de 'Adobe Reader' y vuelva a instalar a 'Adobe Reader'.\nHasta que llegue ese fijo, puede guardar el libro PDF y abrirlo en otro programa.</seg>
      </tuv>
    </tu>
    <tu tuid="PublishTab.BodyOnlyRadio">
      <tuv xml:lang="en">
        <seg>Booklet Inside Pages</seg>
      </tuv>
      <tuv xml:lang="es">
        <seg>Páginas dentro del folleto</seg>
      </tuv>
    </tu>
    <tu tuid="PublishTab.CoverOnlyRadio">
      <tuv xml:lang="en">
        <seg>Cover</seg>
      </tuv>
      <tuv xml:lang="es">
        <seg>Portada</seg>
      </tuv>
    </tu>
    <tu tuid="PublishTab.OnePagePerPaperRadio">
      <note>Instead of making a booklet, just make normal pages</note>
      <tuv xml:lang="en">
        <seg>One page per piece of paper</seg>
      </tuv>
      <tuv xml:lang="es">
        <seg>Una página por el pedazo de papel</seg>
      </tuv>
    </tu>
    <tu tuid="PublishTab.PrintButton">
      <tuv xml:lang="en">
        <seg>&amp;Print...</seg>
      </tuv>
      <tuv xml:lang="es">
        <seg>Imprimir...</seg>
      </tuv>
    </tu>
    <tu tuid="PublishTab.Publish">
      <tuv xml:lang="en">
        <seg>Publish</seg>
      </tuv>
      <tuv xml:lang="es">
        <seg>Publicar</seg>
      </tuv>
    </tu>
    <tu tuid="PublishTab.SaveButton">
      <tuv xml:lang="en">
        <seg>&amp;Save PDF...</seg>
      </tuv>
      <tuv xml:lang="es">
        <seg>Guarde como PDF...</seg>
      </tuv>
    </tu>
    <tu tuid="PublishTab.ShowCropMarks">
      <tuv xml:lang="en">
        <seg>Crop Marks</seg>
      </tuv>
      <tuv xml:lang="es">
        <seg>Marcas de recorte</seg>
      </tuv>
    </tu>
    <tu tuid="Title">
      <prop type="x-dynamic">true</prop>
      <tuv xml:lang="en">
        <seg>Title</seg>
      </tuv>
      <tuv xml:lang="es">
        <seg>Título</seg>
      </tuv>
    </tu>
    <tu tuid="Topics.Agriculture">
      <note>shows in the topics chooser in the edit tab</note>
      <prop type="x-dynamic">true</prop>
      <tuv xml:lang="en">
        <seg>Agriculture</seg>
      </tuv>
      <tuv xml:lang="es">
        <seg>Agricultura</seg>
      </tuv>
    </tu>
    <tu tuid="Topics.Animal Stories">
      <note>shows in the topics chooser in the edit tab</note>
      <prop type="x-dynamic">true</prop>
      <tuv xml:lang="en">
        <seg>Animal Stories</seg>
      </tuv>
      <tuv xml:lang="es">
        <seg>Historias de animales</seg>
      </tuv>
    </tu>
    <tu tuid="Topics.Business">
      <note>shows in the topics chooser in the edit tab</note>
      <prop type="x-dynamic">true</prop>
      <tuv xml:lang="en">
        <seg>Business</seg>
      </tuv>
      <tuv xml:lang="es">
        <seg>Negocio</seg>
      </tuv>
    </tu>
    <tu tuid="Topics.Community Living">
      <note>shows in the topics chooser in the edit tab</note>
      <prop type="x-dynamic">true</prop>
      <tuv xml:lang="en">
        <seg>Community Living</seg>
      </tuv>
      <tuv xml:lang="es">
        <seg>Vida comunitaria</seg>
      </tuv>
    </tu>
    <tu tuid="Topics.Culture">
      <note>shows in the topics chooser in the edit tab</note>
      <prop type="x-dynamic">true</prop>
      <tuv xml:lang="en">
        <seg>Culture</seg>
      </tuv>
      <tuv xml:lang="es">
        <seg>Cultura</seg>
      </tuv>
    </tu>
    <tu tuid="Topics.Dictionary">
      <note>shows in the topics chooser in the edit tab</note>
      <prop type="x-dynamic">true</prop>
      <tuv xml:lang="en">
        <seg>Dictionary</seg>
      </tuv>
      <tuv xml:lang="es">
        <seg>Diccionario</seg>
      </tuv>
    </tu>
    <tu tuid="Topics.Environment">
      <note>shows in the topics chooser in the edit tab</note>
      <prop type="x-dynamic">true</prop>
      <tuv xml:lang="en">
        <seg>Environment</seg>
      </tuv>
      <tuv xml:lang="es">
        <seg>Medio ambiente</seg>
      </tuv>
    </tu>
    <tu tuid="Topics.Fiction">
      <note>shows in the topics chooser in the edit tab</note>
      <prop type="x-dynamic">true</prop>
      <tuv xml:lang="en">
        <seg>Fiction</seg>
      </tuv>
      <tuv xml:lang="es">
        <seg>Ficción</seg>
      </tuv>
    </tu>
    <tu tuid="Topics.Health">
      <note>shows in the topics chooser in the edit tab</note>
      <prop type="x-dynamic">true</prop>
      <tuv xml:lang="en">
        <seg>Health</seg>
      </tuv>
      <tuv xml:lang="es">
        <seg>Salud</seg>
      </tuv>
    </tu>
    <tu tuid="Topics.How To">
      <note>shows in the topics chooser in the edit tab</note>
      <prop type="x-dynamic">true</prop>
      <tuv xml:lang="en">
        <seg>How To</seg>
      </tuv>
      <tuv xml:lang="es">
        <seg>Cómo</seg>
      </tuv>
    </tu>
    <tu tuid="Topics.Math">
      <note>shows in the topics chooser in the edit tab</note>
      <prop type="x-dynamic">true</prop>
      <tuv xml:lang="en">
        <seg>Math</seg>
      </tuv>
      <tuv xml:lang="es">
        <seg>Matemáticas</seg>
      </tuv>
    </tu>
    <tu tuid="Topics.Non Fiction">
      <note>shows in the topics chooser in the edit tab</note>
      <prop type="x-dynamic">true</prop>
      <tuv xml:lang="en">
        <seg>Non Fiction</seg>
      </tuv>
      <tuv xml:lang="es">
        <seg>No ficción</seg>
      </tuv>
    </tu>
    <tu tuid="Topics.Personal Development">
      <note>shows in the topics chooser in the edit tab</note>
      <prop type="x-dynamic">true</prop>
      <tuv xml:lang="en">
        <seg>Personal Development</seg>
      </tuv>
      <tuv xml:lang="es">
        <seg>Desarrollo personal</seg>
      </tuv>
    </tu>
    <tu tuid="Topics.Primer">
      <note>shows in the topics chooser in the edit tab</note>
      <prop type="x-dynamic">true</prop>
      <tuv xml:lang="en">
        <seg>Primer</seg>
      </tuv>
      <tuv xml:lang="es">
        <seg>Cartilla</seg>
      </tuv>
    </tu>
    <tu tuid="Topics.Science">
      <note>shows in the topics chooser in the edit tab</note>
      <prop type="x-dynamic">true</prop>
      <tuv xml:lang="en">
        <seg>Science</seg>
      </tuv>
      <tuv xml:lang="es">
        <seg>Ciencia</seg>
      </tuv>
    </tu>
    <tu tuid="Topics.Spiritual">
      <note>shows in the topics chooser in the edit tab</note>
      <prop type="x-dynamic">true</prop>
      <tuv xml:lang="en">
        <seg>Spiritual</seg>
      </tuv>
      <tuv xml:lang="es">
        <seg>Espiritual</seg>
      </tuv>
    </tu>
    <tu tuid="Topics.Tradition">
      <note>shows in the topics chooser in the edit tab</note>
      <prop type="x-dynamic">true</prop>
      <tuv xml:lang="en">
        <seg>Tradition</seg>
      </tuv>
      <tuv xml:lang="es">
        <seg>Tradición</seg>
      </tuv>
    </tu>
    <tu tuid="WallCalendar.TitleOfSetupDialog">
      <note>This is the dialog used to set up the wall calendar</note>
      <tuv xml:lang="en">
        <seg>Setup</seg>
      </tuv>
      <tuv xml:lang="es">
        <seg>Configuración</seg>
      </tuv>
    </tu>
  </body>
</tmx><|MERGE_RESOLUTION|>--- conflicted
+++ resolved
@@ -14,10 +14,7 @@
         <seg>Abrir colecciones adicionales</seg>
       </tuv>
     </tu>
-<<<<<<< HEAD
-=======
    
->>>>>>> df20fb77
     <tu tuid="AboutDialog.AboutDialogWindowTitle">
       <prop type="x-nolongerused">true</prop>
       <tuv xml:lang="en">
@@ -1138,18 +1135,6 @@
         <seg>B5Vertical</seg>
       </tuv>
     </tu>
-<<<<<<< HEAD
-    <tu tuid="LayoutChoices.B5Portrait HideProductionNotes">
-      <prop type="x-dynamic">true</prop>
-      <tuv xml:lang="en">
-        <seg>B5Portrait HideProductionNotes</seg>
-      </tuv>
-      <tuv xml:lang="es">
-        <seg>B5Vertical OcultarNotasDeProducción</seg>
-      </tuv>
-    </tu>
-=======
->>>>>>> df20fb77
     <tu tuid="NewCollectionWizard.AlreadyCollectionWithThatName">
       <tuv xml:lang="en">
         <seg>There is already a collection with that name, at &lt;a href='file://{0}'&gt;{0}&lt;/a&gt;.\nPlease pick a unique name.</seg>
