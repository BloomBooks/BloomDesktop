<?xml version="1.0" encoding="utf-8"?>
<xliff xmlns:sil="http://sil.org/software/XLiff" xmlns:html="http://www.w3.org/TR/html" xmlns="urn:oasis:names:tc:xliff:document:1.2" version="1.2">
  <file original="Bloom.exe" source-language="en" datatype="plaintext" product-version="3.1.000.0" sil:hard-linebreak-replacement="\n" target-language="am">
    <body>
      <trans-unit id="AccessibilityCheck.AccessibilityChecker" sil:dynamic="true">
        <source xml:lang="en">Accessibility Checker</source>
        <note>ID: AccessibilityCheck.AccessibilityChecker</note>
        <target xml:lang="am" state="needs-translation">Accessibility Checker</target>
      </trans-unit>
      <trans-unit id="AccessibilityCheck.ACEByDaisy" sil:dynamic="true">
        <source xml:lang="en">ACE by Daisy Automated Checks</source>
        <note>ID: AccessibilityCheck.ACEByDaisy</note>
        <note>Used as the name on a tab of the Accessibility Checks screen.</note>
        <target xml:lang="am" state="needs-translation">ACE by Daisy Automated Checks</target>
      </trans-unit>
      <trans-unit id="AccessibilityCheck.audioForAllText" sil:dynamic="true">
        <source xml:lang="en">Audio for all text</source>
        <note>ID: AccessibilityCheck.audioForAllText</note>
        <target xml:lang="am" state="needs-translation">Audio for all text</target>
      </trans-unit>
      <trans-unit id="AccessibilityCheck.audioForAllImageDescriptions" sil:dynamic="true">
        <source xml:lang="en">Audio for all image descriptions</source>
        <note>ID: AccessibilityCheck.audioForAllImageDescriptions</note>
        <target xml:lang="am" state="needs-translation">Audio for all image descriptions</target>
      </trans-unit>
      <trans-unit id="AccessibilityCheck.AutomaticChecksHeading" sil:dynamic="true">
        <source xml:lang="en">Bloom can automatically check these for you:</source>
        <note>ID: AccessibilityCheck.AutomaticChecksHeading</note>
        <target xml:lang="am" state="needs-translation">Bloom can automatically check these for you:</target>
      </trans-unit>
      <trans-unit id="AccessibilityCheck.Checklist" sil:dynamic="true">
        <source xml:lang="en">Accessibility Checklist</source>
        <note>ID: AccessibilityCheck.Checklist</note>
        <note>Used as the name on a tab of the Accessibility Checks screen.</note>
        <target xml:lang="am" state="needs-translation">Accessibility Checklist</target>
      </trans-unit>
      <trans-unit id="AccessibilityCheck.descriptionsForAllImages" sil:dynamic="true">
        <source xml:lang="en">Descriptions for all images</source>
        <note>ID: AccessibilityCheck.descriptionsForAllImages</note>
        <target xml:lang="am" state="needs-translation">Descriptions for all images</target>
      </trans-unit>
      <trans-unit id="AccessibilityCheck.LearnAbout" sil:dynamic="true">
        <source xml:lang="en">Learn About Accessibility</source>
        <note>ID: AccessibilityCheck.LearnAbout</note>
        <note>Used as the name on a tab of the Accessibility Checks screen.</note>
        <target xml:lang="am" state="needs-translation">Learn About Accessibility</target>
      </trans-unit>
      <trans-unit id="AccessibilityCheck.LearnAbout.AccessibleBookDefinition" sil:dynamic="true">
        <source xml:lang="en">"Accessible Books" are books that work well for people with impaired vision. With the ePUB format*, it is possible to make "Born Accessible" books that work well for everyone**, regardless of vision. Bloom has the following tools to help you create these books:</source>
        <note>ID: AccessibilityCheck.LearnAbout.AccessibleBookDefinition</note>
        <note>The * and ** are footnote markers that should remain the same.</note>
        <target xml:lang="am" state="needs-translation">"Accessible Books" are books that work well for people with impaired vision. With the ePUB format*, it is possible to make "Born Accessible" books that work well for everyone**, regardless of vision. Bloom has the following tools to help you create these books:</target>
      </trans-unit>
      <trans-unit id="AccessibilityCheck.LearnAbout.CheckerHas" sil:dynamic="true">
        <source xml:lang="en">This tool, the Accessibility Checker, has:</source>
        <note>ID: AccessibilityCheck.LearnAbout.CheckerHas</note>
        <target xml:lang="am" state="needs-translation">This tool, the Accessibility Checker, has:</target>
      </trans-unit>
      <trans-unit id="AccessibilityCheck.LearnAbout.AccessibilityCheckList" sil:dynamic="true">
        <source xml:lang="en">The "Accessibility Checklist" which is where Bloom checks over your book and points you to anything that needs attention, especially for speakers of minority languages.</source>
        <note>ID: AccessibilityCheck.LearnAbout.AccessibilityCheckList</note>
        <target xml:lang="am" state="needs-translation">The "Accessibility Checklist" which is where Bloom checks over your book and points you to anything that needs attention, especially for speakers of minority languages.</target>
      </trans-unit>
      <trans-unit id="AccessibilityCheck.LearnAbout.AceByDaisyChecker" sil:dynamic="true">
        <source xml:lang="en">The "Ace by Daisy Checker" searches the actual ePUB generated by Bloom looking for any problems.</source>
        <note>ID: AccessibilityCheck.LearnAbout.AceByDaisyChecker</note>
        <target xml:lang="am" state="needs-translation">The "Ace by Daisy Checker" searches the actual ePUB generated by Bloom looking for any problems.</target>
      </trans-unit>
      <trans-unit id="AccessibilityCheck.LearnAbout.EpubDefinition" sil:dynamic="true">
        <source xml:lang="en">definition of the ePUB format</source>
        <note>ID: AccessibilityCheck.LearnAbout.EpubDefinition</note>
        <target xml:lang="am" state="needs-translation">definition of the ePUB format</target>
      </trans-unit>
      <trans-unit id="AccessibilityCheck.LearnAbout.Footnote" sil:dynamic="true">
        <source xml:lang="en">While the ideal is that a single book can serve everyone, the ePUB standard and ePUB readers do not actually support that. They currently only work for blind people who speak a language that is supported by "Text to Speech" (TTS) systems. At this time, TTS is only available for large or commercially interesting languages. Until the standard and accessible readers improve, it is necessary to make special versions of accessible books for minority language speakers. For blind readers to hear the image descriptions, we need to put something special on the page. In this version of Bloom, you do this by clicking the "Include image descriptions on page" checkbox in the Publish:ePUB screen. Future versions may have other options in this area.</source>
        <note>ID: AccessibilityCheck.LearnAbout.Footnote</note>
        <target xml:lang="am" state="needs-translation">While the ideal is that a single book can serve everyone, the ePUB standard and ePUB readers do not actually support that. They currently only work for blind people who speak a language that is supported by "Text to Speech" (TTS) systems. At this time, TTS is only available for large or commercially interesting languages. Until the standard and accessible readers improve, it is necessary to make special versions of accessible books for minority language speakers. For blind readers to hear the image descriptions, we need to put something special on the page. In this version of Bloom, you do this by clicking the "Include image descriptions on page" checkbox in the Publish:ePUB screen. Future versions may have other options in this area.</target>
      </trans-unit>
      <trans-unit id="AccessibilityCheck.ManualChecksHeading" sil:dynamic="true">
        <source xml:lang="en">You need to check these yourself:</source>
        <note>ID: AccessibilityCheck.ManualChecksHeading</note>
        <target xml:lang="am" state="needs-translation">You need to check these yourself:</target>
      </trans-unit>
      <trans-unit id="AccessibilityCheck.noEssentialInfoByColor" sil:dynamic="true">
        <source xml:lang="en">No essential information by color</source>
        <note>ID: AccessibilityCheck.noEssentialInfoByColor</note>
        <target xml:lang="am" state="needs-translation">No essential information by color</target>
      </trans-unit>
      <trans-unit id="BloomIntegrity.WindowTitle">
        <source xml:lang="en">Bloom Problem</source>
        <note>ID: BloomIntegrity.WindowTitle</note>
        <target xml:lang="am" state="needs-translation">Bloom Problem</target>
      </trans-unit>
      <trans-unit id="BloomIntegrityDialog.ReportProblem">
        <source xml:lang="en">Report Problem</source>
        <note>ID: BloomIntegrityDialog.ReportProblem</note>
        <target xml:lang="am" state="needs-translation">Report Problem</target>
      </trans-unit>
      <trans-unit id="BloomPackInstallDialog.BadCharsInFileName">
        <source xml:lang="en">Possibly this is an old Bloom Pack created before Bloom Packs could handle special characters in file names. You may be able to get the author to re-create it using a current version. If that's not possible a technical expert may be able to repair things.</source>
        <note>ID: BloomPackInstallDialog.BadCharsInFileName</note>
        <target xml:lang="am" state="needs-translation">Possibly this is an old Bloom Pack created before Bloom Packs could handle special characters in file names. You may be able to get the author to re-create it using a current version. If that's not possible a technical expert may be able to repair things.</target>
      </trans-unit>
      <trans-unit id="BloomPackInstallDialog.BloomPackInstallation">
        <source xml:lang="en">Bloom Pack Installation</source>
        <note>ID: BloomPackInstallDialog.BloomPackInstallation</note>
        <target xml:lang="am" state="needs-translation">Bloom Pack Installation</target>
      </trans-unit>
      <trans-unit id="BloomPackInstallDialog.BloomPackInstalled">
        <source xml:lang="en">The {0} Collection is now ready to use on this computer.</source>
        <note>ID: BloomPackInstallDialog.BloomPackInstalled</note>
        <target xml:lang="am" state="needs-translation">The {0} Collection is now ready to use on this computer.</target>
      </trans-unit>
      <trans-unit id="BloomPackInstallDialog.BloomPackInstaller">
        <source xml:lang="en">Bloom Pack Installer</source>
        <note>ID: BloomPackInstallDialog.BloomPackInstaller</note>
        <note>Displayed as the message box title</note>
        <target xml:lang="am" state="needs-translation">Bloom Pack Installer</target>
      </trans-unit>
      <trans-unit id="BloomPackInstallDialog.CorruptBloomPack">
        <source xml:lang="en">This BloomPack appears to be incomplete or corrupt.</source>
        <note>ID: BloomPackInstallDialog.CorruptBloomPack</note>
        <target xml:lang="am" state="needs-translation">This BloomPack appears to be incomplete or corrupt.</target>
      </trans-unit>
      <trans-unit id="BloomPackInstallDialog.DoesNotExist">
        <source xml:lang="en">{0} does not exist</source>
        <note>ID: BloomPackInstallDialog.DoesNotExist</note>
        <target xml:lang="am" state="needs-translation">{0} does not exist</target>
      </trans-unit>
      <trans-unit id="BloomPackInstallDialog.ErrorInstallingBloomPack">
        <source xml:lang="en">Bloom was not able to install that Bloom Pack</source>
        <note>ID: BloomPackInstallDialog.ErrorInstallingBloomPack</note>
        <target xml:lang="am" state="needs-translation">Bloom was not able to install that Bloom Pack</target>
      </trans-unit>
      <trans-unit id="BloomPackInstallDialog.Extracting">
        <source xml:lang="en">Extracting...</source>
        <note>ID: BloomPackInstallDialog.Extracting</note>
        <note>Shown while Bloom Packs are being installed</note>
        <target xml:lang="am" state="needs-translation">Extracting...</target>
      </trans-unit>
      <trans-unit id="BloomPackInstallDialog.MustRestartToSee">
        <source xml:lang="en">Bloom is already running, but the contents will not show up until the next time you run Bloom</source>
        <note>ID: BloomPackInstallDialog.MustRestartToSee</note>
        <target xml:lang="am" state="needs-translation">Bloom is already running, but the contents will not show up until the next time you run Bloom</target>
      </trans-unit>
      <trans-unit id="BloomPackInstallDialog.NotInstalled">
        <source xml:lang="en">The Bloom collection will not be installed.</source>
        <note>ID: BloomPackInstallDialog.NotInstalled</note>
        <target xml:lang="am" state="needs-translation">The Bloom collection will not be installed.</target>
      </trans-unit>
      <trans-unit id="BloomPackInstallDialog.Opening">
        <source xml:lang="en">Opening {0}...</source>
        <note>ID: BloomPackInstallDialog.Opening</note>
        <target xml:lang="am" state="needs-translation">Opening {0}...</target>
      </trans-unit>
      <trans-unit id="BloomPackInstallDialog.Replace">
        <source xml:lang="en">This computer already has a Bloom collection named '{0}'. Do you want to replace it with the one from this Bloom Pack?</source>
        <note>ID: BloomPackInstallDialog.Replace</note>
        <target xml:lang="am" state="needs-translation">This computer already has a Bloom collection named '{0}'. Do you want to replace it with the one from this Bloom Pack?</target>
      </trans-unit>
      <trans-unit id="BloomPackInstallDialog.SingleCollectionFolder">
        <source xml:lang="en">Bloom Packs should have only a single collection folder at the top level of the .ZIP file.</source>
        <note>ID: BloomPackInstallDialog.SingleCollectionFolder</note>
        <target xml:lang="am" state="needs-translation">Bloom Packs should have only a single collection folder at the top level of the .ZIP file.</target>
      </trans-unit>
      <trans-unit id="BloomPackInstallDialog.UnableToReplace">
        <source xml:lang="en">Bloom was not able to remove the existing copy of '{0}'. Quit Bloom if it is running &amp; try again. Otherwise, try again after restarting your computer.</source>
        <note>ID: BloomPackInstallDialog.UnableToReplace</note>
        <target xml:lang="am" state="needs-translation">Bloom was not able to remove the existing copy of '{0}'. Quit Bloom if it is running &amp; try again. Otherwise, try again after restarting your computer.</target>
      </trans-unit>
      <trans-unit id="BookEditor.CharacterMap.Instructions" sil:dynamic="true">
        <source xml:lang="en">To select, use your mouse wheel or point at what you want, or press the key shown in purple. Finally, release the key that you pressed to show this list.</source>
        <note>ID: BookEditor.CharacterMap.Instructions</note>
        <note>When you hold down a key, a popup appears that lets you choose a related character. These instructions are shown in that popup.</note>
        <note xml:lang="en">OLD TEXT (before 3.9): To select, use your mouse wheel or point at what you want, then release the key.</note>
        <target xml:lang="am" state="needs-translation">To select, use your mouse wheel or point at what you want, or press the key shown in purple. Finally, release the key that you pressed to show this list.</target>
      </trans-unit>
      <trans-unit id="BookEditor.DefaultForText" sil:dynamic="true">
        <source xml:lang="en">This formatting is the default for all text boxes with '{0}' style.</source>
        <note>ID: BookEditor.DefaultForText</note>
        <target xml:lang="am" state="needs-translation">This formatting is the default for all text boxes with '{0}' style.</target>
      </trans-unit>
      <trans-unit id="BookEditor.ForText" sil:dynamic="true">
        <source xml:lang="en">This formatting is for all text boxes with '{0}' style.</source>
        <note>ID: BookEditor.ForText</note>
        <target xml:lang="am" state="needs-translation">This formatting is for all text boxes with '{0}' style.</target>
      </trans-unit>
      <trans-unit id="BookEditor.ForTextInLang" sil:dynamic="true">
        <source xml:lang="en">This formatting is for all {0} text boxes with '{1}' style.</source>
        <note>ID: BookEditor.ForTextInLang</note>
        <target xml:lang="am" state="needs-translation">This formatting is for all {0} text boxes with '{1}' style.</target>
      </trans-unit>
      <trans-unit id="BookEditor.FormattingDisabled" sil:dynamic="true">
        <source xml:lang="en">Sorry, Reader Templates do not allow changes to formatting.</source>
        <note>ID: BookEditor.FormattingDisabled</note>
        <target xml:lang="am" state="needs-translation">Sorry, Reader Templates do not allow changes to formatting.</target>
      </trans-unit>
      <trans-unit id="BookMetadata.a11yCertifier" sil:dynamic="true">
        <source xml:lang="en">Level certified by</source>
        <note>ID: BookMetadata.a11yCertifier</note>
        <target xml:lang="am" state="needs-translation">Level certified by</target>
      </trans-unit>
      <trans-unit id="BookMetadata.a11yFeatures" sil:dynamic="true">
        <source xml:lang="en">Accessibility features</source>
        <note>ID: BookMetadata.a11yFeatures</note>
        <target xml:lang="am" state="needs-translation">Accessibility features</target>
      </trans-unit>
      <trans-unit id="BookMetadata.a11yLevel" sil:dynamic="true">
        <source xml:lang="en">Accessibility level</source>
        <note>ID: BookMetadata.a11yLevel</note>
        <target xml:lang="am" state="needs-translation">Accessibility level</target>
      </trans-unit>
      <trans-unit id="BookMetadata.a11yLevelNone" sil:dynamic="true">
        <source xml:lang="en">None</source>
        <note>ID: BookMetadata.a11yLevelNone</note>
        <note>indicates that no level of accessibility conformance is claimed</note>
        <target xml:lang="am" state="needs-translation">None</target>
      </trans-unit>
      <trans-unit id="BookMetadata.a11yLevelA" sil:dynamic="true">
        <source xml:lang="en">Level A conformance</source>
        <note>ID: BookMetadata.a11yLevelA</note>
        <target xml:lang="am" state="needs-translation">Level A conformance</target>
      </trans-unit>
      <trans-unit id="BookMetadata.a11yLevelAA" sil:dynamic="true">
        <source xml:lang="en">Level AA conformance</source>
        <note>ID: BookMetadata.a11yLevelAA</note>
        <target xml:lang="am" state="needs-translation">Level AA conformance</target>
      </trans-unit>
      <trans-unit id="BookMetadata.a11yLevelAAA" sil:dynamic="true">
        <source xml:lang="en">Level AAA conformance</source>
        <note>ID: BookMetadata.a11yLevelAAA</note>
        <target xml:lang="am" state="needs-translation">Level AAA conformance</target>
      </trans-unit>
      <trans-unit id="BookMetadata.alternativeText" sil:dynamic="true">
        <source xml:lang="en">Alternative text</source>
        <note>ID: BookMetadata.alternativeText</note>
        <target xml:lang="am" state="needs-translation">Alternative text</target>
      </trans-unit>
      <trans-unit id="BookMetadata.author" sil:dynamic="true">
        <source xml:lang="en">Author</source>
        <note>ID: BookMetadata.author</note>
        <target xml:lang="am" state="needs-translation">Author</target>
      </trans-unit>
      <trans-unit id="BookMetadata.flashingHazard" sil:dynamic="true">
        <source xml:lang="en">Flashing Hazard</source>
        <note>ID: BookMetadata.flashingHazard</note>
        <target xml:lang="am" state="needs-translation">Flashing Hazard</target>
      </trans-unit>
      <trans-unit id="BookMetadata.hazards" sil:dynamic="true">
        <source xml:lang="en">Hazards</source>
        <note>ID: BookMetadata.hazards</note>
        <target xml:lang="am" state="needs-translation">Hazards</target>
      </trans-unit>
      <trans-unit id="BookMetadata.inLanguage" sil:dynamic="true">
        <source xml:lang="en">Language</source>
        <note>ID: BookMetadata.inLanguage</note>
        <target xml:lang="am" state="needs-translation">Language</target>
      </trans-unit>
      <trans-unit id="BookMetadata.level" sil:dynamic="true">
        <source xml:lang="en">Reading level</source>
        <note>ID: BookMetadata.level</note>
        <target xml:lang="am" state="needs-translation">Reading level</target>
      </trans-unit>
      <trans-unit id="BookMetadata.License" sil:dynamic="true">
        <source xml:lang="en">License</source>
        <note>ID: BookMetadata.License</note>
        <target xml:lang="am" state="needs-translation">License</target>
      </trans-unit>
      <trans-unit id="BookMetadata.metapicture" sil:dynamic="true">
        <source xml:lang="en">Picture</source>
        <note>ID: BookMetadata.metapicture</note>
        <target xml:lang="am" state="needs-translation">Picture</target>
      </trans-unit>
      <trans-unit id="BookMetadata.motionSimulationHazard" sil:dynamic="true">
        <source xml:lang="en">Motion Simulation Hazard</source>
        <note>ID: BookMetadata.motionSimulationHazard</note>
        <target xml:lang="am" state="needs-translation">Motion Simulation Hazard</target>
      </trans-unit>
      <trans-unit id="BookMetadata.name" sil:dynamic="true">
        <source xml:lang="en">Name</source>
        <note>ID: BookMetadata.name</note>
        <target xml:lang="am" state="needs-translation">Name</target>
      </trans-unit>
      <trans-unit id="BookMetadata.numberOfPages" sil:dynamic="true">
        <source xml:lang="en">Number of pages</source>
        <note>ID: BookMetadata.numberOfPages</note>
        <target xml:lang="am" state="needs-translation">Number of pages</target>
      </trans-unit>
      <trans-unit id="BookMetadata.signLanguage" sil:dynamic="true">
        <source xml:lang="en">Sign Language</source>
        <note>ID: BookMetadata.signLanguage</note>
        <target xml:lang="am" state="needs-translation">Sign Language</target>
      </trans-unit>
      <trans-unit id="BookMetadata.soundHazard" sil:dynamic="true">
        <source xml:lang="en">Sound Hazard</source>
        <note>ID: BookMetadata.soundHazard</note>
        <target xml:lang="am" state="needs-translation">Sound Hazard</target>
      </trans-unit>
      <trans-unit id="BookMetadata.subjects" sil:dynamic="true">
        <source xml:lang="en">Subjects</source>
        <note>ID: BookMetadata.subjects</note>
        <target xml:lang="am" state="needs-translation">Subjects</target>
      </trans-unit>
      <trans-unit id="BookMetadata.typicalAgeRange" sil:dynamic="true">
        <source xml:lang="en">Typical age range</source>
        <note>ID: BookMetadata.typicalAgeRange</note>
        <target xml:lang="am" state="needs-translation">Typical age range</target>
      </trans-unit>
      <trans-unit id="BookMetadata.WhatsThis" sil:dynamic="true">
        <source xml:lang="en">What's this?</source>
        <note>ID: BookMetadata.WhatsThis</note>
        <note>minimal question indicating a link to information</note>
        <target xml:lang="am" state="needs-translation">What's this?</target>
      </trans-unit>
      <trans-unit id="BookStorage.CorruptBook">
        <source xml:lang="en">Bloom had a problem reading this book and recovered by restoring a recent backup. Please check recent changes to this book. If this happens for no obvious reason, please click Details below and report it to us.</source>
        <note>ID: BookStorage.CorruptBook</note>
        <target xml:lang="am" state="needs-translation">Bloom had a problem reading this book and recovered by restoring a recent backup. Please check recent changes to this book. If this happens for no obvious reason, please click Details below and report it to us.</target>
      </trans-unit>
      <trans-unit id="BookStorage.FolderMoved">
        <source xml:lang="en">It appears that some part of the folder path to this book has been moved or renamed. As a result, Bloom cannot save your changes to this page, and will need to exit now. If you haven't been renaming or moving things, please click Details below and report the problem to the developers.</source>
        <note>ID: BookStorage.FolderMoved</note>
        <target xml:lang="am" state="needs-translation">It appears that some part of the folder path to this book has been moved or renamed. As a result, Bloom cannot save your changes to this page, and will need to exit now. If you haven't been renaming or moving things, please click Details below and report the problem to the developers.</target>
      </trans-unit>
      <trans-unit id="Browser.CopyTroubleshootingInfo">
        <source xml:lang="en">Copy Troubleshooting Information</source>
        <note>ID: Browser.CopyTroubleshootingInfo</note>
        <target xml:lang="am" state="needs-translation">Copy Troubleshooting Information</target>
      </trans-unit>
      <trans-unit id="Browser.OpenPageInFirefox">
        <source xml:lang="en">Open Page in Firefox (which must be in the PATH environment variable)</source>
        <note>ID: Browser.OpenPageInFirefox</note>
        <target xml:lang="am" state="needs-translation">Open Page in Firefox (which must be in the PATH environment variable)</target>
      </trans-unit>
      <trans-unit id="Browser.ProblemSaving">
        <source xml:lang="en">There was a problem while saving. Please return to the previous page and make sure it looks correct.</source>
        <note>ID: Browser.ProblemSaving</note>
        <target xml:lang="am" state="needs-translation">There was a problem while saving. Please return to the previous page and make sure it looks correct.</target>
      </trans-unit>
      <trans-unit id="CollectionSettingsDialog.AboutBloomEnterprise">
        <source xml:lang="en">About the Bloom Enterprise Service</source>
        <note>ID: CollectionSettingsDialog.AboutBloomEnterprise</note>
        <note>New string in Bloom 4.1</note>
        <target xml:lang="am" state="needs-translation">About the Bloom Enterprise Service</target>
      </trans-unit>
      <trans-unit id="CollectionSettingsDialog.AdvancedTab.AdvancedProgramSettingsTabLabel" approved="yes">
        <source xml:lang="en">Advanced Program Settings</source>
        <note>ID: CollectionSettingsDialog.AdvancedTab.AdvancedProgramSettingsTabLabel</note>
        <target xml:lang="am" state="translated">የላቀ ፕሮግራም ቅንጀቶች</target>
      </trans-unit>
      <trans-unit id="CollectionSettingsDialog.AdvancedTab.AutoUpdate">
        <source xml:lang="en">Automatically update Bloom</source>
        <note>ID: CollectionSettingsDialog.AdvancedTab.AutoUpdate</note>
        <target xml:lang="am" state="needs-translation">Automatically update Bloom</target>
      </trans-unit>
      <trans-unit id="CollectionSettingsDialog.AdvancedTab.Experimental.ShowExperimentalCommands">
        <source xml:lang="en">Show Experimental Features</source>
        <note>ID: CollectionSettingsDialog.AdvancedTab.Experimental.ShowExperimentalCommands</note>
        <note xml:lang="en">OLD TEXT (before 4.3): Show Experimental Commands</note>
        <note xml:lang="en">OLD TEXT (before 3.9): Show Experimental Commands (e.g. Export XML for InDesign)</note>
        <target xml:lang="am" state="needs-translation">Show Experimental Features</target>
      </trans-unit>
      <trans-unit id="CollectionSettingsDialog.AdvancedTab.Experimental.ShowExperimentalTemplates">
        <source xml:lang="en">Show Experimental Templates (e.g. Picture Dictionary)</source>
        <note>ID: CollectionSettingsDialog.AdvancedTab.Experimental.ShowExperimentalTemplates</note>
        <target xml:lang="am" state="needs-translation">Show Experimental Templates (e.g. Picture Dictionary)</target>
      </trans-unit>
      <trans-unit id="CollectionSettingsDialog.AndikaNewBasicUpdate1" sil:dynamic="true">
        <source xml:lang="en">Bloom is switching the default font for "{0}" to the new "Andika New Basic".</source>
        <note>ID: CollectionSettingsDialog.AndikaNewBasicUpdate1</note>
        <target xml:lang="am" state="needs-translation">Bloom is switching the default font for "{0}" to the new "Andika New Basic".</target>
      </trans-unit>
      <trans-unit id="CollectionSettingsDialog.AndikaNewBasicUpdate2" sil:dynamic="true">
        <source xml:lang="en">This will improve the printed output for most languages. If your language is one of the few that need "Andika", you can switch it back in Settings:Book Making.</source>
        <note>ID: CollectionSettingsDialog.AndikaNewBasicUpdate2</note>
        <target xml:lang="am" state="needs-translation">This will improve the printed output for most languages. If your language is one of the few that need "Andika", you can switch it back in Settings:Book Making.</target>
      </trans-unit>
      <trans-unit id="CollectionSettingsDialog.BookMakingTab.BookMakingTabLabel" approved="yes">
        <source xml:lang="en">Book Making</source>
        <note>ID: CollectionSettingsDialog.BookMakingTab.BookMakingTabLabel</note>
        <target xml:lang="am" state="translated">መጽሐፍ ዝግጅት</target>
      </trans-unit>
      <trans-unit id="CollectionSettingsDialog.BookMakingTab.Branding">
        <source xml:lang="en">Branding</source>
        <note>ID: CollectionSettingsDialog.BookMakingTab.Branding</note>
        <note xml:lang="en">Used in 3.9 and 4.0; not used in 4.1</note>
        <target xml:lang="am" state="needs-translation">Branding</target>
      </trans-unit>
      <trans-unit id="CollectionSettingsDialog.BookMakingTab.Branding.None" sil:dynamic="true">
        <source xml:lang="en">None</source>
        <note>ID: CollectionSettingsDialog.BookMakingTab.Branding.None</note>
        <target xml:lang="am" state="needs-translation">None</target>
      </trans-unit>
      <trans-unit id="CollectionSettingsDialog.BookMakingTab.DefaultFontFor" approved="yes">
        <source xml:lang="en">Default Font for {0}</source>
        <note>ID: CollectionSettingsDialog.BookMakingTab.DefaultFontFor</note>
        <note>{0} is a language name.</note>
        <target xml:lang="am" state="translated">ነባሪ ቅርፀ-ቁምፊ ለ {0}</target>
      </trans-unit>
      <trans-unit id="CollectionSettingsDialog.BookMakingTab.Front/BackMatterPack">
        <source xml:lang="en">Front/Back Matter Pack</source>
        <note>ID: CollectionSettingsDialog.BookMakingTab.Front/BackMatterPack</note>
        <target xml:lang="am" state="needs-translation">Front/Back Matter Pack</target>
      </trans-unit>
      <trans-unit id="CollectionSettingsDialog.BookMakingTab.Front/BackMatterPack.Device" sil:dynamic="true">
        <source xml:lang="en">Device</source>
        <note>ID: CollectionSettingsDialog.BookMakingTab.Front/BackMatterPack.Device</note>
        <note>Name of a Front/Back Matter Pack used for Bloom Reader</note>
        <target xml:lang="am" state="needs-translation">Device</target>
      </trans-unit>
      <trans-unit id="CollectionSettingsDialog.BookMakingTab.Front/BackMatterPack.Paper Saver" sil:dynamic="true">
        <source xml:lang="en">Paper Saver</source>
        <note>ID: CollectionSettingsDialog.BookMakingTab.Front/BackMatterPack.Paper Saver</note>
        <note>Name of a Front/Back Matter Pack that puts credits on the inside of the front cover</note>
        <target xml:lang="am" state="needs-translation">Paper Saver</target>
      </trans-unit>
      <trans-unit id="CollectionSettingsDialog.BookMakingTab.Front/BackMatterPack.SIL-PNG" sil:dynamic="true">
        <source xml:lang="en">SIL-PNG</source>
        <note>ID: CollectionSettingsDialog.BookMakingTab.Front/BackMatterPack.SIL-PNG</note>
        <note>Name of a Front/Back Matter Pack that has SIL Papua New Guinea customizations</note>
        <target xml:lang="am" state="needs-translation">SIL-PNG</target>
      </trans-unit>
      <trans-unit id="CollectionSettingsDialog.BookMakingTab.Front/BackMatterPack.Super Paper Saver" sil:dynamic="true">
        <source xml:lang="en">Super Paper Saver</source>
        <note>ID: CollectionSettingsDialog.BookMakingTab.Front/BackMatterPack.Super Paper Saver</note>
        <note>Name of a Front/Back Matter Pack that puts title page on the inside of the front cover and credits on the inside of the back cover</note>
        <target xml:lang="am" state="needs-translation">Super Paper Saver</target>
      </trans-unit>
      <trans-unit id="CollectionSettingsDialog.BookMakingTab.Front/BackMatterPack.Traditional" sil:dynamic="true">
        <source xml:lang="en">Traditional</source>
        <note>ID: CollectionSettingsDialog.BookMakingTab.Front/BackMatterPack.Traditional</note>
        <note>Name of the default Front/Back Matter Pack</note>
        <target xml:lang="am" state="needs-translation">Traditional</target>
      </trans-unit>
      <trans-unit id="CollectionSettingsDialog.BookMakingTab.Front/BackMatterPack.Video" sil:dynamic="true">
        <source xml:lang="en">Video</source>
        <note>ID: CollectionSettingsDialog.BookMakingTab.Front/BackMatterPack.Video</note>
        <note>Name of a Front/Back Matter Pack that is used for talking/animating experiences</note>
        <target xml:lang="am" state="needs-translation">Video</target>
      </trans-unit>
      <trans-unit id="CollectionSettingsDialog.BookMakingTab.PageNumberingStyle.Arabic-Indic" sil:dynamic="true">
        <source xml:lang="en">Arabic-Indic</source>
        <note>ID: CollectionSettingsDialog.BookMakingTab.PageNumberingStyle.Arabic-Indic</note>
        <target xml:lang="am" state="needs-translation">Arabic-Indic</target>
      </trans-unit>
      <trans-unit id="CollectionSettingsDialog.BookMakingTab.PageNumberingStyle.Armenian" sil:dynamic="true">
        <source xml:lang="en">Armenian</source>
        <note>ID: CollectionSettingsDialog.BookMakingTab.PageNumberingStyle.Armenian</note>
        <target xml:lang="am" state="needs-translation">Armenian</target>
      </trans-unit>
      <trans-unit id="CollectionSettingsDialog.BookMakingTab.PageNumberingStyle.Bengali" sil:dynamic="true">
        <source xml:lang="en">Bengali</source>
        <note>ID: CollectionSettingsDialog.BookMakingTab.PageNumberingStyle.Bengali</note>
        <target xml:lang="am" state="needs-translation">Bengali</target>
      </trans-unit>
      <trans-unit id="CollectionSettingsDialog.BookMakingTab.PageNumberingStyle.Cambodian" sil:dynamic="true">
        <source xml:lang="en">Cambodian</source>
        <note>ID: CollectionSettingsDialog.BookMakingTab.PageNumberingStyle.Cambodian</note>
        <target xml:lang="am" state="needs-translation">Cambodian</target>
      </trans-unit>
      <trans-unit id="CollectionSettingsDialog.BookMakingTab.PageNumberingStyle.Cjk-Decimal" sil:dynamic="true">
        <source xml:lang="en">Cjk-Decimal</source>
        <note>ID: CollectionSettingsDialog.BookMakingTab.PageNumberingStyle.Cjk-Decimal</note>
        <target xml:lang="am" state="needs-translation">Cjk-Decimal</target>
      </trans-unit>
      <trans-unit id="CollectionSettingsDialog.BookMakingTab.PageNumberingStyle.Decimal" sil:dynamic="true">
        <source xml:lang="en">Decimal</source>
        <note>ID: CollectionSettingsDialog.BookMakingTab.PageNumberingStyle.Decimal</note>
        <target xml:lang="am" state="needs-translation">Decimal</target>
      </trans-unit>
      <trans-unit id="CollectionSettingsDialog.BookMakingTab.PageNumberingStyle.Devanagari" sil:dynamic="true">
        <source xml:lang="en">Devanagari</source>
        <note>ID: CollectionSettingsDialog.BookMakingTab.PageNumberingStyle.Devanagari</note>
        <target xml:lang="am" state="needs-translation">Devanagari</target>
      </trans-unit>
      <trans-unit id="CollectionSettingsDialog.BookMakingTab.PageNumberingStyle.Georgian" sil:dynamic="true">
        <source xml:lang="en">Georgian</source>
        <note>ID: CollectionSettingsDialog.BookMakingTab.PageNumberingStyle.Georgian</note>
        <target xml:lang="am" state="needs-translation">Georgian</target>
      </trans-unit>
      <trans-unit id="CollectionSettingsDialog.BookMakingTab.PageNumberingStyle.Gujarati" sil:dynamic="true">
        <source xml:lang="en">Gujarati</source>
        <note>ID: CollectionSettingsDialog.BookMakingTab.PageNumberingStyle.Gujarati</note>
        <target xml:lang="am" state="needs-translation">Gujarati</target>
      </trans-unit>
      <trans-unit id="CollectionSettingsDialog.BookMakingTab.PageNumberingStyle.Gurmukhi" sil:dynamic="true">
        <source xml:lang="en">Gurmukhi</source>
        <note>ID: CollectionSettingsDialog.BookMakingTab.PageNumberingStyle.Gurmukhi</note>
        <target xml:lang="am" state="needs-translation">Gurmukhi</target>
      </trans-unit>
      <trans-unit id="CollectionSettingsDialog.BookMakingTab.PageNumberingStyle.Hebrew" sil:dynamic="true">
        <source xml:lang="en">Hebrew</source>
        <note>ID: CollectionSettingsDialog.BookMakingTab.PageNumberingStyle.Hebrew</note>
        <target xml:lang="am" state="needs-translation">Hebrew</target>
      </trans-unit>
      <trans-unit id="CollectionSettingsDialog.BookMakingTab.PageNumberingStyle.Kannada" sil:dynamic="true">
        <source xml:lang="en">Kannada</source>
        <note>ID: CollectionSettingsDialog.BookMakingTab.PageNumberingStyle.Kannada</note>
        <target xml:lang="am" state="needs-translation">Kannada</target>
      </trans-unit>
      <trans-unit id="CollectionSettingsDialog.BookMakingTab.PageNumberingStyle.Khmer" sil:dynamic="true">
        <source xml:lang="en">Khmer</source>
        <note>ID: CollectionSettingsDialog.BookMakingTab.PageNumberingStyle.Khmer</note>
        <target xml:lang="am" state="needs-translation">Khmer</target>
      </trans-unit>
      <trans-unit id="CollectionSettingsDialog.BookMakingTab.PageNumberingStyle.Lao" sil:dynamic="true">
        <source xml:lang="en">Lao</source>
        <note>ID: CollectionSettingsDialog.BookMakingTab.PageNumberingStyle.Lao</note>
        <target xml:lang="am" state="needs-translation">Lao</target>
      </trans-unit>
      <trans-unit id="CollectionSettingsDialog.BookMakingTab.PageNumberingStyle.Lower-Armenian" sil:dynamic="true">
        <source xml:lang="en">Lower-Armenian</source>
        <note>ID: CollectionSettingsDialog.BookMakingTab.PageNumberingStyle.Lower-Armenian</note>
        <target xml:lang="am" state="needs-translation">Lower-Armenian</target>
      </trans-unit>
      <trans-unit id="CollectionSettingsDialog.BookMakingTab.PageNumberingStyle.Malayalam" sil:dynamic="true">
        <source xml:lang="en">Malayalam</source>
        <note>ID: CollectionSettingsDialog.BookMakingTab.PageNumberingStyle.Malayalam</note>
        <target xml:lang="am" state="needs-translation">Malayalam</target>
      </trans-unit>
      <trans-unit id="CollectionSettingsDialog.BookMakingTab.PageNumberingStyle.Mongolian" sil:dynamic="true">
        <source xml:lang="en">Mongolian</source>
        <note>ID: CollectionSettingsDialog.BookMakingTab.PageNumberingStyle.Mongolian</note>
        <target xml:lang="am" state="needs-translation">Mongolian</target>
      </trans-unit>
      <trans-unit id="CollectionSettingsDialog.BookMakingTab.PageNumberingStyle.Myanmar" sil:dynamic="true">
        <source xml:lang="en">Myanmar</source>
        <note>ID: CollectionSettingsDialog.BookMakingTab.PageNumberingStyle.Myanmar</note>
        <target xml:lang="am" state="needs-translation">Myanmar</target>
      </trans-unit>
      <trans-unit id="CollectionSettingsDialog.BookMakingTab.PageNumberingStyle.Oriya" sil:dynamic="true">
        <source xml:lang="en">Oriya</source>
        <note>ID: CollectionSettingsDialog.BookMakingTab.PageNumberingStyle.Oriya</note>
        <target xml:lang="am" state="needs-translation">Oriya</target>
      </trans-unit>
      <trans-unit id="CollectionSettingsDialog.BookMakingTab.PageNumberingStyle.PageNumberingStyleLabel">
        <source xml:lang="en">Page Numbering Style</source>
        <note>ID: CollectionSettingsDialog.BookMakingTab.PageNumberingStyle.PageNumberingStyleLabel</note>
        <target xml:lang="am" state="needs-translation">Page Numbering Style</target>
      </trans-unit>
      <trans-unit id="CollectionSettingsDialog.BookMakingTab.PageNumberingStyle.Persian" sil:dynamic="true">
        <source xml:lang="en">Persian</source>
        <note>ID: CollectionSettingsDialog.BookMakingTab.PageNumberingStyle.Persian</note>
        <target xml:lang="am" state="needs-translation">Persian</target>
      </trans-unit>
      <trans-unit id="CollectionSettingsDialog.BookMakingTab.PageNumberingStyle.Tamil" sil:dynamic="true">
        <source xml:lang="en">Tamil</source>
        <note>ID: CollectionSettingsDialog.BookMakingTab.PageNumberingStyle.Tamil</note>
        <target xml:lang="am" state="needs-translation">Tamil</target>
      </trans-unit>
      <trans-unit id="CollectionSettingsDialog.BookMakingTab.PageNumberingStyle.Telugu" sil:dynamic="true">
        <source xml:lang="en">Telugu</source>
        <note>ID: CollectionSettingsDialog.BookMakingTab.PageNumberingStyle.Telugu</note>
        <target xml:lang="am" state="needs-translation">Telugu</target>
      </trans-unit>
      <trans-unit id="CollectionSettingsDialog.BookMakingTab.PageNumberingStyle.Thai" sil:dynamic="true">
        <source xml:lang="en">Thai</source>
        <note>ID: CollectionSettingsDialog.BookMakingTab.PageNumberingStyle.Thai</note>
        <target xml:lang="am" state="needs-translation">Thai</target>
      </trans-unit>
      <trans-unit id="CollectionSettingsDialog.BookMakingTab.PageNumberingStyle.Tibetan" sil:dynamic="true">
        <source xml:lang="en">Tibetan</source>
        <note>ID: CollectionSettingsDialog.BookMakingTab.PageNumberingStyle.Tibetan</note>
        <target xml:lang="am" state="needs-translation">Tibetan</target>
      </trans-unit>
      <trans-unit id="CollectionSettingsDialog.BookMakingTab.PageNumberingStyle.Upper-Armenian" sil:dynamic="true">
        <source xml:lang="en">Upper-Armenian</source>
        <note>ID: CollectionSettingsDialog.BookMakingTab.PageNumberingStyle.Upper-Armenian</note>
        <target xml:lang="am" state="needs-translation">Upper-Armenian</target>
      </trans-unit>
      <trans-unit id="CollectionSettingsDialog.BookMakingTab.SpecialScriptSettingsLink">
        <source xml:lang="en">Special Script Settings</source>
        <note>ID: CollectionSettingsDialog.BookMakingTab.SpecialScriptSettingsLink</note>
        <target xml:lang="am" state="needs-translation">Special Script Settings</target>
      </trans-unit>
      <trans-unit id="CollectionSettingsDialog.CollectionSettingsWindowTitle" approved="yes">
        <source xml:lang="en">Settings</source>
        <note>ID: CollectionSettingsDialog.CollectionSettingsWindowTitle</note>
        <target xml:lang="am" state="translated">ቅንጅቶች</target>
      </trans-unit>
      <trans-unit id="CollectionSettingsDialog.LanguageTab.ChangeLanguageLink">
        <source xml:lang="en">Change...</source>
        <note>ID: CollectionSettingsDialog.LanguageTab.ChangeLanguageLink</note>
        <target xml:lang="am" state="needs-translation">Change...</target>
      </trans-unit>
      <trans-unit id="CollectionSettingsDialog.LanguageTab.Language1InSourceCollection" approved="yes">
        <source xml:lang="en">Language 1</source>
        <note>ID: CollectionSettingsDialog.LanguageTab.Language1InSourceCollection</note>
        <note>In a local language collection, we say 'Local Language', but in a source collection, Local Language has no relevance, so we use this different label</note>
        <target xml:lang="am" state="translated">ቋንቋ 1</target>
      </trans-unit>
      <trans-unit id="CollectionSettingsDialog.LanguageTab.Language2InSourceCollection" approved="yes">
        <source xml:lang="en">Language 2</source>
        <note>ID: CollectionSettingsDialog.LanguageTab.Language2InSourceCollection</note>
        <note>In a local language collection, we say 'Language 2 (e.g. National Language)', but in a source collection, National Language has no relevance, so we use this different label</note>
        <target xml:lang="am" state="translated">ቋንቋ 2</target>
      </trans-unit>
      <trans-unit id="CollectionSettingsDialog.LanguageTab.Language3InSourceCollection" approved="yes">
        <source xml:lang="en">Language 3</source>
        <note>ID: CollectionSettingsDialog.LanguageTab.Language3InSourceCollection</note>
        <note>In a local language collection, we say 'Language 3 (e.g. Regional Language)', but in a source collection, National Language has no relevance, so we use this different label</note>
        <target xml:lang="am" state="translated">ቋንቋ 3</target>
      </trans-unit>
      <trans-unit id="CollectionSettingsDialog.LanguageTab.LanguageTabLabel" approved="yes">
        <source xml:lang="en">Languages</source>
        <note>ID: CollectionSettingsDialog.LanguageTab.LanguageTabLabel</note>
        <target xml:lang="am" state="translated">ቋንቋዎች</target>
      </trans-unit>
      <trans-unit id="CollectionSettingsDialog.LanguageTab.RemoveLanguageLink" approved="yes">
        <source xml:lang="en">Remove</source>
        <note>ID: CollectionSettingsDialog.LanguageTab.RemoveLanguageLink</note>
        <target xml:lang="am" state="translated">አስወግድ</target>
      </trans-unit>
      <trans-unit id="CollectionSettingsDialog.LanguageTab.SetThirdLanguageLink">
        <source xml:lang="en">Set...</source>
        <note>ID: CollectionSettingsDialog.LanguageTab.SetThirdLanguageLink</note>
        <note>If there is no third language specified, the link changes to this.</note>
        <target xml:lang="am" state="needs-translation">Set...</target>
      </trans-unit>
      <trans-unit id="CollectionSettingsDialog.LanguageTab.VernacularLanguageLabel" approved="yes">
        <source xml:lang="en">Local Language</source>
        <note>ID: CollectionSettingsDialog.LanguageTab.VernacularLanguageLabel</note>
        <target xml:lang="am" state="translated">የቋንቋ ዘየ</target>
      </trans-unit>
      <trans-unit id="CollectionSettingsDialog.LanguageTab._language2Label">
        <source xml:lang="en">Language 2 (e.g. National Language)</source>
        <note>ID: CollectionSettingsDialog.LanguageTab._language2Label</note>
        <target xml:lang="am" state="needs-translation">Language 2 (e.g. National Language)</target>
      </trans-unit>
      <trans-unit id="CollectionSettingsDialog.LanguageTab._language3Label">
        <source xml:lang="en">Language 3 (e.g. Regional Language)   (Optional)</source>
        <note>ID: CollectionSettingsDialog.LanguageTab._language3Label</note>
        <note xml:lang="en">OLD TEXT (before 3.9, 1 fewer space): Language 3 (e.g. Regional Language)  (Optional)</note>
        <target xml:lang="am" state="needs-translation">Language 3 (e.g. Regional Language)   (Optional)</target>
      </trans-unit>
      <trans-unit id="CollectionSettingsDialog.ProjectInformationTab.BloomCollectionName" approved="yes">
        <source xml:lang="en">Bloom Collection Name</source>
        <note>ID: CollectionSettingsDialog.ProjectInformationTab.BloomCollectionName</note>
        <target xml:lang="am" state="translated">የBloom ስብስብ ስም</target>
      </trans-unit>
      <trans-unit id="CollectionSettingsDialog.ProjectInformationTab.BloomEnterpriseProject">
        <source xml:lang="en">Bloom Enterprise Project</source>
        <note>ID: CollectionSettingsDialog.ProjectInformationTab.BloomEnterpriseProject</note>
        <note>New string in Bloom 4.1</note>
        <target xml:lang="am" state="needs-translation">Bloom Enterprise Project</target>
      </trans-unit>
      <trans-unit id="CollectionSettingsDialog.ProjectInformationTab.Country" approved="yes">
        <source xml:lang="en">Country</source>
        <note>ID: CollectionSettingsDialog.ProjectInformationTab.Country</note>
        <target xml:lang="am" state="translated">ሀገር</target>
      </trans-unit>
      <trans-unit id="CollectionSettingsDialog.ProjectInformationTab.District" approved="yes">
        <source xml:lang="en">District</source>
        <note>ID: CollectionSettingsDialog.ProjectInformationTab.District</note>
        <target xml:lang="am" state="translated">ዲስትሪክት</target>
      </trans-unit>
      <trans-unit id="CollectionSettingsDialog.ProjectInformationTab.ProjectInformationTabLabel" approved="yes">
        <source xml:lang="en">Project Information</source>
        <note>ID: CollectionSettingsDialog.ProjectInformationTab.ProjectInformationTabLabel</note>
        <target xml:lang="am" state="translated">የፕሮጀክት መረጃ</target>
      </trans-unit>
      <trans-unit id="CollectionSettingsDialog.ProjectInformationTab.Province" approved="yes">
        <source xml:lang="en">Province</source>
        <note>ID: CollectionSettingsDialog.ProjectInformationTab.Province</note>
        <target xml:lang="am" state="translated">ክፍለ ሀገር</target>
      </trans-unit>
      <trans-unit id="CollectionSettingsDialog.Restart" approved="yes">
        <source xml:lang="en">Restart</source>
        <note>ID: CollectionSettingsDialog.Restart</note>
        <note>If you make certain changes in the settings dialog, the OK button changes to this.</note>
        <target xml:lang="am" state="translated">እንደገና ጀምር</target>
      </trans-unit>
      <trans-unit id="CollectionSettingsDialog.RestartMessage">
        <source xml:lang="en">Bloom will close and re-open this project with the new settings.</source>
        <note>ID: CollectionSettingsDialog.RestartMessage</note>
        <target xml:lang="am" state="needs-translation">Bloom will close and re-open this project with the new settings.</target>
      </trans-unit>
      <trans-unit id="CollectionTab.AddMakeReaderTemplateBloomPackToolStripMenuItem" approved="yes">
        <source xml:lang="en">Make Reader Template Bloom Pack...</source>
        <note>ID: CollectionTab.AddMakeReaderTemplateBloomPackToolStripMenuItem</note>
        <target xml:lang="am" state="translated">የምንባብ ብጁን የBloom ጥቅል ያድርጉት...</target>
      </trans-unit>
      <trans-unit id="CollectionTab.AdminManagesUpdates">
        <source xml:lang="en">Your system administrator manages Bloom updates for this computer.</source>
        <note>ID: CollectionTab.AdminManagesUpdates</note>
        <target xml:lang="am" state="needs-translation">Your system administrator manages Bloom updates for this computer.</target>
      </trans-unit>
      <trans-unit id="CollectionTab.AdvancedToolStripMenuItem">
        <source xml:lang="en">Advanced</source>
        <note>ID: CollectionTab.AdvancedToolStripMenuItem</note>
        <target xml:lang="am" state="needs-translation">Advanced</target>
      </trans-unit>
      <trans-unit id="CollectionTab.Applying">
        <source xml:lang="en">Applying updates</source>
        <note>ID: CollectionTab.Applying</note>
        <target xml:lang="am" state="needs-translation">Applying updates</target>
      </trans-unit>
      <trans-unit id="CollectionTab.BloomLibraryLinkLabel">
        <source xml:lang="en">Get more source books at BloomLibrary.org</source>
        <note>ID: CollectionTab.BloomLibraryLinkLabel</note>
        <note>Shown at the bottom of the list of books. User can click on it and it will attempt to open a browser to show the Bloom Library</note>
        <target xml:lang="am" state="needs-translation">Get more source books at BloomLibrary.org</target>
      </trans-unit>
      <trans-unit id="CollectionTab.BloomLibraryLinkVerification.Part1">
        <source xml:lang="en">Note: The Bloom Library contains shell books, whereas your current collection is a "source collection", meaning it is for making shell books, not for translating them into the local language.</source>
        <note>ID: CollectionTab.BloomLibraryLinkVerification.Part1</note>
        <note>get this clicking on BloomLibrary.org link in source collection</note>
        <target xml:lang="am" state="needs-translation">Note: The Bloom Library contains shell books, whereas your current collection is a "source collection", meaning it is for making shell books, not for translating them into the local language.</target>
      </trans-unit>
      <trans-unit id="CollectionTab.BloomLibraryLinkVerification.Part2">
        <source xml:lang="en">When you've made a shell, you can then upload it to the Bloom Library from the Publish tab.</source>
        <note>ID: CollectionTab.BloomLibraryLinkVerification.Part2</note>
        <note>get this clicking on BloomLibrary.org link in source collection</note>
        <target xml:lang="am" state="needs-translation">When you've made a shell, you can then upload it to the Bloom Library from the Publish tab.</target>
      </trans-unit>
      <trans-unit id="CollectionTab.BloomLibraryLinkVerificationCaption" approved="yes">
        <source xml:lang="en">Source Collection</source>
        <note>ID: CollectionTab.BloomLibraryLinkVerificationCaption</note>
        <note>get this clicking on BloomLibrary.org link in source collection</note>
        <target xml:lang="am" state="translated">ምንጭ ስብስብ</target>
      </trans-unit>
      <trans-unit id="CollectionTab.BookMenu.DeleteBook">
        <source xml:lang="en">Delete Book</source>
        <note>ID: CollectionTab.BookMenu.DeleteBook</note>
        <target xml:lang="am" state="needs-translation">Delete Book</target>
      </trans-unit>
      <trans-unit id="CollectionTab.BookMenu.DuplicateBook">
        <source xml:lang="en">Duplicate Book</source>
        <note>ID: CollectionTab.BookMenu.DuplicateBook</note>
        <target xml:lang="am" state="needs-translation">Duplicate Book</target>
      </trans-unit>
      <trans-unit id="CollectionTab.BookMenu.ExportDocMessage">
        <source xml:lang="en">Bloom will now open this HTML document in your word processing program (normally Word or LibreOffice). You will be able to work with the text and images of this book. These programs normally don't do well with preserving the layout, so don't expect much.</source>
        <note>ID: CollectionTab.BookMenu.ExportDocMessage</note>
        <target xml:lang="am" state="needs-translation">Bloom will now open this HTML document in your word processing program (normally Word or LibreOffice). You will be able to work with the text and images of this book. These programs normally don't do well with preserving the layout, so don't expect much.</target>
      </trans-unit>
      <trans-unit id="CollectionTab.BookMenu.ExportToWordOrLibreOffice">
        <source xml:lang="en">Export to Word or LibreOffice...</source>
        <note>ID: CollectionTab.BookMenu.ExportToWordOrLibreOffice</note>
        <target xml:lang="am" state="needs-translation">Export to Word or LibreOffice...</target>
      </trans-unit>
      <trans-unit id="CollectionTab.BookMenu.ExportToXMLForInDesign">
        <source xml:lang="en">Export to XML for InDesign...</source>
        <note>ID: CollectionTab.BookMenu.ExportToXMLForInDesign</note>
        <target xml:lang="am" state="needs-translation">Export to XML for InDesign...</target>
      </trans-unit>
      <trans-unit id="CollectionTab.BookMenu.MakeBloomPack">
        <source xml:lang="en">Make Bloom Pack...</source>
        <note>ID: CollectionTab.BookMenu.MakeBloomPack</note>
        <target xml:lang="am" state="needs-translation">Make Bloom Pack...</target>
      </trans-unit>
      <trans-unit id="CollectionTab.BookMenu.UpdateFrontMatterToolStrip">
        <source xml:lang="en">Update Book</source>
        <note>ID: CollectionTab.BookMenu.UpdateFrontMatterToolStrip</note>
        <target xml:lang="am" state="needs-translation">Update Book</target>
      </trans-unit>
      <trans-unit id="CollectionTab.BookMenu.UpdateThumbnail">
        <source xml:lang="en">Update Thumbnail</source>
        <note>ID: CollectionTab.BookMenu.UpdateThumbnail</note>
        <target xml:lang="am" state="needs-translation">Update Thumbnail</target>
      </trans-unit>
      <trans-unit id="CollectionTab.BookSourceHeading" approved="yes">
        <source xml:lang="en">Sources For New Books</source>
        <note>ID: CollectionTab.BookSourceHeading</note>
        <target xml:lang="am" state="translated">የአዳዲስ መጽሐፍት ምንጮች</target>
      </trans-unit>
      <trans-unit id="CollectionTab.BookSourcesLockNotice">
        <source xml:lang="en">This collection is locked, so new books cannot be added/removed.</source>
        <note>ID: CollectionTab.BookSourcesLockNotice</note>
        <target xml:lang="am" state="needs-translation">This collection is locked, so new books cannot be added/removed.</target>
      </trans-unit>
      <trans-unit id="CollectionTab.Books From BloomLibrary.org" sil:dynamic="true">
        <source xml:lang="en">Books From BloomLibrary.org</source>
        <note>ID: CollectionTab.Books From BloomLibrary.org</note>
        <target xml:lang="am" state="needs-translation">Books From BloomLibrary.org</target>
      </trans-unit>
      <trans-unit id="CollectionTab.CollectionMenu.doChecksAndUpdatesOfAllBooks">
        <source xml:lang="en">Do Updates of All Books</source>
        <note>ID: CollectionTab.CollectionMenu.doChecksAndUpdatesOfAllBooks</note>
        <target xml:lang="am" state="needs-translation">Do Updates of All Books</target>
      </trans-unit>
      <trans-unit id="CollectionTab.CollectionMenu.doChecksOfAllBooks">
        <source xml:lang="en">Do Checks of All Books</source>
        <note>ID: CollectionTab.CollectionMenu.doChecksOfAllBooks</note>
        <target xml:lang="am" state="needs-translation">Do Checks of All Books</target>
      </trans-unit>
      <trans-unit id="CollectionTab.CollectionMenu.rescueMissingImages">
        <source xml:lang="en">Rescue Missing Images...</source>
        <note>ID: CollectionTab.CollectionMenu.rescueMissingImages</note>
        <target xml:lang="am" state="needs-translation">Rescue Missing Images...</target>
      </trans-unit>
      <trans-unit id="CollectionTab.CollectionMenu.showHistory">
        <source xml:lang="en">Collection History...</source>
        <note>ID: CollectionTab.CollectionMenu.showHistory</note>
        <target xml:lang="am" state="needs-translation">Collection History...</target>
      </trans-unit>
      <trans-unit id="CollectionTab.CollectionMenu.showNotes">
        <source xml:lang="en">Collection Notes...</source>
        <note>ID: CollectionTab.CollectionMenu.showNotes</note>
        <target xml:lang="am" state="needs-translation">Collection Notes...</target>
      </trans-unit>
      <trans-unit id="CollectionTab.CollectionTabLabel" approved="yes">
        <source xml:lang="en">Collections</source>
        <note>ID: CollectionTab.CollectionTabLabel</note>
        <target xml:lang="am" state="translated">ስብስቦች</target>
      </trans-unit>
      <trans-unit id="CollectionTab.Collections" approved="yes">
        <source xml:lang="en">Collections</source>
        <note>ID: CollectionTab.Collections</note>
        <target xml:lang="am" state="translated">ስብስቦች</target>
      </trans-unit>
      <trans-unit id="CollectionTab.ConfiguringBookMessage">
        <source xml:lang="en">Building...</source>
        <note>ID: CollectionTab.ConfiguringBookMessage</note>
        <target xml:lang="am" state="needs-translation">Building...</target>
      </trans-unit>
      <trans-unit id="CollectionTab.ConfirmRecycleDescription">
        <source xml:lang="en">The book '{0}'</source>
        <note>ID: CollectionTab.ConfirmRecycleDescription</note>
        <target xml:lang="am" state="needs-translation">The book '{0}'</target>
      </trans-unit>
      <trans-unit id="CollectionTab.ContextMenu.OpenFolderOnDisk">
        <source xml:lang="en">Open Folder on Disk</source>
        <note>ID: CollectionTab.ContextMenu.OpenFolderOnDisk</note>
        <target xml:lang="am" state="needs-translation">Open Folder on Disk</target>
      </trans-unit>
      <trans-unit id="CollectionTab.EditBookButton" approved="yes">
        <source xml:lang="en">Edit this book</source>
        <note>ID: CollectionTab.EditBookButton</note>
        <target xml:lang="am" state="translated">ይህን መጽሐፍ አርትዕ</target>
      </trans-unit>
      <trans-unit id="CollectionTab.HiddenBookExplanationForSourceCollections">
        <source xml:lang="en">Because this is a source collection, Bloom isn't offering any existing shells as sources for new shells. If you want to add a language to a shell, instead you need to edit the collection containing the shell, rather than making a copy of it. Also, the Wall Calendar currently can't be used to make a new Shell.</source>
        <note>ID: CollectionTab.HiddenBookExplanationForSourceCollections</note>
        <target xml:lang="am" state="needs-translation">Because this is a source collection, Bloom isn't offering any existing shells as sources for new shells. If you want to add a language to a shell, instead you need to edit the collection containing the shell, rather than making a copy of it. Also, the Wall Calendar currently can't be used to make a new Shell.</target>
      </trans-unit>
      <trans-unit id="CollectionTab.MakeBloomPackButton">
        <source xml:lang="en">Make Bloom Pack</source>
        <note>ID: CollectionTab.MakeBloomPackButton</note>
        <target xml:lang="am" state="needs-translation">Make Bloom Pack</target>
      </trans-unit>
      <trans-unit id="CollectionTab.MakeBookUsingThisTemplate" approved="yes">
        <source xml:lang="en">Make a book using this source</source>
        <note>ID: CollectionTab.MakeBookUsingThisTemplate</note>
        <target xml:lang="am" state="translated">ይህን ምንጭ በመጠቀም መጽሐፍ ያዘጋጁ</target>
      </trans-unit>
      <trans-unit id="CollectionTab.MakeBookUsingThisTemplate_ToolTip_">
        <source xml:lang="en">Create a book in my language using this source book</source>
        <note>ID: CollectionTab.MakeBookUsingThisTemplate_ToolTip_</note>
        <target xml:lang="am" state="needs-translation">Create a book in my language using this source book</target>
      </trans-unit>
      <trans-unit id="CollectionTab.MoreLanguagesMenuItem" approved="yes">
        <source xml:lang="en">More...</source>
        <note>ID: CollectionTab.MoreLanguagesMenuItem</note>
        <note>Brings up the localization dialog</note>
        <note xml:lang="en">used in 3.9 and earlier; feature removed in 4.0</note>
        <target xml:lang="am" state="translated">ተጨማሪ...</target>
      </trans-unit>
      <trans-unit id="CollectionTab.Open/CreateCollectionButton" approved="yes">
        <source xml:lang="en">Other Collection</source>
        <note>ID: CollectionTab.Open/CreateCollectionButton</note>
        <note>This is the button you use to create a new collection, open a new one, or get one from a repository somewhere.</note>
        <target xml:lang="am" state="translated">ሌላ ስብስብ</target>
      </trans-unit>
      <trans-unit id="CollectionTab.Open/CreateCollectionButton_ToolTip_">
        <source xml:lang="en">Open/Create/Get Collection</source>
        <note>ID: CollectionTab.Open/CreateCollectionButton_ToolTip_</note>
        <note>This is the button you use to create a new collection, open a new one, or get one from a repository somewhere.</note>
        <target xml:lang="am" state="needs-translation">Open/Create/Get Collection</target>
      </trans-unit>
      <trans-unit id="CollectionTab.OpenCreateCollectionMenuItem">
        <source xml:lang="en">Open or Create Another Collection</source>
        <note>ID: CollectionTab.OpenCreateCollectionMenuItem</note>
        <target xml:lang="am" state="needs-translation">Open or Create Another Collection</target>
      </trans-unit>
      <trans-unit id="CollectionTab.Progress">
        <source xml:lang="en">({0}% complete)</source>
        <note>ID: CollectionTab.Progress</note>
        <target xml:lang="am" state="needs-translation">({0}% complete)</target>
      </trans-unit>
      <trans-unit id="CollectionTab.RestartToUpdate">
        <source xml:lang="en">Restart Bloom to Update</source>
        <note>ID: CollectionTab.RestartToUpdate</note>
        <note>Restart the Bloom program, not Windows</note>
        <target xml:lang="am" state="needs-translation">Restart Bloom to Update</target>
      </trans-unit>
      <trans-unit id="CollectionTab.Sample Shells" sil:dynamic="true" approved="yes">
        <source xml:lang="en">Sample Shells</source>
        <note>ID: CollectionTab.Sample Shells</note>
        <target xml:lang="am" state="translated">ናሙና ሽፍኖች /Shells/</target>
      </trans-unit>
      <trans-unit id="CollectionTab.SendReceive">
        <source xml:lang="en">Send/Receive</source>
        <note>ID: CollectionTab.SendReceive</note>
        <target xml:lang="am" state="needs-translation">Send/Receive</target>
      </trans-unit>
      <trans-unit id="CollectionTab.SettingsButton" approved="yes">
        <source xml:lang="en">Settings</source>
        <note>ID: CollectionTab.SettingsButton</note>
        <target xml:lang="am" state="translated">ቅንጅቶች</target>
      </trans-unit>
      <trans-unit id="CollectionTab.SourceBooksMenu.OpenFolderContainingSourceCollections" approved="yes">
        <source xml:lang="en">Open Additional Collections Folder</source>
        <note>ID: CollectionTab.SourceBooksMenu.OpenFolderContainingSourceCollections</note>
        <target xml:lang="am" state="translated">ተጨማሪ የስብስቦች ዓቃፊን ይክፈቱ</target>
      </trans-unit>
      <trans-unit id="CollectionTab.SourcesForNewShellsHeading">
        <source xml:lang="en">Sources For New Shells</source>
        <note>ID: CollectionTab.SourcesForNewShellsHeading</note>
        <target xml:lang="am" state="needs-translation">Sources For New Shells</target>
      </trans-unit>
      <trans-unit id="CollectionTab.Templates" sil:dynamic="true" approved="yes">
        <source xml:lang="en">Templates</source>
        <note>ID: CollectionTab.Templates</note>
        <target xml:lang="am" state="translated">ብጁዎች</target>
      </trans-unit>
      <trans-unit id="CollectionTab.TitleMissing">
        <source xml:lang="en">Title Missing</source>
        <note>ID: CollectionTab.TitleMissing</note>
        <note>Shown as the thumbnail caption when the book doesn't have a title.</note>
        <target xml:lang="am" state="needs-translation">Title Missing</target>
      </trans-unit>
      <trans-unit id="CollectionTab.UILanguageMenu.ItemTooltip">
        <source xml:lang="en">{0}% translated</source>
        <note>ID: CollectionTab.UILanguageMenu.ItemTooltip</note>
        <note>Shown when hovering over an item in the UI Language menu. The {0} marker is filled in by a number between 1 and 100.</note>
        <target xml:lang="am" state="needs-translation">{0}% translated</target>
      </trans-unit>
      <trans-unit id="CollectionTab.UnableToCheckForUpdate">
        <source xml:lang="en">Could not connect to the server to check for an update. Are you connected to the internet?</source>
        <note>ID: CollectionTab.UnableToCheckForUpdate</note>
        <note>Shown when Bloom tries to check for an update but can't, for example because it can't connect to the internet, or a problems with our server, etc.</note>
        <target xml:lang="am" state="needs-translation">Could not connect to the server to check for an update. Are you connected to the internet?</target>
      </trans-unit>
      <trans-unit id="CollectionTab.UpToDate">
        <source xml:lang="en">Your Bloom is up to date.</source>
        <note>ID: CollectionTab.UpToDate</note>
        <target xml:lang="am" state="needs-translation">Your Bloom is up to date.</target>
      </trans-unit>
      <trans-unit id="CollectionTab.UpdateCheckInProgress">
        <source xml:lang="en">Bloom is already working on checking for updates.</source>
        <note>ID: CollectionTab.UpdateCheckInProgress</note>
        <target xml:lang="am" state="needs-translation">Bloom is already working on checking for updates.</target>
      </trans-unit>
      <trans-unit id="CollectionTab.UpdateFailed">
        <source xml:lang="en">A new version appears to be available, but Bloom could not install it.</source>
        <note>ID: CollectionTab.UpdateFailed</note>
        <target xml:lang="am" state="needs-translation">A new version appears to be available, but Bloom could not install it.</target>
      </trans-unit>
      <trans-unit id="CollectionTab.UpdateInstalled">
        <source xml:lang="en">Update for {0} is ready</source>
        <note>ID: CollectionTab.UpdateInstalled</note>
        <note>Appears after Bloom has downloaded a program update in the background and is ready to switch the user to it the next time they run Bloom.</note>
        <note xml:lang="en">OLD TEXT (before 3.9, period at end): Update for {0} is ready.</note>
        <target xml:lang="am" state="needs-translation">Update for {0} is ready</target>
      </trans-unit>
      <trans-unit id="CollectionTab.UpdateNow">
        <source xml:lang="en">Update Now</source>
        <note>ID: CollectionTab.UpdateNow</note>
        <target xml:lang="am" state="needs-translation">Update Now</target>
      </trans-unit>
      <trans-unit id="CollectionTab.UpdatesAvailable">
        <source xml:lang="en">A new version of Bloom is available.</source>
        <note>ID: CollectionTab.UpdatesAvailable</note>
        <target xml:lang="am" state="needs-translation">A new version of Bloom is available.</target>
      </trans-unit>
      <trans-unit id="CollectionTab.Updating">
        <source xml:lang="en">Downloading update to {0} ({1}K)</source>
        <note>ID: CollectionTab.Updating</note>
        <note xml:lang="en">OLD TEXT (before 3.9): Downloading update to {0} ({1}kb).</note>
        <target xml:lang="am" state="needs-translation">Downloading update to {0} ({1}K)</target>
      </trans-unit>
      <trans-unit id="Common.Advanced">
        <source xml:lang="en">Advanced</source>
        <note>ID: Common.Advanced</note>
        <note>Used in various places where something can be opened or linked to for advanced features. One use is an expandable area in Sign Language toolbox.</note>
        <target xml:lang="am" state="needs-translation">Advanced</target>
      </trans-unit>
      <trans-unit id="Common.BackButton">
        <source xml:lang="en">Back</source>
        <note>ID: Common.BackButton</note>
        <note>In a wizard, this button takes you to the previous step.</note>
        <target xml:lang="am" state="needs-translation">Back</target>
      </trans-unit>
      <trans-unit id="Common.Cancel" approved="yes">
        <source xml:lang="en">Cancel</source>
        <note>ID: Common.Cancel</note>
        <target xml:lang="am" state="translated">ተወው</target>
      </trans-unit>
      <trans-unit id="Common.CancelButton" approved="yes">
        <source xml:lang="en">&amp;Cancel</source>
        <note>ID: Common.CancelButton</note>
        <target xml:lang="am" state="translated">&amp;ተወው</target>
      </trans-unit>
      <trans-unit id="Common.Finish">
        <source xml:lang="en">&amp;Finish</source>
        <note>ID: Common.Finish</note>
        <note>Used for the Finish button in wizards, like that used for making a New Collection</note>
        <target xml:lang="am" state="needs-translation">&amp;Finish</target>
      </trans-unit>
      <trans-unit id="Common.Info">
        <source xml:lang="en">Info</source>
        <note>ID: Common.Info</note>
        <note>Used as a label for additional information, like duration etc in the Sign Language Tool</note>
        <target xml:lang="am" state="needs-translation">Info</target>
      </trans-unit>
      <trans-unit id="Common.Help" sil:dynamic="true" approved="yes">
        <source xml:lang="en">Help</source>
        <note>ID: Common.Help</note>
        <target xml:lang="am" state="translated">እገዛ</target>
      </trans-unit>
      <trans-unit id="Common.HelpButton" approved="yes">
        <source xml:lang="en">&amp;Help</source>
        <note>ID: Common.HelpButton</note>
        <target xml:lang="am" state="translated">&amp;እገዛ</target>
      </trans-unit>
      <trans-unit id="Common.Loading" sil:dynamic="true">
        <source xml:lang="en">Loading...</source>
        <note>ID: Common.Loading</note>
        <note>This is shown when Bloom is slowly loading something, so the user doesn't worry about why they don't see the result immediately.</note>
        <target xml:lang="am" state="needs-translation">Loading...</target>
      </trans-unit>
      <trans-unit id="Common.Next">
        <source xml:lang="en">&amp;Next</source>
        <note>ID: Common.Next</note>
        <note>Used for the Next button in wizards, like that used for making a New Collection</note>
        <target xml:lang="am" state="needs-translation">&amp;Next</target>
      </trans-unit>
      <trans-unit id="Common.NextButton" approved="yes">
        <source xml:lang="en">Next</source>
        <note>ID: Common.NextButton</note>
        <note>In a wizard, this button takes you to the next step.</note>
        <target xml:lang="am" state="translated">ቀጣይ</target>
      </trans-unit>
      <trans-unit id="Common.OK" approved="yes">
        <source xml:lang="en">OK</source>
        <note>ID: Common.OK</note>
        <target xml:lang="am" state="translated">እሺ</target>
      </trans-unit>
      <trans-unit id="Common.OKButton" approved="yes">
        <source xml:lang="en">&amp;OK</source>
        <note>ID: Common.OKButton</note>
        <target xml:lang="am" state="translated">&amp;እሺ</target>
      </trans-unit>
      <trans-unit id="Common.Optional">
        <source xml:lang="en">optional</source>
        <note>ID: Common.Optional</note>
        <target xml:lang="am" state="needs-translation">optional</target>
      </trans-unit>
      <trans-unit id="Common.Preview">
        <source xml:lang="en">Preview</source>
        <note>ID: Common.Preview</note>
        <target xml:lang="am" state="needs-translation">Preview</target>
      </trans-unit>
      <trans-unit id="Common.Progress">
        <source xml:lang="en">Progress</source>
        <note>ID: Common.Progress</note>
        <target xml:lang="am" state="needs-translation">Progress</target>
      </trans-unit>
      <trans-unit id="Common.SeeWebPage">
        <source xml:lang="en">See {0}.</source>
        <note>ID: Common.SeeWebPage</note>
        <note>Used to point the user to a web page. Put the '{0}' where the web page URL will go.</note>
        <target xml:lang="am" state="needs-translation">See {0}.</target>
      </trans-unit>
      <trans-unit id="Common.Settings">
        <source xml:lang="en">Settings</source>
        <note>ID: Common.Settings</note>
        <target xml:lang="am" state="needs-translation">Settings</target>
      </trans-unit>
      <trans-unit id="Download.Completed">
        <source xml:lang="en">Your download ({0}) is complete. You can see it in the 'Books from BloomLibrary.org' section of your Collections.</source>
        <note>ID: Download.Completed</note>
        <target xml:lang="am" state="needs-translation">Your download ({0}) is complete. You can see it in the 'Books from BloomLibrary.org' section of your Collections.</target>
      </trans-unit>
      <trans-unit id="Download.CompletedCaption">
        <source xml:lang="en">Download complete</source>
        <note>ID: Download.CompletedCaption</note>
        <target xml:lang="am" state="needs-translation">Download complete</target>
      </trans-unit>
      <trans-unit id="Download.CopyFailed">
        <source xml:lang="en">Bloom downloaded the book but had problems making it available in Bloom. Please restart your computer and try again. If you get this message again, please click the 'Details' button and report the problem to the Bloom developers</source>
        <note>ID: Download.CopyFailed</note>
        <note xml:lang="en">OLD TEXT (before 3.9, period at end): Bloom downloaded the book but had problems making it available in Bloom. Please restart your computer and try again. If you get this message again, please click the 'Details' button and report the problem to the Bloom developers.</note>
        <target xml:lang="am" state="needs-translation">Bloom downloaded the book but had problems making it available in Bloom. Please restart your computer and try again. If you get this message again, please click the 'Details' button and report the problem to the Bloom developers</target>
      </trans-unit>
      <trans-unit id="Download.DownloadingDialogTitle">
        <source xml:lang="en">Downloading book</source>
        <note>ID: Download.DownloadingDialogTitle</note>
        <target xml:lang="am" state="needs-translation">Downloading book</target>
      </trans-unit>
      <trans-unit id="Download.GenericNetworkProblemNotice">
        <source xml:lang="en">There was a problem downloading the book.  You can try again at a different time, or write to us at issues@bloomlibrary.org if you cannot get the download to work from your location.</source>
        <note>ID: Download.GenericNetworkProblemNotice</note>
        <note xml:lang="en">OLD TEXT (before 3.9): There was a problem downloading your book.</note>
        <target xml:lang="am" state="needs-translation">There was a problem downloading the book.  You can try again at a different time, or write to us at issues@bloomlibrary.org if you cannot get the download to work from your location.</target>
      </trans-unit>
      <trans-unit id="Download.ProblemNotice">
        <source xml:lang="en">There was a problem downloading your book. You may need to restart Bloom or get technical help.</source>
        <note>ID: Download.ProblemNotice</note>
        <target xml:lang="am" state="needs-translation">There was a problem downloading your book. You may need to restart Bloom or get technical help.</target>
      </trans-unit>
      <trans-unit id="Download.TimeoutProblemNotice">
        <source xml:lang="en">There was a problem downloading the book: something took too long. You can try again at a different time, or write to us at issues@bloomlibrary.org if you cannot get the download to work from your location.</source>
        <note>ID: Download.TimeoutProblemNotice</note>
        <note xml:lang="en">OLD TEXT (before 3.9, capitalization of website): There was a problem downloading the book: something took too long. You can try again at a different time, or write to us at issues@BloomLibrary.org if you cannot get the download to work from your location.</note>
        <target xml:lang="am" state="needs-translation">There was a problem downloading the book: something took too long. You can try again at a different time, or write to us at issues@bloomlibrary.org if you cannot get the download to work from your location.</target>
      </trans-unit>
      <trans-unit id="EditTab.AddPageDialog.AddPageButton" sil:dynamic="true">
        <source xml:lang="en">Add Page</source>
        <note>ID: EditTab.AddPageDialog.AddPageButton</note>
        <note>This is for the button that LAUNCHES the dialog, not the 'Add this page' button that is IN the dialog.</note>
        <target xml:lang="am" state="needs-translation">Add Page</target>
      </trans-unit>
      <trans-unit id="EditTab.AddPageDialog.AddThisPageButton" sil:dynamic="true">
        <source xml:lang="en">Add This Page</source>
        <note>ID: EditTab.AddPageDialog.AddThisPageButton</note>
        <note>This is for the button inside the dialog</note>
        <target xml:lang="am" state="needs-translation">Add This Page</target>
      </trans-unit>
      <trans-unit id="EditTab.AddPageDialog.ChooseLayoutButton" sil:dynamic="true">
        <source xml:lang="en">Use This Layout</source>
        <note>ID: EditTab.AddPageDialog.ChooseLayoutButton</note>
        <target xml:lang="am" state="needs-translation">Use This Layout</target>
      </trans-unit>
      <trans-unit id="EditTab.AddPageDialog.ChooseLayoutContinueCheckbox" sil:dynamic="true">
        <source xml:lang="en">Continue anyway</source>
        <note>ID: EditTab.AddPageDialog.ChooseLayoutContinueCheckbox</note>
        <target xml:lang="am" state="needs-translation">Continue anyway</target>
      </trans-unit>
      <trans-unit id="EditTab.AddPageDialog.ChooseLayoutConvertBookCheckbox" sil:dynamic="true">
        <source xml:lang="en">Change all similar pages in this book to this layout.</source>
        <note>ID: EditTab.AddPageDialog.ChooseLayoutConvertBookCheckbox</note>
        <target xml:lang="am" state="needs-translation">Change all similar pages in this book to this layout.</target>
      </trans-unit>
      <trans-unit id="EditTab.AddPageDialog.ChooseLayoutTitle" sil:dynamic="true">
        <source xml:lang="en">Choose Different Layout...</source>
        <note>ID: EditTab.AddPageDialog.ChooseLayoutTitle</note>
        <note>found in 3.9 and earlier</note>
        <target xml:lang="am" state="needs-translation">Choose Different Layout...</target>
      </trans-unit>
      <trans-unit id="EditTab.AddPageDialog.ChooseLayoutWillLoseData" sil:dynamic="true">
        <source xml:lang="en">Converting to this layout will cause some content to be lost.</source>
        <note>ID: EditTab.AddPageDialog.ChooseLayoutWillLoseData</note>
        <target xml:lang="am" state="needs-translation">Converting to this layout will cause some content to be lost.</target>
      </trans-unit>
      <trans-unit id="EditTab.AddPageDialog.NoTemplate" sil:dynamic="true">
        <source xml:lang="en">Could not find {0}</source>
        <note>ID: EditTab.AddPageDialog.NoTemplate</note>
        <note>Seen when the book's main template page file is missing.</note>
        <note xml:lang="en">OLD TEXT (before 3.9): (no template file found)</note>
        <target xml:lang="am" state="needs-translation">Could not find {0}</target>
      </trans-unit>
      <trans-unit id="EditTab.AddPageDialog.Title" sil:dynamic="true">
        <source xml:lang="en">Add Page...</source>
        <note>ID: EditTab.AddPageDialog.Title</note>
        <note>found in 3.9 and earlier</note>
        <target xml:lang="am" state="needs-translation">Add Page...</target>
      </trans-unit>
      <trans-unit id="EditTab.AddTextBoxToImage">
        <source xml:lang="en">Add Text Box To Image</source>
        <note>ID: EditTab.AddTextBoxToImage</note>
        <target xml:lang="am" state="needs-translation">Add Text Box To Image</target>
      </trans-unit>
      <trans-unit id="EditTab.BackMatter.InsideBackCoverTextPrompt" sil:dynamic="true">
        <source xml:lang="en">If you need somewhere to put more information about the book, you can use this page, which is the inside of the back cover.</source>
        <note>ID: EditTab.BackMatter.InsideBackCoverTextPrompt</note>
        <target xml:lang="am" state="needs-translation">If you need somewhere to put more information about the book, you can use this page, which is the inside of the back cover.</target>
      </trans-unit>
      <trans-unit id="EditTab.BackMatter.OutsideBackCoverTextPrompt" sil:dynamic="true">
        <source xml:lang="en">If you need somewhere to put more information about the book, you can use this page, which is the outside of the back cover.</source>
        <note>ID: EditTab.BackMatter.OutsideBackCoverTextPrompt</note>
        <target xml:lang="am" state="needs-translation">If you need somewhere to put more information about the book, you can use this page, which is the outside of the back cover.</target>
      </trans-unit>
      <trans-unit id="EditTab.Bilingual" approved="yes">
        <source xml:lang="en">Two Languages</source>
        <note>ID: EditTab.Bilingual</note>
        <note>Shown in edit tab multilingualism chooser, for bilingual mode, 2 languages per page</note>
        <target xml:lang="am" state="translated">ሁለት ቋንቋዎች</target>
      </trans-unit>
      <trans-unit id="EditTab.BookContextMenu.openHtmlInBrowser">
        <source xml:lang="en">Open the HTML used to make this PDF, in Firefox (must be on path)</source>
        <note>ID: EditTab.BookContextMenu.openHtmlInBrowser</note>
        <target xml:lang="am" state="needs-translation">Open the HTML used to make this PDF, in Firefox (must be on path)</target>
      </trans-unit>
      <trans-unit id="EditTab.CannotChangeCopyright">
        <source xml:lang="en">Sorry, the copyright and license for this book cannot be changed.</source>
        <note>ID: EditTab.CannotChangeCopyright</note>
        <target xml:lang="am" state="needs-translation">Sorry, the copyright and license for this book cannot be changed.</target>
      </trans-unit>
      <trans-unit id="EditTab.CantPasteImageLocked">
        <source xml:lang="en">Sorry, this book is locked down so that images cannot be changed.</source>
        <note>ID: EditTab.CantPasteImageLocked</note>
        <target xml:lang="am" state="needs-translation">Sorry, this book is locked down so that images cannot be changed.</target>
      </trans-unit>
      <trans-unit id="EditTab.ChooseLayoutButton">
        <source xml:lang="en">Choose Different Layout</source>
        <note>ID: EditTab.ChooseLayoutButton</note>
        <target xml:lang="am" state="needs-translation">Choose Different Layout</target>
      </trans-unit>
      <trans-unit id="EditTab.ConfirmRemovePageDialog.ConformRemovePageWindowTitle">
        <source xml:lang="en">Really Remove Page?</source>
        <note>ID: EditTab.ConfirmRemovePageDialog.ConformRemovePageWindowTitle</note>
        <note xml:lang="en">OLD TEXT (before 4.1.000.0): Really Delete Page?</note>
        <target xml:lang="am" state="needs-translation">Really Remove Page?</target>
      </trans-unit>
      <trans-unit id="EditTab.ConfirmRemovePageDialog.DeleteButton">
        <source xml:lang="en">&amp;Remove</source>
        <note>ID: EditTab.ConfirmRemovePageDialog.DeleteButton</note>
        <note xml:lang="en">OLD TEXT (before 3.9): &amp;Delete</note>
        <target xml:lang="am" state="needs-translation">&amp;Remove</target>
      </trans-unit>
      <trans-unit id="EditTab.ConfirmRemovePageDialog._messageLabel" approved="yes">
        <source xml:lang="en">This page will be permanently removed.</source>
        <note>ID: EditTab.ConfirmRemovePageDialog._messageLabel</note>
        <target xml:lang="am" state="translated">ይህ ገጽ በቋሚነት የሚወገድ ይሆናል</target>
      </trans-unit>
      <trans-unit id="EditTab.ContentLanguagesDropdown">
        <source xml:lang="en">Multilingual Settings</source>
        <note>ID: EditTab.ContentLanguagesDropdown</note>
        <target xml:lang="am" state="needs-translation">Multilingual Settings</target>
      </trans-unit>
      <trans-unit id="EditTab.ContentLanguagesDropdown.ToolTip">
        <source xml:lang="en">Choose language to make this a bilingual or trilingual book</source>
        <note>ID: EditTab.ContentLanguagesDropdown.ToolTip</note>
        <target xml:lang="am" state="needs-translation">Choose language to make this a bilingual or trilingual book</target>
      </trans-unit>
      <trans-unit id="EditTab.ContentLanguagesDropdown_ToolTip_">
        <source xml:lang="en">Choose language to make this a bilingual or trilingual book</source>
        <note>ID: EditTab.ContentLanguagesDropdown_ToolTip_</note>
        <target xml:lang="am" state="needs-translation">Choose language to make this a bilingual or trilingual book</target>
      </trans-unit>
      <trans-unit id="EditTab.CopyButton" approved="yes">
        <source xml:lang="en">Copy</source>
        <note>ID: EditTab.CopyButton</note>
        <target xml:lang="am" state="translated">ቅዳ</target>
      </trans-unit>
      <trans-unit id="EditTab.CopyButton.ToolTip">
        <source xml:lang="en">Copy (Ctrl+C)</source>
        <note>ID: EditTab.CopyButton.ToolTip</note>
        <target xml:lang="am" state="needs-translation">Copy (Ctrl+C)</target>
      </trans-unit>
      <trans-unit id="EditTab.CopyButton.ToolTipWhenDisabled">
        <source xml:lang="en">You need to select some text before you can copy it</source>
        <note>ID: EditTab.CopyButton.ToolTipWhenDisabled</note>
        <target xml:lang="am" state="needs-translation">You need to select some text before you can copy it</target>
      </trans-unit>
      <trans-unit id="EditTab.CopyImageIPMetadataQuestion">
        <source xml:lang="en">Copy this information to all other pictures in this book?</source>
        <note>ID: EditTab.CopyImageIPMetadataQuestion</note>
        <note>get this after you edit the metadata of an image</note>
        <target xml:lang="am" state="needs-translation">Copy this information to all other pictures in this book?</target>
      </trans-unit>
      <trans-unit id="EditTab.CopyPage">
        <source xml:lang="en">Copy Page</source>
        <note>ID: EditTab.CopyPage</note>
        <target xml:lang="am" state="needs-translation">Copy Page</target>
      </trans-unit>
      <trans-unit id="EditTab.CustomPage.ChangeLayout" sil:dynamic="true">
        <source xml:lang="en">Change Layout</source>
        <note>ID: EditTab.CustomPage.ChangeLayout</note>
        <target xml:lang="am" state="needs-translation">Change Layout</target>
      </trans-unit>
      <trans-unit id="EditTab.CustomPage.Or" sil:dynamic="true">
        <source xml:lang="en">or</source>
        <note>ID: EditTab.CustomPage.Or</note>
        <note>Shown between 'Picture' and 'Text' when Custom Page is in Layout mode</note>
        <note xml:lang="en">OLD TEXT (before 3.9, surrounding spaces):  or </note>
        <target xml:lang="am" state="needs-translation">or</target>
      </trans-unit>
      <trans-unit id="EditTab.CustomPage.Picture" sil:dynamic="true">
        <source xml:lang="en">Picture</source>
        <note>ID: EditTab.CustomPage.Picture</note>
        <target xml:lang="am" state="needs-translation">Picture</target>
      </trans-unit>
      <trans-unit id="EditTab.CustomPage.Text" sil:dynamic="true" approved="yes">
        <source xml:lang="en">Text</source>
        <note>ID: EditTab.CustomPage.Text</note>
        <target xml:lang="am" state="translated">ጽሑፍ</target>
      </trans-unit>
      <trans-unit id="EditTab.CustomPage.Video" sil:dynamic="true">
        <source xml:lang="en">Video</source>
        <note>ID: EditTab.CustomPage.Video</note>
        <target xml:lang="am" state="needs-translation">Video</target>
      </trans-unit>
      <trans-unit id="EditTab.CustomPage.TextBox" sil:dynamic="true" approved="yes">
        <source xml:lang="en">Text Box</source>
        <note>ID: EditTab.CustomPage.TextBox</note>
        <target xml:lang="am" state="translated">የጽሑፍ ሳጥን</target>
      </trans-unit>
      <trans-unit id="EditTab.CutButton" approved="yes">
        <source xml:lang="en">Cut</source>
        <note>ID: EditTab.CutButton</note>
        <target xml:lang="am" state="translated">ቁረጥ</target>
      </trans-unit>
      <trans-unit id="EditTab.CutButton.ToolTip">
        <source xml:lang="en">Cut (Ctrl+X)</source>
        <note>ID: EditTab.CutButton.ToolTip</note>
        <target xml:lang="am" state="needs-translation">Cut (Ctrl+X)</target>
      </trans-unit>
      <trans-unit id="EditTab.DeletePageButton" approved="yes">
        <source xml:lang="en">Remove Page</source>
        <note>ID: EditTab.DeletePageButton</note>
        <note xml:lang="en">OLD TEXT (before 3.9): Remove\n  Page</note>
        <target xml:lang="am" state="translated">ገጽን\n አስወግድ</target>
      </trans-unit>
      <trans-unit id="EditTab.DeletePageButton.ToolTip" sil:dynamic="true">
        <source xml:lang="en">Remove this page from the book</source>
        <note>ID: EditTab.DeletePageButton.ToolTip</note>
        <note>Button that tells Bloom to delete the currently selected page.</note>
        <target xml:lang="am" state="needs-translation">Remove this page from the book</target>
      </trans-unit>
      <trans-unit id="EditTab.DeletePageButton.ToolTipWhenDisabled" sil:dynamic="true">
        <source xml:lang="en">This page cannot be removed</source>
        <note>ID: EditTab.DeletePageButton.ToolTipWhenDisabled</note>
        <note>Button that tells Bloom to delete the currently selected page.</note>
        <target xml:lang="am" state="needs-translation">This page cannot be removed</target>
      </trans-unit>
      <trans-unit id="EditTab.DeleteTextBoxFromImage">
        <source xml:lang="en">Delete Text Box From Image</source>
        <note>ID: EditTab.DeleteTextBoxFromImage</note>
        <target xml:lang="am" state="needs-translation">Delete Text Box From Image</target>
      </trans-unit>
      <trans-unit id="EditTab.DirectFormatting.Bold" sil:dynamic="true">
        <source xml:lang="en">Bold</source>
        <note>ID: EditTab.DirectFormatting.Bold</note>
        <note>This is for the 4-button panel that pops up when the user selects more than one character in a textbox.</note>
        <target xml:lang="am" state="needs-translation">Bold</target>
      </trans-unit>
      <trans-unit id="EditTab.DirectFormatting.Italic" sil:dynamic="true">
        <source xml:lang="en">Italic</source>
        <note>ID: EditTab.DirectFormatting.Italic</note>
        <note>This is for the 4-button panel that pops up when the user selects more than one character in a textbox.</note>
        <target xml:lang="am" state="needs-translation">Italic</target>
      </trans-unit>
      <trans-unit id="EditTab.DirectFormatting.Superscript" sil:dynamic="true">
        <source xml:lang="en">Superscript</source>
        <note>ID: EditTab.DirectFormatting.Superscript</note>
        <note>This is for the 4-button panel that pops up when the user selects more than one character in a textbox.</note>
        <target xml:lang="am" state="needs-translation">Superscript</target>
      </trans-unit>
      <trans-unit id="EditTab.DirectFormatting.Underline" sil:dynamic="true">
        <source xml:lang="en">Underline</source>
        <note>ID: EditTab.DirectFormatting.Underline</note>
        <note>This is for the 4-button panel that pops up when the user selects more than one character in a textbox.</note>
        <target xml:lang="am" state="needs-translation">Underline</target>
      </trans-unit>
      <trans-unit id="EditTab.DuplicatePageButton" approved="yes">
        <source xml:lang="en">Duplicate Page</source>
        <note>ID: EditTab.DuplicatePageButton</note>
        <note xml:lang="en">OLD TEXT (before 3.9): Duplicate\n  Page</note>
        <target xml:lang="am" state="translated">ገጽን\n አባዛ</target>
      </trans-unit>
      <trans-unit id="EditTab.DuplicatePageButton.ToolTip" sil:dynamic="true">
        <source xml:lang="en">Insert a new page which is a duplicate of this one</source>
        <note>ID: EditTab.DuplicatePageButton.ToolTip</note>
        <note>Button that tells Bloom to duplicate the currently selected page.</note>
        <target xml:lang="am" state="needs-translation">Insert a new page which is a duplicate of this one</target>
      </trans-unit>
      <trans-unit id="EditTab.DuplicatePageButton.ToolTipWhenDisabled" sil:dynamic="true">
        <source xml:lang="en">This page cannot be duplicated</source>
        <note>ID: EditTab.DuplicatePageButton.ToolTipWhenDisabled</note>
        <note>Button that tells Bloom to duplicate the currently selected page.</note>
        <target xml:lang="am" state="needs-translation">This page cannot be duplicated</target>
      </trans-unit>
      <trans-unit id="EditTab.Edit" approved="yes">
        <source xml:lang="en">Edit</source>
        <note>ID: EditTab.Edit</note>
        <target xml:lang="am" state="translated">አርትዕ</target>
      </trans-unit>
      <trans-unit id="EditTab.EditNotAllowed" sil:dynamic="true">
        <source xml:lang="en">You cannot change these because this is not the original copy.</source>
        <note>ID: EditTab.EditNotAllowed</note>
        <target xml:lang="am" state="needs-translation">You cannot change these because this is not the original copy.</target>
      </trans-unit>
      <trans-unit id="EditTab.EditTab.Toolbox.DecodableReaderTool.SightWord" sil:dynamic="true">
        <source xml:lang="en">Sight Word</source>
        <note>ID: EditTab.EditTab.Toolbox.DecodableReaderTool.SightWord</note>
        <target xml:lang="am" state="needs-translation">Sight Word</target>
      </trans-unit>
      <trans-unit id="EditTab.EditTab.Toolbox.DecodableReaderTool.WordNotDecodable" sil:dynamic="true">
        <source xml:lang="en">This word is not decodable in this stage.</source>
        <note>ID: EditTab.EditTab.Toolbox.DecodableReaderTool.WordNotDecodable</note>
        <target xml:lang="am" state="needs-translation">This word is not decodable in this stage.</target>
      </trans-unit>
      <trans-unit id="EditTab.EditTab.Toolbox.LeveledReaderTool.SentenceTooLong" sil:dynamic="true">
        <source xml:lang="en">This sentence is too long for this level.</source>
        <note>ID: EditTab.EditTab.Toolbox.LeveledReaderTool.SentenceTooLong</note>
        <target xml:lang="am" state="needs-translation">This sentence is too long for this level.</target>
      </trans-unit>
      <trans-unit id="EditTab.ExperimentalNotice" sil:dynamic="true">
        <source xml:lang="en">This page is an experimental prototype which may have many problems, for which we apologize.</source>
        <note>ID: EditTab.ExperimentalNotice</note>
        <target xml:lang="am" state="needs-translation">This page is an experimental prototype which may have many problems, for which we apologize.</target>
      </trans-unit>
      <trans-unit id="EditTab.FileDialogVideoFiles">
        <source xml:lang="en">Video files</source>
        <note>ID: EditTab.FileDialogVideoFiles</note>
        <note>Used to identify the kind of files wanted in a file Open dialog</note>
        <target xml:lang="am" state="needs-translation">Video files</target>
      </trans-unit>
      <trans-unit id="EditTab.FontMissing">
        <source xml:lang="en">The current selected font is '{0}', but it is not installed on this computer. Some other font will be used.</source>
        <note>ID: EditTab.FontMissing</note>
        <target xml:lang="am" state="needs-translation">The current selected font is '{0}', but it is not installed on this computer. Some other font will be used.</target>
      </trans-unit>
      <trans-unit id="EditTab.FormatDialog.Alignment" sil:dynamic="true">
        <source xml:lang="en">Alignment</source>
        <note>ID: EditTab.FormatDialog.Alignment</note>
        <target xml:lang="am" state="needs-translation">Alignment</target>
      </trans-unit>
      <trans-unit id="EditTab.FormatDialog.AlreadyExists" sil:dynamic="true">
        <source xml:lang="en">That style already exists. Please choose another name.</source>
        <note>ID: EditTab.FormatDialog.AlreadyExists</note>
        <target xml:lang="am" state="needs-translation">That style already exists. Please choose another name.</target>
      </trans-unit>
      <trans-unit id="EditTab.FormatDialog.BorderToolTip" sil:dynamic="true">
        <source xml:lang="en">Change the border and background</source>
        <note>ID: EditTab.FormatDialog.BorderToolTip</note>
        <target xml:lang="am" state="needs-translation">Change the border and background</target>
      </trans-unit>
      <trans-unit id="EditTab.FormatDialog.CharactersTab" sil:dynamic="true" approved="yes">
        <source xml:lang="en">Characters</source>
        <note>ID: EditTab.FormatDialog.CharactersTab</note>
        <target xml:lang="am" state="translated">ቁምፊዎች</target>
      </trans-unit>
      <trans-unit id="EditTab.FormatDialog.Create" sil:dynamic="true" approved="yes">
        <source xml:lang="en">Create</source>
        <note>ID: EditTab.FormatDialog.Create</note>
        <target xml:lang="am" state="translated">ፍጠር</target>
      </trans-unit>
      <trans-unit id="EditTab.FormatDialog.CreateStyle" sil:dynamic="true">
        <source xml:lang="en">Create a new style</source>
        <note>ID: EditTab.FormatDialog.CreateStyle</note>
        <target xml:lang="am" state="needs-translation">Create a new style</target>
      </trans-unit>
      <trans-unit id="EditTab.FormatDialog.DefaultStyles.BigWords-style" sil:dynamic="true">
        <source xml:lang="en">Big Words</source>
        <note>ID: EditTab.FormatDialog.DefaultStyles.BigWords-style</note>
        <note>Appears in most templates</note>
        <target xml:lang="am" state="needs-translation">Big Words</target>
      </trans-unit>
      <trans-unit id="EditTab.FormatDialog.DefaultStyles.Cover-Default-style" sil:dynamic="true">
        <source xml:lang="en">Cover Default</source>
        <note>ID: EditTab.FormatDialog.DefaultStyles.Cover-Default-style</note>
        <note>A default style for various fields usually on the Front Cover</note>
        <target xml:lang="am" state="needs-translation">Cover Default</target>
      </trans-unit>
      <trans-unit id="EditTab.FormatDialog.DefaultStyles.Credits-Page-style" sil:dynamic="true">
        <source xml:lang="en">Credits Page</source>
        <note>ID: EditTab.FormatDialog.DefaultStyles.Credits-Page-style</note>
        <note>Used on the Credits page of most Front/Back Matter packs</note>
        <target xml:lang="am" state="needs-translation">Credits Page</target>
      </trans-unit>
      <trans-unit id="EditTab.FormatDialog.DefaultStyles.ImageDescriptionEdit-style" sil:dynamic="true">
        <source xml:lang="en">Image Description Edit</source>
        <note>ID: EditTab.FormatDialog.DefaultStyles.ImageDescriptionEdit-style</note>
        <note>Style appears when editing image descriptions. The trailing 'edit' indicates that it is just used for editing the description, not for publishing it.</note>
        <target xml:lang="am" state="needs-translation">Image Description Edit</target>
      </trans-unit>
      <trans-unit id="EditTab.FormatDialog.DefaultStyles.Equation-style" sil:dynamic="true">
        <source xml:lang="en">Equation</source>
        <note>ID: EditTab.FormatDialog.DefaultStyles.Equation-style</note>
        <note>Used on the Arithmetic template</note>
        <target xml:lang="am" state="needs-translation">Equation</target>
      </trans-unit>
      <trans-unit id="EditTab.FormatDialog.DefaultStyles.Heading1-style" sil:dynamic="true">
        <source xml:lang="en">Heading 1</source>
        <note>ID: EditTab.FormatDialog.DefaultStyles.Heading1-style</note>
        <note>Used on the Arithmetic template</note>
        <target xml:lang="am" state="needs-translation">Heading 1</target>
      </trans-unit>
      <trans-unit id="EditTab.FormatDialog.DefaultStyles.Heading2-style" sil:dynamic="true">
        <source xml:lang="en">Heading 2</source>
        <note>ID: EditTab.FormatDialog.DefaultStyles.Heading2-style</note>
        <note>A default style</note>
        <target xml:lang="am" state="needs-translation">Heading 2</target>
      </trans-unit>
      <trans-unit id="EditTab.FormatDialog.DefaultStyles.normal-style" sil:dynamic="true">
        <source xml:lang="en">Normal</source>
        <note>ID: EditTab.FormatDialog.DefaultStyles.normal-style</note>
        <note>Appears in most templates</note>
        <target xml:lang="am" state="needs-translation">Normal</target>
      </trans-unit>
      <trans-unit id="EditTab.FormatDialog.DefaultStyles.quiz-style" sil:dynamic="true">
        <source xml:lang="en">Quiz</source>
        <note>ID: EditTab.FormatDialog.DefaultStyles.quiz-style</note>
        <note>Multimedia template</note>
        <target xml:lang="am" state="needs-translation">Quiz</target>
      </trans-unit>
      <trans-unit id="EditTab.FormatDialog.DefaultStyles.Title-On-Cover-style" sil:dynamic="true">
        <source xml:lang="en">Title On Cover</source>
        <note>ID: EditTab.FormatDialog.DefaultStyles.Title-On-Cover-style</note>
        <note>Used on the Front Cover page of most Front/Back Matter packs</note>
        <target xml:lang="am" state="needs-translation">Title On Cover</target>
      </trans-unit>
      <trans-unit id="EditTab.FormatDialog.DefaultStyles.Title-On-Title-Page-style" sil:dynamic="true">
        <source xml:lang="en">Title On Title Page</source>
        <note>ID: EditTab.FormatDialog.DefaultStyles.Title-On-Title-Page-style</note>
        <note>Used on the Title Page of most Front/Back Matter packs</note>
        <target xml:lang="am" state="needs-translation">Title On Title Page</target>
      </trans-unit>
      <trans-unit id="EditTab.FormatDialog.DontSeeNeed" sil:dynamic="true">
        <source xml:lang="en">Don't see what you need?</source>
        <note>ID: EditTab.FormatDialog.DontSeeNeed</note>
        <target xml:lang="am" state="needs-translation">Don't see what you need?</target>
      </trans-unit>
      <trans-unit id="EditTab.FormatDialog.Emphasis" sil:dynamic="true">
        <source xml:lang="en">Emphasis</source>
        <note>ID: EditTab.FormatDialog.Emphasis</note>
        <target xml:lang="am" state="needs-translation">Emphasis</target>
      </trans-unit>
      <trans-unit id="EditTab.FormatDialog.Font" sil:dynamic="true" approved="yes">
        <source xml:lang="en">Font</source>
        <note>ID: EditTab.FormatDialog.Font</note>
        <target xml:lang="am" state="translated">ቅርፀ-ቁምፊ</target>
      </trans-unit>
      <trans-unit id="EditTab.FormatDialog.FontFaceToolTip" sil:dynamic="true">
        <source xml:lang="en">Change the font face</source>
        <note>ID: EditTab.FormatDialog.FontFaceToolTip</note>
        <target xml:lang="am" state="needs-translation">Change the font face</target>
      </trans-unit>
      <trans-unit id="EditTab.FormatDialog.FontSizeTip" sil:dynamic="true">
        <source xml:lang="en">Changes the text size for all boxes carrying the style '{0}' and language '{1}'.\nCurrent size is {2}pt.</source>
        <note>ID: EditTab.FormatDialog.FontSizeTip</note>
        <target xml:lang="am" state="needs-translation">Changes the text size for all boxes carrying the style '{0}' and language '{1}'.\nCurrent size is {2}pt.</target>
      </trans-unit>
      <trans-unit id="EditTab.FormatDialog.FontSizeToolTip" sil:dynamic="true">
        <source xml:lang="en">Change the font size</source>
        <note>ID: EditTab.FormatDialog.FontSizeToolTip</note>
        <target xml:lang="am" state="needs-translation">Change the font size</target>
      </trans-unit>
      <trans-unit id="EditTab.FormatDialog.Format" sil:dynamic="true">
        <source xml:lang="en">Format</source>
        <note>ID: EditTab.FormatDialog.Format</note>
        <target xml:lang="am" state="needs-translation">Format</target>
      </trans-unit>
      <trans-unit id="EditTab.FormatDialog.Indent" sil:dynamic="true">
        <source xml:lang="en">Indent</source>
        <note>ID: EditTab.FormatDialog.Indent</note>
        <target xml:lang="am" state="needs-translation">Indent</target>
      </trans-unit>
      <trans-unit id="EditTab.FormatDialog.LineSpacingToolTip" sil:dynamic="true">
        <source xml:lang="en">Change the spacing between lines of text</source>
        <note>ID: EditTab.FormatDialog.LineSpacingToolTip</note>
        <target xml:lang="am" state="needs-translation">Change the spacing between lines of text</target>
      </trans-unit>
      <trans-unit id="EditTab.FormatDialog.NewStyle" sil:dynamic="true">
        <source xml:lang="en">New style</source>
        <note>ID: EditTab.FormatDialog.NewStyle</note>
        <target xml:lang="am" state="needs-translation">New style</target>
      </trans-unit>
      <trans-unit id="EditTab.FormatDialog.ParagraphSpacing" sil:dynamic="true">
        <source xml:lang="en">Space Between Paragraphs</source>
        <note>ID: EditTab.FormatDialog.ParagraphSpacing</note>
        <target xml:lang="am" state="needs-translation">Space Between Paragraphs</target>
      </trans-unit>
      <trans-unit id="EditTab.FormatDialog.ParagraphTab" sil:dynamic="true">
        <source xml:lang="en">Paragraph</source>
        <note>ID: EditTab.FormatDialog.ParagraphTab</note>
        <target xml:lang="am" state="needs-translation">Paragraph</target>
      </trans-unit>
      <trans-unit id="EditTab.FormatDialog.PleaseUseAlpha" sil:dynamic="true">
        <source xml:lang="en">Please use only alphabetical characters. Numbers at the end are ok, as in "part2".</source>
        <note>ID: EditTab.FormatDialog.PleaseUseAlpha</note>
        <target xml:lang="am" state="needs-translation">Please use only alphabetical characters. Numbers at the end are ok, as in "part2".</target>
      </trans-unit>
      <trans-unit id="EditTab.FormatDialog.Spacing" sil:dynamic="true" approved="yes">
        <source xml:lang="en">Spacing</source>
        <note>ID: EditTab.FormatDialog.Spacing</note>
        <target xml:lang="am" state="translated">በፊደላትና በቃላት መካከል ክፍት ቦታ አሰጣጥ</target>
      </trans-unit>
      <trans-unit id="EditTab.FormatDialog.Style" sil:dynamic="true" approved="yes">
        <source xml:lang="en">Style</source>
        <note>ID: EditTab.FormatDialog.Style</note>
        <target xml:lang="am" state="translated">ዘይቤ /Style/</target>
      </trans-unit>
      <trans-unit id="EditTab.FormatDialog.StyleNameTab" sil:dynamic="true" approved="yes">
        <source xml:lang="en">Style Name</source>
        <note>ID: EditTab.FormatDialog.StyleNameTab</note>
        <target xml:lang="am" state="translated">የዘይቤ ስም</target>
      </trans-unit>
      <trans-unit id="EditTab.FormatDialog.WordSpacingExtraWide" sil:dynamic="true" approved="yes">
        <source xml:lang="en">Extra Wide</source>
        <note>ID: EditTab.FormatDialog.WordSpacingExtraWide</note>
        <target xml:lang="am" state="translated">እጅግ ሰፊ</target>
      </trans-unit>
      <trans-unit id="EditTab.FormatDialog.WordSpacingNormal" sil:dynamic="true" approved="yes">
        <source xml:lang="en">Normal</source>
        <note>ID: EditTab.FormatDialog.WordSpacingNormal</note>
        <target xml:lang="am" state="translated">መደበኛ</target>
      </trans-unit>
      <trans-unit id="EditTab.FormatDialog.WordSpacingToolTip" sil:dynamic="true">
        <source xml:lang="en">Change the spacing between words</source>
        <note>ID: EditTab.FormatDialog.WordSpacingToolTip</note>
        <target xml:lang="am" state="needs-translation">Change the spacing between words</target>
      </trans-unit>
      <trans-unit id="EditTab.FormatDialog.WordSpacingWide" sil:dynamic="true" approved="yes">
        <source xml:lang="en">Wide</source>
        <note>ID: EditTab.FormatDialog.WordSpacingWide</note>
        <target xml:lang="am" state="translated">ሰፊ</target>
      </trans-unit>
      <trans-unit id="EditTab.FrontMatter.AuthorIllustratorPrompt" sil:dynamic="true">
        <source xml:lang="en">You may use this space for author/illustrator, or anything else.</source>
        <note>ID: EditTab.FrontMatter.AuthorIllustratorPrompt</note>
        <target xml:lang="am" state="needs-translation">You may use this space for author/illustrator, or anything else.</target>
      </trans-unit>
      <trans-unit id="EditTab.FrontMatter.BigBook.Contributions" sil:dynamic="true">
        <source xml:lang="en">When you are making an original book, use this box to record contributions made by writers, illustrators, editors, etc.</source>
        <note>ID: EditTab.FrontMatter.BigBook.Contributions</note>
        <target xml:lang="am" state="needs-translation">When you are making an original book, use this box to record contributions made by writers, illustrators, editors, etc.</target>
      </trans-unit>
      <trans-unit id="EditTab.FrontMatter.BigBook.Translator" sil:dynamic="true">
        <source xml:lang="en">When you make a book from a shell, use this box to tell who did the translation.</source>
        <note>ID: EditTab.FrontMatter.BigBook.Translator</note>
        <target xml:lang="am" state="needs-translation">When you make a book from a shell, use this box to tell who did the translation.</target>
      </trans-unit>
      <trans-unit id="EditTab.FrontMatter.BookSingleCredit">
        <source xml:lang="en">Images by {0}.</source>
        <note>ID: EditTab.FrontMatter.BookSingleCredit</note>
        <note>Used on the Title page of a book when "Paste Image Credits" is clicked and all the images in the book are by one illustrator. Put {0} in the translation where the image credits should go. For example in English, 'Images by {0}.' comes out like 'Images by John Doe, Copyright John Doe 2017, CC-BY-NC.'</note>
        <note>New string in Bloom 4.1</note>
        <target xml:lang="am" state="needs-translation">Images by {0}.</target>
      </trans-unit>
      <trans-unit id="EditTab.FrontMatter.BookTitlePrompt" sil:dynamic="true" approved="yes">
        <source xml:lang="en">Book title in {lang}</source>
        <note>ID: EditTab.FrontMatter.BookTitlePrompt</note>
        <note>Put {lang} in your translation, so it can be replaced by the language name.</note>
        <target xml:lang="am" state="translated">የመጽሐፍ ርዕስ በ{ቋንቋ}</target>
      </trans-unit>
      <trans-unit id="EditTab.FrontMatter.CopyrightPrompt" sil:dynamic="true">
        <source xml:lang="en">Click to Edit Copyright &amp; License</source>
        <note>ID: EditTab.FrontMatter.CopyrightPrompt</note>
        <target xml:lang="am" state="needs-translation">Click to Edit Copyright &amp; License</target>
      </trans-unit>
      <trans-unit id="EditTab.FrontMatter.CreditTranslator" sil:dynamic="true">
        <source xml:lang="en">Acknowledgments for this version, in {lang}. For example, give credit to the translator for this version.</source>
        <note>ID: EditTab.FrontMatter.CreditTranslator</note>
        <note>Put {lang} in your translation, so it can be replaced by the language name.</note>
        <target xml:lang="am" state="needs-translation">Acknowledgments for this version, in {lang}. For example, give credit to the translator for this version.</target>
      </trans-unit>
      <trans-unit id="EditTab.FrontMatter.FundingAgenciesPrompt" sil:dynamic="true">
        <source xml:lang="en">Use this to acknowledge any funding agencies.</source>
        <note>ID: EditTab.FrontMatter.FundingAgenciesPrompt</note>
        <target xml:lang="am" state="needs-translation">Use this to acknowledge any funding agencies.</target>
      </trans-unit>
      <trans-unit id="EditTab.FrontMatter.ISBNPrompt" sil:dynamic="true">
        <source xml:lang="en">International Standard Book Number. Leave blank if you don't have one of these.</source>
        <note>ID: EditTab.FrontMatter.ISBNPrompt</note>
        <target xml:lang="am" state="needs-translation">International Standard Book Number. Leave blank if you don't have one of these.</target>
      </trans-unit>
      <trans-unit id="EditTab.FrontMatter.ImageCreditMissing">
        <source xml:lang="en"> {0} (page {1})</source>
        <note>ID: EditTab.FrontMatter.MissingCredit</note>
        <note>The {0} is replaced by the filename of an image.  The {1} is replaced by a reference to the first page in the book where that image occurs.</note>
        <target xml:lang="am" state="needs-translation"> {0} (page {1})</target>
      </trans-unit>
      <trans-unit id="EditTab.FrontMatter.InsideFrontCoverTextPrompt" sil:dynamic="true">
        <source xml:lang="en">If you need somewhere to put more information about the book, you can use this page, which is the inside of the front cover.</source>
        <note>ID: EditTab.FrontMatter.InsideFrontCoverTextPrompt</note>
        <target xml:lang="am" state="needs-translation">If you need somewhere to put more information about the book, you can use this page, which is the inside of the front cover.</target>
      </trans-unit>
      <trans-unit id="EditTab.FrontMatter.ListSeparator">
        <source xml:lang="en">, </source>
        <note>ID: EditTab.FrontMatter.ListSeparator</note>
        <note>This is used to separate items in a list, such as 'Province, District, Country' on the Title Page. For English, that means comma followed by a space. Don't forget the space if your script uses them.</note>
        <target xml:lang="am" state="needs-translation">, </target>
      </trans-unit>
      <trans-unit id="EditTab.FrontMatter.MarkTheBookEnd" sil:dynamic="true">
        <source xml:lang="en">Something to tell the reader/viewer that this is the end of the book.</source>
        <note>ID: EditTab.FrontMatter.MarkTheBookEnd</note>
        <target xml:lang="am" state="needs-translation">Something to tell the reader/viewer that this is the end of the book.</target>
      </trans-unit>
      <trans-unit id="EditTab.FrontMatter.MarkTheVideoEnd" sil:dynamic="true">
        <source xml:lang="en">Something to tell the reader/viewer that this is the end.</source>
        <note>ID: EditTab.FrontMatter.MarkTheVideoEnd</note>
        <target xml:lang="am" state="needs-translation">Something to tell the reader/viewer that this is the end.</target>
      </trans-unit>
      <trans-unit id="EditTab.FrontMatter.MultipleImageCredit">
        <source xml:lang="en">Images on pages {0} by {1}.</source>
        <note>ID: EditTab.FrontMatter.MultipleImageCredit</note>
        <note>Used on the Title page of a book when "Paste Image Credits" is clicked. Put {0} in the translation where the list of page numbers should go and put {1} in the translation where the image credits should go. For example in English, 'Images on pages {0} by {1}.' comes out like 'Images on pages 1, 2, and 4 by John Doe, Copyright John Doe 2017, CC-BY-NC.'</note>
        <note xml:lang="en">OLD TEXT (early 4.1, remove quotation marks): "Images on pages {0} by {1}."</note>
        <note>New string in Bloom 4.1</note>
        <target xml:lang="am" state="needs-translation">Images on pages {0} by {1}.</target>
      </trans-unit>
      <trans-unit id="EditTab.FrontMatter.NameofTranslatorPrompt" sil:dynamic="true">
        <source xml:lang="en">Name of Translator, in {lang}</source>
        <note>ID: EditTab.FrontMatter.NameofTranslatorPrompt</note>
        <target xml:lang="am" state="needs-translation">Name of Translator, in {lang}</target>
      </trans-unit>
      <trans-unit id="EditTab.FrontMatter.OriginalAcknowledgmentsPrompt" sil:dynamic="true">
        <source xml:lang="en">Original (or Shell) Acknowledgments in {lang}</source>
        <note>ID: EditTab.FrontMatter.OriginalAcknowledgmentsPrompt</note>
        <target xml:lang="am" state="needs-translation">Original (or Shell) Acknowledgments in {lang}</target>
      </trans-unit>
      <trans-unit id="EditTab.FrontMatter.OriginalContributorsPrompt" sil:dynamic="true">
        <source xml:lang="en">The contributions made by writers, illustrators, editors, etc., in {lang}</source>
        <note>ID: EditTab.FrontMatter.OriginalContributorsPrompt</note>
        <target xml:lang="am" state="needs-translation">The contributions made by writers, illustrators, editors, etc., in {lang}</target>
      </trans-unit>
      <trans-unit id="EditTab.FrontMatter.OriginalCopyrightSentence">
        <source xml:lang="en">Adapted from original, {0}.</source>
        <note>ID: EditTab.FrontMatter.OriginalCopyrightSentence</note>
        <note>On the Credits page of a book being translated, Bloom shows the original copyright. Put {0} in the translation where the copyright notice should go. For example in English, 'Adapted from original, {0}.' comes out like 'Adapted from original, Copyright 2011 SIL'.</note>
        <target xml:lang="am" state="needs-translation">Adapted from original, {0}.</target>
      </trans-unit>
      <trans-unit id="EditTab.FrontMatter.OriginalHadNoCopyrightSentence">
        <source xml:lang="en">Adapted from original without a copyright notice.</source>
        <note>ID: EditTab.FrontMatter.OriginalHadNoCopyrightSentence</note>
        <note>On the Credits page of a book being translated, Bloom shows this if the original book did not have a copyright notice.</note>
        <target xml:lang="am" state="needs-translation">Adapted from original without a copyright notice.</target>
      </trans-unit>
      <trans-unit id="EditTab.FrontMatter.OriginalLicenseSentence">
        <source xml:lang="en">Licensed under {0}.</source>
        <note>ID: EditTab.FrontMatter.OriginalLicenseSentence</note>
        <note>On the Credits page of a book being translated, Bloom puts texts like 'Licensed under CC-BY', so that we have a record of what the license was for the original book. Put {0} in the translation, where the license should go in the sentence.</note>
        <target xml:lang="am" state="needs-translation">Licensed under {0}.</target>
      </trans-unit>
      <trans-unit id="EditTab.FrontMatter.PasteImageCreditsLink" sil:dynamic="true">
        <source xml:lang="en">Paste Image Credits</source>
        <note>ID: EditTab.FrontMatter.PasteImageCreditsLink</note>
        <target xml:lang="am" state="needs-translation">Paste Image Credits</target>
      </trans-unit>
      <trans-unit id="EditTab.FrontMatter.PasteMissingCredits">
        <source xml:lang="en">Missing credits:</source>
        <note>ID: EditTab.FrontMatter.PasteMissingCredits</note>
        <target xml:lang="am" state="needs-translation">Missing credits:</target>
      </trans-unit>
      <trans-unit id="EditTab.FrontMatter.SimpleLineDrawings" sil:dynamic="true">
        <source xml:lang="en">Simple line drawings look best. Instead of using this page, you can also make your own thumbnail.png file and set it to Read-only so Bloom doesn't write over it.</source>
        <note>ID: EditTab.FrontMatter.SimpleLineDrawings</note>
        <target xml:lang="am" state="needs-translation">Simple line drawings look best. Instead of using this page, you can also make your own thumbnail.png file and set it to Read-only so Bloom doesn't write over it.</target>
      </trans-unit>
      <trans-unit id="EditTab.FrontMatter.SingleImageCredit">
        <source xml:lang="en">Image on page {0} by {1}.</source>
        <note>ID: EditTab.FrontMatter.SingleImageCredit</note>
        <note>Used on the Title page of a book when "Paste Image Credits" is clicked. Put {0} in the translation where the page number of an image should go and put {1} in the translation where the image credits should go. For example in English, 'Image on page {0} by {1}.' comes out like 'Image on page 3 by John Doe, Copyright John Doe 2017, CC-BY-NC.'</note>
        <note xml:lang="en">OLD TEXT (early 4.1, remove quotation marks): "Image on page {0} by {1}."</note>
        <note>New string in Bloom 4.1</note>
        <target xml:lang="am" state="needs-translation">Image on page {0} by {1}.</target>
      </trans-unit>
      <trans-unit id="EditTab.FrontMatter.TopicPrompt" sil:dynamic="true">
        <source xml:lang="en">Click to choose topic</source>
        <note>ID: EditTab.FrontMatter.TopicPrompt</note>
        <target xml:lang="am" state="needs-translation">Click to choose topic</target>
      </trans-unit>
      <trans-unit id="EditTab.FrontMatter.TranslatedAcknowledgmentsPrompt" sil:dynamic="true">
        <source xml:lang="en">Acknowledgments for translated version, in {lang}</source>
        <note>ID: EditTab.FrontMatter.TranslatedAcknowledgmentsPrompt</note>
        <target xml:lang="am" state="needs-translation">Acknowledgments for translated version, in {lang}</target>
      </trans-unit>
      <trans-unit id="EditTab.HowToUnlockBook">
        <source xml:lang="en">To unlock this shellbook, click the lock icon in the lower left corner.</source>
        <note>ID: EditTab.HowToUnlockBook</note>
        <target xml:lang="am" state="needs-translation">To unlock this shellbook, click the lock icon in the lower left corner.</target>
      </trans-unit>
      <trans-unit id="EditTab.Image.AltMsg" sil:dynamic="true">
        <source xml:lang="en">This picture, {0}, is missing or was loading too slowly.</source>
        <note>ID: EditTab.Image.AltMsg</note>
        <note>The {0} is replaced by the filename of the picture.</note>
        <target xml:lang="am" state="needs-translation">This picture, {0}, is missing or was loading too slowly.</target>
      </trans-unit>
      <trans-unit id="EditTab.Image.ChangeImage" sil:dynamic="true" approved="yes">
        <source xml:lang="en">Change Image</source>
        <note>ID: EditTab.Image.ChangeImage</note>
        <target xml:lang="am" state="translated">ምስል ቀይር</target>
      </trans-unit>
      <trans-unit id="EditTab.Image.CopyImage" sil:dynamic="true">
        <source xml:lang="en">Copy Image</source>
        <note>ID: EditTab.Image.CopyImage</note>
        <target xml:lang="am" state="needs-translation">Copy Image</target>
      </trans-unit>
      <trans-unit id="EditTab.Image.CopyImageFailed" sil:dynamic="true">
        <source xml:lang="en">Bloom had problems using your computer's clipboard. Some other program may be interfering.</source>
        <note>ID: EditTab.Image.CopyImageFailed</note>
        <target xml:lang="am" state="needs-translation">Bloom had problems using your computer's clipboard. Some other program may be interfering.</target>
      </trans-unit>
      <trans-unit id="EditTab.Image.CutImage" sil:dynamic="true">
        <source xml:lang="en">Cut Image</source>
        <note>ID: EditTab.Image.CutImage</note>
        <target xml:lang="am" state="needs-translation">Cut Image</target>
      </trans-unit>
      <trans-unit id="EditTab.Image.EditMetadata" sil:dynamic="true">
        <source xml:lang="en">Edit Image Credits, Copyright, &amp; License</source>
        <note>ID: EditTab.Image.EditMetadata</note>
        <note xml:lang="en">OLD TEXT (before 3.9): Edit Image Credits, Copyright, and License</note>
        <target xml:lang="am" state="needs-translation">Edit Image Credits, Copyright, &amp; License</target>
      </trans-unit>
      <trans-unit id="EditTab.Image.MissingInfo" sil:dynamic="true">
        <source xml:lang="en">Image is missing information on Credits, Copyright, or License</source>
        <note>ID: EditTab.Image.MissingInfo</note>
        <target xml:lang="am" state="needs-translation">Image is missing information on Credits, Copyright, or License</target>
      </trans-unit>
      <trans-unit id="EditTab.Image.PasteImage" sil:dynamic="true" approved="yes">
        <source xml:lang="en">Paste Image</source>
        <note>ID: EditTab.Image.PasteImage</note>
        <target xml:lang="am" state="translated">ምስልን ለጥፍ</target>
      </trans-unit>
      <trans-unit id="EditTab.Image.TryRestart" sil:dynamic="true">
        <source xml:lang="en">Try closing other programs and restart your computer if necessary.</source>
        <note>ID: EditTab.Image.TryRestart</note>
        <target xml:lang="am" state="needs-translation">Try closing other programs and restart your computer if necessary.</target>
      </trans-unit>
      <trans-unit id="EditTab.Instructions.DeleteAllowed" sil:dynamic="true">
        <source xml:lang="en">Feel free to modify or delete this page.</source>
        <note>ID: EditTab.Instructions.DeleteAllowed</note>
        <target xml:lang="am" state="needs-translation">Feel free to modify or delete this page.</target>
      </trans-unit>
      <trans-unit id="EditTab.JpegWarningDialog.DoNotUse">
        <source xml:lang="en">Cancel this import</source>
        <note>ID: EditTab.JpegWarningDialog.DoNotUse</note>
        <target xml:lang="am" state="needs-translation">Cancel this import</target>
      </trans-unit>
      <trans-unit id="EditTab.JpegWarningDialog.Photograph">
        <source xml:lang="en">Use the JPEG file</source>
        <note>ID: EditTab.JpegWarningDialog.Photograph</note>
        <target xml:lang="am" state="needs-translation">Use the JPEG file</target>
      </trans-unit>
      <trans-unit id="EditTab.JpegWarningDialog.WarningText">
        <source xml:lang="en">The file you’ve chosen is a “JPEG” file. JPEG files are perfect for photographs and color artwork. However, JPEG files are a big problem for black and white line art. Problems include:\n• Fuzziness and grey dots.\n• Large file sizes, making the book hard to share.\n• If there are many large JPEGs, Bloom may not have enough memory to make PDF files.\n\nNote: Because JPEG is “lossy”, converting a JPEG to PNG, TIFF, or BMP actually makes things even worse. If this is black and white line art, you want to get an original scan in one of those formats.\n\nPlease select from one of the following, then click “OK”:</source>
        <note>ID: EditTab.JpegWarningDialog.WarningText</note>
        <target xml:lang="am" state="needs-translation">The file you’ve chosen is a “JPEG” file. JPEG files are perfect for photographs and color artwork. However, JPEG files are a big problem for black and white line art. Problems include:\n• Fuzziness and grey dots.\n• Large file sizes, making the book hard to share.\n• If there are many large JPEGs, Bloom may not have enough memory to make PDF files.\n\nNote: Because JPEG is “lossy”, converting a JPEG to PNG, TIFF, or BMP actually makes things even worse. If this is black and white line art, you want to get an original scan in one of those formats.\n\nPlease select from one of the following, then click “OK”:</target>
      </trans-unit>
      <trans-unit id="EditTab.JpegWarningDialog.WindowTitle">
        <source xml:lang="en">JPEG Warning</source>
        <note>ID: EditTab.JpegWarningDialog.WindowTitle</note>
        <target xml:lang="am" state="needs-translation">JPEG Warning</target>
      </trans-unit>
      <trans-unit id="EditTab.LayoutInPublishTabOnlyNotice">
        <source xml:lang="en">This option is only available in the Publish tab.</source>
        <note>ID: EditTab.LayoutInPublishTabOnlyNotice</note>
        <target xml:lang="am" state="needs-translation">This option is only available in the Publish tab.</target>
      </trans-unit>
      <trans-unit id="EditTab.LockBook.ToolTip" sil:dynamic="true">
        <source xml:lang="en">This book is temporarily unlocked.</source>
        <note>ID: EditTab.LockBook.ToolTip</note>
        <note>Button that tells Bloom to re-lock a shell book so it can't be modified (other than translation).</note>
        <target xml:lang="am" state="needs-translation">This book is temporarily unlocked.</target>
      </trans-unit>
      <trans-unit id="EditTab.Monolingual" approved="yes">
        <source xml:lang="en">One Language</source>
        <note>ID: EditTab.Monolingual</note>
        <note>Shown in edit tab multilingualism chooser, for monolingual mode, one language per page</note>
        <target xml:lang="am" state="translated">አንድ ቋንቋ</target>
      </trans-unit>
      <trans-unit id="EditTab.NeverLocked.ToolTip" sil:dynamic="true">
        <source xml:lang="en">Books are never locked in a Source Collection.</source>
        <note>ID: EditTab.NeverLocked.ToolTip</note>
        <note>Button in a state that indicates books in this collection are always unlocked.</note>
        <target xml:lang="am" state="needs-translation">Books are never locked in a Source Collection.</target>
      </trans-unit>
      <trans-unit id="EditTab.NewBookName">
        <source xml:lang="en">Book</source>
        <note>ID: EditTab.NewBookName</note>
        <note>Default file and folder name when you make a new book, but haven't give it a title yet.</note>
        <target xml:lang="am" state="needs-translation">Book</target>
      </trans-unit>
      <trans-unit id="EditTab.NoImageFoundOnClipboard">
        <source xml:lang="en">Before you can paste an image, copy one onto your 'clipboard', from another program.</source>
        <note>ID: EditTab.NoImageFoundOnClipboard</note>
        <target xml:lang="am" state="needs-translation">Before you can paste an image, copy one onto your 'clipboard', from another program.</target>
      </trans-unit>
      <trans-unit id="EditTab.NoOtherLayouts">
        <source xml:lang="en">There are no other layout options for this template.</source>
        <note>ID: EditTab.NoOtherLayouts</note>
        <note>Show in the layout chooser dropdown of the edit tab, if there was only a single layout choice</note>
        <target xml:lang="am" state="needs-translation">There are no other layout options for this template.</target>
      </trans-unit>
      <trans-unit id="EditTab.Overflow" sil:dynamic="true">
        <source xml:lang="en">This box has more text than will fit</source>
        <note>ID: EditTab.Overflow</note>
        <target xml:lang="am" state="needs-translation">This box has more text than will fit</target>
      </trans-unit>
      <trans-unit id="EditTab.OverflowContainer" sil:dynamic="true">
        <source xml:lang="en">A container on this page is overflowing</source>
        <note>ID: EditTab.OverflowContainer</note>
        <note>This shows up in pages like the cover where sizing is very flexible. No one thing is too big, but not everything on the page will fit. To see it, put a lot of text on a cover page, until a red bar appears at the bottom; then hover over the bar. </note>
        <target xml:lang="am" state="needs-translation">A container on this page is overflowing</target>
      </trans-unit>
      <trans-unit id="EditTab.PageList.CantMoveXMatter">
        <source xml:lang="en">That change is not allowed. Front matter and back matter pages must remain where they are.</source>
        <note>ID: EditTab.PageList.CantMoveXMatter</note>
        <target xml:lang="am" state="needs-translation">That change is not allowed. Front matter and back matter pages must remain where they are.</target>
      </trans-unit>
      <trans-unit id="EditTab.PageList.Heading" approved="yes">
        <source xml:lang="en">Pages</source>
        <note>ID: EditTab.PageList.Heading</note>
        <target xml:lang="am" state="translated">ገጾች</target>
      </trans-unit>
      <trans-unit id="EditTab.PageSizeAndOrientation.Tooltip">
        <source xml:lang="en">Choose a page size and orientation</source>
        <note>ID: EditTab.PageSizeAndOrientation.Tooltip</note>
        <target xml:lang="am" state="needs-translation">Choose a page size and orientation</target>
      </trans-unit>
      <trans-unit id="EditTab.PasteButton" approved="yes">
        <source xml:lang="en">Paste</source>
        <note>ID: EditTab.PasteButton</note>
        <target xml:lang="am" state="translated">ለጥፍ</target>
      </trans-unit>
      <trans-unit id="EditTab.PasteButton.ToolTip">
        <source xml:lang="en">Paste (Ctrl+V)</source>
        <note>ID: EditTab.PasteButton.ToolTip</note>
        <target xml:lang="am" state="needs-translation">Paste (Ctrl+V)</target>
      </trans-unit>
      <trans-unit id="EditTab.PasteButton.ToolTipWhenDisabled">
        <source xml:lang="en">There is nothing on the Clipboard that you can paste here.</source>
        <note>ID: EditTab.PasteButton.ToolTipWhenDisabled</note>
        <target xml:lang="am" state="needs-translation">There is nothing on the Clipboard that you can paste here.</target>
      </trans-unit>
      <trans-unit id="EditTab.PastePage">
        <source xml:lang="en">Paste Page</source>
        <note>ID: EditTab.PastePage</note>
        <target xml:lang="am" state="needs-translation">Paste Page</target>
      </trans-unit>
      <trans-unit id="EditTab.ReadOnlyInAuthorMode" sil:dynamic="true">
        <source xml:lang="en">You cannot put anything in there while making an original book.</source>
        <note>ID: EditTab.ReadOnlyInAuthorMode</note>
        <target xml:lang="am" state="needs-translation">You cannot put anything in there while making an original book.</target>
      </trans-unit>
      <trans-unit id="EditTab.SavingNotification" sil:dynamic="true">
        <source xml:lang="en">Saving...</source>
        <note>ID: EditTab.SavingNotification</note>
        <target xml:lang="am" state="needs-translation">Saving...</target>
      </trans-unit>
      <trans-unit id="EditTab.TextBoxProperties.Alignment" sil:dynamic="true">
        <source xml:lang="en">Alignment</source>
        <note>ID: EditTab.TextBoxProperties.Alignment</note>
        <target xml:lang="am" state="needs-translation">Alignment</target>
      </trans-unit>
      <trans-unit id="EditTab.TextBoxProperties.Background" sil:dynamic="true">
        <source xml:lang="en">Background</source>
        <note>ID: EditTab.TextBoxProperties.Background</note>
        <target xml:lang="am" state="needs-translation">Background</target>
      </trans-unit>
      <trans-unit id="EditTab.TextBoxProperties.BorderSides" sil:dynamic="true">
        <source xml:lang="en">Border Sides</source>
        <note>ID: EditTab.TextBoxProperties.BorderSides</note>
        <target xml:lang="am" state="needs-translation">Border Sides</target>
      </trans-unit>
      <trans-unit id="EditTab.TextBoxProperties.BorderStyle" sil:dynamic="true">
        <source xml:lang="en">Border Style</source>
        <note>ID: EditTab.TextBoxProperties.BorderStyle</note>
        <target xml:lang="am" state="needs-translation">Border Style</target>
      </trans-unit>
      <trans-unit id="EditTab.TextBoxProperties.BordersAndBackground" sil:dynamic="true">
        <source xml:lang="en">Borders &amp; Background</source>
        <note>ID: EditTab.TextBoxProperties.BordersAndBackground</note>
        <target xml:lang="am" state="needs-translation">Borders &amp; Background</target>
      </trans-unit>
      <trans-unit id="EditTab.TextBoxProperties.HintBubbles" sil:dynamic="true">
        <source xml:lang="en">Hint Bubbles</source>
        <note>ID: EditTab.TextBoxProperties.HintBubbles</note>
        <note>This is the label of a tab in the text properties dialog that appears when you click a cog icon in a text box while changing the layout of a page</note>
        <target xml:lang="am" state="needs-translation">Hint Bubbles</target>
      </trans-unit>
      <trans-unit id="EditTab.TextBoxProperties.IncludeLang" sil:dynamic="true">
        <source xml:lang="en">Include the name of the language using {lang}. For example: "Enter color in {lang}".</source>
        <note>ID: EditTab.TextBoxProperties.IncludeLang</note>
        <note>Becomes visible when "Show on each" option is chosen in combo. Do NOT translate {lang}.</note>
        <target xml:lang="am" state="needs-translation">Include the name of the language using {lang}. For example: "Enter color in {lang}".</target>
      </trans-unit>
      <trans-unit id="EditTab.TextBoxProperties.LanguageTab" sil:dynamic="true">
        <source xml:lang="en">Language</source>
        <note>ID: EditTab.TextBoxProperties.LanguageTab</note>
        <target xml:lang="am" state="needs-translation">Language</target>
      </trans-unit>
      <trans-unit id="EditTab.TextBoxProperties.LocalLanguage" sil:dynamic="true">
        <source xml:lang="en">Local Language</source>
        <note>ID: EditTab.TextBoxProperties.LocalLanguage</note>
        <target xml:lang="am" state="needs-translation">Local Language</target>
      </trans-unit>
      <trans-unit id="EditTab.TextBoxProperties.NationalLanguage" sil:dynamic="true">
        <source xml:lang="en">National Language</source>
        <note>ID: EditTab.TextBoxProperties.NationalLanguage</note>
        <target xml:lang="am" state="needs-translation">National Language</target>
      </trans-unit>
      <trans-unit id="EditTab.TextBoxProperties.Normal" sil:dynamic="true">
        <source xml:lang="en">Normal</source>
        <note>ID: EditTab.TextBoxProperties.Normal</note>
        <target xml:lang="am" state="needs-translation">Normal</target>
      </trans-unit>
      <trans-unit id="EditTab.TextBoxProperties.NormalLabel" sil:dynamic="true">
        <source xml:lang="en">"Normal" will show local language, and potentially regional or national, depending on the multilingual settings of the book. Use this for most content.</source>
        <note>ID: EditTab.TextBoxProperties.NormalLabel</note>
        <target xml:lang="am" state="needs-translation">"Normal" will show local language, and potentially regional or national, depending on the multilingual settings of the book. Use this for most content.</target>
      </trans-unit>
      <trans-unit id="EditTab.TextBoxProperties.OtherLanguagesLabel" sil:dynamic="true">
        <source xml:lang="en">Use one of these for simple text boxes that are always in only one language.</source>
        <note>ID: EditTab.TextBoxProperties.OtherLanguagesLabel</note>
        <target xml:lang="am" state="needs-translation">Use one of these for simple text boxes that are always in only one language.</target>
      </trans-unit>
      <trans-unit id="EditTab.TextBoxProperties.RegionalLanguage" sil:dynamic="true">
        <source xml:lang="en">Regional Language</source>
        <note>ID: EditTab.TextBoxProperties.RegionalLanguage</note>
        <target xml:lang="am" state="needs-translation">Regional Language</target>
      </trans-unit>
      <trans-unit id="EditTab.TextBoxProperties.ShowHintBubble" sil:dynamic="true">
        <source xml:lang="en">Show the hint bubble</source>
        <note>ID: EditTab.TextBoxProperties.ShowHintBubble</note>
        <note>Label above pull-down menu with options, ShowOnGroup/ShowOnEach</note>
        <target xml:lang="am" state="needs-translation">Show the hint bubble</target>
      </trans-unit>
      <trans-unit id="EditTab.TextBoxProperties.ShowOnEach" sil:dynamic="true">
        <source xml:lang="en">On each language-field in the group</source>
        <note>ID: EditTab.TextBoxProperties.ShowOnEach</note>
        <target xml:lang="am" state="needs-translation">On each language-field in the group</target>
      </trans-unit>
      <trans-unit id="EditTab.TextBoxProperties.ShowOnGroup" sil:dynamic="true">
        <source xml:lang="en">Just once on the whole group</source>
        <note>ID: EditTab.TextBoxProperties.ShowOnGroup</note>
        <target xml:lang="am" state="needs-translation">Just once on the whole group</target>
      </trans-unit>
      <trans-unit id="EditTab.TextBoxProperties.Title" sil:dynamic="true">
        <source xml:lang="en">Text Box Properties</source>
        <note>ID: EditTab.TextBoxProperties.Title</note>
        <target xml:lang="am" state="needs-translation">Text Box Properties</target>
      </trans-unit>
      <trans-unit id="EditTab.TextBoxProperties.VerticalAlignment" sil:dynamic="true">
        <source xml:lang="en">Vertical Alignment</source>
        <note>ID: EditTab.TextBoxProperties.VerticalAlignment</note>
        <note>Label above the set of options, Top/Center/Bottom</note>
        <target xml:lang="am" state="needs-translation">Vertical Alignment</target>
      </trans-unit>
      <trans-unit id="EditTab.TextBoxProperties.WhatToPut" sil:dynamic="true">
        <source xml:lang="en">What should authors put in this box?</source>
        <note>ID: EditTab.TextBoxProperties.WhatToPut</note>
        <target xml:lang="am" state="needs-translation">What should authors put in this box?</target>
      </trans-unit>
      <trans-unit id="EditTab.TitleOfCopyIPToWholeBooksDialog">
        <source xml:lang="en">Picture Intellectual Property Information</source>
        <note>ID: EditTab.TitleOfCopyIPToWholeBooksDialog</note>
        <target xml:lang="am" state="needs-translation">Picture Intellectual Property Information</target>
      </trans-unit>
      <trans-unit id="EditTab.Toolbox.ImpairmentVisualizer" sil:dynamic="true">
        <source xml:lang="en">Impairment Visualizer</source>
        <note>ID: EditTab.Toolbox.ImpairmentVisualizer</note>
        <target xml:lang="am" state="needs-translation">Impairment Visualizer</target>
      </trans-unit>
      <trans-unit id="EditTab.Toolbox.ImpairmentVisualizer.BlueYellow" sil:dynamic="true">
        <source xml:lang="en">Blue-Yellow</source>
        <note>ID: EditTab.Toolbox.ImpairmentVisualizer.BlueYellow</note>
        <target xml:lang="am" state="needs-translation">Blue-Yellow</target>
      </trans-unit>
      <trans-unit id="EditTab.Toolbox.ImpairmentVisualizer.Cataracts" sil:dynamic="true">
        <source xml:lang="en">Cataracts</source>
        <note>ID: EditTab.Toolbox.ImpairmentVisualizer.Cataracts</note>
        <target xml:lang="am" state="needs-translation">Cataracts</target>
      </trans-unit>
      <trans-unit id="EditTab.Toolbox.ImpairmentVisualizer.ColorBlindness" sil:dynamic="true">
        <source xml:lang="en">Color Blindness</source>
        <note>ID: EditTab.Toolbox.ImpairmentVisualizer.ColorBlindness</note>
        <target xml:lang="am" state="needs-translation">Color Blindness</target>
      </trans-unit>
      <trans-unit id="EditTab.Toolbox.ImpairmentVisualizer.Complete" sil:dynamic="true">
        <source xml:lang="en">Complete</source>
        <note>ID: EditTab.Toolbox.ImpairmentVisualizer.Complete</note>
        <target xml:lang="am" state="needs-translation">Complete</target>
      </trans-unit>
      <trans-unit id="EditTab.Toolbox.ImpairmentVisualizer.Overview" sil:dynamic="true">
        <source xml:lang="en">You can use these check boxes to have Bloom simulate how your images would look with various visual impairments.</source>
        <note>ID: EditTab.Toolbox.ImpairmentVisualizer.Overview</note>
        <target xml:lang="am" state="needs-translation">You can use these check boxes to have Bloom simulate how your images would look with various visual impairments.</target>
      </trans-unit>
      <trans-unit id="EditTab.Toolbox.ImpairmentVisualizer.RedGreen" sil:dynamic="true">
        <source xml:lang="en">Red-Green</source>
        <note>ID: EditTab.Toolbox.ImpairmentVisualizer.RedGreen</note>
        <target xml:lang="am" state="needs-translation">Red-Green</target>
      </trans-unit>
      <trans-unit id="EditTab.Toolbox.Motion.Intro" sil:dynamic="true">
        <source xml:lang="en">Motion Books are Bloom Reader books with two modes. Normally, they are Talking Books. When you turn the phone sideways, the picture fills the screen. It pans and zooms from rectangle "1" to rectangle "2".</source>
        <note>ID: EditTab.Toolbox.Motion.Intro</note>
        <target xml:lang="am" state="needs-translation">Motion Books are Bloom Reader books with two modes. Normally, they are Talking Books. When you turn the phone sideways, the picture fills the screen. It pans and zooms from rectangle "1" to rectangle "2".</target>
      </trans-unit>
      <trans-unit id="EditTab.Toolbox.Motion.Preview" sil:dynamic="true">
        <source xml:lang="en">Preview</source>
        <note>ID: EditTab.Toolbox.Motion.Preview</note>
        <target xml:lang="am" state="needs-translation">Preview</target>
      </trans-unit>
      <trans-unit id="EditTab.Toolbox.Motion.Preview.Motion" sil:dynamic="true">
        <source xml:lang="en">Motion</source>
        <note>ID: EditTab.Toolbox.Motion.Preview.Motion</note>
        <note>The label of a checkbox indicating whether motion is included in Preview (currently it always is, so the box is always checked)</note>
        <target xml:lang="am" state="needs-translation">Motion</target>
      </trans-unit>
      <trans-unit id="EditTab.Toolbox.Motion.Preview.Music" sil:dynamic="true">
        <source xml:lang="en">Music</source>
        <note>ID: EditTab.Toolbox.Motion.Preview.Music</note>
        <note>The label of a checkbox indicating whether background music is played during Preview.</note>
        <target xml:lang="am" state="needs-translation">Music</target>
      </trans-unit>
      <trans-unit id="EditTab.Toolbox.Motion.Preview.Voice" sil:dynamic="true">
        <source xml:lang="en">Voice</source>
        <note>ID: EditTab.Toolbox.Motion.Preview.Voice</note>
        <note>The label of a checkbox controlling whether voice narration plays during Preview.</note>
        <target xml:lang="am" state="needs-translation">Voice</target>
      </trans-unit>
      <trans-unit id="EditTab.Toolbox.Motion.ThisPage" sil:dynamic="true">
        <source xml:lang="en">Enable motion on this page</source>
        <note>ID: EditTab.Toolbox.Motion.ThisPage</note>
        <target xml:lang="am" state="needs-translation">Enable motion on this page</target>
      </trans-unit>
      <trans-unit id="EditTab.Toolbox.MotionTool" sil:dynamic="true">
        <source xml:lang="en">Motion Tool</source>
        <note>ID: EditTab.Toolbox.MotionTool</note>
        <note>Used as the overall title of the toolbox panel</note>
        <target xml:lang="am" state="needs-translation">Motion Tool</target>
      </trans-unit>
      <trans-unit id="EditTab.Toolbox.Music.Choose" sil:dynamic="true">
        <source xml:lang="en">Choose...</source>
        <note>ID: EditTab.Toolbox.Music.Choose</note>
        <target xml:lang="am" state="needs-translation">Choose...</target>
      </trans-unit>
      <trans-unit id="EditTab.Toolbox.Music.ContinueMusic" sil:dynamic="true">
        <source xml:lang="en">Continue music from previous page</source>
        <note>ID: EditTab.Toolbox.Music.ContinueMusic</note>
        <target xml:lang="am" state="needs-translation">Continue music from previous page</target>
      </trans-unit>
      <trans-unit id="EditTab.Toolbox.Music.FileDialogSoundFiles">
        <source xml:lang="en">Sound files</source>
        <note>ID: EditTab.Toolbox.Music.FileDialogSoundFiles</note>
        <target xml:lang="am" state="needs-translation">Sound files</target>
      </trans-unit>
      <trans-unit id="EditTab.Toolbox.Music.InvalidMp3File">
        <source xml:lang="en">The selected sound file "{0}" cannot be played by Bloom.  Please choose another sound file.</source>
        <note>ID: EditTab.Toolbox.Music.InvalidMp3File</note>
        <note>The {0} is replaced by the filename.</note>
        <target xml:lang="am" state="needs-translation">The selected sound file "{0}" cannot be played by Bloom.  Please choose another sound file.</target>
      </trans-unit>
      <trans-unit id="EditTab.Toolbox.Music.InvalidMp3FileTitle">
        <source xml:lang="en">Choose Another Sound File</source>
        <note>ID: EditTab.Toolbox.Music.InvalidMp3FileTitle</note>
        <note>Title for a message box</note>
        <target xml:lang="am" state="needs-translation">Choose Another Sound File</target>
      </trans-unit>
      <trans-unit id="EditTab.Toolbox.Music.Overview" sil:dynamic="true">
        <source xml:lang="en">You can set up background music to play with this page when the book is viewed in the Bloom Reader app.</source>
        <note>ID: EditTab.Toolbox.Music.Overview</note>
        <target xml:lang="am" state="needs-translation">You can set up background music to play with this page when the book is viewed in the Bloom Reader app.</target>
      </trans-unit>
      <trans-unit id="EditTab.Toolbox.Music.NewMusic" sil:dynamic="true">
        <source xml:lang="en">Start new music</source>
        <note>ID: EditTab.Toolbox.Music.NewMusic</note>
        <target xml:lang="am" state="needs-translation">Start new music</target>
      </trans-unit>
      <trans-unit id="EditTab.Toolbox.Music.NoMusic" sil:dynamic="true">
        <source xml:lang="en">No Music</source>
        <note>ID: EditTab.Toolbox.Music.NoMusic</note>
        <target xml:lang="am" state="needs-translation">No Music</target>
      </trans-unit>
      <trans-unit id="EditTab.Toolbox.MusicTool" sil:dynamic="true">
        <source xml:lang="en">Music Tool</source>
        <note>ID: EditTab.Toolbox.MusicTool</note>
        <target xml:lang="am" state="needs-translation">Music Tool</target>
      </trans-unit>
      <trans-unit id="EditTab.Toolbox.DecodableReaderTool" sil:dynamic="true" approved="yes">
        <source xml:lang="en">Decodable Reader Tool</source>
        <note>ID: EditTab.Toolbox.DecodableReaderTool</note>
        <target xml:lang="am" state="translated">ከድምጽ ጋር አዛምዶ ንባብ የማስተማሪያ መሳሪያ</target>
      </trans-unit>
      <trans-unit id="EditTab.Toolbox.DecodableReaderTool.AllowedWordListTruncated" sil:dynamic="true">
        <source xml:lang="en">Bloom can handle only the first {0} words.</source>
        <note>ID: EditTab.Toolbox.DecodableReaderTool.AllowedWordListTruncated</note>
        <target xml:lang="am" state="needs-translation">Bloom can handle only the first {0} words.</target>
      </trans-unit>
      <trans-unit id="EditTab.Toolbox.DecodableReaderTool.AllowedWordsInThisStage" sil:dynamic="true">
        <source xml:lang="en">Allowed words in this stage</source>
        <note>ID: EditTab.Toolbox.DecodableReaderTool.AllowedWordsInThisStage</note>
        <target xml:lang="am" state="needs-translation">Allowed words in this stage</target>
      </trans-unit>
      <trans-unit id="EditTab.Toolbox.DecodableReaderTool.FileDialogTextFiles">
        <source xml:lang="en">Text files</source>
        <note>ID: EditTab.Toolbox.DecodableReaderTool.FileDialogTextFiles</note>
        <target xml:lang="am" state="needs-translation">Text files</target>
      </trans-unit>
      <trans-unit id="EditTab.Toolbox.DecodableReaderTool.LetterWordReportLetters">
        <source xml:lang="en">Letters: {0}</source>
        <note>ID: EditTab.Toolbox.DecodableReaderTool.LetterWordReportLetters</note>
        <target xml:lang="am" state="needs-translation">Letters: {0}</target>
      </trans-unit>
      <trans-unit id="EditTab.Toolbox.DecodableReaderTool.LetterWordReportMessage">
        <source xml:lang="en">The following is a generated report of the decodable stages for {0}.  You can make any changes you want to this file, but Bloom will not notice your changes.  It is just a report.</source>
        <note>ID: EditTab.Toolbox.DecodableReaderTool.LetterWordReportMessage</note>
        <note xml:lang="en">OLD TEXT (before 3.9, added spaces): The following is a generated report of the decodable stages for {0}. You can make any changes you want to this file, but Bloom will not notice your changes. It is just a report.</note>
        <target xml:lang="am" state="needs-translation">The following is a generated report of the decodable stages for {0}.  You can make any changes you want to this file, but Bloom will not notice your changes.  It is just a report.</target>
      </trans-unit>
      <trans-unit id="EditTab.Toolbox.DecodableReaderTool.LetterWordReportNewDecodableWords">
        <source xml:lang="en">New Decodable Words: {0}</source>
        <note>ID: EditTab.Toolbox.DecodableReaderTool.LetterWordReportNewDecodableWords</note>
        <target xml:lang="am" state="needs-translation">New Decodable Words: {0}</target>
      </trans-unit>
      <trans-unit id="EditTab.Toolbox.DecodableReaderTool.LetterWordReportSightWords">
        <source xml:lang="en">New Sight Words: {0}</source>
        <note>ID: EditTab.Toolbox.DecodableReaderTool.LetterWordReportSightWords</note>
        <target xml:lang="am" state="needs-translation">New Sight Words: {0}</target>
      </trans-unit>
      <trans-unit id="EditTab.Toolbox.DecodableReaderTool.LetterWordReportStage">
        <source xml:lang="en">Stage {0}</source>
        <note>ID: EditTab.Toolbox.DecodableReaderTool.LetterWordReportStage</note>
        <target xml:lang="am" state="needs-translation">Stage {0}</target>
      </trans-unit>
      <trans-unit id="EditTab.Toolbox.DecodableReaderTool.LetterWordReportWordList">
        <source xml:lang="en">Complete Word List</source>
        <note>ID: EditTab.Toolbox.DecodableReaderTool.LetterWordReportWordList</note>
        <target xml:lang="am" state="needs-translation">Complete Word List</target>
      </trans-unit>
      <trans-unit id="EditTab.Toolbox.DecodableReaderTool.LettersInThisStage" sil:dynamic="true" approved="yes">
        <source xml:lang="en">Letters in this stage</source>
        <note>ID: EditTab.Toolbox.DecodableReaderTool.LettersInThisStage</note>
        <target xml:lang="am" state="translated">በዚህ ክፍል ውስጥ ያሉ ፊደሎች</target>
      </trans-unit>
      <trans-unit id="EditTab.Toolbox.DecodableReaderTool.MakeLetterWordReport" sil:dynamic="true">
        <source xml:lang="en">Generate a letter and word list report</source>
        <note>ID: EditTab.Toolbox.DecodableReaderTool.MakeLetterWordReport</note>
        <target xml:lang="am" state="needs-translation">Generate a letter and word list report</target>
      </trans-unit>
      <trans-unit id="EditTab.Toolbox.DecodableReaderTool.SampleWordsInThisStage" sil:dynamic="true">
        <source xml:lang="en">Sample words in this stage</source>
        <note>ID: EditTab.Toolbox.DecodableReaderTool.SampleWordsInThisStage</note>
        <target xml:lang="am" state="needs-translation">Sample words in this stage</target>
      </trans-unit>
      <trans-unit id="EditTab.Toolbox.DecodableReaderTool.SetUpStages" sil:dynamic="true" approved="yes">
        <source xml:lang="en">Set up Stages</source>
        <note>ID: EditTab.Toolbox.DecodableReaderTool.SetUpStages</note>
        <target xml:lang="am" state="translated">ክፍሎችን አቀናጅ</target>
      </trans-unit>
      <trans-unit id="EditTab.Toolbox.DecodableReaderTool.SortAlphabetically" sil:dynamic="true">
        <source xml:lang="en">Sort alphabetically</source>
        <note>ID: EditTab.Toolbox.DecodableReaderTool.SortAlphabetically</note>
        <target xml:lang="am" state="needs-translation">Sort alphabetically</target>
      </trans-unit>
      <trans-unit id="EditTab.Toolbox.DecodableReaderTool.SortByFrequency" sil:dynamic="true">
        <source xml:lang="en">Sort by frequency</source>
        <note>ID: EditTab.Toolbox.DecodableReaderTool.SortByFrequency</note>
        <target xml:lang="am" state="needs-translation">Sort by frequency</target>
      </trans-unit>
      <trans-unit id="EditTab.Toolbox.DecodableReaderTool.SortByWordLength" sil:dynamic="true">
        <source xml:lang="en">Sort by word length</source>
        <note>ID: EditTab.Toolbox.DecodableReaderTool.SortByWordLength</note>
        <target xml:lang="am" state="needs-translation">Sort by word length</target>
      </trans-unit>
      <trans-unit id="EditTab.Toolbox.DecodableReaderTool.Stage" sil:dynamic="true" approved="yes">
        <source xml:lang="en">Stage</source>
        <note>ID: EditTab.Toolbox.DecodableReaderTool.Stage</note>
        <target xml:lang="am" state="translated">ክፍል</target>
      </trans-unit>
      <trans-unit id="EditTab.Toolbox.DecodableReaderTool.StageOf" sil:dynamic="true">
        <source xml:lang="en">of</source>
        <note>ID: EditTab.Toolbox.DecodableReaderTool.StageOf</note>
        <target xml:lang="am" state="needs-translation">of</target>
      </trans-unit>
      <trans-unit id="EditTab.Toolbox.ImageDescriptionTool" sil:dynamic="true">
        <source xml:lang="en">Image Description Tool</source>
        <note>ID: EditTab.Toolbox.ImageDescriptionTool</note>
        <target xml:lang="am" state="needs-translation">Image Description Tool</target>
      </trans-unit>
      <trans-unit id="EditTab.Toolbox.ImageDescriptionTool.BeConcise" sil:dynamic="true">
        <source xml:lang="en">Be Concise</source>
        <note>ID: EditTab.Toolbox.ImageDescriptionTool.BeConcise</note>
        <target xml:lang="am" state="needs-translation">Be Concise</target>
      </trans-unit>
      <trans-unit id="EditTab.Toolbox.ImageDescriptionTool.BeObjective" sil:dynamic="true">
        <source xml:lang="en">Be Objective</source>
        <note>ID: EditTab.Toolbox.ImageDescriptionTool.BeObjective</note>
        <target xml:lang="am" state="needs-translation">Be Objective</target>
      </trans-unit>
      <trans-unit id="EditTab.Toolbox.ImageDescriptionTool.BloomTrainingVideo" sil:dynamic="true">
        <source xml:lang="en">Bloom training video</source>
        <note>ID: EditTab.Toolbox.ImageDescriptionTool.BloomTrainingVideo</note>
        <target xml:lang="am" state="needs-translation">Bloom training video</target>
      </trans-unit>
      <trans-unit id="EditTab.Toolbox.ImageDescriptionTool.CheckDescription" sil:dynamic="true">
        <source xml:lang="en">Check your image description against each of these reminders:</source>
        <note>ID: EditTab.Toolbox.ImageDescriptionTool.CheckDescription</note>
        <target xml:lang="am" state="needs-translation">Check your image description against each of these reminders:</target>
      </trans-unit>
      <trans-unit id="EditTab.Toolbox.ImageDescriptionTool.ConsiderAudience" sil:dynamic="true">
        <source xml:lang="en">Consider your Audience</source>
        <note>ID: EditTab.Toolbox.ImageDescriptionTool.ConsiderAudience</note>
        <target xml:lang="am" state="needs-translation">Consider your Audience</target>
      </trans-unit>
      <trans-unit id="EditTab.Toolbox.ImageDescriptionTool.ContextKey" sil:dynamic="true">
        <source xml:lang="en">Context is Key</source>
        <note>ID: EditTab.Toolbox.ImageDescriptionTool.ContextKey</note>
        <target xml:lang="am" state="needs-translation">Context is Key</target>
      </trans-unit>
      <trans-unit id="EditTab.Toolbox.ImageDescriptionTool.GeneralSpecific" sil:dynamic="true">
        <source xml:lang="en">General to Specific</source>
        <note>ID: EditTab.Toolbox.ImageDescriptionTool.GeneralSpecific</note>
        <target xml:lang="am" state="needs-translation">General to Specific</target>
      </trans-unit>
      <trans-unit id="EditTab.Toolbox.ImageDescriptionTool.LearnToMake" sil:dynamic="true">
        <source xml:lang="en">Learn to make effective image descriptions</source>
        <note>ID: EditTab.Toolbox.ImageDescriptionTool.LearnToMake</note>
        <target xml:lang="am" state="needs-translation">Learn to make effective image descriptions</target>
      </trans-unit>
      <trans-unit id="EditTab.Toolbox.ImageDescriptionTool.PoetDiagram" sil:dynamic="true">
        <source xml:lang="en">poet.diagramcenter.org</source>
        <note>ID: EditTab.Toolbox.ImageDescriptionTool.PoetDiagram</note>
        <target xml:lang="am" state="needs-translation">poet.diagramcenter.org</target>
      </trans-unit>
      <trans-unit id="EditTab.Toolbox.ImageDescriptionTool.WriteYours" sil:dynamic="true">
        <source xml:lang="en">Write your image description on the left, in the box next to the picture.</source>
        <note>ID: EditTab.Toolbox.ImageDescriptionTool.WriteYours</note>
        <target xml:lang="am" state="needs-translation">Write your image description on the left, in the box next to the picture.</target>
      </trans-unit>
      <trans-unit id="EditTab.Toolbox.LeveledReaderTool" sil:dynamic="true" approved="yes">
        <source xml:lang="en">Leveled Reader Tool</source>
        <note>ID: EditTab.Toolbox.LeveledReaderTool</note>
        <target xml:lang="am" state="translated">በደረጃ የተከፋፈለ የምንባብ መሳሪያ</target>
      </trans-unit>
      <trans-unit id="EditTab.Toolbox.LeveledReaderTool.Actual" sil:dynamic="true" approved="yes">
        <source xml:lang="en">Actual</source>
        <note>ID: EditTab.Toolbox.LeveledReaderTool.Actual</note>
        <target xml:lang="am" state="translated">ትክክለኛ</target>
      </trans-unit>
      <trans-unit id="EditTab.Toolbox.LeveledReaderTool.Average" sil:dynamic="true">
        <source xml:lang="en">avg per sentence</source>
        <note>ID: EditTab.Toolbox.LeveledReaderTool.Average</note>
        <target xml:lang="am" state="needs-translation">avg per sentence</target>
      </trans-unit>
      <trans-unit id="EditTab.Toolbox.LeveledReaderTool.ChoiceOfTopic" sil:dynamic="true">
        <source xml:lang="en">Choice of Topic</source>
        <note>ID: EditTab.Toolbox.LeveledReaderTool.ChoiceOfTopic</note>
        <target xml:lang="am" state="needs-translation">Choice of Topic</target>
      </trans-unit>
      <trans-unit id="EditTab.Toolbox.LeveledReaderTool.FoThisLevel" sil:dynamic="true" approved="yes">
        <source xml:lang="en">For this Level</source>
        <note>ID: EditTab.Toolbox.LeveledReaderTool.FoThisLevel</note>
        <target xml:lang="am" state="translated">ለዚህ ደረጃ</target>
      </trans-unit>
      <trans-unit id="EditTab.Toolbox.LeveledReaderTool.Formatting" sil:dynamic="true">
        <source xml:lang="en">Formatting</source>
        <note>ID: EditTab.Toolbox.LeveledReaderTool.Formatting</note>
        <target xml:lang="am" state="needs-translation">Formatting</target>
      </trans-unit>
      <trans-unit id="EditTab.Toolbox.LeveledReaderTool.IllustrationSupport" sil:dynamic="true">
        <source xml:lang="en">Illustration Support</source>
        <note>ID: EditTab.Toolbox.LeveledReaderTool.IllustrationSupport</note>
        <target xml:lang="am" state="needs-translation">Illustration Support</target>
      </trans-unit>
      <trans-unit id="EditTab.Toolbox.LeveledReaderTool.KeepInMind" sil:dynamic="true" approved="yes">
        <source xml:lang="en">Keep in mind</source>
        <note>ID: EditTab.Toolbox.LeveledReaderTool.KeepInMind</note>
        <target xml:lang="am" state="translated">ልብ ይበሉ</target>
      </trans-unit>
      <trans-unit id="EditTab.Toolbox.LeveledReaderTool.Level" sil:dynamic="true" approved="yes">
        <source xml:lang="en">Level</source>
        <note>ID: EditTab.Toolbox.LeveledReaderTool.Level</note>
        <note>Used to create string "Level # of #". The space after this word is added programmatically.</note>
        <target xml:lang="am" state="translated">ደረጃ</target>
      </trans-unit>
      <trans-unit id="EditTab.Toolbox.LeveledReaderTool.LevelOf" sil:dynamic="true">
        <source xml:lang="en">of</source>
        <note>ID: EditTab.Toolbox.LeveledReaderTool.LevelOf</note>
        <note>Used to create string "Level # of #". The spaces on each side of this word are added programmatically.</note>
        <target xml:lang="am" state="needs-translation">of</target>
      </trans-unit>
      <trans-unit id="EditTab.Toolbox.LeveledReaderTool.Max" sil:dynamic="true" approved="yes">
        <source xml:lang="en">Max</source>
        <note>ID: EditTab.Toolbox.LeveledReaderTool.Max</note>
        <target xml:lang="am" state="translated">ከፍተኛ</target>
      </trans-unit>
      <trans-unit id="EditTab.Toolbox.LeveledReaderTool.PerPage" sil:dynamic="true" approved="yes">
        <source xml:lang="en">per page</source>
        <note>ID: EditTab.Toolbox.LeveledReaderTool.PerPage</note>
        <target xml:lang="am" state="translated">በገጽ</target>
      </trans-unit>
      <trans-unit id="EditTab.Toolbox.LeveledReaderTool.PerSentence" sil:dynamic="true">
        <source xml:lang="en">longest sentence</source>
        <note>ID: EditTab.Toolbox.LeveledReaderTool.PerSentence</note>
        <target xml:lang="am" state="needs-translation">longest sentence</target>
      </trans-unit>
      <trans-unit id="EditTab.Toolbox.LeveledReaderTool.Predictability" sil:dynamic="true" approved="yes">
        <source xml:lang="en">Predictability</source>
        <note>ID: EditTab.Toolbox.LeveledReaderTool.Predictability</note>
        <target xml:lang="am" state="translated">ተተንባይነት</target>
      </trans-unit>
      <trans-unit id="EditTab.Toolbox.LeveledReaderTool.SetUpLevels" sil:dynamic="true" approved="yes">
        <source xml:lang="en">Set up Levels</source>
        <note>ID: EditTab.Toolbox.LeveledReaderTool.SetUpLevels</note>
        <target xml:lang="am" state="translated">ደረጃዎችን አቀናጅ</target>
      </trans-unit>
      <trans-unit id="EditTab.Toolbox.LeveledReaderTool.ThisBook" sil:dynamic="true" approved="yes">
        <source xml:lang="en">This Book</source>
        <note>ID: EditTab.Toolbox.LeveledReaderTool.ThisBook</note>
        <target xml:lang="am" state="translated">ይህ መጽሐፍ</target>
      </trans-unit>
      <trans-unit id="EditTab.Toolbox.LeveledReaderTool.ThisPage" sil:dynamic="true" approved="yes">
        <source xml:lang="en">This Page</source>
        <note>ID: EditTab.Toolbox.LeveledReaderTool.ThisPage</note>
        <target xml:lang="am" state="translated">ይህ ገጽ</target>
      </trans-unit>
      <trans-unit id="EditTab.Toolbox.LeveledReaderTool.Total" sil:dynamic="true" approved="yes">
        <source xml:lang="en">total</source>
        <note>ID: EditTab.Toolbox.LeveledReaderTool.Total</note>
        <target xml:lang="am" state="translated">ድምር</target>
      </trans-unit>
      <trans-unit id="EditTab.Toolbox.LeveledReaderTool.Unique" sil:dynamic="true" approved="yes">
        <source xml:lang="en">unique</source>
        <note>ID: EditTab.Toolbox.LeveledReaderTool.Unique</note>
        <target xml:lang="am" state="translated">ልዩ</target>
      </trans-unit>
      <trans-unit id="EditTab.Toolbox.LeveledReaderTool.Vocabulary" sil:dynamic="true" approved="yes">
        <source xml:lang="en">Vocabulary</source>
        <note>ID: EditTab.Toolbox.LeveledReaderTool.Vocabulary</note>
        <target xml:lang="am" state="translated">ቃላት</target>
      </trans-unit>
      <trans-unit id="EditTab.Toolbox.LeveledReaderTool.WordCounts" sil:dynamic="true" approved="yes">
        <source xml:lang="en">Word Counts</source>
        <note>ID: EditTab.Toolbox.LeveledReaderTool.WordCounts</note>
        <target xml:lang="am" state="translated">የቃላት ቁጥር</target>
      </trans-unit>
      <trans-unit id="EditTab.Toolbox.More" sil:dynamic="true" approved="yes">
        <source xml:lang="en">More...</source>
        <note>ID: EditTab.Toolbox.More</note>
        <target xml:lang="am" state="translated">ተጨማሪ...</target>
      </trans-unit>
      <trans-unit id="EditTab.Toolbox.RequiresEnterprise" sil:dynamic="true">
        <source xml:lang="en">Requires Bloom Enterprise Subscription.</source>
        <note>ID: EditTab.Toolbox.RequiresEnterprise</note>
        <note>Appears in place of other controls when they may not be used because no Bloom Enterprise project has been selected.</note>
        <target xml:lang="am" state="needs-translation">Requires Bloom Enterprise Subscription.</target>
      </trans-unit>
      <trans-unit id="EditTab.Toolbox.Settings.Unlock" sil:dynamic="true">
        <source xml:lang="en">Allow changes to this shellbook</source>
        <note>ID: EditTab.Toolbox.Settings.Unlock</note>
        <target xml:lang="am" state="needs-translation">Allow changes to this shellbook</target>
      </trans-unit>
      <trans-unit id="EditTab.Toolbox.Settings.UnlockShellBookIntroductionText" sil:dynamic="true">
        <source xml:lang="en">Bloom normally prevents most changes to shellbooks. If you need to add pages, change images, etc., tick the box below.</source>
        <note>ID: EditTab.Toolbox.Settings.UnlockShellBookIntroductionText</note>
        <target xml:lang="am" state="needs-translation">Bloom normally prevents most changes to shellbooks. If you need to add pages, change images, etc., tick the box below.</target>
      </trans-unit>
      <trans-unit id="EditTab.Toolbox.SignLanguage.CameraUnavailable" sil:dynamic="true">
        <source xml:lang="en">Camera not available (perhaps in use by another program)</source>
        <note>ID: EditTab.Toolbox.SignLanguage.CameraUnavailable</note>
        <target xml:lang="am" state="needs-translation">Camera not available (perhaps in use by another program)</target>
      </trans-unit>
      <trans-unit id="EditTab.Toolbox.SignLanguage.DeleteVideo" sil:dynamic="true">
        <source xml:lang="en">Delete</source>
        <note>ID: EditTab.Toolbox.SignLanguage.DeleteVideo</note>
        <target xml:lang="am" state="needs-translation">Delete</target>
      </trans-unit>
      <trans-unit id="EditTab.Toolbox.SignLanguage.EditOutside" sil:dynamic="true">
        <source xml:lang="en">Edit outside of Bloom</source>
        <note>ID: EditTab.Toolbox.SignLanguage.EditOutside</note>
        <target xml:lang="am" state="needs-translation">Edit outside of Bloom</target>
      </trans-unit>
      <trans-unit id="EditTab.Toolbox.SignLanguage.FileDialogVideoFiles">
        <source xml:lang="en">Video Files</source>
        <note>ID: EditTab.Toolbox.SignLanguage.FileDialogVideoFiles</note>
        <target xml:lang="am" state="needs-translation">Video Files</target>
      </trans-unit>
      <trans-unit id="EditTab.Toolbox.SignLanguage.ImportVideo" sil:dynamic="true">
        <source xml:lang="en">Import</source>
        <note>ID: EditTab.Toolbox.SignLanguage.ImportVideo</note>
        <target xml:lang="am" state="needs-translation">Import</target>
      </trans-unit>
      <trans-unit id="EditTab.Toolbox.SignLanguage.ShowInFolder" sil:dynamic="true">
        <source xml:lang="en">Show In Folder</source>
        <note>ID: EditTab.Toolbox.SignLanguage.ShowInFolder</note>
        <target xml:lang="am" state="needs-translation">Show In Folder</target>
      </trans-unit>
      <trans-unit id="EditTab.Toolbox.SignLanguage.NoCameraFound" sil:dynamic="true">
        <source xml:lang="en">No camera found</source>
        <note>ID: EditTab.Toolbox.SignLanguage.NoCameraFound</note>
        <target xml:lang="am" state="needs-translation">No camera found</target>
      </trans-unit>
      <trans-unit id="EditTab.Toolbox.SignLanguage.PressCancel" sil:dynamic="true">
        <source xml:lang="en">Press any key to cancel</source>
        <note>ID: EditTab.Toolbox.SignLanguage.PressCancel</note>
        <target xml:lang="am" state="needs-translation">Press any key to cancel</target>
      </trans-unit>
      <trans-unit id="EditTab.Toolbox.SignLanguage.PressStop" sil:dynamic="true">
        <source xml:lang="en">Press any key to stop</source>
        <note>ID: EditTab.Toolbox.SignLanguage.PressStop</note>
        <target xml:lang="am" state="needs-translation">Press any key to stop</target>
      </trans-unit>
      <trans-unit id="EditTab.Toolbox.SignLanguage.Processing" sil:dynamic="true">
        <source xml:lang="en">Processing</source>
        <note>ID: EditTab.Toolbox.SignLanguage.Processing</note>
        <note>Displayed while video just recorded is processed into a more compressed form</note>
        <target xml:lang="am" state="needs-translation">Processing</target>
      </trans-unit>
      <trans-unit id="EditTab.Toolbox.SignLanguage.Recording" sil:dynamic="true">
        <source xml:lang="en">Recording</source>
        <note>ID: EditTab.Toolbox.SignLanguage.Recording</note>
        <target xml:lang="am" state="needs-translation">Recording</target>
      </trans-unit>
      <trans-unit id="EditTab.Toolbox.SignLanguage.RestoreOriginal" sil:dynamic="true">
        <source xml:lang="en">Restore Original</source>
        <note>ID: EditTab.Toolbox.SignLanguage.RestoreOriginal</note>
        <target xml:lang="am" state="needs-translation">Restore Original</target>
      </trans-unit>
      <trans-unit id="EditTab.Toolbox.SignLanguage.SelectedVideo" sil:dynamic="true">
        <source xml:lang="en">The selected video</source>
        <note>ID: EditTab.Toolbox.SignLanguage.SelectedVideo</note>
        <note>Appears in the context "X will be moved to the recycle bin"</note>
        <target xml:lang="am" state="needs-translation">The selected video</target>
      </trans-unit>
      <trans-unit id="EditTab.Toolbox.SignLanguage.SelectSignLanguageBox" sil:dynamic="true">
        <source xml:lang="en">To use this tool, select a sign language box on the page.</source>
        <note>ID: EditTab.Toolbox.SignLanguage.SelectSignLanguageBox</note>
        <target xml:lang="am" state="needs-translation">To use this tool, select a sign language box on the page.</target>
      </trans-unit>
      <trans-unit id="EditTab.Toolbox.SignLanguage.StartRecording" sil:dynamic="true">
        <source xml:lang="en">Start Recording</source>
        <note>ID: EditTab.Toolbox.SignLanguage.StartRecording</note>
        <target xml:lang="am" state="needs-translation">Start Recording</target>
      </trans-unit>
      <trans-unit id="EditTab.Toolbox.SignLanguage.Trim" sil:dynamic="true">
        <source xml:lang="en">Trim</source>
        <note>ID: EditTab.Toolbox.SignLanguage.Trim</note>
        <note>Appears above sign language video trimming sliders</note>
        <target xml:lang="am" state="needs-translation">Trim</target>
      </trans-unit>
      <trans-unit id="EditTab.Toolbox.SignLanguage.WhatCameraSees" sil:dynamic="true">
        <source xml:lang="en">Here is what your camera sees:</source>
        <note>ID: EditTab.Toolbox.SignLanguage.WhatCameraSees</note>
        <target xml:lang="am" state="needs-translation">Here is what your camera sees:</target>
      </trans-unit>
      <trans-unit id="EditTab.Toolbox.SignLanguageTool" sil:dynamic="true">
        <source xml:lang="en">Sign Language Tool</source>
        <note>ID: EditTab.Toolbox.SignLanguageTool</note>
        <target xml:lang="am" state="needs-translation">Sign Language Tool</target>
      </trans-unit>
      <trans-unit id="EditTab.Toolbox.TalkingBook.BadState">
        <source xml:lang="en">Bloom recording is in an unusual state, possibly caused by unplugging a microphone. You will need to restart.</source>
        <note>ID: EditTab.Toolbox.TalkingBook.BadState</note>
        <note>This is very low priority for translation.</note>
        <target xml:lang="am" state="needs-translation">Bloom recording is in an unusual state, possibly caused by unplugging a microphone. You will need to restart.</target>
      </trans-unit>
      <trans-unit id="EditTab.Toolbox.TalkingBook.NoInput">
        <source xml:lang="en">No input device</source>
        <note>ID: EditTab.Toolbox.TalkingBook.NoInput</note>
        <target xml:lang="am" state="needs-translation">No input device</target>
      </trans-unit>
      <trans-unit id="EditTab.Toolbox.TalkingBook.NoMic">
        <source xml:lang="en">This computer appears to have no sound recording device available. You will need one to record audio for a talking book.</source>
        <note>ID: EditTab.Toolbox.TalkingBook.NoMic</note>
        <target xml:lang="am" state="needs-translation">This computer appears to have no sound recording device available. You will need one to record audio for a talking book.</target>
      </trans-unit>
      <trans-unit id="EditTab.Toolbox.TalkingBook.PleaseHoldMessage">
        <source xml:lang="en">Please hold the button down until you have finished recording</source>
        <note>ID: EditTab.Toolbox.TalkingBook.PleaseHoldMessage</note>
        <note>Appears when the speak/record button is pressed very briefly</note>
        <target xml:lang="am" state="needs-translation">Please hold the button down until you have finished recording</target>
      </trans-unit>
      <trans-unit id="EditTab.Toolbox.TalkingBookTool" sil:dynamic="true">
        <source xml:lang="en">Talking Book Tool</source>
        <note>ID: EditTab.Toolbox.TalkingBookTool</note>
        <target xml:lang="am" state="needs-translation">Talking Book Tool</target>
      </trans-unit>
      <trans-unit id="EditTab.Toolbox.TalkingBookTool.Back" sil:dynamic="true">
        <source xml:lang="en">Back</source>
        <note>ID: EditTab.Toolbox.TalkingBookTool.Back</note>
        <target xml:lang="am" state="needs-translation">Back</target>
      </trans-unit>
      <trans-unit id="EditTab.Toolbox.TalkingBookTool.Check" sil:dynamic="true">
        <source xml:lang="en">4) Check</source>
        <note>ID: EditTab.Toolbox.TalkingBookTool.Check</note>
        <target xml:lang="am" state="needs-translation">4) Check</target>
      </trans-unit>
      <trans-unit id="EditTab.Toolbox.TalkingBookTool.CheckSettings" sil:dynamic="true">
        <source xml:lang="en">1) Check that you are recording into the correct device and that these levels are showing blue:</source>
        <note>ID: EditTab.Toolbox.TalkingBookTool.CheckSettings</note>
        <target xml:lang="am" state="needs-translation">1) Check that you are recording into the correct device and that these levels are showing blue:</target>
      </trans-unit>
      <trans-unit id="EditTab.Toolbox.TalkingBookTool.Clear" sil:dynamic="true">
        <source xml:lang="en">Clear</source>
        <note>ID: EditTab.Toolbox.TalkingBookTool.Clear</note>
        <target xml:lang="am" state="needs-translation">Clear</target>
      </trans-unit>
      <trans-unit id="EditTab.Toolbox.TalkingBookTool.Listen" sil:dynamic="true">
        <source xml:lang="en">Listen to the whole page</source>
        <note>ID: EditTab.Toolbox.TalkingBookTool.Listen</note>
        <target xml:lang="am" state="needs-translation">Listen to the whole page</target>
      </trans-unit>
      <trans-unit id="EditTab.Toolbox.TalkingBookTool.LookAtSentence" sil:dynamic="true">
        <source xml:lang="en">2) Look at the highlighted text</source>
        <note>ID: EditTab.Toolbox.TalkingBookTool.LookAtSentence</note>
        <target xml:lang="am" state="needs-translation">2) Look at the highlighted text</target>
      </trans-unit>
      <trans-unit id="EditTab.Toolbox.TalkingBookTool.Next" sil:dynamic="true">
        <source xml:lang="en">5) Next</source>
        <note>ID: EditTab.Toolbox.TalkingBookTool.Next</note>
        <target xml:lang="am" state="needs-translation">5) Next</target>
      </trans-unit>
      <trans-unit id="EditTab.Toolbox.TalkingBookTool.RecordBySentences" sil:dynamic="true">
        <source xml:lang="en">Record by sentences</source>
        <note>ID: EditTab.Toolbox.TalkingBookTool.RecordBySentences</note>
        <target xml:lang="am" state="needs-translation">Record by sentences</target>
      </trans-unit>
      <trans-unit id="EditTab.Toolbox.TalkingBookTool.RecordingModeClearExistingRecordings" sil:dynamic="true">
        <source xml:lang="en">Please clear all existing recordings on this page before changing modes.</source>
        <note>ID: EditTab.Toolbox.TalkingBookTool.RecordingModeClearExistingRecordings</note>
        <note>Shown if you open TalkingBookTool, make a recording, and then attempt to toggle the "Record by Sentences" input (without first clearing the audio recordings you are about to lose)</note>
        <target xml:lang="am" state="needs-translation">Please clear all existing recordings on this page before changing modes.</target>
      </trans-unit>
      <trans-unit id="EditTab.Toolbox.TalkingBookTool.Speak" sil:dynamic="true">
        <source xml:lang="en">3) Speak</source>
        <note>ID: EditTab.Toolbox.TalkingBookTool.Speak</note>
        <target xml:lang="am" state="needs-translation">3) Speak</target>
      </trans-unit>
      <trans-unit id="EditTab.Toolbox.TalkingBookTool.ToolPurpose" sil:dynamic="true">
        <source xml:lang="en">Make an e-book that can play audio recordings while highlighting text.</source>
        <note>ID: EditTab.Toolbox.TalkingBookTool.ToolPurpose</note>
        <target xml:lang="am" state="needs-translation">Make an e-book that can play audio recordings while highlighting text.</target>
      </trans-unit>
      <trans-unit id="EditTab.Trilingual" approved="yes">
        <source xml:lang="en">Three Languages</source>
        <note>ID: EditTab.Trilingual</note>
        <note>Shown in edit tab multilingualism chooser, for trilingual mode, 3 languages per page</note>
        <target xml:lang="am" state="translated">ሦስት ቋንቋዎች</target>
      </trans-unit>
      <trans-unit id="EditTab.UndoButton" approved="yes">
        <source xml:lang="en">Undo</source>
        <note>ID: EditTab.UndoButton</note>
        <target xml:lang="am" state="translated">አታድርግ</target>
      </trans-unit>
      <trans-unit id="EditTab.UndoButton.ToolTip">
        <source xml:lang="en">Undo (Ctrl+Z)</source>
        <note>ID: EditTab.UndoButton.ToolTip</note>
        <target xml:lang="am" state="needs-translation">Undo (Ctrl+Z)</target>
      </trans-unit>
      <trans-unit id="EditTab.UndoButton.ToolTipWhenDisabled">
        <source xml:lang="en">There is nothing to undo</source>
        <note>ID: EditTab.UndoButton.ToolTipWhenDisabled</note>
        <target xml:lang="am" state="needs-translation">There is nothing to undo</target>
      </trans-unit>
      <trans-unit id="EditTab.UnlockBook.ToolTip" sil:dynamic="true">
        <source xml:lang="en">This book is in translate-only mode. If you want to make other changes, click this to temporarily unlock the book.</source>
        <note>ID: EditTab.UnlockBook.ToolTip</note>
        <note>Button that tells Bloom to temporarily unlock a shell book for editing other than translation.</note>
        <target xml:lang="am" state="needs-translation">This book is in translate-only mode. If you want to make other changes, click this to temporarily unlock the book.</target>
      </trans-unit>
      <trans-unit id="Errors.BookProblem">
        <source xml:lang="en">Bloom had a problem showing this book. This doesn't mean your work is lost, but it does mean that something is out of date, is missing, or has gone wrong.</source>
        <note>ID: Errors.BookProblem</note>
        <target xml:lang="am" state="needs-translation">Bloom had a problem showing this book. This doesn't mean your work is lost, but it does mean that something is out of date, is missing, or has gone wrong.</target>
      </trans-unit>
      <trans-unit id="Errors.CannotAccessFile" sil:dynamic="true">
        <source xml:lang="en">Cannot access {0}</source>
        <note>ID: Errors.CannotAccessFile</note>
        <note>displays as a "toast", {0} is the URL/filename</note>
        <target xml:lang="am" state="needs-translation">Cannot access {0}</target>
      </trans-unit>
      <trans-unit id="Errors.CannotConnectToBloomServer">
        <source xml:lang="en">Bloom was unable to start its own HTTP listener that it uses to talk to its embedded Firefox browser. If this happens even if you just restarted your computer, then ask someone to investigate if you have an aggressive firewall product installed, which may need to be uninstalled before you can use Bloom.</source>
        <note>ID: Errors.CannotConnectToBloomServer</note>
        <note xml:lang="en">OLD TEXT (before 3.9, shorter wording): Bloom was unable to start its own HTTP listener that it uses to talk to its embedded Firefox browser. If this happens even if you just restarted your computer, ask someone to investigate if you have an aggressive firewall product installed. The agressive firewall product may need to be uninstalled before you can use Bloom.</note>
        <target xml:lang="am" state="needs-translation">Bloom was unable to start its own HTTP listener that it uses to talk to its embedded Firefox browser. If this happens even if you just restarted your computer, then ask someone to investigate if you have an aggressive firewall product installed, which may need to be uninstalled before you can use Bloom.</target>
      </trans-unit>
      <trans-unit id="Errors.CouldNotSavePage">
        <source xml:lang="en">Bloom had trouble saving a page. Please click Details below and report this to us. Then quit Bloom, run it again, and check to see if the page you just edited is missing anything. Sorry!</source>
        <note>ID: Errors.CouldNotSavePage</note>
        <target xml:lang="am" state="needs-translation">Bloom had trouble saving a page. Please click Details below and report this to us. Then quit Bloom, run it again, and check to see if the page you just edited is missing anything. Sorry!</target>
      </trans-unit>
      <trans-unit id="Errors.CurrentRunningVersion">
        <source xml:lang="en">You are running Bloom {0}</source>
        <note>ID: Errors.CurrentRunningVersion</note>
        <note>The placeholder {0} represents the current version of Bloom. For example, {0} might be replaced with "4.3"</note>
        <target xml:lang="am" state="needs-translation">You are running Bloom {0}</target>
      </trans-unit>
      <trans-unit id="Errors.DefenderFolderProtection">
        <source xml:lang="en">This might be caused by Windows Defender "Controlled Folder Access" or some other virus protection.</source>
        <note>ID: Errors.DefenderFolderProtection</note>
        <note>After an October 2017 windows update, this appears when Bloom opens a collection and tries to write out the collection settings.</note>
        <target xml:lang="am" state="needs-translation">This might be caused by Windows Defender "Controlled Folder Access" or some other virus protection.</target>
      </trans-unit>
      <trans-unit id="Errors.DefenderFolderProtectionHeading">
        <source xml:lang="en">This program cannot write to the folder {0}.</source>
        <note>ID: Errors.DefenderFolderProtectionHeading</note>
        <note>This only happens on Windows after an October 2017 update, {0} is the folder that Bloom failed to write to.</note>
        <target xml:lang="am" state="needs-translation">This program cannot write to the folder {0}.</target>
      </trans-unit>
      <trans-unit id="Errors.DeniedAccess">
        <source xml:lang="en">Your computer denied Bloom access to the book. You may need technical help in setting the operating system permissions for this file.</source>
        <note>ID: Errors.DeniedAccess</note>
        <target xml:lang="am" state="needs-translation">Your computer denied Bloom access to the book. You may need technical help in setting the operating system permissions for this file.</target>
      </trans-unit>
      <trans-unit id="Errors.DownloadLatestVersion">
        <source xml:lang="en">Upgrade to the latest Bloom (requires Internet connection)</source>
        <note>ID: Errors.DownloadLatestVersion</note>
        <note>This is a link that will take them to the Downloads (Installers) web page</note>
        <target xml:lang="am" state="needs-translation">Upgrade to the latest Bloom (requires Internet connection)</target>
      </trans-unit>
      <trans-unit id="Errors.ErrorSelecting">
        <source xml:lang="en">There was a problem selecting the book.  Restarting Bloom may fix the problem.  If not, please click the 'Details' button and report the problem to the Bloom Developers.</source>
        <note>ID: Errors.ErrorSelecting</note>
        <note xml:lang="en">OLD TEXT (before 3.9, added spaces): There was a problem selecting the book. Restarting Bloom may fix the problem. If not, please click the 'Details' button and report the problem to the Bloom Developers.</note>
        <target xml:lang="am" state="needs-translation">There was a problem selecting the book.  Restarting Bloom may fix the problem.  If not, please click the 'Details' button and report the problem to the Bloom Developers.</target>
      </trans-unit>
      <trans-unit id="Errors.ErrorUpdating">
        <source xml:lang="en">There was a problem updating the book.  Restarting Bloom may fix the problem.  If not, please click the 'Details' button and report the problem to the Bloom Developers.</source>
        <note>ID: Errors.ErrorUpdating</note>
        <note xml:lang="en">OLD TEXT (before 3.9, added spaces): There was a problem updating the book. Restarting Bloom may fix the problem. If not, please click the 'Details' button and report the problem to the Bloom Developers.</note>
        <target xml:lang="am" state="needs-translation">There was a problem updating the book.  Restarting Bloom may fix the problem.  If not, please click the 'Details' button and report the problem to the Bloom Developers.</target>
      </trans-unit>
      <trans-unit id="Errors.FeatureRequiresNewerVersionPlural">
        <source xml:lang="en">This book requires Bloom {0} or greater because it uses the following features:</source>
        <note>ID: Errors.FeatureRequiresNewerVersionPlural</note>
        <note>The placeholder {0} represents the required version of Bloom. For example, {0} might be replaced with "4.4"</note>
        <note>A bulleted list of features (in English) will follow underneath this text</note>
        <target xml:lang="am" state="needs-translation">This book requires Bloom {0} or greater because it uses the following features:</target>
      </trans-unit>
      <trans-unit id="Errors.FeatureRequiresNewerVersionSingular">
        <source xml:lang="en">This book requires Bloom {0} or greater because it uses the feature \"{1}\".</source>
        <note>ID: Errors.FeatureRequiresNewerVersionSingular</note>
        <note>The placeholder {0} represents the required version of Bloom. For example, {0} might be replaced with "4.4"</note>
        <note>The placeholder {1} represents a short description of the feature For example, {1} might be replaced with "Whole Text Audio"</note>
        <target xml:lang="am" state="needs-translation">This book requires Bloom {0} or greater because it uses the feature \"{1}\".</target>
      </trans-unit>
      <trans-unit id="Errors.NeedNewerVersion">
        <source xml:lang="en">{0} requires a newer version of Bloom. Download the latest version of Bloom from {1}</source>
        <note>ID: Errors.NeedNewerVersion</note>
        <note>{0} will get the name of the book, {1} will give a link to open the Bloom Library Web page.</note>
        <note xml:lang="en">OLD TEXT (before 3.9, removed period): {0} requires a newer version of Bloom. Download the latest version of Bloom from {1}.</note>
        <target xml:lang="am" state="needs-translation">{0} requires a newer version of Bloom. Download the latest version of Bloom from {1}</target>
      </trans-unit>
      <trans-unit id="Errors.NewVersionNeededHeader">
        <source xml:lang="en">This book needs a new version of Bloom.</source>
        <note>ID: Errors.NewVersionNeededHeader</note>
        <target xml:lang="am" state="needs-translation">This book needs a new version of Bloom.</target>
      </trans-unit>
      <trans-unit id="Errors.ProblemDeletingFile">
        <source xml:lang="en">Bloom had a problem deleting this file: {0}</source>
        <note>ID: Errors.ProblemDeletingFile</note>
        <target xml:lang="am" state="needs-translation">Bloom had a problem deleting this file: {0}</target>
      </trans-unit>
      <trans-unit id="Errors.ProblemImportingPicture">
        <source xml:lang="en">Bloom had a problem importing this picture.</source>
        <note>ID: Errors.ProblemImportingPicture</note>
        <target xml:lang="am" state="needs-translation">Bloom had a problem importing this picture.</target>
      </trans-unit>
      <trans-unit id="Errors.ProblemImportingVideo">
        <source xml:lang="en">Bloom had a problem importing this video.</source>
        <note>ID: Errors.ProblemImportingVideo</note>
        <target xml:lang="am" state="needs-translation">Bloom had a problem importing this video.</target>
      </trans-unit>
      <trans-unit id="Errors.ReportThisProblemButton">
        <source xml:lang="en">Report this problem to Bloom Support</source>
        <note>ID: Errors.ReportThisProblemButton</note>
        <target xml:lang="am" state="needs-translation">Report this problem to Bloom Support</target>
      </trans-unit>
      <trans-unit id="Errors.SomethingWentWrong">
        <source xml:lang="en">Sorry, something went wrong.</source>
        <note>ID: Errors.SomethingWentWrong</note>
        <target xml:lang="am" state="needs-translation">Sorry, something went wrong.</target>
      </trans-unit>
      <trans-unit id="Errors.SpecifiedXMatterNotFound">
        <source xml:lang="en">This Book called for Front/Back Matter pack named '{0}', but Bloom couldn't find that on this computer. You can either install a Bloom Pack that will give you '{0}', or change the book's Front/Back Matter pack setting.</source>
        <note>ID: Errors.SpecifiedXMatterNotFound</note>
        <note xml:lang="en">Not found in version 3.9 or later)</note>
        <target xml:lang="am" state="needs-translation">This Book called for Front/Back Matter pack named '{0}', but Bloom couldn't find that on this computer. You can either install a Bloom Pack that will give you '{0}', or change the book's Front/Back Matter pack setting.</target>
      </trans-unit>
      <trans-unit id="Errors.XMatterNotFound">
        <source xml:lang="en">This Collection called for Front/Back Matter pack named '{0}', but this version of Bloom does not have it, and Bloom could not find it on this computer. The collection has been changed to use the default Front/Back Matter pages.</source>
        <note>ID: Errors.XMatterNotFound</note>
        <note xml:lang="en">OLD TEXT (before 3.9, reworded): This Book called for Front/Back Matter pack named '{0}', but Bloom couldn't find that on this computer. You can either install a Bloom Pack that will give you '{0}', or go to Settings:Book Making and change to another Front/Back Matter Pack.</note>
        <target xml:lang="am" state="needs-translation">This Collection called for Front/Back Matter pack named '{0}', but this version of Bloom does not have it, and Bloom could not find it on this computer. The collection has been changed to use the default Front/Back Matter pages.</target>
      </trans-unit>
      <trans-unit id="Errors.XMatterProblemLabel">
        <source xml:lang="en">Front/Back Matter Problem</source>
        <note>ID: Errors.XMatterProblemLabel</note>
        <note>This shows in the 'toast' that pops up to notify the user of a non-fatal problem.</note>
        <target xml:lang="am" state="needs-translation">Front/Back Matter Problem</target>
      </trans-unit>
      <trans-unit id="Errors.XMatterSpecifiedByBookNotFound">
        <source xml:lang="en">This book called for a Front/Back Matter pack named '{0}', but this version of Bloom does not have it, and Bloom could not find it on this computer. The book has been changed to use the Front/Back Matter pages from the Collection Settings.</source>
        <note>ID: Errors.XMatterSpecifiedByBookNotFound</note>
        <target xml:lang="am" state="needs-translation">This book called for a Front/Back Matter pack named '{0}', but this version of Bloom does not have it, and Bloom could not find it on this computer. The book has been changed to use the Front/Back Matter pages from the Collection Settings.</target>
      </trans-unit>
      <trans-unit id="Errors.ZoneAlarm">
        <source xml:lang="en">Bloom cannot start properly, and this symptom has been observed on machines with ZoneAlarm installed. Note: disabling ZoneAlarm does not help. Nor does restarting with it turned off. Something about the installation of ZoneAlarm causes the problem, and so far only uninstalling ZoneAlarm has been shown to fix the problem.</source>
        <note>ID: Errors.ZoneAlarm</note>
        <target xml:lang="am" state="needs-translation">Bloom cannot start properly, and this symptom has been observed on machines with ZoneAlarm installed. Note: disabling ZoneAlarm does not help. Nor does restarting with it turned off. Something about the installation of ZoneAlarm causes the problem, and so far only uninstalling ZoneAlarm has been shown to fix the problem.</target>
      </trans-unit>
      <trans-unit id="HelpMenu.AskAQuestionMenuItem">
        <source xml:lang="en">Ask a Question</source>
        <note>ID: HelpMenu.AskAQuestionMenuItem</note>
        <note xml:lang="en">OLD TEXT (before 3.9): Ask a Question (web)</note>
        <target xml:lang="am" state="needs-translation">Ask a Question</target>
      </trans-unit>
      <trans-unit id="HelpMenu.BuildingReaderTemplatesMenuItem" approved="yes">
        <source xml:lang="en">Building Reader Templates</source>
        <note>ID: HelpMenu.BuildingReaderTemplatesMenuItem</note>
        <target xml:lang="am" state="translated">የአንባቢ ብጁዎችን መገንባት</target>
      </trans-unit>
      <trans-unit id="HelpMenu.CheckForNewVersionMenuItem" approved="yes">
        <source xml:lang="en">Check For New Version</source>
        <note>ID: HelpMenu.CheckForNewVersionMenuItem</note>
        <target xml:lang="am" state="translated">ለአዲስ ቅጅ ይፈትሹ</target>
      </trans-unit>
      <trans-unit id="HelpMenu.CreditsMenuItem" approved="yes">
        <source xml:lang="en">About Bloom...</source>
        <note>ID: HelpMenu.CreditsMenuItem</note>
        <note xml:lang="en">OLD TEXT (before 3.9, added dots): About Bloom</note>
        <target xml:lang="am" state="translated">ስለ Bloom</target>
      </trans-unit>
      <trans-unit id="HelpMenu.DocumentationMenuItem">
        <source xml:lang="en">Documentation</source>
        <note>ID: HelpMenu.DocumentationMenuItem</note>
        <target xml:lang="am" state="needs-translation">Documentation</target>
      </trans-unit>
      <trans-unit id="HelpMenu.Help Menu" approved="yes">
        <source xml:lang="en">Help</source>
        <note>ID: HelpMenu.Help Menu</note>
        <target xml:lang="am" state="translated">እገዛ</target>
      </trans-unit>
      <trans-unit id="HelpMenu.Help Menu_ToolTip_">
        <source xml:lang="en">Get Help</source>
        <note>ID: HelpMenu.Help Menu_ToolTip_</note>
        <target xml:lang="am" state="needs-translation">Get Help</target>
      </trans-unit>
      <trans-unit id="HelpMenu.KeyBloomConceptsToolStripMenuItem">
        <source xml:lang="en">Key Bloom Concepts</source>
        <note>ID: HelpMenu.KeyBloomConceptsToolStripMenuItem</note>
        <target xml:lang="am" state="needs-translation">Key Bloom Concepts</target>
      </trans-unit>
      <trans-unit id="HelpMenu.MakeASuggestionMenuItem">
        <source xml:lang="en">Request a Feature</source>
        <note>ID: HelpMenu.MakeASuggestionMenuItem</note>
        <note xml:lang="en">OLD TEXT (before 3.9, shortened): Request a Feature (web)</note>
        <target xml:lang="am" state="needs-translation">Request a Feature</target>
      </trans-unit>
      <trans-unit id="HelpMenu.RegistrationMenuItem">
        <source xml:lang="en">Registration...</source>
        <note>ID: HelpMenu.RegistrationMenuItem</note>
        <note xml:lang="en">OLD TEXT (before 3.9, added dots): Registration</note>
        <target xml:lang="am" state="needs-translation">Registration...</target>
      </trans-unit>
      <trans-unit id="HelpMenu.ReleaseNotesMenuItem">
        <source xml:lang="en">Release Notes...</source>
        <note>ID: HelpMenu.ReleaseNotesMenuItem</note>
        <target xml:lang="am" state="needs-translation">Release Notes...</target>
      </trans-unit>
      <trans-unit id="HelpMenu.ReportAProblemToolStripMenuItem">
        <source xml:lang="en">Report a Problem...</source>
        <note>ID: HelpMenu.ReportAProblemToolStripMenuItem</note>
        <target xml:lang="am" state="needs-translation">Report a Problem...</target>
      </trans-unit>
      <trans-unit id="HelpMenu.ShowEventLogMenuItem">
        <source xml:lang="en">Show Event Log</source>
        <note>ID: HelpMenu.ShowEventLogMenuItem</note>
        <target xml:lang="am" state="needs-translation">Show Event Log</target>
      </trans-unit>
      <trans-unit id="HelpMenu.UsingReaderTemplatesMenuItem" approved="yes">
        <source xml:lang="en">Using Reader Templates </source>
        <note>ID: HelpMenu.UsingReaderTemplatesMenuItem</note>
        <target xml:lang="am" state="translated">የአንባቢ ብጁዎችን መጠቀም </target>
      </trans-unit>
      <trans-unit id="HelpMenu.WebSiteMenuItem">
        <source xml:lang="en">BloomLibrary.org</source>
        <note>ID: HelpMenu.WebSiteMenuItem</note>
        <note xml:lang="en">OLD TEXT (before 3.9, reworded): Web Site</note>
        <target xml:lang="am" state="needs-translation">BloomLibrary.org</target>
      </trans-unit>
      <trans-unit id="HelpMenu.trainingVideos">
        <source xml:lang="en">Training Videos</source>
        <note>ID: HelpMenu.trainingVideos</note>
        <target xml:lang="am" state="needs-translation">Training Videos</target>
      </trans-unit>
      <trans-unit id="InstallProblem.BloomPdfMaker">
        <source xml:lang="en">A component of Bloom, BloomPdfMaker.exe, seems to be missing. This prevents previews and printing. Antivirus software sometimes does this. You may need technical help to repair the Bloom installation and protect this file from being deleted again.</source>
        <note>ID: InstallProblem.BloomPdfMaker</note>
        <target xml:lang="am" state="needs-translation">A component of Bloom, BloomPdfMaker.exe, seems to be missing. This prevents previews and printing. Antivirus software sometimes does this. You may need technical help to repair the Bloom installation and protect this file from being deleted again.</target>
      </trans-unit>
      <trans-unit id="LameEncoder.DeleteFailedShort">
        <source xml:lang="en">Cannot replace mp3 file</source>
        <note>ID: LameEncoder.DeleteFailedShort</note>
        <note>short message for a popup toast notification</note>
        <target xml:lang="am" state="needs-translation">Cannot replace mp3 file</target>
      </trans-unit>
      <trans-unit id="LameEncoder.DeleteFailedLong">
        <source xml:lang="en">Bloom could not replace an mp3 file. If this continues, check your antivirus.</source>
        <note>ID: LameEncoder.DeleteFailedLong</note>
        <note>longer message for a detailed description of the problem</note>
        <target xml:lang="am" state="needs-translation">Bloom could not replace an mp3 file. If this continues, check your antivirus.</target>
      </trans-unit>
      <trans-unit id="LameEncoder.Progress">
        <source xml:lang="en"> Converting to mp3</source>
        <note>ID: LameEncoder.Progress</note>
        <note>Appears in progress indicator</note>
        <note xml:lang="en">OLD TEXT (before 3.9, added space): Converting to mp3</note>
        <target xml:lang="am" state="needs-translation"> Converting to mp3</target>
      </trans-unit>
      <trans-unit id="LanguageFontDetails.RightToLeftCheck">
        <source xml:lang="en">This script is right to left</source>
        <note>ID: LanguageFontDetails.RightToLeftCheck</note>
        <target xml:lang="am" state="needs-translation">This script is right to left</target>
      </trans-unit>
      <trans-unit id="LanguageFontDetails.TallerLinesCheck">
        <source xml:lang="en">This script requires taller lines</source>
        <note>ID: LanguageFontDetails.TallerLinesCheck</note>
        <target xml:lang="am" state="needs-translation">This script requires taller lines</target>
      </trans-unit>
      <trans-unit id="LayoutChoices.A3Landscape" sil:dynamic="true">
        <source xml:lang="en">A3Landscape</source>
        <note>ID: LayoutChoices.A3Landscape</note>
        <target xml:lang="am" state="needs-translation">A3Landscape</target>
      </trans-unit>
      <trans-unit id="LayoutChoices.A4Landscape" sil:dynamic="true">
        <source xml:lang="en">A4Landscape</source>
        <note>ID: LayoutChoices.A4Landscape</note>
        <target xml:lang="am" state="needs-translation">A4Landscape</target>
      </trans-unit>
      <trans-unit id="LayoutChoices.A4Landscape SideBySide" sil:dynamic="true">
        <source xml:lang="en">A4Landscape SideBySide</source>
        <note>ID: LayoutChoices.A4Landscape SideBySide</note>
        <target xml:lang="am" state="needs-translation">A4Landscape SideBySide</target>
      </trans-unit>
      <trans-unit id="LayoutChoices.A4Landscape SplitAcrossPages" sil:dynamic="true">
        <source xml:lang="en">A4Landscape SplitAcrossPages</source>
        <note>ID: LayoutChoices.A4Landscape SplitAcrossPages</note>
        <target xml:lang="am" state="needs-translation">A4Landscape SplitAcrossPages</target>
      </trans-unit>
      <trans-unit id="LayoutChoices.A4Portrait" sil:dynamic="true">
        <source xml:lang="en">A4Portrait</source>
        <note>ID: LayoutChoices.A4Portrait</note>
        <target xml:lang="am" state="needs-translation">A4Portrait</target>
      </trans-unit>
      <trans-unit id="LayoutChoices.A5Landscape" sil:dynamic="true">
        <source xml:lang="en">A5Landscape</source>
        <note>ID: LayoutChoices.A5Landscape</note>
        <target xml:lang="am" state="needs-translation">A5Landscape</target>
      </trans-unit>
      <trans-unit id="LayoutChoices.A5Portrait" sil:dynamic="true">
        <source xml:lang="en">A5Portrait</source>
        <note>ID: LayoutChoices.A5Portrait</note>
        <target xml:lang="am" state="needs-translation">A5Portrait</target>
      </trans-unit>
      <trans-unit id="LayoutChoices.A6Landscape" sil:dynamic="true">
        <source xml:lang="en">A6Landscape</source>
        <note>ID: LayoutChoices.A6Landscape</note>
        <target xml:lang="am" state="needs-translation">A6Landscape</target>
      </trans-unit>
      <trans-unit id="LayoutChoices.A6Portrait" sil:dynamic="true">
        <source xml:lang="en">A6Portrait</source>
        <note>ID: LayoutChoices.A6Portrait</note>
        <target xml:lang="am" state="needs-translation">A6Portrait</target>
      </trans-unit>
      <trans-unit id="LayoutChoices.B5Portrait" sil:dynamic="true">
        <source xml:lang="en">B5Portrait</source>
        <note>ID: LayoutChoices.B5Portrait</note>
        <target xml:lang="am" state="needs-translation">B5Portrait</target>
      </trans-unit>
      <trans-unit id="LayoutChoices.Device16x9Landscape" sil:dynamic="true">
        <source xml:lang="en">Device16x9Landscape</source>
        <note>ID: LayoutChoices.Device16x9Landscape</note>
        <target xml:lang="am" state="needs-translation">Device16x9Landscape</target>
      </trans-unit>
      <trans-unit id="LayoutChoices.Device16x9Portrait" sil:dynamic="true">
        <source xml:lang="en">Device16x9Portrait</source>
        <note>ID: LayoutChoices.Device16x9Portrait</note>
        <target xml:lang="am" state="needs-translation">Device16x9Portrait</target>
      </trans-unit>
      <trans-unit id="LayoutChoices.HalfLetterPortrait" sil:dynamic="true">
        <source xml:lang="en">HalfLetterPortrait</source>
        <note>ID: LayoutChoices.HalfLetterPortrait</note>
        <target xml:lang="am" state="needs-translation">HalfLetterPortrait</target>
      </trans-unit>
      <trans-unit id="LayoutChoices.LetterLandscape" sil:dynamic="true">
        <source xml:lang="en">LetterLandscape</source>
        <note>ID: LayoutChoices.LetterLandscape</note>
        <target xml:lang="am" state="needs-translation">LetterLandscape</target>
      </trans-unit>
      <trans-unit id="LayoutChoices.LetterPortrait" sil:dynamic="true">
        <source xml:lang="en">LetterPortrait</source>
        <note>ID: LayoutChoices.LetterPortrait</note>
        <target xml:lang="am" state="needs-translation">LetterPortrait</target>
      </trans-unit>
      <trans-unit id="LayoutChoices.QuarterLetterLandscape" sil:dynamic="true">
        <source xml:lang="en">QuarterLetterLandscape</source>
        <note>ID: LayoutChoices.QuarterLetterLandscape</note>
        <target xml:lang="am" state="needs-translation">QuarterLetterLandscape</target>
      </trans-unit>
      <trans-unit id="LicenseDialog.WindowTitle">
        <source xml:lang="en">Bloom {0}</source>
        <note>ID: LicenseDialog.WindowTitle</note>
        <target xml:lang="am" state="needs-translation">Bloom {0}</target>
      </trans-unit>
      <trans-unit id="LicenseDialog._acceptButton">
        <source xml:lang="en">I accept the terms of the license agreement</source>
        <note>ID: LicenseDialog._acceptButton</note>
        <target xml:lang="am" state="needs-translation">I accept the terms of the license agreement</target>
      </trans-unit>
      <trans-unit id="LoginDialog.AgreeToTerms">
        <source xml:lang="en">I agree to the Bloom Library's Terms of Use</source>
        <note>ID: LoginDialog.AgreeToTerms</note>
        <target xml:lang="am" state="needs-translation">I agree to the Bloom Library's Terms of Use</target>
      </trans-unit>
      <trans-unit id="LoginDialog.Email">
        <source xml:lang="en">Email Address</source>
        <note>ID: LoginDialog.Email</note>
        <target xml:lang="am" state="needs-translation">Email Address</target>
      </trans-unit>
      <trans-unit id="LoginDialog.ForgotPassword">
        <source xml:lang="en">Forgot Password</source>
        <note>ID: LoginDialog.ForgotPassword</note>
        <target xml:lang="am" state="needs-translation">Forgot Password</target>
      </trans-unit>
      <trans-unit id="LoginDialog.LoginButton">
        <source xml:lang="en">&amp;Login</source>
        <note>ID: LoginDialog.LoginButton</note>
        <target xml:lang="am" state="needs-translation">&amp;Login</target>
      </trans-unit>
      <trans-unit id="LoginDialog.Password">
        <source xml:lang="en">Password</source>
        <note>ID: LoginDialog.Password</note>
        <target xml:lang="am" state="needs-translation">Password</target>
      </trans-unit>
      <trans-unit id="LoginDialog.ShowPassword">
        <source xml:lang="en">&amp;Show Password</source>
        <note>ID: LoginDialog.ShowPassword</note>
        <target xml:lang="am" state="needs-translation">&amp;Show Password</target>
      </trans-unit>
      <trans-unit id="LoginDialog.ShowTerms">
        <source xml:lang="en">Show Terms of Use</source>
        <note>ID: LoginDialog.ShowTerms</note>
        <target xml:lang="am" state="needs-translation">Show Terms of Use</target>
      </trans-unit>
      <trans-unit id="LoginDialog.WindowTitle">
        <source xml:lang="en">Log in to BloomLibrary.org</source>
        <note>ID: LoginDialog.WindowTitle</note>
        <target xml:lang="am" state="needs-translation">Log in to BloomLibrary.org</target>
      </trans-unit>
      <trans-unit id="NewCollectionWizard.AlreadyCollectionWithThatName">
        <source xml:lang="en">There is already a collection with that name, at &lt;a href='file://{0}'&gt;{0}&lt;/a&gt;.\nPlease pick a unique name.</source>
        <note>ID: NewCollectionWizard.AlreadyCollectionWithThatName</note>
        <target xml:lang="am" state="needs-translation">There is already a collection with that name, at &lt;a href='file://{0}'&gt;{0}&lt;/a&gt;.\nPlease pick a unique name.</target>
      </trans-unit>
      <trans-unit id="NewCollectionWizard.ChooseLanguagePage">
        <source xml:lang="en">Choose the main language for this collection.</source>
        <note>ID: NewCollectionWizard.ChooseLanguagePage</note>
        <target xml:lang="am" state="needs-translation">Choose the main language for this collection.</target>
      </trans-unit>
      <trans-unit id="NewCollectionWizard.CollectionNamePage.ExampleText">
        <source xml:lang="en">Examples: "Health Books", "PNG Animal Stories"</source>
        <note>ID: NewCollectionWizard.CollectionNamePage.ExampleText</note>
        <target xml:lang="am" state="needs-translation">Examples: "Health Books", "PNG Animal Stories"</target>
      </trans-unit>
      <trans-unit id="NewCollectionWizard.CollectionNamePage.NameCollectionLabel">
        <source xml:lang="en">What would you like to call this collection?</source>
        <note>ID: NewCollectionWizard.CollectionNamePage.NameCollectionLabel</note>
        <target xml:lang="am" state="needs-translation">What would you like to call this collection?</target>
      </trans-unit>
      <trans-unit id="NewCollectionWizard.CollectionNameProblem">
        <source xml:lang="en">Collection Name Problem</source>
        <note>ID: NewCollectionWizard.CollectionNameProblem</note>
        <target xml:lang="am" state="needs-translation">Collection Name Problem</target>
      </trans-unit>
      <trans-unit id="NewCollectionWizard.CollectionWillBeCreatedAt">
        <source xml:lang="en">Collection will be created at: {0}</source>
        <note>ID: NewCollectionWizard.CollectionWillBeCreatedAt</note>
        <target xml:lang="am" state="needs-translation">Collection will be created at: {0}</target>
      </trans-unit>
      <trans-unit id="NewCollectionWizard.FinishPage">
        <source xml:lang="en">Ready To Create New Collection</source>
        <note>ID: NewCollectionWizard.FinishPage</note>
        <target xml:lang="am" state="needs-translation">Ready To Create New Collection</target>
      </trans-unit>
      <trans-unit id="NewCollectionWizard.FinishPageContent">
        <source xml:lang="en">OK, that's all we need to get started with your new '{0}' collection.\nClick on the 'Finish' button.</source>
        <note>ID: NewCollectionWizard.FinishPageContent</note>
        <note>{0} is the name of the new collection</note>
        <target xml:lang="am" state="needs-translation">OK, that's all we need to get started with your new '{0}' collection.\nClick on the 'Finish' button.</target>
      </trans-unit>
      <trans-unit id="NewCollectionWizard.FontAndScriptPage">
        <source xml:lang="en">Font and Script</source>
        <note>ID: NewCollectionWizard.FontAndScriptPage</note>
        <target xml:lang="am" state="needs-translation">Font and Script</target>
      </trans-unit>
      <trans-unit id="NewCollectionWizard.KindOfCollectionPage">
        <source xml:lang="en">Choose the collection type.</source>
        <note>ID: NewCollectionWizard.KindOfCollectionPage</note>
        <target xml:lang="am" state="needs-translation">Choose the collection type.</target>
      </trans-unit>
      <trans-unit id="NewCollectionWizard.KindOfCollectionPage.existingCollectionInstructions">
        <source xml:lang="en">If you already have a collection you want to open, click  the 'Cancel' button.</source>
        <note>ID: NewCollectionWizard.KindOfCollectionPage.existingCollectionInstructions</note>
        <target xml:lang="am" state="needs-translation">If you already have a collection you want to open, click  the 'Cancel' button.</target>
      </trans-unit>
      <trans-unit id="NewCollectionWizard.KindOfCollectionPage.sourceCollection" approved="yes">
        <source xml:lang="en">Source Collection</source>
        <note>ID: NewCollectionWizard.KindOfCollectionPage.sourceCollection</note>
        <target xml:lang="am" state="translated">ምንጭ ስብስብ</target>
      </trans-unit>
      <trans-unit id="NewCollectionWizard.KindOfCollectionPage.sourceCollectionDescription">
        <source xml:lang="en">A collection of shell or template books in one or more languages of wider communication. You will be able to upload these shells to BloomLibrary.org. You may also make a Bloom Pack to give to others so that they can make local language books with your shells.</source>
        <note>ID: NewCollectionWizard.KindOfCollectionPage.sourceCollectionDescription</note>
        <target xml:lang="am" state="needs-translation">A collection of shell or template books in one or more languages of wider communication. You will be able to upload these shells to BloomLibrary.org. You may also make a Bloom Pack to give to others so that they can make local language books with your shells.</target>
      </trans-unit>
      <trans-unit id="NewCollectionWizard.KindOfCollectionPage.vernacularCollection" approved="yes">
        <source xml:lang="en">Local Language Collection</source>
        <note>ID: NewCollectionWizard.KindOfCollectionPage.vernacularCollection</note>
        <target xml:lang="am" state="translated">የዘየ /Vernacular/ ስብስብ</target>
      </trans-unit>
      <trans-unit id="NewCollectionWizard.KindOfCollectionPage.vernacularCollectionDescription">
        <source xml:lang="en">A collection of books in a local language.</source>
        <note>ID: NewCollectionWizard.KindOfCollectionPage.vernacularCollectionDescription</note>
        <target xml:lang="am" state="needs-translation">A collection of books in a local language.</target>
      </trans-unit>
      <trans-unit id="NewCollectionWizard.LocationPage">
        <source xml:lang="en">Give Language Location</source>
        <note>ID: NewCollectionWizard.LocationPage</note>
        <target xml:lang="am" state="needs-translation">Give Language Location</target>
      </trans-unit>
      <trans-unit id="NewCollectionWizard.LocationPage.Country" approved="yes">
        <source xml:lang="en">Country</source>
        <note>ID: NewCollectionWizard.LocationPage.Country</note>
        <target xml:lang="am" state="translated">ሀገር</target>
      </trans-unit>
      <trans-unit id="NewCollectionWizard.LocationPage.District" approved="yes">
        <source xml:lang="en">District</source>
        <note>ID: NewCollectionWizard.LocationPage.District</note>
        <target xml:lang="am" state="translated">ዲስትሪክት</target>
      </trans-unit>
      <trans-unit id="NewCollectionWizard.LocationPage.MessageAboutLocationBeingOptional">
        <source xml:lang="en">These are optional. Bloom will place them in the right places on title page of books you create.</source>
        <note>ID: NewCollectionWizard.LocationPage.MessageAboutLocationBeingOptional</note>
        <target xml:lang="am" state="needs-translation">These are optional. Bloom will place them in the right places on title page of books you create.</target>
      </trans-unit>
      <trans-unit id="NewCollectionWizard.LocationPage.Province" approved="yes">
        <source xml:lang="en">Province</source>
        <note>ID: NewCollectionWizard.LocationPage.Province</note>
        <target xml:lang="am" state="translated">ክፍለ ሀገር</target>
      </trans-unit>
      <trans-unit id="NewCollectionWizard.NewBookPattern">
        <source xml:lang="en">{0} Books</source>
        <note>ID: NewCollectionWizard.NewBookPattern</note>
        <note>The {0} is replaced by the name of the language.</note>
        <target xml:lang="am" state="needs-translation">{0} Books</target>
      </trans-unit>
      <trans-unit id="NewCollectionWizard.NewCollectionWindowTitle">
        <source xml:lang="en">Create New Bloom Collection</source>
        <note>ID: NewCollectionWizard.NewCollectionWindowTitle</note>
        <target xml:lang="am" state="needs-translation">Create New Bloom Collection</target>
      </trans-unit>
      <trans-unit id="NewCollectionWizard.ProjectName" approved="yes">
        <source xml:lang="en">Project Name</source>
        <note>ID: NewCollectionWizard.ProjectName</note>
        <target xml:lang="am" state="translated">የፕሮጀክት ስም</target>
      </trans-unit>
      <trans-unit id="NewCollectionWizard.UnableToCreateANewCollectionUsingThatName">
        <source xml:lang="en">Unable to create a new collection using that name.</source>
        <note>ID: NewCollectionWizard.UnableToCreateANewCollectionUsingThatName</note>
        <target xml:lang="am" state="needs-translation">Unable to create a new collection using that name.</target>
      </trans-unit>
      <trans-unit id="NewCollectionWizard.WelcomePage" approved="yes">
        <source xml:lang="en">Welcome To Bloom!</source>
        <note>ID: NewCollectionWizard.WelcomePage</note>
        <target xml:lang="am" state="translated">ወደ Bloom  እንኳን በደህና መጡ</target>
      </trans-unit>
      <trans-unit id="NewCollectionWizard.WelcomePage.WelcomeLine1">
        <source xml:lang="en">You are almost ready to start making books.</source>
        <note>ID: NewCollectionWizard.WelcomePage.WelcomeLine1</note>
        <target xml:lang="am" state="needs-translation">You are almost ready to start making books.</target>
      </trans-unit>
      <trans-unit id="NewCollectionWizard.WelcomePage.WelcomeLine2">
        <source xml:lang="en">In order to keep things simple and organized, Bloom keeps all the books you make in one or more &lt;i&gt;Collections&lt;/i&gt;. The first thing we need to do is make one for you.</source>
        <note>ID: NewCollectionWizard.WelcomePage.WelcomeLine2</note>
        <target xml:lang="am" state="needs-translation">In order to keep things simple and organized, Bloom keeps all the books you make in one or more &lt;i&gt;Collections&lt;/i&gt;. The first thing we need to do is make one for you.</target>
      </trans-unit>
      <trans-unit id="NewCollectionWizard.WelcomePage.WelcomeLine3">
        <source xml:lang="en">Click 'Next' to get started.</source>
        <note>ID: NewCollectionWizard.WelcomePage.WelcomeLine3</note>
        <target xml:lang="am" state="needs-translation">Click 'Next' to get started.</target>
      </trans-unit>
      <trans-unit id="OpenCreateCloneControl.InDropboxMessage">
        <source xml:lang="en">Bloom detected that this collection is located in your Dropbox folder. This can cause problems as Dropbox sometimes locks Bloom out of its own files. If you have problems, we recommend that you move your collection somewhere else or disable Dropbox while using Bloom.</source>
        <note>ID: OpenCreateCloneControl.InDropboxMessage</note>
        <target xml:lang="am" state="needs-translation">Bloom detected that this collection is located in your Dropbox folder. This can cause problems as Dropbox sometimes locks Bloom out of its own files. If you have problems, we recommend that you move your collection somewhere else or disable Dropbox while using Bloom.</target>
      </trans-unit>
      <trans-unit id="OpenCreateCloneControl.InSourceCollectionMessage">
        <source xml:lang="en">This collection is part of your 'Sources for new books' which you can see in the bottom left of the Collections tab. It cannot be opened for editing.</source>
        <note>ID: OpenCreateCloneControl.InSourceCollectionMessage</note>
        <target xml:lang="am" state="needs-translation">This collection is part of your 'Sources for new books' which you can see in the bottom left of the Collections tab. It cannot be opened for editing.</target>
      </trans-unit>
      <trans-unit id="OpenCreateNewCollectionsDialog.Bloom Collections">
        <source xml:lang="en">Bloom Collections</source>
        <note>ID: OpenCreateNewCollectionsDialog.Bloom Collections</note>
        <note>This shows in the file-open dialog that you use to open a different bloom collection</note>
        <target xml:lang="am" state="needs-translation">Bloom Collections</target>
      </trans-unit>
      <trans-unit id="OpenCreateNewCollectionsDialog.BrowseForOtherCollections">
        <source xml:lang="en">Browse for another collection on this computer</source>
        <note>ID: OpenCreateNewCollectionsDialog.BrowseForOtherCollections</note>
        <target xml:lang="am" state="needs-translation">Browse for another collection on this computer</target>
      </trans-unit>
      <trans-unit id="OpenCreateNewCollectionsDialog.CopyFromChorusHub">
        <source xml:lang="en">Copy From Chorus Hub on Local Network</source>
        <note>ID: OpenCreateNewCollectionsDialog.CopyFromChorusHub</note>
        <target xml:lang="am" state="needs-translation">Copy From Chorus Hub on Local Network</target>
      </trans-unit>
      <trans-unit id="OpenCreateNewCollectionsDialog.CopyFromInternet">
        <source xml:lang="en">Copy from Internet</source>
        <note>ID: OpenCreateNewCollectionsDialog.CopyFromInternet</note>
        <target xml:lang="am" state="needs-translation">Copy from Internet</target>
      </trans-unit>
      <trans-unit id="OpenCreateNewCollectionsDialog.CopyFromUsbDrive">
        <source xml:lang="en">Copy from USB Drive</source>
        <note>ID: OpenCreateNewCollectionsDialog.CopyFromUsbDrive</note>
        <target xml:lang="am" state="needs-translation">Copy from USB Drive</target>
      </trans-unit>
      <trans-unit id="OpenCreateNewCollectionsDialog.CreateNewCollection" approved="yes">
        <source xml:lang="en">Create New Collection</source>
        <note>ID: OpenCreateNewCollectionsDialog.CreateNewCollection</note>
        <target xml:lang="am" state="translated">አዲስ ስብስብ ፍጠር</target>
      </trans-unit>
      <trans-unit id="OpenCreateNewCollectionsDialog.OpenAndCreateWindowTitle">
        <source xml:lang="en">Open/Create Collections</source>
        <note>ID: OpenCreateNewCollectionsDialog.OpenAndCreateWindowTitle</note>
        <target xml:lang="am" state="needs-translation">Open/Create Collections</target>
      </trans-unit>
      <trans-unit id="OpenCreateNewCollectionsDialog.ReadMoreLink">
        <source xml:lang="en">Read More</source>
        <note>ID: OpenCreateNewCollectionsDialog.ReadMoreLink</note>
        <note>This opens the Chorus Help to learn more about send/receive.</note>
        <target xml:lang="am" state="needs-translation">Read More</target>
      </trans-unit>
      <trans-unit id="OpenCreateNewCollectionsDialog.TextAboutGetUsingChorus">
        <source xml:lang="en">Has someone else used Send/Receive to share a collection with you?\nUse one of these red buttons to copy their collection to your computer.\nLater, use Send/Receive to share your work back with them.</source>
        <note>ID: OpenCreateNewCollectionsDialog.TextAboutGetUsingChorus</note>
        <target xml:lang="am" state="needs-translation">Has someone else used Send/Receive to share a collection with you?\nUse one of these red buttons to copy their collection to your computer.\nLater, use Send/Receive to share your work back with them.</target>
      </trans-unit>
      <trans-unit id="OpenCreateNewCollectionsDialog.UILanguageMenu_ToolTip_">
        <source xml:lang="en">Change user interface language</source>
        <note>ID: OpenCreateNewCollectionsDialog.UILanguageMenu_ToolTip_</note>
        <target xml:lang="am" state="needs-translation">Change user interface language</target>
      </trans-unit>
      <trans-unit id="PageList.CantMoveWhenTranslating">
        <source xml:lang="en">Pages can not be re-ordered when you are translating a book.</source>
        <note>ID: PageList.CantMoveWhenTranslating</note>
        <target xml:lang="am" state="needs-translation">Pages can not be re-ordered when you are translating a book.</target>
      </trans-unit>
      <trans-unit id="PublishTab.AdobeEulaTitle">
        <source xml:lang="en">Adobe Color Profile License Agreement</source>
        <note>ID: PublishTab.AdobeEulaTitle</note>
        <note>dialog title for license agreement</note>
        <target xml:lang="am" state="needs-translation">Adobe Color Profile License Agreement</target>
      </trans-unit>
      <trans-unit id="PublishTab.AdobeReaderControl.NotInstalled">
        <source xml:lang="en">Please install Adobe Reader so that Bloom can show your completed book. Until then, you can still save the PDF Book and open it in some other program.</source>
        <note>ID: PublishTab.AdobeReaderControl.NotInstalled</note>
        <target xml:lang="am" state="needs-translation">Please install Adobe Reader so that Bloom can show your completed book. Until then, you can still save the PDF Book and open it in some other program.</target>
      </trans-unit>
      <trans-unit id="PublishTab.AdobeReaderControl.ProblemShowingPDF">
        <source xml:lang="en">That's strange... Adobe Reader gave an error when trying to show that PDF. You can still try saving the PDF Book.</source>
        <note>ID: PublishTab.AdobeReaderControl.ProblemShowingPDF</note>
        <target xml:lang="am" state="needs-translation">That's strange... Adobe Reader gave an error when trying to show that PDF. You can still try saving the PDF Book.</target>
      </trans-unit>
      <trans-unit id="PublishTab.AdobeReaderControl.UnknownError">
        <source xml:lang="en">Sad News. Bloom wasn't able to get Adobe Reader to show here, so Bloom can't show your completed book.\nPlease uninstall your existing version of 'Adobe Reader' and (re)install 'Adobe Reader'.\nUntil you get that fixed, you can still save the PDF Book and open it in some other program.</source>
        <note>ID: PublishTab.AdobeReaderControl.UnknownError</note>
        <target xml:lang="am" state="needs-translation">Sad News. Bloom wasn't able to get Adobe Reader to show here, so Bloom can't show your completed book.\nPlease uninstall your existing version of 'Adobe Reader' and (re)install 'Adobe Reader'.\nUntil you get that fixed, you can still save the PDF Book and open it in some other program.</target>
      </trans-unit>
      <trans-unit id="PublishTab.Android.AboutMotionBooks" sil:dynamic="true">
        <source xml:lang="en">About Motion Books</source>
        <note>ID: PublishTab.Android.AboutMotionBooks</note>
        <note>Help link under Motion Book checkbox</note>
        <target xml:lang="am" state="needs-translation">About Motion Books</target>
      </trans-unit>
      <trans-unit id="PublishTab.Android.ChooseFile" sil:dynamic="true">
        <source xml:lang="en">Save Bloom Reader File</source>
        <note>ID: PublishTab.Android.ChooseFile</note>
        <target xml:lang="am" state="needs-translation">Save Bloom Reader File</target>
      </trans-unit>
      <trans-unit id="PublishTab.Android.ChooseUSB" sil:dynamic="true">
        <source xml:lang="en">Send over USB Cable</source>
        <note>ID: PublishTab.Android.ChooseUSB</note>
        <target xml:lang="am" state="needs-translation">Send over USB Cable</target>
      </trans-unit>
      <trans-unit id="PublishTab.Android.ChooseWifi" sil:dynamic="true">
        <source xml:lang="en">Serve on WiFi Network</source>
        <note>ID: PublishTab.Android.ChooseWifi</note>
        <target xml:lang="am" state="needs-translation">Serve on WiFi Network</target>
      </trans-unit>
      <trans-unit id="PublishTab.Android.Control" sil:dynamic="true">
        <source xml:lang="en">Control</source>
        <note>ID: PublishTab.Android.Control</note>
        <note>This is the heading above various buttons that control the publishing of the book to Android.</note>
        <target xml:lang="am" state="needs-translation">Control</target>
      </trans-unit>
      <trans-unit id="PublishTab.Android.CopyToClipboard" sil:dynamic="true">
        <source xml:lang="en">Copy to Clipboard</source>
        <note>ID: PublishTab.Android.CopyToClipboard</note>
        <target xml:lang="am" state="needs-translation">Copy to Clipboard</target>
      </trans-unit>
      <trans-unit id="PublishTab.Android.Intro" sil:dynamic="true">
        <source xml:lang="en">Here you can send your book to the Bloom Reader Android app.</source>
        <note>ID: PublishTab.Android.Intro</note>
        <note>This is displayed at the top of the Android screen.</note>
        <target xml:lang="am" state="needs-translation">Here you can send your book to the Bloom Reader Android app.</target>
      </trans-unit>
      <trans-unit id="PublishTab.Android.File.Progress.CheckFontOK" sil:dynamic="true">
        <source xml:lang="en">Checking {0} font: License OK for embedding.</source>
        <note>ID: PublishTab.Android.File.Progress.CheckFontOK</note>
        <note>{0} is a font name</note>
        <target xml:lang="am" state="needs-translation">Checking {0} font: License OK for embedding.</target>
      </trans-unit>
      <trans-unit id="PublishTab.Android.File.Progress.Embedding" sil:dynamic="true">
        <source xml:lang="en">Embedding font {0} at a cost of {1} megs</source>
        <note>ID: PublishTab.Android.File.Progress.Embedding</note>
        <note>{1} is a number with one decimal place, the number of megabytes the font file takes up</note>
        <target xml:lang="am" state="needs-translation">Embedding font {0} at a cost of {1} megs</target>
      </trans-unit>
      <trans-unit id="PublishTab.Android.File.Progress.LicenseForbids" sil:dynamic="true">
        <source xml:lang="en">Checking {0} font: License does not permit embedding.</source>
        <note>ID: PublishTab.Android.File.Progress.LicenseForbids</note>
        <note>{0} is a font name</note>
        <target xml:lang="am" state="needs-translation">Checking {0} font: License does not permit embedding.</target>
      </trans-unit>
      <trans-unit id="PublishTab.Android.File.Progress.NoFontFound" sil:dynamic="true">
        <source xml:lang="en">Checking {0} font: No font found to embed.</source>
        <note>ID: PublishTab.Android.File.Progress.NoFontFound</note>
        <note>{0} is a font name</note>
        <target xml:lang="am" state="needs-translation">Checking {0} font: No font found to embed.</target>
      </trans-unit>
      <trans-unit id="PublishTab.Android.File.Progress.PackagingBook" sil:dynamic="true">
        <source xml:lang="en">Packaging "{0}" for use with Bloom Reader...</source>
        <note>ID: PublishTab.Android.File.Progress.PackagingBook</note>
        <note>{0} is a book title</note>
        <target xml:lang="am" state="needs-translation">Packaging "{0}" for use with Bloom Reader...</target>
      </trans-unit>
      <trans-unit id="PublishTab.Android.File.Progress.Saving" sil:dynamic="true">
        <source xml:lang="en">Saving as {0}</source>
        <note>ID: PublishTab.Android.File.Progress.Saving</note>
        <note>{0} is a file path</note>
        <target xml:lang="am" state="needs-translation">Saving as {0}</target>
      </trans-unit>
      <trans-unit id="PublishTab.Android.File.Progress.SubstitutingAndika" sil:dynamic="true">
        <source xml:lang="en">Substituting "{0}" for "{1}"</source>
        <note>ID: PublishTab.Android.File.Progress.SubstitutingAndika</note>
        <note>{0} and {1} are font names</note>
        <target xml:lang="am" state="needs-translation">Substituting "{0}" for "{1}"</target>
      </trans-unit>
      <trans-unit id="PublishTab.Android.GetBloomReader" sil:dynamic="true">
        <source xml:lang="en">Get Bloom Reader App</source>
        <note>ID: PublishTab.Android.GetBloomReader</note>
        <note>Link to find Bloom Reader on Google Play Store</note>
        <target xml:lang="am" state="needs-translation">Get Bloom Reader App</target>
      </trans-unit>
      <trans-unit id="PublishTab.Android.Media" sil:dynamic="true">
        <source xml:lang="en">Media</source>
        <note>ID: PublishTab.Android.Media</note>
        <note>A heading in the Publish to Android screen.</note>
        <target xml:lang="am" state="needs-translation">Media</target>
      </trans-unit>
      <trans-unit id="PublishTab.Android.Method" sil:dynamic="true">
        <source xml:lang="en">Method Choices</source>
        <note>ID: PublishTab.Android.Method</note>
        <note>There are several methods for pushing a book to android. This is the heading above the chooser.</note>
        <target xml:lang="am" state="needs-translation">Method Choices</target>
      </trans-unit>
      <trans-unit id="PublishTab.Android.MotionBookMode" sil:dynamic="true">
        <source xml:lang="en">Motion Book</source>
        <note>ID: PublishTab.Android.MotionBookMode</note>
        <note>Motion Book checkbox label</note>
        <target xml:lang="am" state="needs-translation">Motion Book</target>
      </trans-unit>
      <trans-unit id="PublishTab.Android.ThumbnailColor" sil:dynamic="true">
        <source xml:lang="en">Thumbnail Color</source>
        <note>ID: PublishTab.Android.ThumbnailColor</note>
        <target xml:lang="am" state="needs-translation">Thumbnail Color</target>
      </trans-unit>
      <trans-unit id="PublishTab.Android.Troubleshooting" sil:dynamic="true">
        <source xml:lang="en">Troubleshooting Tips</source>
        <note>ID: PublishTab.Android.Troubleshooting</note>
        <target xml:lang="am" state="needs-translation">Troubleshooting Tips</target>
      </trans-unit>
      <trans-unit id="PublishTab.Android.Usb.Progress.BookSent" sil:dynamic="true">
        <source xml:lang="en">You can now read "{0}" in Bloom Reader!</source>
        <note>ID: PublishTab.Android.Usb.Progress.BookSent</note>
        <note>{0} is a book title</note>
        <target xml:lang="am" state="needs-translation">You can now read "{0}" in Bloom Reader!</target>
      </trans-unit>
      <trans-unit id="PublishTab.Android.Usb.Progress.Connected" sil:dynamic="true">
        <source xml:lang="en">Connected to {0} via USB...</source>
        <note>ID: PublishTab.Android.Usb.Progress.Connected</note>
        <note>{0} is a the name of the device Bloom connected to</note>
        <target xml:lang="am" state="needs-translation">Connected to {0} via USB...</target>
      </trans-unit>
      <trans-unit id="PublishTab.Android.Usb.Progress.DeviceOutOfMemory" sil:dynamic="true">
        <source xml:lang="en">The device reported that it does not have enough space for this book. The book is {0} MB.</source>
        <note>ID: PublishTab.Android.Usb.Progress.DeviceOutOfMemory</note>
        <note>{0} is the size of the book that Bloom is trying to copy over to the Android device.</note>
        <target xml:lang="am" state="needs-translation">The device reported that it does not have enough space for this book. The book is {0} MB.</target>
      </trans-unit>
      <trans-unit id="PublishTab.Android.Usb.Progress.DeviceWithoutBloomReader" sil:dynamic="true">
        <source xml:lang="en">The following devices are connected but do not seem to have Bloom Reader running:</source>
        <note>ID: PublishTab.Android.Usb.Progress.DeviceWithoutBloomReader</note>
        <target xml:lang="am" state="needs-translation">The following devices are connected but do not seem to have Bloom Reader running:</target>
      </trans-unit>
      <trans-unit id="PublishTab.Android.Usb.Progress.FailureToSend" sil:dynamic="true">
        <source xml:lang="en">An error occurred and the book was not sent to your Android device.</source>
        <note>ID: PublishTab.Android.Usb.Progress.FailureToSend</note>
        <target xml:lang="am" state="needs-translation">An error occurred and the book was not sent to your Android device.</target>
      </trans-unit>
      <trans-unit id="PublishTab.Android.Usb.Progress.LookingForDevice" sil:dynamic="true">
        <source xml:lang="en">Looking for an Android device connected by USB cable and set up for MTP...</source>
        <note>ID: PublishTab.Android.Usb.Progress.LookingForDevice</note>
        <note>This is a progress message; MTP is an acronym for the system that allows computers to access files on devices.</note>
        <target xml:lang="am" state="needs-translation">Looking for an Android device connected by USB cable and set up for MTP...</target>
      </trans-unit>
      <trans-unit id="PublishTab.Android.Usb.Progress.LookingForExisting" sil:dynamic="true">
        <source xml:lang="en">Looking for an existing "{0}"...</source>
        <note>ID: PublishTab.Android.Usb.Progress.LookingForExisting</note>
        <note>{0} is a book title</note>
        <target xml:lang="am" state="needs-translation">Looking for an existing "{0}"...</target>
      </trans-unit>
      <trans-unit id="PublishTab.Android.Usb.Progress.MoreThanOne" sil:dynamic="true">
        <source xml:lang="en">The following connected devices all have Bloom Reader installed. Please connect only one of these devices.</source>
        <note>ID: PublishTab.Android.Usb.Progress.MoreThanOne</note>
        <note>{0} is a book title</note>
        <target xml:lang="am" state="needs-translation">The following connected devices all have Bloom Reader installed. Please connect only one of these devices.</target>
      </trans-unit>
      <trans-unit id="PublishTab.Android.Usb.Progress.NoDeviceFound" sil:dynamic="true">
        <source xml:lang="en">No device found. Still looking...</source>
        <note>ID: PublishTab.Android.Usb.Progress.NoDeviceFound</note>
        <target xml:lang="am" state="needs-translation">No device found. Still looking...</target>
      </trans-unit>
      <trans-unit id="PublishTab.Android.Usb.Progress.PackagingBook" sil:dynamic="true">
        <source xml:lang="en">Packaging "{0}" for use with Bloom Reader...</source>
        <note>ID: PublishTab.Android.Usb.Progress.PackagingBook</note>
        <note>{0} is a book title</note>
        <target xml:lang="am" state="needs-translation">Packaging "{0}" for use with Bloom Reader...</target>
      </trans-unit>
      <trans-unit id="PublishTab.Android.Usb.Progress.ReplacingBook" sil:dynamic="true">
        <source xml:lang="en">Replacing existing "{0}"...</source>
        <note>ID: PublishTab.Android.Usb.Progress.ReplacingBook</note>
        <note>{0} is a book title</note>
        <target xml:lang="am" state="needs-translation">Replacing existing "{0}"...</target>
      </trans-unit>
      <trans-unit id="PublishTab.Android.Usb.Progress.SendingBook" sil:dynamic="true">
        <source xml:lang="en">Sending "{0}" to your Android device...</source>
        <note>ID: PublishTab.Android.Usb.Progress.SendingBook</note>
        <note>{0} is a book title</note>
        <target xml:lang="am" state="needs-translation">Sending "{0}" to your Android device...</target>
      </trans-unit>
      <trans-unit id="PublishTab.Android.Usb.Progress.Stopped" sil:dynamic="true">
        <source xml:lang="en">Stopped</source>
        <note>ID: PublishTab.Android.Usb.Progress.Stopped</note>
        <target xml:lang="am" state="needs-translation">Stopped</target>
      </trans-unit>
      <trans-unit id="PublishTab.Android.Usb.Progress.UnableToConnect" sil:dynamic="true">
        <source xml:lang="en">Unable to connect to any Android device which has Bloom Reader.</source>
        <note>ID: PublishTab.Android.Usb.Progress.UnableToConnect</note>
        <target xml:lang="am" state="needs-translation">Unable to connect to any Android device which has Bloom Reader.</target>
      </trans-unit>
      <trans-unit id="PublishTab.Android.Usb.Start" sil:dynamic="true">
        <source xml:lang="en">Connect with USB cable</source>
        <note>ID: PublishTab.Android.Usb.Start</note>
        <note>Button that tells Bloom to send the book to a device via USB cable.</note>
        <target xml:lang="am" state="needs-translation">Connect with USB cable</target>
      </trans-unit>
      <trans-unit id="PublishTab.Android.Usb.Stop" sil:dynamic="true">
        <source xml:lang="en">Stop Trying</source>
        <note>ID: PublishTab.Android.Usb.Stop</note>
        <target xml:lang="am" state="needs-translation">Stop Trying</target>
      </trans-unit>
      <trans-unit id="PublishTab.Android.Wifi.Progress.BadBookRequest" sil:dynamic="true">
        <source xml:lang="en">Got a book request we could not process. Possibly the device is running an incompatible version of BloomReader?</source>
        <note>ID: PublishTab.Android.Wifi.Progress.BadBookRequest</note>
        <target xml:lang="am" state="needs-translation">Got a book request we could not process. Possibly the device is running an incompatible version of BloomReader?</target>
      </trans-unit>
      <trans-unit id="PublishTab.Android.Wifi.Progress.Failed" sil:dynamic="true">
        <source xml:lang="en">Sending the book failed. Possibly the device was disconnected? If you can't see a reason for this the following may be helpful to report to the developers:</source>
        <note>ID: PublishTab.Android.Wifi.Progress.Failed</note>
        <target xml:lang="am" state="needs-translation">Sending the book failed. Possibly the device was disconnected? If you can't see a reason for this the following may be helpful to report to the developers:</target>
      </trans-unit>
      <trans-unit id="PublishTab.Android.Wifi.Progress.Finished" sil:dynamic="true">
        <source xml:lang="en">Finished sending "{0}" to device {1}</source>
        <note>ID: PublishTab.Android.Wifi.Progress.Finished</note>
        <note>{0} is the name of the book, {1} is the name of the device</note>
        <target xml:lang="am" state="needs-translation">Finished sending "{0}" to device {1}</target>
      </trans-unit>
      <trans-unit id="PublishTab.Android.Wifi.Progress.Sending" sil:dynamic="true">
        <source xml:lang="en">Sending "{0}" to device {1}</source>
        <note>ID: PublishTab.Android.Wifi.Progress.Sending</note>
        <note>{0} is the name of the book, {1} is the name of the device</note>
        <target xml:lang="am" state="needs-translation">Sending "{0}" to device {1}</target>
      </trans-unit>
      <trans-unit id="PublishTab.Android.Wifi.Progress.Stopped" sil:dynamic="true">
        <source xml:lang="en">Stopped Advertising.</source>
        <note>ID: PublishTab.Android.Wifi.Progress.Stopped</note>
        <target xml:lang="am" state="needs-translation">Stopped Advertising.</target>
      </trans-unit>
      <trans-unit id="PublishTab.Android.Wifi.Progress.WifiInstructions1" sil:dynamic="true">
        <source xml:lang="en">On the Android, run Bloom Reader, open the menu and choose 'Receive Books from computer'.</source>
        <note>ID: PublishTab.Android.Wifi.Progress.WifiInstructions1</note>
        <target xml:lang="am" state="needs-translation">On the Android, run Bloom Reader, open the menu and choose 'Receive Books from computer'.</target>
      </trans-unit>
      <trans-unit id="PublishTab.Android.Wifi.Progress.WifiInstructions2" sil:dynamic="true">
        <source xml:lang="en">You can do this on as many devices as you like. Make sure each device is connected to the same network as this computer.</source>
        <note>ID: PublishTab.Android.Wifi.Progress.WifiInstructions2</note>
        <target xml:lang="am" state="needs-translation">You can do this on as many devices as you like. Make sure each device is connected to the same network as this computer.</target>
      </trans-unit>
      <trans-unit id="PublishTab.Android.Wifi.Progress.beginAdvertising" sil:dynamic="true">
        <source xml:lang="en">Advertising book to Bloom Readers on local network...</source>
        <note>ID: PublishTab.Android.Wifi.Progress.beginAdvertising</note>
        <target xml:lang="am" state="needs-translation">Advertising book to Bloom Readers on local network...</target>
      </trans-unit>
      <trans-unit id="PublishTab.Android.Wifi.Start" sil:dynamic="true">
        <source xml:lang="en">Start Serving</source>
        <note>ID: PublishTab.Android.Wifi.Start</note>
        <note>Button that tells Bloom to begin offering this book on the wifi network.</note>
        <target xml:lang="am" state="needs-translation">Start Serving</target>
      </trans-unit>
      <trans-unit id="PublishTab.Android.Wifi.Stop" sil:dynamic="true">
        <source xml:lang="en">Stop Serving</source>
        <note>ID: PublishTab.Android.Wifi.Stop</note>
        <note>Button that tells Bloom to stop offering this book on the wifi network.</note>
        <target xml:lang="am" state="needs-translation">Stop Serving</target>
      </trans-unit>
      <trans-unit id="PublishTab.Android.WrongLayout.Message">
        <source xml:lang="en">The layout of this book is currently "{0}". Bloom Reader will display it using "{1}", so text might not fit. To see if anything needs adjusting, go back to the Edit Tab and change the layout to "{1}".</source>
        <note>ID: PublishTab.Android.WrongLayout.Message</note>
        <note>{0} and {1} are book layout tags.</note>
        <target xml:lang="am" state="needs-translation">The layout of this book is currently "{0}". Bloom Reader will display it using "{1}", so text might not fit. To see if anything needs adjusting, go back to the Edit Tab and change the layout to "{1}".</target>
      </trans-unit>
      <trans-unit id="PublishTab.Android.bloomdFileFormatLabel">
        <source xml:lang="en">Bloom Book for Devices</source>
        <note>ID: PublishTab.Android.bloomdFileFormatLabel</note>
        <note>This is shown in the 'Save' dialog when you save a bloom book in the format that works with the Bloom Reader Android App</note>
        <target xml:lang="am" state="needs-translation">Bloom Book for Devices</target>
      </trans-unit>
      <trans-unit id="PublishTab.AndroidButton">
        <source xml:lang="en">Android</source>
        <note>ID: PublishTab.AndroidButton</note>
        <target xml:lang="am" state="needs-translation">Android</target>
      </trans-unit>
      <trans-unit id="PublishTab.AndroidButton-tooltip" sil:dynamic="true">
        <source xml:lang="en">Publish to an Android device.</source>
        <note>ID: PublishTab.AndroidButton-tooltip</note>
        <target xml:lang="am" state="needs-translation">Publish to an Android device.</target>
      </trans-unit>
      <trans-unit id="PublishTab.BodyOnlyRadio">
        <source xml:lang="en">Booklet Insides</source>
        <note>ID: PublishTab.BodyOnlyRadio</note>
        <target xml:lang="am" state="needs-translation">Booklet Insides</target>
      </trans-unit>
      <trans-unit id="PublishTab.BodyOnlyRadio-tooltip" sil:dynamic="true">
        <source xml:lang="en">Make a booklet from the inside pages of the book.\nPages will be laid out and reordered so that when you fold it, you'll have a booklet.\n</source>
        <note>ID: PublishTab.BodyOnlyRadio-tooltip</note>
        <note xml:lang="en">OLD TEXT (before 3.9, add newline): Make a booklet from the inside pages of the book. Pages will be laid out and reordered so that when you fold it, you'll have a booklet.\n</note>
        <target xml:lang="am" state="needs-translation">Make a booklet from the inside pages of the book.\nPages will be laid out and reordered so that when you fold it, you'll have a booklet.\n</target>
      </trans-unit>
      <trans-unit id="PublishTab.BookMetadata">
        <source xml:lang="en">Book Metadata</source>
        <note>ID: PublishTab.BookMetadata</note>
        <note>This link opens a dialog box that lets you put in information someone (often a librarian) might use to search for a book with particular characteristics.</note>
        <target xml:lang="am" state="needs-translation">Book Metadata</target>
      </trans-unit>
      <trans-unit id="PublishTab.ButtonThatShowsUploadForm">
        <source xml:lang="en">Share on the Web</source>
        <note>ID: PublishTab.ButtonThatShowsUploadForm</note>
        <note xml:lang="en">OLD TEXT (before 3.9, reworded): Upload</note>
        <target xml:lang="am" state="needs-translation">Share on the Web</target>
      </trans-unit>
      <trans-unit id="PublishTab.ButtonThatShowsUploadForm-tooltip" sil:dynamic="true">
        <source xml:lang="en">Upload to BloomLibrary.org, where others can download and localize into their own language.</source>
        <note>ID: PublishTab.ButtonThatShowsUploadForm-tooltip</note>
        <target xml:lang="am" state="needs-translation">Upload to BloomLibrary.org, where others can download and localize into their own language.</target>
      </trans-unit>
      <trans-unit id="PublishTab.CoverOnlyRadio">
        <source xml:lang="en">Booklet Cover</source>
        <note>ID: PublishTab.CoverOnlyRadio</note>
        <target xml:lang="am" state="needs-translation">Booklet Cover</target>
      </trans-unit>
      <trans-unit id="PublishTab.CoverOnlyRadio-tooltip" sil:dynamic="true">
        <source xml:lang="en">Make a PDF of just the front and back (both sides), so you can  print on colored paper.</source>
        <note>ID: PublishTab.CoverOnlyRadio-tooltip</note>
        <target xml:lang="am" state="needs-translation">Make a PDF of just the front and back (both sides), so you can  print on colored paper.</target>
      </trans-unit>
      <!-- "PublishTab.Epub.BackLinkLabel might go here if we restore BL-6017 image description links -->
      <trans-unit id="PublishTab.Epub.Accessibility">
        <source xml:lang="en">Accessibility</source>
        <note>ID: PublishTab.Epub.Accessibility</note>
        <note>Here, the English 'Accessibility' is a common way of refering to technologies that are usable by people with disabilities. With computers, this usually means people with visual impairments. It includes botht he blind and people who might need text to be larger, or who are colorblind, etc.</note>
        <target xml:lang="am" state="needs-translation">Accessibility</target>
      </trans-unit>
      <trans-unit id="PublishTab.Epub.Done">
        <source xml:lang="en">Done</source>
        <note>ID: PublishTab.Epub.Done</note>
        <target xml:lang="am" state="needs-translation">Done</target>
      </trans-unit>
      <trans-unit id="PublishTab.Epub.Help.AboutEpubs">
        <source xml:lang="en">About ePUBs</source>
        <note>ID: PublishTab.Epub.Help.AboutEpubs</note>
        <target xml:lang="am" state="needs-translation">About ePUBs</target>
      </trans-unit>
      <trans-unit id="PublishTab.Epub.Help.EReaders">
        <source xml:lang="en">Compatible ePUB Readers</source>
        <note>ID: PublishTab.Epub.Help.EReaders</note>
        <target xml:lang="am" state="needs-translation">Compatible ePUB Readers</target>
      </trans-unit>
      <trans-unit id="PublishTab.Epub.Help.Publishing">
        <source xml:lang="en">Getting ePUBs onto a device</source>
        <note>ID: PublishTab.Epub.Help.Publishing</note>
        <target xml:lang="am" state="needs-translation">Getting ePUBs onto a device</target>
      </trans-unit>
      <!-- "PublishTab.Epub.ImageDescriptionLinkLabel might go here if we restore BL-6017 image description links -->
      <trans-unit id="PublishTab.Epub.IncludeOnPage">
        <source xml:lang="en">Include image descriptions on page</source>
        <note>ID: PublishTab.Epub.IncludeOnPage</note>
        <target xml:lang="am" state="needs-translation">Include image descriptions on page</target>
      </trans-unit>
      <!-- "PublishTab.Epub.ImageDescriptionLinkLabel might go here if we restore BL-6017 image description links -->
      <trans-unit id="PublishTab.Epub.NoAudioDescriptions">
        <source xml:lang="en">No recorded audio image descriptions</source>
        <note>ID: PublishTab.Epub.NoAudioDescriptions</note>
        <target xml:lang="am" state="needs-translation">No recorded audio image descriptions</target>
      </trans-unit>
      <trans-unit id="PublishTab.Epub.PageLabel.Content">
        <source xml:lang="en">Content</source>
        <note>ID: PublishTab.Epub.PageLabel.Content</note>
        <note>label for the book content in the ePUB's Table of Contents</note>
        <target xml:lang="am" state="needs-translation">Content</target>
      </trans-unit>
      <trans-unit id="PublishTab.Epub.PreparingDoc">
        <source xml:lang="en">Preparing document</source>
        <note>ID: PublishTab.Epub.PreparingDoc</note>
        <target xml:lang="am" state="needs-translation">Preparing document</target>
      </trans-unit>
      <trans-unit id="PublishTab.Epub.PreparingPreview">
        <source xml:lang="en">Preparing preview</source>
        <note>ID: PublishTab.Epub.PreparingPreview</note>
        <target xml:lang="am" state="needs-translation">Preparing preview</target>
      </trans-unit>
      <trans-unit id="PublishTab.Epub.RemoveFontSizes">
        <source xml:lang="en">Use ePUB reader's text size</source>
        <note>ID: PublishTab.Epub.RemoveFontSizes</note>
        <target xml:lang="am" state="needs-translation">Use ePUB reader's text size</target>
      </trans-unit>
      <trans-unit id="PublishTab.Epub.Saving">
        <source xml:lang="en">Saving</source>
        <note>ID: PublishTab.Epub.Saving</note>
        <target xml:lang="am" state="needs-translation">Saving</target>
      </trans-unit>
      <trans-unit id="PublishTab.Epub.Title">
        <source xml:lang="en">Create an ePUB book</source>
        <note>ID: PublishTab.Epub.Title</note>
        <target xml:lang="am" state="needs-translation">Create an ePUB book</target>
      </trans-unit>
      <trans-unit id="PublishTab.EpubButton">
        <source xml:lang="en">ePUB</source>
        <note>ID: PublishTab.EpubButton</note>
        <target xml:lang="am" state="needs-translation">ePUB</target>
      </trans-unit>
      <trans-unit id="PublishTab.EpubRadio-tooltip" sil:dynamic="true">
        <source xml:lang="en">Make an ePUB (electronic book) out of this book, allowing it to be read on various electronic reading devices.</source>
        <note>ID: PublishTab.EpubRadio-tooltip</note>
        <target xml:lang="am" state="needs-translation">Make an ePUB (electronic book) out of this book, allowing it to be read on various electronic reading devices.</target>
      </trans-unit>
      <trans-unit id="PublishTab.InDesignDialog.DontShowThisAgainButton" approved="yes">
        <source xml:lang="en">Don't Show This Again</source>
        <note>ID: PublishTab.InDesignDialog.DontShowThisAgainButton</note>
        <target xml:lang="am" state="translated">ይህን በድጋሜ አታሳይ</target>
      </trans-unit>
      <trans-unit id="PublishTab.InDesignDialog.WindowTitle">
        <source xml:lang="en">InDesign XML Information</source>
        <note>ID: PublishTab.InDesignDialog.WindowTitle</note>
        <note>This is the title of a dialog about exporting a Bloom book to the InDesign XML format</note>
<<<<<<< HEAD
        <target xml:lang="am" state="needs translation">InDesign XML Information</target>
=======
        <target xml:lang="am" state="needs-translation">InDesign XML Information</target>
>>>>>>> c7b83ac3
      </trans-unit>
      <trans-unit id="PublishTab.LessMemoryPdfMode">
        <source xml:lang="en">Use less memory (slower)</source>
        <note>ID: PublishTab.LessMemoryPdfMode</note>
        <note>The parenthesized word indicates the negative effect of using this option. This text is for a menu item.</note>
        <target xml:lang="am" state="needs-translation">Use less memory (slower)</target>
      </trans-unit>
      <trans-unit id="PublishTab.NoBookletsMessage">
        <source xml:lang="en">Bloom cannot make booklets using the current page size.</source>
        <note>ID: PublishTab.NoBookletsMessage</note>
        <note>If a book has a paper size that is too big (like A4), Bloom does not know how to make booklets with it. So the controls for booklets get disabled and this message is shown.</note>
        <target xml:lang="am" state="needs-translation">Bloom cannot make booklets using the current page size.</target>
      </trans-unit>
      <trans-unit id="PublishTab.Notifications.AdobeReaderRecommendation">
        <source xml:lang="en">This PDF viewer can be improved by installing the free Adobe Reader on this computer.</source>
        <note>ID: PublishTab.Notifications.AdobeReaderRecommendation</note>
        <target xml:lang="am" state="needs-translation">This PDF viewer can be improved by installing the free Adobe Reader on this computer.</target>
      </trans-unit>
      <trans-unit id="PublishTab.OnePagePerPaperRadio">
        <source xml:lang="en">Simple</source>
        <note>ID: PublishTab.OnePagePerPaperRadio</note>
        <note>Instead of making a booklet, just make normal pages</note>
        <target xml:lang="am" state="needs-translation">Simple</target>
      </trans-unit>
      <trans-unit id="PublishTab.OnePagePerPaperRadio-tooltip" sil:dynamic="true">
        <source xml:lang="en">Make a PDF of every page of the book, one page per piece of paper.</source>
        <note>ID: PublishTab.OnePagePerPaperRadio-tooltip</note>
        <target xml:lang="am" state="needs-translation">Make a PDF of every page of the book, one page per piece of paper.</target>
      </trans-unit>
      <trans-unit id="PublishTab.OpenThePDFInTheSystemPDFViewer">
        <source xml:lang="en">Open the PDF in the default system PDF viewer</source>
        <note>ID: PublishTab.OpenThePDFInTheSystemPDFViewer</note>
        <target xml:lang="am" state="needs-translation">Open the PDF in the default system PDF viewer</target>
      </trans-unit>
      <trans-unit id="PublishTab.Options">
        <source xml:lang="en">Options</source>
        <note>ID: PublishTab.Options</note>
        <note>menu header in the Publish tab</note>
        <target xml:lang="am" state="needs-translation">Options</target>
      </trans-unit>
      <trans-unit id="PublishTab.OptionsMenu.SizeLayout">
        <source xml:lang="en">Size/Layout</source>
        <note>ID: PublishTab.OptionsMenu.SizeLayout</note>
        <note>Header for a region of the menu which lists various standard page layout sizes</note>
        <target xml:lang="am" state="needs-translation">Size/Layout</target>
      </trans-unit>
      <trans-unit id="PublishTab.Options_ToolTip_">
        <source xml:lang="en">Choose a page size and orientation</source>
        <note>ID: PublishTab.Options_ToolTip_</note>
        <note>menu header in the Publish tab</note>
        <target xml:lang="am" state="needs-translation">Choose a page size and orientation</target>
      </trans-unit>
      <trans-unit id="PublishTab.OverwriteWarning.ReplaceExistingButton">
        <source xml:lang="en">Replace Existing</source>
        <note>ID: PublishTab.OverwriteWarning.ReplaceExistingButton</note>
        <target xml:lang="am" state="needs-translation">Replace Existing</target>
      </trans-unit>
      <trans-unit id="PublishTab.OverwriteWarning.WindowTitle">
        <source xml:lang="en">Notice</source>
        <note>ID: PublishTab.OverwriteWarning.WindowTitle</note>
        <target xml:lang="am" state="needs-translation">Notice</target>
      </trans-unit>
      <trans-unit id="PublishTab.PdfMaker.BadPdf">
        <source xml:lang="en">Bloom had a problem making a PDF of this book. You may need technical help or to contact the developers. But here are some things you can try:</source>
        <note>ID: PublishTab.PdfMaker.BadPdf</note>
        <target xml:lang="am" state="needs-translation">Bloom had a problem making a PDF of this book. You may need technical help or to contact the developers. But here are some things you can try:</target>
      </trans-unit>
      <trans-unit id="PublishTab.PdfMaker.Compress">
        <source xml:lang="en">Compressing PDF</source>
        <note>ID: PublishTab.PdfMaker.Compress</note>
        <note>Message displayed in a progress report dialog box</note>
        <target xml:lang="am" state="needs-translation">Compressing PDF</target>
      </trans-unit>
      <trans-unit id="PublishTab.PdfMaker.CompressConvertColor">
        <source xml:lang="en">Compressing PDF &amp; Converting Color to CMYK</source>
        <note>ID: PublishTab.PdfMaker.CompressConvertColor</note>
        <note>Message displayed in a progress report dialog box</note>
        <target xml:lang="am" state="needs-translation">Compressing PDF &amp; Converting Color to CMYK</target>
      </trans-unit>
      <trans-unit id="PublishTab.PdfMaker.Creating">
        <source xml:lang="en">Creating PDF...</source>
        <note>ID: PublishTab.PdfMaker.Creating</note>
        <note>Message displayed in a progress report dialog box</note>
        <note xml:lang="en">OLD TEXT (before 4.0, removed space): Creating PDF ...</note>
        <target xml:lang="am" state="needs-translation">Creating PDF...</target>
      </trans-unit>
      <trans-unit id="PublishTab.PdfMaker.ErrorProcessing">
        <source xml:lang="en">Error creating, compressing, or recoloring the PDF file</source>
        <note>ID: PublishTab.PdfMaker.ErrorProcessing</note>
        <note>Message briefly displayed to the user in a toast</note>
        <target xml:lang="am" state="needs-translation">Error creating, compressing, or recoloring the PDF file</target>
      </trans-unit>
      <trans-unit id="PublishTab.PdfMaker.ErrorSaving">
        <source xml:lang="en">Error compressing or recoloring the PDF file</source>
        <note>ID: PublishTab.PdfMaker.ErrorProcessing</note>
        <note>Message briefly displayed to the user in a toast</note>
        <target xml:lang="am" state="needs-translation">Error compressing or recoloring the PDF file</target>
      </trans-unit>
      <trans-unit id="PublishTab.PdfMaker.Finished">
        <source xml:lang="en">Finished making PDF from HTML</source>
        <note>ID: PublishTab.PdfMaker.Finished</note>
        <note>Message displayed in a progress report dialog box</note>
        <target xml:lang="am" state="needs-translation">Finished making PDF from HTML</target>
      </trans-unit>
      <trans-unit id="PublishTab.PdfMaker.MakingFromHtml">
        <source xml:lang="en">Making PDF from HTML</source>
        <note>ID: PublishTab.PdfMaker.MakingFromHtml</note>
        <note>Message displayed in a progress report dialog box</note>
        <target xml:lang="am" state="needs-translation">Making PDF from HTML</target>
      </trans-unit>
      <trans-unit id="PublishTab.PdfMaker.MakingPageOfPdf">
        <source xml:lang="en">Making Page {0} of the PDF</source>
        <note>ID: PublishTab.PdfMaker.MakingPageOfPdf</note>
        <note>Message displayed in a progress report dialog box, {0} is replaced by the page number</note>
        <target xml:lang="am" state="needs-translation">Making Page {0} of the PDF</target>
      </trans-unit>
      <trans-unit id="PublishTab.PdfMaker.PdfWithCmykSwopV2">
        <source xml:lang="en">PDF with CMYK color (U.S. Web Coated (SWOP) v2)</source>
        <note>ID: PublishTab.PdfMaker.PdfWithCmykSwopV2</note>
        <note>displayed as file type for Save File dialog, the content in parentheses may not be translatable. 'CMYK' may not be translatable, it is a print shop standard.</note>
        <target xml:lang="am" state="needs-translation">PDF with CMYK color (U.S. Web Coated (SWOP) v2)</target>
      </trans-unit>
      <trans-unit id="PublishTab.PdfMaker.PdfWithRGB">
        <source xml:lang="en">PDF with RGB color</source>
        <note>ID: PublishTab.PdfMaker.PdfWithRGB</note>
        <note>displayed as file type for Save File dialog. 'RGB' may not be translatable, it is a standard.</note>
        <target xml:lang="am" state="needs-translation">PDF with RGB color</target>
      </trans-unit>
      <trans-unit id="PublishTab.PdfMaker.Saving">
        <source xml:lang="en">Saving PDF...</source>
        <note>ID: PublishTab.PdfMaker.Saving</note>
        <note>Message displayed in a progress report dialog box</note>
        <target xml:lang="am" state="needs-translation">Saving PDF...</target>
      </trans-unit>
      <trans-unit id="PublishTab.PdfMaker.TryMoreMemory">
        <source xml:lang="en">Try doing this on a computer with more memory</source>
        <note>ID: PublishTab.PdfMaker.TryMoreMemory</note>
        <target xml:lang="am" state="needs-translation">Try doing this on a computer with more memory</target>
      </trans-unit>
      <trans-unit id="PublishTab.PdfMaker.TryRestart">
        <source xml:lang="en">Restart your computer and try this again right away</source>
        <note>ID: PublishTab.PdfMaker.TryRestart</note>
        <target xml:lang="am" state="needs-translation">Restart your computer and try this again right away</target>
      </trans-unit>
      <trans-unit id="PublishTab.PdfMaker.TrySmallerImages">
        <source xml:lang="en">Replace large, high-resolution images in your document with lower-resolution ones</source>
        <note>ID: PublishTab.PdfMaker.TrySmallerImages</note>
        <target xml:lang="am" state="needs-translation">Replace large, high-resolution images in your document with lower-resolution ones</target>
      </trans-unit>
      <trans-unit id="PublishTab.PdfNotSaved">
        <source xml:lang="en">PDF Not Saved</source>
        <note>ID: PublishTab.PdfNotSaved</note>
        <note>title for the message box</note>
        <target xml:lang="am" state="needs-translation">PDF Not Saved</target>
      </trans-unit>
      <trans-unit id="PublishTab.PdfNotSavedWhy">
        <source xml:lang="en">The PDF file has not been saved because you chose not to allow producing a "PDF for Printshop".</source>
        <note>ID: PublishTab.PdfNotSavedWhy</note>
        <note>explanation that file was not saved displayed in a message box</note>
        <target xml:lang="am" state="needs-translation">The PDF file has not been saved because you chose not to allow producing a "PDF for Printshop".</target>
      </trans-unit>
      <trans-unit id="PublishTab.PrintButton">
        <source xml:lang="en">&amp;Print...</source>
        <note>ID: PublishTab.PrintButton</note>
        <target xml:lang="am" state="needs-translation">&amp;Print...</target>
      </trans-unit>
      <trans-unit id="PublishTab.PrologToAdobeEula">
        <source xml:lang="en">Bloom uses Adobe color profiles to convert PDF files from using RGB color to using CMYK color.  This is part of preparing a "PDF for Printshop".  You must agree to the following license in order to perform this task in Bloom.</source>
        <note>ID: PublishTab.PrologToAdobeEula</note>
        <note>Brief explanation of what this license is and why the user needs to agree to it</note>
        <target xml:lang="am" state="needs-translation">Bloom uses Adobe color profiles to convert PDF files from using RGB color to using CMYK color.  This is part of preparing a "PDF for Printshop".  You must agree to the following license in order to perform this task in Bloom.</target>
      </trans-unit>
      <trans-unit id="PublishTab.Publish" approved="yes">
        <source xml:lang="en">Publish</source>
        <note>ID: PublishTab.Publish</note>
        <target xml:lang="am" state="translated">አትም</target>
      </trans-unit>
      <trans-unit id="PublishTab.Save" sil:dynamic="true">
        <source xml:lang="en">Save...</source>
        <note>ID: PublishTab.Save</note>
        <note>Button that tells Bloom to save the book in the current format.</note>
        <target xml:lang="am" state="needs-translation">Save...</target>
      </trans-unit>
      <trans-unit id="PublishTab.SaveButton">
        <source xml:lang="en">&amp;Save PDF...</source>
        <note>ID: PublishTab.SaveButton</note>
        <target xml:lang="am" state="needs-translation">&amp;Save PDF...</target>
      </trans-unit>
      <trans-unit id="PublishTab.SaveEpub">
        <source xml:lang="en">&amp;Save ePUB...</source>
        <note>ID: PublishTab.SaveEpub</note>
        <target xml:lang="am" state="needs-translation">&amp;Save ePUB...</target>
      </trans-unit>
      <trans-unit id="PublishTab.Upload.Acknowledgments">
        <source xml:lang="en">Acknowledgments</source>
        <note>ID: PublishTab.Upload.Acknowledgments</note>
        <target xml:lang="am" state="needs-translation">Acknowledgments</target>
      </trans-unit>
      <trans-unit id="PublishTab.Upload.AdditionalRequests">
        <source xml:lang="en">Additional Requests: </source>
        <note>ID: PublishTab.Upload.AdditionalRequests</note>
        <target xml:lang="am" state="needs-translation">Additional Requests: </target>
      </trans-unit>
      <trans-unit id="PublishTab.Upload.AllReserved">
        <source xml:lang="en">All rights reserved (Contact the Copyright holder for any permissions.)</source>
        <note>ID: PublishTab.Upload.AllReserved</note>
        <target xml:lang="am" state="needs-translation">All rights reserved (Contact the Copyright holder for any permissions.)</target>
      </trans-unit>
      <trans-unit id="PublishTab.Upload.BackgroundMusic">
        <source xml:lang="en">Background Music</source>
        <note>ID: PublishTab.Upload.BackgroundMusic</note>
        <target xml:lang="am" state="needs-translation">Background Music</target>
      </trans-unit>
      <trans-unit id="PublishTab.Upload.Cancelled">
        <source xml:lang="en">Upload was cancelled</source>
        <note>ID: PublishTab.Upload.Cancelled</note>
        <target xml:lang="am" state="needs-translation">Upload was cancelled</target>
      </trans-unit>
      <trans-unit id="PublishTab.Upload.CcLink">
        <source xml:lang="en">CC-BY-NC</source>
        <note>ID: PublishTab.Upload.CcLink</note>
        <target xml:lang="am" state="needs-translation">CC-BY-NC</target>
      </trans-unit>
      <trans-unit id="PublishTab.Upload.ConfirmReplaceExisting">
        <source xml:lang="en">BloomLibrary.org already has a previous version of this book from you.  If you upload it again, it will be replaced with your current version.</source>
        <note>ID: PublishTab.Upload.ConfirmReplaceExisting</note>
        <note xml:lang="en">OLD TEXT (before 3.9, added space): BloomLibrary.org already has a previous version of this book from you. If you upload it again, it will be replaced with your current version.</note>
        <target xml:lang="am" state="needs-translation">BloomLibrary.org already has a previous version of this book from you.  If you upload it again, it will be replaced with your current version.</target>
      </trans-unit>
      <trans-unit id="PublishTab.Upload.Copyright">
        <source xml:lang="en">Copyright</source>
        <note>ID: PublishTab.Upload.Copyright</note>
        <target xml:lang="am" state="needs-translation">Copyright</target>
      </trans-unit>
      <trans-unit id="PublishTab.Upload.Credits">
        <source xml:lang="en">credits</source>
        <note>ID: PublishTab.Upload.Credits</note>
        <target xml:lang="am" state="needs-translation">credits</target>
      </trans-unit>
      <trans-unit id="PublishTab.Upload.ErrorUploading">
        <source xml:lang="en">Sorry, there was a problem uploading {0}. Some details follow. You may need technical help.</source>
        <note>ID: PublishTab.Upload.ErrorUploading</note>
        <target xml:lang="am" state="needs-translation">Sorry, there was a problem uploading {0}. Some details follow. You may need technical help.</target>
      </trans-unit>
      <trans-unit id="PublishTab.Upload.FieldsNeedAttention">
        <source xml:lang="en">One or more fields above need your attention before uploading.</source>
        <note>ID: PublishTab.Upload.FieldsNeedAttention</note>
        <target xml:lang="am" state="needs-translation">One or more fields above need your attention before uploading.</target>
      </trans-unit>
      <trans-unit id="PublishTab.Upload.FinalUploadFailureNotice">
        <source xml:lang="en">Sorry, "{0}" was not successfully uploaded. Sometimes this is caused by temporary problems with the servers we use. It's worth trying again in an hour or two. If you regularly get this problem please report it to us.</source>
        <note>ID: PublishTab.Upload.FinalUploadFailureNotice</note>
        <target xml:lang="am" state="needs-translation">Sorry, "{0}" was not successfully uploaded. Sometimes this is caused by temporary problems with the servers we use. It's worth trying again in an hour or two. If you regularly get this problem please report it to us.</target>
      </trans-unit>
      <trans-unit id="PublishTab.Upload.Gaurantee">
        <source xml:lang="en">By uploading, you confirm your agreement with the Bloom Library Terms of Use and grant the rights it describes.</source>
        <note>ID: PublishTab.Upload.Gaurantee</note>
        <target xml:lang="am" state="needs-translation">By uploading, you confirm your agreement with the Bloom Library Terms of Use and grant the rights it describes.</target>
      </trans-unit>
      <trans-unit id="PublishTab.Upload.GenericUploadProblemNotice">
        <source xml:lang="en">There was a problem uploading your book.</source>
        <note>ID: PublishTab.Upload.GenericUploadProblemNotice</note>
        <target xml:lang="am" state="needs-translation">There was a problem uploading your book.</target>
      </trans-unit>
      <trans-unit id="PublishTab.Upload.GiveBack">
        <source xml:lang="en">It’s easy to “give back”</source>
        <note>ID: PublishTab.Upload.GiveBack</note>
        <target xml:lang="am" state="needs-translation">It’s easy to “give back”</target>
      </trans-unit>
      <trans-unit id="PublishTab.Upload.HelpEachOther">
        <source xml:lang="en">In the Bloom community, we help each other by sharing both new and newly translated books on the Bloom Library.</source>
        <note>ID: PublishTab.Upload.HelpEachOther</note>
        <target xml:lang="am" state="needs-translation">In the Bloom community, we help each other by sharing both new and newly translated books on the Bloom Library.</target>
      </trans-unit>
      <trans-unit id="PublishTab.Upload.IncompleteTranslation">
        <source xml:lang="en">(incomplete translation)</source>
        <note>ID: PublishTab.Upload.IncompleteTranslation</note>
        <note>This is added after the language name, in order to indicate that some parts of the book have not been translated into this language yet.</note>
        <target xml:lang="am" state="needs-translation">(incomplete translation)</target>
      </trans-unit>
      <trans-unit id="PublishTab.Upload.Languages" approved="yes">
        <source xml:lang="en">Upload Text</source>
        <note>ID: PublishTab.Upload.Languages</note>
        <note>Prior to 4.4, this was "Languages"</note>
        <target xml:lang="am" state="translated">ቋንቋዎች</target>
      </trans-unit>
      <trans-unit id="PublishTab.Upload.License">
        <source xml:lang="en">Usage/License</source>
        <note>ID: PublishTab.Upload.License</note>
        <target xml:lang="am" state="needs-translation">Usage/License</target>
      </trans-unit>
      <trans-unit id="PublishTab.Upload.Login.AccountAlreadyExists">
        <source xml:lang="en">Account Already Exists</source>
        <note>ID: PublishTab.Upload.Login.AccountAlreadyExists</note>
        <target xml:lang="am" state="needs-translation">Account Already Exists</target>
      </trans-unit>
      <trans-unit id="PublishTab.Upload.Login.AlreadyHaveAccount">
        <source xml:lang="en">We cannot sign you up with that address, because we already have an account with that address.  Would you like to log in instead?</source>
        <note>ID: PublishTab.Upload.Login.AlreadyHaveAccount</note>
        <note xml:lang="en">OLD TEXT (before 3.9, added space): We cannot sign you up with that address, because we already have an account with that address. Would you like to log in instead?</note>
        <target xml:lang="am" state="needs-translation">We cannot sign you up with that address, because we already have an account with that address.  Would you like to log in instead?</target>
      </trans-unit>
      <trans-unit id="PublishTab.Upload.Login.LoginConnectFailed">
        <source xml:lang="en">Bloom could not connect to the server to verify your login. Please check your network connection.</source>
        <note>ID: PublishTab.Upload.Login.LoginConnectFailed</note>
        <target xml:lang="am" state="needs-translation">Bloom could not connect to the server to verify your login. Please check your network connection.</target>
      </trans-unit>
      <trans-unit id="PublishTab.Upload.Login.LoginFailed">
        <source xml:lang="en">Login failed</source>
        <note>ID: PublishTab.Upload.Login.LoginFailed</note>
        <target xml:lang="am" state="needs-translation">Login failed</target>
      </trans-unit>
      <trans-unit id="PublishTab.Upload.Login.LoginOrSignupConnectionFailed">
        <source xml:lang="en">Bloom could not connect to the server to complete your login or signup. This could be a problem with your internet connection, our server, or some equipment in between.</source>
        <note>ID: PublishTab.Upload.Login.LoginOrSignupConnectionFailed</note>
        <target xml:lang="am" state="needs-translation">Bloom could not connect to the server to complete your login or signup. This could be a problem with your internet connection, our server, or some equipment in between.</target>
      </trans-unit>
      <trans-unit id="PublishTab.Upload.Login.MustAgreeTerms">
        <source xml:lang="en">In order to sign up for a BloomLibrary.org account, you must check the box indicating that you agree to the BloomLibrary Terms of Use.</source>
        <note>ID: PublishTab.Upload.Login.MustAgreeTerms</note>
        <target xml:lang="am" state="needs-translation">In order to sign up for a BloomLibrary.org account, you must check the box indicating that you agree to the BloomLibrary Terms of Use.</target>
      </trans-unit>
      <trans-unit id="PublishTab.Upload.Login.Need Email">
        <source xml:lang="en">Email Needed</source>
        <note>ID: PublishTab.Upload.Login.Need Email</note>
        <target xml:lang="am" state="needs-translation">Email Needed</target>
      </trans-unit>
      <trans-unit id="PublishTab.Upload.Login.NoRecordOfUser">
        <source xml:lang="en">We don't have a user on record with that email. Would you like to sign up?</source>
        <note>ID: PublishTab.Upload.Login.NoRecordOfUser</note>
        <target xml:lang="am" state="needs-translation">We don't have a user on record with that email. Would you like to sign up?</target>
      </trans-unit>
      <trans-unit id="PublishTab.Upload.Login.PasswordMismatch">
        <source xml:lang="en">Password and user ID did not match</source>
        <note>ID: PublishTab.Upload.Login.PasswordMismatch</note>
        <target xml:lang="am" state="needs-translation">Password and user ID did not match</target>
      </trans-unit>
      <trans-unit id="PublishTab.Upload.Login.PleaseAgreeTerms" approved="yes">
        <source xml:lang="en">Please agree to terms of use</source>
        <note>ID: PublishTab.Upload.Login.PleaseAgreeTerms</note>
        <target xml:lang="am" state="translated">እባክዎ የአጠቃቀም ውሎችን ይቀበሉ</target>
      </trans-unit>
      <trans-unit id="PublishTab.Upload.Login.PleaseProvideEmail">
        <source xml:lang="en">Please enter a valid email address. We will send an email to this address so you can reset your password.</source>
        <note>ID: PublishTab.Upload.Login.PleaseProvideEmail</note>
        <target xml:lang="am" state="needs-translation">Please enter a valid email address. We will send an email to this address so you can reset your password.</target>
      </trans-unit>
      <trans-unit id="PublishTab.Upload.Login.ResetConnectFailed">
        <source xml:lang="en">Bloom could not connect to the server to reset your password. Please check your network connection.</source>
        <note>ID: PublishTab.Upload.Login.ResetConnectFailed</note>
        <target xml:lang="am" state="needs-translation">Bloom could not connect to the server to reset your password. Please check your network connection.</target>
      </trans-unit>
      <trans-unit id="PublishTab.Upload.Login.ResetFailed">
        <source xml:lang="en">Reset Password failed</source>
        <note>ID: PublishTab.Upload.Login.ResetFailed</note>
        <target xml:lang="am" state="needs-translation">Reset Password failed</target>
      </trans-unit>
      <trans-unit id="PublishTab.Upload.Login.ResetPassword">
        <source xml:lang="en">Resetting Password</source>
        <note>ID: PublishTab.Upload.Login.ResetPassword</note>
        <target xml:lang="am" state="needs-translation">Resetting Password</target>
      </trans-unit>
      <trans-unit id="PublishTab.Upload.Login.SendingResetPassword">
        <source xml:lang="en">We are sending an email to {0} with instructions for how to reset your password.</source>
        <note>ID: PublishTab.Upload.Login.SendingResetPassword</note>
        <target xml:lang="am" state="needs-translation">We are sending an email to {0} with instructions for how to reset your password.</target>
      </trans-unit>
      <trans-unit id="PublishTab.Upload.Login.Signup">
        <source xml:lang="en">Sign up for Bloom Library.</source>
        <note>ID: PublishTab.Upload.Login.Signup</note>
        <target xml:lang="am" state="needs-translation">Sign up for Bloom Library.</target>
      </trans-unit>
      <trans-unit id="PublishTab.Upload.Login.UnknownUser">
        <source xml:lang="en">Unknown user</source>
        <note>ID: PublishTab.Upload.Login.UnknownUser</note>
        <target xml:lang="am" state="needs-translation">Unknown user</target>
      </trans-unit>
      <trans-unit id="PublishTab.Upload.LoginFailure">
        <source xml:lang="en">Bloom could not log in to BloomLibrary.org using your saved credentials. Please check your network connection.</source>
        <note>ID: PublishTab.Upload.LoginFailure</note>
        <target xml:lang="am" state="needs-translation">Bloom could not log in to BloomLibrary.org using your saved credentials. Please check your network connection.</target>
      </trans-unit>
      <trans-unit id="PublishTab.Upload.LoginLink">
        <source xml:lang="en">Log in to BloomLibrary.org</source>
        <note>ID: PublishTab.Upload.LoginLink</note>
        <target xml:lang="am" state="needs-translation">Log in to BloomLibrary.org</target>
      </trans-unit>
      <trans-unit id="PublishTab.Upload.Logout">
        <source xml:lang="en">Log out of BloomLibrary.org</source>
        <note>ID: PublishTab.Upload.Logout</note>
        <target xml:lang="am" state="needs-translation">Log out of BloomLibrary.org</target>
      </trans-unit>
      <trans-unit id="PublishTab.Upload.MakingPdf">
        <source xml:lang="en">Making PDF Preview...</source>
        <note>ID: PublishTab.Upload.MakingPdf</note>
        <target xml:lang="am" state="needs-translation">Making PDF Preview...</target>
      </trans-unit>
      <trans-unit id="PublishTab.Upload.MakingThumbnail">
        <source xml:lang="en">Making thumbnail image...</source>
        <note>ID: PublishTab.Upload.MakingThumbnail</note>
        <target xml:lang="am" state="needs-translation">Making thumbnail image...</target>
      </trans-unit>
      <trans-unit id="PublishTab.Upload.Narration">
        <source xml:lang="en">Narration</source>
        <note>ID: PublishTab.Upload.Narration</note>
        <target xml:lang="am" state="needs-translation">Narration</target>
      </trans-unit>
      <trans-unit id="PublishTab.Upload.NoLangsFound">
        <source xml:lang="en">(None found)</source>
        <note>ID: PublishTab.Upload.NoLangsFound</note>
        <target xml:lang="am" state="needs-translation">(None found)</target>
      </trans-unit>
      <trans-unit id="PublishTab.Upload.OldVersion">
        <source xml:lang="en">Sorry, this version of Bloom Desktop is not compatible with the current version of BloomLibrary.org. Please upgrade to a newer version.</source>
        <note>ID: PublishTab.Upload.OldVersion</note>
        <target xml:lang="am" state="needs-translation">Sorry, this version of Bloom Desktop is not compatible with the current version of BloomLibrary.org. Please upgrade to a newer version.</target>
      </trans-unit>
      <trans-unit id="PublishTab.Upload.PleaseLogIn">
        <source xml:lang="en">Please log in to BloomLibrary.org (or sign up) before uploading</source>
        <note>ID: PublishTab.Upload.PleaseLogIn</note>
        <target xml:lang="am" state="needs-translation">Please log in to BloomLibrary.org (or sign up) before uploading</target>
      </trans-unit>
      <trans-unit id="PublishTab.Upload.PleaseSetThis">
        <source xml:lang="en">Please set this from the edit tab</source>
        <note>ID: PublishTab.Upload.PleaseSetThis</note>
        <note>This shows next to the license, if the license has not yet been set.</note>
        <target xml:lang="am" state="needs-translation">Please set this from the edit tab</target>
      </trans-unit>
      <trans-unit id="PublishTab.Upload.SignupLink">
        <source xml:lang="en">Sign up for BloomLibrary.org</source>
        <note>ID: PublishTab.Upload.SignupLink</note>
        <target xml:lang="am" state="needs-translation">Sign up for BloomLibrary.org</target>
      </trans-unit>
      <trans-unit id="PublishTab.Upload.Step1">
        <source xml:lang="en">Step 1: Confirm Metadata</source>
        <note>ID: PublishTab.Upload.Step1</note>
        <target xml:lang="am" state="needs-translation">Step 1: Confirm Metadata</target>
      </trans-unit>
      <trans-unit id="PublishTab.Upload.Step2">
        <source xml:lang="en">Step 2: Upload</source>
        <note>ID: PublishTab.Upload.Step2</note>
        <target xml:lang="am" state="needs-translation">Step 2: Upload</target>
      </trans-unit>
      <trans-unit id="PublishTab.Upload.SuggestAssignCC">
        <source xml:lang="en">Suggestion: Assigning a Creative Commons License makes it easy for you to clearly grant certain permissions to everyone.</source>
        <note>ID: PublishTab.Upload.SuggestAssignCC</note>
        <target xml:lang="am" state="needs-translation">Suggestion: Assigning a Creative Commons License makes it easy for you to clearly grant certain permissions to everyone.</target>
      </trans-unit>
      <trans-unit id="PublishTab.Upload.SuggestChangeCC">
        <source xml:lang="en">Suggestion: Creative Commons Licenses make it much easier for others to use your book, even if they aren't fluent in the language of your custom license.</source>
        <note>ID: PublishTab.Upload.SuggestChangeCC</note>
        <target xml:lang="am" state="needs-translation">Suggestion: Creative Commons Licenses make it much easier for others to use your book, even if they aren't fluent in the language of your custom license.</target>
      </trans-unit>
      <trans-unit id="PublishTab.Upload.Summary">
        <source xml:lang="en">Summary</source>
        <note>ID: PublishTab.Upload.Summary</note>
        <target xml:lang="am" state="needs-translation">Summary</target>
      </trans-unit>
      <trans-unit id="PublishTab.Upload.Template">
        <source xml:lang="en">This book seems to be a template, that is, it contains blank pages for authoring a new book rather than content to translate into other languages. If that is not what you intended, you should get expert help before uploading this book.\n\nDo you want to go ahead?</source>
        <note>ID: PublishTab.Upload.Template</note>
        <note xml:lang="en">OLD TEXT (before 4.0, mark newlines properly): This book seems to be a template, that is, it contains blank pages for authoring a new book rather than content to translate into other languages. If that is not what you intended, you should get expert help before uploading this book.

Do you want to go ahead?</note>
        <target xml:lang="am" state="needs-translation">This book seems to be a template, that is, it contains blank pages for authoring a new book rather than content to translate into other languages. If that is not what you intended, you should get expert help before uploading this book.\n\nDo you want to go ahead?</target>
      </trans-unit>
      <trans-unit id="PublishTab.Upload.TermsLink">
        <source xml:lang="en">Show Terms of Use</source>
        <note>ID: PublishTab.Upload.TermsLink</note>
        <target xml:lang="am" state="needs-translation">Show Terms of Use</target>
      </trans-unit>
      <trans-unit id="PublishTab.Upload.TimeProblem">
        <source xml:lang="en">There was a problem uploading your book. This is probably because your computer is set to use the wrong timezone or your system time is badly wrong. See http://www.di-mgt.com.au/wclock/help/wclo_setsysclock.html for how to fix this.</source>
        <note>ID: PublishTab.Upload.TimeProblem</note>
        <target xml:lang="am" state="needs-translation">There was a problem uploading your book. This is probably because your computer is set to use the wrong timezone or your system time is badly wrong. See http://www.di-mgt.com.au/wclock/help/wclo_setsysclock.html for how to fix this.</target>
      </trans-unit>
      <trans-unit id="PublishTab.Upload.Title" approved="yes">
        <source xml:lang="en">Title</source>
        <note>ID: PublishTab.Upload.Title</note>
        <target xml:lang="am" state="translated">ርዕስ</target>
      </trans-unit>
      <trans-unit id="PublishTab.Upload.UploadAudio">
        <source xml:lang="en">Upload Audio</source>
        <note>ID: PublishTab.Upload.UploadAudio</note>
        <target xml:lang="am" state="needs-translation">Upload Audio</target>
      </trans-unit>
      <trans-unit id="PublishTab.Upload.UploadButton">
        <source xml:lang="en">Upload Book</source>
        <note>ID: PublishTab.Upload.UploadButton</note>
        <target xml:lang="am" state="needs-translation">Upload Book</target>
      </trans-unit>
      <trans-unit id="PublishTab.Upload.UploadCompleteNotice">
        <source xml:lang="en">Congratulations, "{0}" is now available on BloomLibrary.org ({1})</source>
        <note>ID: PublishTab.Upload.UploadCompleteNotice</note>
        <target xml:lang="am" state="needs-translation">Congratulations, "{0}" is now available on BloomLibrary.org ({1})</target>
      </trans-unit>
      <trans-unit id="PublishTab.Upload.UploadNotAllowed">
        <source xml:lang="en">Upload Not Allowed</source>
        <note>ID: PublishTab.Upload.UploadNotAllowed</note>
        <target xml:lang="am" state="needs-translation">Upload Not Allowed</target>
      </trans-unit>
      <trans-unit id="PublishTab.Upload.UploadProblemNotice">
        <source xml:lang="en">There was a problem uploading your book. You may need to restart Bloom or get technical help.</source>
        <note>ID: PublishTab.Upload.UploadProblemNotice</note>
        <target xml:lang="am" state="needs-translation">There was a problem uploading your book. You may need to restart Bloom or get technical help.</target>
      </trans-unit>
      <trans-unit id="PublishTab.Upload.UploadProgress">
        <source xml:lang="en">Upload Progress</source>
        <note>ID: PublishTab.Upload.UploadProgress</note>
        <target xml:lang="am" state="needs-translation">Upload Progress</target>
      </trans-unit>
      <trans-unit id="PublishTab.Upload.UploadSandbox">
        <source xml:lang="en">Upload Book (to Sandbox)</source>
        <note>ID: PublishTab.Upload.UploadSandbox</note>
        <target xml:lang="am" state="needs-translation">Upload Book (to Sandbox)</target>
      </trans-unit>
      <trans-unit id="PublishTab.Upload.UploadingBookMetadata">
        <source xml:lang="en">Uploading book metadata</source>
        <note>ID: PublishTab.Upload.UploadingBookMetadata</note>
        <note>In this step, Bloom is uploading things like title, languages, and topic tags to the BloomLibrary.org database.</note>
        <target xml:lang="am" state="needs-translation">Uploading book metadata</target>
      </trans-unit>
      <trans-unit id="PublishTab.Upload.UploadingStatus">
        <source xml:lang="en">Uploading {0}</source>
        <note>ID: PublishTab.Upload.UploadingStatus</note>
        <target xml:lang="am" state="needs-translation">Uploading {0}</target>
      </trans-unit>
      <trans-unit id="ReaderSetup.AddLevel" sil:dynamic="true" approved="yes">
        <source xml:lang="en">Add Level</source>
        <note>ID: ReaderSetup.AddLevel</note>
        <target xml:lang="am" state="translated">ደረጃ አክል</target>
      </trans-unit>
      <trans-unit id="ReaderSetup.AddStage" sil:dynamic="true" approved="yes">
        <source xml:lang="en">Add Stage</source>
        <note>ID: ReaderSetup.AddStage</note>
        <target xml:lang="am" state="translated">ክፍል አክል</target>
      </trans-unit>
      <trans-unit id="ReaderSetup.AllowedWords" sil:dynamic="true">
        <source xml:lang="en">allowed words</source>
        <note>ID: ReaderSetup.AllowedWords</note>
        <target xml:lang="am" state="needs-translation">allowed words</target>
      </trans-unit>
      <trans-unit id="ReaderSetup.AllowedWordsFile" sil:dynamic="true">
        <source xml:lang="en">Allowed Words File</source>
        <note>ID: ReaderSetup.AllowedWordsFile</note>
        <target xml:lang="am" state="needs-translation">Allowed Words File</target>
      </trans-unit>
      <trans-unit id="ReaderSetup.AllowedWordsFileHeader" sil:dynamic="true">
        <source xml:lang="en">Allowed Words File</source>
        <note>ID: ReaderSetup.AllowedWordsFileHeader</note>
        <target xml:lang="am" state="needs-translation">Allowed Words File</target>
      </trans-unit>
      <trans-unit id="ReaderSetup.AverageHeader" sil:dynamic="true">
        <source xml:lang="en">Avg</source>
        <note>ID: ReaderSetup.AverageHeader</note>
        <target xml:lang="am" state="needs-translation">Avg</target>
      </trans-unit>
      <trans-unit id="ReaderSetup.BookHeader" sil:dynamic="true" approved="yes">
        <source xml:lang="en">Book</source>
        <note>ID: ReaderSetup.BookHeader</note>
        <target xml:lang="am" state="translated">መጽሐፍ</target>
      </trans-unit>
      <trans-unit id="ReaderSetup.BookMaxWords" sil:dynamic="true">
        <source xml:lang="en">Maximum Words in Book</source>
        <note>ID: ReaderSetup.BookMaxWords</note>
        <note xml:lang="en">OLD TEXT (before 3.9): Maximum Words per Book</note>
        <target xml:lang="am" state="needs-translation">Maximum Words in Book</target>
      </trans-unit>
      <trans-unit id="ReaderSetup.ChooseAllowedWordsFile" sil:dynamic="true">
        <source xml:lang="en">Choose...</source>
        <note>ID: ReaderSetup.ChooseAllowedWordsFile</note>
        <target xml:lang="am" state="needs-translation">Choose...</target>
      </trans-unit>
      <trans-unit id="ReaderSetup.ClickLetter" sil:dynamic="true">
        <source xml:lang="en">Click on letters to add them to this stage.</source>
        <note>ID: ReaderSetup.ClickLetter</note>
        <target xml:lang="am" state="needs-translation">Click on letters to add them to this stage.</target>
      </trans-unit>
      <trans-unit id="ReaderSetup.DecodableStages" sil:dynamic="true" approved="yes">
        <source xml:lang="en">Decodable Stages</source>
        <note>ID: ReaderSetup.DecodableStages</note>
        <target xml:lang="am" state="translated">ከድምጽ ጋር አዛምዶ የማንበቢያ ደረጃዎች</target>
      </trans-unit>
      <trans-unit id="ReaderSetup.FileNeedsTxtExtension" sil:dynamic="true">
        <source xml:lang="en">File needs .TXT extension</source>
        <note>ID: ReaderSetup.FileNeedsTxtExtension</note>
        <target xml:lang="am" state="needs-translation">File needs .TXT extension</target>
      </trans-unit>
      <trans-unit id="ReaderSetup.FirstSetupAlphabet" sil:dynamic="true">
        <source xml:lang="en">First,</source>
        <note>ID: ReaderSetup.FirstSetupAlphabet</note>
        <target xml:lang="am" state="needs-translation">First,</target>
      </trans-unit>
      <trans-unit id="ReaderSetup.FormatNotSupported" sil:dynamic="true">
        <source xml:lang="en">Cannot read this format</source>
        <note>ID: ReaderSetup.FormatNotSupported</note>
        <target xml:lang="am" state="needs-translation">Cannot read this format</target>
      </trans-unit>
      <trans-unit id="ReaderSetup.HowToExport" sil:dynamic="true">
        <source xml:lang="en">Help exporting and converting files to use as sample texts</source>
        <note>ID: ReaderSetup.HowToExport</note>
        <target xml:lang="am" state="needs-translation">Help exporting and converting files to use as sample texts</target>
      </trans-unit>
      <trans-unit id="ReaderSetup.Letters" sil:dynamic="true" approved="yes">
        <source xml:lang="en">Letters</source>
        <note>ID: ReaderSetup.Letters</note>
        <target xml:lang="am" state="translated">ፊደሎች</target>
      </trans-unit>
      <trans-unit id="ReaderSetup.Letters.Header" sil:dynamic="true" approved="yes">
        <source xml:lang="en">Letters and Letter Combinations</source>
        <note>ID: ReaderSetup.Letters.Header</note>
        <target xml:lang="am" state="translated">ፊደሎች እና የፊደሎች አሰካክ</target>
      </trans-unit>
      <trans-unit id="ReaderSetup.Letters.Intro" sil:dynamic="true">
        <source xml:lang="en">To help you make decodable readers, Bloom needs to know the letters and letter combinations that you will be teaching.</source>
        <note>ID: ReaderSetup.Letters.Intro</note>
        <target xml:lang="am" state="needs-translation">To help you make decodable readers, Bloom needs to know the letters and letter combinations that you will be teaching.</target>
      </trans-unit>
      <trans-unit id="ReaderSetup.Letters.LetterHelp1" sil:dynamic="true">
        <source xml:lang="en">Separate each letter or letter combination with a space. For example, here is what we might use for the English language:</source>
        <note>ID: ReaderSetup.Letters.LetterHelp1</note>
        <target xml:lang="am" state="needs-translation">Separate each letter or letter combination with a space. For example, here is what we might use for the English language:</target>
      </trans-unit>
      <trans-unit id="ReaderSetup.Letters.LetterHelp2" sil:dynamic="true">
        <source xml:lang="en">Notice that the English list includes symbols that are used to make words, like ' in </source>
        <note>ID: ReaderSetup.Letters.LetterHelp2</note>
        <target xml:lang="am" state="needs-translation">Notice that the English list includes symbols that are used to make words, like ' in </target>
      </trans-unit>
      <trans-unit id="ReaderSetup.Letters.LetterHelp3" sil:dynamic="true">
        <source xml:lang="en">it's</source>
        <note>ID: ReaderSetup.Letters.LetterHelp3</note>
        <target xml:lang="am" state="needs-translation">it's</target>
      </trans-unit>
      <trans-unit id="ReaderSetup.Letters.LetterHelp4" sil:dynamic="true">
        <source xml:lang="en">.</source>
        <note>ID: ReaderSetup.Letters.LetterHelp4</note>
        <target xml:lang="am" state="needs-translation">.</target>
      </trans-unit>
      <trans-unit id="ReaderSetup.LevelHeader" sil:dynamic="true" approved="yes">
        <source xml:lang="en">Level</source>
        <note>ID: ReaderSetup.LevelHeader</note>
        <target xml:lang="am" state="translated">ደረጃ</target>
      </trans-unit>
      <trans-unit id="ReaderSetup.LevelLabel" sil:dynamic="true" approved="yes">
        <source xml:lang="en">Level </source>
        <note>ID: ReaderSetup.LevelLabel</note>
        <note xml:lang="en">OLD TEXT (before 3.9, use literal NBSP character): Level&amp;nbsp;</note>
        <target xml:lang="am" state="translated">ደረጃ</target>
      </trans-unit>
      <trans-unit id="ReaderSetup.Levels" sil:dynamic="true" approved="yes">
        <source xml:lang="en">Reader Levels</source>
        <note>ID: ReaderSetup.Levels</note>
        <target xml:lang="am" state="translated">የምንባብ ደረጃዎች</target>
      </trans-unit>
      <trans-unit id="ReaderSetup.MatchingWords" sil:dynamic="true">
        <source xml:lang="en">matching words</source>
        <note>ID: ReaderSetup.MatchingWords</note>
        <target xml:lang="am" state="needs-translation">matching words</target>
      </trans-unit>
      <trans-unit id="ReaderSetup.MaxAverageWords" sil:dynamic="true">
        <source xml:lang="en">Maximum Average Length of Sentences in Book</source>
        <note>ID: ReaderSetup.MaxAverageWords</note>
        <target xml:lang="am" state="needs-translation">Maximum Average Length of Sentences in Book</target>
      </trans-unit>
      <trans-unit id="ReaderSetup.MaxUniqueWords" sil:dynamic="true">
        <source xml:lang="en">Maximum Unique Words in Book</source>
        <note>ID: ReaderSetup.MaxUniqueWords</note>
        <note xml:lang="en">OLD TEXT (before 3.9, reworded): Maximum Unique Words per Book</note>
        <target xml:lang="am" state="needs-translation">Maximum Unique Words in Book</target>
      </trans-unit>
      <trans-unit id="ReaderSetup.PageHeader" sil:dynamic="true" approved="yes">
        <source xml:lang="en">Page</source>
        <note>ID: ReaderSetup.PageHeader</note>
        <target xml:lang="am" state="translated">ገጽ</target>
      </trans-unit>
      <trans-unit id="ReaderSetup.PageMaxWords" sil:dynamic="true">
        <source xml:lang="en">Maximum Words on each Page</source>
        <note>ID: ReaderSetup.PageMaxWords</note>
        <target xml:lang="am" state="needs-translation">Maximum Words on each Page</target>
      </trans-unit>
      <trans-unit id="ReaderSetup.PoweredBy" sil:dynamic="true">
        <source xml:lang="en">Powered by </source>
        <note>ID: ReaderSetup.PoweredBy</note>
        <target xml:lang="am" state="needs-translation">Powered by </target>
      </trans-unit>
      <trans-unit id="ReaderSetup.Punctuation" sil:dynamic="true">
        <source xml:lang="en">Punctuation</source>
        <note>ID: ReaderSetup.Punctuation</note>
        <target xml:lang="am" state="needs-translation">Punctuation</target>
      </trans-unit>
      <trans-unit id="ReaderSetup.ReaderLevels" sil:dynamic="true" approved="yes">
        <source xml:lang="en">Reader Levels</source>
        <note>ID: ReaderSetup.ReaderLevels</note>
        <target xml:lang="am" state="translated">የምንባብ ደረጃዎች</target>
      </trans-unit>
      <trans-unit id="ReaderSetup.RemoveLevel" sil:dynamic="true" approved="yes">
        <source xml:lang="en">Remove Level {0}</source>
        <note>ID: ReaderSetup.RemoveLevel</note>
        <target xml:lang="am" state="translated">ደረጃ {0}ን አስወግድ</target>
      </trans-unit>
      <trans-unit id="ReaderSetup.RemoveStage" sil:dynamic="true" approved="yes">
        <source xml:lang="en">Remove Stage {0}</source>
        <note>ID: ReaderSetup.RemoveStage</note>
        <target xml:lang="am" state="translated">ክፍል {0}ን አስወግድ</target>
      </trans-unit>
      <trans-unit id="ReaderSetup.RemoveWordList" sil:dynamic="true">
        <source xml:lang="en">Remove from this stage</source>
        <note>ID: ReaderSetup.RemoveWordList</note>
        <target xml:lang="am" state="needs-translation">Remove from this stage</target>
      </trans-unit>
      <trans-unit id="ReaderSetup.ReorderLevels" sil:dynamic="true">
        <source xml:lang="en">Drag rows to reorder levels.</source>
        <note>ID: ReaderSetup.ReorderLevels</note>
        <target xml:lang="am" state="needs-translation">Drag rows to reorder levels.</target>
      </trans-unit>
      <trans-unit id="ReaderSetup.ReorderStages" sil:dynamic="true">
        <source xml:lang="en">Drag rows to reorder stages.</source>
        <note>ID: ReaderSetup.ReorderStages</note>
        <target xml:lang="am" state="needs-translation">Drag rows to reorder stages.</target>
      </trans-unit>
      <trans-unit id="ReaderSetup.SampleWords" sil:dynamic="true">
        <source xml:lang="en">Sample Words</source>
        <note>ID: ReaderSetup.SampleWords</note>
        <target xml:lang="am" state="needs-translation">Sample Words</target>
      </trans-unit>
      <trans-unit id="ReaderSetup.SearchEngine" sil:dynamic="true">
        <source xml:lang="en">, the Search Engine for Literacy.</source>
        <note>ID: ReaderSetup.SearchEngine</note>
        <target xml:lang="am" state="needs-translation">, the Search Engine for Literacy.</target>
      </trans-unit>
      <trans-unit id="ReaderSetup.SelectedLetters" sil:dynamic="true" approved="yes">
        <source xml:lang="en">Previous and New Letters</source>
        <note>ID: ReaderSetup.SelectedLetters</note>
        <target xml:lang="am" state="translated">የበፊት እና አዳዲስ ፊደሎች</target>
      </trans-unit>
      <trans-unit id="ReaderSetup.SentenceHeader" sil:dynamic="true" approved="yes">
        <source xml:lang="en">Sentence</source>
        <note>ID: ReaderSetup.SentenceHeader</note>
        <target xml:lang="am" state="translated">ዐረፈተ ነገር</target>
      </trans-unit>
      <trans-unit id="ReaderSetup.SentenceMaxWords" sil:dynamic="true">
        <source xml:lang="en">Maximum Words in each Sentence</source>
        <note>ID: ReaderSetup.SentenceMaxWords</note>
        <target xml:lang="am" state="needs-translation">Maximum Words in each Sentence</target>
      </trans-unit>
      <trans-unit id="ReaderSetup.SentencePunctuation.Help" sil:dynamic="true">
        <source xml:lang="en">Bloom already knows which characters in the world's languages always mark the end of sentences. To add others, enter the Unicode character escapes here. For example for Thai script languages, enter \U0020 to tell Bloom that normal spaces are used to break sentences.</source>
        <note>ID: ReaderSetup.SentencePunctuation.Help</note>
        <target xml:lang="am" state="needs-translation">Bloom already knows which characters in the world's languages always mark the end of sentences. To add others, enter the Unicode character escapes here. For example for Thai script languages, enter \U0020 to tell Bloom that normal spaces are used to break sentences.</target>
      </trans-unit>
      <trans-unit id="ReaderSetup.SetUpDecodableReaderTool" sil:dynamic="true">
        <source xml:lang="en">Set up Decodable Reader Tool</source>
        <note>ID: ReaderSetup.SetUpDecodableReaderTool</note>
        <target xml:lang="am" state="needs-translation">Set up Decodable Reader Tool</target>
      </trans-unit>
      <trans-unit id="ReaderSetup.SetUpLeveledReaderTool" sil:dynamic="true">
        <source xml:lang="en">Set up Leveled Reader Tool</source>
        <note>ID: ReaderSetup.SetUpLeveledReaderTool</note>
        <target xml:lang="am" state="needs-translation">Set up Leveled Reader Tool</target>
      </trans-unit>
      <trans-unit id="ReaderSetup.SetupAlphabet" sil:dynamic="true" approved="yes">
        <source xml:lang="en">set up the alphabet for this language.</source>
        <note>ID: ReaderSetup.SetupAlphabet</note>
        <target xml:lang="am" state="translated">የፊደል ተራዎችን ለዚህ ቋንቋ አቀናጅ</target>
      </trans-unit>
      <trans-unit id="ReaderSetup.SightWordLabel" sil:dynamic="true" approved="yes">
        <source xml:lang="en">New Sight Words</source>
        <note>ID: ReaderSetup.SightWordLabel</note>
        <target xml:lang="am" state="translated">አዲስ የእይታ ቃላት</target>
      </trans-unit>
      <trans-unit id="ReaderSetup.SightWordsHeader" sil:dynamic="true" approved="yes">
        <source xml:lang="en">Sight Words</source>
        <note>ID: ReaderSetup.SightWordsHeader</note>
        <target xml:lang="am" state="translated">የእይታ ቃላት</target>
      </trans-unit>
      <trans-unit id="ReaderSetup.StageHeader" sil:dynamic="true" approved="yes">
        <source xml:lang="en">Stage</source>
        <note>ID: ReaderSetup.StageHeader</note>
        <target xml:lang="am" state="translated">ክፍል</target>
      </trans-unit>
      <trans-unit id="ReaderSetup.StageLabel" sil:dynamic="true" approved="yes">
        <source xml:lang="en">Stage </source>
        <note>ID: ReaderSetup.StageLabel</note>
        <target xml:lang="am" state="translated">ክፍል</target>
      </trans-unit>
      <trans-unit id="ReaderSetup.Stages" sil:dynamic="true" approved="yes">
        <source xml:lang="en">Stages</source>
        <note>ID: ReaderSetup.Stages</note>
        <target xml:lang="am" state="translated">ክፍሎች</target>
      </trans-unit>
      <trans-unit id="ReaderSetup.Synphony" sil:dynamic="true">
        <source xml:lang="en">SynPhony</source>
        <note>ID: ReaderSetup.Synphony</note>
        <target xml:lang="am" state="needs-translation">SynPhony</target>
      </trans-unit>
      <trans-unit id="ReaderSetup.ToRemember" sil:dynamic="true" approved="yes">
        <source xml:lang="en">Things to remember for this level:</source>
        <note>ID: ReaderSetup.ToRemember</note>
        <target xml:lang="am" state="translated">ለዚህ ደረጃ ሊታወሱ የሚገቡ ነገሮች</target>
      </trans-unit>
      <trans-unit id="ReaderSetup.UniqueHeader" sil:dynamic="true" approved="yes">
        <source xml:lang="en">Unique</source>
        <note>ID: ReaderSetup.UniqueHeader</note>
        <target xml:lang="am" state="translated">ልዩ</target>
      </trans-unit>
      <trans-unit id="ReaderSetup.Words.Intro" sil:dynamic="true">
        <source xml:lang="en">To help you make decodable readers, Bloom can suggest words that fit within the current stage.  There are two ways to give words to Bloom:</source>
        <note>ID: ReaderSetup.Words.Intro</note>
        <note xml:lang="en">OLD TEXT (before 3.9, added space): To help you make decodable readers, Bloom can suggest words that fit within the current stage. There are two ways to give words to Bloom:</note>
        <target xml:lang="am" state="needs-translation">To help you make decodable readers, Bloom can suggest words that fit within the current stage.  There are two ways to give words to Bloom:</target>
      </trans-unit>
      <trans-unit id="ReaderSetup.Words.PlaceTextFiles" sil:dynamic="true">
        <source xml:lang="en">2) Place Text Files in Your</source>
        <note>ID: ReaderSetup.Words.PlaceTextFiles</note>
        <target xml:lang="am" state="needs-translation">2) Place Text Files in Your</target>
      </trans-unit>
      <trans-unit id="ReaderSetup.Words.SampleTextFolder" sil:dynamic="true" approved="yes">
        <source xml:lang="en">Sample Texts Folder</source>
        <note>ID: ReaderSetup.Words.SampleTextFolder</note>
        <target xml:lang="am" state="translated">ናሙና የጽሑፍ ዓቃፊ</target>
      </trans-unit>
      <trans-unit id="ReaderSetup.Words.TypeWordsHere" sil:dynamic="true">
        <source xml:lang="en">1) Type Words Here</source>
        <note>ID: ReaderSetup.Words.TypeWordsHere</note>
        <target xml:lang="am" state="needs-translation">1) Type Words Here</target>
      </trans-unit>
      <trans-unit id="ReaderSetup.Words.UseAllowedWords" sil:dynamic="true">
        <source xml:lang="en">We are using lists of allowed words to define stages</source>
        <note>ID: ReaderSetup.Words.UseAllowedWords</note>
        <target xml:lang="am" state="needs-translation">We are using lists of allowed words to define stages</target>
      </trans-unit>
      <trans-unit id="ReaderSetup.Words.UseLetters" sil:dynamic="true">
        <source xml:lang="en">We are using letters with sight words to define stages</source>
        <note>ID: ReaderSetup.Words.UseLetters</note>
        <target xml:lang="am" state="needs-translation">We are using letters with sight words to define stages</target>
      </trans-unit>
      <trans-unit id="ReaderSetup.lettersHeader" sil:dynamic="true" approved="yes">
        <source xml:lang="en">Letters</source>
        <note>ID: ReaderSetup.lettersHeader</note>
        <target xml:lang="am" state="translated">ፊደሎች</target>
      </trans-unit>
      <trans-unit id="ReaderTemplateBloomPackDialog.ExplanationParagraph">
        <source xml:lang="en">In addition, this Bloom Pack will carry your latest decodable and leveled reader settings for the "{0}" language. Anyone opening this Bloom Pack, who then opens a "{0}" collection, will have their current decodable and leveled reader settings replaced by the settings in this Bloom Pack. They will also get the current set of words for use in decodable readers.</source>
        <note>ID: ReaderTemplateBloomPackDialog.ExplanationParagraph</note>
        <note xml:lang="en">OLD TEXT (before 3.9, remove unwanted backslashes): In addition, this Bloom Pack will carry your latest decodable and leveled reader settings for the \"{0}\" language. Anyone opening this Bloom Pack, who then opens a \"{0}\" collection, will have their current decodable and leveled reader settings replaced by the settings in this Bloom Pack. They will also get the current set of words for use in decodable readers.</note>
        <target xml:lang="am" state="needs-translation">In addition, this Bloom Pack will carry your latest decodable and leveled reader settings for the "{0}" language. Anyone opening this Bloom Pack, who then opens a "{0}" collection, will have their current decodable and leveled reader settings replaced by the settings in this Bloom Pack. They will also get the current set of words for use in decodable readers.</target>
      </trans-unit>
      <trans-unit id="ReaderTemplateBloomPackDialog.IntroLabel">
        <source xml:lang="en">The following books will be made into templates:</source>
        <note>ID: ReaderTemplateBloomPackDialog.IntroLabel</note>
        <target xml:lang="am" state="needs-translation">The following books will be made into templates:</target>
      </trans-unit>
      <trans-unit id="ReaderTemplateBloomPackDialog.SaveBloomPackButton" approved="yes">
        <source xml:lang="en">Save Bloom Pack</source>
        <note>ID: ReaderTemplateBloomPackDialog.SaveBloomPackButton</note>
        <target xml:lang="am" state="translated">የBloom ጥቅልን አስቀምጥ</target>
      </trans-unit>
      <trans-unit id="ReaderTemplateBloomPackDialog.WindowTitle" approved="yes">
        <source xml:lang="en">Make Reader Template Bloom Pack</source>
        <note>ID: ReaderTemplateBloomPackDialog.WindowTitle</note>
        <target xml:lang="am" state="translated">የምንባብ ብጁን የBloom ጥቅል ያድርጉት</target>
      </trans-unit>
      <trans-unit id="RegisterDialog.Email">
        <source xml:lang="en">Email Address</source>
        <note>ID: RegisterDialog.Email</note>
        <target xml:lang="am" state="needs-translation">Email Address</target>
      </trans-unit>
      <trans-unit id="RegisterDialog.FirstName">
        <source xml:lang="en">First Name</source>
        <note>ID: RegisterDialog.FirstName</note>
        <target xml:lang="am" state="needs-translation">First Name</target>
      </trans-unit>
      <trans-unit id="RegisterDialog.Heading">
        <source xml:lang="en">Please take a minute to register {0}</source>
        <note>ID: RegisterDialog.Heading</note>
        <note>Place a {0} where the name of the program goes.</note>
        <target xml:lang="am" state="needs-translation">Please take a minute to register {0}</target>
      </trans-unit>
      <trans-unit id="RegisterDialog.HowAreYouUsing">
        <source xml:lang="en">How are you using {0}?</source>
        <note>ID: RegisterDialog.HowAreYouUsing</note>
        <note>Place a {0} where the name of the program goes.</note>
        <target xml:lang="am" state="needs-translation">How are you using {0}?</target>
      </trans-unit>
      <trans-unit id="RegisterDialog.IAmStuckLabel">
        <source xml:lang="en">I'm stuck, I'll finish this later.</source>
        <note>ID: RegisterDialog.IAmStuckLabel</note>
        <target xml:lang="am" state="needs-translation">I'm stuck, I'll finish this later.</target>
      </trans-unit>
      <trans-unit id="RegisterDialog.Organization">
        <source xml:lang="en">Organization</source>
        <note>ID: RegisterDialog.Organization</note>
        <target xml:lang="am" state="needs-translation">Organization</target>
      </trans-unit>
      <trans-unit id="RegisterDialog.RegisterButton">
        <source xml:lang="en">&amp;Register</source>
        <note>ID: RegisterDialog.RegisterButton</note>
        <target xml:lang="am" state="needs-translation">&amp;Register</target>
      </trans-unit>
      <trans-unit id="RegisterDialog.Surname">
        <source xml:lang="en">Surname</source>
        <note>ID: RegisterDialog.Surname</note>
        <target xml:lang="am" state="needs-translation">Surname</target>
      </trans-unit>
      <trans-unit id="RegisterDialog.WindowTitle">
        <source xml:lang="en">Register {0}</source>
        <note>ID: RegisterDialog.WindowTitle</note>
        <note>Place a {0} where the name of the program goes.</note>
        <target xml:lang="am" state="needs-translation">Register {0}</target>
      </trans-unit>
      <trans-unit id="ReportProblemDialog.Close" approved="yes">
        <source xml:lang="en">Close</source>
        <note>ID: ReportProblemDialog.Close</note>
        <note>Shown in the button that closes the dialog after a successful report submission.</note>
        <target xml:lang="am" state="translated">ዝጋ</target>
      </trans-unit>
      <trans-unit id="ReportProblemDialog.CouldNotSendToServer">
        <source xml:lang="en">Bloom was not able to submit your report directly to our server. Please retry or email {0} to {1}.</source>
        <note>ID: ReportProblemDialog.CouldNotSendToServer</note>
        <target xml:lang="am" state="needs-translation">Bloom was not able to submit your report directly to our server. Please retry or email {0} to {1}.</target>
      </trans-unit>
      <trans-unit id="ReportProblemDialog.Email">
        <source xml:lang="en">Email</source>
        <note>ID: ReportProblemDialog.Email</note>
        <target xml:lang="am" state="needs-translation">Email</target>
      </trans-unit>
      <trans-unit id="ReportProblemDialog.IncludeBookButton">
        <source xml:lang="en">Include Book '{0}'</source>
        <note>ID: ReportProblemDialog.IncludeBookButton</note>
        <target xml:lang="am" state="needs-translation">Include Book '{0}'</target>
      </trans-unit>
      <trans-unit id="ReportProblemDialog.IncludeScreenshotButton">
        <source xml:lang="en">Include this screenshot</source>
        <note>ID: ReportProblemDialog.IncludeScreenshotButton</note>
        <target xml:lang="am" state="needs-translation">Include this screenshot</target>
      </trans-unit>
      <trans-unit id="ReportProblemDialog.Name">
        <source xml:lang="en">Name</source>
        <note>ID: ReportProblemDialog.Name</note>
        <target xml:lang="am" state="needs-translation">Name</target>
      </trans-unit>
      <trans-unit id="ReportProblemDialog.Retry">
        <source xml:lang="en">Retry</source>
        <note>ID: ReportProblemDialog.Retry</note>
        <note>Shown if there was an error submitting the report. Lets the user try submitting it again.</note>
        <target xml:lang="am" state="needs-translation">Retry</target>
      </trans-unit>
      <trans-unit id="ReportProblemDialog.SeeDetails">
        <source xml:lang="en">See what else will be submitted</source>
        <note>ID: ReportProblemDialog.SeeDetails</note>
        <target xml:lang="am" state="needs-translation">See what else will be submitted</target>
      </trans-unit>
      <trans-unit id="ReportProblemDialog.SubmitButton">
        <source xml:lang="en">&amp;Submit</source>
        <note>ID: ReportProblemDialog.SubmitButton</note>
        <target xml:lang="am" state="needs-translation">&amp;Submit</target>
      </trans-unit>
      <trans-unit id="ReportProblemDialog.Submitting">
        <source xml:lang="en">Submitting to server...</source>
        <note>ID: ReportProblemDialog.Submitting</note>
        <note>This is shown while Bloom is sending the problem report to our server.</note>
        <target xml:lang="am" state="needs-translation">Submitting to server...</target>
      </trans-unit>
      <trans-unit id="ReportProblemDialog.Success">
        <source xml:lang="en">We received your report, thanks for taking the time to help make Bloom better!</source>
        <note>ID: ReportProblemDialog.Success</note>
        <target xml:lang="am" state="needs-translation">We received your report, thanks for taking the time to help make Bloom better!</target>
      </trans-unit>
      <trans-unit id="ReportProblemDialog.WhatsTheProblem">
        <source xml:lang="en">What seems to be the problem?</source>
        <note>ID: ReportProblemDialog.WhatsTheProblem</note>
        <target xml:lang="am" state="needs-translation">What seems to be the problem?</target>
      </trans-unit>
      <trans-unit id="ReportProblemDialog.WindowTitle">
        <source xml:lang="en">Report A Problem</source>
        <note>ID: ReportProblemDialog.WindowTitle</note>
        <target xml:lang="am" state="needs-translation">Report A Problem</target>
      </trans-unit>
      <trans-unit id="ReportProblemDialog.Zipping">
        <source xml:lang="en">Uploading book...</source>
        <note>ID: ReportProblemDialog.Zipping</note>
        <note>This is shown while Bloom is creating the problem report. It's generally too fast to see, unless you include a large book.</note>
        <note xml:lang="en">OLD TEXT (before 3.9): Zipping up book...</note>
        <target xml:lang="am" state="needs-translation">Uploading book...</target>
      </trans-unit>
      <trans-unit id="ReportProblemDialog.linkLabel1">
        <source xml:lang="en">Will not be private</source>
        <note>ID: ReportProblemDialog.linkLabel1</note>
        <target xml:lang="am" state="needs-translation">Will not be private</target>
      </trans-unit>
      <trans-unit id="SamplePrintNotification.IGetIt">
        <source xml:lang="en">I get it. Do not show this again.</source>
        <note>ID: SamplePrintNotification.IGetIt</note>
        <target xml:lang="am" state="needs-translation">I get it. Do not show this again.</target>
      </trans-unit>
      <trans-unit id="SamplePrintNotification.PleaseNotice">
        <source xml:lang="en">Please notice the sample printer settings below. Use them as a guide while you set up the printer.</source>
        <note>ID: SamplePrintNotification.PleaseNotice</note>
        <target xml:lang="am" state="needs-translation">Please notice the sample printer settings below. Use them as a guide while you set up the printer.</target>
      </trans-unit>
      <trans-unit id="SamplePrintNotification.WindowTitle">
        <source xml:lang="en">Sample Print Settings</source>
        <note>ID: SamplePrintNotification.WindowTitle</note>
        <target xml:lang="am" state="needs-translation">Sample Print Settings</target>
      </trans-unit>
      <trans-unit id="ScriptSettingsDialog.DefaultLineSpacing" sil:dynamic="true">
        <source xml:lang="en">Default line spacing</source>
        <note>ID: ScriptSettingsDialog.DefaultLineSpacing</note>
        <target xml:lang="am" state="needs-translation">Default line spacing</target>
      </trans-unit>
      <trans-unit id="ScriptSettingsDialog.RightToLeftScriptCheckBox">
        <source xml:lang="en">This script is right to left</source>
        <note>ID: ScriptSettingsDialog.RightToLeftScriptCheckBox</note>
        <target xml:lang="am" state="needs-translation">This script is right to left</target>
      </trans-unit>
      <trans-unit id="ScriptSettingsDialog.ScriptSettingsWindowTitle">
        <source xml:lang="en">Special Script Settings...</source>
        <note>ID: ScriptSettingsDialog.ScriptSettingsWindowTitle</note>
        <target xml:lang="am" state="needs-translation">Special Script Settings...</target>
      </trans-unit>
      <trans-unit id="ScriptSettingsDialog.TallerLinesCheckBox">
        <source xml:lang="en">This script requires taller lines</source>
        <note>ID: ScriptSettingsDialog.TallerLinesCheckBox</note>
        <target xml:lang="am" state="needs-translation">This script requires taller lines</target>
      </trans-unit>
      <trans-unit id="TemplateBooks.BookName.Arithmetic Template" sil:dynamic="true">
        <source xml:lang="en">Arithmetic Template</source>
        <note>ID: TemplateBooks.BookName.Arithmetic Template</note>
        <note xml:lang="en">OLD TEXT (before 4.0): Arithmetic</note>
        <target xml:lang="am" state="needs-translation">Arithmetic Template</target>
      </trans-unit>
      <trans-unit id="TemplateBooks.BookName.Basic Book" sil:dynamic="true" approved="yes">
        <source xml:lang="en">Basic Book</source>
        <note>ID: TemplateBooks.BookName.Basic Book</note>
        <target xml:lang="am" state="translated">መሠረታዊ መጽሐፍ</target>
      </trans-unit>
      <trans-unit id="TemplateBooks.BookName.Big Book" sil:dynamic="true" approved="yes">
        <source xml:lang="en">Big Book</source>
        <note>ID: TemplateBooks.BookName.Big Book</note>
        <target xml:lang="am" state="translated">ትልቅ መጽሐፍ</target>
      </trans-unit>
      <trans-unit id="TemplateBooks.BookName.Decodable Reader" sil:dynamic="true" approved="yes">
        <source xml:lang="en">Decodable Reader</source>
        <note>ID: TemplateBooks.BookName.Decodable Reader</note>
        <target xml:lang="am" state="translated">ከድምጽ ጋር ተዛምዶ የሚነበብ</target>
      </trans-unit>
      <trans-unit id="TemplateBooks.BookName.Leveled Reader" sil:dynamic="true" approved="yes">
        <source xml:lang="en">Leveled Reader</source>
        <note>ID: TemplateBooks.BookName.Leveled Reader</note>
        <target xml:lang="am" state="translated">በደረጃ የተከፋፈለ ምንባብ</target>
      </trans-unit>
      <trans-unit id="TemplateBooks.BookName.Multimedia" sil:dynamic="true">
        <source xml:lang="en">Multimedia</source>
        <note>ID: TemplateBooks.BookName.Multimedia</note>
        <target xml:lang="am" state="needs-translation">Multimedia</target>
      </trans-unit>
      <trans-unit id="TemplateBooks.BookName.Picture Dictionary" sil:dynamic="true">
        <source xml:lang="en">Picture Dictionary</source>
        <note>ID: TemplateBooks.BookName.Picture Dictionary</note>
        <target xml:lang="am" state="needs-translation">Picture Dictionary</target>
      </trans-unit>
      <trans-unit id="TemplateBooks.BookName.Template Starter" sil:dynamic="true">
        <source xml:lang="en">Template Starter</source>
        <note>ID: TemplateBooks.BookName.Template Starter</note>
        <target xml:lang="am" state="needs-translation">Template Starter</target>
      </trans-unit>
      <trans-unit id="TemplateBooks.BookName.The Moon and the Cap" sil:dynamic="true">
        <source xml:lang="en">The Moon and the Cap</source>
        <note>ID: TemplateBooks.BookName.The Moon and the Cap</note>
        <target xml:lang="am" state="needs-translation">The Moon and the Cap</target>
      </trans-unit>
      <trans-unit id="TemplateBooks.BookName.Vaccinations" sil:dynamic="true">
        <source xml:lang="en">Vaccinations</source>
        <note>ID: TemplateBooks.BookName.Vaccinations</note>
        <target xml:lang="am" state="needs-translation">Vaccinations</target>
      </trans-unit>
      <trans-unit id="TemplateBooks.BookName.Wall Calendar" sil:dynamic="true">
        <source xml:lang="en">Wall Calendar</source>
        <note>ID: TemplateBooks.BookName.Wall Calendar</note>
        <target xml:lang="am" state="needs-translation">Wall Calendar</target>
      </trans-unit>
      <trans-unit id="TemplateBooks.PageDescription.Custom" sil:dynamic="true">
        <source xml:lang="en">A blank page that allows you to add items.</source>
        <note>ID: TemplateBooks.PageDescription.Custom</note>
        <target xml:lang="am" state="needs-translation">A blank page that allows you to add items.</target>
      </trans-unit>
      <trans-unit id="TemplateBooks.PageDescription.Flyleaf" sil:dynamic="true">
        <source xml:lang="en">This page was automatically inserted because the following page is marked as part of a two page spread.</source>
        <note>ID: TemplateBooks.PageDescription.Flyleaf</note>
        <target xml:lang="am" state="needs-translation">This page was automatically inserted because the following page is marked as part of a two page spread.</target>
      </trans-unit>
      <trans-unit id="TemplateBooks.PageDescription.Picture &amp; Word" sil:dynamic="true">
        <source xml:lang="en">Page with a picture on top and a large, centered word below.</source>
        <note>ID: TemplateBooks.PageDescription.Picture &amp; Word</note>
        <target xml:lang="am" state="needs-translation">Page with a picture on top and a large, centered word below.</target>
      </trans-unit>
      <trans-unit id="TemplateBooks.PageDescription.Picture on Left" sil:dynamic="true">
        <source xml:lang="en">For use with Landscape orientation.</source>
        <note>ID: TemplateBooks.PageDescription.Picture on Left</note>
        <note>New string in Bloom 4.2</note>
        <target xml:lang="am" state="needs-translation">For use with Landscape orientation.</target>
      </trans-unit>
      <trans-unit id="TemplateBooks.PageLabel.1" sil:dynamic="true">
        <source xml:lang="en">1</source>
        <note>ID: TemplateBooks.PageLabel.1</note>
        <target xml:lang="am" state="needs-translation">1</target>
      </trans-unit>
      <trans-unit id="TemplateBooks.PageLabel.1 Problem" sil:dynamic="true">
        <source xml:lang="en">1 Problem</source>
        <note>ID: TemplateBooks.PageLabel.1 Problem</note>
        <note>This label indicates a page with one arithmetic problem on it.</note>
        <target xml:lang="am" state="needs-translation">1 Problem</target>
      </trans-unit>
      <trans-unit id="TemplateBooks.PageLabel.10" sil:dynamic="true">
        <source xml:lang="en">10</source>
        <note>ID: TemplateBooks.PageLabel.10</note>
        <target xml:lang="am" state="needs-translation">10</target>
      </trans-unit>
      <trans-unit id="TemplateBooks.PageLabel.11" sil:dynamic="true">
        <source xml:lang="en">11</source>
        <note>ID: TemplateBooks.PageLabel.11</note>
        <target xml:lang="am" state="needs-translation">11</target>
      </trans-unit>
      <trans-unit id="TemplateBooks.PageLabel.12" sil:dynamic="true">
        <source xml:lang="en">12</source>
        <note>ID: TemplateBooks.PageLabel.12</note>
        <target xml:lang="am" state="needs-translation">12</target>
      </trans-unit>
      <trans-unit id="TemplateBooks.PageLabel.13" sil:dynamic="true">
        <source xml:lang="en">13</source>
        <note>ID: TemplateBooks.PageLabel.13</note>
        <target xml:lang="am" state="needs-translation">13</target>
      </trans-unit>
      <trans-unit id="TemplateBooks.PageLabel.14" sil:dynamic="true">
        <source xml:lang="en">14</source>
        <note>ID: TemplateBooks.PageLabel.14</note>
        <target xml:lang="am" state="needs-translation">14</target>
      </trans-unit>
      <trans-unit id="TemplateBooks.PageLabel.15" sil:dynamic="true">
        <source xml:lang="en">15</source>
        <note>ID: TemplateBooks.PageLabel.15</note>
        <target xml:lang="am" state="needs-translation">15</target>
      </trans-unit>
      <trans-unit id="TemplateBooks.PageLabel.16" sil:dynamic="true">
        <source xml:lang="en">16</source>
        <note>ID: TemplateBooks.PageLabel.16</note>
        <target xml:lang="am" state="needs-translation">16</target>
      </trans-unit>
      <trans-unit id="TemplateBooks.PageLabel.17" sil:dynamic="true">
        <source xml:lang="en">17</source>
        <note>ID: TemplateBooks.PageLabel.17</note>
        <target xml:lang="am" state="needs-translation">17</target>
      </trans-unit>
      <trans-unit id="TemplateBooks.PageLabel.18" sil:dynamic="true">
        <source xml:lang="en">18</source>
        <note>ID: TemplateBooks.PageLabel.18</note>
        <target xml:lang="am" state="needs-translation">18</target>
      </trans-unit>
      <trans-unit id="TemplateBooks.PageLabel.19" sil:dynamic="true">
        <source xml:lang="en">19</source>
        <note>ID: TemplateBooks.PageLabel.19</note>
        <target xml:lang="am" state="needs-translation">19</target>
      </trans-unit>
      <trans-unit id="TemplateBooks.PageLabel.2" sil:dynamic="true">
        <source xml:lang="en">2</source>
        <note>ID: TemplateBooks.PageLabel.2</note>
        <target xml:lang="am" state="needs-translation">2</target>
      </trans-unit>
      <trans-unit id="TemplateBooks.PageLabel.2 Problems" sil:dynamic="true">
        <source xml:lang="en">2 Problems</source>
        <note>ID: TemplateBooks.PageLabel.2 Problems</note>
        <note>This label indicates a page with two arithmetic problems on it.</note>
        <target xml:lang="am" state="needs-translation">2 Problems</target>
      </trans-unit>
      <trans-unit id="TemplateBooks.PageLabel.20" sil:dynamic="true">
        <source xml:lang="en">20</source>
        <note>ID: TemplateBooks.PageLabel.20</note>
        <target xml:lang="am" state="needs-translation">20</target>
      </trans-unit>
      <trans-unit id="TemplateBooks.PageLabel.21" sil:dynamic="true">
        <source xml:lang="en">21</source>
        <note>ID: TemplateBooks.PageLabel.21</note>
        <target xml:lang="am" state="needs-translation">21</target>
      </trans-unit>
      <trans-unit id="TemplateBooks.PageLabel.3" sil:dynamic="true">
        <source xml:lang="en">3</source>
        <note>ID: TemplateBooks.PageLabel.3</note>
        <target xml:lang="am" state="needs-translation">3</target>
      </trans-unit>
      <trans-unit id="TemplateBooks.PageLabel.3 Problems" sil:dynamic="true">
        <source xml:lang="en">3 Problems</source>
        <note>ID: TemplateBooks.PageLabel.3 Problems</note>
        <note>This label indicates a page with three arithmetic problems on it.</note>
        <target xml:lang="am" state="needs-translation">3 Problems</target>
      </trans-unit>
      <trans-unit id="TemplateBooks.PageLabel.4" sil:dynamic="true">
        <source xml:lang="en">4</source>
        <note>ID: TemplateBooks.PageLabel.4</note>
        <target xml:lang="am" state="needs-translation">4</target>
      </trans-unit>
      <trans-unit id="TemplateBooks.PageLabel.4 Problems" sil:dynamic="true">
        <source xml:lang="en">4 Problems</source>
        <note>ID: TemplateBooks.PageLabel.4 Problems</note>
        <note>This label indicates a page with four arithmetic problems on it.</note>
        <target xml:lang="am" state="needs-translation">4 Problems</target>
      </trans-unit>
      <trans-unit id="TemplateBooks.PageLabel.5" sil:dynamic="true">
        <source xml:lang="en">5</source>
        <note>ID: TemplateBooks.PageLabel.5</note>
        <target xml:lang="am" state="needs-translation">5</target>
      </trans-unit>
      <trans-unit id="TemplateBooks.PageLabel.6" sil:dynamic="true">
        <source xml:lang="en">6</source>
        <note>ID: TemplateBooks.PageLabel.6</note>
        <target xml:lang="am" state="needs-translation">6</target>
      </trans-unit>
      <trans-unit id="TemplateBooks.PageLabel.7" sil:dynamic="true">
        <source xml:lang="en">7</source>
        <note>ID: TemplateBooks.PageLabel.7</note>
        <target xml:lang="am" state="needs-translation">7</target>
      </trans-unit>
      <trans-unit id="TemplateBooks.PageLabel.8" sil:dynamic="true">
        <source xml:lang="en">8</source>
        <note>ID: TemplateBooks.PageLabel.8</note>
        <target xml:lang="am" state="needs-translation">8</target>
      </trans-unit>
      <trans-unit id="TemplateBooks.PageLabel.9" sil:dynamic="true">
        <source xml:lang="en">9</source>
        <note>ID: TemplateBooks.PageLabel.9</note>
        <target xml:lang="am" state="needs-translation">9</target>
      </trans-unit>
      <trans-unit id="TemplateBooks.PageLabel.About" sil:dynamic="true">
        <source xml:lang="en">About</source>
        <note>ID: TemplateBooks.PageLabel.About</note>
        <note>Caption of 2nd page in books made from Template Starter</note>
        <target xml:lang="am" state="needs-translation">About</target>
      </trans-unit>
      <trans-unit id="TemplateBooks.PageLabel.Alphabet" sil:dynamic="true" approved="yes">
        <source xml:lang="en">Alphabet</source>
        <note>ID: TemplateBooks.PageLabel.Alphabet</note>
        <target xml:lang="am" state="translated">ፊደል ተራ</target>
      </trans-unit>
      <trans-unit id="TemplateBooks.PageLabel.Basic Text &amp; Image" sil:dynamic="true" approved="yes">
        <source xml:lang="en">Basic Text &amp; Image</source>
        <note>ID: TemplateBooks.PageLabel.Basic Text &amp; Image</note>
        <target xml:lang="am" state="translated">መሠረታዊ ጽሑፍ እና ስዕል</target>
      </trans-unit>
      <trans-unit id="TemplateBooks.PageLabel.Basic Text &amp; Picture" sil:dynamic="true" approved="yes">
        <source xml:lang="en">Basic Text &amp; Picture</source>
        <note>ID: TemplateBooks.PageLabel.Basic Text &amp; Picture</note>
        <target xml:lang="am" state="translated">መሠረታዊ ጽሑፍ እና ስዕል</target>
      </trans-unit>
      <trans-unit id="TemplateBooks.PageLabel.Bloom Reader Quiz" sil:dynamic="true">
        <source xml:lang="en">Bloom Reader Quiz</source>
        <note>ID: TemplateBooks.PageLabel.Bloom Reader Quiz</note>
        <target xml:lang="am" state="needs-translation">Bloom Reader Quiz</target>
      </trans-unit>
      <trans-unit id="TemplateBooks.PageLabel.Credits Page" sil:dynamic="true" approved="yes">
        <source xml:lang="en">Credits Page</source>
        <note>ID: TemplateBooks.PageLabel.Credits Page</note>
        <target xml:lang="am" state="translated">የክፍያ (ክሬዲትስ) ገጽ</target>
      </trans-unit>
      <trans-unit id="TemplateBooks.PageLabel.Custom" sil:dynamic="true" approved="yes">
        <source xml:lang="en">Custom</source>
        <note>ID: TemplateBooks.PageLabel.Custom</note>
        <target xml:lang="am" state="translated">ብጁ</target>
      </trans-unit>
      <trans-unit id="TemplateBooks.PageLabel.Day 1" sil:dynamic="true">
        <source xml:lang="en">Day 1</source>
        <note>ID: TemplateBooks.PageLabel.Day 1</note>
        <target xml:lang="am" state="needs-translation">Day 1</target>
      </trans-unit>
      <trans-unit id="TemplateBooks.PageLabel.Day 2" sil:dynamic="true">
        <source xml:lang="en">Day 2</source>
        <note>ID: TemplateBooks.PageLabel.Day 2</note>
        <target xml:lang="am" state="needs-translation">Day 2</target>
      </trans-unit>
      <trans-unit id="TemplateBooks.PageLabel.Day 3" sil:dynamic="true">
        <source xml:lang="en">Day 3</source>
        <note>ID: TemplateBooks.PageLabel.Day 3</note>
        <target xml:lang="am" state="needs-translation">Day 3</target>
      </trans-unit>
      <trans-unit id="TemplateBooks.PageLabel.Day 4" sil:dynamic="true">
        <source xml:lang="en">Day 4</source>
        <note>ID: TemplateBooks.PageLabel.Day 4</note>
        <target xml:lang="am" state="needs-translation">Day 4</target>
      </trans-unit>
      <trans-unit id="TemplateBooks.PageLabel.Day 5a" sil:dynamic="true">
        <source xml:lang="en">Day 5a</source>
        <note>ID: TemplateBooks.PageLabel.Day 5a</note>
        <target xml:lang="am" state="needs-translation">Day 5a</target>
      </trans-unit>
      <trans-unit id="TemplateBooks.PageLabel.Day 5b" sil:dynamic="true">
        <source xml:lang="en">Day 5b</source>
        <note>ID: TemplateBooks.PageLabel.Day 5b</note>
        <target xml:lang="am" state="needs-translation">Day 5b</target>
      </trans-unit>
      <trans-unit id="TemplateBooks.PageLabel.Factory" sil:dynamic="true">
        <source xml:lang="en">Factory</source>
        <note>ID: TemplateBooks.PageLabel.Factory</note>
        <target xml:lang="am" state="needs-translation">Factory</target>
      </trans-unit>
      <trans-unit id="TemplateBooks.PageLabel.Flyleaf" sil:dynamic="true">
        <source xml:lang="en">Flyleaf</source>
        <note>ID: TemplateBooks.PageLabel.Flyleaf</note>
        <target xml:lang="am" state="needs-translation">Flyleaf</target>
      </trans-unit>
      <trans-unit id="TemplateBooks.PageLabel.Front Cover" sil:dynamic="true" approved="yes">
        <source xml:lang="en">Front Cover</source>
        <note>ID: TemplateBooks.PageLabel.Front Cover</note>
        <target xml:lang="am" state="translated">የፊትለፊት ሽፋን</target>
      </trans-unit>
      <trans-unit id="TemplateBooks.PageLabel.FrontBackMatter" sil:dynamic="true">
        <source xml:lang="en">Front/Back Matter</source>
        <note>ID: TemplateBooks.PageLabel.FrontBackMatter</note>
        <target xml:lang="am" state="needs-translation">Front/Back Matter</target>
      </trans-unit>
      <trans-unit id="TemplateBooks.PageLabel.Image For Thumbnail" sil:dynamic="true">
        <source xml:lang="en">Image For Thumbnail</source>
        <note>ID: TemplateBooks.PageLabel.Image For Thumbnail</note>
        <note>Caption of first page in books made from Template Starter</note>
        <target xml:lang="am" state="needs-translation">Image For Thumbnail</target>
      </trans-unit>
      <trans-unit id="TemplateBooks.PageLabel.Image On Bottom" sil:dynamic="true" approved="yes">
        <source xml:lang="en">Image On Bottom</source>
        <note>ID: TemplateBooks.PageLabel.Image On Bottom</note>
        <target xml:lang="am" state="translated">ምስል በግርጌ</target>
      </trans-unit>
      <trans-unit id="TemplateBooks.PageLabel.Image in Middle" sil:dynamic="true" approved="yes">
        <source xml:lang="en">Image in Middle</source>
        <note>ID: TemplateBooks.PageLabel.Image in Middle</note>
        <target xml:lang="am" state="translated">ምስል በመሃል</target>
      </trans-unit>
      <trans-unit id="TemplateBooks.PageLabel.Inside Back Cover" sil:dynamic="true" approved="yes">
        <source xml:lang="en">Inside Back Cover</source>
        <note>ID: TemplateBooks.PageLabel.Inside Back Cover</note>
        <target xml:lang="am" state="translated">የውስጥ የኋላ ሽፋን</target>
      </trans-unit>
      <trans-unit id="TemplateBooks.PageLabel.Inside Front Cover" sil:dynamic="true">
        <source xml:lang="en">Inside Front Cover</source>
        <note>ID: TemplateBooks.PageLabel.Inside Front Cover</note>
        <target xml:lang="am" state="needs-translation">Inside Front Cover</target>
      </trans-unit>
      <trans-unit id="TemplateBooks.PageLabel.Instructions" sil:dynamic="true">
        <source xml:lang="en">Instructions</source>
        <note>ID: TemplateBooks.PageLabel.Instructions</note>
        <target xml:lang="am" state="needs-translation">Instructions</target>
      </trans-unit>
      <trans-unit id="TemplateBooks.PageLabel.Just Text" sil:dynamic="true" approved="yes">
        <source xml:lang="en">Just Text</source>
        <note>ID: TemplateBooks.PageLabel.Just Text</note>
        <target xml:lang="am" state="translated">ጽሑፍ ብቻ</target>
      </trans-unit>
      <trans-unit id="TemplateBooks.PageLabel.Just a Picture" sil:dynamic="true" approved="yes">
        <source xml:lang="en">Just a Picture</source>
        <note>ID: TemplateBooks.PageLabel.Just a Picture</note>
        <target xml:lang="am" state="translated">ስዕል ብቻ</target>
      </trans-unit>
      <trans-unit id="TemplateBooks.PageLabel.Just an Image" sil:dynamic="true" approved="yes">
        <source xml:lang="en">Just an Image</source>
        <note>ID: TemplateBooks.PageLabel.Just an Image</note>
        <target xml:lang="am" state="translated">ስዕል ብቻ</target>
      </trans-unit>
      <trans-unit id="TemplateBooks.PageLabel.Outside Back Cover" sil:dynamic="true" approved="yes">
        <source xml:lang="en">Outside Back Cover</source>
        <note>ID: TemplateBooks.PageLabel.Outside Back Cover</note>
        <target xml:lang="am" state="translated">የውጭ የኋላ ሽፋን</target>
      </trans-unit>
      <trans-unit id="TemplateBooks.PageLabel.Paper Saver" sil:dynamic="true">
        <source xml:lang="en">Paper Saver</source>
        <note>ID: TemplateBooks.PageLabel.Paper Saver</note>
        <target xml:lang="am" state="needs-translation">Paper Saver</target>
      </trans-unit>
      <trans-unit id="TemplateBooks.PageLabel.Picture &amp; Word" sil:dynamic="true">
        <source xml:lang="en">Picture &amp; Word</source>
        <note>ID: TemplateBooks.PageLabel.Picture &amp; Word</note>
        <target xml:lang="am" state="needs-translation">Picture &amp; Word</target>
      </trans-unit>
      <trans-unit id="TemplateBooks.PageLabel.Picture in Middle" sil:dynamic="true" approved="yes">
        <source xml:lang="en">Picture in Middle</source>
        <note>ID: TemplateBooks.PageLabel.Picture in Middle</note>
        <target xml:lang="am" state="translated">ስዕል በመሃል</target>
      </trans-unit>
      <trans-unit id="TemplateBooks.PageLabel.Picture on Bottom" sil:dynamic="true" approved="yes">
        <source xml:lang="en">Picture on Bottom</source>
        <note>ID: TemplateBooks.PageLabel.Picture on Bottom</note>
        <target xml:lang="am" state="translated">ስዕል በግርጌ</target>
      </trans-unit>
      <trans-unit id="TemplateBooks.PageLabel.Picture on Left" sil:dynamic="true">
        <source xml:lang="en">Picture on Left</source>
        <note>ID: TemplateBooks.PageLabel.Picture on Left</note>
        <note>New string in Bloom 4.2</note>
        <target xml:lang="am" state="needs-translation">Picture on Left</target>
      </trans-unit>
      <trans-unit id="TemplateBooks.PageLabel.Quiz" sil:dynamic="true">
        <source xml:lang="en">Quiz</source>
        <note>ID: TemplateBooks.PageLabel.Quiz</note>
        <note>Used in page preview for Comprehension Question pages. Should be short.</note>
        <target xml:lang="am" state="needs-translation">Quiz</target>
      </trans-unit>
      <trans-unit id="TemplateBooks.PageLabel.SIL-Cameroon" sil:dynamic="true">
        <source xml:lang="en">SIL-Cameroon</source>
        <note>ID: TemplateBooks.PageLabel.SIL-Cameroon</note>
        <target xml:lang="am" state="needs-translation">SIL-Cameroon</target>
      </trans-unit>
      <trans-unit id="TemplateBooks.PageLabel.Super Paper Saver" sil:dynamic="true">
        <source xml:lang="en">Super Paper Saver</source>
        <note>ID: TemplateBooks.PageLabel.Super Paper Saver</note>
        <target xml:lang="am" state="needs-translation">Super Paper Saver</target>
      </trans-unit>
      <trans-unit id="TemplateBooks.PageLabel.The End" sil:dynamic="true">
        <source xml:lang="en">The End</source>
        <note>ID: TemplateBooks.PageLabel.The End</note>
        <target xml:lang="am" state="needs-translation">The End</target>
      </trans-unit>
      <trans-unit id="TemplateBooks.PageLabel.This Page Is Intentionally Blank" sil:dynamic="true">
        <source xml:lang="en">This Page Is Intentionally Blank</source>
        <note>ID: TemplateBooks.PageLabel.This Page Is Intentionally Blank</note>
        <target xml:lang="am" state="needs-translation">This Page Is Intentionally Blank</target>
      </trans-unit>
      <trans-unit id="TemplateBooks.PageLabel.Title Page" sil:dynamic="true" approved="yes">
        <source xml:lang="en">Title Page</source>
        <note>ID: TemplateBooks.PageLabel.Title Page</note>
        <target xml:lang="am" state="translated">የርዕስ ገጽ</target>
      </trans-unit>
      <trans-unit id="TemplateBooks.PageLabel.Traditional" sil:dynamic="true">
        <source xml:lang="en">Traditional</source>
        <note>ID: TemplateBooks.PageLabel.Traditional</note>
        <target xml:lang="am" state="needs-translation">Traditional</target>
      </trans-unit>
      <trans-unit id="TemplateBooks.PageLabel.Translation Instructions" sil:dynamic="true">
        <source xml:lang="en">Translation Instructions</source>
        <note>ID: TemplateBooks.PageLabel.Translation Instructions</note>
        <note>This page type only shows in Edit Mode to give instructions to translators. It does not print.</note>
        <target xml:lang="am" state="needs-translation">Translation Instructions</target>
      </trans-unit>
      <trans-unit id="TemplateBooks.Wall Calendar.TitleOfSetupDialog">
        <source xml:lang="en">Setup</source>
        <note>ID: TemplateBooks.Wall Calendar.TitleOfSetupDialog</note>
        <note>This is the dialog used to set up the wall calendar</note>
        <target xml:lang="am" state="needs-translation">Setup</target>
      </trans-unit>
      <trans-unit id="Topics.Agriculture" sil:dynamic="true">
        <source xml:lang="en">Agriculture</source>
        <note>ID: Topics.Agriculture</note>
        <note>shows in the topics chooser in the edit tab</note>
        <target xml:lang="am" state="needs-translation">Agriculture</target>
      </trans-unit>
      <trans-unit id="Topics.Animal Stories" sil:dynamic="true">
        <source xml:lang="en">Animal Stories</source>
        <note>ID: Topics.Animal Stories</note>
        <note>shows in the topics chooser in the edit tab</note>
        <target xml:lang="am" state="needs-translation">Animal Stories</target>
      </trans-unit>
      <trans-unit id="Topics.Business" sil:dynamic="true">
        <source xml:lang="en">Business</source>
        <note>ID: Topics.Business</note>
        <note>shows in the topics chooser in the edit tab</note>
        <target xml:lang="am" state="needs-translation">Business</target>
      </trans-unit>
      <trans-unit id="Topics.Community Living" sil:dynamic="true">
        <source xml:lang="en">Community Living</source>
        <note>ID: Topics.Community Living</note>
        <note>shows in the topics chooser in the edit tab</note>
        <target xml:lang="am" state="needs-translation">Community Living</target>
      </trans-unit>
      <trans-unit id="Topics.Culture" sil:dynamic="true">
        <source xml:lang="en">Culture</source>
        <note>ID: Topics.Culture</note>
        <note>shows in the topics chooser in the edit tab</note>
        <target xml:lang="am" state="needs-translation">Culture</target>
      </trans-unit>
      <trans-unit id="Topics.Dictionary" sil:dynamic="true">
        <source xml:lang="en">Dictionary</source>
        <note>ID: Topics.Dictionary</note>
        <note>this is a book topic</note>
        <target xml:lang="am" state="needs-translation">Dictionary</target>
      </trans-unit>
      <trans-unit id="Topics.Environment" sil:dynamic="true">
        <source xml:lang="en">Environment</source>
        <note>ID: Topics.Environment</note>
        <note>shows in the topics chooser in the edit tab</note>
        <target xml:lang="am" state="needs-translation">Environment</target>
      </trans-unit>
      <trans-unit id="Topics.Fiction" sil:dynamic="true">
        <source xml:lang="en">Fiction</source>
        <note>ID: Topics.Fiction</note>
        <note>shows in the topics chooser in the edit tab</note>
        <target xml:lang="am" state="needs-translation">Fiction</target>
      </trans-unit>
      <trans-unit id="Topics.Health" sil:dynamic="true">
        <source xml:lang="en">Health</source>
        <note>ID: Topics.Health</note>
        <note>this is a book topic</note>
        <target xml:lang="am" state="needs-translation">Health</target>
      </trans-unit>
      <trans-unit id="Topics.How To" sil:dynamic="true">
        <source xml:lang="en">How To</source>
        <note>ID: Topics.How To</note>
        <note>shows in the topics chooser in the edit tab</note>
        <target xml:lang="am" state="needs-translation">How To</target>
      </trans-unit>
      <trans-unit id="Topics.Math" sil:dynamic="true">
        <source xml:lang="en">Math</source>
        <note>ID: Topics.Math</note>
        <note>shows in the topics chooser in the edit tab</note>
        <target xml:lang="am" state="needs-translation">Math</target>
      </trans-unit>
      <trans-unit id="Topics.NoTopic" sil:dynamic="true">
        <source xml:lang="en">No Topic</source>
        <note>ID: Topics.NoTopic</note>
        <note>shows in the topics chooser in the edit tab</note>
        <target xml:lang="am" state="needs-translation">No Topic</target>
      </trans-unit>
      <trans-unit id="Topics.Non Fiction" sil:dynamic="true">
        <source xml:lang="en">Non Fiction</source>
        <note>ID: Topics.Non Fiction</note>
        <note>shows in the topics chooser in the edit tab</note>
        <target xml:lang="am" state="needs-translation">Non Fiction</target>
      </trans-unit>
      <trans-unit id="Topics.Personal Development" sil:dynamic="true">
        <source xml:lang="en">Personal Development</source>
        <note>ID: Topics.Personal Development</note>
        <note>shows in the topics chooser in the edit tab</note>
        <target xml:lang="am" state="needs-translation">Personal Development</target>
      </trans-unit>
      <trans-unit id="Topics.Primer" sil:dynamic="true">
        <source xml:lang="en">Primer</source>
        <note>ID: Topics.Primer</note>
        <note>shows in the topics chooser in the edit tab</note>
        <target xml:lang="am" state="needs-translation">Primer</target>
      </trans-unit>
      <trans-unit id="Topics.Science" sil:dynamic="true">
        <source xml:lang="en">Science</source>
        <note>ID: Topics.Science</note>
        <note>shows in the topics chooser in the edit tab</note>
        <target xml:lang="am" state="needs-translation">Science</target>
      </trans-unit>
      <trans-unit id="Topics.Spiritual" sil:dynamic="true">
        <source xml:lang="en">Spiritual</source>
        <note>ID: Topics.Spiritual</note>
        <note>shows in the topics chooser in the edit tab</note>
        <target xml:lang="am" state="needs-translation">Spiritual</target>
      </trans-unit>
      <trans-unit id="Topics.Story Book" sil:dynamic="true">
        <source xml:lang="en">Story Book</source>
        <note>ID: Topics.Story Book</note>
        <note>this is a book topic</note>
        <target xml:lang="am" state="needs-translation">Story Book</target>
      </trans-unit>
      <trans-unit id="Topics.Traditional Story" sil:dynamic="true">
        <source xml:lang="en">Traditional Story</source>
        <note>ID: Topics.Traditional Story</note>
        <note>shows in the topics chooser in the edit tab</note>
        <target xml:lang="am" state="needs-translation">Traditional Story</target>
      </trans-unit>
      <trans-unit id="Warning">
        <source xml:lang="en">Warning</source>
        <note>ID: Warning</note>
        <target xml:lang="am" state="needs-translation">Warning</target>
      </trans-unit>
      <trans-unit id="WebServer.Warning.NoFile">
        <source xml:lang="en">Cannot Find File</source>
        <note>ID: WebServer.Warning.NoFile</note>
        <note>displays as a "toast"</note>
        <target xml:lang="am" state="needs-translation">Cannot Find File</target>
      </trans-unit>
      <trans-unit id="WebServer.Warning.NoImageFile">
        <source xml:lang="en">Cannot Find Image File</source>
        <note>ID: WebServer.Warning.NoImageFile</note>
        <note>displays as a "toast"</note>
        <target xml:lang="am" state="needs-translation">Cannot Find Image File</target>
      </trans-unit>
    </body>
  </file>
</xliff><|MERGE_RESOLUTION|>--- conflicted
+++ resolved
@@ -3663,11 +3663,7 @@
         <source xml:lang="en">InDesign XML Information</source>
         <note>ID: PublishTab.InDesignDialog.WindowTitle</note>
         <note>This is the title of a dialog about exporting a Bloom book to the InDesign XML format</note>
-<<<<<<< HEAD
-        <target xml:lang="am" state="needs translation">InDesign XML Information</target>
-=======
         <target xml:lang="am" state="needs-translation">InDesign XML Information</target>
->>>>>>> c7b83ac3
       </trans-unit>
       <trans-unit id="PublishTab.LessMemoryPdfMode">
         <source xml:lang="en">Use less memory (slower)</source>
