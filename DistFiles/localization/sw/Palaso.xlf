--- conflicted
+++ resolved
@@ -521,20 +521,11 @@
         <note>ID: MetadataEditor.PublicDomain</note>
         <target xml:lang="sw" state="final">Mmiliki wa hakimiliki anaondoa haki zote</target>
       </trans-unit>
-      <trans-unit id="MetadataEditor.PublicDomain_ToolTip_">
+      <trans-unit id="MetadataEditor.PublicDomain_ToolTip_" approved="yes">
         <source xml:lang="en">The copyright holder waives all rights</source>
         <note>ID: MetadataEditor.PublicDomain_ToolTip_</note>
         <note>This tooltip string is identical to the string displayed in the dialog in case there is not enough room in the dialog to display the full string.</note>
-        <target xml:lang="sw" state="translated">Mmiliki wa hakimiliki anaondoa haki zote</target>
-<<<<<<< HEAD
-      </trans-unit>
-      <trans-unit id="MetadataEditor.PublicDomain_ToolTip_">
-        <source xml:lang="en">The copyright holder waives all rights</source>
-        <note>ID: MetadataEditor.PublicDomain_ToolTip_</note>
-        <note>This tooltip string is identical to the string displayed in the dialog in case there is not enough room in the dialog to display the full string.</note>
-        <target xml:lang="sw" state="translated">Mmiliki wa hakimiliki anaachilia haki zote</target>
-=======
->>>>>>> 1f02ad74
+        <target xml:lang="sw" state="final">Mmiliki wa hakimiliki anaondoa haki zote</target>
       </trans-unit>
       <trans-unit id="MetadataEditor.TitleNoCredit" approved="yes">
         <source xml:lang="en">Copyright and License</source>
