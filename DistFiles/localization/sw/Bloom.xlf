--- conflicted
+++ resolved
@@ -1271,15 +1271,6 @@
         <note>ID: Common.WhatsThis</note>
         <note>minimal question indicating a link to information</note>
         <target xml:lang="sw" state="translated">Hii ni nini?</target>
-<<<<<<< HEAD
-      </trans-unit>
-      <trans-unit id="Common.WhatsThis" sil:dynamic="true">
-        <source xml:lang="en">What's this?</source>
-        <note>ID: Common.WhatsThis</note>
-        <note>minimal question indicating a link to information</note>
-        <target xml:lang="sw" state="translated">Hii ni nini?</target>
-=======
->>>>>>> 1f02ad74
       </trans-unit>
       <trans-unit id="Download.Completed" approved="yes">
         <source xml:lang="en">Your download ({0}) is complete. You can see it in the 'Books from BloomLibrary.org' section of your Collections.</source>
@@ -2389,7 +2380,6 @@
         <note>ID: EditTab.Toolbox.ComicTool.Options.Duplicate</note>
         <note>Tooltip for the bubble Duplicate icon</note>
         <target xml:lang="sw" state="final">Nakili</target>
-<<<<<<< HEAD
       </trans-unit>
       <trans-unit id="EditTab.Toolbox.ComicTool.Options.ImageSelected" sil:dynamic="true">
         <source xml:lang="en">There are no options for this kind of overlay</source>
@@ -2397,15 +2387,6 @@
         <note>This notification shows if a picture over picture is selected.</note>
         <target xml:lang="sw" state="needs-translation">There are no options for this kind of overlay</target>
       </trans-unit>
-=======
-      </trans-unit>
-      <trans-unit id="EditTab.Toolbox.ComicTool.Options.ImageSelected" sil:dynamic="true">
-        <source xml:lang="en">There are no options for this kind of overlay</source>
-        <note>ID: EditTab.Toolbox.ComicTool.Options.ImageSelected</note>
-        <note>This notification shows if a picture over picture is selected.</note>
-        <target xml:lang="sw" state="needs-translation">There are no options for this kind of overlay</target>
-      </trans-unit>
->>>>>>> 1f02ad74
       <trans-unit id="EditTab.Toolbox.ComicTool.Options.OuterOutlineColor" sil:dynamic="true" approved="yes">
         <source xml:lang="en">Outer Outline Color</source>
         <note>ID: EditTab.Toolbox.ComicTool.Options.OuterOutlineColor</note>
@@ -3982,7 +3963,6 @@
         <note>ID: PublishTab.Android.USB.Hint</note>
         <note/>
         <target xml:lang="sw" state="final">Kutuma kupitia USB, huenda ukahitaji kupata kebo inayofaa, sakinisha kiendeshaji cha simu kwenye kompyuta yako, au rekebisha mipangilio kwenye simu yako.</target>
-<<<<<<< HEAD
       </trans-unit>
       <trans-unit id="PublishTab.Android.USB.OpenMenuItem" sil:dynamic="true">
         <source xml:lang="en">On the Android device, run Bloom Reader, open the menu and choose 'Receive books via USB'.</source>
@@ -3990,15 +3970,6 @@
         <note/>
         <target xml:lang="sw" state="needs-translation">On the Android device, run Bloom Reader, open the menu and choose 'Receive books via USB'.</target>
       </trans-unit>
-=======
-      </trans-unit>
-      <trans-unit id="PublishTab.Android.USB.OpenMenuItem" sil:dynamic="true">
-        <source xml:lang="en">On the Android device, run Bloom Reader, open the menu and choose 'Receive books via USB'.</source>
-        <note>ID: PublishTab.Android.USB.OpenMenuItem</note>
-        <note/>
-        <target xml:lang="sw" state="needs-translation">On the Android device, run Bloom Reader, open the menu and choose 'Receive books via USB'.</target>
-      </trans-unit>
->>>>>>> 1f02ad74
       <trans-unit id="PublishTab.Android.WiFi.Hint.Heading" sil:dynamic="true" approved="yes">
         <source xml:lang="en">No Wi-Fi Network?</source>
         <note>ID: PublishTab.Android.WiFi.Hint.Heading</note>
@@ -4504,7 +4475,6 @@
         <note>ID: PublishTab.Epub.OmittedPages</note>
         <note>Shown in a progress box when Bloom finds interactive pages in an EPUB. Followed by a list of page labels.</note>
         <target xml:lang="sw" state="final">Kurasa zifuatazo ziliondolewa kwa sababu haziwezi kutumika katika ePUBs:</target>
-<<<<<<< HEAD
       </trans-unit>
       <trans-unit id="PublishTab.Epub.NoOverlaySupport">
         <source xml:lang="en">Sorry, Bloom cannot produce ePUBs if there are any overlays. The first overlay is on page {0}.</source>
@@ -4512,15 +4482,6 @@
         <note>The {0} will be replaced with the page number (or name of page). For example, it might be replaced by "1" or "Front Cover"</note>
         <target xml:lang="sw" state="needs-translation">Sorry, Bloom cannot produce ePUBs if there are any overlays. The first overlay is on page {0}.</target>
       </trans-unit>
-=======
-      </trans-unit>
-      <trans-unit id="PublishTab.Epub.NoOverlaySupport">
-        <source xml:lang="en">Sorry, Bloom cannot produce ePUBs if there are any overlays. The first overlay is on page {0}.</source>
-        <note>ID: PublishTab.Epub.NoOverlaySupport</note>
-        <note>The {0} will be replaced with the page number (or name of page). For example, it might be replaced by "1" or "Front Cover"</note>
-        <target xml:lang="sw" state="needs-translation">Sorry, Bloom cannot produce ePUBs if there are any overlays. The first overlay is on page {0}.</target>
-      </trans-unit>
->>>>>>> 1f02ad74
       <trans-unit id="PublishTab.Epub.PageLabel.Content" approved="yes">
         <source xml:lang="en">Content</source>
         <note>ID: PublishTab.Epub.PageLabel.Content</note>
