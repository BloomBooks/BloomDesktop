--- conflicted
+++ resolved
@@ -1876,64 +1876,55 @@
         <seg>Template Pages</seg>
       </tuv>
     </tu>
-<<<<<<< HEAD
     <tu tuid="EditTab.TextBoxProperties.HintBubbles">
       <note>This is the label of a tab in the text properties dialog that appears when you click a cog icon in a text box while changing the layout of a page</note>
       <tuv xml:lang="en">
         <seg>Hint Bubbles</seg>
       </tuv>
     </tu>
+    <tu tuid="EditTab.TextBoxProperties.LanguageTab">
+      <tuv xml:lang="en">
+        <seg>Language</seg>
+      </tuv>
+    </tu>
+    <tu tuid="EditTab.TextBoxProperties.LocalLanguage">
+      <tuv xml:lang="en">
+        <seg>Local Language</seg>
+      </tuv>
+    </tu>
+    <tu tuid="EditTab.TextBoxProperties.NationalLanguage">
+      <tuv xml:lang="en">
+        <seg>National Language</seg>
+      </tuv>
+    </tu>
+    <tu tuid="EditTab.TextBoxProperties.Normal">
+      <tuv xml:lang="en">
+        <seg>Normal</seg>
+      </tuv>
+    </tu>
+    <tu tuid="EditTab.TextBoxProperties.NormalLabel">
+      <tuv xml:lang="en">
+        <seg>"Normal" will show local language, and potentially regional or national, depending on the multilingual settings of the book. Use this for most content.</seg>
+      </tuv>
+    </tu>
+    <tu tuid="EditTab.TextBoxProperties.OtherLanguagesLabel">
+      <tuv xml:lang="en">
+        <seg>Use one of these for simple text boxes that are always in only one language.</seg>
+      </tuv>
+    </tu>
+    <tu tuid="EditTab.TextBoxProperties.RegionalLanguage">
+      <tuv xml:lang="en">
+        <seg>Regional Language</seg>
+      </tuv>
+    </tu>
+    <tu tuid="EditTab.TextBoxProperties.WhatToPut">
+      <tuv xml:lang="en">
+        <seg>What should authors put in this box?</seg>
+      </tuv>
+    </tu>
     <tu tuid="EditTab.TextBoxProperties.Title">
       <tuv xml:lang="en">
         <seg>Text Box Properties</seg>
-      </tuv>
-    </tu>
-=======
->>>>>>> 5e3b872c
-    <tu tuid="EditTab.TextBoxProperties.LanguageTab">
-      <tuv xml:lang="en">
-        <seg>Language</seg>
-      </tuv>
-    </tu>
-    <tu tuid="EditTab.TextBoxProperties.LocalLanguage">
-      <tuv xml:lang="en">
-        <seg>Local Language</seg>
-      </tuv>
-    </tu>
-    <tu tuid="EditTab.TextBoxProperties.NationalLanguage">
-      <tuv xml:lang="en">
-        <seg>National Language</seg>
-      </tuv>
-    </tu>
-    <tu tuid="EditTab.TextBoxProperties.Normal">
-      <tuv xml:lang="en">
-        <seg>Normal</seg>
-      </tuv>
-    </tu>
-    <tu tuid="EditTab.TextBoxProperties.NormalLabel">
-      <tuv xml:lang="en">
-        <seg>"Normal" will show local language, and potentially regional or national, depending on the multilingual settings of the book. Use this for most content.</seg>
-      </tuv>
-    </tu>
-    <tu tuid="EditTab.TextBoxProperties.OtherLanguagesLabel">
-      <tuv xml:lang="en">
-        <seg>Use one of these for simple text boxes that are always in only one language.</seg>
-      </tuv>
-    </tu>
-    <tu tuid="EditTab.TextBoxProperties.RegionalLanguage">
-      <tuv xml:lang="en">
-        <seg>Regional Language</seg>
-      </tuv>
-    </tu>
-<<<<<<< HEAD
-    <tu tuid="EditTab.TextBoxProperties.WhatToPut">
-      <tuv xml:lang="en">
-        <seg>What should authors put in this box?</seg>
-=======
-    <tu tuid="EditTab.TextBoxProperties.Title">
-      <tuv xml:lang="en">
-        <seg>Text Box Properties</seg>
->>>>>>> 5e3b872c
       </tuv>
     </tu>
     <tu tuid="EditTab.ThumbnailCaptions.Picture On Bottom">
