--- conflicted
+++ resolved
@@ -862,12 +862,12 @@
         <seg>&amp;Delete</seg>
       </tuv>
     </tu>
-<<<<<<< HEAD
 	<tu tuid="EditTab.SavingNotification">
       <prop type="x-dynamic">true</prop>
       <tuv xml:lang="en">
         <seg>Saving...</seg>
-=======
+      </tuv>
+    </tu>
     <tu tuid="Common.Help">
       <prop type="x-dynamic">true</prop>
       <tuv xml:lang="en">
@@ -938,7 +938,6 @@
       <prop type="x-dynamic">true</prop>
       <tuv xml:lang="en">
         <seg>We are using letters with sight words to define stages</seg>
->>>>>>> ee6547e2
       </tuv>
     </tu>
     <tu tuid="EditTab.Toolbox.DecodableReaderTool.LettersInThisStage">
