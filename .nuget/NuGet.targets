<?xml version="1.0" encoding="utf-8"?>
<Project ToolsVersion="4.0" xmlns="http://schemas.microsoft.com/developer/msbuild/2003">
	<PropertyGroup>
		<SolutionDir Condition="$(SolutionDir) == '' Or $(SolutionDir) == '*Undefined*'">$(MSBuildProjectDirectory)/../</SolutionDir>

		<!-- Enable the restore command to run before builds -->
		<RestorePackages Condition="  '$(RestorePackages)' == '' ">true</RestorePackages>

		<!-- Property that enables building a package from a project -->
		<BuildPackage Condition=" '$(BuildPackage)' == '' ">false</BuildPackage>

		<!-- Determines if package restore consent is required to restore packages -->
		<RequireRestoreConsent Condition=" '$(RequireRestoreConsent)' != 'false' ">false</RequireRestoreConsent>

		<!-- Download NuGet.exe if it does not already exist -->
		<DownloadNuGetExe Condition=" '$(DownloadNuGetExe)' == '' ">true</DownloadNuGetExe>
	</PropertyGroup>

	<ItemGroup Condition=" '$(PackageSources)' == '' ">
		<!-- Package sources used to restore packages. By default, registered sources under %APPDATA%\NuGet\NuGet.Config will be used -->
		<!-- The official NuGet package source (nuget.org) will be excluded if package sources are specified and it does not appear in the list -->
	</ItemGroup>

	<PropertyGroup>
		<NuGetToolsPath>$(MSBuildThisFileDirectory)</NuGetToolsPath>
		<PackagesConfig Condition="'$(PackagesConfig)'=='' AND '$(OS)'=='Windows_NT'">$(ProjectDir)packages.config</PackagesConfig>
		<PackagesConfig Condition="'$(PackagesConfig)'=='' AND '$(OS)'!='Windows_NT'">$(ProjectDir)/packages.config</PackagesConfig>
	</PropertyGroup>

	<PropertyGroup>
		<!-- NuGet command -->
		<NuGetExePath Condition=" '$(NuGetExePath)' == '' ">$(NuGetToolsPath)/nuget.exe</NuGetExePath>
		<PackageSources Condition=" $(PackageSources) == '' ">@(PackageSource)</PackageSources>

		<NuGetCommand Condition=" '$(OS)' == 'Windows_NT'">"$(NuGetExePath)"</NuGetCommand>
		<NuGetCommand Condition=" '$(OS)' != 'Windows_NT' ">mono --runtime=v4.0.30319 $(NuGetExePath)</NuGetCommand>

		<PackageOutputDir Condition="$(PackageOutputDir) == ''">$(TargetDir).Trim('\\', '/')</PackageOutputDir>

		<RequireConsentSwitch Condition=" $(RequireRestoreConsent) == 'true' ">-RequireConsent</RequireConsentSwitch>
		<NonInteractiveSwitch Condition=" '$(VisualStudioVersion)' != '' AND '$(OS)' == 'Windows_NT' ">-NonInteractive</NonInteractiveSwitch>

		<!-- Commands -->
		<RestoreCommand>$(NuGetCommand) install "$(PackagesConfig)" -source "$(PackageSources)" $(NonInteractiveSwitch) $(RequireConsentSwitch) -solutionDirectory "$(SolutionDir)."</RestoreCommand>
		<BuildCommand>$(NuGetCommand) pack "$(ProjectPath)" -Properties Configuration=$(Configuration) $(NonInteractiveSwitch) -OutputDirectory "$(PackageOutputDir)" -symbols</BuildCommand>

		<!-- We need to ensure packages are restored prior to assembly resolve -->
		<BuildDependsOn Condition="$(RestorePackages) == 'true'">
			RestorePackages;
			$(BuildDependsOn);
		</BuildDependsOn>

		<!-- Make the build depend on restore packages -->
		<BuildDependsOn Condition="$(BuildPackage) == 'true'">
			$(BuildDependsOn);
			BuildPackage;
		</BuildDependsOn>
	</PropertyGroup>

	<Target Name="CheckPrerequisites">
		<!-- Raise an error if we're unable to locate nuget.exe  -->
		<Error Condition="'$(DownloadNuGetExe)' != 'true' AND !Exists('$(NuGetExePath)')" Text="Unable to locate '$(NuGetExePath)'" />
		<!--
		Take advantage of MsBuild's build dependency tracking to make sure that we only ever download nuget.exe once.
		This effectively acts as a lock that makes sure that the download operation will only happen once and all
		parallel builds will have to wait for it to complete.
		-->
		<MsBuild Targets="_DownloadNuGet" Projects="$(MSBuildThisFileFullPath)" Properties="Configuration=NOT_IMPORTANT;DownloadNuGetExe=$(DownloadNuGetExe)" />
	</Target>

	<Target Name="_DownloadNuGet" Condition=" '$(DownloadNuGetExe)' == 'true' AND !Exists('$(NuGetExePath)')">
		<DownloadNuGet OutputFilename="$(NuGetExePath)" Condition="'$(OS)' == 'Windows_NT'" />
		<!-- change back to /latest/ instead of /v5.2.0/ when we move to mono 5 -->
		<Exec Command="wget https://dist.nuget.org/win-x86-commandline/v5.2.0/nuget.exe" WorkingDirectory="$(NuGetToolsPath)"
			Condition="'$(OS)' != 'Windows_NT'" />
	</Target>

	<Target Name="RestorePackages" DependsOnTargets="CheckPrerequisites">
		<Message Text="PackagesConfig=$(PackagesConfig)"/>
		<Exec Command="$(RestoreCommand)"
			  Condition="'$(OS)' != 'Windows_NT' And Exists('$(PackagesConfig)')" />

		<Exec Command="$(RestoreCommand)"
			  LogStandardErrorAsError="true"
			  Condition="'$(OS)' == 'Windows_NT' And Exists('$(PackagesConfig)')" />
	</Target>

	<Target Name="BuildPackage" DependsOnTargets="CheckPrerequisites">
		<Exec Command="$(BuildCommand)"
			  Condition=" '$(OS)' != 'Windows_NT' " />

		<Exec Command="$(BuildCommand)"
			  LogStandardErrorAsError="true"
			  Condition=" '$(OS)' == 'Windows_NT' " />
	</Target>

	<UsingTask TaskName="DownloadNuGet" TaskFactory="CodeTaskFactory"
		AssemblyFile="$(MSBuildToolsPath)\Microsoft.Build.Tasks.v4.0.dll"
		Condition=" '$(OS)' == 'Windows_NT' ">
		<ParameterGroup>
			<OutputFilename ParameterType="System.String" Required="true" />
		</ParameterGroup>
		<Task>
			<Reference Include="System.Core" />
			<Using Namespace="System" />
			<Using Namespace="System.IO" />
			<Using Namespace="System.Net" />
			<Using Namespace="Microsoft.Build.Framework" />
			<Using Namespace="Microsoft.Build.Utilities" />
			<Code Type="Fragment" Language="cs">
				<![CDATA[
				try {
					OutputFilename = Path.GetFullPath(OutputFilename);

					ServicePointManager.SecurityProtocol |= SecurityProtocolType.Tls12;
<<<<<<< HEAD
					Log.LogMessage("Enabled Protocols: {ServicePointManager.SecurityProtocol}");
=======
					Log.LogMessage("Enabled Protocols: " + ServicePointManager.SecurityProtocol);
>>>>>>> 39517409

					Log.LogMessage("Downloading latest version of NuGet.exe...");
					WebClient webClient = new WebClient();
					webClient.DownloadFile("https://dist.nuget.org/win-x86-commandline/latest/nuget.exe", OutputFilename);

					return true;
				}
				catch (Exception ex) {
					Log.LogErrorFromException(ex);
					return false;
				}
			]]>
			</Code>
		</Task>
	</UsingTask>
</Project><|MERGE_RESOLUTION|>--- conflicted
+++ resolved
@@ -113,11 +113,7 @@
 					OutputFilename = Path.GetFullPath(OutputFilename);
 
 					ServicePointManager.SecurityProtocol |= SecurityProtocolType.Tls12;
-<<<<<<< HEAD
-					Log.LogMessage("Enabled Protocols: {ServicePointManager.SecurityProtocol}");
-=======
 					Log.LogMessage("Enabled Protocols: " + ServicePointManager.SecurityProtocol);
->>>>>>> 39517409
 
 					Log.LogMessage("Downloading latest version of NuGet.exe...");
 					WebClient webClient = new WebClient();
