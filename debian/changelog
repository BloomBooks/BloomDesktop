<<<<<<< HEAD
bloom-desktop-alpha (4.1.0) stable; urgency=medium

  * Up the version number on the master (alpha) branch to 4.1.
  * More bug fixes and enhancements: see the source repository log for details.

 -- Stephen McConnel <stephen_mcconnel@sil.org>  Fri, 17 Nov 2017 11:12:06 -0700
=======
bloom-desktop-beta (4.0.0) stable; urgency=medium

  * Rename the package to bloom-desktop-beta.
  * More bug fixes and enhancements: see the source repository log for details.

 -- Stephen McConnel <stephen_mcconnel@sil.org>  Fri, 17 Nov 2017 11:03:57 -0700
>>>>>>> 6170f1f7

bloom-desktop-alpha (4.0.0) stable; urgency=medium

  * Up the version number on the master (alpha) branch to 4.0.
  * More bug fixes and enhancements: see the source repository log for details.

 -- Stephen McConnel <stephen_mcconnel@sil.org>  Mon, 22 May 2017 17:12:38 -0500

bloom-desktop-alpha (3.9.0) stable; urgency=medium

  * Up the version number on the master (unstable/alpha) branch to 3.9.
  * Rename the package to bloom-desktop-alpha.
  * More bug fixes and enhancements: see the source repository log for details.

 -- Stephen McConnel <stephen_mcconnel@sil.org>  Wed, 18 Jan 2017 11:38:31 -0600

bloom-desktop-unstable (3.8.0) stable; urgency=medium

  * Up the version number on the master (unstable) branch to 3.8.
  * More bug fixes and enhancements: see the source repository log for details.

 -- Stephen McConnel <stephen_mcconnel@sil.org>  Fri, 27 May 2016 10:39:04 -0500

bloom-desktop-unstable (3.7.0) stable; urgency=medium

  * Up the version number on the master (unstable) branch to 3.7.  (Yes, we're
    skipping 3.6 since it's been so long.)
  * More bug fixes and enhancements: see the source repository log for details.

 -- Stephen McConnel <stephen_mcconnel@sil.org>  Fri, 01 Apr 2016 18:10:07 -0500

bloom-desktop-unstable (3.5.0) stable; urgency=medium

  * Up the version number on the master (unstable) branch to 3.5.
  * More bug fixes and enhancements: see the source repository log for details.

 -- Stephen McConnel <stephen_mcconnel@sil.org>  Fri, 25 Sep 2015 10:04:01 -0500

bloom-desktop-unstable (3.4.0) stable; urgency=medium

  * Update to version 3.4 on the master (unstable) branch.
  * More bug fixes: see the source repository log for details.

 -- Stephen McConnel <stephen_mcconnel@sil.org>  Mon, 31 Aug 2015 10:57:13 -0500

bloom-desktop-unstable (3.3.1) stable; urgency=medium

  * Revert to using "Bloom VS2010.sln" for package building.
  * More bug fixes: see the source repository log for details.

 -- Stephen McConnel <stephen_mcconnel@sil.org>  Wed, 12 Aug 2015 11:24:57 -0500

bloom-desktop-unstable (3.3.0) stable; urgency=medium

  * Update the Linux package version to 3.3
  * More bug fixes: see the source repository log for details.

 -- Stephen McConnel <stephen_mcconnel@sil.org>  Thu, 06 Aug 2015 17:07:38 -0500

bloom-desktop-unstable (3.2.0) stable; urgency=medium

  * Update version number of unstable version to 3.2
  * Include .mdb files in package for better crash stack traces

 -- Stephen McConnel <stephen_mcconnel@sil.org>  Fri, 31 Jul 2015 15:46:56 -0500

bloom-desktop-unstable (3.1.0) stable; urgency=medium

  * Update version number of unstable version to 3.1

 -- Eberhard Beilharz <eb1@sil.org>  Thu, 29 Jan 2015 12:11:35 +0100

bloom-desktop (3.0.0) stable; urgency=low

  * Initial release

 -- Eberhard Beilharz <eb1@sil.org>  Thu, 17 Jul 2014 14:56:42 -0600<|MERGE_RESOLUTION|>--- conflicted
+++ resolved
@@ -1,18 +1,16 @@
-<<<<<<< HEAD
 bloom-desktop-alpha (4.1.0) stable; urgency=medium
 
   * Up the version number on the master (alpha) branch to 4.1.
   * More bug fixes and enhancements: see the source repository log for details.
 
  -- Stephen McConnel <stephen_mcconnel@sil.org>  Fri, 17 Nov 2017 11:12:06 -0700
-=======
+
 bloom-desktop-beta (4.0.0) stable; urgency=medium
 
   * Rename the package to bloom-desktop-beta.
   * More bug fixes and enhancements: see the source repository log for details.
 
  -- Stephen McConnel <stephen_mcconnel@sil.org>  Fri, 17 Nov 2017 11:03:57 -0700
->>>>>>> 6170f1f7
 
 bloom-desktop-alpha (4.0.0) stable; urgency=medium
 
