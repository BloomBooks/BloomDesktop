Source: bloom-desktop-alpha
Section: x11
Priority: extra
Maintainer: Stephen McConnel <stephen_mcconnel@sil.org>
Homepage: http://bloomlibrary.org/
Vcs-Git: git://github.com/BloomBooks/BloomDesktop.git
Vcs-Browser: https://github.com/BloomBooks/BloomDesktop
Standards-Version: 3.9.7
Build-Depends: debhelper (>= 9.0.0), cli-common-dev (>= 0.8),
 wget, unzip, desktop-file-utils, curl,
 optipng, libsndfile1,
<<<<<<< HEAD
 mono4-sil, libgdiplus4-sil,
 libgtk-3-0,
=======
 mono5-sil, libgdiplus5-sil,
>>>>>>> b09b29d2
 libenchant-dev, libxklavier-dev, libdconf-dev,
 libicu-dev,
 libgtk3.0-cil, libgtk-3-dev, libasound2-dev,
 libgtk2.0-cil, libgtk2.0-dev,
 icu-devtools | libicu-dev (<< 52)

Package: bloom-desktop-alpha
Architecture: any
Depends: ${shlibs:Depends}, ${misc:Depends},
<<<<<<< HEAD
 mono4-sil, libgdiplus4-sil, gtk-sharp4-sil, gtklp,
 libgtk-3-0, libgtk3.0-cil,
 libgtk2.0-0, libgtk2.0-cil,
=======
 mono5-sil, libgdiplus5-sil, gtk-sharp5-sil, gtklp,
>>>>>>> b09b29d2
 chmsee | xchm | kchmviewer, libtidy-sil,
 fonts-sil-andika-new-basic | fonts-sil-andikanewbasic,
 optipng, libsndfile1,
 wmctrl, lame, ghostscript,
 ffmpeg, python-aeneas
Suggests: art-of-reading3
Replaces: bloom-desktop, bloom-desktop-beta, bloom-desktop-betainternal
Conflicts: bloom-desktop-unstable
Description: Literacy materials development for language communities
 Bloom Desktop is an application that dramatically "lowers the bar" for
 language communities who want books in their own languages. Bloom delivers
 a low-training, high-output system where mother tongue speakers and their
 advocates work together to foster both community authorship and access to
 external material in the vernacular.<|MERGE_RESOLUTION|>--- conflicted
+++ resolved
@@ -9,12 +9,8 @@
 Build-Depends: debhelper (>= 9.0.0), cli-common-dev (>= 0.8),
  wget, unzip, desktop-file-utils, curl,
  optipng, libsndfile1,
-<<<<<<< HEAD
- mono4-sil, libgdiplus4-sil,
+ mono5-sil, libgdiplus5-sil,
  libgtk-3-0,
-=======
- mono5-sil, libgdiplus5-sil,
->>>>>>> b09b29d2
  libenchant-dev, libxklavier-dev, libdconf-dev,
  libicu-dev,
  libgtk3.0-cil, libgtk-3-dev, libasound2-dev,
@@ -24,13 +20,9 @@
 Package: bloom-desktop-alpha
 Architecture: any
 Depends: ${shlibs:Depends}, ${misc:Depends},
-<<<<<<< HEAD
- mono4-sil, libgdiplus4-sil, gtk-sharp4-sil, gtklp,
+ mono5-sil, libgdiplus5-sil, gtk-sharp5-sil, gtklp,
  libgtk-3-0, libgtk3.0-cil,
  libgtk2.0-0, libgtk2.0-cil,
-=======
- mono5-sil, libgdiplus5-sil, gtk-sharp5-sil, gtklp,
->>>>>>> b09b29d2
  chmsee | xchm | kchmviewer, libtidy-sil,
  fonts-sil-andika-new-basic | fonts-sil-andikanewbasic,
  optipng, libsndfile1,
