<?xml version="1.0"?>
<package >
  <metadata>
	<id>Bloom</id><!-- For Squirrel, must match application name. -->
	<version>3.6.999</version>
    <authors>SIL International</authors>
    <owners>SIL International</owners>
    <projectUrl>http://bloomlibrary.org</projectUrl>
    <requireLicenseAcceptance>false</requireLicenseAcceptance>
	<description>{Bloom description and version provided by build script}</description>
    <releaseNotes>None</releaseNotes>
    <copyright>Copyright SIL International 2016</copyright>
	<iconUrl>https://s3.amazonaws.com/bloomlibrary.org/squirrel/BloomSetup.ico</iconUrl>
  </metadata>
	<files>
		<file src="..\..\output\release\**\*.*" exclude="*.xml;Bloom.vshost.exe;**\*.pdb;**\BloomTests.*;remoteDebugging" target="lib\net45\"/>
		<!-- Having excluded all pdbs, we do want the main one for the Bloom exe, so we get better stack dumps.
		This pattern should cover Bloom.pdb or BloomAlpha.pdb or anything similar (but we don't need BloomTests.pdb or BloomChorusPlugin.pdb).-->
		<file src="..\..\output\release\Bloom*.pdb" exclude="**\*Tests.*;**\*Chorus*.*" target="lib\net45\"/>
		<file src="..\..\output\release\SIL.*.pdb" target="lib\net45\"/> <!-- Palaso library debug symbols -->
<<<<<<< HEAD
		<file src="..\..\distfiles\**\*.*"  target="lib\net45\"/>
=======
		<!-- This exclusion list is derived from https://msdn.microsoft.com/en-us/library/system.io.file.delete(v=vs.110).aspx, plus the spelling dictionaries: bits of xulrunner we don't need, to save space. Current version created for xulrunner29.-->
		<file src="..\..\lib\xulrunner\**\*.*" target="\lib\net45\xulrunner" exclude="*.exe;*.aff;*.dic;crashreporter.*;AccessibleMarshal.dll;breakpadinjector.dll;D3DCompiler_43.dll;IA2Marshal.dll;nssdbm3.*;precomplete"/>

		<!-- Starting with 3.8 we can switch to svgs for branding, but in 3.7 gecko makes them fuzzy in pdfs, so don't ship the svgs -->
		<file src="..\..\distfiles\**\*.*"  target="lib\net45\" exclude="**\branding\*.svg"/>

>>>>>>> 97529346
		<!-- <file src="..\..\Mercurial\**\*.*" target="\lib\net45\Mercurial"/>
		<file src="..\..\MercurialExtensions\**\*.*" target="\lib\net45\MercurialExtensions"/>
		 -->
		<file src="..\..\output\browser\**\*.*" target="\lib\net45\browser" exclude="**\*.ts;**\*.map;**\*.jade;**\*.less;**\*Spec.js;**\*.jsx"/>
		<file src="Bloom*.ico" target="\lib\net45\"/>
		<file src="..\..\src\BloomBrowserUI\**\*.*" target="\lib\net45\BloomBrowserUI" exclude="..\..\src\BloomBrowserUI\node_modules\**\*.*"/>

		<!-- Starting with 3.7, for JS modules we get via javascript import, webpack bundles them into outpt/browser and so don't need to be mentioned.
			However any that still show up in html <script> tags need to be added here (especially, see editalbePage.tss).

			Also, some note modules have their own stylesheets. Ideally, these should be @import-ed in one of our less files.
			If not, they too need to be listed here. -->

<file src="..\..\src\BloomBrowserUI\node_modules\jquery\dist\jquery.js" target="\lib\net45\BloomBrowserUI\node_modules\jquery\dist"/>
		<file src="..\..\src\BloomBrowserUI\node_modules\jquery.hotkeys\jquery.hotkeys.js" target="\lib\net45\BloomBrowserUI\node_modules\jquery.hotkeys"/>
		<file src="..\..\src\BloomBrowserUI\node_modules\toastr\build\*.*" target="\lib\net45\BloomBrowserUI\node_modules\toastr\build\"/>
		<!-- should come in from a LESS import
				<file src="..\..\src\BloomBrowserUI\node_modules\select2\dist\css\select2.css" target="\lib\net45\BloomBrowserUI\node_modules\select2\dist\css\"/>
		-->
		<file src="..\..\src\BloomBrowserUI\node_modules\select2\dist\js\select2.js" target="\lib\net45\BloomBrowserUI\node_modules\select2\dist\js\"/>
		<file src="..\..\src\BloomBrowserUI\node_modules\css-element-queries\src\*.*" target="\lib\net45\BloomBrowserUI\node_modules\css-element-queries\src"/>
	</files>
</package><|MERGE_RESOLUTION|>--- conflicted
+++ resolved
@@ -18,16 +18,8 @@
 		This pattern should cover Bloom.pdb or BloomAlpha.pdb or anything similar (but we don't need BloomTests.pdb or BloomChorusPlugin.pdb).-->
 		<file src="..\..\output\release\Bloom*.pdb" exclude="**\*Tests.*;**\*Chorus*.*" target="lib\net45\"/>
 		<file src="..\..\output\release\SIL.*.pdb" target="lib\net45\"/> <!-- Palaso library debug symbols -->
-<<<<<<< HEAD
-		<file src="..\..\distfiles\**\*.*"  target="lib\net45\"/>
-=======
-		<!-- This exclusion list is derived from https://msdn.microsoft.com/en-us/library/system.io.file.delete(v=vs.110).aspx, plus the spelling dictionaries: bits of xulrunner we don't need, to save space. Current version created for xulrunner29.-->
-		<file src="..\..\lib\xulrunner\**\*.*" target="\lib\net45\xulrunner" exclude="*.exe;*.aff;*.dic;crashreporter.*;AccessibleMarshal.dll;breakpadinjector.dll;D3DCompiler_43.dll;IA2Marshal.dll;nssdbm3.*;precomplete"/>
-
 		<!-- Starting with 3.8 we can switch to svgs for branding, but in 3.7 gecko makes them fuzzy in pdfs, so don't ship the svgs -->
 		<file src="..\..\distfiles\**\*.*"  target="lib\net45\" exclude="**\branding\*.svg"/>
-
->>>>>>> 97529346
 		<!-- <file src="..\..\Mercurial\**\*.*" target="\lib\net45\Mercurial"/>
 		<file src="..\..\MercurialExtensions\**\*.*" target="\lib\net45\MercurialExtensions"/>
 		 -->
