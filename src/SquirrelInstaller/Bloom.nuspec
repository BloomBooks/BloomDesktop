--- conflicted
+++ resolved
@@ -23,14 +23,8 @@
 		<file src="..\..\distfiles\**\*.*"  target="lib\net45\"/>
 		<file src="..\..\Mercurial\**\*.*" target="\lib\net45\Mercurial"/>
 		<file src="..\..\MercurialExtensions\**\*.*" target="\lib\net45\MercurialExtensions"/>
-<<<<<<< HEAD
 		<file src="..\..\output\browser\**\*.*" target="\lib\net45\browser" exclude="**\*.ts;**\*.map;**\*.jade;**\*.less;**\*Spec.js;**\*.jsx"/>
-		<file src="..\..\src\BloomExe\Resources\Bloom*.ico" target="\lib\net45\"/>
-		
-=======
 		<file src="Bloom*.ico" target="\lib\net45\"/>
-		<!-- For Bloom 3.6 only, we have to hand-pick out each node_modules dependency we really want in the installer -->
->>>>>>> 542ddd87
 		<file src="..\..\src\BloomBrowserUI\**\*.*" target="\lib\net45\BloomBrowserUI" exclude="..\..\src\BloomBrowserUI\node_modules\**\*.*"/>
 
 		<!-- Starting with 3.7, for JS modules we get via javascript import, webpack bundles them into outpt/browser and so don't need to be mentioned. 
