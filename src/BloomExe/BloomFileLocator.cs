--- conflicted
+++ resolved
@@ -1,11 +1,7 @@
 ﻿using System.Collections.Generic;
 using System.IO;
 using System.Linq;
-<<<<<<< HEAD
 using System.Reflection;
-using System.Text;
-=======
->>>>>>> 50b72f43
 using Bloom.Book;
 using Bloom.Collection;
 using L10NSharp;
@@ -187,12 +183,12 @@
 		/// </summary>
 		public static bool IsInstalledFileOrDirectory(string filepath)
 		{
-			var file = Assembly.GetExecutingAssembly().CodeBase.Replace("file://", String.Empty);
+			var file = Assembly.GetExecutingAssembly().CodeBase.Replace("file://", string.Empty);
 			if (SIL.PlatformUtilities.Platform.IsWindows)
 				file = file.TrimStart('/');
 			var folder = Path.GetDirectoryName(file);
 			if (folder.EndsWith("/output/Debug"))
-				folder = folder.Replace("/Debug", String.Empty);	// files now copied to output/browser for access
+				folder = folder.Replace("/Debug", string.Empty);	// files now copied to output/browser for access
 			return filepath.Contains(folder);
 		}
 
