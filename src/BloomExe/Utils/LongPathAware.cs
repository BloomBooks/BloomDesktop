--- conflicted
+++ resolved
@@ -6,164 +6,10 @@
 
 namespace Bloom.Utils
 {
-<<<<<<< HEAD
     internal class PathTooLongException : System.IO.PathTooLongException
     {
         public string Path;
         public string AdditionalInfo;
-=======
-	internal class PathTooLongException : System.IO.PathTooLongException
-	{
-		public string Path;
-		public string AdditionalInfo;
-		public PathTooLongException(string path, string additionaInfo = "")
-		{
-			Path = path;
-			AdditionalInfo = additionaInfo;
-		}
-		public override string Message => $"{base.Message} Path was '{Path}. Additional Info:{AdditionalInfo}";
-	}
-
-	internal static class LongPathAware
-	{
-		const int kmaxPath = 255; // not 256 becuase that includes the C++ null terminator
-
-		[DllImport("kernel32.dll", CharSet = CharSet.Auto, SetLastError = true)]
-		static extern uint GetLongPathName(
-			[MarshalAs(UnmanagedType.LPTStr)] string lpszShortPath,
-			[MarshalAs(UnmanagedType.LPTStr)] StringBuilder lpszLongPath,
-			[MarshalAs(UnmanagedType.U4)] int cchBuffer);
-
-
-		/// <summary>
-		/// Converts a short path (8.3) to a long path. We can be given these kinds of paths by
-		/// Windows File Explorer when the user double-clicks on a .bloomCollection that has
-		/// a really long path.
-		/// </summary>
-		/// <param name="path">A path that may or may not be an 8.3-style path.</param>
-		/// <returns>The long path.  Null or empty if the input is null or empty.</returns>
-		internal static string GetLongPath(string path)
-		{
-			if (String.IsNullOrEmpty(path))
-			{
-				return path;
-			}
-			if (SIL.PlatformUtilities.Platform.IsLinux)
-			{
-				return path;
-			}
-			if (!GetIsPossiblyShortenedPath(path))
-			{
-				return path;
-			}
-
-			StringBuilder builder = new StringBuilder(2000);  // randomly chosen max
-			var result = Convert.ToInt32(GetLongPathName(path, builder, builder.Capacity));
-			if (result == 0)
-			{
-				// The original code threw a FileNotFoundException here.
-				// But there are cases where we call this and don't expect the file to exist yet,
-				// such as validating the destination path of a copy is not too long.
-				// If the given path doesn't exist, it certainly isn't a short path which needs
-				// to be converted to a long path, and the best we can do here is simply return
-				// the path we were given. And in the case of a file we are about to create,
-				// returning the given path is always the right thing to do.
-				// See BL-12986.
-				return path;
-			}
-			if (result >= builder.Capacity)
-			{
-				throw new ApplicationException("GetLongPath() exceeded capacity.");
-			}
-
-			return builder.ToString(0, result);
-		}
-
-		/// <summary>
-		/// This doesn't do any fancy regex, so it could give false positives. Which is fine, becuase it's just a time saver.
-		/// </summary>
-		/// <param name="path"></param>
-		/// <returns>True if it is worth asking the OS to expand the path in case it is an 8.3-style one.</returns>
-		internal static bool GetIsPossiblyShortenedPath(string path)
-		{
-			if (path == null) return false;
-			if (SIL.PlatformUtilities.Platform.IsLinux) return false;
-			return path.Contains("~");
-		}
-
-		internal static bool GetExceedsMaxPath(string path)
-		{
-			if (path == null) return false;
-			if (GetIsPossiblyShortenedPath(path))
-			{
-				return GetLongPath(path).Length > kmaxPath;
-			} else return path.Length > kmaxPath;
-		}
-
-		internal static void ThrowIfExceedsMaxPath(string path)
-		{
-			if (GetExceedsMaxPath(path))
-			{
-				throw new PathTooLongException(path);
-			}
-		}
-		internal static bool FileExistsThrowIfTooLong(string path)
-		{
-			ThrowIfExceedsMaxPath(path);
-			return SIL.IO.RobustFile.Exists(path);
-		}
-		private static string GetGenericPathTooLongMessage()
-		{
-			return L10NSharp.LocalizationManager.GetString("Error.PathTooLong", "Please move your collection closer to the root of your hard drive and try again. A file Bloom was working with had a path that was too long. This is usually caused by your collection being too deeply nested in many folders on your hard drive.");
-		}
-
-		/// <summary>
-		/// The idea here is to show a helpful notice, with the option to click "REPORT" if they need help.
-		/// </summary>
-		/// <param name="e">either a raw PathTooLongException or our own enhanced subclass</param>
-		internal static void ReportLongPath(System.IO.PathTooLongException e)
-		{
-			// If we have our own subclass, it will know the path of the offending file and maybe more helpful info.
-			if (e is Bloom.Utils.PathTooLongException)
-			{
-				var x = (Bloom.Utils.PathTooLongException)e;
-				ErrorReport.NotifyUserOfProblem(x, $"{GetGenericPathTooLongMessage()} <br> <span style='font-size:7pt'>Path was '{x.Path}'. {x.AdditionalInfo}</span>");
-			}
-			else
-			{
-				ErrorReport.NotifyUserOfProblem(e, $"{GetGenericPathTooLongMessage()}");
-			}			
-		}
-
-		internal static void ReportLongPath(string path)
-		{
-			ErrorReport.NotifyUserOfProblem($"{GetGenericPathTooLongMessage()} <br> <span style='font-size:7pt'>Path was '{path}'.</span>");
-		}
-
-
-		/* This function is NOT IN USE because this was for BloomServer but I ran screaming at the complexity in there and 
-		 * so it will have to wait for another day.
-		 * internal static IEnumerable<string> EnumerateDirectoryFilesThrowIfTooLong(string dir, string fileName, SearchOption searchOption)
-			{
-				// It would take some extra effort to catch a path that became too long only in a sub directoryy
-				// and we're not doing that yet. But we can at least test the top directory...
-				Utils.LongPathAware.ThrowIfExceedsMaxPath(Path.Combine(dir, fileName));
-				try
-				{
-					return Directory.EnumerateFiles(dir, fileName, searchOption //  here filename is the searchPattern 
-	}
-			catch (Exception ex)
-			{
-				// ...and then if it still fails, we can guess that the problem was length
-				if (dir.Length + fileName.Length > 220)
-				{
-					throw new Utils.PathTooLongException(fileName, "It is not certain that this was too long. We were doing Directory.EnumerateFiles in this directory and its sub directories: " + dir);
-				}
-				throw ex;
-			}
-		}*/
-	}
->>>>>>> b3ed9c4d
 
         public PathTooLongException(string path, string additionaInfo = "")
         {
@@ -212,7 +58,15 @@
             var result = Convert.ToInt32(GetLongPathName(path, builder, builder.Capacity));
             if (result == 0)
             {
-                throw new FileNotFoundException("The file was not found", path);
+                // The original code threw a FileNotFoundException here.
+                // But there are cases where we call this and don't expect the file to exist yet,
+                // such as validating the destination path of a copy is not too long.
+                // If the given path doesn't exist, it certainly isn't a short path which needs
+                // to be converted to a long path, and the best we can do here is simply return
+                // the path we were given. And in the case of a file we are about to create,
+                // returning the given path is always the right thing to do.
+                // See BL-12986.
+                return path;
             }
             if (result >= builder.Capacity)
             {
