﻿using System;
using System.Collections.Generic;
using System.ComponentModel;
using System.Diagnostics;
using System.IO;
using System.Linq;
using System.Net;
using System.Threading;
using System.Web;
using System.Windows.Forms;
using Amazon.Runtime;
using Amazon.S3;
using Bloom.Book;
using Bloom.Collection;
using Bloom.Properties;
using Bloom.Publish;
using Bloom.Publish.BloomLibrary;
using Bloom.Publish.PDF;
using DesktopAnalytics;
using L10NSharp;
using SIL.Extensions;
using SIL.IO;
using SIL.Progress;
using SIL.Reporting;
using SIL.Windows.Forms.Progress;

namespace Bloom.WebLibraryIntegration
{
	/// <summary>
	/// Currently pushes a book's metadata to Parse.com (a mongodb service) and files to Amazon S3.
	/// We are using both because Parse offers a more structured, query-able data organization
	/// that is useful for metadata, but does not allow large enough files for some of what we need.
	/// </summary>
	public class BookTransfer
	{
		private BloomParseClient _parseClient;
		private BloomS3Client _s3Client;
		private readonly BookThumbNailer _thumbnailer;
		private readonly BookDownloadStartingEvent _bookDownloadStartingEvent;

		private const string UploadLogFilename = "BloomBulkUploadLog.txt";

		// The full path of the log text file used to restart failed bulk uploads.
		private string _uploadLogPath;

		public event EventHandler<BookDownloadedEventArgs> BookDownLoaded;

		public BookTransfer(BloomParseClient bloomParseClient, BloomS3Client bloomS3Client, BookThumbNailer htmlThumbnailer, BookDownloadStartingEvent bookDownloadStartingEvent)
		{
			this._parseClient = bloomParseClient;
			this._s3Client = bloomS3Client;
			_thumbnailer = htmlThumbnailer;
			_bookDownloadStartingEvent = bookDownloadStartingEvent;
		}

		public string LastBookDownloadedPath { get; set; }

		public static bool UseSandbox
		{
			get
			{
#if DEBUG
				return true;
#else
				var temp = Environment.GetEnvironmentVariable("BloomSandbox");
				if (string.IsNullOrWhiteSpace(temp))
					return false;
				temp = temp.ToLowerInvariant();
				return temp == "yes" || temp == "true" || temp == "y" || temp == "t";
#endif
			}
		}

		/// <summary>
		/// whereas we can *download* from anywhere regardless of production, debug, or unit test,
		/// or the environment variable "BloomSandbox", we currently only allow *uploading*
		/// to only one bucket depending on these things. This also does double duty for selecting
		/// the parse.com keys that are appropriate
		/// </summary>
		public static string UploadBucketNameForCurrentEnvironment
		{
			get
			{
				if(Program.RunningUnitTests)
				{
					return BloomS3Client.UnitTestBucketName;
				}

				return BookTransfer.UseSandbox ? BloomS3Client.SandboxBucketName : BloomS3Client.ProductionBucketName;
			}
		}

		/// <summary>
		/// Download a book
		/// </summary>
		/// <param name="orderUrl">bloom://localhost/order?orderFile=BloomLibraryBooks-UnitTests/unittest@example.com/a211f07b-2c9f-4b97-b0b1-71eb24fdbed79887cda9_bb1d_4422_aa07_bc8c19285ca9/My Url Book/My Url Book.BloomBookOrder</param>
		/// <param name="destPath"></param>
		/// <param name="title"></param>
		/// <returns></returns>
		public string DownloadFromOrderUrl(string orderUrl, string destPath, string title = "unknown")
		{
			var uri = new Uri(orderUrl);
			var order  = HttpUtility.ParseQueryString(uri.Query)["orderFile"];
			IEnumerable<string> parts = order.Split(new char[] {'/'});
			string bucket = parts.First();
			var s3OrderKey = string.Join("/",parts.Skip(1));

			string url = "unknown";
			try
			{
				GetUrlAndTitle(bucket,s3OrderKey, ref url, ref title);
				if (_progressDialog != null)
					_progressDialog.Invoke((Action) (() => { _progressDialog.Progress = 1; }));
				// downloading the metadata is considered step 1.
				var destinationPath = DownloadBook(bucket, url, destPath);
				LastBookDownloadedPath = destinationPath;

				Analytics.Track("DownloadedBook-Success",
					new Dictionary<string, string>() {{"url", url}, {"title", title}});
				return destinationPath;
			}
			catch (Exception e)
			{
				try
				{
					// We want to try this before we give a report that may terminate the program. But if something
					// more goes wrong, ignore it.
					Analytics.Track("DownloadedBook-Failure",
						new Dictionary<string, string>() { { "url", url }, { "title", title } });
					Analytics.ReportException(e);
				}
				catch (Exception)
				{
				}
				var message = LocalizationManager.GetString("Download.ProblemNotice",
					"There was a problem downloading your book. You may need to restart Bloom or get technical help.");
				// BL-1233, we've seen what appear to be timeout exceptions, can't confirm the actual Exception subclass though.
				// It's likely that S3 wraps the original TimeoutException from .net with its own AmazonServiceException.
				if (e is TimeoutException || e.InnerException is TimeoutException)
					message = LocalizationManager.GetString("Download.TimeoutProblemNotice",
					"There was a problem downloading the book: something took too long. You can try again at a different time, or write to us at issues@bloomlibrary.org if you cannot get the download to work from your location.");
				if (e is AmazonServiceException || e is WebException) // Network problems, not an internal error, less alarming message called for
					message = LocalizationManager.GetString("Download.GenericNetworkProblemNotice",
						"There was a problem downloading the book.  You can try again at a different time, or write to us at issues@bloomlibrary.org if you cannot get the download to work from your location.");
				DisplayProblem(e, message);
				return "";
			}
		}

		private void GetUrlAndTitle(string bucket, string s3orderKey, ref string url, ref string title)
		{
			int index = s3orderKey.IndexOf('/');
			if (index > 0)
				index = s3orderKey.IndexOf('/', index + 1); // second slash
			if (index > 0)
				url = s3orderKey.Substring(0,index);
			if (url == "unknown" || string.IsNullOrWhiteSpace(title) || title == "unknown")
			{
				// not getting the info we want in the expected way. This old algorithm may work.
				var metadata = BookMetaData.FromString(_s3Client.DownloadFile(s3orderKey, bucket));
				url = metadata.DownloadSource;
				title = metadata.Title;
			}
		}

		private static void DisplayProblem(Exception e, string message)
		{
			var action = new Action(() => SIL.Reporting.ErrorReport.NotifyUserOfProblem(e, message));
				var shellWindow = ShellWindow;
				if (shellWindow != null)
					shellWindow.Invoke(action);
				else
					action.Invoke();
		}

		private static void DisplayNetworkUploadProblem(Exception e, IProgress progress)
		{
			progress.WriteError(LocalizationManager.GetString("PublishTab.Upload.GenericUploadProblemNotice",
				"There was a problem uploading your book."));
			progress.WriteError(e.Message.Replace("{", "{{").Replace("}", "}}"));
			progress.WriteVerbose(e.StackTrace);
		}

		public static string DownloadFolder
		{
			get
			{
				return Environment.GetFolderPath(Environment.SpecialFolder.CommonApplicationData)
					.CombineForPath(ProjectContext.GetInstalledCollectionsDirectory(), BookCollection.DownloadedBooksCollectionNameInEnglish);
			}
		}

		private IProgressDialog _progressDialog;
		private string _downloadRequest;

		internal void HandleBloomBookOrder(string order)
		{
			_downloadRequest = order;
			using (var progressDialog = new ProgressDialog())
			{
				_progressDialog = new ProgressDialogWrapper(progressDialog);
				progressDialog.CanCancel = false; // one day we may allow this...
				progressDialog.Overview = LocalizationManager.GetString("Download.DownloadingDialogTitle", "Downloading book");
				progressDialog.ProgressRangeMaximum = 14; // a somewhat minimal file count. We will fine-tune it when we know.
				if (IsUrlOrder(order))
				{
					var link = new BloomLinkArgs(order);
					progressDialog.StatusText = link.Title;
				}
				else
				{
					progressDialog.StatusText = Path.GetFileNameWithoutExtension(order);
				}

				// We must do the download in a background thread, even though the whole process is doing nothing else,
				// so we can invoke stuff on the main thread to (e.g.) update the progress bar.
				BackgroundWorker worker = new BackgroundWorker();
				worker.DoWork += OnDoDownload;
				progressDialog.BackgroundWorker = worker;
				//dlg.CancelRequested += new EventHandler(OnCancelRequested);
				progressDialog.ShowDialog(); // hidden automatically when task completes
				if (progressDialog.ProgressStateResult != null &&
					progressDialog.ProgressStateResult.ExceptionThatWasEncountered != null)
				{
					SIL.Reporting.ErrorReport.ReportFatalException(
						progressDialog.ProgressStateResult.ExceptionThatWasEncountered);
				}
			}
		}

		/// <summary>
		/// url is typically something like https://s3.amazonaws.com/BloomLibraryBooks/somebody@example.com/0a2745dd-ca98-47ea-8ba4-2cabc67022e
		/// It is harmless if there are more elements in it (e.g. address to a particular file in the folder)
		/// Note: if you copy the url from part of the link to a file in the folder from AWS,
		/// you typically need to change %40 to @ in the uploader's email.
		/// </summary>
		/// <param name="url"></param>
		/// <param name="destRoot"></param>
		internal string HandleDownloadWithoutProgress(string url, string destRoot)
		{
			_progressDialog = new ConsoleProgress();
			if (!url.StartsWith(BloomS3UrlPrefix))
			{
				Console.WriteLine("Url unexpectedly does not start with https://s3.amazonaws.com/");
				return "";
			}
			var bookOrder = url.Substring(BloomS3UrlPrefix.Length);
			var index = bookOrder.IndexOf('/');
			var bucket = bookOrder.Substring(0, index);
			var folder = bookOrder.Substring(index + 1);

			return DownloadBook(bucket, folder, destRoot);
		}

		/// <summary>
		/// this runs in a worker thread
		/// </summary>
		private void OnDoDownload(object sender, DoWorkEventArgs args)
		{
			// If we are passed a bloom book order URL, download the corresponding book and open it.
			if (IsUrlOrder(_downloadRequest))
			{
				var link = new BloomLinkArgs(_downloadRequest);
				DownloadFromOrderUrl(_downloadRequest, DownloadFolder, link.Title);
			}
				// If we are passed a bloom book order, download the corresponding book and open it.
			else if (_downloadRequest.ToLowerInvariant().EndsWith(BookTransfer.BookOrderExtension.ToLowerInvariant()) &&
					 RobustFile.Exists(_downloadRequest))
			{
				HandleBookOrder(_downloadRequest);
			}
		}

		private static Form ShellWindow
		{
			get { return Application.OpenForms.Cast<Form>().FirstOrDefault(f => f is Shell); }
		}

		private static bool IsUrlOrder(string argument)
		{
			return argument.ToLowerInvariant().StartsWith(BloomLinkArgs.kBloomUrlPrefix);
		}

		private void HandleBookOrder(string bookOrderPath)
		{
			HandleBookOrder(bookOrderPath, DownloadFolder);
		}


		public bool LogIn(string account, string password)
		{
			return _parseClient.LogIn(account, password);
		}

		public void Logout()
		{
			_parseClient.Logout();
		}

		public bool LoggedIn
		{
			get { return _parseClient.LoggedIn; }
		}

		public const string BookOrderExtension = ".BloomBookOrder";
		internal const string BloomS3UrlPrefix = "https://s3.amazonaws.com/";

		private string _uploadedBy;
		private string _accountWhenUploadedByLastSet;

		/// <summary>
		/// The string that should be used to indicate who is uploading books.
		/// When set, this is remembered until someone different logs in; when next
		/// retrieved, it resets to the new account.
		/// </summary>
		public string UploadedBy
		{
			get
			{
				if (_accountWhenUploadedByLastSet == _parseClient.Account)
					return _uploadedBy;
				// If a different login has since occurred, default to uploaded by that account.
				UploadedBy = _parseClient.Account;
				return _uploadedBy;
			}
			set
			{
				_accountWhenUploadedByLastSet = _parseClient.Account;
				_uploadedBy = value;
			}
		}

		/// <summary>
		/// The Parse.com object ID of the person who is uploading the book.
		/// </summary>
		public string UserId
		{
			get { return _parseClient.UserId; }
		}

		public string UploadBook(string bookFolder, IProgress progress)
		{
			string parseId;
			return UploadBook(bookFolder, progress, out parseId);
		}

		private string UploadBook(string bookFolder, IProgress progress, out string parseId, string pdfToInclude = null, bool excludeAudio = false)
		{
			// Books in the library should generally show as locked-down, so new users are automatically in localization mode.
			// Occasionally we may want to upload a new authoring template, that is, a 'book' that is suitableForMakingShells.
			// Such books must never be locked.
			// So, typically we will try to lock it. What we want to do is Book.RecordedAsLockedDown = true; Book.Save().
			// But all kinds of things have to be set up before we can create a Book. So we duplicate a few bits of code.
			var htmlFile = BookStorage.FindBookHtmlInFolder(bookFolder);
			bool wasLocked = false;
			bool allowLocking = false;
			HtmlDom domForLocking = null;
			var metaDataText = MetaDataText(bookFolder);
			var metadata = BookMetaData.FromString(metaDataText);
			if (!string.IsNullOrEmpty(htmlFile))
			{
				var xmlDomFromHtmlFile = XmlHtmlConverter.GetXmlDomFromHtmlFile(htmlFile, false);
				domForLocking = new HtmlDom(xmlDomFromHtmlFile);
				wasLocked = domForLocking.RecordedAsLockedDown;
				allowLocking = !metadata.IsSuitableForMakingShells;
				if (allowLocking && !wasLocked)
				{
					domForLocking.RecordAsLockedDown(true);
					XmlHtmlConverter.SaveDOMAsHtml5(domForLocking.RawDom, htmlFile);
				}
			}
			string s3BookId;
			try
			{
				// In case we somehow have a book with no ID, we must have one to upload it.
				if (string.IsNullOrEmpty(metadata.Id))
				{
					metadata.Id = Guid.NewGuid().ToString();
				}
				// And similarly it should have SOME title.
				if (string.IsNullOrEmpty(metadata.Title))
				{
					metadata.Title = Path.GetFileNameWithoutExtension(bookFolder);
				}
				metadata.SetUploader(UserId);
				s3BookId = S3BookId(metadata);
				metadata.DownloadSource = s3BookId;
				// Any updated ID at least needs to become a permanent part of the book.
				// The file uploaded must also contain the correct DownloadSource data, so that it can be used
				// as an 'order' to download the book.
				// It simplifies unit testing if the metadata file is also updated with the uploadedBy value.
				// Not sure if there is any other reason to do it (or not do it).
				// For example, do we want to send/receive who is the latest person to upload?
				metadata.WriteToFolder(bookFolder);
				// The metadata is also a book order...but we need it on the server with the desired file name,
				// because we can't rename on download. The extension must be the one Bloom knows about,
				// and we want the file name to indicate which book, so use the name of the book folder.
				var metadataPath = BookMetaData.MetaDataPath(bookFolder);
				var orderPath = Path.Combine(bookFolder, Path.GetFileName(bookFolder) + BookOrderExtension);
				RobustFile.Copy(metadataPath, orderPath, true);
				parseId = "";
				try
				{
					_s3Client.UploadBook(s3BookId, bookFolder, progress, pdfToInclude, excludeAudio);
					metadata.BaseUrl = _s3Client.BaseUrl;
					metadata.BookOrder = _s3Client.BookOrderUrlOfRecentUpload;
					progress.WriteStatus(LocalizationManager.GetString("PublishTab.Upload.UploadingBookMetadata", "Uploading book metadata", "In this step, Bloom is uploading things like title, languages, and topic tags to the BloomLibrary.org database."));
					// Do this after uploading the books, since the ThumbnailUrl is generated in the course of the upload.
					var response = _parseClient.SetBookRecord(metadata.WebDataJson);
					parseId = response.ResponseUri.LocalPath;
					int index = parseId.LastIndexOf('/');
					parseId = parseId.Substring(index + 1);
					if (parseId == "books")
					{
						// For NEW books the response URL is useless...need to do a new query to get the ID.
						var json = _parseClient.GetSingleBookRecord(metadata.Id);
						parseId = json.objectId.Value;
					}
					//   if (!UseSandbox) // don't make it seem like there are more uploads than their really are if this a tester pushing to the sandbox
					{
						Analytics.Track("UploadBook-Success", new Dictionary<string, string>() { { "url", metadata.BookOrder }, { "title", metadata.Title } });
					}
				}
				catch (WebException e)
				{
					DisplayNetworkUploadProblem(e, progress);
					if (!UseSandbox) // don't make it seem like there are more upload failures than their really are if this a tester pushing to the sandbox
						Analytics.Track("UploadBook-Failure", new Dictionary<string, string>() { { "url", metadata.BookOrder }, { "title", metadata.Title }, { "error", e.Message } });
					return "";
				}
				catch (AmazonS3Exception e)
				{
					if (e.Message.Contains("The difference between the request time and the current time is too large"))
					{
						progress.WriteError(LocalizationManager.GetString("PublishTab.Upload.TimeProblem",
							"There was a problem uploading your book. This is probably because your computer is set to use the wrong timezone or your system time is badly wrong. See http://www.di-mgt.com.au/wclock/help/wclo_setsysclock.html for how to fix this."));
						if (!UseSandbox)
							Analytics.Track("UploadBook-Failure-SystemTime");
					}
					else
					{
						DisplayNetworkUploadProblem(e, progress);
						if (!UseSandbox)
							// don't make it seem like there are more upload failures than their really are if this a tester pushing to the sandbox
							Analytics.Track("UploadBook-Failure",
								new Dictionary<string, string>() { { "url", metadata.BookOrder }, { "title", metadata.Title }, { "error", e.Message } });
					}
					return "";
				}
				catch (AmazonServiceException e)
				{
					DisplayNetworkUploadProblem(e, progress);
					if (!UseSandbox) // don't make it seem like there are more upload failures than their really are if this a tester pushing to the sandbox
						Analytics.Track("UploadBook-Failure", new Dictionary<string, string>() { { "url", metadata.BookOrder }, { "title", metadata.Title }, { "error", e.Message } });
					return "";
				}
				catch (Exception e)
				{
					progress.WriteError(LocalizationManager.GetString("PublishTab.Upload.UploadProblemNotice",
						"There was a problem uploading your book. You may need to restart Bloom or get technical help."));
					progress.WriteError(e.Message.Replace("{", "{{").Replace("}", "}}"));
					progress.WriteVerbose(e.StackTrace);
					if (!UseSandbox) // don't make it seem like there are more upload failures than their really are if this a tester pushing to the sandbox
						Analytics.Track("UploadBook-Failure", new Dictionary<string, string>() {{"url", metadata.BookOrder}, {"title", metadata.Title}, {"error", e.Message}});
					return "";
				}
			}
			finally
			{
				if (domForLocking != null && allowLocking && !wasLocked)
				{
					domForLocking.RecordAsLockedDown(false);
					XmlHtmlConverter.SaveDOMAsHtml5(domForLocking.RawDom, htmlFile);
				}

			}
			return s3BookId;
		}

		internal string BookOrderUrl {get { return _s3Client.BookOrderUrlOfRecentUpload; }}

		private static string MetaDataText(string bookFolder)
		{
			return RobustFile.ReadAllText(bookFolder.CombineForPath(BookInfo.MetaDataFileName));
		}

		private string S3BookId(BookMetaData metadata)
		{
			// It's tempting to use '/' so that S3 tools will treat all the books with the same ID as a folder.
			// But this complicates things because that character is taken as a path separator (even in Windows),
			// which gives us an extra level of folder in our temp folder...too much trouble for now, anyway.
			// So use a different separator.
			var s3BookId = _parseClient.Account + "/" + metadata.Id;
			return s3BookId;
		}

		/// <summary>
		/// Internal for testing because it's not yet clear this is the appropriate public routine.
		/// Probably some API gets a list of BloomInfo objects from the parse.com data, and we pass one of
		/// them as the argument for the public method.
		/// </summary>
		/// <param name="bucket"></param>
		/// <param name="s3BookId"></param>
		/// <param name="dest"></param>
		/// <returns></returns>
		internal string DownloadBook(string bucket, string s3BookId, string dest)
		{
			var destinationPath = _s3Client.DownloadBook(bucket, s3BookId, dest, _progressDialog);
			if (BookDownLoaded != null)
			{
				var bookInfo = new BookInfo(destinationPath, false); // A downloaded book is a template, so never editable.
				BookDownLoaded(this, new BookDownloadedEventArgs() {BookDetails = bookInfo});
			}
			// Books in the library should generally show as locked-down, so new users are automatically in localization mode.
			// Occasionally we may want to upload a new authoring template, that is, a 'book' that is suitableForMakingShells.
			// Such books should not be locked down.
			// So, we try to lock it. What we want to do is Book.RecordedAsLockedDown = true; Book.Save().
			// But all kinds of things have to be set up before we can create a Book. So we duplicate a few bits of code.
			var htmlFile = BookStorage.FindBookHtmlInFolder(destinationPath);
			if (htmlFile == "")
				return destinationPath; //argh! we can't lock it.
			var xmlDomFromHtmlFile = XmlHtmlConverter.GetXmlDomFromHtmlFile(htmlFile, false);
			var dom = new HtmlDom(xmlDomFromHtmlFile);
			if (!BookMetaData.FromString(MetaDataText(destinationPath)).IsSuitableForMakingShells)
			{
				dom.RecordAsLockedDown(true);
				XmlHtmlConverter.SaveDOMAsHtml5(dom.RawDom, htmlFile);
			}

			return destinationPath;
		}

		public void HandleBookOrder(string bookOrderPath, string projectPath)
		{
			var metadata = BookMetaData.FromString(RobustFile.ReadAllText(bookOrderPath));
			var s3BookId = metadata.DownloadSource;
			var bucket = BloomS3Client.ProductionBucketName; //TODO
			_s3Client.DownloadBook(bucket, s3BookId, Path.GetDirectoryName(projectPath));
		}

		public bool IsBookOnServer(string bookPath)
		{
			var metadata = BookMetaData.FromString(RobustFile.ReadAllText(bookPath.CombineForPath(BookInfo.MetaDataFileName)));
			return _parseClient.GetSingleBookRecord(metadata.Id) != null;
		}

		// Wait (up to three seconds) for data uploaded to become available.
		// Currently only used in unit testing.
		// I have no idea whether 3s is an adequate time to wait for 'eventual consistency'. So far it seems to work.
		internal void WaitUntilS3DataIsOnServer(string bucket, string bookPath)
		{
			var s3Id = S3BookId(BookMetaData.FromFolder(bookPath));
			// There's a few files we don't upload, but meta.bak is the only one that regularly messes up the count.
			// Some tests also deliberately include a _broken_ file to check they aren't uploaded,
			// so we'd better not wait for that to be there, either.
			var count = Directory.GetFiles(bookPath).Count(p=>!p.EndsWith(".bak") && !p.Contains(BookStorage.PrefixForCorruptHtmFiles));
			for (int i = 0; i < 30; i++)
			{
				var uploaded = _s3Client.GetBookFileCount(bucket, s3Id);
				if (uploaded >= count)
					return;
				Thread.Sleep(100);
			}
			throw new ApplicationException("S3 is very slow today");
		}

		/// <summary>
		/// Upload bloom books in the specified folder to the bloom library.
		/// Folders that contain exactly one .htm file are interpreted as books and uploaded.
		/// Other folders are searched recursively for children that appear to be bloom books.
		/// The parent folder of a bloom book is searched for a .bloomContainer file and, if one is found,
		/// the book is treated as part of that collection (e.g., for determining vernacular language).
		/// If no collection is found there it uses whatever collection was last open, or the current default.
		/// N.B. The bulk upload process will go ahead and upload templates and books that are already on the server
		/// (over-writing the existing book) without informing the user.
		/// </summary>
		/// <param name="folder"></param>
		/// <param name="container"></param>
		/// <param name="excludeAudio"></param>
		/// <remarks>This method is triggered by starting Bloom with "upload" on the cmd line.</remarks>
		public void UploadFolder(string folder, ApplicationContainer container, bool excludeAudio = false)
		{
			if (!IsThisVersionAllowedToUpload())
			{
				var oldVersionMsg = LocalizationManager.GetString("PublishTab.Upload.OldVersion",
					"Sorry, this version of Bloom Desktop is not compatible with the current version of BloomLibrary.org. Please upgrade to a newer version.");
				Console.WriteLine(oldVersionMsg);
			}
			if (!LogIn(Settings.Default.WebUserId, Settings.Default.WebPassword))
			{
				SIL.Reporting.ErrorReport.NotifyUserOfProblem("Could not log you in using user='" + Settings.Default.WebUserId + "' and pwd='" + Settings.Default.WebPassword+"'."+System.Environment.NewLine+
					"For some reason, from the command line, we cannot get these credentials out of Settings.Default. However if you place your command line arguments in the properties of the project in visual studio and run from there, it works. If you are already doing that and get this message, then try running Bloom normally (gui), go to publish, and make sure you are logged in. Then quit and try this again.");
				Console.WriteLine("\nFailed to login.");
				return;
			}
			using (var dlg = new BulkUploadProgressDlg())
			{
				var worker = new BackgroundWorker();
				worker.WorkerReportsProgress = true;
				worker.DoWork += BackgroundUpload;
				worker.RunWorkerCompleted += (sender, args) =>
				{
					if (args.Error != null)
						throw args.Error;
					dlg.Close();
				};
				worker.RunWorkerAsync(new object[] { folder, dlg, container, excludeAudio });
				dlg.ShowDialog(); // waits until worker completed closes it.
			}
		}

		/// <summary>
		/// Worker function for a background thread task. See first lines for required args passed to RunWorkerAsync, which triggers this.
		/// </summary>
		/// <param name="sender"></param>
		/// <param name="doWorkEventArgs"></param>
		private void BackgroundUpload(object sender, DoWorkEventArgs doWorkEventArgs)
		{
			var args = (object[]) doWorkEventArgs.Argument;
			var folder = (string) args[0];
			var dlg = (BulkUploadProgressDlg) args[1];
			var appContext = (ApplicationContainer)args[2];
			var excludeAudio = (bool)args[3];
			var alreadyUploaded = GetUploadLogIfPresent(folder);
			ProjectContext context = null; // Expensive to create; hold each one we make until we find a book that needs a different one.
			try
			{
				UploadInternal(folder, dlg, appContext, excludeAudio, alreadyUploaded, ref context);

				// If we make it here, append a "finished" note to our log file
				AppendBookToUploadLogFile("\n\nAll finished!\nIn order to repeat the uploading, this file will need to be deleted.");
			}
			finally
			{
				context?.Dispose();
			}
		}

		private string GetUploadFilePath()
		{
			return _uploadLogPath ?? string.Empty;
		}

		private void AppendBookToUploadLogFile(string newBook)
		{
			var path = GetUploadFilePath();
			Debug.Assert(path.Length > 0);
			File.AppendAllLines(path, new []{ newBook });
		}

		private string[] GetUploadLogIfPresent(string folder)
		{
			var results = new string[0];
			var fullFilepath = Path.Combine(folder, UploadLogFilename);
			if (RobustFile.Exists(fullFilepath)) // this is just looking in the same directory that we're uploading from
			{
				results = RobustFile.ReadAllLines(fullFilepath);
			}
			_uploadLogPath = fullFilepath;
			return results;
		}

		private static string GetBookshelfName(string folder)
		{
			// We only want our tag to go down one level into the directory structure at this point
			// (i.e. EnablingWriters has sub-shelves, but the sub-shelves don't have sub-shelves).
			const string slash = "/";
			Debug.Assert(Path.IsPathRooted(folder), "path not rooted!?");
			var splitPathArray = folder.Substring(Path.GetPathRoot(folder).Length).Replace("\\", slash).Split('/');
			if (splitPathArray.Length == 1)
			{
				return splitPathArray[0];
			}
			return splitPathArray[0] + slash + splitPathArray[1];
		}

		/// <summary>
		/// Handles the recursion through directories: if a folder looks like a Bloom book upload it; otherwise, try its children.
		/// Invisible folders like .hg are ignored.
		/// </summary>
		/// <param name="folder"></param>
		/// <param name="dlg"></param>
		/// <param name="container"></param>
		/// <param name="excludeAudio"></param>
		/// <param name="alreadyUploaded"></param>
		/// <param name="context"></param>
		private void UploadInternal(string folder, BulkUploadProgressDlg dlg, ApplicationContainer container, bool excludeAudio, string[] alreadyUploaded, ref ProjectContext context)
		{
			var lastFolderPart = Path.GetFileName(folder);
			if (lastFolderPart != null && lastFolderPart.StartsWith("."))
				return; // secret folder, probably .hg

			if (Directory.GetFiles(folder, "*.htm").Length == 1)
			{
				if (alreadyUploaded.Contains(folder))
				{
					return; // skip this one; we already successfully uploaded it at some point
				}
				// Exactly one htm file, assume this is a bloom book folder.
				dlg.Progress.WriteMessage("Starting to upload " + folder);

				// Make sure the files we want to upload are up to date.
				// Unfortunately this requires making a book object, which requires making a ProjectContext, which must be created with the
				// proper parent book collection if possible.
				var parent = Path.GetDirectoryName(folder);
				var collectionPath = Directory.GetFiles(parent, "*.bloomCollection").FirstOrDefault();
				if (collectionPath == null)
					collectionPath = Settings.Default.MruProjects.Latest;
				if (collectionPath == null)
					throw new ApplicationException("Collection not found in this or parent directory.");
				if (context == null || context.SettingsPath != collectionPath)
				{
					context?.Dispose();
					// optimise: creating a context seems to be quite expensive. Probably the only thing we need to change is
					// the collection. If we could update that in place...despite autofac being told it has lifetime scope...we would save some time.
					// Note however that it's not good enough to just store it in the project context. The one that is actually in
					// the autofac object (_scope in the ProjectContext) is used by autofac to create various objects, in particular, books.
					context = container.CreateProjectContext(collectionPath);
					Program.SetProjectContext(context);
				}
				var server = context.BookServer;
				var bookInfo = new BookInfo(folder, true);
				bookInfo.BookshelfList = GetBookshelfName(folder);
				var book = server.GetBookFromBookInfo(bookInfo);
				book.BringBookUpToDate(new NullProgress());

				// Assemble the various arguments needed to make the objects normally involved in an upload.
				// We leave some constructor arguments not actually needed for this purpose null.
				var bookSelection = new BookSelection();
				bookSelection.SelectBook(book);
				var currentEditableCollectionSelection = new CurrentEditableCollectionSelection();

				var collection = new BookCollection(collectionPath, BookCollection.CollectionType.SourceCollection, bookSelection);
				currentEditableCollectionSelection.SelectCollection(collection);

				var publishModel = new PublishModel(bookSelection, new PdfMaker(), currentEditableCollectionSelection, context.Settings, server, _thumbnailer, null);
				publishModel.PageLayout = book.GetLayout();
<<<<<<< HEAD
				var view = new PublishView(publishModel, new SelectedTabChangedEvent(), new LocalizationChangedEvent(), this, null, null);
=======
				var view = new PublishView(publishModel, new SelectedTabChangedEvent(), new LocalizationChangedEvent(), this, null, null, null, null);
>>>>>>> 4b72de43
				var blPublishModel = new BloomLibraryPublishModel(this, book);
				string dummy;

				// Normally we let the user choose which languages to upload. Here, just the ones that have complete information.
				var langDict = book.AllLanguages;
				var languagesToUpload = langDict.Keys.Where(l => langDict[l]).ToArray();
				if (blPublishModel.MetadataIsReadyToPublish && (languagesToUpload.Any() || blPublishModel.OkToUploadWithNoLanguages))
				{
					if (blPublishModel.BookIsAlreadyOnServer)
					{
						var msg = "Apparently this book is already on the server. Overwriting...";
						ReportToLogBoxAndLogger(dlg.Progress, folder, msg);
					}
					FullUpload(book, dlg.Progress, view, languagesToUpload, out dummy, excludeAudio);
					AppendBookToUploadLogFile(folder);
				}
				else
				{
					// report to the user why we are not uploading their book
					ReportToLogBoxAndLogger(dlg.Progress, folder, blPublishModel.GetReasonForNotUploadingBook());
				}
				return;
			}
			foreach (var sub in Directory.GetDirectories(folder))
			{
				UploadInternal(sub, dlg, container, excludeAudio, alreadyUploaded, ref context);
			}
		}

		private void ReportToLogBoxAndLogger(LogBox logBox, string bookFolder, string msg)
		{
			// We've just told the user we are uploading book 'x'. Now tell them why we aren't.
			const string seeLogFile = "\n  See log file for details.";
			logBox.WriteMessage($"\n  {msg}{seeLogFile}");
			Logger.WriteEvent($"***{bookFolder}: {msg}");
		}

		/// <summary>
		/// Common routine used in normal upload and bulk upload.
		/// </summary>
		/// <param name="book"></param>
		/// <param name="progressBox"></param>
		/// <param name="publishView"></param>
		/// <param name="languages"></param>
		/// <param name="parseId"></param>
		/// <param name="excludeAudio"></param>
		/// <returns></returns>
		internal string FullUpload(Book.Book book, LogBox progressBox, PublishView publishView, string[] languages, out string parseId, bool excludeAudio = false)
		{
			var bookFolder = book.FolderPath;
			parseId = ""; // in case of early return
			// Set this in the metadata so it gets uploaded. Do this in the background task as it can take some time.
			// These bits of data can't easily be set while saving the book because we save one page at a time
			// and they apply to the book as a whole.
			book.BookInfo.LanguageTableReferences = _parseClient.GetLanguagePointers(book.CollectionSettings.MakeLanguageUploadData(languages));
			book.BookInfo.PageCount = book.GetPages().Count();
			book.BookInfo.Save();
			progressBox.WriteStatus(LocalizationManager.GetString("PublishTab.Upload.MakingThumbnail", "Making thumbnail image..."));
			//the largest thumbnail I found on Amazon was 300px high. Prathambooks.org about the same.
			_thumbnailer.MakeThumbnailOfCover(book, 70); // this is a sacrificial one to prime the pump, to fix BL-2673
			_thumbnailer.MakeThumbnailOfCover(book, 70);
			if (progressBox.CancelRequested)
				return "";
			_thumbnailer.MakeThumbnailOfCover(book, 256);
			if (progressBox.CancelRequested)
				return "";

			// It is possible the user never went back to the Collection tab after creating/updating the book, in which case
			// the 'normal' thumbnail never got created/updating. See http://issues.bloomlibrary.org/youtrack/issue/BL-3469.
			_thumbnailer.MakeThumbnailOfCover(book);
			if (progressBox.CancelRequested)
				return "";

			var uploadPdfPath = UploadPdfPath(bookFolder);
			// If there is not already a locked preview in the book folder
			// (which we take to mean the user has created a customized one that he prefers),
			// make sure we have a current correct preview and then copy it to the book folder so it gets uploaded.
			if (!FileUtils.IsFileLocked(uploadPdfPath))
			{
				progressBox.WriteStatus(LocalizationManager.GetString("PublishTab.Upload.MakingPdf", "Making PDF Preview..."));
				publishView.MakePublishPreview();
				if (RobustFile.Exists(publishView.PdfPreviewPath))
				{
					RobustFile.Copy(publishView.PdfPreviewPath, uploadPdfPath, true);
				}
			}
			if (progressBox.CancelRequested)
				return "";
			return UploadBook(bookFolder, progressBox, out parseId, Path.GetFileName(uploadPdfPath), excludeAudio);
		}

		internal static string UploadPdfPath(string bookFolder)
		{
			// Do NOT use ChangeExtension here. If the folder name has a period (e.g.: "Look at the sky. What do you see")
			// ChangeExtension will strip of the last sentence, which is not what we want (and not what BloomLibrary expects).
			return Path.Combine(bookFolder, Path.GetFileName(bookFolder) + ".pdf");
		}

		internal bool IsThisVersionAllowedToUpload()
		{
			return _parseClient.IsThisVersionAllowedToUpload();
		}
	}
}<|MERGE_RESOLUTION|>--- conflicted
+++ resolved
@@ -735,11 +735,7 @@
 
 				var publishModel = new PublishModel(bookSelection, new PdfMaker(), currentEditableCollectionSelection, context.Settings, server, _thumbnailer, null);
 				publishModel.PageLayout = book.GetLayout();
-<<<<<<< HEAD
-				var view = new PublishView(publishModel, new SelectedTabChangedEvent(), new LocalizationChangedEvent(), this, null, null);
-=======
-				var view = new PublishView(publishModel, new SelectedTabChangedEvent(), new LocalizationChangedEvent(), this, null, null, null, null);
->>>>>>> 4b72de43
+				var view = new PublishView(publishModel, new SelectedTabChangedEvent(), new LocalizationChangedEvent(), this, null, null, null);
 				var blPublishModel = new BloomLibraryPublishModel(this, book);
 				string dummy;
 
