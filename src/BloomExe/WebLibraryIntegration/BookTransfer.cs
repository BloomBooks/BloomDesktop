--- conflicted
+++ resolved
@@ -547,7 +547,7 @@
 		/// </remarks>
 		internal static string Destination
 		{
-			private get
+			get
 			{
 				if (_destination == null)
 					Destination = UseSandboxByDefault ? UploadDestination.Development : UploadDestination.Production;
@@ -700,57 +700,14 @@
 				Console.WriteLine(oldVersionMsg);
 				return;
 			}
-<<<<<<< HEAD
-			Debug.Assert(!String.IsNullOrWhiteSpace(options.UploadUser) && !String.IsNullOrWhiteSpace(options.UploadPassword));
-			if (!LogIn(options.UploadUser, options.UploadPassword))
-			{
-				SIL.Reporting.ErrorReport.NotifyUserOfProblem($"Could not log you in using user='{options.UploadUser}' with the provided password.");
-				Console.WriteLine();
-				Console.WriteLine("Bloom could not log you in as {0} with the provided password.", options.UploadUser);
-				Console.WriteLine("Open a book in the Bloom editor, go to the Publish tab and sign in to BloomLibrary.org");
-				Console.WriteLine("using your username and password (or a Google account).  Then close Bloom editor without");
-				Console.WriteLine("signing out.  This may enable logging in for the bulk upload operation.");
-				return;
-			}
+			Debug.Assert(!String.IsNullOrWhiteSpace(options.UploadUser));
+
+
+			_parseClient.SignInAgainForCommandLine(options.UploadUser);
+
+			//_parseClient.SetLoginData("okuukeremetbooks@gmail.com", "FGXZwn0cFl", "r:3bc8eff4c97657af298d02430a9e42b6");
+
 			Console.WriteLine("Uploading books as user {0}", options.UploadUser);
-
-				// This seems as though it should work, but we get a message, apparently from Gecko,
-				// saying "Access to the port number given has been disabled for security reasons."
-				// Could not find any reason for this to happen while we execute the same code as
-				// getting a fresh token while running normally. We decided it was not worth further
-				// effort at present.
-				// I tried showing a dialog while attempting to connect with the last saved credentials,
-				// but it didn't help. We could try actually displaying the full login dialog.
-				//bool done = false;
-				//FirebaseLoginDialog.FirebaseUpdateToken(() =>
-				//{
-				//	if (!_parseClient.LoggedIn)
-				//	{
-				//		SIL.Reporting.ErrorReport.NotifyUserOfProblem(
-				//			"Could not connect using saved credentials. You need to run Bloom normally (gui), go to publish, and make sure you are logged in. Then quit and try this again.");
-				//		Console.WriteLine("\nFailed to login.");
-				//		return;
-				//	}
-
-				//	done = true;
-				//});
-				//// Now we have to wait for it to happen;
-				//while (!done)
-				//{
-				//	Thread.Sleep(30);
-				//	Application.DoEvents();
-				//}
-=======
-			Debug.Assert(!String.IsNullOrWhiteSpace(options.UploadUser));
-
-
-			_parseClient.SignInAgainForCommandLine(options.UploadUser);
-
-			//_parseClient.SetLoginData("okuukeremetbooks@gmail.com", "FGXZwn0cFl", "r:3bc8eff4c97657af298d02430a9e42b6");
-
-			Console.WriteLine("Uploading books as user {0}", options.UploadUser);
-
->>>>>>> 881c549b
 
 			using (var dlg = new BulkUploadProgressDlg())
 			{
