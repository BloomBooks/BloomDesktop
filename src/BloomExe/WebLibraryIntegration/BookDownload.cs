--- conflicted
+++ resolved
@@ -138,9 +138,6 @@
 
 		internal void HandleBloomBookOrder(string bookOrderUrl)
 		{
-<<<<<<< HEAD
-			_bookOrderUrl = bookOrderUrl;
-=======
 			_downloadRequest = order;
 			if (!IsThisVersionAllowedToDownload(order))
 			{
@@ -159,7 +156,6 @@
 				ProcessExtra.SafeStartInFront("https://bloomlibrary.org/download");
 				return;
 			}
->>>>>>> 1e1015ac
 			using (var progressDialog = new ProgressDialog())
 			{
 				_progressDialog = new ProgressDialogWrapper(progressDialog);
