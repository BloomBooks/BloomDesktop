--- conflicted
+++ resolved
@@ -46,28 +46,6 @@
 
 			// Make the OS run Bloom when it sees bloom://somebooktodownload
 			RegisterForBloomUrlProtocol();
-<<<<<<< HEAD
-
-			// And if another bloom gets launched to deal with that download request, it will reach out to this
-			// instance to do the downloading.
-
-			// Start a server which can process requests from another instance of bloom
-			// (typically started by initiating a download by navigating to a link starting with bloom://;
-			// can also be by opening a bookorder file.)
-
-			_serverThread = new Thread(ServerThreadAction);
-			_serverThread.Start(_downloadOrders);
-		}
-
-
-		public bool HadOrder;
-
-		public void HandleBloomBookDownloadOrder(string url)
-		{
-			HadOrder = true;
-			_downloadOrders.AddOrder(url);
-=======
->>>>>>> 31231894
 		}
 
 		/// <summary>
@@ -114,69 +92,5 @@
 		{
 			get { return Application.ExecutablePath.ToLowerInvariant() + " \"%1\""; }
 		}
-<<<<<<< HEAD
-
-		private void StopReceivingArgsFromOtherBloom()
-		{
-			if (_serverThread != null)
-			{
-				_shuttingDown = true;
-				// This will go to our own thread that is waiting for such a connection, allowing the WaitForConnection
-				// to unblock so the thread can terminate.
-				NamedPipeClientStream pipeClient = new NamedPipeClientStream(".", ArgsPipeName, PipeDirection.Out);
-				try
-				{
-					pipeClient.Connect(100);
-				}
-				catch (TimeoutException)
-				{
-					return; // failed to send, maybe we got a real request during shutdown?
-				}
-				_serverThread.Join(1000); // If for some reason we can't clean up nicely, we'll exit anyway
-				_serverThread = null;
-			}
-		}
-
-		/// <summary>
-		/// The function executed by the server thread which listens for messages from other bloom instances.
-		/// Review: do we need to be able to handle many at once? What will happen if the user opens one order while we are handling another?
-		/// </summary>
-		private static void ServerThreadAction(object downloadOrders)
-		{
-			while (!_shuttingDown)
-			{
-				var pipeServer = new NamedPipeServerStream(ArgsPipeName, PipeDirection.In);
-				pipeServer.WaitForConnection();
-				if (_shuttingDown)
-					return; // We got the spurious message that allows us to unblock and exit
-				string argument = null;
-				try
-				{
-					int len = pipeServer.ReadByte() * 256;
-					len += pipeServer.ReadByte();
-					var inBuffer = new byte[len];
-					pipeServer.Read(inBuffer, 0, len);
-					argument = Encoding.UTF8.GetString(inBuffer);
-				}
-				catch (IOException e)
-				{
-					//Catch the IOException that is raised if the pipe is broken
-					// or disconnected.
-					// I think it is safe to ignore it...worst that happens is that whatever the other Bloom instance
-					// was trying to do doesn't happen.
-				}
-				((DownloadOrderList)downloadOrders).AddOrder(argument);
-				pipeServer.Dispose();
-			}
-		}
-
-		public void Dispose()
-		{
-			StopReceivingArgsFromOtherBloom();
-		}
-
-
-=======
->>>>>>> 31231894
 	}
 }