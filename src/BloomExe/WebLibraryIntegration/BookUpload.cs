using System;
using System.Collections.Generic;
using System.Diagnostics;
using System.IO;
using System.Linq;
using System.Net;
using System.Runtime.CompilerServices;
using System.Text;
using System.Windows.Forms;
using System.Xml;
using Amazon.Runtime;
using Amazon.S3;
using Bloom.Book;
using Bloom.Collection;
using Bloom.Properties;
using Bloom.Publish;
using Bloom.web;
using Bloom.web.controllers;
using BloomTemp;
using DesktopAnalytics;
using L10NSharp;
using Newtonsoft.Json;
using SIL.Extensions;
using SIL.IO;
using SIL.Progress;
using SIL.Reporting;

namespace Bloom.WebLibraryIntegration
{
    /// <summary>
    /// Currently pushes a book's metadata to Parse.com (a mongodb service) and files to Amazon S3.
    /// We are using both because Parse offers a more structured, query-able data organization
    /// that is useful for metadata, but does not allow large enough files for some of what we need.
    /// </summary>
    public class BookUpload
    {
        public BloomLibraryBookApiClient BloomLibraryBookApiClient;
        private BloomS3Client _s3Client;
        internal readonly BookThumbNailer _thumbnailer;
        private string _s3PrefixToUploadTo = "";
        public IProgress Progress;

        public const string UploadHashesFilename = ".lastUploadInfo"; // this filename must begin with a period

        static string _destination;

        public BookUpload(
            BloomLibraryBookApiClient bloomLibraryBookApiClient,
            BloomS3Client bloomS3Client,
            BookThumbNailer htmlThumbnailer
        )
        {
            this.BloomLibraryBookApiClient = bloomLibraryBookApiClient;
            this._s3Client = bloomS3Client;
            _thumbnailer = htmlThumbnailer;
        }

        /// <summary>
        /// Implicitly use the sandbox as the destination target.  Can be explicitly overridden
        /// on the command line in upload commands.  See <see cref="Destination"/>.
        /// </summary>
        internal static bool UseSandboxByDefault
        {
            get
            {
#if DEBUG
                return true;
#else
                var temp = Environment.GetEnvironmentVariable("BloomSandbox");
                if (string.IsNullOrWhiteSpace(temp))
                    return false;
                temp = temp.ToLowerInvariant();
                return temp == "yes" || temp == "true" || temp == "y" || temp == "t";
#endif
            }
        }

        /// <summary>
        /// whereas we can *download* from anywhere regardless of production, debug, or unit test,
        /// or the environment variable "BloomSandbox", we currently only allow *uploading*
        /// to only one bucket depending on these things. This also does double duty for selecting
        /// the parse-server keys that are appropriate
        /// </summary>
        public static string UploadBucketNameForCurrentEnvironment
        {
            get
            {
                if (Program.RunningUnitTests)
                {
                    return BloomS3Client.UnitTestBucketName;
                }
                return BookUpload.UseSandbox
                    ? BloomS3Client.SandboxBucketName
                    : BloomS3Client.ProductionBucketName;
            }
        }

        private void DisplayNetworkUploadProblem(Exception e, IProgress progress)
        {
            var msg1 = LocalizationManager.GetString(
                "PublishTab.Upload.GenericUploadProblemNotice",
                "There was a problem uploading your book."
            );
            var msg2 = e.Message.Replace("{", "{{").Replace("}", "}}");
            progress.WriteError(msg1);
            progress.WriteError(msg2);
            progress.WriteVerbose(e.StackTrace);
        }

        private static Form ShellWindow
        {
            get { return Application.OpenForms.Cast<Form>().FirstOrDefault(f => f is Shell); }
        }

        public void Logout()
        {
            BloomLibraryBookApiClient.Logout();
        }

        public bool LoggedIn => BloomLibraryBookApiClient.LoggedIn;

        internal const string BloomS3UrlPrefix = "https://s3.amazonaws.com/";

        private string _uploadedBy;
        private string _accountWhenUploadedByLastSet;

        /// <summary>
        /// The string that should be used to indicate who is uploading books.
        /// When set, this is remembered until someone different logs in; when next
        /// retrieved, it resets to the new account.
        /// </summary>
        public string UploadedBy
        {
            get
            {
                if (_accountWhenUploadedByLastSet == BloomLibraryBookApiClient.Account)
                    return _uploadedBy;
                // If a different login has since occurred, default to uploaded by that account.
                UploadedBy = BloomLibraryBookApiClient.Account;
                return _uploadedBy;
            }
            set
            {
                _accountWhenUploadedByLastSet = BloomLibraryBookApiClient.Account;
                _uploadedBy = value;
            }
        }

        /// <summary>
        /// Only for use in tests
        /// </summary>
        internal string UploadBook_ForUnitTest(string bookFolder)
        {
            return UploadBook(
                bookFolder,
                new NullProgress(),
                null,
                null,
                true,
                true,
                null,
                null,
                null,
                null,
                null
            );
        }

        internal string UploadBook_ForUnitTest(
            string bookFolder,
            out string s3PrefixUploadedTo,
            IProgress progress = null,
            string existingBookObjectId = null,
            CollectionSettings collectionSettings = null
        )
        {
            if (progress == null)
                progress = new NullProgress();
            var result = UploadBook(
                bookFolder,
                progress,
                existingBookObjectId,
                null,
                true,
                true,
                null,
                null,
                collectionSettings,
                null,
                null
            );

            s3PrefixUploadedTo = _s3PrefixToUploadTo;
            return result;
        }

        private string UploadBook(
            string bookFolder,
            IProgress progress,
            string existingBookObjectIdOrNull,
            string pdfToInclude,
            bool includeNarrationAudio,
            bool includeMusic,
            string[] textLanguages,
            string[] audioLanguages,
            CollectionSettings collectionSettings,
            string metadataLang1Code,
            string metadataLang2Code,
            bool isForBulkUpload = false,
            bool changeUploader = false
        )
        {
            var htmlFile = BookStorage.FindBookHtmlInFolder(bookFolder);
            // Using this rather than FromFolder because it will throw if we can't get some metadata, which I think is
            // appropriate here...don't want to upload a badly messed-up book.
            var metadata = BookMetaData.FromFile(
                Path.Combine(bookFolder, BookInfo.MetaDataFileName)
            );

            // In case we somehow have a book with no ID, we must have one to upload it.
            if (String.IsNullOrEmpty(metadata.Id))
            {
                metadata.Id = Guid.NewGuid().ToString();
            }
            // And similarly it should have SOME title.
            if (String.IsNullOrEmpty(metadata.Title))
            {
                metadata.Title = Path.GetFileNameWithoutExtension(bookFolder);
            }
            // If the collection has a default bookshelf, make sure the book has that tag.
            // Also make sure it doesn't have any other bookshelf tags (which would typically be
            // from a previous default bookshelf upload), including a duplicate of the one
            // we may be about to add.
            var tags = (metadata.Tags ?? new string[0]).Where(t => !t.StartsWith("bookshelf:"));

            if (!String.IsNullOrEmpty(collectionSettings?.DefaultBookshelf))
            {
                if (collectionSettings.HaveEnterpriseFeatures)
                    tags = tags.Concat(
                        new[] { "bookshelf:" + collectionSettings.DefaultBookshelf }
                    );
                else
                {
                    // At least at this point, we aren't localizing this message, because the people with Enterprise
                    // bookshelves likely know enough English to understand this message.
                    progress.WriteWarning(
                        "This book was not uploaded to the '"
                            + collectionSettings.DefaultBookshelf
                            + "' bookshelf. Uploading to a bookshelf requires a valid Enterprise subscription."
                    );
                }
            }
            metadata.Tags = tags.ToArray();

            // Any updated ID at least needs to become a permanent part of the book.
            // It simplifies unit testing if the metadata file is also updated with the uploadedBy value.
            // Not sure if there is any other reason to do it (or not do it).
            // For example, do we want to send/receive who is the latest person to upload?
            metadata.WriteToFolder(bookFolder);

            // We no longer use these book order files. Delete any remnants.
            foreach (var file in Directory.GetFiles(bookFolder, $"*{BookInfo.BookOrderExtension}"))
                RobustFile.Delete(file);

            string bookObjectId = "";
            bool isNewBook = existingBookObjectIdOrNull == null;
            try
            {
                if (!IsDryRun)
                {
                    // Do NOT save this change in the book folder!
                    metadata.AllTitles = PublishModel.RemoveUnwantedLanguageDataFromAllTitles(
                        metadata.AllTitles,
                        textLanguages
                    );

                    if (progress.CancelRequested)
                        return "";

                    // This currently (unfortunately) enforces a single upload at a time.
                    // If we want to change that in the future, we would need different folder names,
                    // perhaps appending an ID or even just a GUID.
                    using (
                        var stagingDirectoryTempFolder = new TemporaryFolder("BloomUploadStaging")
                    )
                    {
                        var stagingDirectory = stagingDirectoryTempFolder.FolderPath;
                        SetUpStaging(
                            bookFolder,
                            stagingDirectory,
                            progress,
                            pdfToInclude,
                            includeNarrationAudio,
                            includeMusic,
                            textLanguages,
                            audioLanguages,
                            metadataLang1Code,
                            metadataLang2Code,
                            collectionSettings?.SettingsFilePath,
                            isForBulkUpload
                        );

                        string[] filesToUpload = null;
                        List<FilePathAndHash> bookFiles = GetStagedFilesAndHashes(stagingDirectory);

                        if (progress.CancelRequested)
                            return "";

                        // The server determines our upload location (_s3PrefixToUploadTo)
                        // and, for an existing book, copies the files which haven't been modified.
                        // It also reports which files should be uploaded (new and modified).
                        // After we are done uploading those files, the server points the book
                        // database record at the new S3 location.
                        (
                            var transactionId,
                            var s3Credentials,
                            _s3PrefixToUploadTo,
                            filesToUpload
                        ) = BloomLibraryBookApiClient.InitiateBookUpload(
                            progress,
                            bookFiles,
                            Path.GetFileName(bookFolder), // This last part of the path is the book title
                            existingBookObjectIdOrNull
                        );

#if DEBUG
                        // S3 URL can be reasonably deduced, as long as we have the S3 prefix, so print that out in Debug mode.
                        // Format: $"https://s3.amazonaws.com/BloomLibraryBooks{isSandbox}/{s3PrefixToUploadTo}"
                        // Example: https://s3.amazonaws.com/BloomLibraryBooks-Sandbox/8xhqkxGvg1/1697233000925/AutoSplit+Timings
                        // Example (old format): https://s3.amazonaws.com/BloomLibraryBooks-Sandbox/bob_example@sil.org/8d0d9043-a1bb-422d-aa5b-29726cdcd96a/AutoSplit+Timings
                        var msgBookId = "s3PrefixToUploadTo: " + _s3PrefixToUploadTo;
                        progress.WriteMessage(msgBookId);
#endif
<<<<<<< HEAD

                        if (progress.CancelRequested)
                            return "";

                        _s3Client.SetTemporaryCredentialsForBookUpload(s3Credentials);
                        _s3Client.UploadBook(
                            _s3PrefixToUploadTo,
                            stagingDirectory,
                            filesToUpload,
                            progress
                        );
                        metadata.BaseUrl = _s3Client.GetBaseUrl($"{_s3PrefixToUploadTo}");

                        if (progress.CancelRequested)
                            return "";

                        // Inform the server we have completed the upload.
                        // It will update the database record's baseUrl to point to the new files and delete the old ones.
                        BloomLibraryBookApiClient.FinishBookUpload(
                            progress,
                            transactionId,
                            metadata.WebDataJson,
                            changeUploader
                        );

                        bookObjectId = transactionId;
                    }

                    if (IsProductionRun) // don't make it seem like there are more uploads than there really are if this a tester pushing to the sandbox
                    {
                        Analytics.Track(
                            "UploadBook-Success",
                            new Dictionary<string, string>()
                            {
                                { "url", metadata.BaseUrl },
                                { "title", metadata.Title },
                                { "uploader", UploadedBy },
                                { "BookId", metadata.Id },
                                { "isNewBook", isNewBook.ToString() },
                            }
                        );
                    }
                }
            }
            catch (WebException e)
            {
                DisplayNetworkUploadProblem(e, progress);
                ReportFailureToAnalytics(metadata, isNewBook, e);
                return "";
            }
            catch (AmazonS3Exception e)
            {
                if (
                    e.Message.Contains(
                        "The difference between the request time and the current time is too large"
                    )
                )
                {
                    progress.WriteError(
                        LocalizationManager.GetString(
                            "PublishTab.Upload.TimeProblem",
                            "There was a problem uploading your book. This is probably because your computer is set to use the wrong timezone or your system time is badly wrong. See http://www.di-mgt.com.au/wclock/help/wclo_setsysclock.html for how to fix this."
                        )
                    );
                    if (IsProductionRun)
                        Analytics.Track("UploadBook-Failure-SystemTime");
                }
                else
                {
                    DisplayNetworkUploadProblem(e, progress);
                    ReportFailureToAnalytics(metadata, isNewBook, e);
                }
                return "";
            }
            catch (AmazonServiceException e)
            {
                DisplayNetworkUploadProblem(e, progress);
                ReportFailureToAnalytics(metadata, isNewBook, e);
                return "";
            }
            catch (VersionCannotUploadException e)
            {
                var errorMessage = e.Message.Replace("{", "{{").Replace("}", "}}");
                progress.WriteError(errorMessage);
                string cancelledMessage = LocalizationManager.GetString(
                    "PublishTab.Upload.Cancelled",
                    "Upload was cancelled"
                );
                progress.WriteMessage(cancelledMessage);
                return "quiet";
            }
            catch (Exception e)
            {
                var msg1 = LocalizationManager.GetString(
                    "PublishTab.Upload.UploadProblemNotice",
                    "There was a problem uploading your book. You may need to restart Bloom or get technical help."
                );
                var msg2 = e.Message.Replace("{", "{{").Replace("}", "}}");
                progress.WriteError(msg1);
                progress.WriteError(msg2);
                progress.WriteVerbose(e.StackTrace);

                ReportFailureToAnalytics(metadata, isNewBook, e);
                return "";
            }

            return bookObjectId;
        }

        private void ReportFailureToAnalytics(BookMetaData metadata, bool isNewBook, Exception e)
        {
            if (IsProductionRun) // don't make it seem like there are more upload failures than there really are if this a tester pushing to the sandbox
=======
			// If the collection has a default bookshelf, make sure the book has that tag.
			// Also make sure it doesn't have any other bookshelf tags (which would typically be
			// from a previous default bookshelf upload), including a duplicate of the one
			// we may be about to add.
			var tags = (metadata.Tags?? new string[0]).Where(t => !t.StartsWith("bookshelf:"));

			if (!String.IsNullOrEmpty(collectionSettings?.DefaultBookshelf))
			{
				if (collectionSettings.HaveEnterpriseFeatures)
					tags = tags.Concat(new [] {"bookshelf:" + collectionSettings.DefaultBookshelf});
				else
				{
					// At least at this point, we aren't localizing this message, because the people with Enterprise
					// bookshelves likely know enough English to understand this message.
					progress.WriteWarning("This book was not uploaded to the '" + collectionSettings.DefaultBookshelf +
						"' bookshelf. Uploading to a bookshelf requires a valid Enterprise subscription.");
				}
			}
			metadata.Tags = tags.ToArray();

			// Any updated ID at least needs to become a permanent part of the book.
			// It simplifies unit testing if the metadata file is also updated with the uploadedBy value.
			// Not sure if there is any other reason to do it (or not do it).
			// For example, do we want to send/receive who is the latest person to upload?
			metadata.WriteToFolder(bookFolder);

			// We no longer use these book order files. Delete any remnants.
			foreach (var file in Directory.GetFiles(bookFolder, $"*{BookInfo.BookOrderExtension}"))
				RobustFile.Delete(file);

			parseId = "";
			try
			{
				_s3Client.UploadBook(storageKeyOfBookFolderOnS3, bookFolder, progress, pdfToInclude, includeNarrationAudio, includeMusic,
					textLanguages, audioLanguages, metadataLang1Code, metadataLang2Code, collectionSettings?.SettingsFilePath, isForBulkUpload);
				metadata.BaseUrl = _s3Client.BaseUrl;
				var metaMsg = LocalizationManager.GetString("PublishTab.Upload.UploadingBookMetadata", "Uploading book metadata", "In this step, Bloom is uploading things like title, languages, and topic tags to the BloomLibrary.org database.");
				if (IsDryRun)
					metaMsg = "(Dry run) Would upload book metadata";	// TODO: localize?
				progress.WriteStatus(metaMsg);
				// Do this after uploading the books, since the ThumbnailUrl is generated in the course of the upload.
				if (!IsDryRun && !progress.CancelRequested)
				{
					// Do NOT save this change in the book folder!
					metadata.AllTitles = PublishModel.RemoveUnwantedLanguageDataFromAllTitles(metadata.AllTitles,
						textLanguages);
					bool isNewBook = false;
					var response = ParseClient.SetBookRecord(metadata.WebDataJson);
					parseId = response.ResponseUri.LocalPath;
					int index = parseId.LastIndexOf('/');
					parseId = parseId.Substring(index + 1);
					if (parseId == "books")
					{
						// For NEW books the response URL is useless...need to do a new query to get the ID.
						var json = ParseClient.GetSingleBookRecord(metadata.Id);
						parseId = json.objectId.Value;
						isNewBook = true;
					}
					if (IsProductionRun) // don't make it seem like there are more uploads than there really are if this is just a tester pushing to the sandbox
					{
						Analytics.Track(
							"UploadBook-Success",
							new Dictionary<string, string>()
							{
								{ "url", metadata.BaseUrl },
								{ "title", metadata.Title },
								{ "uploader", UploadedBy },
								{ "BookId", metadata.Id },
								{ "isNewBook", isNewBook.ToString() },
							}
						);
					}
				}
			}
			catch (WebException e)
			{
				DisplayNetworkUploadProblem(e, progress);
				ReportFailureToAnalytics(metadata, e);
				return "";
			}
			catch (AmazonS3Exception e)
			{
				if (e.Message.Contains("The difference between the request time and the current time is too large"))
				{
					progress.WriteError(LocalizationManager.GetString("PublishTab.Upload.TimeProblem",
						"There was a problem uploading your book. This is probably because your computer is set to use the wrong timezone or your system time is badly wrong. See http://www.di-mgt.com.au/wclock/help/wclo_setsysclock.html for how to fix this."));
					if (IsProductionRun)
						Analytics.Track("UploadBook-Failure-SystemTime");
				}
				else
				{
					DisplayNetworkUploadProblem(e, progress);
					ReportFailureToAnalytics(metadata, e);
				}
				return "";
			}
			catch (AmazonServiceException e)
			{
				DisplayNetworkUploadProblem(e, progress);
				ReportFailureToAnalytics(metadata, e);
				return "";
			}
			catch (Exception e)
			{
				var msg1 = LocalizationManager.GetString("PublishTab.Upload.UploadProblemNotice",
					"There was a problem uploading your book. You may need to restart Bloom or get technical help.");
				var msg2 = e.Message.Replace("{", "{{").Replace("}", "}}");
				progress.WriteError(msg1);
				progress.WriteError(msg2);
				progress.WriteVerbose(e.StackTrace);

				ReportFailureToAnalytics(metadata, e);
				return "";
			}

			return storageKeyOfBookFolderOnS3;
		}

		private void ReportFailureToAnalytics(BookMetaData metadata, Exception e)
        {
            if (IsProductionRun) // don't make it seem like there are more upload failures than there really are if this is just a tester pushing to the sandbox
>>>>>>> e81033f1
                Analytics.Track(
                    "UploadBook-Failure",
                    new Dictionary<string, string>()
                    {
                        { "url", metadata.BaseUrl },
                        { "title", metadata.Title },
                        { "error", e.Message },
                        { "uploader", UploadedBy },
                        { "BookId", metadata.Id },
<<<<<<< HEAD
                        { "isNewBook", isNewBook.ToString() },
                    }
                );
        }

        private List<FilePathAndHash> GetStagedFilesAndHashes(string stagingDirectory)
        {
            var fileInfos = new List<FilePathAndHash>();
            foreach (
                var fullFilePath in Directory.GetFiles(
                    stagingDirectory,
                    "*.*",
                    SearchOption.AllDirectories
                )
            )
            {
                fileInfos.Add(
                    new FilePathAndHash()
                    {
                        Path = fullFilePath
                            .Substring(stagingDirectory.Length + 1)
                            .Replace("\\", "/"),
                        Hash = BloomS3Client.GetProbableEtag(fullFilePath)
                    }
                );
            }
            return fileInfos;
        }

        // Copy the needed files to the staging directory and make any modifications needed before upload.
        private void SetUpStaging(
            string pathToBloomBookDirectory,
            string stagingDirectory,
            IProgress progress,
            string pdfToInclude,
            bool includeNarrationAudio,
            bool includeMusic,
            string[] textLanguagesToInclude,
            string[] audioLanguagesToInclude,
            string metadataLang1Code,
            string metadataLang2Code,
            string collectionSettingsPath = null,
            bool isForBulkUpload = false
        )
        {
            var filter = new BookFileFilter(pathToBloomBookDirectory)
            {
                IncludeFilesForContinuedEditing = true,
                NarrationLanguages = (
                    includeNarrationAudio ? audioLanguagesToInclude : Array.Empty<string>()
                ),
                WantVideo = true,
                WantMusic = includeMusic
            };
            if (pdfToInclude != null)
                filter.AlwaysAccept(pdfToInclude);
            if (isForBulkUpload)
                filter.AlwaysAccept(".lastUploadInfo");
            filter.CopyBookFolderFiltered(stagingDirectory);

            ProcessVideosInTempDirectory(stagingDirectory);
            CopyCollectionSettingsToTempDirectory(collectionSettingsPath, stagingDirectory);

            if (textLanguagesToInclude != null && textLanguagesToInclude.Count() > 0)
                RemoveUnwantedLanguageData(
                    stagingDirectory,
                    textLanguagesToInclude,
                    metadataLang1Code,
                    metadataLang2Code
                );

            PublishHelper.ReportInvalidFonts(stagingDirectory, progress);
        }

        private void ProcessVideosInTempDirectory(string destDirName)
        {
            var htmlFilePath = BookStorage.FindBookHtmlInFolder(destDirName);
            if (string.IsNullOrEmpty(htmlFilePath))
                return;
            var xmlDomFromHtmlFile = XmlHtmlConverter.GetXmlDomFromHtmlFile(htmlFilePath);
            var domForVideoProcessing = new HtmlDom(xmlDomFromHtmlFile);
            var videoContainerElements = HtmlDom
                .SelectChildVideoElements(domForVideoProcessing.RawDom.DocumentElement)
                .Cast<XmlElement>();
            if (!videoContainerElements.Any())
                return;
            SignLanguageApi.ProcessVideos(videoContainerElements, destDirName);
            XmlHtmlConverter.SaveDOMAsHtml5(domForVideoProcessing.RawDom, htmlFilePath);
        }

        /// <summary>
        /// Copy a sanitized (no subscription code) collection settings file to the temp folder so that
        /// harvester will have access to it.
        /// </summary>
        /// <remarks>
        /// See BL-12583.
        /// </remarks>
        private static void CopyCollectionSettingsToTempDirectory(
            string settingsPath,
            string tempBookFolder
        )
        {
            if (String.IsNullOrEmpty(settingsPath) || !RobustFile.Exists(settingsPath))
                return;
            var settingsText = RobustFile.ReadAllText(settingsPath);
            var doc = new XmlDocument();
            doc.PreserveWhitespace = true;
            doc.LoadXml(settingsText);
            var subscriptionNode = doc.SelectSingleNode("/Collection/SubscriptionCode");
            if (subscriptionNode != null)
                subscriptionNode.InnerText = "";
            Directory.CreateDirectory(Path.Combine(tempBookFolder, "collectionFiles"));
            doc.Save(
                Path.Combine(tempBookFolder, "collectionFiles", "book.uploadCollectionSettings")
            );
        }

        private void RemoveUnwantedLanguageData(
            string destDirName,
            IEnumerable<string> languagesToInclude,
            string metadataLang1Code,
            string metadataLang2Code
        )
        {
            // There should be only one html file with the same name as the directory it's in, but let's
            // not make any assumptions here.
            foreach (var filepath in Directory.EnumerateFiles(destDirName, "*.htm"))
            {
                var xmlDomFromHtmlFile = XmlHtmlConverter.GetXmlDomFromHtmlFile(filepath, false);
                var dom = new HtmlDom(xmlDomFromHtmlFile);
                // Since we're not pruning xmatter, it doesn't matter what we pass for the set of xmatter langs to keep.
                PublishModel.RemoveUnwantedLanguageData(
                    dom,
                    languagesToInclude,
                    false,
                    new HashSet<string>()
                );
                XmlHtmlConverter.SaveDOMAsHtml5(dom.RawDom, filepath);
            }
            // Remove language specific style settings from all CSS files for unwanted languages.
            // For 5.3, we wholesale keep all L2/L3 rules even though this might result in incorrect error messages about fonts. (BL-11357)
            // In 5.4, we hope to clean up all this font determination stuff by using a real browser to determine what is used.
            PublishModel.RemoveUnwantedLanguageRulesFromCssFiles(
                destDirName,
                languagesToInclude.Append(metadataLang1Code).Append(metadataLang2Code)
            );
            var metadata = BookMetaData.FromFolder(destDirName);
            metadata.AllTitles = PublishModel.RemoveUnwantedLanguageDataFromAllTitles(
                metadata.AllTitles,
                languagesToInclude.ToArray()
            );
            // For this use case, we don't want to create a backup (meta.bak) because we never want to upload one.
            metadata.WriteToFolder(destDirName, makeBackup: false);
        }

        /// <summary>
        /// The upload destination possibly set from the command line.  This must be set even before calling
        /// the constructor of this class because it is used in UploadBucketNameForCurrentEnvironment
        /// which is called by the BloomLibraryBookApiClient constructor.  And the constructor for this class has a
        /// BloomLibraryBookApiClient argument.
        /// </summary>
        /// <remarks>
        /// If not set explicitly before accessing, the destination is set according to <see cref="UseSandboxByDefault"/>.
        /// It can only be set once while the program is running.  Trying to change it will cause an
        /// exception to be thrown.
        /// </remarks>
        internal static string Destination
        {
            get
            {
                if (_destination == null)
                    Destination = UseSandboxByDefault
                        ? UploadDestination.Development
                        : UploadDestination.Production;
                return _destination;
            }
            set
            {
                if (_destination == null && value != null)
                    _destination = value;
                else if (_destination != value)
                    throw new Exception("Cannot change upload destination after setting it!");
            }
        }

        /// <summary>
        /// Is this dry run (regardless of whether we're supposedly targetting the sandbox or production)?
        /// </summary>
        public static bool IsDryRun { get; set; } = false;

        /// <summary>
        /// Are we actually uploading to production (not a dry run)?
        /// </summary>
        public static bool IsProductionRun =>
            Destination == UploadDestination.Production && !IsDryRun;

        /// <summary>
        /// Are we supposed to upload to the sandbox, either explicitly or by default?  (could be a dry run)
        /// </summary>
        public static bool UseSandbox
        {
            get
            {
                switch (Destination)
                {
                    case UploadDestination.Development:
                        return true;
                    case UploadDestination.Production:
                        return false;
                    default:
                        return UseSandboxByDefault; // dry run
                }
            }
        }

        /// <returns>book record of a book uploaded by the current user with the right ID, or null.
        /// If there are other books with the same ID, haveCollidingBooks is set true.</returns>
        public dynamic GetBookOnServer(string bookInstanceId, out bool haveCollidingBooks)
        {
            var matchingBooks = GetBooksOnServer(bookInstanceId);
            // We are counting on there not being more than one book uploaded by any given user
            // with the same ID; we have prevented that from the earliest days of book uploading.
            var result = matchingBooks.FirstOrDefault(
                b => b.uploader?.email == Settings.Default.WebUserId
            );
            if (result != null)
            {
                // If there is ANY book with the right ID and uploader, we return that as the
                // one that this user should be able to update. That's not considered a collision,
                // unless there are OTHER books with the same ID.
                haveCollidingBooks = matchingBooks.Length > 1;
                return result;
            }
            // If there is no book with the right ID and uploader, then ANY book with that ID is a collision.
            haveCollidingBooks = matchingBooks.Length > 0;
            return null;
        }

        public dynamic GetBookPermissions(string bookObjectId)
        {
            return BloomLibraryBookApiClient.GetBookPermissions(bookObjectId);
        }

        public dynamic[] GetBooksOnServer(string bookInstanceId, bool includeLanguageInfo = false)
        {
            var json = BloomLibraryBookApiClient.GetBookRecords(
                bookInstanceId,
                includeLanguageInfo
            );
            // The json is always an array. But it's a bit easier to work with if we convert it
            // to a regular C# array, even leaving the individual objects as dynamic.
            var result = new dynamic[json.Count];
            for (int i = 0; i < json.Count; i++)
            {
                result[i] = json[i];
            }
            return result;
        }

        internal bool CheckAgainstHashFileOnS3(
            string currentHashes,
            string bookFolder,
            string s3Prefix,
            IProgress progress
        )
        {
            string hashInfoOnS3 = null;
            try
            {
                var key = s3Prefix + UploadHashesFilename;
                hashInfoOnS3 = _s3Client.DownloadFile(
                    UseSandbox
                        ? BloomS3Client.SandboxBucketName
                        : BloomS3Client.ProductionBucketName,
                    key
                );
            }
            catch
            {
                hashInfoOnS3 = ""; // probably file doesn't exist because it hasn't yet been uploaded
            }
=======
                    }
                );
		}

		/// <summary>
		/// The upload destination possibly set from the command line.  This must be set even before calling
		/// the constructor of this class because it is used in UploadBucketNameForCurrentEnvironment
		/// which is called by the BloomParseClient constructor.  And the constructor for this class has a
		/// BloomParseClient argument.
		/// </summary>
		/// <remarks>
		/// If not set explicitly before accessing, the destination is set according to <see cref="UseSandboxByDefault"/>.
		/// It can only be set once while the program is running.  Trying to change it will cause an
		/// exception to be thrown.
		/// </remarks>
		internal static string Destination
		{
			get
			{
				if (_destination == null)
					Destination = UseSandboxByDefault ? UploadDestination.Development : UploadDestination.Production;
				return _destination;
			}
			set
			{
				if (_destination == null && value != null)
					_destination = value;
				else if (_destination != value)
					throw new Exception("Cannot change upload destination after setting it!");
			}
		}

		/// <summary>
		/// Is this dry run (regardless of whether we're supposedly targetting the sandbox or production)?
		/// </summary>
		public static bool IsDryRun { get; set; } = false;

		/// <summary>
		/// Are we actually uploading to production (not a dry run)?
		/// </summary>
		public static bool IsProductionRun => Destination == UploadDestination.Production && !IsDryRun;

		/// <summary>
		/// Are we supposed to upload to the sandbox, either explicitly or by default?  (could be a dry run)
		/// </summary>
		public static bool UseSandbox
		{
			get
			{
				switch (Destination)
				{
					case UploadDestination.Development: return true;
					case UploadDestination.Production: return false;
					default: return UseSandboxByDefault;	// dry run
				}
			}
		}

		private string S3BookId(BookMetaData metadata)
		{
			var s3BookId = ParseClient.Account + BloomS3Client.kDirectoryDelimeterForS3 + metadata.Id;
			return s3BookId;
		}

		public bool IsBookOnServer(string bookPath)
		{
			var metadata = BookMetaData.FromFile(bookPath.CombineForPath(BookInfo.MetaDataFileName));
			return ParseClient.GetSingleBookRecord(metadata.Id) != null;
		}

		/// <summary>
		/// This method assumes we just did IsBookOnServer() and got a positive response.
		/// </summary>
		public dynamic GetBookOnServer(string bookPath)
		{
			var metadata = BookMetaData.FromFile(bookPath.CombineForPath(BookInfo.MetaDataFileName));
			// 'true' parameter tells the query to include language information so we can get the names.
			return ParseClient.GetSingleBookRecord(metadata.Id, true);
		}

		// Wait (up to three seconds) for data uploaded to become available.
		// Currently only used in unit testing.
		// I have no idea whether 3s is an adequate time to wait for 'eventual consistency'. So far it seems to work.
		internal void WaitUntilS3DataIsOnServer(string bucket, string bookPath)
		{
			var s3Id = S3BookId(BookMetaData.FromFolder(bookPath));
			// There's a few files we don't upload, but meta.bak is the only one that regularly messes up the count.
			// Some tests also deliberately include a _broken_ file to check they aren't uploaded,
			// so we'd better not wait for that to be there, either.
			var count = Directory.GetFiles(bookPath).Count(p=>!p.EndsWith(".bak") && !p.Contains(BookStorage.PrefixForCorruptHtmFiles));
			for (int i = 0; i < 30; i++)
			{
				var uploaded = _s3Client.GetBookFileCount(bucket, s3Id);
				if (uploaded >= count)
					return;
				Thread.Sleep(100);
			}
			throw new ApplicationException("S3 is very slow today");
		}


		internal bool CheckAgainstHashFileOnS3(string currentHashes, string bookFolder, IProgress progress)
		{
			string hashInfoOnS3 = null;
			try
			{
				if (!IsBookOnServer(bookFolder))
					return false;
				// This instance of BookInfo is temporary, always Saveable is fine.
				var bkInfo = new BookInfo(bookFolder, true, new AlwaysEditSaveContext());
				var s3id = S3BookId(bkInfo.MetaData);
				var key = s3id + BloomS3Client.kDirectoryDelimeterForS3 + Path.GetFileName(bookFolder) + BloomS3Client.kDirectoryDelimeterForS3 + UploadHashesFilename;
				hashInfoOnS3 = _s3Client.DownloadFile(UseSandbox ? BloomS3Client.SandboxBucketName : BloomS3Client.ProductionBucketName, key);
			}
			catch
			{
				hashInfoOnS3 = "";	// probably file doesn't exist because it hasn't yet been uploaded
			}
>>>>>>> e81033f1

#if DEBUG
            if (currentHashes != hashInfoOnS3)
            {
                progress.WriteMessage("local hashes:");
                progress.WriteMessage(currentHashes);
                progress.WriteMessage("s3 hashes:");
                progress.WriteMessage(hashInfoOnS3);
            }
#endif
            return currentHashes == hashInfoOnS3;
        }

        internal bool CheckAgainstLocalHashfile(string currentHashes, string uploadInfoPath)
        {
            if (RobustFile.Exists(uploadInfoPath))
            {
                var previousHashes = RobustFile.ReadAllText(uploadInfoPath);
                return currentHashes == previousHashes;
            }
            return false;
        }

        /// <summary>
        /// If we do not have enterprise enabled, copy the book and remove all enterprise level features.
        /// </summary>
        internal static bool PrepareBookForUpload(
            ref Book.Book book,
            BookServer bookServer,
            string tempFolderPath,
            IProgress progress
        )
        {
            if (book.CollectionSettings.HaveEnterpriseFeatures)
                return false;

            // We need to be sure that any in-memory changes have been written to disk
            // before we start copying/loading the new book to/from disk
            book.Save();

            Directory.CreateDirectory(tempFolderPath);
            BookStorage.CopyDirectory(book.FolderPath, tempFolderPath);
            // In the temp folder it's safe to assume we can save changes.
            var bookInfo = new BookInfo(tempFolderPath, true, new AlwaysEditSaveContext());
            var copiedBook = bookServer.GetBookFromBookInfo(bookInfo);
            copiedBook.BringBookUpToDate(new NullProgress(), true);
            var pages = new List<XmlElement>();
            foreach (XmlElement page in copiedBook.GetPageElements())
                pages.Add(page);
            ISet<string> warningMessages = new HashSet<string>();
            PublishHelper.RemoveEnterpriseFeaturesIfNeeded(copiedBook, pages, warningMessages);
            PublishHelper.SendBatchedWarningMessagesToProgress(warningMessages, progress);
            copiedBook.Save();
            copiedBook.UpdateSupportFiles();
            book = copiedBook;
            return true;
        }

        /// <summary>
        /// Common routine used in normal upload and bulk upload.
        /// </summary>
        /// <returns>On success, returns the book objectId; on failure, returns empty string</returns>
        internal string FullUpload(
            Book.Book book,
            IProgress progress,
            PublishModel publishModel,
            BookUploadParameters bookParams,
            string existingBookObjectIdOrNull,
            bool changeUploader = false
        )
        {
            // this (isForPublish:true) is dangerous and the product of much discussion.
            // See "finally" block later to see that we put branding files back
            book.Storage.CleanupUnusedSupportFiles(isForPublish: true);
            try
            {
                var bookFolder = book.FolderPath;

                var languagesToUpload = book.BookInfo.PublishSettings.BloomLibrary.TextLangs
                    .IncludedLanguages()
                    .ToArray();
                var languagesToAdvertiseOnBlorg = book.GetTextLanguagesToAdvertiseOnBloomLibrary(
                        languagesToUpload
                    )
                    .ToArray();

                // When initializing, we may set the collection's sign language to IncludeByDefault so the checkbox on the publish screen
                // gets set by default. Also, videos could have been removed since the user last visited the publish screen (e.g. bulk upload).
                // So we need to make sure we have videos before including the sign language.
                if (book.HasSignLanguageVideos())
                {
                    languagesToUpload = languagesToUpload
                        .Union(
                            book.BookInfo.PublishSettings.BloomLibrary.SignLangs.IncludedLanguages()
                        )
                        .ToArray();
                    languagesToAdvertiseOnBlorg = languagesToAdvertiseOnBlorg
                        .Union(
                            book.BookInfo.PublishSettings.BloomLibrary.SignLangs.IncludedLanguages()
                        )
                        .ToArray();
                }

                // Set this in the metadata so it gets uploaded. Do this in the background task as it can take some time.
                // These bits of data can't easily be set while saving the book because we save one page at a time
                // and they apply to the book as a whole.
                book.BookInfo.LanguageDescriptors = book.BookData.MakeLanguageUploadData(
                    languagesToAdvertiseOnBlorg
                );
                book.BookInfo.PageCount = book.GetPages().Count();
                book.BookInfo.Save();
                // If the caller wants to preserve existing thumbnails, recreate them only if one or more of them do not exist.
                var thumbnailsExist =
                    RobustFile.Exists(Path.Combine(bookFolder, "thumbnail-70.png"))
                    && RobustFile.Exists(Path.Combine(bookFolder, "thumbnail-256.png"))
                    && RobustFile.Exists(Path.Combine(bookFolder, "thumbnail.png"));
                if (!bookParams.PreserveThumbnails || !thumbnailsExist)
                {
                    var thumbnailMsg = LocalizationManager.GetString(
                        "PublishTab.Upload.MakingThumbnail",
                        "Making thumbnail image..."
                    );
                    progress.WriteStatus(thumbnailMsg);
                    //the largest thumbnail I found on Amazon was 300px high. Prathambooks.org about the same.
                    _thumbnailer.MakeThumbnailOfCover(book, 70); // this is a sacrificial one to prime the pump, to fix BL-2673
                    _thumbnailer.MakeThumbnailOfCover(book, 70);
                    if (progress.CancelRequested)
                        return "";
                    _thumbnailer.MakeThumbnailOfCover(book, 256);
                    if (progress.CancelRequested)
                        return "";

                    // It is possible the user never went back to the Collection tab after creating/updating the book, in which case
                    // the 'normal' thumbnail never got created/updating. See http://issues.bloomlibrary.org/youtrack/issue/BL-3469.
                    _thumbnailer.MakeThumbnailOfCover(book);
                    if (progress.CancelRequested)
                        return "";
                }

                var uploadPdfPath = UploadPdfPath(bookFolder);
                var videoFiles = GetVideoFilesToInclude(book);
                bool hasVideo = videoFiles.Any();
                if (hasVideo)
                {
                    var skipPdfMsg = LocalizationManager.GetString(
                        "PublishTab.Upload.SkipMakingPdf",
                        "Skipping PDF because this book has video"
                    );
                    progress.WriteStatus(skipPdfMsg);
                }
                else
                {
                    // If there is not already a locked preview in the book folder
                    // (which we take to mean the user has created a customized one that he prefers),
                    // make sure we have a current correct preview and then copy it to the book folder so it gets uploaded.
                    if (!FileHelper.IsLocked(uploadPdfPath))
                    {
                        var pdfMsg = LocalizationManager.GetString(
                            "PublishTab.Upload.MakingPdf",
                            "Making PDF Preview..."
                        );
                        progress.WriteStatus(pdfMsg);

                        publishModel.MakePDFForUpload(progress);
                        if (RobustFile.Exists(publishModel.PdfFilePath))
                        {
                            RobustFile.Copy(publishModel.PdfFilePath, uploadPdfPath, true);
                        }
                        else
                        {
                            return ""; // no PDF, no upload (See BL-6719)
                        }
                    }
                }

                // Figure out which languages to upload audio for.
                // There's no point in including languages for which we won't have text.
                var audioLanguagesToUpload = book.BookInfo.PublishSettings.BloomLibrary.AudioLangs
                    .IncludedLanguages()
                    .Intersect(
                        book.BookInfo.PublishSettings.BloomLibrary.TextLangs.IncludedLanguages()
                    );

                if (bookParams.IsForBulkUpload)
                {
                    // Update all metadata features, since we are doing bulk upload and the user won't be able to do it
                    // by checking boxes individually. The two 'true' params mean to act like the user checked both Talking Book and
                    // Sign Language boxes. (BL-12553)
                    book.UpdateMetadataFeatures(true, true, audioLanguagesToUpload);
                }

                if (progress.CancelRequested)
                    return "";

                var bookObjectId = UploadBook(
                    bookFolder,
                    progress,
                    existingBookObjectIdOrNull,
                    hasVideo ? null : Path.GetFileName(uploadPdfPath),
                    book.BookInfo.PublishSettings.BloomLibrary.IncludeAudio,
                    !bookParams.ExcludeMusic,
                    languagesToUpload,
                    audioLanguagesToUpload.ToArray(),
                    book.CollectionSettings,
                    book.BookData.MetadataLanguage1Tag,
                    book.BookData.MetadataLanguage2Tag,
                    bookParams.IsForBulkUpload,
                    changeUploader
                );

                Debug.Assert(
                    existingBookObjectIdOrNull == null
                        || string.IsNullOrEmpty(bookObjectId)
                        || bookObjectId == "quiet"
                        || existingBookObjectIdOrNull == bookObjectId,
                    "If existingBookObjectIdOrNull is provided, it better equal bookObjectId"
                );

                var url = BloomLibraryUrls.BloomLibraryDetailPageUrlFromBookId(bookObjectId);
                book.ReportSimplisticFontAnalytics(FontAnalytics.FontEventType.PublishWeb, url);

                return bookObjectId;
            }
            finally
            {
                // Put back all the branding files which we removed above in the call to CleanupUnusedSupportFiles()
                book.UpdateSupportFiles();

                // NB: alternatively, we considered refactoring CleanupUnusedSupportFiles() to give us a list of files
                // to not upload.
            }
        }

        /// <summary>
        /// Figure out if any video files are unused in this book, in case we haven't had them stripped out by opening
        /// the saved book yet (when BookStorage will do it for us).
        /// </summary>
        /// <param name="book"></param>
        /// <returns></returns>
        internal static IEnumerable<string> GetVideoFilesToInclude(Book.Book book)
        {
            return BookStorage.GetVideoPathsRelativeToBook(book.RawDom.DocumentElement);
        }

        /// <summary>
        /// Conditionally exclude .mp3 files for narration and music.
        /// Always exclude .wav files for narration.
        /// </summary>
        private static ISet<string> GetAudioFilesToInclude(Book.Book book, bool excludeMusic)
        {
            HashSet<string> result = new HashSet<string>();
            bool excludeNarrationAudio = !book.BookInfo.PublishSettings.BloomLibrary.IncludeAudio;
            if (!excludeNarrationAudio)
                result.AddRange(book.Storage.GetNarrationAudioFileNamesReferencedInBook(false));
            if (!excludeMusic)
                result.AddRange(book.Storage.GetBackgroundMusicFileNamesReferencedInBook());
            return result;
        }

        internal static string UploadPdfPath(string bookFolder)
        {
            // Do NOT use ChangeExtension here. If the folder name has a period (e.g.: "Look at the sky. What do you see")
            // ChangeExtension will strip of the last sentence, which is not what we want (and not what BloomLibrary expects).
            return Path.Combine(bookFolder, Path.GetFileName(bookFolder) + ".pdf");
        }

        /// <summary>
        /// In the past we've had problems with users copying folders manually and creating derivative books with
        /// the same bookInstanceId guids. Then we try to bulk upload a folder structure with books like this and the
        /// duplicates overwrite whichever book got uploaded first.
        /// This method recurses through the folders under 'rootFolderPath' and keeps track of all the unique bookInstanceId
        /// guids. When a duplicate is found, we will call BookInfo.InstallFreshInstanceGuid().
        /// </summary>
        /// <remarks>Internal for testing.</remarks>
        /// <param name="rootFolderPath"></param>
        /// <param name="okToChangeId">If this function returns true for a folder path, that book's ID may be changed.</param>
        internal static void BulkRepairInstanceIds(
            string rootFolderPath,
            Func<string, bool> okToChangeId
        )
        {
            BookInfo.CheckForDuplicateInstanceIdsAndRepair(rootFolderPath, okToChangeId);
        }

        /// <summary>
        /// Compute a hash for the book in the given directory.  The hash includes the book's HTML file
        /// (suitably pruned to remove insignificant changes such as whitespace between elements), other
        /// relevant files in the directory and its subdirectories (CSS, audio, video, images, etc.) and
        /// the two basic collection level files in the parent directory (customCollectionStyles.css and
        /// *.bloomCollection).
        /// </summary>
        public static string HashBookFolder(string directory)
        {
            var bldr = new StringBuilder();
            Debug.Assert(Directory.Exists(directory));
            var dirInfo = new DirectoryInfo(directory);
            var htmFiles = dirInfo.GetFiles("*.htm", SearchOption.TopDirectoryOnly);
            Debug.Assert(htmFiles.Length == 1);

            var hash = Book.Book.ComputeHashForAllBookRelatedFiles(htmFiles[0].FullName);
            bldr.AppendLineFormat("{0} {1}", htmFiles[0].Name, hash);

            return bldr.ToString().Replace(Environment.NewLine, "\r\n"); // cross-platform line endings for this file
        }
    }

    public class BookUploadParameters
    {
        public string Folder;
        public bool ExcludeMusic;
        public bool PreserveThumbnails;
        public bool ForceUpload;
        public bool IsForBulkUpload;

        public BookUploadParameters() { }

        public BookUploadParameters(UploadParameters options)
        {
            Folder = options.Path;
            ExcludeMusic = options.ExcludeMusicAudio;
            PreserveThumbnails = options.PreserveThumbnails;
            ForceUpload = options.ForceUpload;
            IsForBulkUpload = true;
        }
    }

    public class FilePathAndHash
    {
        [JsonProperty("path")]
        public string Path;

        [JsonProperty("hash")]
        public string Hash;
    }
}<|MERGE_RESOLUTION|>--- conflicted
+++ resolved
@@ -331,7 +331,6 @@
                         var msgBookId = "s3PrefixToUploadTo: " + _s3PrefixToUploadTo;
                         progress.WriteMessage(msgBookId);
 #endif
-<<<<<<< HEAD
 
                         if (progress.CancelRequested)
                             return "";
@@ -360,7 +359,7 @@
                         bookObjectId = transactionId;
                     }
 
-                    if (IsProductionRun) // don't make it seem like there are more uploads than there really are if this a tester pushing to the sandbox
+                    if (IsProductionRun) // don't make it seem like there are more uploads than there really are if this is just a tester pushing to the sandbox
                     {
                         Analytics.Track(
                             "UploadBook-Success",
@@ -443,130 +442,7 @@
 
         private void ReportFailureToAnalytics(BookMetaData metadata, bool isNewBook, Exception e)
         {
-            if (IsProductionRun) // don't make it seem like there are more upload failures than there really are if this a tester pushing to the sandbox
-=======
-			// If the collection has a default bookshelf, make sure the book has that tag.
-			// Also make sure it doesn't have any other bookshelf tags (which would typically be
-			// from a previous default bookshelf upload), including a duplicate of the one
-			// we may be about to add.
-			var tags = (metadata.Tags?? new string[0]).Where(t => !t.StartsWith("bookshelf:"));
-
-			if (!String.IsNullOrEmpty(collectionSettings?.DefaultBookshelf))
-			{
-				if (collectionSettings.HaveEnterpriseFeatures)
-					tags = tags.Concat(new [] {"bookshelf:" + collectionSettings.DefaultBookshelf});
-				else
-				{
-					// At least at this point, we aren't localizing this message, because the people with Enterprise
-					// bookshelves likely know enough English to understand this message.
-					progress.WriteWarning("This book was not uploaded to the '" + collectionSettings.DefaultBookshelf +
-						"' bookshelf. Uploading to a bookshelf requires a valid Enterprise subscription.");
-				}
-			}
-			metadata.Tags = tags.ToArray();
-
-			// Any updated ID at least needs to become a permanent part of the book.
-			// It simplifies unit testing if the metadata file is also updated with the uploadedBy value.
-			// Not sure if there is any other reason to do it (or not do it).
-			// For example, do we want to send/receive who is the latest person to upload?
-			metadata.WriteToFolder(bookFolder);
-
-			// We no longer use these book order files. Delete any remnants.
-			foreach (var file in Directory.GetFiles(bookFolder, $"*{BookInfo.BookOrderExtension}"))
-				RobustFile.Delete(file);
-
-			parseId = "";
-			try
-			{
-				_s3Client.UploadBook(storageKeyOfBookFolderOnS3, bookFolder, progress, pdfToInclude, includeNarrationAudio, includeMusic,
-					textLanguages, audioLanguages, metadataLang1Code, metadataLang2Code, collectionSettings?.SettingsFilePath, isForBulkUpload);
-				metadata.BaseUrl = _s3Client.BaseUrl;
-				var metaMsg = LocalizationManager.GetString("PublishTab.Upload.UploadingBookMetadata", "Uploading book metadata", "In this step, Bloom is uploading things like title, languages, and topic tags to the BloomLibrary.org database.");
-				if (IsDryRun)
-					metaMsg = "(Dry run) Would upload book metadata";	// TODO: localize?
-				progress.WriteStatus(metaMsg);
-				// Do this after uploading the books, since the ThumbnailUrl is generated in the course of the upload.
-				if (!IsDryRun && !progress.CancelRequested)
-				{
-					// Do NOT save this change in the book folder!
-					metadata.AllTitles = PublishModel.RemoveUnwantedLanguageDataFromAllTitles(metadata.AllTitles,
-						textLanguages);
-					bool isNewBook = false;
-					var response = ParseClient.SetBookRecord(metadata.WebDataJson);
-					parseId = response.ResponseUri.LocalPath;
-					int index = parseId.LastIndexOf('/');
-					parseId = parseId.Substring(index + 1);
-					if (parseId == "books")
-					{
-						// For NEW books the response URL is useless...need to do a new query to get the ID.
-						var json = ParseClient.GetSingleBookRecord(metadata.Id);
-						parseId = json.objectId.Value;
-						isNewBook = true;
-					}
-					if (IsProductionRun) // don't make it seem like there are more uploads than there really are if this is just a tester pushing to the sandbox
-					{
-						Analytics.Track(
-							"UploadBook-Success",
-							new Dictionary<string, string>()
-							{
-								{ "url", metadata.BaseUrl },
-								{ "title", metadata.Title },
-								{ "uploader", UploadedBy },
-								{ "BookId", metadata.Id },
-								{ "isNewBook", isNewBook.ToString() },
-							}
-						);
-					}
-				}
-			}
-			catch (WebException e)
-			{
-				DisplayNetworkUploadProblem(e, progress);
-				ReportFailureToAnalytics(metadata, e);
-				return "";
-			}
-			catch (AmazonS3Exception e)
-			{
-				if (e.Message.Contains("The difference between the request time and the current time is too large"))
-				{
-					progress.WriteError(LocalizationManager.GetString("PublishTab.Upload.TimeProblem",
-						"There was a problem uploading your book. This is probably because your computer is set to use the wrong timezone or your system time is badly wrong. See http://www.di-mgt.com.au/wclock/help/wclo_setsysclock.html for how to fix this."));
-					if (IsProductionRun)
-						Analytics.Track("UploadBook-Failure-SystemTime");
-				}
-				else
-				{
-					DisplayNetworkUploadProblem(e, progress);
-					ReportFailureToAnalytics(metadata, e);
-				}
-				return "";
-			}
-			catch (AmazonServiceException e)
-			{
-				DisplayNetworkUploadProblem(e, progress);
-				ReportFailureToAnalytics(metadata, e);
-				return "";
-			}
-			catch (Exception e)
-			{
-				var msg1 = LocalizationManager.GetString("PublishTab.Upload.UploadProblemNotice",
-					"There was a problem uploading your book. You may need to restart Bloom or get technical help.");
-				var msg2 = e.Message.Replace("{", "{{").Replace("}", "}}");
-				progress.WriteError(msg1);
-				progress.WriteError(msg2);
-				progress.WriteVerbose(e.StackTrace);
-
-				ReportFailureToAnalytics(metadata, e);
-				return "";
-			}
-
-			return storageKeyOfBookFolderOnS3;
-		}
-
-		private void ReportFailureToAnalytics(BookMetaData metadata, Exception e)
-        {
             if (IsProductionRun) // don't make it seem like there are more upload failures than there really are if this is just a tester pushing to the sandbox
->>>>>>> e81033f1
                 Analytics.Track(
                     "UploadBook-Failure",
                     new Dictionary<string, string>()
@@ -576,7 +452,6 @@
                         { "error", e.Message },
                         { "uploader", UploadedBy },
                         { "BookId", metadata.Id },
-<<<<<<< HEAD
                         { "isNewBook", isNewBook.ToString() },
                     }
                 );
@@ -858,126 +733,6 @@
             {
                 hashInfoOnS3 = ""; // probably file doesn't exist because it hasn't yet been uploaded
             }
-=======
-                    }
-                );
-		}
-
-		/// <summary>
-		/// The upload destination possibly set from the command line.  This must be set even before calling
-		/// the constructor of this class because it is used in UploadBucketNameForCurrentEnvironment
-		/// which is called by the BloomParseClient constructor.  And the constructor for this class has a
-		/// BloomParseClient argument.
-		/// </summary>
-		/// <remarks>
-		/// If not set explicitly before accessing, the destination is set according to <see cref="UseSandboxByDefault"/>.
-		/// It can only be set once while the program is running.  Trying to change it will cause an
-		/// exception to be thrown.
-		/// </remarks>
-		internal static string Destination
-		{
-			get
-			{
-				if (_destination == null)
-					Destination = UseSandboxByDefault ? UploadDestination.Development : UploadDestination.Production;
-				return _destination;
-			}
-			set
-			{
-				if (_destination == null && value != null)
-					_destination = value;
-				else if (_destination != value)
-					throw new Exception("Cannot change upload destination after setting it!");
-			}
-		}
-
-		/// <summary>
-		/// Is this dry run (regardless of whether we're supposedly targetting the sandbox or production)?
-		/// </summary>
-		public static bool IsDryRun { get; set; } = false;
-
-		/// <summary>
-		/// Are we actually uploading to production (not a dry run)?
-		/// </summary>
-		public static bool IsProductionRun => Destination == UploadDestination.Production && !IsDryRun;
-
-		/// <summary>
-		/// Are we supposed to upload to the sandbox, either explicitly or by default?  (could be a dry run)
-		/// </summary>
-		public static bool UseSandbox
-		{
-			get
-			{
-				switch (Destination)
-				{
-					case UploadDestination.Development: return true;
-					case UploadDestination.Production: return false;
-					default: return UseSandboxByDefault;	// dry run
-				}
-			}
-		}
-
-		private string S3BookId(BookMetaData metadata)
-		{
-			var s3BookId = ParseClient.Account + BloomS3Client.kDirectoryDelimeterForS3 + metadata.Id;
-			return s3BookId;
-		}
-
-		public bool IsBookOnServer(string bookPath)
-		{
-			var metadata = BookMetaData.FromFile(bookPath.CombineForPath(BookInfo.MetaDataFileName));
-			return ParseClient.GetSingleBookRecord(metadata.Id) != null;
-		}
-
-		/// <summary>
-		/// This method assumes we just did IsBookOnServer() and got a positive response.
-		/// </summary>
-		public dynamic GetBookOnServer(string bookPath)
-		{
-			var metadata = BookMetaData.FromFile(bookPath.CombineForPath(BookInfo.MetaDataFileName));
-			// 'true' parameter tells the query to include language information so we can get the names.
-			return ParseClient.GetSingleBookRecord(metadata.Id, true);
-		}
-
-		// Wait (up to three seconds) for data uploaded to become available.
-		// Currently only used in unit testing.
-		// I have no idea whether 3s is an adequate time to wait for 'eventual consistency'. So far it seems to work.
-		internal void WaitUntilS3DataIsOnServer(string bucket, string bookPath)
-		{
-			var s3Id = S3BookId(BookMetaData.FromFolder(bookPath));
-			// There's a few files we don't upload, but meta.bak is the only one that regularly messes up the count.
-			// Some tests also deliberately include a _broken_ file to check they aren't uploaded,
-			// so we'd better not wait for that to be there, either.
-			var count = Directory.GetFiles(bookPath).Count(p=>!p.EndsWith(".bak") && !p.Contains(BookStorage.PrefixForCorruptHtmFiles));
-			for (int i = 0; i < 30; i++)
-			{
-				var uploaded = _s3Client.GetBookFileCount(bucket, s3Id);
-				if (uploaded >= count)
-					return;
-				Thread.Sleep(100);
-			}
-			throw new ApplicationException("S3 is very slow today");
-		}
-
-
-		internal bool CheckAgainstHashFileOnS3(string currentHashes, string bookFolder, IProgress progress)
-		{
-			string hashInfoOnS3 = null;
-			try
-			{
-				if (!IsBookOnServer(bookFolder))
-					return false;
-				// This instance of BookInfo is temporary, always Saveable is fine.
-				var bkInfo = new BookInfo(bookFolder, true, new AlwaysEditSaveContext());
-				var s3id = S3BookId(bkInfo.MetaData);
-				var key = s3id + BloomS3Client.kDirectoryDelimeterForS3 + Path.GetFileName(bookFolder) + BloomS3Client.kDirectoryDelimeterForS3 + UploadHashesFilename;
-				hashInfoOnS3 = _s3Client.DownloadFile(UseSandbox ? BloomS3Client.SandboxBucketName : BloomS3Client.ProductionBucketName, key);
-			}
-			catch
-			{
-				hashInfoOnS3 = "";	// probably file doesn't exist because it hasn't yet been uploaded
-			}
->>>>>>> e81033f1
 
 #if DEBUG
             if (currentHashes != hashInfoOnS3)
