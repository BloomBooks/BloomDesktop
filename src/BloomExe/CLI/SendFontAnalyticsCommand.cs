--- conflicted
+++ resolved
@@ -26,7 +26,6 @@
         static ProjectContext _projectContext;
         static Book.Book _book;
 
-<<<<<<< HEAD
         public static Task<int> Handle(SendFontAnalyticsParameters options)
         {
             Program.SetUpErrorHandling();
@@ -34,7 +33,6 @@
             {
                 using (var applicationContainer = new ApplicationContainer())
                 {
-                    Program.SetUpLocalization(applicationContainer);
                     LocalizationManager.SetUILanguage(
                         Settings.Default.UserInterfaceLanguage,
                         false
@@ -71,39 +69,6 @@
                 return Task.FromResult((int)SendFontAnalyticsExitCode.UnhandledException);
             }
         }
-=======
-		public static Task<int> Handle(SendFontAnalyticsParameters options)
-		{
-			Program.SetUpErrorHandling();
-			try
-			{
-				using (var applicationContainer = new ApplicationContainer())
-				{
-					LocalizationManager.SetUILanguage(Settings.Default.UserInterfaceLanguage, false);   // Unclear if this line is needed or not.
-					Program.RunningHarvesterMode = true;
-					using (_projectContext = applicationContainer.CreateProjectContext(options.CollectionPath))
-					{
-						Program.SetProjectContext(_projectContext);
-						CollectFontAnalytics(options);
-						if (BloomPubMaker.BloomPubFontsAndLangsUsed != null)
-						{
-							// Report what we can about fonts and languages for this book.
-							// (See https://issues.bloomlibrary.org/youtrack/issue/BL-11512.)
-							ReportFontAnalytics(_book.ID, "harvester sendFontAnalytics", options.Testing,
-								options.SkipEpubAnalytics, options.SkipPdfAnalytics);
-							return Task.FromResult((int)SendFontAnalyticsExitCode.Success);
-						}
-					}
-					return Task.FromResult((int)SendFontAnalyticsExitCode.NoFontsFound);
-				}
-			}
-			catch (Exception ex)
-			{
-				Console.WriteLine(ex);
-				return Task.FromResult((int)SendFontAnalyticsExitCode.UnhandledException);
-			}
-		}
->>>>>>> 700d3193
 
         /// <summary>
         /// Report font analytics from a command line used by the harvester.
