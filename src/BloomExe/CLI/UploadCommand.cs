--- conflicted
+++ resolved
@@ -102,18 +102,9 @@
 
 	[Option('e', "excludeMusicAudio", HelpText = "Exclude music (background) audio files from upload.  (The default is to upload music files.)", Required = false)]
 	public bool ExcludeMusicAudio { get; set; }
-<<<<<<< HEAD
-
-	[Option('u', "user", HelpText = "Specify the Bloom Library user for the upload.", Required = true)]
-	public string UploadUser { get; set; }
-
-	[Option('p', "password", HelpText = "Specify the password for the given upload user.", Required = true)]
-	public string UploadPassword { get; set; }
-=======
 
 	[Option('u', "user", HelpText = "Specify the email account for the upload. Must match the currently logged in email from Bloom:Publish:Upload (share on the web) screen.", Required = true)]
 	public string UploadUser { get; set; }
->>>>>>> 881c549b
 
 	[Option('T', "preserveThumbnails", HelpText = "Preserve any existing thumbnail images: don't try to recreate them.", Required = false)]
 	public bool PreserveThumbnails { get; set; }
