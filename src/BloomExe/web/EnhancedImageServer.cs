--- conflicted
+++ resolved
@@ -466,8 +466,6 @@
 					path = BloomFileLocator.GetBrowserFile(localPath.Substring(startOfBookEdit));
 			}
 
-<<<<<<< HEAD
-=======
 			if (!File.Exists(path) && localPath.StartsWith("pageChooser/") && IsImageTypeThatCanBeReturned(localPath))
 			{
 				// if we're in the page chooser dialog and looking for a thumbnail representing an image in a
@@ -496,7 +494,6 @@
 				// Html/Xml encoded (using &), not Url encoded (using %).
 				path = System.Web.HttpUtility.UrlDecode(localPath);
 			}
->>>>>>> 6e0fe304
 			if (!File.Exists(path) && IsImageTypeThatCanBeReturned(localPath))
 			{
 				// last resort...maybe we are in the process of renaming a book (BL-3345) and something mysteriously is still using
