--- conflicted
+++ resolved
@@ -242,7 +242,6 @@
 				if (File.Exists(temp))
 					localPath = temp;
 			}
-<<<<<<< HEAD
 			// this is used only by the readium viewer
 			else if (localPath.StartsWith("node_modules/jquery/dist/jquery.js"))
 			{
@@ -251,8 +250,6 @@
 			//Firefox debugger, looking for a source map, was prefixing in this unexpected 
 			//way.
 			localPath = localPath.Replace("output/browser/", "");
-=======
->>>>>>> c2b82016
 
 			return ProcessContent(info, localPath);
 		}
