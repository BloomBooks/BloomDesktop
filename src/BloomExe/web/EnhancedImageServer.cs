﻿// Copyright (c) 2014-2015 SIL International
// This software is licensed under the MIT License (http://opensource.org/licenses/MIT)
using System;
using System.Collections.Generic;
using System.Diagnostics;
using System.Drawing;
using System.Linq;
using System.Windows.Forms;
using Bloom.Book;
using System.IO;
using System.Net;
using System.Text.RegularExpressions;
using Bloom.ImageProcessing;
using BloomTemp;
using L10NSharp;
using Microsoft.Win32;
using SIL.IO;
using Bloom.Collection;
using Bloom.Publish;
using Newtonsoft.Json;
using SIL.Reporting;
using SIL.Extensions;

namespace Bloom.Api
{
	/// <summary>
	/// A local http server that can serve (low-res) images plus other files.
	/// </summary>
	/// <remarks>geckofx makes concurrent requests of URLs which this class handles. This means
	/// that the methods of this class get called on different threads, so it has to be
	/// thread-safe.</remarks>
	public class EnhancedImageServer: ImageServer
	{
		private const string OriginalImageMarker = "OriginalImages"; // Inserted into simulated page urls to suppress image processing
		private FileSystemWatcher _sampleTextsWatcher;
		private bool _sampleTextsChanged = true;
		static Dictionary<string, string> _urlToSimulatedPageContent = new Dictionary<string, string>(); // see comment on MakeSimulatedPageFileInBookFolder
		private BloomFileLocator _fileLocator;
		private readonly BookThumbNailer _thumbNailer;
		private readonly BookSelection _bookSelection;
		private readonly ProjectContext _projectContext;

		// This dictionary ties API endpoints to functions that handle the requests.
		private Dictionary<string, EndpointRegistration> _endpointRegistrations = new Dictionary<string, EndpointRegistration>();

		public CollectionSettings CurrentCollectionSettings { get; set; }

		/// <summary>
		/// This is only used in a few special cases where we need one to pass as an argument but it won't be fully used.
		/// </summary>
		internal EnhancedImageServer(BookSelection bookSelection) : this( new RuntimeImageProcessor(new BookRenamedEvent()), null, bookSelection)
		{ }

		public EnhancedImageServer(RuntimeImageProcessor cache, BookThumbNailer thumbNailer, BookSelection bookSelection,  BloomFileLocator fileLocator = null) : base(cache)
		{
			_thumbNailer = thumbNailer;
			_bookSelection = bookSelection;
			_fileLocator = fileLocator;
		}


		/// <summary>
		/// Get called when a client (i.e. javascript) does an HTTP api call
		/// </summary>
		/// <param name="pattern">Simple string or regex to match APIs that this can handle. This must match what comes after the ".../api/" of the URL</param>
		/// <param name="handler">The method to call</param>
		/// <param name="handleOnUiThread">For safety, this defaults to true, but that can kill performance if you don't need it (BL-3452) </param>
		public void RegisterEndpointHandler(string pattern, EndpointHandler handler, bool handleOnUiThread = true)
		{
			_endpointRegistrations[pattern.ToLowerInvariant().Trim(new char[] {'/'})] = new EndpointRegistration()
			{
				Handler = handler,
				HandleOnUIThread = handleOnUiThread
			};
		}

		// We use two different locks to synchronize access to the methods of this class.
		// This allows certain methods to run concurrently.

		// used to synchronize access to I18N methods
		private object I18NLock = new object();
		// used to synchronize access to various other methods
		private object SyncObj = new object();

		public string CurrentPageContent { get; set; }
		public string ToolboxContent { get; set; }
		public bool AuthorMode { get; set; }

		/// <summary>
		/// This code sets things up so that we can edit (or make a thumbnail of, etc.) one page of a book.
		/// This is tricky because we have to satisfy several constraints:
		/// - We need to make this page content the 'src' of an iframe in a browser. So it has to be
		/// locatable by url.
		/// - It needs to appear to the browser to be a document in the book's folder. This allows local
		/// hrefs (e.g., src of images) that are normally relative to the whole-book file to locate
		/// the images. (We previously did this by making a file elsewhere and setting the 'base'
		/// for interpreting urls. But this fails for internal hrefs (starting with #)).
		/// - We don't want to risk leaving junk page files in the real book folder if anything goes wrong.
		/// - There may be several of these simulated pages around at the same time (e.g., when the thumbnailer is
		/// working on several threads).
		/// - The simulated files need to hang around for an unpredictable time (until the browser is done
		/// with them).
		/// The solution we have adopted is to make this server simulate files in the book folder.
		/// That is, the src for the page iframe is set to a localhost: url which maps to a file in the
		/// book folder. This means that any local hrefs (e.g., to images) will become server requests
		/// for the right file in the right folder. However, the page file never exists as a real file
		/// system file; instead, a request for the page file itself will be intercepted, and this server
		/// simply returns the content it has remembered.
		/// To manage the lifetime of the page data, we use a SimulatedPageFile object, which the Browser
		/// disposes of when it is no longer looking at that URL. Its dispose method tells this class
		/// to discard the simulated page data.
		/// To handle the need for multiple simulated page files and quickly check whether a particular
		/// url is one of them, we have a dictionary in which the urls are keys.
		/// A marker is inserted into the generated urls if the input HtmlDom wants to use original images.
		/// </summary>
		/// <param name="dom"></param>
		/// <param name="forSrcAttr">If this is true, the url will be inserted by JavaScript into
		/// a src attr for an IFrame. We need to account for this because un-escaped quotation marks in the
		/// URL can cause errors in JavaScript strings.</param>
		/// <returns></returns>
		public static SimulatedPageFile MakeSimulatedPageFileInBookFolder(HtmlDom dom, bool forSrcAttr = false)
		{
			var simulatedPageFileName = Path.ChangeExtension(Guid.NewGuid().ToString(), ".html");
			var pathToSimulatedPageFile = simulatedPageFileName; // a default, if there is no special folder
			if (dom.BaseForRelativePaths != null)
			{
				pathToSimulatedPageFile = Path.Combine(dom.BaseForRelativePaths, simulatedPageFileName).Replace('\\', '/');
			}
			// FromLocalHost is smart about doing nothing if it is not a localhost url. In case it is, we
			// want the OriginalImageMarker (if any) after the localhost stuff.
			pathToSimulatedPageFile = pathToSimulatedPageFile.FromLocalhost();
			if (dom.UseOriginalImages)
				pathToSimulatedPageFile = OriginalImageMarker + "/" + pathToSimulatedPageFile;
			var url = pathToSimulatedPageFile.ToLocalhost();
			var key = pathToSimulatedPageFile.Replace('\\', '/');
			if (forSrcAttr)
			{
				// We need to UrlEncode the single and double quote characters so they will play nicely with JavaScript. 
				url = EscapeUrlQuotes(url);
				// When JavaScript inserts our path into the html it replaces the three magic html characters with these substitutes.
				// We need to modify our key so that when the JavaScript comes looking for the page its modified url will
				// generate the right key.
				key = SimulateJavaScriptHandlingOfHtml(key);
			}
			var html5String = TempFileUtils.CreateHtml5StringFromXml(dom.RawDom);
			lock (_urlToSimulatedPageContent)
			{
				_urlToSimulatedPageContent[key] = html5String;
			}
			return new SimulatedPageFile() {Key = url};
		}

		/// <summary>
		/// When JavaScript inserts a url into an html document, it replaces the three magic html characters
		/// with these substitutes.
		/// </summary>
		/// <remarks>Also used by PretendRequestInfo for testing</remarks>
		public static string SimulateJavaScriptHandlingOfHtml(string url)
		{
			return url.Replace("&", "&amp;").Replace("<", "&lt;").Replace(">", "&gt;");
		}

		private static string EscapeUrlQuotes(string originalUrl)
		{
			return originalUrl.Replace("'", "%27").Replace("\"", "%22");
		}

		private static string UnescapeUrlQuotes(string escapedUrl)
		{
			return escapedUrl.Replace("%27", "'").Replace("%22", "\"");
		}

		internal static void RemoveSimulatedPageFile(string key)
		{
			if (key.StartsWith("file://"))
			{
				var uri = new Uri(key);
				File.Delete(uri.LocalPath);
				return;
			}
			lock (_urlToSimulatedPageContent)
			{
				_urlToSimulatedPageContent.Remove(key.FromLocalhost());
			}
		}

		// Every path should return false or send a response.
		// Otherwise we can get a timeout error as the browser waits for a response.
		//
		// NOTE: this method gets called on different threads!
		protected override bool ProcessRequest(IRequestInfo info)
		{
			var localPath = GetLocalPathWithoutQuery(info);

			if (localPath.ToLower().StartsWith("api/"))
			{
				var endpoint = localPath.Substring(3).ToLowerInvariant().Trim(new char[] {'/'});
				foreach (var pair in _endpointRegistrations.Where(pair => 
						Regex.Match(endpoint,
							"^" + //must match the beginning
							pair.Key.ToLower()
						).Success))
				{
					lock(SyncObj)
					{
						return ApiRequest.Handle(pair.Value, info, CurrentCollectionSettings, _bookSelection.CurrentSelection);
					}
				}
			}

			//OK, no more obvious simple API requests, dive into the rat's nest of other possibilities
			if (base.ProcessRequest(info))
				return true;

			string content;
			bool gotSimulatedPage;
			lock (_urlToSimulatedPageContent)
			{
				gotSimulatedPage = _urlToSimulatedPageContent.TryGetValue(localPath, out content);
			}
			if (gotSimulatedPage)
			{
				info.ContentType = "text/html";
				info.WriteCompleteOutput(content ?? "");
				return true;
			}

			if (localPath.StartsWith(OriginalImageMarker) && IsImageTypeThatCanBeDegraded(localPath))
			{
				// Path relative to simulated page file, and we want the file contents without modification.
				// (Note that the simulated page file's own URL starts with this, so it's important to check
				// for that BEFORE we do this check.)
				localPath = localPath.Substring(OriginalImageMarker.Length + 1);
				return ProcessAnyFileContent(info, localPath);
			}

			if (localPath.StartsWith("error", StringComparison.InvariantCulture))
			{
				ProcessError(info);
				return true;
			}
			else if (localPath.StartsWith("i18n/", StringComparison.InvariantCulture))
			{
				if (ProcessI18N(localPath, info))
					return true;
			}
			else if (localPath.StartsWith("directoryWatcher/", StringComparison.InvariantCulture))
				return ProcessDirectoryWatcher(info);
			else if (localPath.StartsWith("localhost/", StringComparison.InvariantCulture))
			{
				var temp = LocalHostPathToFilePath(localPath);
				if (File.Exists(temp))
					localPath = temp;
			}
			// this is used only by the readium viewer
			else if (localPath.StartsWith("node_modules/jquery/dist/jquery.js"))
			{
				localPath = BloomFileLocator.GetBrowserFile("jquery.min.js");
			}
			//Firefox debugger, looking for a source map, was prefixing in this unexpected 
			//way.
			localPath = localPath.Replace("output/browser/", "");

			return ProcessContent(info, localPath);
		}

		/// <summary>
		/// Adjust the 'localPath' obtained from a request in a platform-dependent way to a path
		/// that can actually be used to retrieve a file (or test for its existence).
		/// </summary>
		/// <param name="localPath"></param>
		/// <returns></returns>
		public static string LocalHostPathToFilePath(string localPath)
		{
#if __MonoCS__
			// The JSON format may use a string like this to reference a local path.
			// Try it without the leading marker.
			return localPath.Substring(10);
#else
			// URL was something like /bloom///localhost/C$/, but info.LocalPathWithoutQuery uses Uri.LocalPath
			// which for some reason drops the leading slashes for a network mapped drive.
			// network mapped drives don't work if the computer isn't on a network.
			// So we'll change the localhost\C$ to C: (same for other letters)
			var pathArray = localPath.Substring(10).ToCharArray();
			var drive = char.ToUpper(pathArray[0]);
			if (pathArray[1] == '$' && pathArray[2] == '/' && drive >= 'A' && drive <= 'Z')
				pathArray[1] = ':';
			return new String(pathArray);
#endif
		}


		private static void ProcessError(IRequestInfo info)
		{
			// pop-up the error messages if a debugger is attached or an environment variable is set
			var popUpErrors = Debugger.IsAttached || !string.IsNullOrEmpty(Environment.GetEnvironmentVariable("DEBUG_BLOOM"));

			var post = info.GetPostDataWhenFormEncoded();

			// log the error message
			var errorMsg = post["message"] + Environment.NewLine + "File: " + post["url"].FromLocalhost()
				+ Environment.NewLine + "Line: " + post["line"] + " Column: " + post["column"] + Environment.NewLine;

			Logger.WriteMinorEvent(errorMsg);
			Console.Out.WriteLine(errorMsg);

			if (popUpErrors)
				Shell.DisplayProblemToUser(errorMsg);
		}

		private bool ProcessI18N(string localPath, IRequestInfo info)
		{
			lock (I18NLock)
			{
				return I18NHandler.HandleRequest(localPath, info, CurrentCollectionSettings);
			}
		}

		private bool ProcessDirectoryWatcher(IRequestInfo info)
		{
			// thread synchronization is done in CheckForSampleTextChanges.
			var dirName = info.GetPostDataWhenFormEncoded()["dir"];
			if (dirName == "Sample Texts")
			{
				if (CheckForSampleTextChanges(info))
					return true;
			}
			return false;
		}


		private bool ProcessContent(IRequestInfo info, string localPath)
		{
			if (localPath.EndsWith(".css"))
			{
				return ProcessCssFile(info, localPath);
			}

			switch (localPath)
			{
				case "currentPageContent":
					info.ContentType = "text/html";
					info.WriteCompleteOutput(CurrentPageContent ?? "");
					return true;
				case "toolboxContent":
					info.ContentType = "text/html";
					info.WriteCompleteOutput(ToolboxContent ?? "");
					return true;
				case "availableFontNames":
					info.ContentType = "application/json";
					var list = new List<string>(Browser.NamesOfFontsThatBrowserCanRender());
					list.Sort();
					info.WriteCompleteOutput(JsonConvert.SerializeObject(new{fonts = list}));
					return true;
				case "authorMode":
					info.ContentType = "text/plain";
					info.WriteCompleteOutput(AuthorMode ? "true" : "false");
					return true;
				case "topics":
					return GetTopicList(info);
			}
			return ProcessAnyFileContent(info, localPath);
		}

		private static bool GetTopicList(IRequestInfo info)
		{
			var keyToLocalizedTopicDictionary = new Dictionary<string, string>();
			foreach (var topic in BookInfo.TopicsKeys)
			{
				var localized = LocalizationManager.GetDynamicString("Bloom", "Topics." + topic, topic,
					@"shows in the topics chooser in the edit tab");
				keyToLocalizedTopicDictionary.Add(topic, localized);
			}
			string localizedNoTopic = LocalizationManager.GetDynamicString("Bloom", "Topics.NoTopic", "No Topic",
				@"shows in the topics chooser in the edit tab");
			var arrayOfKeyValuePairs = from key in keyToLocalizedTopicDictionary.Keys
				orderby keyToLocalizedTopicDictionary[key]
				select string.Format("\"{0}\": \"{1}\"",key,keyToLocalizedTopicDictionary[key]);
			var pairs = arrayOfKeyValuePairs.Concat(",");
			info.ContentType = "application/json";
			var data = string.Format("{{\"NoTopic\": \"{0}\", {1} }}", localizedNoTopic, pairs);

			info.WriteCompleteOutput(data);
			/*			var data = new {NoTopic = localizedNoTopic, pairs = arrayOfKeyValuePairs};
			 * var serializeObject = JsonConvert.SerializeObject(data, new JsonSerializerSettings
						{
							TypeNameHandling = TypeNameHandling.None,
							TypeNameAssemblyFormat = FormatterAssemblyStyle.Simple,
						});
						*/
			//info.WriteCompleteOutput(serializeObject);



			return true;
		}

		private bool ProcessAnyFileContent(IRequestInfo info, string localPath)
		{
			string modPath = localPath;
			string path = null;
			// When JavaScript inserts our path into the html it replaces the three magic html characters with these substitutes.
			// We need to convert back in order to match our key. Then, reverse the change we made to deal with quotation marks.
			string tempPath = UnescapeUrlQuotes(modPath.Replace("&lt;", "<").Replace("&gt;", ">").Replace("&amp;", "&"));
			if (File.Exists(tempPath))
				modPath = tempPath;
			try
			{
				if (localPath.Contains("favicon.ico")) //need something to pacify Chrome
					path = FileLocator.GetFileDistributedWithApplication("BloomPack.ico");

				// Is this request the full path to an image file? For most images, we just have the filename. However, in at
				// least one use case, the image we want isn't in the folder of the PDF we're looking at. That case is when 
				// we are looking at a "folio", a book that gathers up other books into one big PDF. In that case, we want
				// to find the image in the correct book folder.  See AddChildBookContentsToFolio();
				var possibleFullImagePath = localPath;
				// "OriginalImages/" at the beginning means we're generating a pdf and want full images,
				// but it has nothing to do with the actual file location.
				if (localPath.StartsWith("OriginalImages/"))
					possibleFullImagePath = localPath.Substring(15);
				if(File.Exists(possibleFullImagePath) && Path.IsPathRooted(possibleFullImagePath))
				{
					path = possibleFullImagePath;
				}
				else
				{
					// Surprisingly, this method will return localPath unmodified if it is a fully rooted path
					// (like C:\... or \\localhost\C$\...) to a file that exists. So this execution path
					// can return contents of any file that exists if the URL gives its full path...even ones that
					// are generated temp files most certainly NOT distributed with the application.
					path = FileLocator.GetFileDistributedWithApplication(BloomFileLocator.BrowserRoot, modPath);
				}
			}
			catch (ApplicationException)
			{
				// ignore. Assume this means that this class/method cannot serve that request, but something else may.
			}

			//There's probably a eventual way to make this problem go away,
			// but at the moment FF, looking for source maps to go with css, is
			// looking for those maps where we said the css was, which is in the actual
			// book folders. So instead redirect to our browser file folder.
			if (string.IsNullOrEmpty(path) || !File.Exists(path))
			{
				var startOfBookLayout = localPath.IndexOf("bookLayout");
				if (startOfBookLayout > 0)
					path = BloomFileLocator.GetBrowserFile(localPath.Substring(startOfBookLayout));
				var startOfBookEdit = localPath.IndexOf("bookEdit");
				if (startOfBookEdit > 0)
					path = BloomFileLocator.GetBrowserFile(localPath.Substring(startOfBookEdit));
			}

			if (!File.Exists(path) && IsImageTypeThatCanBeReturned(localPath))
			{
				// last resort...maybe we are in the process of renaming a book (BL-3345) and something mysteriously is still using
				// the old path. For example, I can't figure out what hangs on to the old path when an image is changed after
				// altering the main book title.
				var currentFolderPath = Path.Combine(_bookSelection.CurrentSelection.FolderPath, Path.GetFileName(localPath));
				if (File.Exists(currentFolderPath))
				{
					info.ReplyWithImage(currentFolderPath);
					return true;
				}
			}
			
			if (!File.Exists(path))
			{
				// On developer machines, we can lose part of path earlier.  Try one more thing.
				path = info.LocalPathWithoutQuery.Substring(7); // skip leading "/bloom/");
			}
			if (!File.Exists(path))
			{
				ReportMissingFile(localPath,path);
				return false;
			}
			info.ContentType = GetContentType(Path.GetExtension(modPath));
			info.ReplyWithFileContent(path);
			return true;
		}



		// overridden in tests
		internal virtual void ReportMissingFile(string localPath, string path)
		{
			if (path == null)
			{
				path = "(was null)";
			}
			var stuffToIgnore = new[] {
					//browser/debugger stuff
					"favicon.ico", ".map",
					// Audio files may well be missing because we look for them as soon
					// as we define an audio ID, but they wont' exist until we record something.
					"/audio/",					
					// This is readium stuff that we don't ship with, because they are needed by the original reader to support display and implementation 
					// of controls we hide for things like adding books to collection, displaying the collection, playing audio (that last we might want back one day).
					EpubMaker.kEPUBExportFolder.ToLowerInvariant()
				};

<<<<<<< HEAD
			if (!stuffToIgnore.Any(s => (localPath.ToLowerInvariant().Contains(s))))
				NonFatalProblem.Report(ModalIf.Beta, PassiveIf.All, "Server could not find the file " + path, "LocalPath was " + localPath);
		}

=======
				if(stuffToIgnore.Any(s => (localPath.ToLowerInvariant().Contains(s))))
					return false;

				// we have any number of incidences where something asks for a page after we've navigated from it. E.g. BL-3715, BL-3769.
				// I suspect our disposal algorithm is just flawed: the page is removed from the _url cache as soon as we navigated away, 
				// which is too soon. But that will take more research and we're trying to finish 3.7. 
				// So for now, let's just not to bother the user about an error that is only going to effect thumbnailing.
				if (IsSimulatedFileUrl(localPath)) 
				{
					//even beta users should not be confronted with this
					NonFatalProblem.Report(ModalIf.Alpha, PassiveIf.Beta, "Page expired", "Server no longer has this page in the memory: " + localPath);
				}
				else
				{
					NonFatalProblem.Report(ModalIf.Beta, PassiveIf.All, "Cannot Find File", "Server could not find the file " + path + ". LocalPath was " + localPath + System.Environment.NewLine );
				}
				return false;
			}
			info.ContentType = GetContentType(Path.GetExtension(modPath));
			info.ReplyWithFileContent(path);
			return true;
		}

		protected bool IsSimulatedFileUrl(string localPath)
		{
			var extension = Path.GetExtension(localPath);
			if(extension != null && !extension.StartsWith("htm"))
				return false;

			// a good improvement might be to make these urls more obviously cache requests. But for now, let's just see if they are filename guids
			var filename = Path.GetFileNameWithoutExtension(localPath);
			Guid result;
			return Guid.TryParse(filename, out result);
		}
>>>>>>> 8b5be103

		/// <summary>
		/// Requests with ?generateThumbnaiIfNecessary=true are potentially recursive in that we may have to navigate
		/// a browser to the template page in order to construct the thumbnail.
		/// </summary>
		/// <param name="context"></param>
		/// <returns></returns>
		protected override bool IsRecursiveRequestContext(HttpListenerContext context)
		{
			return base.IsRecursiveRequestContext(context) || context.Request.QueryString["generateThumbnaiIfNecessary"] == "true";
		}


		private static void ReplyWithFileContentAndType(IRequestInfo info, string path)
		{
			info.ContentType = GetContentType(Path.GetExtension(path));
			info.ReplyWithFileContent(path);
		}

		private bool ProcessCssFile(IRequestInfo info, string localPath)
		{
			// BL-2219: "OriginalImages" means we're generating a pdf and want full images,
			// but it has nothing to do with css files and defeats the following 'if'
			localPath = localPath.Replace("OriginalImages/", "");
			// is this request the full path to a real file?
			if (File.Exists(localPath) && Path.IsPathRooted(localPath))
			{
				// Typically this will be files in the book or collection directory, since the browser
				// is supplying the path.

				// currently this only applies to languageDisplay.css, settingsCollectionStyles.css, and customCollectionStyles.css
				var cssFile = Path.GetFileName(localPath);
				if ((cssFile == "languageDisplay.css") || (cssFile == "settingsCollectionStyles.css") || (cssFile == "customCollectionStyles.css"))
				{
					info.ContentType = "text/css";
					info.ReplyWithFileContent(localPath);
					return true;
				}
			}

			// if not a full path, try to find the correct file
			var fileName = Path.GetFileName(localPath);

			// try to find the css file in the xmatter and templates
			if (_fileLocator == null)
			{
				_fileLocator = Program.OptimizedFileLocator;
			}
			var path = _fileLocator.LocateFile(fileName);

			// if still not found, and localPath is an actual file path, use it
			if (string.IsNullOrEmpty(path) && File.Exists(localPath)) path = localPath;

			if (string.IsNullOrEmpty(path))
			{
				// it's just possible we need to add BloomBrowserUI to the path (in the case of the AddPage dialog)
				var lastTry = FileLocator.GetFileDistributedWithApplication(true, BloomFileLocator.BrowserRoot, localPath);
				if(File.Exists(lastTry)) path = lastTry;
			}

			// return false if the file was not found
			if (string.IsNullOrEmpty(path)) return false;

			info.ContentType = "text/css";
			info.ReplyWithFileContent(path);
			return true;
		}


		private bool CheckForSampleTextChanges(IRequestInfo info)
		{
			lock (SyncObj)
			{
				if (_sampleTextsWatcher == null)
				{
					var path = Path.Combine(Path.GetDirectoryName(CurrentCollectionSettings.SettingsFilePath), "Sample Texts");
					if (!Directory.Exists(path))
						Directory.CreateDirectory(path);

					_sampleTextsWatcher = new FileSystemWatcher { Path = path };
					_sampleTextsWatcher.Created += SampleTextsOnChange;
					_sampleTextsWatcher.Changed += SampleTextsOnChange;
					_sampleTextsWatcher.Renamed += SampleTextsOnChange;
					_sampleTextsWatcher.Deleted += SampleTextsOnChange;
					_sampleTextsWatcher.EnableRaisingEvents = true;
				}
			}

			lock (_sampleTextsWatcher)
			{
				var hasChanged = _sampleTextsChanged;

				// Reset the changed flag.
				// NOTE: we are only resetting the flag if it was "true" when we checked in case the FileSystemWatcher detects a change
				// after we check the flag but we reset it to false before we check again.
				if (hasChanged)
					_sampleTextsChanged = false;

				info.ContentType = "text/plain";
				info.WriteCompleteOutput(hasChanged ? "yes" : "no");

				return true;
			}
		}

		private void SampleTextsOnChange(object sender, FileSystemEventArgs fileSystemEventArgs)
		{
			lock (_sampleTextsWatcher)
			{
				_sampleTextsChanged = true;
			}
		}

		protected override void Dispose(bool fDisposing)
		{
			if (fDisposing)
			{
				if (_sampleTextsWatcher != null)
				{
					_sampleTextsWatcher.EnableRaisingEvents = false;
					_sampleTextsWatcher.Dispose();
					_sampleTextsWatcher = null;
				}
			}

			base.Dispose(fDisposing);
		}
	}
}<|MERGE_RESOLUTION|>--- conflicted
+++ resolved
@@ -498,33 +498,22 @@
 					EpubMaker.kEPUBExportFolder.ToLowerInvariant()
 				};
 
-<<<<<<< HEAD
-			if (!stuffToIgnore.Any(s => (localPath.ToLowerInvariant().Contains(s))))
-				NonFatalProblem.Report(ModalIf.Beta, PassiveIf.All, "Server could not find the file " + path, "LocalPath was " + localPath);
-		}
-
-=======
-				if(stuffToIgnore.Any(s => (localPath.ToLowerInvariant().Contains(s))))
-					return false;
-
-				// we have any number of incidences where something asks for a page after we've navigated from it. E.g. BL-3715, BL-3769.
-				// I suspect our disposal algorithm is just flawed: the page is removed from the _url cache as soon as we navigated away, 
-				// which is too soon. But that will take more research and we're trying to finish 3.7. 
-				// So for now, let's just not to bother the user about an error that is only going to effect thumbnailing.
-				if (IsSimulatedFileUrl(localPath)) 
-				{
-					//even beta users should not be confronted with this
-					NonFatalProblem.Report(ModalIf.Alpha, PassiveIf.Beta, "Page expired", "Server no longer has this page in the memory: " + localPath);
-				}
-				else
-				{
-					NonFatalProblem.Report(ModalIf.Beta, PassiveIf.All, "Cannot Find File", "Server could not find the file " + path + ". LocalPath was " + localPath + System.Environment.NewLine );
-				}
-				return false;
-			}
-			info.ContentType = GetContentType(Path.GetExtension(modPath));
-			info.ReplyWithFileContent(path);
-			return true;
+			if (stuffToIgnore.Any(s => (localPath.ToLowerInvariant().Contains(s))))
+				return;
+
+			// we have any number of incidences where something asks for a page after we've navigated from it. E.g. BL-3715, BL-3769.
+			// I suspect our disposal algorithm is just flawed: the page is removed from the _url cache as soon as we navigated away, 
+			// which is too soon. But that will take more research and we're trying to finish 3.7. 
+			// So for now, let's just not to bother the user about an error that is only going to effect thumbnailing.
+			if (IsSimulatedFileUrl(localPath)) 
+			{
+				//even beta users should not be confronted with this
+				NonFatalProblem.Report(ModalIf.Alpha, PassiveIf.Beta, "Page expired", "Server no longer has this page in the memory: " + localPath);
+			}
+			else
+			{
+				NonFatalProblem.Report(ModalIf.Beta, PassiveIf.All, "Cannot Find File", "Server could not find the file " + path + ". LocalPath was " + localPath + System.Environment.NewLine );
+			}
 		}
 
 		protected bool IsSimulatedFileUrl(string localPath)
@@ -538,7 +527,6 @@
 			Guid result;
 			return Guid.TryParse(filename, out result);
 		}
->>>>>>> 8b5be103
 
 		/// <summary>
 		/// Requests with ?generateThumbnaiIfNecessary=true are potentially recursive in that we may have to navigate
