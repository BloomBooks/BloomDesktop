﻿// Copyright (c) 2014-2015 SIL International
// This software is licensed under the MIT License (http://opensource.org/licenses/MIT)
using System;
using System.Collections.Generic;
using System.Diagnostics;
using System.Drawing;
using System.Linq;
using System.Windows.Forms;
using Bloom.Book;
using System.IO;
using System.Net;
using System.Text.RegularExpressions;
using Bloom.ImageProcessing;
using BloomTemp;
using L10NSharp;
using Microsoft.Win32;
using SIL.IO;
using Bloom.Collection;
using Bloom.Publish;
using Newtonsoft.Json;
using SIL.Reporting;
using SIL.Extensions;

namespace Bloom.Api
{
	/// <summary>
	/// A local http server that can serve (low-res) images plus other files.
	/// </summary>
	/// <remarks>geckofx makes concurrent requests of URLs which this class handles. This means
	/// that the methods of this class get called on different threads, so it has to be
	/// thread-safe.</remarks>
	public class EnhancedImageServer: ImageServer
	{
		private const string OriginalImageMarker = "OriginalImages"; // Inserted into simulated page urls to suppress image processing
		private FileSystemWatcher _sampleTextsWatcher;
		private bool _sampleTextsChanged = true;
		static Dictionary<string, string> _urlToSimulatedPageContent = new Dictionary<string, string>(); // see comment on MakeSimulatedPageFileInBookFolder
		private BloomFileLocator _fileLocator;
		private readonly BookThumbNailer _thumbNailer;
		private readonly BookSelection _bookSelection;
		private readonly ProjectContext _projectContext;

		// This dictionary ties API endpoints to functions that handle the requests.
		private Dictionary<string, EndpointHandler> _endpointHandlers = new Dictionary<string, EndpointHandler>();

		public CollectionSettings CurrentCollectionSettings { get; set; }

		/// <summary>
		/// This is only used in a few special cases where we need one to pass as an argument but it won't be fully used.
		/// </summary>
		internal EnhancedImageServer(BookSelection bookSelection) : this( new RuntimeImageProcessor(new BookRenamedEvent()), null, bookSelection)
		{ }

		public EnhancedImageServer(RuntimeImageProcessor cache, BookThumbNailer thumbNailer, BookSelection bookSelection,  BloomFileLocator fileLocator = null) : base(cache)
		{
			_thumbNailer = thumbNailer;
			_bookSelection = bookSelection;
			_fileLocator = fileLocator;
		}


		public void RegisterEndpointHandler(string key, EndpointHandler handler)
		{
			_endpointHandlers[key.ToLowerInvariant().Trim(new char[] {'/'})] = handler;
		}

		// We use two different locks to synchronize access to the methods of this class.
		// This allows certain methods to run concurrently.

		// used to synchronize access to I18N methods
		private object I18NLock = new object();
		// used to synchronize access to various other methods
		private object SyncObj = new object();

		public string CurrentPageContent { get; set; }
		public string ToolboxContent { get; set; }
		public bool AuthorMode { get; set; }

		/// <summary>
		/// This code sets things up so that we can edit (or make a thumbnail of, etc.) one page of a book.
		/// This is tricky because we have to satisfy several constraints:
		/// - We need to make this page content the 'src' of an iframe in a browser. So it has to be
		/// locatable by url.
		/// - It needs to appear to the browser to be a document in the book's folder. This allows local
		/// hrefs (e.g., src of images) that are normally relative to the whole-book file to locate
		/// the images. (We previously did this by making a file elsewhere and setting the 'base'
		/// for interpreting urls. But this fails for internal hrefs (starting with #)).
		/// - We don't want to risk leaving junk page files in the real book folder if anything goes wrong.
		/// - There may be several of these simulated pages around at the same time (e.g., when the thumbnailer is
		/// working on several threads).
		/// - The simulated files need to hang around for an unpredictable time (until the browser is done
		/// with them).
		/// The solution we have adopted is to make this server simulate files in the book folder.
		/// That is, the src for the page iframe is set to a localhost: url which maps to a file in the
		/// book folder. This means that any local hrefs (e.g., to images) will become server requests
		/// for the right file in the right folder. However, the page file never exists as a real file
		/// system file; instead, a request for the page file itself will be intercepted, and this server
		/// simply returns the content it has remembered.
		/// To manage the lifetime of the page data, we use a SimulatedPageFile object, which the Browser
		/// disposes of when it is no longer looking at that URL. Its dispose method tells this class
		/// to discard the simulated page data.
		/// To handle the need for multiple simulated page files and quickly check whether a particular
		/// url is one of them, we have a dictionary in which the urls are keys.
		/// A marker is inserted into the generated urls if the input HtmlDom wants to use original images.
		/// </summary>
		/// <param name="dom"></param>
		/// <param name="forSrcAttr">If this is true, the url will be inserted by JavaScript into
		/// a src attr for an IFrame. We need to account for this because un-escaped quotation marks in the
		/// URL can cause errors in JavaScript strings.</param>
		/// <returns></returns>
		public static SimulatedPageFile MakeSimulatedPageFileInBookFolder(HtmlDom dom, bool forSrcAttr = false)
		{
			var simulatedPageFileName = Path.ChangeExtension(Guid.NewGuid().ToString(), ".htm");
			var pathToSimulatedPageFile = simulatedPageFileName; // a default, if there is no special folder
			if (dom.BaseForRelativePaths != null)
			{
				pathToSimulatedPageFile = Path.Combine(dom.BaseForRelativePaths, simulatedPageFileName).Replace('\\', '/');
			}
			// FromLocalHost is smart about doing nothing if it is not a localhost url. In case it is, we
			// want the OriginalImageMarker (if any) after the localhost stuff.
			pathToSimulatedPageFile = pathToSimulatedPageFile.FromLocalhost();
			if (dom.UseOriginalImages)
				pathToSimulatedPageFile = OriginalImageMarker + "/" + pathToSimulatedPageFile;
			var url = pathToSimulatedPageFile.ToLocalhost();
			var key = pathToSimulatedPageFile.Replace('\\', '/');
			if (forSrcAttr)
			{
				// We need to UrlEncode the single and double quote characters so they will play nicely with JavaScript. 
				url = EscapeUrlQuotes(url);
				// When JavaScript inserts our path into the html it replaces the three magic html characters with these substitutes.
				// We need to modify our key so that when the JavaScript comes looking for the page its modified url will
				// generate the right key.
				key = SimulateJavaScriptHandlingOfHtml(key);
			}
			var html5String = TempFileUtils.CreateHtml5StringFromXml(dom.RawDom);
			lock (_urlToSimulatedPageContent)
			{
				_urlToSimulatedPageContent[key] = html5String;
			}
			return new SimulatedPageFile() {Key = url};
		}

		/// <summary>
		/// When JavaScript inserts a url into an html document, it replaces the three magic html characters
		/// with these substitutes.
		/// </summary>
		/// <remarks>Also used by PretendRequestInfo for testing</remarks>
		public static string SimulateJavaScriptHandlingOfHtml(string url)
		{
			return url.Replace("&", "&amp;").Replace("<", "&lt;").Replace(">", "&gt;");
		}

		private static string EscapeUrlQuotes(string originalUrl)
		{
			return originalUrl.Replace("'", "%27").Replace("\"", "%22");
		}

		private static string UnescapeUrlQuotes(string escapedUrl)
		{
			return escapedUrl.Replace("%27", "'").Replace("%22", "\"");
		}

		internal static void RemoveSimulatedPageFile(string key)
		{
			if (key.StartsWith("file://"))
			{
				var uri = new Uri(key);
				File.Delete(uri.LocalPath);
				return;
			}
			lock (_urlToSimulatedPageContent)
			{
				_urlToSimulatedPageContent.Remove(key.FromLocalhost());
			}
		}

		// Every path should return false or send a response.
		// Otherwise we can get a timeout error as the browser waits for a response.
		//
		// NOTE: this method gets called on different threads!
		protected override bool ProcessRequest(IRequestInfo info)
		{
			var localPath = GetLocalPathWithoutQuery(info);

			if (localPath.ToLower().StartsWith("api/"))
			{
				var endpoint = localPath.Substring(3).ToLowerInvariant().Trim(new char[] {'/'});
				foreach (var pair in _endpointHandlers.Where(pair => 
						Regex.Match(endpoint,
							"^" + //must match the beginning
							pair.Key.ToLower()
						).Success))
				{
					lock(SyncObj)
					{
						return ApiRequest.Handle(pair.Value, info, CurrentCollectionSettings, _bookSelection.CurrentSelection);
					}
				}
			}

			//OK, no more obvious simple API requests, dive into the rat's nest of other possibilities
			if (base.ProcessRequest(info))
				return true;

			string content;
			bool gotSimulatedPage;
			lock (_urlToSimulatedPageContent)
			{
				gotSimulatedPage = _urlToSimulatedPageContent.TryGetValue(localPath, out content);
			}
			if (gotSimulatedPage)
			{
				info.ContentType = "text/html";
				info.WriteCompleteOutput(content ?? "");
				return true;
			}

			if (localPath.StartsWith(OriginalImageMarker) && IsImageTypeThatCanBeDegraded(localPath))
			{
				// Path relative to simulated page file, and we want the file contents without modification.
				// (Note that the simulated page file's own URL starts with this, so it's important to check
				// for that BEFORE we do this check.)
				localPath = localPath.Substring(OriginalImageMarker.Length + 1);
				return ProcessAnyFileContent(info, localPath);
			}

			if (localPath.StartsWith("error", StringComparison.InvariantCulture))
			{
				ProcessError(info);
				return true;
			}
			else if (localPath.StartsWith("i18n/", StringComparison.InvariantCulture))
			{
				if (ProcessI18N(localPath, info))
					return true;
			}
			else if (localPath.StartsWith("directoryWatcher/", StringComparison.InvariantCulture))
				return ProcessDirectoryWatcher(info);
			else if (localPath.StartsWith("localhost/", StringComparison.InvariantCulture))
			{
				var temp = LocalHostPathToFilePath(localPath);
				if (File.Exists(temp))
					localPath = temp;
			}
			// this is used only by the readium viewer
			else if (localPath.StartsWith("node_modules/jquery/dist/jquery.js"))
			{
				localPath = BloomFileLocator.GetBrowserFile("jquery.min.js");
			}
			//Firefox debugger, looking for a source map, was prefixing in this unexpected 
			//way.
			localPath = localPath.Replace("output/browser/", "");

			return ProcessContent(info, localPath);
		}

		/// <summary>
		/// Adjust the 'localPath' obtained from a request in a platform-dependent way to a path
		/// that can actually be used to retrieve a file (or test for its existence).
		/// </summary>
		/// <param name="localPath"></param>
		/// <returns></returns>
		public static string LocalHostPathToFilePath(string localPath)
		{
#if __MonoCS__
			// The JSON format may use a string like this to reference a local path.
			// Try it without the leading marker.
			return localPath.Substring(10);
#else
			// URL was something like /bloom///localhost/C$/, but info.LocalPathWithoutQuery uses Uri.LocalPath
			// which for some reason drops the leading slashes for a network mapped drive.
			// network mapped drives don't work if the computer isn't on a network.
			// So we'll change the localhost\C$ to C: (same for other letters)
			var pathArray = localPath.Substring(10).ToCharArray();
			var drive = char.ToUpper(pathArray[0]);
			if (pathArray[1] == '$' && pathArray[2] == '/' && drive >= 'A' && drive <= 'Z')
				pathArray[1] = ':';
			return new String(pathArray);
#endif
		}


		private static void ProcessError(IRequestInfo info)
		{
			// pop-up the error messages if a debugger is attached or an environment variable is set
			var popUpErrors = Debugger.IsAttached || !string.IsNullOrEmpty(Environment.GetEnvironmentVariable("DEBUG_BLOOM"));

			var post = info.GetPostDataWhenFormEncoded();

			// log the error message
			var errorMsg = post["message"] + Environment.NewLine + "File: " + post["url"].FromLocalhost()
				+ Environment.NewLine + "Line: " + post["line"] + " Column: " + post["column"] + Environment.NewLine;

			Logger.WriteMinorEvent(errorMsg);
			Console.Out.WriteLine(errorMsg);

			if (popUpErrors)
				Shell.DisplayProblemToUser(errorMsg);
		}

		private bool ProcessI18N(string localPath, IRequestInfo info)
		{
			lock (I18NLock)
			{
				return I18NHandler.HandleRequest(localPath, info, CurrentCollectionSettings);
			}
		}

		private bool ProcessDirectoryWatcher(IRequestInfo info)
		{
			// thread synchronization is done in CheckForSampleTextChanges.
			var dirName = info.GetPostDataWhenFormEncoded()["dir"];
			if (dirName == "Sample Texts")
			{
				if (CheckForSampleTextChanges(info))
					return true;
			}
			return false;
		}


		private bool ProcessContent(IRequestInfo info, string localPath)
		{
			if (localPath.EndsWith(".css"))
			{
				return ProcessCssFile(info, localPath);
			}

			switch (localPath)
			{
				case "currentPageContent":
					info.ContentType = "text/html";
					info.WriteCompleteOutput(CurrentPageContent ?? "");
					return true;
				case "toolboxContent":
					info.ContentType = "text/html";
					info.WriteCompleteOutput(ToolboxContent ?? "");
					return true;
				case "availableFontNames":
					info.ContentType = "application/json";
					var list = new List<string>(Browser.NamesOfFontsThatBrowserCanRender());
					list.Sort();
					info.WriteCompleteOutput(JsonConvert.SerializeObject(new{fonts = list}));
					return true;
				case "authorMode":
					info.ContentType = "text/plain";
					info.WriteCompleteOutput(AuthorMode ? "true" : "false");
					return true;
				case "topics":
					return GetTopicList(info);
			}
			return ProcessAnyFileContent(info, localPath);
		}

		private static bool GetTopicList(IRequestInfo info)
		{
			var keyToLocalizedTopicDictionary = new Dictionary<string, string>();
			foreach (var topic in BookInfo.TopicsKeys)
			{
				var localized = LocalizationManager.GetDynamicString("Bloom", "Topics." + topic, topic,
					@"shows in the topics chooser in the edit tab");
				keyToLocalizedTopicDictionary.Add(topic, localized);
			}
			string localizedNoTopic = LocalizationManager.GetDynamicString("Bloom", "Topics.NoTopic", "No Topic",
				@"shows in the topics chooser in the edit tab");
			var arrayOfKeyValuePairs = from key in keyToLocalizedTopicDictionary.Keys
				orderby keyToLocalizedTopicDictionary[key]
				select string.Format("\"{0}\": \"{1}\"",key,keyToLocalizedTopicDictionary[key]);
			var pairs = arrayOfKeyValuePairs.Concat(",");
			info.ContentType = "application/json";
			var data = string.Format("{{\"NoTopic\": \"{0}\", {1} }}", localizedNoTopic, pairs);

			info.WriteCompleteOutput(data);
			/*			var data = new {NoTopic = localizedNoTopic, pairs = arrayOfKeyValuePairs};
			 * var serializeObject = JsonConvert.SerializeObject(data, new JsonSerializerSettings
						{
							TypeNameHandling = TypeNameHandling.None,
							TypeNameAssemblyFormat = FormatterAssemblyStyle.Simple,
						});
						*/
			//info.WriteCompleteOutput(serializeObject);



			return true;
		}

		private bool ProcessAnyFileContent(IRequestInfo info, string localPath)
		{
			string modPath = localPath;
			string path = null;
			// When JavaScript inserts our path into the html it replaces the three magic html characters with these substitutes.
			// We need to convert back in order to match our key. Then, reverse the change we made to deal with quotation marks.
			string tempPath = UnescapeUrlQuotes(modPath.Replace("&lt;", "<").Replace("&gt;", ">").Replace("&amp;", "&"));
			if (File.Exists(tempPath))
				modPath = tempPath;
			try
			{
				if (localPath.Contains("favicon.ico")) //need something to pacify Chrome
					path = FileLocator.GetFileDistributedWithApplication("BloomPack.ico");

				// Is this request the full path to an image file? For most images, we just have the filename. However, in at
				// least one use case, the image we want isn't in the folder of the PDF we're looking at. That case is when 
				// we are looking at a "folio", a book that gathers up other books into one big PDF. In that case, we want
				// to find the image in the correct book folder.  See AddChildBookContentsToFolio();
				var possibleFullImagePath = localPath;
				// "OriginalImages/" at the beginning means we're generating a pdf and want full images,
				// but it has nothing to do with the actual file location.
				if (localPath.StartsWith("OriginalImages/"))
					possibleFullImagePath = localPath.Substring(15);
				if(File.Exists(possibleFullImagePath) && Path.IsPathRooted(possibleFullImagePath))
				{
					path = possibleFullImagePath;
				}
				else
				{
					// Surprisingly, this method will return localPath unmodified if it is a fully rooted path
					// (like C:\... or \\localhost\C$\...) to a file that exists. So this execution path
					// can return contents of any file that exists if the URL gives its full path...even ones that
					// are generated temp files most certainly NOT distributed with the application.
					path = FileLocator.GetFileDistributedWithApplication(BloomFileLocator.BrowserRoot, modPath);
				}
			}
			catch (ApplicationException)
			{
				// ignore. Assume this means that this class/method cannot serve that request, but something else may.
			}

			//There's probably a eventual way to make this problem go away,
			// but at the moment FF, looking for source maps to go with css, is
			// looking for those maps where we said the css was, which is in the actual
			// book folders. So instead redirect to our browser file folder.
			if (string.IsNullOrEmpty(path) || !File.Exists(path))
			{
				var startOfBookLayout = localPath.IndexOf("bookLayout");
				if (startOfBookLayout > 0)
					path = BloomFileLocator.GetBrowserFile(localPath.Substring(startOfBookLayout));
				var startOfBookEdit = localPath.IndexOf("bookEdit");
				if (startOfBookEdit > 0)
					path = BloomFileLocator.GetBrowserFile(localPath.Substring(startOfBookEdit));
			}

			if (!File.Exists(path) && IsImageTypeThatCanBeReturned(localPath))
			{
				// last resort...maybe we are in the process of renaming a book (BL-3345) and something mysteriously is still using
				// the old path. For example, I can't figure out what hangs on to the old path when an image is changed after
				// altering the main book title.
				var currentFolderPath = Path.Combine(_bookSelection.CurrentSelection.FolderPath, Path.GetFileName(localPath));
				if (File.Exists(currentFolderPath))
				{
					info.ReplyWithImage(currentFolderPath);
					return true;
				}
			}
			
			if (!File.Exists(path))
			{
<<<<<<< HEAD
#if DEBUG
				ReportMissingFile(localPath, path);
#endif
=======
				if(path == null)
				{
					path = "(was null)";
				}
				var stuffToIgnore = new[] {
					//browser/debugger stuff
					"favicon.ico", ".map",
					
					// This is readium stuff that we don't ship with, because they are needed by the original reader to support display and implementation 
					// of controls we hide for things like adding books to collection, displaying the collection, playing audio (that last we might want back one day).
					EpubMaker.kEPUBExportFolder.ToLowerInvariant()
				};

				if(stuffToIgnore.Any(s => (localPath.ToLowerInvariant().Contains(s))))
					return false;
				NonFatalProblem.Report(ModalIf.Beta, PassiveIf.All, "Server could not find the file "+path,"LocalPath was "+localPath);
>>>>>>> 0e29b5f9
				return false;
			}
			info.ContentType = GetContentType(Path.GetExtension(modPath));
			info.ReplyWithFileContent(path);
			return true;
		}

#if DEBUG
		// Our Redium shell is a crudely cut-down version of a larger page and tries to load all kinds of stuff we don't need
		// and don't have.
		bool FileMayBeMissing(string path)
		{
			if (string.IsNullOrEmpty(path))
				return false;
			if (!path.Contains("Epub export"))
				return false;
			if (path.EndsWith(".png"))
				return true;
			if (path.EndsWith("display-options.xml"))
				return true;
			if (path.EndsWith("encryption.xml"))
				return true;
			return false;
		}

		// overridden in tests
		internal virtual void ReportMissingFile(string localPath, string path)
		{
			if (!FileMayBeMissing(localPath))
				Console.WriteLine("(DEBUG ONLY) Not Found" + System.Environment.NewLine + "localPath=" + localPath + System.Environment.NewLine + "path=" + path);

		}
#endif

		/// <summary>
		/// Requests with ?generateThumbnaiIfNecessary=true are potentially recursive in that we may have to navigate
		/// a browser to the template page in order to construct the thumbnail.
		/// </summary>
		/// <param name="context"></param>
		/// <returns></returns>
		protected override bool IsRecursiveRequestContext(HttpListenerContext context)
		{
			return base.IsRecursiveRequestContext(context) || context.Request.QueryString["generateThumbnaiIfNecessary"] == "true";
		}


		private static void ReplyWithFileContentAndType(IRequestInfo info, string path)
		{
			info.ContentType = GetContentType(Path.GetExtension(path));
			info.ReplyWithFileContent(path);
		}

		private bool ProcessCssFile(IRequestInfo info, string localPath)
		{
			// BL-2219: "OriginalImages" means we're generating a pdf and want full images,
			// but it has nothing to do with css files and defeats the following 'if'
			localPath = localPath.Replace("OriginalImages/", "");
			// is this request the full path to a real file?
			if (File.Exists(localPath) && Path.IsPathRooted(localPath))
			{
				// Typically this will be files in the book or collection directory, since the browser
				// is supplying the path.

				// currently this only applies to languageDisplay.css, settingsCollectionStyles.css, and customCollectionStyles.css
				var cssFile = Path.GetFileName(localPath);
				if ((cssFile == "languageDisplay.css") || (cssFile == "settingsCollectionStyles.css") || (cssFile == "customCollectionStyles.css"))
				{
					info.ContentType = "text/css";
					info.ReplyWithFileContent(localPath);
					return true;
				}
			}

			// if not a full path, try to find the correct file
			var fileName = Path.GetFileName(localPath);

			// try to find the css file in the xmatter and templates
			if (_fileLocator == null)
			{
				_fileLocator = Program.OptimizedFileLocator;
			}
			var path = _fileLocator.LocateFile(fileName);

			// if still not found, and localPath is an actual file path, use it
			if (string.IsNullOrEmpty(path) && File.Exists(localPath)) path = localPath;

			if (string.IsNullOrEmpty(path))
			{
				// it's just possible we need to add BloomBrowserUI to the path (in the case of the AddPage dialog)
				var lastTry = FileLocator.GetFileDistributedWithApplication(true, BloomFileLocator.BrowserRoot, localPath);
				if(File.Exists(lastTry)) path = lastTry;
			}

			// return false if the file was not found
			if (string.IsNullOrEmpty(path)) return false;

			info.ContentType = "text/css";
			info.ReplyWithFileContent(path);
			return true;
		}


		private bool CheckForSampleTextChanges(IRequestInfo info)
		{
			lock (SyncObj)
			{
				if (_sampleTextsWatcher == null)
				{
					var path = Path.Combine(Path.GetDirectoryName(CurrentCollectionSettings.SettingsFilePath), "Sample Texts");
					if (!Directory.Exists(path))
						Directory.CreateDirectory(path);

					_sampleTextsWatcher = new FileSystemWatcher { Path = path };
					_sampleTextsWatcher.Created += SampleTextsOnChange;
					_sampleTextsWatcher.Changed += SampleTextsOnChange;
					_sampleTextsWatcher.Renamed += SampleTextsOnChange;
					_sampleTextsWatcher.Deleted += SampleTextsOnChange;
					_sampleTextsWatcher.EnableRaisingEvents = true;
				}
			}

			lock (_sampleTextsWatcher)
			{
				var hasChanged = _sampleTextsChanged;

				// Reset the changed flag.
				// NOTE: we are only resetting the flag if it was "true" when we checked in case the FileSystemWatcher detects a change
				// after we check the flag but we reset it to false before we check again.
				if (hasChanged)
					_sampleTextsChanged = false;

				info.ContentType = "text/plain";
				info.WriteCompleteOutput(hasChanged ? "yes" : "no");

				return true;
			}
		}

		private void SampleTextsOnChange(object sender, FileSystemEventArgs fileSystemEventArgs)
		{
			lock (_sampleTextsWatcher)
			{
				_sampleTextsChanged = true;
			}
		}

		protected override void Dispose(bool fDisposing)
		{
			if (fDisposing)
			{
				if (_sampleTextsWatcher != null)
				{
					_sampleTextsWatcher.EnableRaisingEvents = false;
					_sampleTextsWatcher.Dispose();
					_sampleTextsWatcher = null;
				}
			}

			base.Dispose(fDisposing);
		}
	}
}<|MERGE_RESOLUTION|>--- conflicted
+++ resolved
@@ -455,16 +455,24 @@
 			
 			if (!File.Exists(path))
 			{
-<<<<<<< HEAD
-#if DEBUG
-				ReportMissingFile(localPath, path);
-#endif
-=======
-				if(path == null)
-				{
-					path = "(was null)";
-				}
-				var stuffToIgnore = new[] {
+				ReportMissingFile(localPath,path);
+				return false;
+			}
+			info.ContentType = GetContentType(Path.GetExtension(modPath));
+			info.ReplyWithFileContent(path);
+			return true;
+		}
+
+
+
+		// overridden in tests
+		internal virtual void ReportMissingFile(string localPath, string path)
+		{
+			if (path == null)
+			{
+				path = "(was null)";
+			}
+			var stuffToIgnore = new[] {
 					//browser/debugger stuff
 					"favicon.ico", ".map",
 					
@@ -473,43 +481,10 @@
 					EpubMaker.kEPUBExportFolder.ToLowerInvariant()
 				};
 
-				if(stuffToIgnore.Any(s => (localPath.ToLowerInvariant().Contains(s))))
-					return false;
-				NonFatalProblem.Report(ModalIf.Beta, PassiveIf.All, "Server could not find the file "+path,"LocalPath was "+localPath);
->>>>>>> 0e29b5f9
-				return false;
-			}
-			info.ContentType = GetContentType(Path.GetExtension(modPath));
-			info.ReplyWithFileContent(path);
-			return true;
-		}
-
-#if DEBUG
-		// Our Redium shell is a crudely cut-down version of a larger page and tries to load all kinds of stuff we don't need
-		// and don't have.
-		bool FileMayBeMissing(string path)
-		{
-			if (string.IsNullOrEmpty(path))
-				return false;
-			if (!path.Contains("Epub export"))
-				return false;
-			if (path.EndsWith(".png"))
-				return true;
-			if (path.EndsWith("display-options.xml"))
-				return true;
-			if (path.EndsWith("encryption.xml"))
-				return true;
-			return false;
-		}
-
-		// overridden in tests
-		internal virtual void ReportMissingFile(string localPath, string path)
-		{
-			if (!FileMayBeMissing(localPath))
-				Console.WriteLine("(DEBUG ONLY) Not Found" + System.Environment.NewLine + "localPath=" + localPath + System.Environment.NewLine + "path=" + path);
-
-		}
-#endif
+			if (!stuffToIgnore.Any(s => (localPath.ToLowerInvariant().Contains(s))))
+				NonFatalProblem.Report(ModalIf.Beta, PassiveIf.All, "Server could not find the file " + path, "LocalPath was " + localPath);
+		}
+
 
 		/// <summary>
 		/// Requests with ?generateThumbnaiIfNecessary=true are potentially recursive in that we may have to navigate
