﻿// Copyright (c) 2014-2015 SIL International
// This software is licensed under the MIT License (http://opensource.org/licenses/MIT)
using System;
using System.Collections.Generic;
using System.Diagnostics;
using System.Drawing;
using System.Linq;
using System.Windows.Forms;
using Bloom.Book;
using System.IO;
using System.Net;
using System.Text.RegularExpressions;
using Bloom.ImageProcessing;
using BloomTemp;
using L10NSharp;
using Microsoft.Win32;
using SIL.IO;
using Bloom.Collection;
using Bloom.Publish;
using Newtonsoft.Json;
using SIL.Reporting;
using SIL.Extensions;

namespace Bloom.Api
{
	/// <summary>
	/// A local http server that can serve (low-res) images plus other files.
	/// </summary>
	/// <remarks>geckofx makes concurrent requests of URLs which this class handles. This means
	/// that the methods of this class get called on different threads, so it has to be
	/// thread-safe.</remarks>
	public class EnhancedImageServer: ImageServer
	{
		private const string OriginalImageMarker = "OriginalImages"; // Inserted into simulated page urls to suppress image processing
		private FileSystemWatcher _sampleTextsWatcher;
		private bool _sampleTextsChanged = true;
		static Dictionary<string, string> _urlToSimulatedPageContent = new Dictionary<string, string>(); // see comment on MakeSimulatedPageFileInBookFolder
		private BloomFileLocator _fileLocator;
		private readonly BookThumbNailer _thumbNailer;
		private readonly BookSelection _bookSelection;
		private readonly ProjectContext _projectContext;

		// This dictionary ties API endpoints to functions that handle the requests.
		private Dictionary<string, EndpointRegistration> _endpointRegistrations = new Dictionary<string, EndpointRegistration>();

		public CollectionSettings CurrentCollectionSettings { get; set; }

		/// <summary>
		/// This is only used in a few special cases where we need one to pass as an argument but it won't be fully used.
		/// </summary>
		internal EnhancedImageServer(BookSelection bookSelection) : this( new RuntimeImageProcessor(new BookRenamedEvent()), null, bookSelection)
		{ }

		public EnhancedImageServer(RuntimeImageProcessor cache, BookThumbNailer thumbNailer, BookSelection bookSelection,  BloomFileLocator fileLocator = null) : base(cache)
		{
			_thumbNailer = thumbNailer;
			_bookSelection = bookSelection;
			_fileLocator = fileLocator;
		}


		/// <summary>
		/// Get called when a client (i.e. javascript) does an HTTP api call
		/// </summary>
		/// <param name="pattern">Simple string or regex to match APIs that this can handle. This must match what comes after the ".../api/" of the URL</param>
		/// <param name="handler">The method to call</param>
		/// <param name="handleOnUiThread">For safety, this defaults to true, but that can kill performance if you don't need it (BL-3452) </param>
		public void RegisterEndpointHandler(string pattern, EndpointHandler handler, bool handleOnUiThread = true)
		{
<<<<<<< HEAD
			_endpointHandlers[key.ToLowerInvariant().Trim(new char[] {'/'})] = handler;
=======
			_endpointRegistrations[pattern.Trim(new char[] {'/'})] = new EndpointRegistration()
			{
				Handler = handler,
				HandleOnUIThread = handleOnUiThread
			};
>>>>>>> 53d88a35
		}

		// We use two different locks to synchronize access to the methods of this class.
		// This allows certain methods to run concurrently.

		// used to synchronize access to I18N methods
		private object I18NLock = new object();
		// used to synchronize access to various other methods
		private object SyncObj = new object();

		public string CurrentPageContent { get; set; }
		public string ToolboxContent { get; set; }
		public bool AuthorMode { get; set; }

		/// <summary>
		/// This code sets things up so that we can edit (or make a thumbnail of, etc.) one page of a book.
		/// This is tricky because we have to satisfy several constraints:
		/// - We need to make this page content the 'src' of an iframe in a browser. So it has to be
		/// locatable by url.
		/// - It needs to appear to the browser to be a document in the book's folder. This allows local
		/// hrefs (e.g., src of images) that are normally relative to the whole-book file to locate
		/// the images. (We previously did this by making a file elsewhere and setting the 'base'
		/// for interpreting urls. But this fails for internal hrefs (starting with #)).
		/// - We don't want to risk leaving junk page files in the real book folder if anything goes wrong.
		/// - There may be several of these simulated pages around at the same time (e.g., when the thumbnailer is
		/// working on several threads).
		/// - The simulated files need to hang around for an unpredictable time (until the browser is done
		/// with them).
		/// The solution we have adopted is to make this server simulate files in the book folder.
		/// That is, the src for the page iframe is set to a localhost: url which maps to a file in the
		/// book folder. This means that any local hrefs (e.g., to images) will become server requests
		/// for the right file in the right folder. However, the page file never exists as a real file
		/// system file; instead, a request for the page file itself will be intercepted, and this server
		/// simply returns the content it has remembered.
		/// To manage the lifetime of the page data, we use a SimulatedPageFile object, which the Browser
		/// disposes of when it is no longer looking at that URL. Its dispose method tells this class
		/// to discard the simulated page data.
		/// To handle the need for multiple simulated page files and quickly check whether a particular
		/// url is one of them, we have a dictionary in which the urls are keys.
		/// A marker is inserted into the generated urls if the input HtmlDom wants to use original images.
		/// </summary>
		/// <param name="dom"></param>
		/// <param name="forSrcAttr">If this is true, the url will be inserted by JavaScript into
		/// a src attr for an IFrame. We need to account for this because un-escaped quotation marks in the
		/// URL can cause errors in JavaScript strings.</param>
		/// <returns></returns>
		public static SimulatedPageFile MakeSimulatedPageFileInBookFolder(HtmlDom dom, bool forSrcAttr = false)
		{
			var simulatedPageFileName = Path.ChangeExtension(Guid.NewGuid().ToString(), ".html");
			var pathToSimulatedPageFile = simulatedPageFileName; // a default, if there is no special folder
			if (dom.BaseForRelativePaths != null)
			{
				pathToSimulatedPageFile = Path.Combine(dom.BaseForRelativePaths, simulatedPageFileName).Replace('\\', '/');
			}
			// FromLocalHost is smart about doing nothing if it is not a localhost url. In case it is, we
			// want the OriginalImageMarker (if any) after the localhost stuff.
			pathToSimulatedPageFile = pathToSimulatedPageFile.FromLocalhost();
			if (dom.UseOriginalImages)
				pathToSimulatedPageFile = OriginalImageMarker + "/" + pathToSimulatedPageFile;
			var url = pathToSimulatedPageFile.ToLocalhost();
			var key = pathToSimulatedPageFile.Replace('\\', '/');
			if (forSrcAttr)
			{
				// We need to UrlEncode the single and double quote characters so they will play nicely with JavaScript. 
				url = EscapeUrlQuotes(url);
				// When JavaScript inserts our path into the html it replaces the three magic html characters with these substitutes.
				// We need to modify our key so that when the JavaScript comes looking for the page its modified url will
				// generate the right key.
				key = SimulateJavaScriptHandlingOfHtml(key);
			}
			var html5String = TempFileUtils.CreateHtml5StringFromXml(dom.RawDom);
			lock (_urlToSimulatedPageContent)
			{
				_urlToSimulatedPageContent[key] = html5String;
			}
			return new SimulatedPageFile() {Key = url};
		}

		/// <summary>
		/// When JavaScript inserts a url into an html document, it replaces the three magic html characters
		/// with these substitutes.
		/// </summary>
		/// <remarks>Also used by PretendRequestInfo for testing</remarks>
		public static string SimulateJavaScriptHandlingOfHtml(string url)
		{
			return url.Replace("&", "&amp;").Replace("<", "&lt;").Replace(">", "&gt;");
		}

		private static string EscapeUrlQuotes(string originalUrl)
		{
			return originalUrl.Replace("'", "%27").Replace("\"", "%22");
		}

		private static string UnescapeUrlQuotes(string escapedUrl)
		{
			return escapedUrl.Replace("%27", "'").Replace("%22", "\"");
		}

		internal static void RemoveSimulatedPageFile(string key)
		{
			if (key.StartsWith("file://"))
			{
				var uri = new Uri(key);
				File.Delete(uri.LocalPath);
				return;
			}
			lock (_urlToSimulatedPageContent)
			{
				_urlToSimulatedPageContent.Remove(key.FromLocalhost());
			}
		}

		// Every path should return false or send a response.
		// Otherwise we can get a timeout error as the browser waits for a response.
		//
		// NOTE: this method gets called on different threads!
		protected override bool ProcessRequest(IRequestInfo info)
		{
			var localPath = GetLocalPathWithoutQuery(info);

			if (localPath.ToLower().StartsWith("api/"))
			{
				var endpoint = localPath.Substring(3).ToLowerInvariant().Trim(new char[] {'/'});
				foreach (var pair in _endpointRegistrations.Where(pair => 
						Regex.Match(endpoint,
							"^" + //must match the beginning
							pair.Key.ToLower()
						).Success))
				{
					lock(SyncObj)
					{
						return ApiRequest.Handle(pair.Value, info, CurrentCollectionSettings, _bookSelection.CurrentSelection);
					}
				}
			}

			//OK, no more obvious simple API requests, dive into the rat's nest of other possibilities
			if (base.ProcessRequest(info))
				return true;

			string content;
			bool gotSimulatedPage;
			lock (_urlToSimulatedPageContent)
			{
				gotSimulatedPage = _urlToSimulatedPageContent.TryGetValue(localPath, out content);
			}
			if (gotSimulatedPage)
			{
				info.ContentType = "text/html";
				info.WriteCompleteOutput(content ?? "");
				return true;
			}

			if (localPath.StartsWith(OriginalImageMarker) && IsImageTypeThatCanBeDegraded(localPath))
			{
				// Path relative to simulated page file, and we want the file contents without modification.
				// (Note that the simulated page file's own URL starts with this, so it's important to check
				// for that BEFORE we do this check.)
				localPath = localPath.Substring(OriginalImageMarker.Length + 1);
				return ProcessAnyFileContent(info, localPath);
			}

			if (localPath.StartsWith("error", StringComparison.InvariantCulture))
			{
				ProcessError(info);
				return true;
			}
			else if (localPath.StartsWith("i18n/", StringComparison.InvariantCulture))
			{
				if (ProcessI18N(localPath, info))
					return true;
			}
			else if (localPath.StartsWith("directoryWatcher/", StringComparison.InvariantCulture))
				return ProcessDirectoryWatcher(info);
			else if (localPath.StartsWith("localhost/", StringComparison.InvariantCulture))
			{
				var temp = LocalHostPathToFilePath(localPath);
				if (File.Exists(temp))
					localPath = temp;
			}
			// this is used only by the readium viewer
			else if (localPath.StartsWith("node_modules/jquery/dist/jquery.js"))
			{
				localPath = BloomFileLocator.GetBrowserFile("jquery.min.js");
			}
			//Firefox debugger, looking for a source map, was prefixing in this unexpected 
			//way.
			localPath = localPath.Replace("output/browser/", "");

			return ProcessContent(info, localPath);
		}

		/// <summary>
		/// Adjust the 'localPath' obtained from a request in a platform-dependent way to a path
		/// that can actually be used to retrieve a file (or test for its existence).
		/// </summary>
		/// <param name="localPath"></param>
		/// <returns></returns>
		public static string LocalHostPathToFilePath(string localPath)
		{
#if __MonoCS__
			// The JSON format may use a string like this to reference a local path.
			// Try it without the leading marker.
			return localPath.Substring(10);
#else
			// URL was something like /bloom///localhost/C$/, but info.LocalPathWithoutQuery uses Uri.LocalPath
			// which for some reason drops the leading slashes for a network mapped drive.
			// network mapped drives don't work if the computer isn't on a network.
			// So we'll change the localhost\C$ to C: (same for other letters)
			var pathArray = localPath.Substring(10).ToCharArray();
			var drive = char.ToUpper(pathArray[0]);
			if (pathArray[1] == '$' && pathArray[2] == '/' && drive >= 'A' && drive <= 'Z')
				pathArray[1] = ':';
			return new String(pathArray);
#endif
		}


		private static void ProcessError(IRequestInfo info)
		{
			// pop-up the error messages if a debugger is attached or an environment variable is set
			var popUpErrors = Debugger.IsAttached || !string.IsNullOrEmpty(Environment.GetEnvironmentVariable("DEBUG_BLOOM"));

			var post = info.GetPostDataWhenFormEncoded();

			// log the error message
			var errorMsg = post["message"] + Environment.NewLine + "File: " + post["url"].FromLocalhost()
				+ Environment.NewLine + "Line: " + post["line"] + " Column: " + post["column"] + Environment.NewLine;

			Logger.WriteMinorEvent(errorMsg);
			Console.Out.WriteLine(errorMsg);

			if (popUpErrors)
				Shell.DisplayProblemToUser(errorMsg);
		}

		private bool ProcessI18N(string localPath, IRequestInfo info)
		{
			lock (I18NLock)
			{
				return I18NHandler.HandleRequest(localPath, info, CurrentCollectionSettings);
			}
		}

		private bool ProcessDirectoryWatcher(IRequestInfo info)
		{
			// thread synchronization is done in CheckForSampleTextChanges.
			var dirName = info.GetPostDataWhenFormEncoded()["dir"];
			if (dirName == "Sample Texts")
			{
				if (CheckForSampleTextChanges(info))
					return true;
			}
			return false;
		}


		private bool ProcessContent(IRequestInfo info, string localPath)
		{
			if (localPath.EndsWith(".css"))
			{
				return ProcessCssFile(info, localPath);
			}

			switch (localPath)
			{
				case "currentPageContent":
					info.ContentType = "text/html";
					info.WriteCompleteOutput(CurrentPageContent ?? "");
					return true;
				case "toolboxContent":
					info.ContentType = "text/html";
					info.WriteCompleteOutput(ToolboxContent ?? "");
					return true;
				case "availableFontNames":
					info.ContentType = "application/json";
					var list = new List<string>(Browser.NamesOfFontsThatBrowserCanRender());
					list.Sort();
					info.WriteCompleteOutput(JsonConvert.SerializeObject(new{fonts = list}));
					return true;
				case "authorMode":
					info.ContentType = "text/plain";
					info.WriteCompleteOutput(AuthorMode ? "true" : "false");
					return true;
				case "topics":
					return GetTopicList(info);
			}
			return ProcessAnyFileContent(info, localPath);
		}

		private static bool GetTopicList(IRequestInfo info)
		{
			var keyToLocalizedTopicDictionary = new Dictionary<string, string>();
			foreach (var topic in BookInfo.TopicsKeys)
			{
				var localized = LocalizationManager.GetDynamicString("Bloom", "Topics." + topic, topic,
					@"shows in the topics chooser in the edit tab");
				keyToLocalizedTopicDictionary.Add(topic, localized);
			}
			string localizedNoTopic = LocalizationManager.GetDynamicString("Bloom", "Topics.NoTopic", "No Topic",
				@"shows in the topics chooser in the edit tab");
			var arrayOfKeyValuePairs = from key in keyToLocalizedTopicDictionary.Keys
				orderby keyToLocalizedTopicDictionary[key]
				select string.Format("\"{0}\": \"{1}\"",key,keyToLocalizedTopicDictionary[key]);
			var pairs = arrayOfKeyValuePairs.Concat(",");
			info.ContentType = "application/json";
			var data = string.Format("{{\"NoTopic\": \"{0}\", {1} }}", localizedNoTopic, pairs);

			info.WriteCompleteOutput(data);
			/*			var data = new {NoTopic = localizedNoTopic, pairs = arrayOfKeyValuePairs};
			 * var serializeObject = JsonConvert.SerializeObject(data, new JsonSerializerSettings
						{
							TypeNameHandling = TypeNameHandling.None,
							TypeNameAssemblyFormat = FormatterAssemblyStyle.Simple,
						});
						*/
			//info.WriteCompleteOutput(serializeObject);



			return true;
		}

		private bool ProcessAnyFileContent(IRequestInfo info, string localPath)
		{
			string modPath = localPath;
			string path = null;
			// When JavaScript inserts our path into the html it replaces the three magic html characters with these substitutes.
			// We need to convert back in order to match our key. Then, reverse the change we made to deal with quotation marks.
			string tempPath = UnescapeUrlQuotes(modPath.Replace("&lt;", "<").Replace("&gt;", ">").Replace("&amp;", "&"));
			if (File.Exists(tempPath))
				modPath = tempPath;
			try
			{
				if (localPath.Contains("favicon.ico")) //need something to pacify Chrome
					path = FileLocator.GetFileDistributedWithApplication("BloomPack.ico");

				// Is this request the full path to an image file? For most images, we just have the filename. However, in at
				// least one use case, the image we want isn't in the folder of the PDF we're looking at. That case is when 
				// we are looking at a "folio", a book that gathers up other books into one big PDF. In that case, we want
				// to find the image in the correct book folder.  See AddChildBookContentsToFolio();
				var possibleFullImagePath = localPath;
				// "OriginalImages/" at the beginning means we're generating a pdf and want full images,
				// but it has nothing to do with the actual file location.
				if (localPath.StartsWith("OriginalImages/"))
					possibleFullImagePath = localPath.Substring(15);
				if(File.Exists(possibleFullImagePath) && Path.IsPathRooted(possibleFullImagePath))
				{
					path = possibleFullImagePath;
				}
				else
				{
					// Surprisingly, this method will return localPath unmodified if it is a fully rooted path
					// (like C:\... or \\localhost\C$\...) to a file that exists. So this execution path
					// can return contents of any file that exists if the URL gives its full path...even ones that
					// are generated temp files most certainly NOT distributed with the application.
					path = FileLocator.GetFileDistributedWithApplication(BloomFileLocator.BrowserRoot, modPath);
				}
			}
			catch (ApplicationException)
			{
				// ignore. Assume this means that this class/method cannot serve that request, but something else may.
			}

			//There's probably a eventual way to make this problem go away,
			// but at the moment FF, looking for source maps to go with css, is
			// looking for those maps where we said the css was, which is in the actual
			// book folders. So instead redirect to our browser file folder.
			if (string.IsNullOrEmpty(path) || !File.Exists(path))
			{
				var startOfBookLayout = localPath.IndexOf("bookLayout");
				if (startOfBookLayout > 0)
					path = BloomFileLocator.GetBrowserFile(localPath.Substring(startOfBookLayout));
				var startOfBookEdit = localPath.IndexOf("bookEdit");
				if (startOfBookEdit > 0)
					path = BloomFileLocator.GetBrowserFile(localPath.Substring(startOfBookEdit));
			}

			if (!File.Exists(path) && IsImageTypeThatCanBeReturned(localPath))
			{
				// last resort...maybe we are in the process of renaming a book (BL-3345) and something mysteriously is still using
				// the old path. For example, I can't figure out what hangs on to the old path when an image is changed after
				// altering the main book title.
				var currentFolderPath = Path.Combine(_bookSelection.CurrentSelection.FolderPath, Path.GetFileName(localPath));
				if (File.Exists(currentFolderPath))
				{
					info.ReplyWithImage(currentFolderPath);
					return true;
				}
			}
			
			if (!File.Exists(path))
			{
				// On developer machines, we can lose part of path earlier.  Try one more thing.
				path = info.LocalPathWithoutQuery.Substring(7); // skip leading "/bloom/");
			}
			if (!File.Exists(path))
			{
				ReportMissingFile(localPath,path);
				return false;
			}
			info.ContentType = GetContentType(Path.GetExtension(modPath));
			info.ReplyWithFileContent(path);
			return true;
		}



		// overridden in tests
		internal virtual void ReportMissingFile(string localPath, string path)
		{
			if (path == null)
			{
				path = "(was null)";
			}
			var stuffToIgnore = new[] {
					//browser/debugger stuff
					"favicon.ico", ".map",
					
					// This is readium stuff that we don't ship with, because they are needed by the original reader to support display and implementation 
					// of controls we hide for things like adding books to collection, displaying the collection, playing audio (that last we might want back one day).
					EpubMaker.kEPUBExportFolder.ToLowerInvariant()
				};

			if (!stuffToIgnore.Any(s => (localPath.ToLowerInvariant().Contains(s))))
				NonFatalProblem.Report(ModalIf.Beta, PassiveIf.All, "Server could not find the file " + path, "LocalPath was " + localPath);
		}


		/// <summary>
		/// Requests with ?generateThumbnaiIfNecessary=true are potentially recursive in that we may have to navigate
		/// a browser to the template page in order to construct the thumbnail.
		/// </summary>
		/// <param name="context"></param>
		/// <returns></returns>
		protected override bool IsRecursiveRequestContext(HttpListenerContext context)
		{
			return base.IsRecursiveRequestContext(context) || context.Request.QueryString["generateThumbnaiIfNecessary"] == "true";
		}


		private static void ReplyWithFileContentAndType(IRequestInfo info, string path)
		{
			info.ContentType = GetContentType(Path.GetExtension(path));
			info.ReplyWithFileContent(path);
		}

		private bool ProcessCssFile(IRequestInfo info, string localPath)
		{
			// BL-2219: "OriginalImages" means we're generating a pdf and want full images,
			// but it has nothing to do with css files and defeats the following 'if'
			localPath = localPath.Replace("OriginalImages/", "");
			// is this request the full path to a real file?
			if (File.Exists(localPath) && Path.IsPathRooted(localPath))
			{
				// Typically this will be files in the book or collection directory, since the browser
				// is supplying the path.

				// currently this only applies to languageDisplay.css, settingsCollectionStyles.css, and customCollectionStyles.css
				var cssFile = Path.GetFileName(localPath);
				if ((cssFile == "languageDisplay.css") || (cssFile == "settingsCollectionStyles.css") || (cssFile == "customCollectionStyles.css"))
				{
					info.ContentType = "text/css";
					info.ReplyWithFileContent(localPath);
					return true;
				}
			}

			// if not a full path, try to find the correct file
			var fileName = Path.GetFileName(localPath);

			// try to find the css file in the xmatter and templates
			if (_fileLocator == null)
			{
				_fileLocator = Program.OptimizedFileLocator;
			}
			var path = _fileLocator.LocateFile(fileName);

			// if still not found, and localPath is an actual file path, use it
			if (string.IsNullOrEmpty(path) && File.Exists(localPath)) path = localPath;

			if (string.IsNullOrEmpty(path))
			{
				// it's just possible we need to add BloomBrowserUI to the path (in the case of the AddPage dialog)
				var lastTry = FileLocator.GetFileDistributedWithApplication(true, BloomFileLocator.BrowserRoot, localPath);
				if(File.Exists(lastTry)) path = lastTry;
			}

			// return false if the file was not found
			if (string.IsNullOrEmpty(path)) return false;

			info.ContentType = "text/css";
			info.ReplyWithFileContent(path);
			return true;
		}


		private bool CheckForSampleTextChanges(IRequestInfo info)
		{
			lock (SyncObj)
			{
				if (_sampleTextsWatcher == null)
				{
					var path = Path.Combine(Path.GetDirectoryName(CurrentCollectionSettings.SettingsFilePath), "Sample Texts");
					if (!Directory.Exists(path))
						Directory.CreateDirectory(path);

					_sampleTextsWatcher = new FileSystemWatcher { Path = path };
					_sampleTextsWatcher.Created += SampleTextsOnChange;
					_sampleTextsWatcher.Changed += SampleTextsOnChange;
					_sampleTextsWatcher.Renamed += SampleTextsOnChange;
					_sampleTextsWatcher.Deleted += SampleTextsOnChange;
					_sampleTextsWatcher.EnableRaisingEvents = true;
				}
			}

			lock (_sampleTextsWatcher)
			{
				var hasChanged = _sampleTextsChanged;

				// Reset the changed flag.
				// NOTE: we are only resetting the flag if it was "true" when we checked in case the FileSystemWatcher detects a change
				// after we check the flag but we reset it to false before we check again.
				if (hasChanged)
					_sampleTextsChanged = false;

				info.ContentType = "text/plain";
				info.WriteCompleteOutput(hasChanged ? "yes" : "no");

				return true;
			}
		}

		private void SampleTextsOnChange(object sender, FileSystemEventArgs fileSystemEventArgs)
		{
			lock (_sampleTextsWatcher)
			{
				_sampleTextsChanged = true;
			}
		}

		protected override void Dispose(bool fDisposing)
		{
			if (fDisposing)
			{
				if (_sampleTextsWatcher != null)
				{
					_sampleTextsWatcher.EnableRaisingEvents = false;
					_sampleTextsWatcher.Dispose();
					_sampleTextsWatcher = null;
				}
			}

			base.Dispose(fDisposing);
		}
	}
}<|MERGE_RESOLUTION|>--- conflicted
+++ resolved
@@ -67,15 +67,11 @@
 		/// <param name="handleOnUiThread">For safety, this defaults to true, but that can kill performance if you don't need it (BL-3452) </param>
 		public void RegisterEndpointHandler(string pattern, EndpointHandler handler, bool handleOnUiThread = true)
 		{
-<<<<<<< HEAD
-			_endpointHandlers[key.ToLowerInvariant().Trim(new char[] {'/'})] = handler;
-=======
-			_endpointRegistrations[pattern.Trim(new char[] {'/'})] = new EndpointRegistration()
+			_endpointRegistrations[pattern.ToLowerInvariant().Trim(new char[] {'/'})] = new EndpointRegistration()
 			{
 				Handler = handler,
 				HandleOnUIThread = handleOnUiThread
 			};
->>>>>>> 53d88a35
 		}
 
 		// We use two different locks to synchronize access to the methods of this class.
