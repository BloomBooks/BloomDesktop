﻿// Copyright (c) 2014-2015 SIL International
// This software is licensed under the MIT License (http://opensource.org/licenses/MIT)
using System;
using System.Collections.Generic;
using System.Collections.Specialized;
using System.Diagnostics;
using System.Drawing;
using System.Drawing.Imaging;
using System.Dynamic;
using System.Globalization;
using System.Linq;
using System.Windows.Forms;
using Bloom.Book;
using System.IO;
using System.Net;
using Bloom.ImageProcessing;
using BloomTemp;
using L10NSharp;
using Microsoft.Win32;
using SIL.Code;
using SIL.IO;
using Bloom.Collection;
using Bloom.Edit;
using Newtonsoft.Json;
using SIL.Reporting;
using SIL.Extensions;
using RestSharp.Contrib;

namespace Bloom.web
{
	/// <summary>
	/// A local http server that can serve (low-res) images plus other files.
	/// </summary>
	/// <remarks>geckofx makes concurrent requests of URLs which this class handles. This means
	/// that the methods of this class get called on different threads, so it has to be
	/// thread-safe.</remarks>
	public class EnhancedImageServer: ImageServer
	{
		private const string OriginalImageMarker = "OriginalImages"; // Inserted into simulated page urls to suppress image processing
		private FileSystemWatcher _sampleTextsWatcher;
		private bool _sampleTextsChanged = true;
		static Dictionary<string, string> _urlToSimulatedPageContent = new Dictionary<string, string>(); // see comment on MakeSimulatedPageFileInBookFolder
		private BloomFileLocator _fileLocator;
		private readonly BookThumbNailer _thumbNailer;
		private readonly ProjectContext _projectContext;
		// This dictionary allows additional request handlers to be injected into the server. If a request's local path starts with one of the keys in this dictionary,
		// the corresponding function will be called to handle the request. The function should return true if a result is returned from the request.


		private Dictionary<string, SimpleHandler> _simpleRequestHandlers = new Dictionary<string, SimpleHandler>();

		private Dictionary<string, Func<string, IRequestInfo, CollectionSettings,bool>> _additionalRequestHandlers = new Dictionary<string, Func<string, IRequestInfo, CollectionSettings,bool>>();

		public CollectionSettings CurrentCollectionSettings { get; set; }

		/// <summary>
		/// This is only used in a few special cases where we need one to pass as an argument but it won't be fully used.
		/// </summary>
		internal EnhancedImageServer() : this( new RuntimeImageProcessor(new BookRenamedEvent()), null, null)
		{ }

		public EnhancedImageServer(RuntimeImageProcessor cache, BookThumbNailer thumbNailer,  BloomFileLocator fileLocator = null) : base(cache)
		{
			_thumbNailer = thumbNailer;
			_fileLocator = fileLocator;
			// Storing this in the ReadersHandler means there can only be one instance of EIS, since ReadersHandler is static. But for
			// now that's true anyway because we use a fixed port. If we need to change this we could just make an instance here.
			ReadersHandler.Server = this;
		}

		/// <summary>
		/// Inject an additional URL handler into the server. The injected handler will handle all requests whose local path
		/// begins with the key string.
		/// (Note: we could have handlers injected into the constructor by the regular DI mechanism, but the idea is that
		/// the server does not have to know about all the components that handle particular kinds of specialized requests.)
		/// </summary>
		/// <param name="key"></param>
		/// <param name="function"></param>
		public void RegisterRequestHandler(string key, Func<string, IRequestInfo, CollectionSettings, bool> function)
		{
			_additionalRequestHandlers[key] = function;
		}

		public void RegisterSimpleHandler(string key, SimpleHandler handler)
		{
			_simpleRequestHandlers[key] = handler;
		}

		/// <summary>
		/// This constructor is used for unit testing
		/// </summary>
		public EnhancedImageServer(RuntimeImageProcessor cache, BloomFileLocator fileLocator)
			: this(cache, null, fileLocator)
		{
		}

		// We use two different locks to synchronize access to the methods of this class.
		// This allows certain methods to run concurrently.

		// used to synchronize access to I18N methods
		private object I18NLock = new object();
		// used to synchronize access to various other methods
		private object SyncObj = new object();

		public string CurrentPageContent { get; set; }
		public string ToolboxContent { get; set; }
		public bool AuthorMode { get; set; }

		/// <summary>
		/// This code sets things up so that we can edit (or make a thumbnail of, etc.) one page of a book.
		/// This is tricky because we have to satisfy several constraints:
		/// - We need to make this page content the 'src' of an iframe in a browser. So it has to be
		/// locatable by url.
		/// - It needs to appear to the browser to be a document in the book's folder. This allows local
		/// hrefs (e.g., src of images) that are normally relative to the whole-book file to locate
		/// the images. (We previously did this by making a file elsewhere and setting the 'base'
		/// for interpreting urls. But this fails for internal hrefs (starting with #)).
		/// - We don't want to risk leaving junk page files in the real book folder if anything goes wrong.
		/// - There may be several of these simulated pages around at the same time (e.g., when the thumbnailer is
		/// working on several threads).
		/// - The simulated files need to hang around for an unpredictable time (until the browser is done
		/// with them).
		/// The solution we have adopted is to make this server simulate files in the book folder.
		/// That is, the src for the page iframe is set to a localhost: url which maps to a file in the
		/// book folder. This means that any local hrefs (e.g., to images) will become server requests
		/// for the right file in the right folder. However, the page file never exists as a real file
		/// system file; instead, a request for the page file itself will be intercepted, and this server
		/// simply returns the content it has remembered.
		/// To manage the lifetime of the page data, we use a SimulatedPageFile object, which the Browser
		/// disposes of when it is no longer looking at that URL. Its dispose method tells this class
		/// to discard the simulated page data.
		/// To handle the need for multiple simulated page files and quickly check whether a particular
		/// url is one of them, we have a dictionary in which the urls are keys.
		/// A marker is inserted into the generated urls if the input HtmlDom wants to use original images.
		/// </summary>
		/// <param name="dom"></param>
		/// <param name="forSrcAttr">If this is true, the url will be inserted by JavaScript into
		/// a src attr for an IFrame. We need to account for this because un-escaped quotation marks in the
		/// URL can cause errors in JavaScript strings.</param>
		/// <returns></returns>
		public static SimulatedPageFile MakeSimulatedPageFileInBookFolder(HtmlDom dom, bool forSrcAttr = false)
		{
			var simulatedPageFileName = Path.ChangeExtension(Guid.NewGuid().ToString(), ".htm");
			var pathToSimulatedPageFile = simulatedPageFileName; // a default, if there is no special folder
			if (dom.BaseForRelativePaths != null)
			{
				pathToSimulatedPageFile = Path.Combine(dom.BaseForRelativePaths, simulatedPageFileName).Replace('\\', '/');
			}
			// FromLocalHost is smart about doing nothing if it is not a localhost url. In case it is, we
			// want the OriginalImageMarker (if any) after the localhost stuff.
			pathToSimulatedPageFile = pathToSimulatedPageFile.FromLocalhost();
			if (dom.UseOriginalImages)
				pathToSimulatedPageFile = OriginalImageMarker + "/" + pathToSimulatedPageFile;
			var url = pathToSimulatedPageFile.ToLocalhost();
			var key = pathToSimulatedPageFile.Replace('\\', '/');
			if (forSrcAttr)
			{
				// We need to UrlEncode the single and double quote characters so they will play nicely with JavaScript. 
				url = EscapeUrlQuotes(url);
				// When JavaScript inserts our path into the html it replaces the three magic html characters with these substitutes.
				// We need to modify our key so that when the JavaScript comes looking for the page its modified url will
				// generate the right key.
				key = SimulateJavaScriptHandlingOfHtml(key);
			}
			var html5String = TempFileUtils.CreateHtml5StringFromXml(dom.RawDom);
			lock (_urlToSimulatedPageContent)
			{
				_urlToSimulatedPageContent[key] = html5String;
			}
			return new SimulatedPageFile() {Key = url};
		}

		/// <summary>
		/// When JavaScript inserts a url into an html document, it replaces the three magic html characters
		/// with these substitutes.
		/// </summary>
		/// <remarks>Also used by PretendRequestInfo for testing</remarks>
		public static string SimulateJavaScriptHandlingOfHtml(string url)
		{
			return url.Replace("&", "&amp;").Replace("<", "&lt;").Replace(">", "&gt;");
		}

		private static string EscapeUrlQuotes(string originalUrl)
		{
			return originalUrl.Replace("'", "%27").Replace("\"", "%22");
		}

		private static string UnescapeUrlQuotes(string escapedUrl)
		{
			return escapedUrl.Replace("%27", "'").Replace("%22", "\"");
		}

		internal static void RemoveSimulatedPageFile(string key)
		{
			if (key.StartsWith("file://"))
			{
				var uri = new Uri(key);
				File.Delete(uri.LocalPath);
				return;
			}
			lock (_urlToSimulatedPageContent)
			{
				_urlToSimulatedPageContent.Remove(key.FromLocalhost());
			}
		}
		const string OpenFileInBrowser = "openFileInBrowser/";

		// Every path should return false or send a response.
		// Otherwise we can get a timeout error as the browser waits for a response.
		//
		// NOTE: this method gets called on different threads!
		protected override bool ProcessRequest(IRequestInfo info)
		{
			var localPath = GetLocalPathWithoutQuery(info);

			foreach(var pair in _simpleRequestHandlers.Where(pair => localPath.StartsWith(pair.Key)))
			{
				lock (SyncObj)
				{
					return SimpleHandlerRequest.Handle(pair.Value, info, CurrentCollectionSettings);
				}
			}

			// See if an injected request handler wants to handle this one.
			// Enhance JohnT:  if we get a larger number of injected handlers, and all keys are still a keyword ending in slash,
			// it might help to extract the part of the localPath before the slash and use it as a key for dictionary lookup.
			foreach (var pair in _additionalRequestHandlers.Where(pair => localPath.StartsWith(pair.Key)))
			{
				lock (SyncObj)
				{
					pair.Value(localPath, info, CurrentCollectionSettings);
					return true;//this is always handled; have these callbacks always 'return true' even if they encountered an error is confusing.
				}
			}

			//OK, no more obvious simple API requests, dive into the rat's nest of other possibilities
			if (base.ProcessRequest(info))
				return true;

			string content;
			bool gotSimulatedPage;
			lock (_urlToSimulatedPageContent)
			{
				gotSimulatedPage = _urlToSimulatedPageContent.TryGetValue(localPath, out content);
			}
			if (gotSimulatedPage)
			{
				info.ContentType = "text/html";
				info.WriteCompleteOutput(content ?? "");
				return true;
			}

			if (localPath.StartsWith(OriginalImageMarker) && IsImageTypeThatCanBeDegraded(localPath))
			{
				// Path relative to simulated page file, and we want the file contents without modification.
				// (Note that the simulated page file's own URL starts with this, so it's important to check
				// for that BEFORE we do this check.)
				localPath = localPath.Substring(OriginalImageMarker.Length + 1);
				return ProcessAnyFileContent(info, localPath);
			}

			if (localPath.StartsWith("error", StringComparison.InvariantCulture))
			{
				ProcessError(info);
				return true;
			}
			else if (localPath.StartsWith("i18n/", StringComparison.InvariantCulture))
			{
				if (ProcessI18N(localPath, info))
					return true;
			}
			else if (localPath.StartsWith("windows/useLongpress"))
			{
				var usingIP = false;

				if (SIL.PlatformUtilities.Platform.IsWindows)
				{
					// In order to detect an input processor, we need to execute this on the main UI thread.
					var frm = Application.OpenForms.Cast<Form>().FirstOrDefault(f => f is Shell);
					if (frm != null)
					{
						usingIP = SIL.Windows.Forms.Keyboarding.KeyboardController.IsFormUsingInputProcessor(frm);
					}
				}

				// Send to browser
				info.ContentType = "text/plain";
				info.WriteCompleteOutput(usingIP ? "No" : "Yes");
				return true;
			}
			else if (localPath.StartsWith("directoryWatcher/", StringComparison.InvariantCulture))
				return ProcessDirectoryWatcher(info);
			else if (localPath.StartsWith(OpenFileInBrowser, StringComparison.InvariantCulture))
				return ProcessOpenFileInBrowser(info, localPath);
			else if (localPath.StartsWith("localhost/", StringComparison.InvariantCulture))
			{
				var temp = LocalHostPathToFilePath(localPath);
				if (File.Exists(temp))
					localPath = temp;
			}

			//Firefox debugger, looking for a source map, was prefixing in this unexpected 
			//way.
			localPath = localPath.Replace("output/browser/", "");

			return ProcessContent(info, localPath);
		}

		/// <summary>
		/// Adjust the 'localPath' obtained from a request in a platform-dependent way to a path
		/// that can actually be used to retrieve a file (or test for its existence).
		/// </summary>
		/// <param name="localPath"></param>
		/// <returns></returns>
		private static string LocalHostPathToFilePath(string localPath)
		{
#if __MonoCS__
			// The JSON format may use a string like this to reference a local path.
			// Try it without the leading marker.
			return localPath.Substring(10);
#else
			// URL was something like /bloom///localhost/C$/, but info.LocalPathWithoutQuery uses Uri.LocalPath
			// which for some reason drops the leading slashes for a network mapped drive.
			// network mapped drives don't work if the computer isn't on a network.
			// So we'll change the localhost\C$ to C: (same for other letters)
			var pathArray = localPath.Substring(10).ToCharArray();
			var drive = char.ToUpper(pathArray[0]);
			if (pathArray[1] == '$' && pathArray[2] == '/' && drive >= 'A' && drive <= 'Z')
				pathArray[1] = ':';
			return new String(pathArray);
#endif
		}

		private static string AdjustPossibleLocalHostPathToFilePath(string path)
		{
			if (!path.StartsWith("localhost/", StringComparison.InvariantCulture))
				return path;
			return LocalHostPathToFilePath(path);
		}

		private static void ProcessError(IRequestInfo info)
		{
			// pop-up the error messages if a debugger is attached or an environment variable is set
			var popUpErrors = Debugger.IsAttached || !string.IsNullOrEmpty(Environment.GetEnvironmentVariable("DEBUG_BLOOM"));

			var post = info.GetPostData();

			// log the error message
			var errorMsg = post["message"] + Environment.NewLine + "File: " + post["url"].FromLocalhost()
				+ Environment.NewLine + "Line: " + post["line"] + " Column: " + post["column"] + Environment.NewLine;

			Logger.WriteMinorEvent(errorMsg);
			Console.Out.WriteLine(errorMsg);

			if (popUpErrors)
				Shell.DisplayProblemToUser(errorMsg);
		}

		private bool ProcessI18N(string localPath, IRequestInfo info)
		{
			lock (I18NLock)
			{
				return I18NHandler.HandleRequest(localPath, info, CurrentCollectionSettings);
			}
		}

		private bool ProcessDirectoryWatcher(IRequestInfo info)
		{
			// thread synchronization is done in CheckForSampleTextChanges.
			var dirName = info.GetPostData()["dir"];
			if (dirName == "Sample Texts")
			{
				if (CheckForSampleTextChanges(info))
					return true;
			}
			return false;
		}

		/// <summary>
		/// Handles a url starting with openfileinbrowser by stripping off that prefix, searching for the file
		/// named in the remainder of the url, and opening it in some browser (passing on any anchor specified).
		/// </summary>
		/// <param name="info"></param>
		/// <param name="localPath1"></param>
		/// <returns></returns>
		private bool ProcessOpenFileInBrowser(IRequestInfo info, string localPath1)
		{
			string localPath = localPath1.Substring(OpenFileInBrowser.Length);
			lock (SyncObj)
			{
				var queryPart = string.Empty;
				if (info.RawUrl.Contains("?"))
					queryPart = "#" + info.RawUrl.Split('?')[1];
				var langCode = LocalizationManager.UILanguageId;
				var completeEnglishPath = FileLocator.GetFileDistributedWithApplication(localPath);
				var completeUiLangPath = GetUiLanguageFileVersion(completeEnglishPath, langCode);
				string url;
				if (langCode != "en" && File.Exists(completeUiLangPath))
					url = completeUiLangPath;
				else
					url = completeEnglishPath;
				var cleanUrl = url.Replace("\\", "/"); // allows jump to file to work

				string browser = string.Empty;
				if (SIL.PlatformUtilities.Platform.IsLinux)
				{
					// REVIEW: This opens HTML files in the browser. Do we have any non-html
					// files that this code needs to open in the browser? Currently they get
					// opened in whatever application the user has selected for that file type
					// which might well be an editor.
					browser = "xdg-open";
				}
				else
				{
					// If we don't provide the path of the browser, i.e. Process.Start(url + queryPart), we get file not found exception.
					// If we prepend "file:///", the anchor part of the link (#xxx) is not sent unless we provide the browser path too.
					// This is the same behavior when simply typing a url into the Run command on Windows.
					// If we fail to get the browser path for some reason, we still load the page, just without navigating to the anchor.
					string defaultBrowserPath;
					if (TryGetDefaultBrowserPath(out defaultBrowserPath))
					{
						browser = defaultBrowserPath;
					}
				}

				if (!string.IsNullOrEmpty(browser))
				{
					try
					{
						Process.Start(browser, "\"file:///" + cleanUrl + queryPart + "\"");
						return false;
					}
					catch (Exception)
					{
						Debug.Fail("Jumping to browser with anchor failed.");
						// Don't crash Bloom because we can't open an external file.
					}
				}
				// If the above failed, either for lack of default browser or exception, try this:
				Process.Start("\"" + cleanUrl + "\"");
				return false;
			}
		}

		private bool ProcessContent(IRequestInfo info, string localPath)
		{
			if (localPath.EndsWith(".css"))
			{
				return ProcessCssFile(info, localPath);
			}

			switch (localPath)
			{
				case "currentPageContent":
					info.ContentType = "text/html";
					info.WriteCompleteOutput(CurrentPageContent ?? "");
					return true;
				case "toolboxContent":
					info.ContentType = "text/html";
					info.WriteCompleteOutput(ToolboxContent ?? "");
					return true;
				case "availableFontNames":
					info.ContentType = "text/json";
					var list = new List<string>(Browser.NamesOfFontsThatBrowserCanRender());
					list.Sort();
					info.WriteCompleteOutput(JsonConvert.SerializeObject(new{fonts = list}));
					return true;
				case "authorMode":
					info.ContentType = "text/plain";
					info.WriteCompleteOutput(AuthorMode ? "true" : "false");
					return true;
				case "audioDevices":
					info.ContentType = "text/json";
					info.WriteCompleteOutput(AudioRecording.AudioDevicesJson);
					return true;
				case "topics":
					return GetTopicList(info);
				case "help":
					var post = info.GetPostData();
					// Help launches a separate process so it doesn't matter that we don't call
					// it on the UI thread
					HelpLauncher.Show(null, post["data"]);
					return true;
			}
			return ProcessAnyFileContent(info, localPath);
		}

		private static bool GetTopicList(IRequestInfo info)
		{
			var keyToLocalizedTopicDictionary = new Dictionary<string, string>();
			foreach (var topic in BookInfo.TopicsKeys)
			{
				var localized = LocalizationManager.GetDynamicString("Bloom", "Topics." + topic, topic,
					@"shows in the topics chooser in the edit tab");
				keyToLocalizedTopicDictionary.Add(topic, localized);
			}
			string localizedNoTopic = LocalizationManager.GetDynamicString("Bloom", "Topics.NoTopic", "No Topic",
				@"shows in the topics chooser in the edit tab");
			var arrayOfKeyValuePairs = from key in keyToLocalizedTopicDictionary.Keys
				orderby keyToLocalizedTopicDictionary[key]
				select string.Format("\"{0}\": \"{1}\"",key,keyToLocalizedTopicDictionary[key]);
			var pairs = arrayOfKeyValuePairs.Concat(",");
			info.ContentType = "text/json";
			var data = string.Format("{{\"NoTopic\": \"{0}\", {1} }}", localizedNoTopic, pairs);

			info.WriteCompleteOutput(data);
			/*			var data = new {NoTopic = localizedNoTopic, pairs = arrayOfKeyValuePairs};
			 * var serializeObject = JsonConvert.SerializeObject(data, new JsonSerializerSettings
						{
							TypeNameHandling = TypeNameHandling.None,
							TypeNameAssemblyFormat = FormatterAssemblyStyle.Simple,
						});
						*/
			//info.WriteCompleteOutput(serializeObject);



			return true;
		}

		private bool ProcessAnyFileContent(IRequestInfo info, string localPath)
		{
			string modPath = localPath;
			string path = null;
			// When JavaScript inserts our path into the html it replaces the three magic html characters with these substitutes.
			// We need to convert back in order to match our key. Then, reverse the change we made to deal with quotation marks.
			string tempPath = UnescapeUrlQuotes(modPath.Replace("&lt;", "<").Replace("&gt;", ">").Replace("&amp;", "&"));
			if (File.Exists(tempPath))
				modPath = tempPath;
			try
			{
				// Is this request the full path to an image file? For most images, we just have the filename. However, in at
				// least one use case, the image we want isn't in the folder of the PDF we're looking at. That case is when 
				// we are looking at a "folio", a book that gathers up other books into one big PDF. In that case, we want
				// to find the image in the correct book folder.  See AddChildBookContentsToFolio();
				var possibleFullImagePath = localPath;
				// "OriginalImages/" at the beginning means we're generating a pdf and want full images,
				// but it has nothing to do with the actual file location.
				if (localPath.StartsWith("OriginalImages/"))
					possibleFullImagePath = localPath.Substring(15);
				if (info.GetQueryString()["generateThumbnaiIfNecessary"] == "true")
					return FindOrGenerateImage(info, localPath);
				if(File.Exists(possibleFullImagePath) && Path.IsPathRooted(possibleFullImagePath))
				{
					path = possibleFullImagePath;
				}
				else
				{
					// Surprisingly, this method will return localPath unmodified if it is a fully rooted path
					// (like C:\... or \\localhost\C$\...) to a file that exists. So this execution path
					// can return contents of any file that exists if the URL gives its full path...even ones that
					// are generated temp files most certainly NOT distributed with the application.
<<<<<<< HEAD
					path = FileLocator.GetFileDistributedWithApplication(BloomFileLocator.BrowserRoot, modPath);
=======
					path = FileLocator.GetFileDistributedWithApplication(true,"BloomBrowserUI", modPath);
>>>>>>> c2f4dfda
				}
				if (localPath.Contains("favicon.ico")) //need something to pacify Chrome
					path = FileLocator.GetFileDistributedWithApplication("BloomPack.ico");
			}
			catch (ApplicationException)
			{
				// ignore. Assume this means that this class/method cannot serve that request, but something else may.
			}
<<<<<<< HEAD

			//There's probably a eventual way to make this problem go away,
			// but at the moment FF, looking for source maps to go with css, is
			// looking for those maps where we said the css was, which is in the actual
			// book folders. So instead redirect to our browser file folder.
			if (!File.Exists(path))
			{
				var startOfBookLayout = localPath.IndexOf("bookLayout");
				if (startOfBookLayout > 0)
					path = BloomFileLocator.GetBrowserFile(localPath.Substring(startOfBookLayout));
				var startOfBookEdit = localPath.IndexOf("bookEdit");
				if (startOfBookEdit > 0)
					path = BloomFileLocator.GetBrowserFile(localPath.Substring(startOfBookEdit));
			}
			if (!File.Exists(path))
			{
#if DEBUG
				MessageBox.Show("(DEBUG ONLY) Not Found"+System.Environment.NewLine+ "localPath=" + localPath+System.Environment.NewLine+"path="+path);
#endif
=======
			if (string.IsNullOrEmpty(path) || !File.Exists(path))
>>>>>>> c2f4dfda
				return false;
			}
			info.ContentType = GetContentType(Path.GetExtension(modPath));
			info.ReplyWithFileContent(path);
			return true;
		}

		/// <summary>
		/// Requests with ?generateThumbnaiIfNecessary=true are potentially recursive in that we may have to navigate
		/// a browser to the template page in order to construct the thumbnail.
		/// </summary>
		/// <param name="context"></param>
		/// <returns></returns>
		protected override bool IsRecursiveRequestContext(HttpListenerContext context)
		{
			return base.IsRecursiveRequestContext(context) || context.Request.QueryString["generateThumbnaiIfNecessary"] == "true";
		}

		/// <summary>
		/// Currently used in the Add Page dialog, a path with ?generateThumbnaiIfNecessary=true indicates a thumbnail for
		/// a template page. Usually we expect that a file at the same path but with extension .svg will
		/// be found and returned. Failing this we try for one ending in .png. If this still fails we
		/// start a process to generate an image from the template page content.
		/// </summary>
		/// <param name="path"></param>
		/// <returns>Should always return true, unless we really can't come up with an image at all.</returns>
		private bool FindOrGenerateImage(IRequestInfo info, string path)
		{
			var localPath = AdjustPossibleLocalHostPathToFilePath(path);
			var svgpath = Path.ChangeExtension(localPath, "svg");
			if (File.Exists(svgpath))
			{
				ReplyWithFileContentAndType(info, svgpath);
				return true;
			}
			var pngpath = Path.ChangeExtension(localPath, "png");
			if (File.Exists(pngpath))
			{
				ReplyWithFileContentAndType(info, pngpath);
				return true;
			}
			// We don't have an image; try to make one.
			// This is the one remaining place where the EIS is aware that there is such a thing as a current book.
			// Unfortunately it is part of a complex bit of logic that mostly doesn't have to do with current book,
			// so it doesn't feel right to move it to CurrentBookHandler, especially as it's not possible to
			// identify the queries which need the knowledge in the usual way (by a leading URL fragment).
			if (CurrentBookHandler.CurrentBook == null)
				return false; // paranoia
			var template = CurrentBookHandler.CurrentBook.FindTemplateBook();
			if (template == null)
				return false; // paranoia
			var caption = Path.GetFileNameWithoutExtension(path).Trim();
			var isLandscape = caption.EndsWith("-landscape"); // matches string in page-chooser.ts
			if (isLandscape)
				caption = caption.Substring(0, caption.Length - "-landscape".Length);
			int dummy = 0;
			// The Replace of & with + corresponds to a replacement made in page-chooser.ts method loadPagesFromCollection.
			var templatePage = template.GetPages().FirstOrDefault(page => page.Caption.Replace("&", "+") == caption);
			if (templatePage == null)
				templatePage = template.GetPages().FirstOrDefault(); // may get something useful?? or throw??

			Image image = _thumbNailer.GetThumbnailForPage(template, templatePage, isLandscape);

			// The clone here is an attempt to prevent an unexplained exception complaining that the source image for the bitmap is in use elsewhere.
			using (Bitmap b = new Bitmap((Image)image.Clone()))
			{
				try
				{
					{
						Directory.CreateDirectory(Path.GetDirectoryName(pngpath));
						b.Save(pngpath);
					}
					ReplyWithFileContentAndType(info, pngpath);
				}
				catch (Exception)
				{
					using (var file = new TempFile())
					{
						b.Save(file.Path);
						ReplyWithFileContentAndType(info, file.Path);
					}
				}
			}
			return true; // We came up with some reply
		}

		private static void ReplyWithFileContentAndType(IRequestInfo info, string path)
		{
			info.ContentType = GetContentType(Path.GetExtension(path));
			info.ReplyWithFileContent(path);
		}

		private bool ProcessCssFile(IRequestInfo info, string localPath)
		{
			// BL-2219: "OriginalImages" means we're generating a pdf and want full images,
			// but it has nothing to do with css files and defeats the following 'if'
			localPath = localPath.Replace("OriginalImages/", "");
			// is this request the full path to a real file?
			if (File.Exists(localPath) && Path.IsPathRooted(localPath))
			{
				// Typically this will be files in the book or collection directory, since the browser
				// is supplying the path.

				// currently this only applies to languageDisplay.css, settingsCollectionStyles.css, and customCollectionStyles.css
				var cssFile = Path.GetFileName(localPath);
				if ((cssFile == "languageDisplay.css") || (cssFile == "settingsCollectionStyles.css") || (cssFile == "customCollectionStyles.css"))
				{
					info.ContentType = "text/css";
					info.ReplyWithFileContent(localPath);
					return true;
				}
			}

			// if not a full path, try to find the correct file
			var fileName = Path.GetFileName(localPath);

			// try to find the css file in the xmatter and templates
			if (_fileLocator == null)
			{
				_fileLocator = Program.OptimizedFileLocator;
			}
			var path = _fileLocator.LocateFile(fileName);

			// if still not found, and localPath is an actual file path, use it
			if (string.IsNullOrEmpty(path) && File.Exists(localPath)) path = localPath;

			if (string.IsNullOrEmpty(path))
			{
				// it's just possible we need to add BloomBrowserUI to the path (in the case of the AddPage dialog)
				var lastTry = FileLocator.GetFileDistributedWithApplication(true, BloomFileLocator.BrowserRoot, localPath);
				if(File.Exists(lastTry)) path = lastTry;
			}

			// return false if the file was not found
			if (string.IsNullOrEmpty(path)) return false;

			info.ContentType = "text/css";
			info.ReplyWithFileContent(path);
			return true;
		}

		private static bool TryGetDefaultBrowserPath(out string defaultBrowserPath)
		{
			try
			{
				string key = @"HTTP\shell\open\command";
				using (RegistryKey registrykey = Registry.ClassesRoot.OpenSubKey(key, false))
					defaultBrowserPath = ((string)registrykey.GetValue(null, null)).Split('"')[1];
				return true;
			}
			catch
			{
				defaultBrowserPath = null;
				return false;
			}
		}

		private string GetUiLanguageFileVersion(string englishFileName, string langCode)
		{
			return englishFileName.Replace("-en.htm", "-" + langCode + ".htm");
		}

		private bool CheckForSampleTextChanges(IRequestInfo info)
		{
			lock (SyncObj)
			{
				if (_sampleTextsWatcher == null)
				{
					var path = Path.Combine(Path.GetDirectoryName(CurrentCollectionSettings.SettingsFilePath), "Sample Texts");
					if (!Directory.Exists(path))
						Directory.CreateDirectory(path);

					_sampleTextsWatcher = new FileSystemWatcher { Path = path };
					_sampleTextsWatcher.Created += SampleTextsOnChange;
					_sampleTextsWatcher.Changed += SampleTextsOnChange;
					_sampleTextsWatcher.Renamed += SampleTextsOnChange;
					_sampleTextsWatcher.Deleted += SampleTextsOnChange;
					_sampleTextsWatcher.EnableRaisingEvents = true;
				}
			}

			lock (_sampleTextsWatcher)
			{
				var hasChanged = _sampleTextsChanged;

				// Reset the changed flag.
				// NOTE: we are only resetting the flag if it was "true" when we checked in case the FileSystemWatcher detects a change
				// after we check the flag but we reset it to false before we check again.
				if (hasChanged)
					_sampleTextsChanged = false;

				info.ContentType = "text/plain";
				info.WriteCompleteOutput(hasChanged ? "yes" : "no");

				return true;
			}
		}

		private void SampleTextsOnChange(object sender, FileSystemEventArgs fileSystemEventArgs)
		{
			lock (_sampleTextsWatcher)
			{
				_sampleTextsChanged = true;
			}
		}

		protected override void Dispose(bool fDisposing)
		{
			if (fDisposing)
			{
				if (_sampleTextsWatcher != null)
				{
					_sampleTextsWatcher.EnableRaisingEvents = false;
					_sampleTextsWatcher.Dispose();
					_sampleTextsWatcher = null;
				}
			}

			base.Dispose(fDisposing);
		}
	}
}<|MERGE_RESOLUTION|>--- conflicted
+++ resolved
@@ -550,11 +550,7 @@
 					// (like C:\... or \\localhost\C$\...) to a file that exists. So this execution path
 					// can return contents of any file that exists if the URL gives its full path...even ones that
 					// are generated temp files most certainly NOT distributed with the application.
-<<<<<<< HEAD
 					path = FileLocator.GetFileDistributedWithApplication(BloomFileLocator.BrowserRoot, modPath);
-=======
-					path = FileLocator.GetFileDistributedWithApplication(true,"BloomBrowserUI", modPath);
->>>>>>> c2f4dfda
 				}
 				if (localPath.Contains("favicon.ico")) //need something to pacify Chrome
 					path = FileLocator.GetFileDistributedWithApplication("BloomPack.ico");
@@ -563,13 +559,12 @@
 			{
 				// ignore. Assume this means that this class/method cannot serve that request, but something else may.
 			}
-<<<<<<< HEAD
 
 			//There's probably a eventual way to make this problem go away,
 			// but at the moment FF, looking for source maps to go with css, is
 			// looking for those maps where we said the css was, which is in the actual
 			// book folders. So instead redirect to our browser file folder.
-			if (!File.Exists(path))
+			if (string.IsNullOrEmpty(path) || !File.Exists(path))
 			{
 				var startOfBookLayout = localPath.IndexOf("bookLayout");
 				if (startOfBookLayout > 0)
@@ -583,9 +578,6 @@
 #if DEBUG
 				MessageBox.Show("(DEBUG ONLY) Not Found"+System.Environment.NewLine+ "localPath=" + localPath+System.Environment.NewLine+"path="+path);
 #endif
-=======
-			if (string.IsNullOrEmpty(path) || !File.Exists(path))
->>>>>>> c2f4dfda
 				return false;
 			}
 			info.ContentType = GetContentType(Path.GetExtension(modPath));
