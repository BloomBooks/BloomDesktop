﻿// Copyright (c) 2014-2015 SIL International
// This software is licensed under the MIT License (http://opensource.org/licenses/MIT)
using System;
using System.Collections.Generic;
using System.Diagnostics;
using System.Globalization;
<<<<<<< HEAD
using System.Linq;
using System.Runtime.Serialization.Formatters;
using Bloom.Book;
using Bloom.ImageProcessing;
using System.IO;
using L10NSharp;
using Microsoft.Win32;
using Palaso.Extensions;
using Palaso.IO;
using Bloom.Collection;
using Newtonsoft.Json;
=======
using System.Xml;
using Bloom.Book;
using System.IO;
using Bloom.ImageProcessing;
using BloomTemp;
using L10NSharp;
using Microsoft.Win32;
using Palaso.IO;
using Bloom.Collection;
using Palaso.Xml;
using RestSharp.Contrib;
>>>>>>> 44a27da4

namespace Bloom.web
{
	/// <summary>
	/// A local http server that can serve (low-res) images plus other files.
	/// </summary>
	/// <remarks>geckofx makes concurrent requests of URLs which this class handles. This means
	/// that the methods of this class get called on different threads, so it has to be
	/// thread-safe.</remarks>
	public class EnhancedImageServer: ImageServer
	{
		// A string unlikely to occur in a book name which we can substitute for a single quote
		// when making a book path name to insert into JavaScript.
		private const string QuoteSubstitute = "&apos;";
		private const string OriginalImageMarker = "OriginalImages"; // Inserted into simulated page urls to suppress image processing
		private FileSystemWatcher _sampleTextsWatcher;
		private bool _sampleTextsChanged = true;
		static Dictionary<string, string> _urlToSimulatedPageContent = new Dictionary<string, string>(); // see comment on MakeSimulatedPageFileInBookFolder

		public CollectionSettings CurrentCollectionSettings { get; set; }

		/// <summary>
		/// This is only used in a few special cases where we need one to pass as an argument but it won't be fully used.
		/// </summary>
		internal EnhancedImageServer() : base( new RuntimeImageProcessor(new BookRenamedEvent()))
		{ }

		public EnhancedImageServer(RuntimeImageProcessor cache): base(cache)
		{
		}

		// We use two different locks to synchronize access to the methods of this class.
		// This allows certain methods to run concurrently.

		// used to synchronize access to I18N methods
		private object I18NLock = new object();
		// used to synchronize access to various other methods
		private object SyncObj = new object();

		public string AccordionContent { get; set; }
		public bool AuthorMode { get; set; }

		/// <summary>
		/// There can really only be one of these globally, since ReadersHandler is static. But for
		/// now that's true anyway because we use a fixed port. See comments on the ReadersHandler
		/// property.
		/// </summary>
		public Book.Book CurrentBook
		{
			get { return ReadersHandler.CurrentBook; }
			set { ReadersHandler.CurrentBook = value; }
		}

		/// <summary>
		/// This code sets things up so that we can edit (or make a thumbnail of, etc.) one page of a book.
		/// This is trickly because we have to satisfy several constraints:
		/// - We need to make this page content the 'src' of an iframe in a browser. So it has to be
		/// locatable by url.
		/// - It needs to appear to the browser to be a document in the book's folder. This allows local
		/// hrefs (e.g., src of images) that are normally relative to the whole-book file to locate
		/// the images. (We previously did this by making a file elsewhere and setting the 'base'
		/// for interpreting urls. But this fails for internal hrefs (starting with #)).
		/// - We don't want to risk leaving junk page files in the real book folder if anything goes wrong.
		/// - There may be several of these simulated pages around at the same time (e.g., when the thumbnailer is
		/// working on several threads).
		/// - The simulated files need to hang around for an unpredictable time (until the browser is done
		/// with them).
		/// The solution we have adopted is to make this server simulate files in the book folder.
		/// That is, the src for the page iframe is set to a localhost: url which maps to a file in the
		/// book folder. This means that any local hrefs (e.g., to images) will become server requests
		/// for the right file in the right folder. However, the page file never exists as a real file
		/// system file; instead, a request for the page file itself will be intercepted, and this server
		/// simply returns the content it has remembered.
		/// To manage the lifetime of the page data, we use a SimulatedPageFile object, which the Browser
		/// disposes of when it is no longer looking at that URL. Its dispose method tells this class
		/// to discard the simulated page data.
		/// To handle the need for multiple simulated page files and quickly check whether a particular
		/// url is one of them, we have a dictionary in which the urls are keys.
		/// A marker is inserted into the generated urls if the input HtmlDom wants to use original images.
		/// </summary>
		/// <param name="dom"></param>
		/// <param name="forSrcAttr">If this is true, the url will be inserted by JavaScript into
		/// a src attr for an IFrame. We need to account for this because the page request will have
		/// XML magic characters escaped.</param>
		/// <returns></returns>
		public static SimulatedPageFile MakeSimulatedPageFileInBookFolder(HtmlDom dom, bool forSrcAttr = false)
		{
			var simulatedPageFileName = Path.ChangeExtension(Guid.NewGuid().ToString(), ".htm");
			var pathToSimulatedPageFile = simulatedPageFileName; // a default, if there is no special folder
			if (dom.BaseForRelativePaths != null)
			{
				pathToSimulatedPageFile = Path.Combine(dom.BaseForRelativePaths, simulatedPageFileName).Replace('\\', '/');
			}
			// FromLocalHost is smart about doing nothing if it is not a localhost url. In case it is, we
			// want the OriginalImageMarker (if any) after the localhost stuff.
			pathToSimulatedPageFile = pathToSimulatedPageFile.FromLocalhost();
			if (dom.UseOriginalImages)
				pathToSimulatedPageFile = OriginalImageMarker + "/" + pathToSimulatedPageFile;
			var url = pathToSimulatedPageFile.ToLocalhost();
			var key = pathToSimulatedPageFile.Replace('\\', '/');
			if (forSrcAttr)
			{
				// It doesn't seem to matter if we make a url with most non-standard characters, but in one case we
				// insert the URL into JavaScript which then sets it as the src of an iframe. We need to handle
				// four special cases here in two ways:
				// Single quote will terminate the url string in the JavaScript prematurely, so it must be fixed
				// in both the url and the 'key', which is what we try to match in the urls we are asked to
				// retrieve.
				// JavaScript will convert &<> when inserting our url into an HTML attribute, so we need to expect
				// the key that way. It would make sense for double-quote to be converted, too, but experimentally
				// it seems it is not.
				// We do NOT convert &<> in the url, however: if we do that, JS will convert the resulting &'s again.
				// Since our quote substiture contains an &, that will get converted, so the key must contain the
				// converted version of the quote substitute.
				key = XmlUtils.MakeSafeXml(key.Replace("'", QuoteSubstitute));
				url = url.Replace("'", QuoteSubstitute);
			}
			var html5String = TempFileUtils.CreateHtml5StringFromXml(dom.RawDom);
			lock (_urlToSimulatedPageContent)
			{
				_urlToSimulatedPageContent[key] = html5String;
			}
			return new SimulatedPageFile() {Key = url};
		}

		internal static void RemoveSimulatedPageFile(string key)
		{
			lock (_urlToSimulatedPageContent)
			{
				_urlToSimulatedPageContent.Remove(key.FromLocalhost());
			}
		}

		// Every path should return false or send a response.
		// Otherwise we can get a timeout error as the browser waits for a response.
		//
		// NOTE: this method gets called on different threads!
		protected override bool ProcessRequest(IRequestInfo info)
		{
			if (base.ProcessRequest(info))
				return true;

			var localPath = GetLocalPathWithoutQuery(info);

			string content;
			bool gotSimulatedPage;
			lock (_urlToSimulatedPageContent)
			{
				gotSimulatedPage = _urlToSimulatedPageContent.TryGetValue(localPath, out content);
			}
			if (gotSimulatedPage)
			{
				info.ContentType = "text/html";
				info.WriteCompleteOutput(content ?? "");
				return true;
			}

			if (localPath.StartsWith(OriginalImageMarker))
			{
				// Path relative to simulated page file, and we want the file contents without modification.
				// (Note that the simulated page file's own URL starts with this, so it's important to check
				// for that BEFORE we do this check.)
				localPath = localPath.Substring(OriginalImageMarker.Length + 1);
				return ProcessAnyFileContent(info, localPath);
			}
			// routing
			if (localPath.StartsWith("readers/", StringComparison.InvariantCulture))
			{
				if (ProcessReaders(localPath, info))
					return true;
			}
			else if (localPath.StartsWith("i18n/", StringComparison.InvariantCulture))
			{
				if (ProcessI18N(localPath, info))
					return true;
			}
			else if (localPath.StartsWith("directoryWatcher/", StringComparison.InvariantCulture))
				return ProcessDirectoryWatcher(info);
			else if (localPath.StartsWith("leveledRTInfo/", StringComparison.InvariantCulture))
				return ProcessLevedRTInfo(info, localPath);
			else if (localPath.StartsWith("localhost/", StringComparison.InvariantCulture))
			{
				// project on network mapped drive like localhost\C$.
				// URL was something like /bloom///localhost/C$/, but info.LocalPathWithoutQuery uses Uri.LocalPath
				// which for some reason drops the needed leading slashes.
				var temp = "//" + localPath;
				if (File.Exists(temp))
					localPath = temp;
			}

			return ProcessContent(info, localPath);
		}

		private bool ProcessReaders(string localPath, IRequestInfo info)
		{
			lock (SyncObj)
			{
				return ReadersHandler.HandleRequest(localPath, info, CurrentCollectionSettings);
			}
		}

		private bool ProcessI18N(string localPath, IRequestInfo info)
		{
			lock (I18NLock)
			{
				return I18NHandler.HandleRequest(localPath, info, CurrentCollectionSettings);
			}
		}

		private bool ProcessDirectoryWatcher(IRequestInfo info)
		{
			// thread synchronization is done in CheckForSampleTextChanges.
			var dirName = info.GetPostData()["dir"];
			if (dirName == "Sample Texts")
			{
				if (CheckForSampleTextChanges(info))
					return true;
			}
			return false;
		}

		private bool ProcessLevedRTInfo(IRequestInfo info, string localPath)
		{
			lock (SyncObj)
			{
				var queryPart = string.Empty;
				if (info.RawUrl.Contains("?"))
					queryPart = "#" + info.RawUrl.Split('?')[1];
				var langCode = LocalizationManager.UILanguageId;
				var completeEnglishPath = FileLocator.GetFileDistributedWithApplication(localPath);
				var completeUiLangPath = GetUiLanguageFileVersion(completeEnglishPath, langCode);
				string url;
				if (langCode != "en" && File.Exists(completeUiLangPath))
					url = completeUiLangPath;
				else
					url = completeEnglishPath;
				var cleanUrl = url.Replace("\\", "/"); // allows jump to file to work

				string browser = string.Empty;
				if (Palaso.PlatformUtilities.Platform.IsLinux)
				{
					// REVIEW: This opens HTML files in the browser. Do we have any non-html
					// files that this code needs to open in the browser? Currently they get
					// opened in whatever application the user has selected for that file type
					// which might well be an editor.
					browser = "xdg-open";
				}
				else
				{
					// If we don't provide the path of the browser, i.e. Process.Start(url + queryPart), we get file not found exception.
					// If we prepend "file:///", the anchor part of the link (#xxx) is not sent unless we provide the browser path too.
					// This is the same behavior when simply typing a url into the Run command on Windows.
					// If we fail to get the browser path for some reason, we still load the page, just without navigating to the anchor.
					string defaultBrowserPath;
					if (TryGetDefaultBrowserPath(out defaultBrowserPath))
					{
						browser = defaultBrowserPath;
					}
				}

				if (!string.IsNullOrEmpty(browser))
				{
					try
					{
						Process.Start(browser, "\"file:///" + cleanUrl + queryPart + "\"");
						return false;
					}
					catch (Exception)
					{
						Debug.Fail("Jumping to browser with anchor failed.");
						// Don't crash Bloom because we can't open an external file.
					}
				}
				// If the above failed, either for lack of default browser or exception, try this:
				Process.Start("\"" + cleanUrl + "\"");
				return false;
			}
		}

		private bool ProcessContent(IRequestInfo info, string localPath)
		{
			// as long as deal with simple string/bool properties or static methods we don't

			switch (localPath)
			{
				case "accordionContent":
					info.ContentType = "text/html";
					info.WriteCompleteOutput(AccordionContent ?? "");
					return true;
				case "availableFontNames":
					info.WriteCompleteOutput(string.Join(",", Browser.NamesOfFontsThatBrowserCanRender()));
					return true;
				case "authorMode":
					info.ContentType = "text/plain";
					info.WriteCompleteOutput(AuthorMode ? "true" : "false");
					return true;
				case "topics":
					return GetTopicList(info);
				case "help":
					var post = info.GetPostData();
					// Help launches a separate process so it doesn't matter that we don't call
					// it on the UI thread
					HelpLauncher.Show(null, post["data"]);
					return true;
				case "getNextBookStyle":
					info.ContentType = "text/html";
					info.WriteCompleteOutput(CurrentBook.NextStyleNumber.ToString(CultureInfo.InvariantCulture));
					return true;
			}
			return ProcessAnyFileContent(info, localPath);
		}

		private static bool GetTopicList(IRequestInfo info)
		{
			var keyToLocalizedTopicDictionary = new Dictionary<string, string>();
			foreach (var topic in BookInfo.TopicsKeys)
			{
				var localized = LocalizationManager.GetDynamicString("Bloom", "Topics." + topic, topic,
					@"shows in the topics chooser in the edit tab");
				keyToLocalizedTopicDictionary.Add(topic, localized);
			}
			string localizedNoTopic = LocalizationManager.GetDynamicString("Bloom", "Topics.NoTopic", "No Topic",
				@"shows in the topics chooser in the edit tab");
			var arrayOfKeyValuePairs = from key in keyToLocalizedTopicDictionary.Keys
				orderby keyToLocalizedTopicDictionary[key]
				select string.Format("\"{0}\": \"{1}\"",key,keyToLocalizedTopicDictionary[key]);
			var pairs = arrayOfKeyValuePairs.Concat(",");
			info.ContentType = "text/json";
			var data = string.Format("{{\"NoTopic\": \"{0}\", {1} }}", localizedNoTopic, pairs);

			info.WriteCompleteOutput(data);
			/*			var data = new {NoTopic = localizedNoTopic, pairs = arrayOfKeyValuePairs};
			 * var serializeObject = JsonConvert.SerializeObject(data, new JsonSerializerSettings
						{
							TypeNameHandling = TypeNameHandling.None,
							TypeNameAssemblyFormat = FormatterAssemblyStyle.Simple,
						});
						*/
			//info.WriteCompleteOutput(serializeObject);



			return true;
		}

		private static bool ProcessAnyFileContent(IRequestInfo info, string localPath)
		{
			string modPath = localPath;
			string path = null;
			// When JavaScript inserts our path into the html it replaces the three magic html characters with these substitutes.
			// We need to convert back in order to match our key. Then, reverse the change we made to deal with single quote.
			// QuoteSubstitute currently contains an &, so we must do that replace last.
			string tempPath = modPath.Replace("&lt;", "<").Replace("&gt;", ">").Replace("&amp;", "&").Replace(QuoteSubstitute, "'");
			if (File.Exists(tempPath))
				modPath = tempPath;
			try
			{
				// Surprisingly, this method will return localPath unmodified if it is a fully rooted path
				// (like C:\... or \\localhost\C$\...) to a file that exists. So this execution path
				// can return contents of any file that exists if the URL gives its full path...even ones that
				// are generated temp files most certainly NOT distributed with the application.
				path = FileLocator.GetFileDistributedWithApplication("BloomBrowserUI", modPath);
			}
			catch (ApplicationException)
			{
				// ignore
			}
			if (!File.Exists(path))
				return false;
			info.ContentType = GetContentType(Path.GetExtension(modPath));
			info.ReplyWithFileContent(path);
			return true;
		}

		private static bool TryGetDefaultBrowserPath(out string defaultBrowserPath)
		{
			try
			{
				string key = @"HTTP\shell\open\command";
				using (RegistryKey registrykey = Registry.ClassesRoot.OpenSubKey(key, false))
					defaultBrowserPath = ((string)registrykey.GetValue(null, null)).Split('"')[1];
				return true;
			}
			catch
			{
				defaultBrowserPath = null;
				return false;
			}
		}

		private string GetUiLanguageFileVersion(string englishFileName, string langCode)
		{
			return englishFileName.Replace("-en.htm", "-" + langCode + ".htm");
		}

		private bool CheckForSampleTextChanges(IRequestInfo info)
		{
			lock (SyncObj)
			{
				if (_sampleTextsWatcher == null)
				{
					var path = Path.Combine(Path.GetDirectoryName(CurrentCollectionSettings.SettingsFilePath), "Sample Texts");
					if (!Directory.Exists(path))
						Directory.CreateDirectory(path);

					_sampleTextsWatcher = new FileSystemWatcher { Path = path };
					_sampleTextsWatcher.Created += SampleTextsOnChange;
					_sampleTextsWatcher.Changed += SampleTextsOnChange;
					_sampleTextsWatcher.Renamed += SampleTextsOnChange;
					_sampleTextsWatcher.Deleted += SampleTextsOnChange;
					_sampleTextsWatcher.EnableRaisingEvents = true;
				}
			}

			lock (_sampleTextsWatcher)
			{
				var hasChanged = _sampleTextsChanged;

				// Reset the changed flag.
				// NOTE: we are only resetting the flag if it was "true" when we checked in case the FileSystemWatcher detects a change
				// after we check the flag but we reset it to false before we check again.
				if (hasChanged)
					_sampleTextsChanged = false;

				info.ContentType = "text/plain";
				info.WriteCompleteOutput(hasChanged ? "yes" : "no");

				return true;
			}
		}

		private void SampleTextsOnChange(object sender, FileSystemEventArgs fileSystemEventArgs)
		{
			lock (_sampleTextsWatcher)
			{
				_sampleTextsChanged = true;
			}
		}

		protected override void Dispose(bool fDisposing)
		{
			if (fDisposing)
			{
				if (_sampleTextsWatcher != null)
				{
					_sampleTextsWatcher.EnableRaisingEvents = false;
					_sampleTextsWatcher.Dispose();
					_sampleTextsWatcher = null;
				}
			}

			base.Dispose(fDisposing);
		}
	}
}<|MERGE_RESOLUTION|>--- conflicted
+++ resolved
@@ -4,20 +4,7 @@
 using System.Collections.Generic;
 using System.Diagnostics;
 using System.Globalization;
-<<<<<<< HEAD
 using System.Linq;
-using System.Runtime.Serialization.Formatters;
-using Bloom.Book;
-using Bloom.ImageProcessing;
-using System.IO;
-using L10NSharp;
-using Microsoft.Win32;
-using Palaso.Extensions;
-using Palaso.IO;
-using Bloom.Collection;
-using Newtonsoft.Json;
-=======
-using System.Xml;
 using Bloom.Book;
 using System.IO;
 using Bloom.ImageProcessing;
@@ -27,8 +14,7 @@
 using Palaso.IO;
 using Bloom.Collection;
 using Palaso.Xml;
-using RestSharp.Contrib;
->>>>>>> 44a27da4
+using Palaso.Extensions;
 
 namespace Bloom.web
 {
@@ -68,6 +54,7 @@
 		// used to synchronize access to various other methods
 		private object SyncObj = new object();
 
+		public string CurrentPageContent { get; set; }
 		public string AccordionContent { get; set; }
 		public bool AuthorMode { get; set; }
 
@@ -314,6 +301,10 @@
 
 			switch (localPath)
 			{
+				case "currentPageContent":
+					info.ContentType = "text/html";
+					info.WriteCompleteOutput(CurrentPageContent ?? "");
+					return true;
 				case "accordionContent":
 					info.ContentType = "text/html";
 					info.WriteCompleteOutput(AccordionContent ?? "");
