﻿// Copyright (c) 2014-2015 SIL International
// This software is licensed under the MIT License (http://opensource.org/licenses/MIT)
using System;
using System.Collections.Generic;
using System.Diagnostics;
using System.Globalization;
<<<<<<< HEAD
using System.Linq;
using System.Net;
using System.Runtime.Serialization.Formatters;
using System.Text;
using Bloom.Book;
using Bloom.ImageProcessing;
=======
>>>>>>> 3e5175e1
using System.IO;
using System.Threading;
using Microsoft.Win32;
<<<<<<< HEAD
using Palaso.Extensions;
using Palaso.IO;
using Bloom.Collection;
using Newtonsoft.Json;
=======
using L10NSharp;
using Palaso.IO;
using Bloom.Collection;
using Bloom.ImageProcessing;
>>>>>>> 3e5175e1

namespace Bloom.web
{
	/// <summary>
	/// A local http server that can serve (low-res) images plus other files.
	/// </summary>
	/// <remarks>geckofx makes concurrent requests of URLs which this class handles. This means
	/// that the methods of this class get called on different threads, so it has to be
	/// thread-safe.</remarks>
	public class EnhancedImageServer: ImageServer
	{
		private FileSystemWatcher _sampleTextsWatcher;
		private bool _sampleTextsChanged = true;

		public CollectionSettings CurrentCollectionSettings { get; set; }

		public EnhancedImageServer(RuntimeImageProcessor cache): base(cache)
		{
		}

		// We use two different locks to synchronize access to the methods of this class.
		// This allows certain methods to run concurrently.

		// used to synchronize access to I18N methods
		private object I18NLock = new object();
		// used to synchronize access to various other methods
		private object SyncObj = new object();

		public string CurrentPageContent { get; set; }
		public string AccordionContent { get; set; }
		public bool AuthorMode { get; set; }

		/// <summary>
		/// There can really only be one of these globally, since ReadersHandler is static. But for
		/// now that's true anyway because we use a fixed port. See comments on the ReadersHandler
		/// property.
		/// </summary>
		public Book.Book CurrentBook
		{
			get { return ReadersHandler.CurrentBook; }
			set { ReadersHandler.CurrentBook = value; }
		}

		// Every path should return false or send a response.
		// Otherwise we can get a timeout error as the browser waits for a response.
		//
		// NOTE: this method gets called on different threads!
		protected override bool ProcessRequest(IRequestInfo info)
		{
			if (base.ProcessRequest(info))
				return true;

			var localPath = GetLocalPathWithoutQuery(info);

			// routing
			if (localPath.StartsWith("readers/", StringComparison.InvariantCulture))
			{
				if (ProcessReaders(localPath, info))
					return true;
			}
			else if (localPath.StartsWith("i18n/", StringComparison.InvariantCulture))
			{
				if (ProcessI18N(localPath, info))
					return true;
			}
			else if (localPath.StartsWith("directoryWatcher/", StringComparison.InvariantCulture))
				return ProcessDirectoryWatcher(info);
			else if (localPath.StartsWith("leveledRTInfo/", StringComparison.InvariantCulture))
				return ProcessLevedRTInfo(info, localPath);
			else if (localPath.StartsWith("localhost/", StringComparison.InvariantCulture))
			{
				// project on network mapped drive like localhost\C$.
				// URL was something like /bloom///localhost/C$/, but info.LocalPathWithoutQuery uses Uri.LocalPath
				// which for some reason drops the needed leading slashes.
				var temp = "//" + localPath;
				if (File.Exists(temp))
					localPath = temp;
			}

			return ProcessContent(info, localPath);
		}

		private bool ProcessReaders(string localPath, IRequestInfo info)
		{
			lock (SyncObj)
			{
				return ReadersHandler.HandleRequest(localPath, info, CurrentCollectionSettings);
			}
		}

		private bool ProcessI18N(string localPath, IRequestInfo info)
		{
			lock (I18NLock)
			{
				return I18NHandler.HandleRequest(localPath, info, CurrentCollectionSettings);
			}
		}

		private bool ProcessDirectoryWatcher(IRequestInfo info)
		{
			// thread synchronization is done in CheckForSampleTextChanges.
			var dirName = info.GetPostData()["dir"];
			if (dirName == "Sample Texts")
			{
				if (CheckForSampleTextChanges(info))
					return true;
			}
			return false;
		}

		private bool ProcessLevedRTInfo(IRequestInfo info, string localPath)
		{
			lock (SyncObj)
			{
				var queryPart = string.Empty;
				if (info.RawUrl.Contains("?"))
					queryPart = "#" + info.RawUrl.Split('?')[1];
				var langCode = LocalizationManager.UILanguageId;
				var completeEnglishPath = FileLocator.GetFileDistributedWithApplication(localPath);
				var completeUiLangPath = GetUiLanguageFileVersion(completeEnglishPath, langCode);
				string url;
				if (langCode != "en" && File.Exists(completeUiLangPath))
					url = completeUiLangPath;
				else
					url = completeEnglishPath;
				var cleanUrl = url.Replace("\\", "/"); // allows jump to file to work

				string browser = string.Empty;
				if (Palaso.PlatformUtilities.Platform.IsLinux)
				{
					// REVIEW: This opens HTML files in the browser. Do we have any non-html
					// files that this code needs to open in the browser? Currently they get
					// opened in whatever application the user has selected for that file type
					// which might well be an editor.
					browser = "xdg-open";
				}
				else
				{
					// If we don't provide the path of the browser, i.e. Process.Start(url + queryPart), we get file not found exception.
					// If we prepend "file:///", the anchor part of the link (#xxx) is not sent unless we provide the browser path too.
					// This is the same behavior when simply typing a url into the Run command on Windows.
					// If we fail to get the browser path for some reason, we still load the page, just without navigating to the anchor.
					string defaultBrowserPath;
					if (TryGetDefaultBrowserPath(out defaultBrowserPath))
					{
						browser = defaultBrowserPath;
					}
				}

				if (!string.IsNullOrEmpty(browser))
				{
					try
					{
						Process.Start(browser, "\"file:///" + cleanUrl + queryPart + "\"");
						return false;
					}
					catch (Exception)
					{
						Debug.Fail("Jumping to browser with anchor failed.");
						// Don't crash Bloom because we can't open an external file.
					}
				}
				// If the above failed, either for lack of default browser or exception, try this:
				Process.Start("\"" + cleanUrl + "\"");
				return false;
			}
<<<<<<< HEAD
=======
		}

		private bool ProcessContent(IRequestInfo info, string localPath)
		{
			// as long as deal with simple string/bool properties or static methods we don't
			// have to lock
>>>>>>> 3e5175e1
			switch (localPath)
			{
				case "currentPageContent":
					info.ContentType = "text/html";
					info.WriteCompleteOutput(CurrentPageContent ?? "");
					return true;
				case "accordionContent":
					info.ContentType = "text/html";
					info.WriteCompleteOutput(AccordionContent ?? "");
					return true;
				case "availableFontNames":
					info.WriteCompleteOutput(string.Join(",", Browser.NamesOfFontsThatBrowserCanRender()));
					return true;
				case "authorMode":
					info.ContentType = "text/plain";
					info.WriteCompleteOutput(AuthorMode ? "true" : "false");
					return true;
<<<<<<< HEAD
				case "topics":
					var keyToLocalizedTopicDictionary = new Dictionary<string, string>();
					foreach(var topic in BookInfo.TopicsKeys)
					{
						var localized = LocalizationManager.GetDynamicString("Bloom", "Topics." + topic, topic, @"shows in the topics chooser in the edit tab");
						keyToLocalizedTopicDictionary.Add(topic,localized);
					}
					string localizedNoTopic = LocalizationManager.GetDynamicString("Bloom", "Topics.NoTopic", "No Topic", @"shows in the topics chooser in the edit tab");
					var arrayOfKeyValuePairs = from key in keyToLocalizedTopicDictionary.Keys
											   orderby keyToLocalizedTopicDictionary[key] 
											   select new { k = key, v = keyToLocalizedTopicDictionary[key] };

					info.ContentType = "text/json";
					var data = new { NoTopic = localizedNoTopic, pairs = arrayOfKeyValuePairs };
					info.WriteCompleteOutput(JsonConvert.SerializeObject(data, new JsonSerializerSettings
					{
						TypeNameHandling = TypeNameHandling.None,
						TypeNameAssemblyFormat = FormatterAssemblyStyle.Simple,

					}));
					return true;



=======
>>>>>>> 3e5175e1
				case "help":
					var post = info.GetPostData();
					// Help launches a separate process so it doesn't matter that we don't call
					// it on the UI thread
					HelpLauncher.Show(null, post["data"]);
					return true;
				case "getNextBookStyle":
					info.ContentType = "text/html";
					info.WriteCompleteOutput(CurrentBook.NextStyleNumber.ToString(CultureInfo.InvariantCulture));
					return true;
			}
			return ProcessAnyFileContent(info, localPath);
		}

		private static bool ProcessAnyFileContent(IRequestInfo info, string localPath)
		{
			string path = null;
			try
			{
				// Surprisingly, this method will return localPath unmodified if it is a fully rooted path
				// (like C:\... or \\localhost\C$\...) to a file that exists. So this execution path
				// can return contents of any file that exists if the URL gives its full path...even ones that
				// are generated temp files most certainly NOT distributed with the application.
				path = FileLocator.GetFileDistributedWithApplication("BloomBrowserUI", localPath);
			}
			catch (ApplicationException)
			{
				// ignore
			}
			if (!File.Exists(path))
				return false;
			info.ContentType = GetContentType(Path.GetExtension(localPath));
			info.ReplyWithFileContent(path);
			return true;
		}

		private static bool TryGetDefaultBrowserPath(out string defaultBrowserPath)
		{
			try
			{
				string key = @"HTTP\shell\open\command";
				using (RegistryKey registrykey = Registry.ClassesRoot.OpenSubKey(key, false))
					defaultBrowserPath = ((string)registrykey.GetValue(null, null)).Split('"')[1];
				return true;
			}
			catch
			{
				defaultBrowserPath = null;
				return false;
			}
		}

		private string GetUiLanguageFileVersion(string englishFileName, string langCode)
		{
			return englishFileName.Replace("-en.htm", "-" + langCode + ".htm");
		}

		private bool CheckForSampleTextChanges(IRequestInfo info)
		{
			lock (SyncObj)
			{
				if (_sampleTextsWatcher == null)
				{
					var path = Path.Combine(Path.GetDirectoryName(CurrentCollectionSettings.SettingsFilePath), "Sample Texts");
					if (!Directory.Exists(path))
						Directory.CreateDirectory(path);

					_sampleTextsWatcher = new FileSystemWatcher { Path = path };
					_sampleTextsWatcher.Created += SampleTextsOnChange;
					_sampleTextsWatcher.Changed += SampleTextsOnChange;
					_sampleTextsWatcher.Renamed += SampleTextsOnChange;
					_sampleTextsWatcher.Deleted += SampleTextsOnChange;
					_sampleTextsWatcher.EnableRaisingEvents = true;
				}
			}

			lock (_sampleTextsWatcher)
			{
				var hasChanged = _sampleTextsChanged;

				// Reset the changed flag.
				// NOTE: we are only resetting the flag if it was "true" when we checked in case the FileSystemWatcher detects a change
				// after we check the flag but we reset it to false before we check again.
				if (hasChanged)
					_sampleTextsChanged = false;

				info.ContentType = "text/plain";
				info.WriteCompleteOutput(hasChanged ? "yes" : "no");

				return true;
			}
		}

		private void SampleTextsOnChange(object sender, FileSystemEventArgs fileSystemEventArgs)
		{
			lock (_sampleTextsWatcher)
			{
				_sampleTextsChanged = true;
			}
		}

		protected override void Dispose(bool fDisposing)
		{
			if (fDisposing)
			{
				if (_sampleTextsWatcher != null)
				{
					_sampleTextsWatcher.EnableRaisingEvents = false;
					_sampleTextsWatcher.Dispose();
					_sampleTextsWatcher = null;
				}
			}

			base.Dispose(fDisposing);
		}
	}
}<|MERGE_RESOLUTION|>--- conflicted
+++ resolved
@@ -3,30 +3,22 @@
 using System;
 using System.Collections.Generic;
 using System.Diagnostics;
+using System.Drawing.Text;
 using System.Globalization;
-<<<<<<< HEAD
 using System.Linq;
 using System.Net;
 using System.Runtime.Serialization.Formatters;
 using System.Text;
 using Bloom.Book;
 using Bloom.ImageProcessing;
-=======
->>>>>>> 3e5175e1
 using System.IO;
-using System.Threading;
+using L10NSharp;
 using Microsoft.Win32;
-<<<<<<< HEAD
 using Palaso.Extensions;
 using Palaso.IO;
 using Bloom.Collection;
 using Newtonsoft.Json;
-=======
-using L10NSharp;
-using Palaso.IO;
-using Bloom.Collection;
 using Bloom.ImageProcessing;
->>>>>>> 3e5175e1
 
 namespace Bloom.web
 {
@@ -193,15 +185,12 @@
 				Process.Start("\"" + cleanUrl + "\"");
 				return false;
 			}
-<<<<<<< HEAD
-=======
 		}
 
 		private bool ProcessContent(IRequestInfo info, string localPath)
 		{
 			// as long as deal with simple string/bool properties or static methods we don't
-			// have to lock
->>>>>>> 3e5175e1
+
 			switch (localPath)
 			{
 				case "currentPageContent":
@@ -219,7 +208,6 @@
 					info.ContentType = "text/plain";
 					info.WriteCompleteOutput(AuthorMode ? "true" : "false");
 					return true;
-<<<<<<< HEAD
 				case "topics":
 					var keyToLocalizedTopicDictionary = new Dictionary<string, string>();
 					foreach(var topic in BookInfo.TopicsKeys)
@@ -243,9 +231,6 @@
 					return true;
 
 
-
-=======
->>>>>>> 3e5175e1
 				case "help":
 					var post = info.GetPostData();
 					// Help launches a separate process so it doesn't matter that we don't call
