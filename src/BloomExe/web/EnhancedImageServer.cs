﻿// Copyright (c) 2014 SIL International
// This software is licensed under the MIT License (http://opensource.org/licenses/MIT)
using System;
using System.Drawing.Text;
using Bloom.ImageProcessing;
using System.IO;
using Palaso.IO;
using Bloom.Collection;


namespace Bloom.web
{
	/// <summary>
	/// A local http server that can serve (low-res) images plus other files.
	/// </summary>
	public class EnhancedImageServer: ImageServer
	{
		public CollectionSettings CurrentCollectionSettings { get; set; }

		public EnhancedImageServer(LowResImageCache cache): base(cache)
		{
		}

        public string CurrentPageContent { get; set; }
        public string AccordionContent { get; set; }

		protected override bool ProcessRequest(IRequestInfo info)
		{
			if (base.ProcessRequest(info))
				return true;

			var localPath = GetLocalPathWithoutQuery(info);

			// routing
			if (localPath.StartsWith("readers/"))
			{
				if (ReadersHandler.HandleRequest(localPath, info, CurrentCollectionSettings)) return true;
			}
			else if (localPath.StartsWith("i18n/"))
			{
				if (I18NHandler.HandleRequest(localPath, info, CurrentCollectionSettings)) return true;
			}

			switch (localPath)
			{
				case "currentPageContent":
					info.ContentType = "text/html";
					info.WriteCompleteOutput(CurrentPageContent ?? "");
					return true;

				case "accordionContent":
					info.ContentType = "text/html";
					info.WriteCompleteOutput(AccordionContent ?? "");
					return true;
<<<<<<< HEAD

				case "loadReaderToolSettings":
					var settingsPath = CurrentCollectionSettings.DecodableLevelPathName;
					var decodableLeveledSettings = "{}";
					if (File.Exists(settingsPath))
						decodableLeveledSettings = File.ReadAllText(settingsPath, Encoding.UTF8);
					info.ContentType = "application/json";
					info.WriteCompleteOutput(decodableLeveledSettings);
					return true;

				case "getDefaultFont":
					var bookFontName = CurrentCollectionSettings.DefaultLanguage1FontName;
					if (string.IsNullOrEmpty(bookFontName)) bookFontName = "sans-serif";
					info.ContentType = "text/plain";
					info.WriteCompleteOutput(bookFontName);
					return true;

				case "getSampleTextsList":
					info.ContentType = "text/plain";
					info.WriteCompleteOutput(GetSampleTextsList());
					return true;

				case "getSampleFileContents":
					var fileName = info.GetQueryString()["data"];
					info.ContentType = "text/plain";
					info.WriteCompleteOutput(GetSampleFileContents(fileName));
					return true;
				case "availableFontNames":
					InstalledFontCollection installedFontCollection = new InstalledFontCollection();
					info.WriteCompleteOutput(string.Join(",", installedFontCollection.Families.Select(f => f.Name)));
					return true;
=======
>>>>>>> 374f0c17
			}

            string path = null;
			try
			{
				path = FileLocator.GetFileDistributedWithApplication("BloomBrowserUI", localPath);
			}
			catch (ApplicationException)
			{
				// ignore
			}
			if (File.Exists(path))
			{
				info.ContentType = GetContentType(Path.GetExtension(localPath));

				info.ReplyWithFileContent(path);
				return true;
			}
			return false;
		}
	}
}
<|MERGE_RESOLUTION|>--- conflicted
+++ resolved
@@ -52,40 +52,10 @@
 					info.ContentType = "text/html";
 					info.WriteCompleteOutput(AccordionContent ?? "");
 					return true;
-<<<<<<< HEAD
-
-				case "loadReaderToolSettings":
-					var settingsPath = CurrentCollectionSettings.DecodableLevelPathName;
-					var decodableLeveledSettings = "{}";
-					if (File.Exists(settingsPath))
-						decodableLeveledSettings = File.ReadAllText(settingsPath, Encoding.UTF8);
-					info.ContentType = "application/json";
-					info.WriteCompleteOutput(decodableLeveledSettings);
-					return true;
-
-				case "getDefaultFont":
-					var bookFontName = CurrentCollectionSettings.DefaultLanguage1FontName;
-					if (string.IsNullOrEmpty(bookFontName)) bookFontName = "sans-serif";
-					info.ContentType = "text/plain";
-					info.WriteCompleteOutput(bookFontName);
-					return true;
-
-				case "getSampleTextsList":
-					info.ContentType = "text/plain";
-					info.WriteCompleteOutput(GetSampleTextsList());
-					return true;
-
-				case "getSampleFileContents":
-					var fileName = info.GetQueryString()["data"];
-					info.ContentType = "text/plain";
-					info.WriteCompleteOutput(GetSampleFileContents(fileName));
-					return true;
 				case "availableFontNames":
 					InstalledFontCollection installedFontCollection = new InstalledFontCollection();
 					info.WriteCompleteOutput(string.Join(",", installedFontCollection.Families.Select(f => f.Name)));
 					return true;
-=======
->>>>>>> 374f0c17
 			}
 
             string path = null;
