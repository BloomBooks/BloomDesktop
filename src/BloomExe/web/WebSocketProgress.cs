﻿using System;
using System.Diagnostics;
using Bloom.Api;
using L10NSharp;

namespace Bloom.web
{
	/// <summary>
	/// Sends localized messages to a websocket, intended for html display
	/// </summary>
	public class WebSocketProgress: IWebSocketProgress
	{
		private readonly IBloomWebSocketServer _bloomWebSocketServer;
		private readonly string _clientContext;
		private string _l10IdPrefix;

		private string GetL10nId(string idSuffix, bool useL10nIdPrefix)
		{
			if (useL10nIdPrefix)
				return _l10IdPrefix + idSuffix;
			else
				return idSuffix;
		}

		/// <summary>
		/// Get a new WebSocketProgress that will prefix each localization id with the given string
		/// </summary>
		/// <param name="localizationIdPrefix"></param>
		public WebSocketProgress WithL10NPrefix(string localizationIdPrefix)
		{
			return new WebSocketProgress(_bloomWebSocketServer, _clientContext)
			{
				_l10IdPrefix = localizationIdPrefix
			};
		}

		/// <summary>
		/// Get an object that you can use to send messages to a given clientContext
		/// </summary>
		/// <param name="bloomWebSocketServer"></param>
		/// <param name="clientContext">This goes out with our messages and, on the client side (typescript), messages are filtered
		/// down to the context (usualy a screen) that requested them.</param>
		public WebSocketProgress(IBloomWebSocketServer bloomWebSocketServer, string clientContext)
		{
			_bloomWebSocketServer = bloomWebSocketServer;
			_clientContext = clientContext;
		}

		public void ErrorWithoutLocalizing(string message)
		{
<<<<<<< HEAD
			MessageWithoutLocalizing($"<span style='color:red'>{message}</span>", args);
			SIL.Reporting.Logger.WriteEvent($"Error: {message}", args);
=======
			MessageWithoutLocalizing($"<span style='color:red'>{message}</span>");
>>>>>>> 6c7f1e6c
		}

		public void Error(string idSuffix, string message, bool useL10nIdPrefix=true)
		{
			var localizedMessage = LocalizationManager.GetDynamicString(appId: "Bloom", id: GetL10nId(idSuffix, useL10nIdPrefix), englishText: message);
			ErrorWithoutLocalizing(localizedMessage);
			if (localizedMessage != message)
				SIL.Reporting.Logger.WriteEvent($"Error: {message}");	// repeat message in the log unlocalized.
		}

		public void MessageWithoutLocalizing(string message)
		{
			_bloomWebSocketServer.SendString(_clientContext, "progress", message);
		}

		public void MessageWithStyleWithoutLocalizing(string message, string cssStyleRules)
		{
			dynamic messageBundle = new DynamicJson();
			messageBundle.message = message;
			messageBundle.cssStyleRule = cssStyleRules;
			_bloomWebSocketServer.SendBundle(_clientContext, "progress", messageBundle);
		}

		public void Message(string idSuffix, string comment, string message, bool useL10nIdPrefix=true)
		{
			MessageWithoutLocalizing(LocalizationManager.GetDynamicString(appId: "Bloom", id: GetL10nId(idSuffix, useL10nIdPrefix), englishText: message, comment: comment));
		}
		public void Message(string idSuffix, string message, bool useL10nIdPrefix = true)
		{
			MessageWithoutLocalizing(LocalizationManager.GetDynamicString(appId: "Bloom", id: GetL10nId(idSuffix, useL10nIdPrefix), englishText: message));
		}

		// Use with care: if the first parameter is a string, you can leave out one of the earlier arguments with no compiler warning.
		public void MessageWithParams(string idSuffix, string comment, string message, params object[] parameters)
		{
			var formatted = GetMessageWithParams(idSuffix, comment, message, parameters);
			MessageWithoutLocalizing(formatted);
		}

		// Use with care: if the first parameter is a string, you can leave out one of the earlier arguments with no compiler warning.
		public void ErrorWithParams(string idSuffix, string comment, string message, params object[] parameters)
		{
			var formatted = GetMessageWithParams(idSuffix, comment, message, parameters);
			ErrorWithoutLocalizing(formatted);
			var formattedEnglish = String.Format(message, parameters);
			if (formatted != formattedEnglish)
				SIL.Reporting.Logger.WriteEvent($"Error: {formattedEnglish}");	// repeat message in the log unlocalized.
		}

		// Use with care: if the first parameter is a string, you can leave out one of the earlier arguments with no compiler warning.
		public void MessageWithColorAndParams(string idSuffix, string comment, string color, string message, params object[] parameters)
		{
			var formatted = GetMessageWithParams(idSuffix, comment, message, parameters);
			MessageWithoutLocalizing("<span style='color:" + color + "'>" + formatted + "</span>");
		}

		// Use with care: if the first parameter is a string, you can leave out one of the earlier arguments with no compiler warning.
		public string GetMessageWithParams(string idSuffix, string comment, string message, params object[] parameters)
		{
			Debug.Assert(message.Contains("{0}"));
			var localized = LocalizationManager.GetDynamicString(appId: "Bloom", id: GetL10nId(idSuffix, true), englishText: message,
				comment: comment);
			var formatted = String.Format(localized, parameters);
			return formatted;
		}

		public void MessageUsingTitle(string idSuffix, string message, string bookTitle, bool useL10nIdPrefix = true)
		{
			var formatted = GetTitleMessage(idSuffix, message, bookTitle, useL10nIdPrefix);
			MessageWithoutLocalizing(formatted);
		}

		public string GetTitleMessage(string idSuffix, string message, string bookTitle, bool useL10nIdPrefix = true)
		{
			Debug.Assert(message.Contains("{0}"));
			Debug.Assert(!message.Contains("{1}"));
			var localized = LocalizationManager.GetDynamicString(appId: "Bloom", id: GetL10nId(idSuffix, useL10nIdPrefix), englishText: message,
				comment: "{0} is a book title");
			var formatted = String.Format(localized, bookTitle);
			return formatted;
		}

		public void Exception(Exception exception)
		{
			ErrorWithoutLocalizing(exception.Message);
			ErrorWithoutLocalizing(exception.StackTrace);
		}
	}

	// Useful where we want to substitute a test stub. Currently I'm only including the methods we actually want to
	// use that way.
	public interface IWebSocketProgress
	{
		void MessageWithoutLocalizing(string message);
		void ErrorWithoutLocalizing(string message);
		void Message(string idSuffix, string comment, string message, bool useL10nIdPrefix = true);
		void MessageWithParams(string id, string comment, string message, params object[] parameters);
		void ErrorWithParams(string id, string comment, string message, params object[] parameters);
		void MessageWithColorAndParams(string id, string comment, string color, string message, params object[] parameters);
	}

	// Passing one of these where we don't need the progress report saves recipients handling nulls
	public class NullWebSocketProgress : IWebSocketProgress
	{
		public void MessageWithoutLocalizing(string message)
		{
		}

		public void ErrorWithoutLocalizing(string message)
		{
		}

		public void Message(string id, string comment, string message, bool useL10nIdPrefix = true)
		{
		}

		public void MessageWithParams(string id, string comment, string message, params object[] parameters)
		{
		}

		public void ErrorWithParams(string id, string comment, string message, params object[] parameters)
		{
		}

		public void MessageWithColorAndParams(string id, string comment, string color, string message, params object[] parameters)
		{
		}
	}
}<|MERGE_RESOLUTION|>--- conflicted
+++ resolved
@@ -48,12 +48,8 @@
 
 		public void ErrorWithoutLocalizing(string message)
 		{
-<<<<<<< HEAD
-			MessageWithoutLocalizing($"<span style='color:red'>{message}</span>", args);
-			SIL.Reporting.Logger.WriteEvent($"Error: {message}", args);
-=======
 			MessageWithoutLocalizing($"<span style='color:red'>{message}</span>");
->>>>>>> 6c7f1e6c
+			SIL.Reporting.Logger.WriteEvent($"Error: {message}");
 		}
 
 		public void Error(string idSuffix, string message, bool useL10nIdPrefix=true)
