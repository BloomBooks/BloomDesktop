﻿using System;
using System.Diagnostics;
using Bloom.Api;
using L10NSharp;

namespace Bloom.web
{
	/// <summary>
	/// Sends localized messages to a websocket, intended for html display
	/// </summary>
	public class WebSocketProgress
	{
		private readonly IBloomWebSocketServer _bloomWebSocketServer;
		private readonly string _clientContext;
		private string _l10IdPrefix;

		private string GetL10nId(string idSuffix, bool useL10nIdPrefix)
		{
			if (useL10nIdPrefix)
				return _l10IdPrefix + idSuffix;
			else
				return idSuffix;
		}

		/// <summary>
		/// Get a new WebSocketProgress that will prefix each localization id with the given string
		/// </summary>
		/// <param name="localizationIdPrefix"></param>
		public virtual WebSocketProgress WithL10NPrefix(string localizationIdPrefix)
		{
			return new WebSocketProgress(_bloomWebSocketServer, _clientContext)
			{
				_l10IdPrefix = localizationIdPrefix
			};
		}

		protected WebSocketProgress()
		{
		}

		/// <summary>
		/// Get an object that you can use to send messages to a given clientContext
		/// </summary>
		/// <param name="bloomWebSocketServer"></param>
		/// <param name="clientContext">This goes out with our messages and, on the client side (typescript), messages are filtered
		/// down to the context (usualy a screen) that requested them.</param>
		public WebSocketProgress(IBloomWebSocketServer bloomWebSocketServer, string clientContext)
		{
			_bloomWebSocketServer = bloomWebSocketServer;
			_clientContext = clientContext;
		}

<<<<<<< HEAD
		public virtual void ErrorWithoutLocalizing(string message, params object[] args)
=======
		public void ErrorWithoutLocalizing(string message)
>>>>>>> 2417705b
		{
			MessageWithoutLocalizing($"<span style='color:red'>{message}</span>");
			SIL.Reporting.Logger.WriteEvent($"Error: {message}");
		}

		public void Error(string idSuffix, string message, bool useL10nIdPrefix=true)
		{
			var localizedMessage = LocalizationManager.GetDynamicString(appId: "Bloom", id: GetL10nId(idSuffix, useL10nIdPrefix), englishText: message);
			ErrorWithoutLocalizing(localizedMessage);
			if (localizedMessage != message)
				SIL.Reporting.Logger.WriteEvent($"Error: {message}");	// repeat message in the log unlocalized.
		}

<<<<<<< HEAD
		public virtual void MessageWithoutLocalizing(string message, params object[] args)
=======
		public void MessageWithoutLocalizing(string message)
>>>>>>> 2417705b
		{
			_bloomWebSocketServer.SendString(_clientContext, "progress", message);
		}

		public virtual void MessageWithStyleWithoutLocalizing(string message, string cssStyleRules)
		{
			dynamic messageBundle = new DynamicJson();
			messageBundle.message = message;
			messageBundle.cssStyleRule = cssStyleRules;
			_bloomWebSocketServer.SendBundle(_clientContext, "progress", messageBundle);
		}

		public virtual void Message(string idSuffix, string comment, string message, bool useL10nIdPrefix=true)
		{
			MessageWithoutLocalizing(LocalizationManager.GetDynamicString(appId: "Bloom", id: GetL10nId(idSuffix, useL10nIdPrefix), englishText: message, comment: comment));
		}
		public void Message(string idSuffix, string message, bool useL10nIdPrefix = true)
		{
			MessageWithoutLocalizing(LocalizationManager.GetDynamicString(appId: "Bloom", id: GetL10nId(idSuffix, useL10nIdPrefix), englishText: message));
		}

		// Use with care: if the first parameter is a string, you can leave out one of the earlier arguments with no compiler warning.
		public virtual void MessageWithParams(string idSuffix, string comment, string message, params object[] parameters)
		{
			var formatted = GetMessageWithParams(idSuffix, comment, message, parameters);
			MessageWithoutLocalizing(formatted);
		}

		// Use with care: if the first parameter is a string, you can leave out one of the earlier arguments with no compiler warning.
		public virtual void ErrorWithParams(string idSuffix, string comment, string message, params object[] parameters)
		{
			var formatted = GetMessageWithParams(idSuffix, comment, message, parameters);
			ErrorWithoutLocalizing(formatted);
			var formattedEnglish = String.Format(message, parameters);
			if (formatted != formattedEnglish)
				SIL.Reporting.Logger.WriteEvent($"Error: {formattedEnglish}");	// repeat message in the log unlocalized.
		}

		// Use with care: if the first parameter is a string, you can leave out one of the earlier arguments with no compiler warning.
		public virtual void MessageWithColorAndParams(string idSuffix, string comment, string color, string message, params object[] parameters)
		{
			var formatted = GetMessageWithParams(idSuffix, comment, message, parameters);
			MessageWithoutLocalizing("<span style='color:" + color + "'>" + formatted + "</span>");
		}

		// Use with care: if the first parameter is a string, you can leave out one of the earlier arguments with no compiler warning.
		public string GetMessageWithParams(string idSuffix, string comment, string message, params object[] parameters)
		{
			Debug.Assert(message.Contains("{0}"));
			var localized = LocalizationManager.GetDynamicString(appId: "Bloom", id: GetL10nId(idSuffix, true), englishText: message,
				comment: comment);
			var formatted = String.Format(localized, parameters);
			return formatted;
		}

		public void MessageUsingTitle(string idSuffix, string message, string bookTitle, bool useL10nIdPrefix = true)
		{
			var formatted = GetTitleMessage(idSuffix, message, bookTitle, useL10nIdPrefix);
			MessageWithoutLocalizing(formatted);
		}

		public string GetTitleMessage(string idSuffix, string message, string bookTitle, bool useL10nIdPrefix = true)
		{
			Debug.Assert(message.Contains("{0}"));
			Debug.Assert(!message.Contains("{1}"));
			var localized = LocalizationManager.GetDynamicString(appId: "Bloom", id: GetL10nId(idSuffix, useL10nIdPrefix), englishText: message,
				comment: "{0} is a book title");
			var formatted = String.Format(localized, bookTitle);
			return formatted;
		}

		public void Exception(Exception exception)
		{
			ErrorWithoutLocalizing(exception.Message);
			ErrorWithoutLocalizing(exception.StackTrace);
		}
	}

<<<<<<< HEAD
=======
	// Useful where we want to substitute a test stub. Currently I'm only including the methods we actually want to
	// use that way.
	public interface IWebSocketProgress
	{
		void MessageWithoutLocalizing(string message);
		void ErrorWithoutLocalizing(string message);
		void Message(string idSuffix, string comment, string message, bool useL10nIdPrefix = true);
		void MessageWithParams(string id, string comment, string message, params object[] parameters);
		void ErrorWithParams(string id, string comment, string message, params object[] parameters);
		void MessageWithColorAndParams(string id, string comment, string color, string message, params object[] parameters);
	}

>>>>>>> 2417705b
	// Passing one of these where we don't need the progress report saves recipients handling nulls
	public class NullWebSocketProgress : WebSocketProgress
	{
<<<<<<< HEAD
		public override void MessageWithoutLocalizing(string message, params object[] args)
=======
		public void MessageWithoutLocalizing(string message)
		{
		}

		public void ErrorWithoutLocalizing(string message)
		{
		}

		public void Message(string id, string comment, string message, bool useL10nIdPrefix = true)
		{
		}

		public void MessageWithParams(string id, string comment, string message, params object[] parameters)
>>>>>>> 2417705b
		{
		}

		public override void MessageWithStyleWithoutLocalizing(string message, string cssStyleRules)
		{
		}

		public override WebSocketProgress WithL10NPrefix(string localizationIdPrefix)
		{
			return this;
		}
	}
}<|MERGE_RESOLUTION|>--- conflicted
+++ resolved
@@ -50,11 +50,7 @@
 			_clientContext = clientContext;
 		}
 
-<<<<<<< HEAD
-		public virtual void ErrorWithoutLocalizing(string message, params object[] args)
-=======
-		public void ErrorWithoutLocalizing(string message)
->>>>>>> 2417705b
+		public virtual void ErrorWithoutLocalizing(string message)
 		{
 			MessageWithoutLocalizing($"<span style='color:red'>{message}</span>");
 			SIL.Reporting.Logger.WriteEvent($"Error: {message}");
@@ -68,11 +64,7 @@
 				SIL.Reporting.Logger.WriteEvent($"Error: {message}");	// repeat message in the log unlocalized.
 		}
 
-<<<<<<< HEAD
-		public virtual void MessageWithoutLocalizing(string message, params object[] args)
-=======
-		public void MessageWithoutLocalizing(string message)
->>>>>>> 2417705b
+		public virtual void MessageWithoutLocalizing(string message)
 		{
 			_bloomWebSocketServer.SendString(_clientContext, "progress", message);
 		}
@@ -151,41 +143,10 @@
 		}
 	}
 
-<<<<<<< HEAD
-=======
-	// Useful where we want to substitute a test stub. Currently I'm only including the methods we actually want to
-	// use that way.
-	public interface IWebSocketProgress
-	{
-		void MessageWithoutLocalizing(string message);
-		void ErrorWithoutLocalizing(string message);
-		void Message(string idSuffix, string comment, string message, bool useL10nIdPrefix = true);
-		void MessageWithParams(string id, string comment, string message, params object[] parameters);
-		void ErrorWithParams(string id, string comment, string message, params object[] parameters);
-		void MessageWithColorAndParams(string id, string comment, string color, string message, params object[] parameters);
-	}
-
->>>>>>> 2417705b
 	// Passing one of these where we don't need the progress report saves recipients handling nulls
 	public class NullWebSocketProgress : WebSocketProgress
 	{
-<<<<<<< HEAD
-		public override void MessageWithoutLocalizing(string message, params object[] args)
-=======
-		public void MessageWithoutLocalizing(string message)
-		{
-		}
-
-		public void ErrorWithoutLocalizing(string message)
-		{
-		}
-
-		public void Message(string id, string comment, string message, bool useL10nIdPrefix = true)
-		{
-		}
-
-		public void MessageWithParams(string id, string comment, string message, params object[] parameters)
->>>>>>> 2417705b
+		public override void MessageWithoutLocalizing(string message)
 		{
 		}
 
