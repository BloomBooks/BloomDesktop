--- conflicted
+++ resolved
@@ -67,18 +67,9 @@
 					string localizedString;
 					if (GetSomeTranslation(id, langId, out localizedString))
 					{
-<<<<<<< HEAD
-=======
-						// tricky. It might be in Bloom, or BloomMediumPriority, or BloomLowPriority. Must be somewhere, because
-						// we know it's available. Can't use GetString, because it's not a literal string. So, we try in one,
-						// using null as the English, so we won't get anything if not in that one. Then try the next one.
-						// Just in case something unexpected happens, we do pass the english the last time.
-						var localizedString = LocalizationManager.GetDynamicStringOrEnglish("Bloom", id, null, null, langId);
+						// Ensure that we actually have a value for localized string.  (This should already be true, but I'm paranoid.)
 						if (localizedString == null)
-							localizedString = LocalizationManager.GetDynamicStringOrEnglish("BloomMediumPriority", id, null, null, langId);
-						if (localizedString == null)
-							localizedString = LocalizationManager.GetDynamicStringOrEnglish("BloomLowPriority", id, englishText, null, langId);
->>>>>>> c7b83ac3
+							localizedString = englishText;
 						request.ReplyWithJson(new {text = localizedString, success = true });
 					}
 					else
@@ -150,12 +141,14 @@
 			{
 				if (LocalizationManager.GetIsStringAvailableForLangId(id, langId))
 				{
-					// tricky. It might be in Bloom, or it might be in BloomLowPriority. Must be somewhere, because
+					// tricky. It might be in Bloom, or BloomMediumPriority, or BloomLowPriority. Must be somewhere, because
 					// we know it's available. Can't use GetString, because it's not a literal string. So, we try in one,
-					// using null as the English, so we won't get anything if not in that one. Then try the other.
+					// using null as the English, so we won't get anything if not in that one. Then try the next.
 					// We don't need to pass English (in fact, it's not passed to this method) because we only come
 					// here if LM DOES have a translation in the requested language (which we've made sure is not English)
 					var localizedString = LocalizationManager.GetDynamicStringOrEnglish("Bloom", id, null, null, langId);
+					if (string.IsNullOrEmpty(localizedString))
+						localizedString = LocalizationManager.GetDynamicStringOrEnglish("BloomMediumPriority", id, null, null, langId);
 					if (string.IsNullOrEmpty(localizedString))
 						localizedString = LocalizationManager.GetDynamicStringOrEnglish("BloomLowPriority", id, null, null, langId);
 					val = localizedString;
@@ -193,28 +186,7 @@
 		public static string GetTranslationDefaultMayNotBeEnglish(string key, string defaultCurrent, string comment = null)
 		{
 			string translation;
-<<<<<<< HEAD
 			if (!I18NApi.GetSomeTranslation(key, LocalizationManager.UILanguageId, out translation))
-=======
-			if (LocalizationManager.GetIsStringAvailableForLangId(key, LocalizationManager.UILanguageId))
-			{
-				// If we HAVE the string in the desired localization, we don't need
-				// a default and can just return the localized string; not passing a default ensures that
-				// even in English we get the true English string for this ID from the XLF.
-				translation = LocalizationManager.GetDynamicString("Bloom", key, null);
-				if (string.IsNullOrWhiteSpace(translation))
-				{
-					// try medium priority
-					translation = LocalizationManager.GetDynamicString("BloomMediumPriority", key, null);
-				}
-				if (string.IsNullOrWhiteSpace(translation))
-				{
-					// try low priority
-					translation = LocalizationManager.GetDynamicString("BloomLowPriority", key, null);
-				}
-			}
-			else
->>>>>>> c7b83ac3
 			{
 				// Don't report missing strings if they are numbers
 				// Enhance: We might get the Javascript to do locale specific numbers someday
@@ -230,6 +202,11 @@
 					translation = LocalizationManager.GetDynamicStringOrEnglish("Bloom", key, null, null, "en");
 					if (string.IsNullOrWhiteSpace(translation))
 					{
+						// try medium priority
+						translation = LocalizationManager.GetDynamicStringOrEnglish("BloomMediumPriority", key, null, null, "en");
+					}
+					if (string.IsNullOrWhiteSpace(translation))
+					{
 						// try low priority
 						translation = LocalizationManager.GetDynamicStringOrEnglish("BloomLowPriority", key, null, null, "en");
 					}
