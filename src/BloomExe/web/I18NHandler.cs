﻿using System;
using System.Collections.Generic;
using System.Diagnostics;
using System.Threading;
using Bloom.Collection;
using L10NSharp;
using Newtonsoft.Json;

namespace Bloom.Api
{
	/// <summary>
	/// This class handles requests for internationalization. It uses the L10NSharp LocalizationManager to look up values.
	/// </summary>
	static class I18NHandler
	{
		private static bool _localizing = false;

		public static bool HandleRequest(string localPath, IRequestInfo info, CollectionSettings currentCollectionSettings)
		{
			var lastSep = localPath.IndexOf("/", System.StringComparison.Ordinal);
			var lastSegment = (lastSep > -1) ? localPath.Substring(lastSep + 1) : localPath;

			switch (lastSegment)
			{
				case "loadStrings":

					while (_localizing)
					{
						Thread.Sleep(0);
					}

					try
					{
						_localizing = true;

						var d = new Dictionary<string, string>();
						var post = info.GetPostDataWhenFormEncoded();

						if (post != null)
						{
							foreach (string key in post.Keys)
							{
								try
								{
									if (!d.ContainsKey(key))
									{
										var translation = GetTranslationDefaultMayNotBeEnglish(key, post[key]);
										d.Add(key, translation);
									}
								}
								catch (Exception error)
								{
									Debug.Fail("Debug Only:" +error.Message+Environment.NewLine+"A bug reported at this location is BL-923");
									//Until BL-923 is fixed (hard... it's a race condition, it's better to swallow this for users
								}
							}
						}

						info.ContentType = "application/json";
						info.WriteCompleteOutput(JsonConvert.SerializeObject(d));
						return true;
					}
					finally
					{
						_localizing = false;
					}
					break;

				case "translate":
					var parameters = info.GetQueryParameters();
					string id = parameters["key"];
					string englishText = parameters["englishText"];
					string langId = parameters["langId"];
					langId = langId.Replace("V", currentCollectionSettings.Language1Iso639Code);
					langId = langId.Replace("N1", currentCollectionSettings.Language2Iso639Code);
					langId = langId.Replace("N2", currentCollectionSettings.Language3Iso639Code);
					langId = langId.Replace("UI", LocalizationManager.UILanguageId);
					if (LocalizationManager.GetIsStringAvailableForLangId(id, langId))
					{
						info.ContentType = "text/plain";
						info.WriteCompleteOutput(LocalizationManager.GetDynamicStringOrEnglish("Bloom", id, englishText, null, langId));
						return true;
					}
					else
					{
<<<<<<< HEAD
						//ok, so we don't have it translated yet. Make sure it's at least listed in the things that can be translated.
						// And return the English string, which is what we would do the next time anyway.  (BL-3374)
						LocalizationManager.GetDynamicString("Bloom", id, englishText);

						// This, getting it in the dev's face, made sense but now that the AddPage looks for user templates,
						// it's now frequently likely that we're encountering a string that we can't really expect to have in our
						// list of strings. So I'm dropping this back to passive, even for developers
						//var modal = ApplicationUpdateSupport.ChannelName.StartsWith("Developer/") ? ModalIf.All : ModalIf.None;

						var longMsg = String.Format("**I18NHandler: Added missing translatable string (\"{0}\")", englishText);

						//Note: this used to be at PassiveIf.All. The problem is that some requests for translations are of user
						//data, like template book names. So lots of false positives.
						NonFatalProblem.Report(ModalIf.None, PassiveIf.Alpha, "adding translatable string", longMsg);
=======
						// it's ok if we don't have a translation, but if the string isn't even in the list of things that need translating,
						// then we want to remind the developer to add it to the english tmx file.
						if(!LocalizationManager.GetIsStringAvailableForLangId(id, "en"))
						{
							var modal = ApplicationUpdateSupport.ChannelName.StartsWith("Developer/") ? ModalIf.All : ModalIf.None;
							var longMsg =
								String.Format(
									"Dear Developer: Please add this dynamic string to the english.tmx file: Id=\"{0}\" English =\"{1}\"", id,
									englishText);
							NonFatalProblem.Report(modal, PassiveIf.Alpha, longMsg);
						}
						else // we *could* do this even if the above error is detected, but it just masks the problem then. So let's not.
						{
							//ok, so we don't have it translated yet. Make sure it's at least listed in the things that can be translated.
							// And return the English string, which is what we would do the next time anyway.  (BL-3374)
							LocalizationManager.GetDynamicString("Bloom", id, englishText);
						}
>>>>>>> f4e85bf3
						info.ContentType = "text/plain";
						info.WriteCompleteOutput(englishText);
						return true;
					}
					break;
			}

			return false;
		}

		/// <summary>
		/// We want the translation of the specified key in the current UI language.
		/// The normal LocalizationManager call expects to be passed an English default, which it
		/// will return if the language is English or if it has no translation for the string in
		/// the target language.
		/// The current default passed as an argument typically comes from the content of the
		/// element whose data-i18n attribute is the key in this method. However, this string may come
		/// from an earlier loclization and therefore NOT be English. If we pass it as the english
		/// default, we will get it back unchanged if the UI language has changed (back) to English.
		/// We will also get something other than English as a default for any langauge in which we
		/// don't have the localization.
		/// </summary>
		/// <param name="key"></param>
		/// <param name="defaultCurrent"></param>
		/// <returns></returns>
		public static string GetTranslationDefaultMayNotBeEnglish(string key, string defaultCurrent)
		{
			string translation;
			if (LocalizationManager.GetIsStringAvailableForLangId(key, LocalizationManager.UILanguageId))
			{
				// If we HAVE the string in the desired localization, we don't need
				// a default and can just return the localized string; not passing a default ensures that
				// even in English we get the true English string for this ID from the TMX.
				translation = LocalizationManager.GetDynamicString("Bloom", key, null);
			}
			else
			{
				// We don't have the string in the desired localization, so will return the English.
				translation = LocalizationManager.GetDynamicStringOrEnglish("Bloom", key, null, null, "en");
				// If somehow we don't have even an English version of it, keep whatever was in the element
				// to begin with.
				if (string.IsNullOrWhiteSpace(translation))
				{
					translation = defaultCurrent;
				}
			}
			return translation;
		}
	}
}<|MERGE_RESOLUTION|>--- conflicted
+++ resolved
@@ -83,31 +83,22 @@
 					}
 					else
 					{
-<<<<<<< HEAD
-						//ok, so we don't have it translated yet. Make sure it's at least listed in the things that can be translated.
-						// And return the English string, which is what we would do the next time anyway.  (BL-3374)
-						LocalizationManager.GetDynamicString("Bloom", id, englishText);
-
-						// This, getting it in the dev's face, made sense but now that the AddPage looks for user templates,
-						// it's now frequently likely that we're encountering a string that we can't really expect to have in our
-						// list of strings. So I'm dropping this back to passive, even for developers
-						//var modal = ApplicationUpdateSupport.ChannelName.StartsWith("Developer/") ? ModalIf.All : ModalIf.None;
-
-						var longMsg = String.Format("**I18NHandler: Added missing translatable string (\"{0}\")", englishText);
-
-						//Note: this used to be at PassiveIf.All. The problem is that some requests for translations are of user
-						//data, like template book names. So lots of false positives.
-						NonFatalProblem.Report(ModalIf.None, PassiveIf.Alpha, "adding translatable string", longMsg);
-=======
 						// it's ok if we don't have a translation, but if the string isn't even in the list of things that need translating,
 						// then we want to remind the developer to add it to the english tmx file.
 						if(!LocalizationManager.GetIsStringAvailableForLangId(id, "en"))
 						{
-							var modal = ApplicationUpdateSupport.ChannelName.StartsWith("Developer/") ? ModalIf.All : ModalIf.None;
+							// starting with 3.8, we're getting failed lookups when we look for template pages that may be
+							// user-generated (i.e., if the dev has a custom template, that isn't a string that should be
+							// added to the Bloom distribution). Perhaps we could just detect that special case, but for now
+							// I'm dealing with a merge conflict with 3.7 so I'm just going to do what 3.8 did and keep all
+							// these messages passive.
+							//var modal = ApplicationUpdateSupport.ChannelName.StartsWith("Developer/") ? ModalIf.All : ModalIf.None;
+							var modal = ModalIf.None;
 							var longMsg =
 								String.Format(
 									"Dear Developer: Please add this dynamic string to the english.tmx file: Id=\"{0}\" English =\"{1}\"", id,
 									englishText);
+
 							NonFatalProblem.Report(modal, PassiveIf.Alpha, longMsg);
 						}
 						else // we *could* do this even if the above error is detected, but it just masks the problem then. So let's not.
@@ -116,7 +107,6 @@
 							// And return the English string, which is what we would do the next time anyway.  (BL-3374)
 							LocalizationManager.GetDynamicString("Bloom", id, englishText);
 						}
->>>>>>> f4e85bf3
 						info.ContentType = "text/plain";
 						info.WriteCompleteOutput(englishText);
 						return true;
