--- conflicted
+++ resolved
@@ -87,22 +87,11 @@
 						// then we want to remind the developer to add it to the english tmx file.
 						if(!LocalizationManager.GetIsStringAvailableForLangId(id, "en"))
 						{
-<<<<<<< HEAD
-							// starting with 3.8, we're getting failed lookups when we look for template pages that may be
+							// Note: starting with 3.8, we're getting failed lookups when we look for template pages that may be
 							// user-generated (i.e., if the dev has a custom template, that isn't a string that should be
-							// added to the Bloom distribution). Perhaps we could just detect that special case, but for now
-							// I'm dealing with a merge conflict with 3.7 so I'm just going to do what 3.8 did and keep all
-							// these messages passive.
-							//var modal = ApplicationUpdateSupport.ChannelName.StartsWith("Developer/") ? ModalIf.All : ModalIf.None;
-							var modal = ModalIf.None;
-							var longMsg =
-								String.Format(
-									"Dear Developer: Please add this dynamic string to the english.tmx file: Id=\"{0}\" English =\"{1}\"", id,
-									englishText);
+							// added to the Bloom distribution).
 
-							NonFatalProblem.Report(modal, PassiveIf.Alpha, longMsg);
-=======
-							if(ApplicationUpdateSupport.ChannelName.StartsWith("Developer"))
+							if (ApplicationUpdateSupport.ChannelName.StartsWith("Developer"))
 							{
 								//It would be a nice improvement to l10n to allow us to write directly to the source-code TMX file, so that the
 								//developer just has to check it in. But for now, we can write out a TMX element to the "local" TMX which the developer 
@@ -129,7 +118,6 @@
 									"added to the en.tmx, so that it can show up in the list of things to be localized even " +
 									"when the user has not encountered this part of the interface yet.");
 							}
->>>>>>> 6d2c6c54
 						}
 						else 
 						{
