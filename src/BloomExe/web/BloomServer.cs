--- conflicted
+++ resolved
@@ -980,7 +980,7 @@
 				// enhance: you would think this was the default, but we currently
 				// have to treat these as a special case!!! Else the system is liable
 				// to go give you a file from some template book somewhere. Uggghhh.
-				if(BookStorage.CssFilesThatAreDynamicallyUpdated.Contains(cssFileName))
+				if (BookStorage.CssFilesThatAreDynamicallyUpdated.Contains(cssFileName))
 				{
 					info.ResponseContentType = "text/css";
 					info.ReplyWithFileContent(localPath);
@@ -1004,13 +1004,9 @@
 			// Also, we make sure in BookStorage.UpdateSupportFiles that the correct branding.css is present in the
 			// book folder; searching our usual path might find an undesirable one in some other collection.
 			string path = "";
-			
+
 			if (RobustFile.Exists(localPath) &&
-<<<<<<< HEAD
-				localWins.Any(s => fileName.ToLowerInvariant().Contains(s)))
-=======
 				BookStorage.CssFilesThatAreDynamicallyUpdated.Any(s => fileName.ToLowerInvariant().Contains(s)))
->>>>>>> 6bddc755
 			{
 				path = localPath;
 			}
