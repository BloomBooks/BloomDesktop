﻿using System;
using System.Collections.Generic;
using System.Diagnostics;
using System.Net.Sockets;
using Fleck;
using SIL.Reporting;

namespace Bloom.Api
{
	/// <summary>
	/// Runs a websocket on the given port. Useful for high-frequency messages (like audio levels) and allows the backend to send messages to the client.
	/// 
	/// About ports... we could have a single server that is used to pass any number of messages. We could have a single connection on the client
	/// with a means to distribute messages around the client depending on, say, a message identifier. Or we could have multiple connections (sockets) from
	/// various parts in the client, each just filtering out the message stream to the ones they are interested in.
	/// 
	/// Alternatively, you could have multiple instances of this class, each with its own "port" parameter, and intended for use by a single, simple end point.
	/// That is the case as this is introduced in Bloom 3.6, for getting the peak level of the audio coming from a microphone.
	/// </summary>
	public class BloomWebSocketServer : IDisposable
	{
		//Note, in normal web apps, you'd have any number of clients opening sockets to this single server. It would be 1 to n. In Bloom, where there is
		//only a single client, we think more in terms of 1 to 1.  However there's nothing preventing multiple parts of the Bloom client from opening their
		//own connection (socket).
		private WebSocketServer _server;
		private List<IWebSocketConnection> _allSockets;

		public void Init(string port)
		{
			FleckLog.Level = LogLevel.Warn;
			_allSockets = new List<IWebSocketConnection>();
			_server = new WebSocketServer("ws://127.0.0.1:"+ port);
			
			try
			{
				_server.Start(socket =>
				{
					socket.OnOpen = () =>
					{
						Debug.WriteLine("Backend received an request to open a BloomWebSocketServer socket");
						_allSockets.Add(socket);
					};
					socket.OnClose = () =>
					{
						Debug.WriteLine("Backend received an request to close  BloomWebSocketServer socket");
						_allSockets.Remove(socket);
					};
				});
			}
			catch (SocketException ex)
			{
				ErrorReport.NotifyUserOfProblem(ex, "Bloom cannot start properly (cannot set up some internal communications){0}{0}" +
					"What caused this?{0}" +
					"Possibly another version of Bloom is running, perhaps not very obviously.{0}{0}" +
					"What can you do?{0}" +
					"Click OK, then exit Bloom and restart your computer.{0}" +
					"If the problem keeps happening, click 'Details' and report the problem to the developers.", Environment.NewLine);
			}
		}

		public void Send(string eventId, string eventData)
		{
<<<<<<< HEAD
			dynamic e = new DynamicJson();
			e.id = eventId;
			e.payload = eventData;

			//note, if there is no open socket, this isn't going to do anything, and
			//that's (currently) fine.
			lock(this)
			{
				foreach(var socket in _allSockets)
				{
					socket.Send(e.ToString());
=======
			// In bl-3850, we had an unexplained failure to close the socket during an internal restart (collection settings change)
			// This lock and its partner in Dispose are just there to remove one possibility, which is that the socket was 
			// busy sending while the server was being shut down, and somehow that caused the problem.
			lock (this)
			{
				//note, if there is no open socket, this isn't going to do anything, and
				//that's (currently) fine.
				foreach (var socket in _allSockets)
				{
					socket.Send(message);
>>>>>>> 50b72f43
				}
			}
		}

		public void Dispose()
		{
			lock(this)
			{
				if(_server != null)
				{
					foreach(var socket in _allSockets)
					{
						socket.Close();
					}
					_allSockets.Clear();
					_server.Dispose();
					_server = null;
				}
			}
		}
	}
}<|MERGE_RESOLUTION|>--- conflicted
+++ resolved
@@ -60,7 +60,6 @@
 
 		public void Send(string eventId, string eventData)
 		{
-<<<<<<< HEAD
 			dynamic e = new DynamicJson();
 			e.id = eventId;
 			e.payload = eventData;
@@ -69,21 +68,9 @@
 			//that's (currently) fine.
 			lock(this)
 			{
-				foreach(var socket in _allSockets)
+				foreach (var socket in _allSockets)
 				{
 					socket.Send(e.ToString());
-=======
-			// In bl-3850, we had an unexplained failure to close the socket during an internal restart (collection settings change)
-			// This lock and its partner in Dispose are just there to remove one possibility, which is that the socket was 
-			// busy sending while the server was being shut down, and somehow that caused the problem.
-			lock (this)
-			{
-				//note, if there is no open socket, this isn't going to do anything, and
-				//that's (currently) fine.
-				foreach (var socket in _allSockets)
-				{
-					socket.Send(message);
->>>>>>> 50b72f43
 				}
 			}
 		}
