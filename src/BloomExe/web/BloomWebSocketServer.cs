--- conflicted
+++ resolved
@@ -152,23 +152,7 @@
 					{
 						try
 						{
-<<<<<<< HEAD
-							if (socket == null || !socket.IsAvailable)
-							{
-								// As of mid-April 2022, we were getting lots of failures to send which we assume were because we were
-								// not checking socket.IsAvailable previously. For now, we are going to leave this toast in place
-								// in the hopes that future Sentry reports (enhanced with this information) will lead us discover something we
-								// can improve.
-								var subProtocolDetail = socket?.ConnectionInfo?.SubProtocol == null ? "subprotocol is null" : $"subprotocol: { socket.ConnectionInfo.SubProtocol}";
-								var connectionInfoDetail = socket?.ConnectionInfo == null ? "socket.ConnectionInfo is null" : subProtocolDetail;
-								var socketDetail = socket == null ? "socket is null; " : $"socket is not available, {connectionInfoDetail}; ";
-								NonFatalProblem.Report(ModalIf.None, PassiveIf.Alpha, "web socket is not available when trying to send",
-									$"{socketDetail} bundle clientContext: {clientContext}, eventId: {eventId}, eventBundle: {eventBundle}");
-							}
-							else
-=======
 							if (socket != null && socket.IsAvailable)
->>>>>>> b9eb80f8
 							{
 								// If this fails, it is likely to result in a TaskScheduler.UnobservedTaskException event
 								// and will not get caught in the catch clause below. But it does get picked up
@@ -176,8 +160,6 @@
 								// we don't expect that to happen anymore. See BL-11124.
 								socket.Send(eventObject.ToString());
 							}
-<<<<<<< HEAD
-=======
 							else if (ApplicationUpdateSupport.IsDev)
 							{
 								// In mid-April 2022, we realized that we were not checking for IsAvailable and were getting
@@ -200,7 +182,6 @@
 									$"{socketDetail} bundle clientContext: {clientContext}, eventId: {eventId}, eventBundle: {eventBundle}",
 									skipSentryReport: true);
 							}
->>>>>>> b9eb80f8
 						}
 						catch (Exception error)
 						{
