--- conflicted
+++ resolved
@@ -162,7 +162,6 @@
 				// impose a default that is LONGER than we want (since this is mainly to avoid stale assets during development,
 				// though we also avoid caching book folder stuff in case the user is doing something like directly editing
 				// images).
-<<<<<<< HEAD
 				// For years of GeckoFx, we were not setting the Cache-Control header at all if ShouldCache() returned true.
 				// It seems we were expecting that to mean the browser wouldn't cache. Now we're not sure if we truly weren't
 				// caching (due to some setting or specific behavior of Geckofx) or if we were getting lucky with the browser default.
@@ -179,18 +178,6 @@
 				_actualContext.Response.AppendHeader("Cache-Control", cacheControl);
 
 				// A HEAD request (rather than a GET or POST request) is a request for just headers, and nothing can be written
-=======
-				// If we set everything to no-cache, then when we show for example a bunch of book buttons with avatars,
-				// the avatar will be loaded over and over.
-				// Based on that concern, the minimum time was originally set to 10s, but then for
-				// example if you click between books, the previews would be using the previous book's files!!!
-				// For now, we're trying 1s, and not sure that even that isn't a problem.
-				var maxAge = ShouldCache(path, originalPath) ? 600000 : 1;
-				_actualContext.Response.AppendHeader("Cache-Control",
-					$"max-age={maxAge}");
-
-					// A HEAD request (rather than a GET or POST request) is a request for just headers, and nothing can be written
->>>>>>> 6bddc755
 				// to the OutputStream. It is normally used to check if the contents of the file have changed without taking the
 				// time and bandwidth needed to download the full contents of the file. The 2 pieces of information being returned
 				// are the Content-Length and Last-Modified headers. The requestor can use this information to determine if the
