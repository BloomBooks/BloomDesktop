--- conflicted
+++ resolved
@@ -1,9 +1,5 @@
-<<<<<<< HEAD
-﻿using System.IO;
-=======
 ﻿using System;
 using System.IO;
->>>>>>> 9b301ab9
 using System.Windows.Forms;
 using Bloom.Api;
 using Bloom.Edit;
