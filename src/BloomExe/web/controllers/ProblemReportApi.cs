--- conflicted
+++ resolved
@@ -461,11 +461,7 @@
 					}
 
 					// Precondition: we must be on the UI thread for Gecko to work.
-<<<<<<< HEAD
-					using (var dlg = new ReactDialog("ProblemDialog", new { level = levelOfProblem}, "Problem Report"))
-=======
-					using (var dlg = new ReactDialog( "problemReportBundle", new { level = levelOfProblem}))
->>>>>>> 091f3cdf
+					using (var dlg = new ReactDialog( "problemReportBundle", new { level = levelOfProblem}, "Problem Report"))
 					{
 						_additionalPathsToInclude = additionalFilesToInclude;
 						dlg.FormBorderStyle = FormBorderStyle.FixedToolWindow; // Allows the window to be dragged around
