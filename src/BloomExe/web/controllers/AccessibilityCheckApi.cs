﻿using System;
using System.IO;
using System.Linq;
using System.Net;
using System.Text;
using System.Text.RegularExpressions;
using System.Threading;
using System.Windows.Forms;
using Bloom.Api;
using Bloom.Book;
using Bloom.Publish.AccessibilityChecker;
using Bloom.Publish.Epub;
using Bloom.ToPalaso;
using SIL.CommandLineProcessing;
using SIL.IO;
using SIL.PlatformUtilities;
using SIL.Progress;

namespace Bloom.web.controllers
{
	/// <summary>
	/// Used by two screens:
	/// 1) Epub screen uses it to launch the Accessibility Checks Window
	/// 2) The Accessibility Checks Typescript uses it for... everything.
	/// </summary>
	public class AccessibilityCheckApi
	{
		// Define a socket to signal the client window to refresh
		private readonly BloomWebSocketServer _webSocketServer;
		private PublishEpubApi _epubApi;

		private WebSocketProgress _webSocketProgress;

		public const string kApiUrlPart = "accessibilityCheck/";

		// This goes out with our messages and, on the client side (typescript), messages are filtered
		// down to the context (usualy a screen) that requested them.
		private const string kWebSocketContext = "a11yChecklist"; // must match what is in accsesibilityChecklist.tsx

		// must match what's in the typescript
		private const string kBookSelectionChanged = "bookSelectionChanged";

		// must match what's in the typescript
		private const string kBookContentsMayHaveChanged = "bookContentsMayHaveChanged";

		// must match what's in the typescript
		private const string kWindowActivated = "a11yChecksWindowActivated"; // REVIEW later... are we going to use this event?

		private bool _simulateCataracts;
		private bool _simulateColorBlindness;
		private BookSelection _bookSelection;

		// These options must match the ones used in accessibileImage.tsx
		public enum KindOfColorBlindness
		{
			RedGreen, BlueYellow, Complete
		}

		private KindOfColorBlindness _kindOfColorBlindness;

		public AccessibilityCheckApi(BloomWebSocketServer webSocketServer, BookSelection bookSelection,
			BookRenamedEvent bookRenamedEvent, BookSavedEvent bookSavedEvent, EpubMaker.Factory epubMakerFactory,
			PublishEpubApi epubApi)
		{
			_bookSelection = bookSelection;
			_webSocketServer = webSocketServer;
			var progress = new WebSocketProgress(_webSocketServer, kWebSocketContext);
			_webSocketProgress = progress.WithL10NPrefix("AccessibilityCheck.");
			_epubApi = epubApi;
			bookSelection.SelectionChanged += (unused1, unused2) =>
			{
				_webSocketServer.SendEvent(kWebSocketContext, kBookSelectionChanged);
			};
			// we get this when the book is renamed
			bookRenamedEvent.Subscribe((book) =>
			{
				RefreshClient();
			});
			// we get this when the contents of the page might have changed
			bookSavedEvent.Subscribe((book) =>
			{
				RefreshClient();
			});
		}

		public void RegisterWithApiHandler(BloomApiHandler apiHandler)
		{
			apiHandler.RegisterEndpointLegacy(kApiUrlPart + "bookName", request =>
			{
				request.ReplyWithText(request.CurrentBook.NameBestForUserDisplay);
			}, false);

			apiHandler.RegisterEndpointLegacy(kApiUrlPart + "showAccessibilityChecker", request =>
			{
				AccessibilityCheckWindow.StaticShow(()=>_webSocketServer.SendEvent(kWebSocketContext, kWindowActivated));
				request.PostSucceeded();
			}, true);

			apiHandler.RegisterEndpointLegacy(kApiUrlPart + "descriptionsForAllImages", request =>
			{
				var problems = AccessibilityCheckers.CheckDescriptionsForAllImages(request.CurrentBook);
				var resultClass = problems.Any() ? "failed" : "passed";
				request.ReplyWithJson(new {resultClass = resultClass, problems = problems});
			}, false);

			apiHandler.RegisterEndpointLegacy(kApiUrlPart + "audioForAllImageDescriptions", request =>
			{
				var problems = AccessibilityCheckers.CheckAudioForAllImageDescriptions(request.CurrentBook);
				var resultClass = problems.Any() ? "failed" : "passed";
				request.ReplyWithJson(new { resultClass = resultClass, problems = problems });
			}, false);

			apiHandler.RegisterEndpointLegacy(kApiUrlPart + "audioForAllText", request =>
			{
				var problems = AccessibilityCheckers.CheckAudioForAllText(request.CurrentBook);
				var resultClass = problems.Any() ? "failed" : "passed";
				request.ReplyWithJson(new { resultClass = resultClass, problems = problems });
			}, false);

			// Just a checkbox that the user ticks to say "yes, I checked this"
			// At this point, we don't have a way to clear that when the book changes.
			apiHandler.RegisterBooleanEndpointHandler(kApiUrlPart + "noEssentialInfoByColor",
				request => request.CurrentBook.BookInfo.MetaData.A11y_NoEssentialInfoByColor,
				(request, b) => {
					request.CurrentBook.BookInfo.MetaData.A11y_NoEssentialInfoByColor = b;
					request.CurrentBook.Save();
				},
				false);

			// Just a checkbox that the user ticks to say "yes, I checked this"
			// At this point, we don't have a way to clear that when the book changes.
			apiHandler.RegisterBooleanEndpointHandler(kApiUrlPart + "noTextIncludedInAnyImages",
				request => request.CurrentBook.BookInfo.MetaData.A11y_NoTextIncludedInAnyImages,
				(request, b) => {
					request.CurrentBook.BookInfo.MetaData.A11y_NoTextIncludedInAnyImages = b;
					request.CurrentBook.Save();
				},
				false);

			//enhance: this might have to become async to work on large books on slow computers
			apiHandler.RegisterEndpointLegacy(kApiUrlPart + "aceByDaisyReportUrl", request => { MakeAceByDaisyReport(request); },
				false, false
				);

			// A checkbox that the user ticks in the Accessible Image tool to request a preview
			// of how things might look with cataracts.
			// For now this doesn't seem worth persisting, except for the session so it sticks from page to page.
			apiHandler.RegisterBooleanEndpointHandler(kApiUrlPart + "cataracts",
				request => _simulateCataracts,
				(request, b) => { _simulateCataracts = b; },
				false);
			// A checkbox that the user ticks in the Accessible Image tool to request a preview
			// of how things might look with color-blindness, and a set of radio buttons
			// for choosing different kinds of color-blindness.
			// For now these doesn't seem worth persisting, except for the session so it sticks from page to page.
			apiHandler.RegisterBooleanEndpointHandler(kApiUrlPart + "colorBlindness",
				request => _simulateColorBlindness,
				(request, b) => { _simulateColorBlindness = b; },
				false);
			apiHandler.RegisterEnumEndpointHandler(kApiUrlPart + "kindOfColorBlindness",
				request => _kindOfColorBlindness,
				(request, kind) => _kindOfColorBlindness = kind, false);
		}

		private void MakeAceByDaisyReport(ApiRequest request)
		{
			// First check whether ace has been installed.
			var daisyDirectory = FindAceByDaisyOrTellUser(request); // this method does the request.fail() if needed
			if (string.IsNullOrEmpty(daisyDirectory))
				return;
			// As of version 1.0.2, the ace report has stylesheets on the internet.  See https://issues.bloomlibrary.org/youtrack/issue/BL-6118.
			// To be specific, https://cdn.datatables.net/1.10.15/css/dataTables.bootstrap4.min.css and
			// https://maxcdn.bootstrapcdn.com/bootstrap/4.0.0-beta.2/css/bootstrap.min.css.
			if (!UrlLookup.CheckGeneralInternetAvailability(true))
			{
				_webSocketProgress.MessageWithoutLocalizing(
					"Sorry, you must have an internet connection in order to view the Ace by DAISY report.", ProgressKind.Error);
				request.Failed(HttpStatusCode.ExpectationFailed);
				return;
			}

			var reportRootDirectory = Path.Combine(System.IO.Path.GetTempPath(), "daisy-ace-reports");
			// Do our best at clearing out previous runs.
			// This call is ok if the directory does not exist at all.
			SIL.IO.RobustIO.DeleteDirectoryAndContents(reportRootDirectory);
			// This call is ok if the above failed and it still exists
			Directory.CreateDirectory(reportRootDirectory);

			// was having a problem with some files from previous reports getting locked.
			// so give new folder names if needed
			var errorMessage = "Unknown Error";

			var version = GetAceByDaisyVersion(daisyDirectory);
			if (version.old)
			{
				_webSocketProgress.MessageWithoutLocalizing(
					$"You appear to have an older version ({version.version}) of ACE by Daisy. This may cause problems.",
					ProgressKind.Warning);
				_webSocketProgress.MessageWithoutLocalizing(
					"We recommend you run \"npm install @daisy/ace -g\" from a command line to get the latest.",
					ProgressKind.Warning);
			}

			var started = DateTime.Now;

			var epubPath = MakeEpub(reportRootDirectory, _webSocketProgress);
			// Try 3 times. It could be that this is no longer needed, but working on a developer
			// machine isn't proof.
			for (var i = 0; i < 3; i++)
			{
				var randomName = Guid.NewGuid().ToString();
				var reportDirectory = Path.Combine(reportRootDirectory, randomName);

				var arguments = $"ace.js --verbose -o \"{reportDirectory}\" \"{epubPath}\"";
				const int kSecondsBeforeTimeout = 60;
				var progress = new NullProgress();
				_webSocketProgress.MessageWithoutLocalizing("Running Ace by DAISY");

				ExecutionResult res = null;
				string ldpath = null;
				try
				{
					// Without this variable switching on Linux, the chrome inside ace finds the
					// wrong version of a library as part of our mozilla code.
					ldpath = Environment.GetEnvironmentVariable("LD_LIBRARY_PATH");
					Environment.SetEnvironmentVariable("LD_LIBRARY_PATH", null);
					res = CommandLineRunnerExtra.RunWithInvariantCulture("node", arguments, Encoding.UTF8, daisyDirectory, kSecondsBeforeTimeout,
						progress,
						(dummy) => { });
				}
				finally
				{
					// Restore the variable for our next geckofx browser to find.
					if (!String.IsNullOrEmpty(ldpath))
						Environment.SetEnvironmentVariable("LD_LIBRARY_PATH", ldpath);
				}

				if (res.DidTimeOut)
				{
					errorMessage = $"Daisy Ace timed out after {kSecondsBeforeTimeout} seconds.";
					_webSocketProgress.MessageWithoutLocalizing(errorMessage, ProgressKind.Error);
					continue;
				}

				var answerPath = Path.Combine(reportDirectory, "report.html");
				if (!RobustFile.Exists(answerPath))
				{
					// This hasn't been effectively reproduced, but there was a case where this would fail at least
					// half the time on a book, reproducable. That book had 2 pages pointing at placeholder.png,
					// and we were getting an error related to it being locked. So we deduce that ace was trying
					// to copy the file twice, at the same time (normal nodejs code is highly async).
					// Now the problem is not reproducable, but I'm leaving in this code that tried to deal with it.
					errorMessage = $"Exit code{res.ExitCode}{Environment.NewLine}" +
					               $"Standard Error{Environment.NewLine}{res.StandardError}{Environment.NewLine}" +
					               $"Standard Out{res.StandardOutput}";

					_webSocketProgress.MessageWithoutLocalizing(errorMessage, ProgressKind.Error);

					continue; // something went wrong, try again
				}

				// The html client is set to treat a text reply as a url of the report. Make sure it's valid for being a URL.
				// See https://silbloom.myjetbrains.com/youtrack/issue/BL-6197.
				request.ReplyWithText("/bloom/" + answerPath.EscapeFileNameForHttp());
				if (version.old)
				{
					// If we displayed an important message about updating ACE, make sure the user
					// has SOME time to see it.
					// Review: is this long enough? Should we look for some other way to show the
					// problem? At present the problems caused by an old version (1.1 is the oldest
					// contemporary with Bloom) is fairly minor.
					while (DateTime.Now - started < new TimeSpan(0,0,0,5))
						Thread.Sleep(100);
				}
				return;
			}

			// If we get this far, we give up.
			ReportErrorAndFailTheRequest(request, errorMessage);
		}

		private (string version, bool old) GetAceByDaisyVersion(string daisyDirectory)
		{
			try
			{
				// The path typically ends in something like \ace\bin\, at least on Windows.
				// We're looking for the ace directory. One GetDirectoryName just strips of the
				// final slash, so we need two to get to ace.
				var packagePath = Path.Combine(Path.GetDirectoryName(Path.GetDirectoryName(daisyDirectory)), "package.json");
				var packageJson = DynamicJson.Parse(RobustFile.ReadAllText(packagePath));
				string versionString = packageJson.version;
				var match = new Regex(@"(\d+)\.(\d+)").Match(versionString);
				if (match.Success)
				{
					var old = int.Parse(match.Groups[1].Value) * 100 + int.Parse(match.Groups[2].Value) < 102;
					return (versionString, old);
				}
			}
			catch (Exception ex)
			{
				// just log then ignore not being able to get the version.
				Bloom.Utils.MiscUtils.SuppressUnusedExceptionVarWarning(ex);
			}

			return ("unknown", true);
		}

		private string MakeEpub(string parentDirectory, WebSocketProgress progress)
		{
			var settings = _bookSelection.CurrentSelection.BookInfo.PublishSettings.Epub;
			var path = Path.Combine(parentDirectory, Guid.NewGuid().ToString() + ".epub");
			_epubApi.UpdateAndSave(settings, path, true, _webSocketProgress.WithL10NPrefix("PublishTab.Epub."));
			return path;
		}

		private string FindAceByDaisyOrTellUser(ApiRequest request)
		{
			_webSocketProgress.Message("FindingAce", "Finding Ace by DAISY on this computer...");
			var whereProgram = Platform.IsWindows ? "where" : "which";
			var npmFileName = Platform.IsWindows ? "npm.cmd" : "npm";
<<<<<<< HEAD
			var whereResult = CommandLineRunnerExtra.RunWithInvariantCulture(whereProgram, npmFileName, Encoding.ASCII, "", 2, new NullProgress());
			if (!String.IsNullOrEmpty(whereResult.StandardError))
=======
			var whereResult = CommandLineRunner.Run(whereProgram, npmFileName, Encoding.ASCII, "", 2, new NullProgress());
			if (!string.IsNullOrEmpty(whereResult.StandardError))
>>>>>>> 7fe49973
			{
				_webSocketProgress.MessageWithoutLocalizing(whereResult.StandardError, ProgressKind.Error);
			}
			if (string.IsNullOrEmpty(whereResult.StandardOutput) || !whereResult.StandardOutput.Contains(npmFileName))
			{
				ReportErrorAndFailTheRequest(request, whereResult, "Could not find npm.");
				return null;
			}
			// BL-12712: Adding Volta created a situation where there can be more than one location for 'npm.cmd'.
			// If you run any npm command in the Volta directory, it will cause Volta to spawn
			// 1000s of spurious npm processes! So we set the working directory to empty string below.
			var outputArray = whereResult.StandardOutput.Split(new []{'\n'}, StringSplitOptions.RemoveEmptyEntries);
			var fullNpmPath = outputArray[0].Trim(); // If the (dev) machine has Volta installed, this will be the Volta npm.
			// note: things like nvm will mess with where the global node_modules lives. The best way seems to be
			// to ask npm:
<<<<<<< HEAD
			var result = CommandLineRunnerExtra.RunWithInvariantCulture(npmFileName, "root -g", Encoding.ASCII, Path.GetDirectoryName(fullNpmPath), 10,
=======
			var result = CommandLineRunner.Run(fullNpmPath, "root -g", Encoding.ASCII, "", 10,
>>>>>>> 7fe49973
				new NullProgress());

			const string kCoreError = "Could not get \"npm -g root\" to work. Is Node & npm installed and working?";
			if (result == null)
			{
				// I don't think this could happen, but *something* was null for Sue.
				ReportErrorAndFailTheRequest(request, whereResult, $"{kCoreError} CommandLineRunner.Run() returned null.");
				return null;
			}
			if (!string.IsNullOrWhiteSpace(result.StandardError))
			{
				ReportErrorAndFailTheRequest(request, whereResult, $"{kCoreError} <br>StandardError:<br>" + result.StandardError);
				return null;
			}
			if (result.StandardOutput == null)
			{
				ReportErrorAndFailTheRequest(request, whereResult, $"{kCoreError} StandardOutput was null.");
				return null;
			}

			if (!result.StandardOutput.Contains("node_modules"))
			{
				ReportErrorAndFailTheRequest(request, whereResult, kCoreError);
				return null;
			}

			var nodeModulesDirectory = result.StandardOutput.Trim(); // Standard Output result has an ending carriage return for some reason.

			if (!Directory.Exists((nodeModulesDirectory)))
			{
				ReportErrorAndFailTheRequest(request, whereResult, "Could not find global node_modules directory");
				return null;
			}

			// if they installed via npm install -g  @daisy/ace
			var daisyDirectory = Path.Combine(nodeModulesDirectory, "@daisy/ace/bin/");
			if (!Directory.Exists((daisyDirectory)))
			{
				// if they just installed via npm install -g  @daisy/ace-cli
				daisyDirectory = Path.Combine(nodeModulesDirectory, "@daisy/ace-cli/bin/");
				if (!Directory.Exists((daisyDirectory)))
				{
					ReportErrorAndFailTheRequest(request, whereResult, $"Could not find daisy-ace at {daisyDirectory}.");
					return null;
				}
			}
			_webSocketProgress.Message("FoundAce", "Found.");
			return daisyDirectory;
		}

		private void ReportErrorAndFailTheRequest(ApiRequest request, ExecutionResult commandLineResult, string error)
		{
			_webSocketProgress.MessageWithoutLocalizing(commandLineResult.StandardError, ProgressKind.Error);
			_webSocketProgress.MessageWithoutLocalizing(commandLineResult.StandardOutput, ProgressKind.Error);
			ReportErrorAndFailTheRequest(request, error);
		}

		private void ReportErrorAndFailTheRequest(ApiRequest request, string error)
		{
			_webSocketProgress.MessageWithoutLocalizing(error, ProgressKind.Error);
			if (Platform.IsWindows)
			{
				_webSocketProgress.MessageWithoutLocalizing("Please follow <a href='https://inclusivepublishing.org/toolbox/accessibility-checker/getting-started/'>these instructions</a> to install the Ace by DAISY system on this computer.");
			}
			else
			{
				var programPath = System.Reflection.Assembly.GetEntryAssembly().ManifestModule.FullyQualifiedName;
				var folder = Path.GetDirectoryName(programPath);
				if (folder.EndsWith("/output/Debug") || folder.EndsWith("/output/Release"))
					folder = "";
				var scriptPath = Path.Combine(folder, "DistFiles", "InstallAce.sh");
				_webSocketProgress.MessageWithoutLocalizing("Please run the "+ scriptPath + " script to install the Ace by DAISY system on this Linux computer.  Do not use sudo to run this script: it already contains any needed sudo commands internally.");
			}
			request.Failed(HttpStatusCode.ExpectationFailed);
		}

		private void RefreshClient()
		{
			_webSocketServer.SendEvent(kWebSocketContext, kBookContentsMayHaveChanged);
		}
	}
}<|MERGE_RESOLUTION|>--- conflicted
+++ resolved
@@ -318,13 +318,8 @@
 			_webSocketProgress.Message("FindingAce", "Finding Ace by DAISY on this computer...");
 			var whereProgram = Platform.IsWindows ? "where" : "which";
 			var npmFileName = Platform.IsWindows ? "npm.cmd" : "npm";
-<<<<<<< HEAD
 			var whereResult = CommandLineRunnerExtra.RunWithInvariantCulture(whereProgram, npmFileName, Encoding.ASCII, "", 2, new NullProgress());
-			if (!String.IsNullOrEmpty(whereResult.StandardError))
-=======
-			var whereResult = CommandLineRunner.Run(whereProgram, npmFileName, Encoding.ASCII, "", 2, new NullProgress());
 			if (!string.IsNullOrEmpty(whereResult.StandardError))
->>>>>>> 7fe49973
 			{
 				_webSocketProgress.MessageWithoutLocalizing(whereResult.StandardError, ProgressKind.Error);
 			}
@@ -340,11 +335,7 @@
 			var fullNpmPath = outputArray[0].Trim(); // If the (dev) machine has Volta installed, this will be the Volta npm.
 			// note: things like nvm will mess with where the global node_modules lives. The best way seems to be
 			// to ask npm:
-<<<<<<< HEAD
-			var result = CommandLineRunnerExtra.RunWithInvariantCulture(npmFileName, "root -g", Encoding.ASCII, Path.GetDirectoryName(fullNpmPath), 10,
-=======
-			var result = CommandLineRunner.Run(fullNpmPath, "root -g", Encoding.ASCII, "", 10,
->>>>>>> 7fe49973
+			var result = CommandLineRunnerExtra.RunWithInvariantCulture(fullNpmPath, "root -g", Encoding.ASCII, "", 10,
 				new NullProgress());
 
 			const string kCoreError = "Could not get \"npm -g root\" to work. Is Node & npm installed and working?";
