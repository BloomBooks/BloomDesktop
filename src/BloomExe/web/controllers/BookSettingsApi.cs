--- conflicted
+++ resolved
@@ -50,15 +50,9 @@
 					var settings = new
 					{
 						currentToolBoxTool = _bookSelection.CurrentSelection.BookInfo.CurrentTool,
-<<<<<<< HEAD
-						appearance = new { coverColor = _bookSelection.CurrentSelection.GetCoverColor() },
-						//bloomPUB = new { imageSettings = new { maxWidth= _bookSelection.CurrentSelection.BookInfo.PublishSettings.BloomPub.ImageSettings.MaxWidth, maxHeight= _bookSelection.CurrentSelection.BookInfo.PublishSettings.BloomPub.ImageSettings.MaxHeight} }
-						publish = _bookSelection.CurrentSelection.BookInfo.PublishSettings
-=======
 						//bloomPUB = new { imageSettings = new { maxWidth= _bookSelection.CurrentSelection.BookInfo.PublishSettings.BloomPub.ImageSettings.MaxWidth, maxHeight= _bookSelection.CurrentSelection.BookInfo.PublishSettings.BloomPub.ImageSettings.MaxHeight} }
 						publish = _bookSelection.CurrentSelection.BookInfo.PublishSettings,
 						appearance = _bookSelection.CurrentSelection.BookInfo.AppearanceSettings
->>>>>>> 6bddc755
 					};
 					var jsonData = JsonConvert.SerializeObject(settings);
 
@@ -72,23 +66,13 @@
 					//an "edit settings", or a "book settings", or a combination of them.
 					var json = request.RequiredPostJson();
 					dynamic newSettings = Newtonsoft.Json.Linq.JObject.Parse(json);
-<<<<<<< HEAD
-					var c = newSettings.appearance.coverColor;
-					_bookSelection.CurrentSelection.SetCoverColor(c.ToString());
-					// review: crazy bit here, that above I'm taking json, parsing it into object, and grabbing part of it. But then
-=======
 					//var c = newSettings.appearance.cover.coverColor;
 					//_bookSelection.CurrentSelection.SetCoverColor(c.ToString());
 					// review: crazy bit here, that above I'm taking json, parsing it into and object, and grabbing part of it. But then
->>>>>>> 6bddc755
 					// here we take it back to json and pass it to this thing that is going to parse it agian. In this case, speed
 					// is irrelevant. The nice thing is, it retains the identity of PublishSettings in case someone is holing on it.
 					var jsonOfJustPublishSettings = JsonConvert.SerializeObject(newSettings.publish);
 					_bookSelection.CurrentSelection.BookInfo.PublishSettings.LoadNewJson(jsonOfJustPublishSettings);
-<<<<<<< HEAD
-
-					_pageRefreshEvent.Raise(PageRefreshEvent.SaveBehavior.SaveBeforeRefresh);
-=======
 					//var jsonOfJustAppearanceSettings = JsonConvert.SerializeObject(newSettings.appearance);
 					_bookSelection.CurrentSelection.BookInfo.AppearanceSettings.Update(newSettings.appearance);
 
@@ -96,7 +80,6 @@
 					_bookRefreshEvent.Raise(_bookSelection.CurrentSelection);
 
 					//_pageRefreshEvent.Raise(PageRefreshEvent.SaveBehavior.SaveBeforeRefresh);
->>>>>>> 6bddc755
 
 #if UserControlledTemplate
 					UpdateBookTemplateMode(settings.isTemplateBook);
