--- conflicted
+++ resolved
@@ -77,16 +77,7 @@
 
 			public LocalizationManager LocalizationManager;
 
-<<<<<<< HEAD
-			public DownloadOrderList DownloadOrderList
-			{
-				get { return _container.Resolve<DownloadOrderList>(); }
-			}
-
 			public HtmlThumbNailer HtmlThumbnailer { get { return _container.Resolve<HtmlThumbNailer>();}}
-=======
-		    public HtmlThumbNailer HtmlThumbnailer { get { return _container.Resolve<HtmlThumbNailer>();}}
->>>>>>> 02f0f09b
 
 			public void Dispose()
 			{
