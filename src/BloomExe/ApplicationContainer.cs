﻿using System;
using System.Reflection;
using Autofac;
using Bloom.CollectionChoosing;
using Bloom.Properties;
using Bloom.ToPalaso;
using System.Linq;
<<<<<<< HEAD
=======
using Localization;
using NetSparkle;
>>>>>>> b57bbb3d


namespace Bloom
{
		/// <summary>
		/// This is sortof a wrapper around the DI container. I'm not thrilled with the name I've
		/// used (jh).
		/// </summary>
		public class ApplicationContainer : IDisposable
		{
			private IContainer _container;

			public ApplicationContainer()
			{
				var builder = new ContainerBuilder();
				//builder.RegisterModule<WhiteboxProfilingModule>();

				//default to InstancePerDependency, i.e., they it will make a new
				//one each time someone asks for one
				builder.RegisterAssemblyTypes(Assembly.GetExecutingAssembly());

				builder.RegisterAssemblyTypes(Assembly.GetExecutingAssembly())
					.Where(t => t.GetInterfaces().Contains(typeof(ICommand))).InstancePerLifetimeScope();

<<<<<<< HEAD
=======
				builder.Register<Sparkle>(c =>
											  {
												  var s = new Sparkle(@"http://build.palaso.org/guestAuth/repository/download/bt78/.lastSuccessful/appcast.xml", Resources.Bloom);
												  return s;
											  }).InstancePerLifetimeScope();

				builder.Register(c => LocalizationManager).InstancePerLifetimeScope();

>>>>>>> b57bbb3d
				if (Settings.Default.MruProjects==null)
				{
					Settings.Default.MruProjects = new MostRecentPathsList();
				}
				builder.RegisterInstance(Settings.Default.MruProjects).SingleInstance();

				_container = builder.Build();
			}

			public OpenAndCreateCollectionDialog OpenAndCreateCollectionDialog()
			{
				return _container.Resolve<OpenAndCreateCollectionDialog>();
			}

<<<<<<< HEAD
=======
			public Sparkle ApplicationUpdator
			{
				get { return _container.Resolve<Sparkle>(); }
			}

			public LocalizationManager LocalizationManager;

>>>>>>> b57bbb3d
			public void Dispose()
			{
				_container.Dispose();
				_container = null;
			}

			public ProjectContext CreateProjectContext(string projectPath)
			{
				return new ProjectContext(projectPath, _container);
			}
		}
	}<|MERGE_RESOLUTION|>--- conflicted
+++ resolved
@@ -5,11 +5,7 @@
 using Bloom.Properties;
 using Bloom.ToPalaso;
 using System.Linq;
-<<<<<<< HEAD
-=======
 using Localization;
-using NetSparkle;
->>>>>>> b57bbb3d
 
 
 namespace Bloom
@@ -34,17 +30,9 @@
 				builder.RegisterAssemblyTypes(Assembly.GetExecutingAssembly())
 					.Where(t => t.GetInterfaces().Contains(typeof(ICommand))).InstancePerLifetimeScope();
 
-<<<<<<< HEAD
-=======
-				builder.Register<Sparkle>(c =>
-											  {
-												  var s = new Sparkle(@"http://build.palaso.org/guestAuth/repository/download/bt78/.lastSuccessful/appcast.xml", Resources.Bloom);
-												  return s;
-											  }).InstancePerLifetimeScope();
 
 				builder.Register(c => LocalizationManager).InstancePerLifetimeScope();
 
->>>>>>> b57bbb3d
 				if (Settings.Default.MruProjects==null)
 				{
 					Settings.Default.MruProjects = new MostRecentPathsList();
@@ -59,16 +47,8 @@
 				return _container.Resolve<OpenAndCreateCollectionDialog>();
 			}
 
-<<<<<<< HEAD
-=======
-			public Sparkle ApplicationUpdator
-			{
-				get { return _container.Resolve<Sparkle>(); }
-			}
-
 			public LocalizationManager LocalizationManager;
 
->>>>>>> b57bbb3d
 			public void Dispose()
 			{
 				_container.Dispose();
