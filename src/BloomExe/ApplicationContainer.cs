using System;
using System.Reflection;
using Autofac;
using Bloom.CollectionChoosing;
using Bloom.Properties;
using Bloom.ToPalaso;
using System.Linq;
using Bloom.WebLibraryIntegration;
using L10NSharp;


namespace Bloom
{
		/// <summary>
		/// This is sortof a wrapper around the DI container. I'm not thrilled with the name I've
		/// used (jh).
		/// </summary>
		public class ApplicationContainer : IDisposable
		{
			private IContainer _container;

			public ApplicationContainer()
			{
				var builder = new ContainerBuilder();
				//builder.RegisterModule<WhiteboxProfilingModule>();

				//default to InstancePerDependency, i.e., they it will make a new 
				//one each time someone asks for one
				builder.RegisterAssemblyTypes(Assembly.GetExecutingAssembly());

				builder.RegisterAssemblyTypes(Assembly.GetExecutingAssembly())
					.Where(t => t.GetInterfaces().Contains(typeof(ICommand))).InstancePerLifetimeScope();

                
                builder.Register(c => LocalizationManager).SingleInstance();
				builder.Register(c => new OrderList()).SingleInstance();

				if (Settings.Default.MruProjects==null)
				{
					Settings.Default.MruProjects = new MostRecentPathsList();
				}
				builder.RegisterInstance(Settings.Default.MruProjects).SingleInstance();

                //this is to prevent some problems we were getting while waiting for a browser to navigate and being forced to call Application.DoEvents().
                //HtmlThumbnailer & ConfigurationDialog, at least, use this.
                builder.Register(c => new MonitorTarget()).InstancePerLifetimeScope();

				_container = builder.Build();
			}

			public OpenAndCreateCollectionDialog OpenAndCreateCollectionDialog()
			{
				return _container.Resolve<OpenAndCreateCollectionDialog>();
			}

            public LocalizationManager LocalizationManager;

			public OrderList OrderList
			{
				get { return _container.Resolve<OrderList>(); }
			}

<<<<<<< HEAD
			public void Dispose()
=======
		    public HtmlThumbNailer HtmlThumbnailer { get { return _container.Resolve<HtmlThumbNailer>();}}

		    public void Dispose()
>>>>>>> d3d9e7d6
			{
				_container.Dispose();
				_container = null;
			}

			public ProjectContext CreateProjectContext(string projectPath)
			{
				return new ProjectContext(projectPath, _container);
			}
		}
	}
<|MERGE_RESOLUTION|>--- conflicted
+++ resolved
@@ -53,20 +53,16 @@
 				return _container.Resolve<OpenAndCreateCollectionDialog>();
 			}
 
-            public LocalizationManager LocalizationManager;
+			public LocalizationManager LocalizationManager;
 
 			public OrderList OrderList
 			{
 				get { return _container.Resolve<OrderList>(); }
 			}
 
-<<<<<<< HEAD
+			public HtmlThumbNailer HtmlThumbnailer { get { return _container.Resolve<HtmlThumbNailer>();}}
+
 			public void Dispose()
-=======
-		    public HtmlThumbNailer HtmlThumbnailer { get { return _container.Resolve<HtmlThumbNailer>();}}
-
-		    public void Dispose()
->>>>>>> d3d9e7d6
 			{
 				_container.Dispose();
 				_container = null;
