--- conflicted
+++ resolved
@@ -5,12 +5,7 @@
 using Bloom.Properties;
 using Bloom.ToPalaso;
 using System.Linq;
-<<<<<<< HEAD
-using Localization;
-=======
 using L10NSharp;
-using NetSparkle;
->>>>>>> 6b6e943a
 
 
 namespace Bloom
@@ -36,13 +31,8 @@
 					.Where(t => t.GetInterfaces().Contains(typeof(ICommand))).InstancePerLifetimeScope();
 
                 
-<<<<<<< HEAD
-                builder.Register(c => LocalizationManager).InstancePerLifetimeScope();
+                builder.Register(c => LocalizationManager).SingleInstance();
      
-=======
-                builder.Register(c => LocalizationManager).SingleInstance();
-
->>>>>>> 6b6e943a
 				if (Settings.Default.MruProjects==null)
 				{
 					Settings.Default.MruProjects = new MostRecentPathsList();
