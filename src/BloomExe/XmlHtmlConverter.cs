--- conflicted
+++ resolved
@@ -195,7 +195,6 @@
 			}
 			//now insert the non-xml-ish <!doctype html>
             File.WriteAllText(tempPath, "<!DOCTYPE html>\r\n" + File.ReadAllText(initialOutputPath));
-#if DEBUG   //TODO when we trust this, give it to everybody
 
             //now re-write, indented nicely
             using (var tidy = TidyManaged.Document.FromFile(initialOutputPath))
@@ -217,15 +216,8 @@
                 tidy.CleanAndRepair();
 				tidy.Save(tempPath);
             }
-<<<<<<< HEAD
-            File.Delete(initialOutputPath);
-
-            File.WriteAllText(tempPath, "<!DOCTYPE html>\r\n" + File.ReadAllText(tempPath));
-#endif
-=======
 			File.WriteAllText(tempPath, "<!DOCTYPE html>\r\n" + File.ReadAllText(tempPath));
 			File.Delete(initialOutputPath);
->>>>>>> 5849bf0e
 			return tempPath;
 		}
 
