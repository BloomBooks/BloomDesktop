--- conflicted
+++ resolved
@@ -9,11 +9,6 @@
 using Bloom.Collection.BloomPack;
 using Bloom.CollectionCreating;
 using Bloom.Properties;
-<<<<<<< HEAD
-using Chorus;
-=======
-using DesktopAnalytics;
->>>>>>> ab1808aa
 using L10NSharp;
 using Palaso.IO;
 using Palaso.Reporting;
@@ -58,7 +53,9 @@
 #endif
 
 				if (Platform.Utilities.Platform.IsWindows)
+				{
 					OldVersionCheck();
+				}
 				//bring in settings from any previous version
 				if (Settings.Default.NeedUpgrade)
 				{
@@ -89,52 +86,34 @@
                 {
                     Settings.Default.MruProjects.AddNewPath(args[0]);
                 }
-<<<<<<< HEAD
-                _earliestWeShouldCloseTheSplashScreen = DateTime.Now.AddSeconds(7);
-=======
                 _earliestWeShouldCloseTheSplashScreen = DateTime.Now.AddSeconds(3);
 
 				Settings.Default.Save();
->>>>>>> ab1808aa
-
-				EventHandler startAppOnIdle = (sender, e) => 
-				{
-					Application.Idle -= startAppOnIdle;
-
-<<<<<<< HEAD
-					SetUpReporting();
-					Settings.Default.Save();
-
-					Browser.SetUpXulRunner();
-
-					StartUpShellBasedOnMostRecentUsedIfPossible();
-					Application.Idle += new EventHandler(Application_Idle);
-=======
+
+				Browser.SetUpXulRunner();
+
 				Application.Idle +=Startup;
+	
+				L10NSharp.LocalizationManager.SetUILanguage(Settings.Default.UserInterfaceLanguage,false);
 				
-				
->>>>>>> ab1808aa
-
-				L10NSharp.LocalizationManager.SetUILanguage(Settings.Default.UserInterfaceLanguage,false);
-					EventHandler hideSplash = (sender2, e2) =>
-					{
-						Splasher.Hide();
-						Application.Idle -= hideSplash;
-					};
-
-					Application.Idle += hideSplash;
-				};
-
-				Application.Idle += startAppOnIdle;
-
-				Splasher.Show();
+				try
+				{
+					Application.Run();
+				}
+				catch (System.AccessViolationException nasty)
+				{
+					Logger.ShowUserATextFileRelatedToCatastrophicError(nasty);
+					System.Environment.FailFast("AccessViolationException");
+				}
 
 				Settings.Default.Save();
 
 				Logger.ShutDown();
 
 				if (_projectContext != null)
+				{
 					_projectContext.Dispose();
+				}
 			}
 			finally
 			{
