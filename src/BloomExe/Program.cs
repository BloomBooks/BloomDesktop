using System;
using System.Diagnostics;
using System.IO;
using System.IO.Pipes;
using System.Net;
using System.Reflection;
using System.Runtime.ExceptionServices;
using System.Text;
using System.Threading;
using System.Windows.Forms;
using Bloom.Collection;
using Bloom.Collection.BloomPack;
using Bloom.CollectionCreating;
using Bloom.Properties;
using Bloom.WebLibraryIntegration;
using Microsoft.Win32;
using Palaso.Extensions;
using PalasoUIWinforms.Registration;
using DesktopAnalytics;
using L10NSharp;
using Palaso.IO;
using Palaso.Reporting;
using Skybound.Gecko;
using System.Linq;

namespace Bloom
{
	static class Program
	{

		//static HttpListener listener = new HttpListener();

		/// <summary>
		/// We have one project open at a time, and this helps us bootstrap the project and
		/// properly dispose of various things when the project is closed.
		/// </summary>
		private static ProjectContext _projectContext;
		private static ApplicationContainer _applicationContainer;
		public static bool StartUpWithFirstOrNewVersionBehavior;
#if PerProjectMutex
		private static Mutex _oneInstancePerProjectMutex;
#else
		private static Mutex _onlyOneBloomMutex;
		private static DateTime _earliestWeShouldCloseTheSplashScreen;
		private static SplashScreen _splashForm;
		private static bool _alreadyHadSplashOnce;
#endif

		[STAThread]
		[HandleProcessCorruptedStateExceptions]
		static void Main(string[] args)
		{
			try
			{
				Application.EnableVisualStyles();
				Application.SetCompatibleTextRenderingDefault(false);

#if !DEBUG //the exception you get when there is no other BLOOM is pain when running debugger with break-on-exceptions
				if (!GrabMutexForBloom())
					return;
#endif

				if (Palaso.PlatformUtilities.Platform.IsWindows)
				{
					OldVersionCheck();
				}
				//bring in settings from any previous version
				if (Settings.Default.NeedUpgrade)
				{
					//see http://stackoverflow.com/questions/3498561/net-applicationsettingsbase-should-i-call-upgrade-every-time-i-load
					Settings.Default.Upgrade();
					Settings.Default.Reload();
					Settings.Default.NeedUpgrade = false;
					Settings.Default.Save();
					StartUpWithFirstOrNewVersionBehavior = true;
				}
#if DEBUG
				if (args.Length > 0)
				{
					// This allows us to debug things like  interpreting a URL.
					MessageBox.Show("Attach debugger now");
				}
#endif

#if DEBUG
				using (new Analytics("sje2fq26wnnk8c2kzflf", RegistrationDialog.GetAnalyticsUserInfo(), true))

#else
				string feedbackSetting = System.Environment.GetEnvironmentVariable("FEEDBACK");

				//default is to allow tracking
				var allowTracking = string.IsNullOrEmpty(feedbackSetting) || feedbackSetting.ToLower() == "yes" || feedbackSetting.ToLower() == "true";

				using (new Analytics("c8ndqrrl7f0twbf2s6cv", RegistrationDialog.GetAnalyticsUserInfo(), allowTracking))

#endif

				{
					if (args.Length == 1 && args[0].ToLower().EndsWith(".bloompack"))
					{
						using (var dlg = new BloomPackInstallDialog(args[0]))
						{
							dlg.ShowDialog();
						}
						return;
					}

					if (SendArgsToOtherBloomInstance(args))
						return;

#if DEBUG //the exception you get when there is no other BLOOM is a pain when running debugger with break-on-exceptions
					if (args.Length > 1)
						Thread.Sleep(3000);//this is here for testing the --rename scenario where the previous run needs a chance to die before we continue, but we're not using the mutex becuase it's a pain when using the debugger

#else
					if (!GrabMutexForBloom())
						return;
#endif

					OldVersionCheck();

					SetUpErrorHandling();

					EnsureThisInstanceIsRegisteredForBloomUrls();

					_applicationContainer = new ApplicationContainer();

					if (args.Length == 2 && args[0].ToLowerInvariant() == "--upload")
					{
						// A special path to upload chunks of stuff. This is not currently documented and is not very robust.
						// - User must log in before running this
						// - For best results each bloom book needs to be part of a collection in its parent folder
						// - little error checking (e.g., we don't apply the usual constaints that a book must have title and licence info)
						SetUpLocalization();
						Browser.SetUpXulRunner();
						var transfer = new BookTransfer(new BloomParseClient(), ProjectContext.CreateBloomS3Client(), _applicationContainer.HtmlThumbnailer, new OrderList());
						transfer.UploadFolder(args[1], _applicationContainer);
						return;
					}

					// We need the download folder to exist if we are asked to download a book.
					// We also want it to exist, to show the (planned) link that offers to launch the web site.
					// Another advantage of creating it early is that we don't have to create it in the UI when we want to add
					// a downloaded book to the UI.
					// So, we just make sure it exists here at startup.
					string downloadFolder = BookTransfer.DownloadFolder;
					if (!Directory.Exists(downloadFolder))
					{
						var pathToSettingsFile = CollectionSettings.GetPathForNewSettings(Path.GetDirectoryName(downloadFolder), Path.GetFileName(downloadFolder));
						var settings = new NewCollectionSettings()
						{
							Language1Iso639Code = "en",
							Language1Name = "English",
							IsSourceCollection = true,
							PathToSettingsFile = pathToSettingsFile
							// All other defaults are fine
						};
						CollectionSettings.CreateNewCollection(settings);
					}

					StartReceivingArgsFromOtherBloom();

					SetUpLocalization();
					Logger.Init();


					if (args.Length == 1)
					{
						if (args[0].ToLower().EndsWith(".bloomcollection"))
						{
							Settings.Default.MruProjects.AddNewPath(args[0]);
						}
						else
							HandleBloomBookOrder(args[0]);
					}

					if (args.Length > 0 && args[0] == "--rename")
					{
						try
						{
							var pathToNewCollection = CollectionSettings.RenameCollection(args[1], args[2]);
							//MessageBox.Show("Your collection has been renamed.");
							Settings.Default.MruProjects.AddNewPath(pathToNewCollection);
						}
						catch (ApplicationException error)
						{
							Palaso.Reporting.ErrorReport.NotifyUserOfProblem(error, error.Message);
							Environment.Exit(-1);
						}
						catch (Exception error)
						{
							Palaso.Reporting.ErrorReport.NotifyUserOfProblem(error,"Bloom could not finish renaming your collection folder. Restart your computer and try again.");
							Environment.Exit(-1);
						}

					}

					_earliestWeShouldCloseTheSplashScreen = DateTime.Now.AddSeconds(3);

					Settings.Default.Save();


					Browser.SetUpXulRunner();

					Application.Idle += Startup;



					L10NSharp.LocalizationManager.SetUILanguage(Settings.Default.UserInterfaceLanguage, false);

					try
					{
					  Application.Run();
						StopReceivingArgsFromOtherBloom();
					}
					catch (System.AccessViolationException nasty)
					{
						Logger.ShowUserATextFileRelatedToCatastrophicError(nasty);
						System.Environment.FailFast("AccessViolationException");
					}

					Settings.Default.Save();

					Logger.ShutDown();


					if (_projectContext != null)
						_projectContext.Dispose();
				}
			}
			finally
			{
				ReleaseMutexForBloom();
			}
		}

		/// <summary>
		/// Make sure this instance is registered (at least for this user) and the program to handle bloom:// urls.
		/// Todo Linux: no idea what has to happen to register a url handler...probably not this, though.
		/// See also where these registry entries are made by the wix installer (file Installer.wxs).
		/// </summary>
		private static void EnsureThisInstanceIsRegisteredForBloomUrls()
		{
			if (AlreadyRegistered(Registry.ClassesRoot))
				return;
			var root = Registry.CurrentUser.CreateSubKey(@"Software\Classes");
			var key = root.CreateSubKey(@"bloom\shell\open\command");
			key.SetValue("", DesiredBloomCommand);

			key = root.CreateSubKey("bloom");
			key.SetValue("", "BLOOM:URL Protocol");
			key.SetValue("URL Protocol", "");
		}

		private static bool AlreadyRegistered(RegistryKey root)
		{
			var key = root.OpenSubKey(@"bloom\shell\open\command");
			if (key == null)
				return false;
			var wanted = DesiredBloomCommand;
			if (wanted != (key.GetValue("") as string).ToLowerInvariant())
				return false;
			key = root.OpenSubKey("bloom");
			if (key.GetValue("") as string != "BLOOM:URL Protocol")
				return false;
			if (key.GetValue("URL Protocol") as string != "")
				return false;
			return true;
		}

		private static string DesiredBloomCommand
		{
			get { return Application.ExecutablePath.ToLowerInvariant() + " \"%1\""; }
		}

		private static Thread _serverThread;
		private static bool _shuttingDown;
		/// <summary>
		/// Start a server which can process requests from another instance of bloom
		/// (typically started by initiating a download by navigating to a link starting with bloom://;
		/// can also be by opening a bookorder file.)
		/// </summary>
		private static void StartReceivingArgsFromOtherBloom()
		{
			_serverThread = new Thread(ServerThreadAction);
			_serverThread.Start();
		}

		private static void StopReceivingArgsFromOtherBloom()
		{
			if (_serverThread != null)
			{
				_shuttingDown = true;
				// This will go to our own thread that is waiting for such a connection, allowing the WaitForConnection
				// to unblock so the thread can terminate.
				NamedPipeClientStream pipeClient = new NamedPipeClientStream(".", ArgsPipeName, PipeDirection.Out);
				try
				{
					pipeClient.Connect(100);
				}
				catch (TimeoutException)
				{
					return; // failed to send, maybe we got a real request during shutdown?
				}
				_serverThread.Join(1000); // If for some reason we can't clean up nicely, we'll exit anyway
				_serverThread = null;
			}
		}

		private const string ArgsPipeName = @"SendBloomArgs";

		/// <summary>
		/// The function executed by the server thread which listens for messages from other bloom instances.
		/// Review: do we need to be able to handle many at once? What will happen if the user opens one order while we are handling another?
		/// </summary>
		private static void ServerThreadAction(object unused)
		{
			while(!_shuttingDown)
			{
				var pipeServer = new NamedPipeServerStream(ArgsPipeName, PipeDirection.In);
				pipeServer.WaitForConnection();
				if (_shuttingDown)
					return; // We got the spurious message that allows us to unblock and exit
				string argument = null;
				try
				{
					int len = pipeServer.ReadByte()*256;
					len += pipeServer.ReadByte();
					var inBuffer = new byte[len];
					pipeServer.Read(inBuffer, 0, len);
					argument = Encoding.UTF8.GetString(inBuffer);
				}
				catch (IOException e)
				{
					//Catch the IOException that is raised if the pipe is broken
					// or disconnected.
					// I think it is safe to ignore it...worst that happens is that whatever the other Bloom instance
					// was trying to do doesn't happen.
				}
				HandleBloomBookOrder(argument);
				pipeServer.Dispose();
			}
		}

		private static void HandleBloomBookOrder(string argument)
		{
			_applicationContainer.OrderList.AddOrder(argument);
		}

		/// <summary>
		/// If there is another instance of bloom running and we have a single command-line argument, send it to the other Bloom.
		/// </summary>
		/// <param name="args"></param>
		/// <returns>true if another instance is handling things and this one should exit</returns>
		private static bool SendArgsToOtherBloomInstance(string[] args)
		{
			if (args.Length != 1)
				return false; // We only try to send exactly one argument to another instance.
			NamedPipeClientStream pipeClient = new NamedPipeClientStream(".", ArgsPipeName, PipeDirection.Out);
			try
			{
				pipeClient.Connect(200);
			}
			catch (TimeoutException)
			{
				return false; // no other bloom running, go ahead and deal with request ourselves.
			}
			// Send the argument across the pipe to the other instance.
			byte[] outBuffer = Encoding.UTF8.GetBytes(args[0]);
			int len = outBuffer.Length;
			pipeClient.WriteByte((byte)(len / 256));
			pipeClient.WriteByte((byte)(len & 255));
			pipeClient.Write(outBuffer, 0, len);
			pipeClient.Flush();
			pipeClient.Dispose();
			return true; // Abort this instance.
		}

		private static void Startup(object sender, EventArgs e)
		{
			Application.Idle -= Startup;
			CareForSplashScreenAtIdleTime(null, null);
			Application.Idle += new EventHandler(CareForSplashScreenAtIdleTime);
			StartUpShellBasedOnMostRecentUsedIfPossible();
		}


		private static void CareForSplashScreenAtIdleTime(object sender, EventArgs e)
		{
			//this is a hack... somehow this is getting called again, haven't been able to track down how
			//to reproduce, remove the user settings so that we get first-run behavior. Instead of going through the
			//wizard, cancel it and open an existing project. After the new collectino window is created, this
			//fires *again* and would try to open a new splashform
			if (_alreadyHadSplashOnce)
			{
				Application.Idle -= CareForSplashScreenAtIdleTime;
				return;
			}
			if(_splashForm==null)
				_splashForm = SplashScreen.CreateAndShow();//warning: this does an ApplicationEvents()
			else if (DateTime.Now > _earliestWeShouldCloseTheSplashScreen)
			{
				_alreadyHadSplashOnce = true;
				Application.Idle -= CareForSplashScreenAtIdleTime;
				CloseSplashScreenAndCheckRegistration();
				if (_projectContext!=null && _projectContext.ProjectWindow != null)
				{
					var shell = _projectContext.ProjectWindow as Shell;
					if (shell != null)
					{
						shell.ReallyComeToFront();
					}
				}
			}
		}

		private static void CloseSplashScreenAndCheckRegistration()
		{
			if (_splashForm != null)
			{
				_splashForm.FadeAndClose(); //it's going to hang around while it fades,
				_splashForm = null; //but we are done with it
			}

			if (RegistrationDialog.ShouldWeShowRegistrationDialog())
			{
				using (var dlg = new RegistrationDialog(false))
				{
					if (_projectContext!=null && _projectContext.ProjectWindow != null)
						dlg.ShowDialog(_projectContext.ProjectWindow);
					else
					{
						dlg.ShowDialog();
					}
				}
			}
		}


#if PerProjectMutex

					//NB: initially, you could have multiple blooms, if they were different projects.
			//however, then we switched to the embedded http image server, which can't share
			//a port. So we could fix that (get different ports), but for now, I'm just going
			//to lock it down to a single bloom

		private static bool GrabTokenForThisProject(string pathToProject)
		{
			//ok, here's how this complex method works...
			//First, we try to get the mutex quickly and quitely.
			//If that fails, we put up a dialog and wait a number of seconds,
			//while we wait for the mutex to come free.


			string mutexId = "bloom";
//			string mutexId = pathToProject;
//			mutexId = mutexId.Replace(Path.DirectorySeparatorChar, '-');
//			mutexId = mutexId.Replace(Path.VolumeSeparatorChar, '-');
			bool mutexAcquired = false;
			try
			{
				_oneInstancePerProjectMutex = Mutex.OpenExisting(mutexId);
				mutexAcquired = _oneInstancePerProjectMutex.WaitOne(TimeSpan.FromMilliseconds(1 * 1000), false);
			}
			catch (WaitHandleCannotBeOpenedException e)//doesn't exist, we're the first.
			{
				_oneInstancePerProjectMutex = new Mutex(true, mutexId, out mutexAcquired);
				mutexAcquired = true;
			}
			catch (AbandonedMutexException e)
			{
				//that's ok, we'll get it below
			}

			using (var dlg = new SimpleMessageDialog("Waiting for other Bloom to finish..."))
			{
				dlg.TopMost = true;
				dlg.Show();
				try
				{
					_oneInstancePerProjectMutex = Mutex.OpenExisting(mutexId);
					mutexAcquired = _oneInstancePerProjectMutex.WaitOne(TimeSpan.FromMilliseconds(10 * 1000), false);
				}
				catch (AbandonedMutexException e)
				{
					_oneInstancePerProjectMutex = new Mutex(true, mutexId, out mutexAcquired);
					mutexAcquired = true;
				}
				catch (Exception e)
				{
					ErrorReport.NotifyUserOfProblem(e,
						"There was a problem starting Bloom which might require that you restart your computer.");
				}
			}

			if (!mutexAcquired) // cannot acquire?
			{
				_oneInstancePerProjectMutex = null;
				ErrorReport.NotifyUserOfProblem("Another copy of Bloom is already open with " + pathToProject + ". If you cannot find that Bloom, restart your computer.");
				return false;
			}
			return true;
		}

		public static void ReleaseMutexForThisProject()
		{
			if (_oneInstancePerProjectMutex != null)
			{
				_oneInstancePerProjectMutex.ReleaseMutex();
				_oneInstancePerProjectMutex = null;
			}
		}
#endif

		private static bool GrabMutexForBloom()
		{
			//ok, here's how this complex method works...
			//First, we try to get the mutex quickly and quitely.
			//If that fails, we put up a dialog and wait a number of seconds,
			//while we wait for the mutex to come free.

			string mutexId = "bloom";
			bool mutexAcquired = false;
			try
			{
				_onlyOneBloomMutex = Mutex.OpenExisting(mutexId);
				mutexAcquired = _onlyOneBloomMutex.WaitOne(TimeSpan.FromMilliseconds(1 * 1000), false);
			}
			catch (WaitHandleCannotBeOpenedException e)//doesn't exist, we're the first.
			{
				_onlyOneBloomMutex = new Mutex(true, mutexId, out mutexAcquired);
				mutexAcquired = true;
			}
			catch (AbandonedMutexException e)
			{
				//that's ok, we'll get it below
			}


			using (var dlg = new SimpleMessageDialog("Waiting for other Bloom to finish..."))
			{
				dlg.TopMost = true;
				dlg.Show();
				try
				{
					_onlyOneBloomMutex = Mutex.OpenExisting(mutexId);
					mutexAcquired = _onlyOneBloomMutex.WaitOne(TimeSpan.FromMilliseconds(10 * 1000), false);
				}
				catch (AbandonedMutexException e)
				{
					_onlyOneBloomMutex = new Mutex(true, mutexId, out mutexAcquired);
					mutexAcquired = true;
				}
				catch (Exception e)
				{
					ErrorReport.NotifyUserOfProblem(e,
						"There was a problem starting Bloom which might require that you restart your computer.");
				}
			}

			if (!mutexAcquired) // cannot acquire?
			{
				_onlyOneBloomMutex = null;
				ErrorReport.NotifyUserOfProblem("Another copy of Bloom is already running. If you cannot find that Bloom, restart your computer.");
				return false;
			}
			return true;
		}

		public static void ReleaseMutexForBloom()
		{
			if (_onlyOneBloomMutex != null)
			{
				_onlyOneBloomMutex.ReleaseMutex();
				_onlyOneBloomMutex = null;
			}
		}

		/// ------------------------------------------------------------------------------------
		private static void StartUpShellBasedOnMostRecentUsedIfPossible()
		{
			if (Settings.Default.MruProjects.Latest == null  ||
				!OpenProjectWindow(Settings.Default.MruProjects.Latest))
			{
				//since the message pump hasn't started yet, show the UI for choosing when it is //review june 2013... is it still not going, with the current splash screen?
				Application.Idle += ChooseAnotherProject;
			}
		}

		/// ------------------------------------------------------------------------------------
		private static bool OpenProjectWindow(string projectPath)
		{
			Debug.Assert(_projectContext == null);

			try
			{
				//NB: initially, you could have multiple blooms, if they were different projects.
				//however, then we switched to the embedded http image server, which can't share
				//a port. So we could fix that (get different ports), but for now, I'm just going
				//to lock it down to a single bloom
/*					if (!GrabTokenForThisProject(projectPath))
					{
						return false;
					}
				*/
				_projectContext = _applicationContainer.CreateProjectContext(projectPath);
				_projectContext.ProjectWindow.Closed += HandleProjectWindowClosed;
				_projectContext.ProjectWindow.Activated += HandleProjectWindowActivated;

				_projectContext.ProjectWindow.Show();

				if(_splashForm!=null)
					_splashForm.StayAboveThisWindow(_projectContext.ProjectWindow);

				return true;
			}
			catch (Exception e)
			{
				HandleErrorOpeningProjectWindow(e, projectPath);
			}

			return false;
		}

		private static void HandleProjectWindowActivated(object sender, EventArgs e)
		{
			_projectContext.ProjectWindow.Activated -= HandleProjectWindowActivated;

			// Sometimes after closing the splash screen the project window
			// looses focus, so do this.
			_projectContext.ProjectWindow.Activate();
		}



		/// ------------------------------------------------------------------------------------
		private static void HandleErrorOpeningProjectWindow(Exception error, string projectPath)
		{
			if (_projectContext != null)
			{
				if (_projectContext.ProjectWindow != null)
				{
					_projectContext.ProjectWindow.Closed -= HandleProjectWindowClosed;
					_projectContext.ProjectWindow.Close();
				}

				_projectContext.Dispose();
				_projectContext = null;
			}

			Palaso.Reporting.ErrorReport.NotifyUserOfProblem(
				new Palaso.Reporting.ShowAlwaysPolicy(), error,
				"{0} had a problem loading the {1} project. Please report this problem to the developers by clicking 'Details' below.",
				Application.ProductName, Path.GetFileNameWithoutExtension(projectPath));
		}

		/// ------------------------------------------------------------------------------------
		static void ChooseAnotherProject(object sender, EventArgs e)
		{
			Application.Idle -= ChooseAnotherProject;

			while (true)
			{
				//If it looks like the 1st time, put up the create collection with the welcome.
				//The user can cancel that if they want to go looking for a collection on disk.
				if(Settings.Default.MruProjects.Latest == null)
				{
					var path = NewCollectionWizard.CreateNewCollection();
					if (!string.IsNullOrEmpty(path) && File.Exists(path))
					{
						OpenCollection(path);
						return;
					}
				}

				using (var dlg = _applicationContainer.OpenAndCreateCollectionDialog())
				{
					if (dlg.ShowDialog() != DialogResult.OK)
					{
						Application.Exit();
						return;
					}

					if (OpenCollection(dlg.SelectedPath)) return;
				}
			}
		}

		private static bool OpenCollection(string path)
		{
			if (OpenProjectWindow(path))
			{
				Settings.Default.MruProjects.AddNewPath(path);
				Settings.Default.Save();
				return true;
			}
			return false;
		}

		/// ------------------------------------------------------------------------------------
		static void HandleProjectWindowClosed(object sender, EventArgs e)
		{
			try
			{
				_projectContext.SendReceiver.CheckPointWithDialog("Storing History Of Your Work");
			}
			catch (Exception error)
			{
				Palaso.Reporting.ErrorReport.NotifyUserOfProblem(error,"There was a problem backing up your work to the SendReceive repository on this computer.");
			}

			_projectContext.Dispose();
			_projectContext = null;

			if (((Shell)sender).UserWantsToOpenADifferentProject)
			{
				Application.Idle += ChooseAnotherProject;
			}
			else if (((Shell)sender).UserWantsToOpeReopenProject)
			{
				Application.Idle +=new EventHandler(ReopenProject);
			}
			else
			{
				Application.Exit();
			}
		}


		private static void ReopenProject(object sender, EventArgs e)
		{
			Application.Idle -= ReopenProject;
			OpenCollection(Settings.Default.MruProjects.Latest);
		}

		public static void SetUpLocalization()
		{
			var installedStringFileFolder = FileLocator.GetDirectoryDistributedWithApplication("localization");

			try
			{
				_applicationContainer.LocalizationManager = LocalizationManager.Create(Settings.Default.UserInterfaceLanguage,
<<<<<<< HEAD
					"Bloom", "Bloom", Application.ProductVersion,
					installedStringFileFolder,
					//Path.Combine(ProjectContext.GetBloomAppDataFolder(), "Localizations"),
					"Bloom/Localizations",
					Resources.Bloom, "issues@bloom.palaso.org", "Bloom");
=======
										   "Bloom", "Bloom", Application.ProductVersion,
										   installedStringFileFolder,
										   "SIL/Bloom",
										   Resources.Bloom, "issues@bloom.palaso.org", "Bloom");
>>>>>>> a563ba09

				//We had a case where someone translated stuff into another language, and sent in their tmx. But their tmx had soaked up a bunch of string
				//from their various templates, which were not Bloom standard templates. So then someone else sitting down to localize bloom would be
				//faced with a bunch of string that made no sense to them, because they don't have those templates.
				//So for now, we only soak up new strings if it's a developer, and hope that the Commit process will be enough for them to realize "oh no, I
				//don't want to check that stuff in".

#if DEBUG
				_applicationContainer.LocalizationManager.CollectUpNewStringsDiscoveredDynamically = true;
#else
				_applicationContainer.LocalizationManager.CollectUpNewStringsDiscoveredDynamically = false;
#endif

				var uiLanguage =   LocalizationManager.UILanguageId;//just feeding this into subsequent creates prevents asking the user twice if the language of their os isn't one we have a tmx for
				var unusedGoesIntoStatic = LocalizationManager.Create(uiLanguage,
<<<<<<< HEAD
					"Palaso", "Palaso", /*review: this is just bloom's version*/Application.ProductVersion,
					installedStringFileFolder,
					//Path.Combine(ProjectContext.GetBloomAppDataFolder(), "Localizations"),
					"Bloom/Localizations",
					Resources.Bloom, "issues@bloom.palaso.org", "Palaso.UI");
=======
										   "Palaso", "Palaso", /*review: this is just bloom's version*/Application.ProductVersion,
										   installedStringFileFolder,
											"SIL/Bloom",
											Resources.Bloom, "issues@bloom.palaso.org", "Palaso.UI");
>>>>>>> a563ba09

  /*                var l10nSystem = L10NSystem.BeginInit(preferredLanguage, installedStringFileFolder, targetStringFileFolder, icon, "issues@bloom.palaso.org");
					l10nSystem.AddLocalizationPackage(NameSpace="Bloom", ID="Bloom", DisplayName="Bloom", Version=Application.ProductVersion);
					l10nSystem.AddLocalizationPackage(NameSpace = "Palaso", ID = "Palaso", DisplayName = "Palaso", Version = Application.ProductVersion);
				or better
						[Localizable(NameSpace="Bloom", ID="Bloom", DisplayName="Bloom", Version=Application.ProductVersion)]
				l10nSystem.EndInit();
	*/

				Settings.Default.UserInterfaceLanguage = LocalizationManager.UILanguageId;
			}
			catch (Exception error)
			{
				//handle http://jira.palaso.org/issues/browse/BL-213
				if(Process.GetProcesses().Count(p=>p.ProcessName.ToLower().Contains("bloom"))>1)
				{
					ErrorReport.NotifyUserOfProblem("Whoops. There is another copy of Bloom already running while Bloom was trying to set up L10NSharp.");
					Environment.FailFast("Bloom couldn't set up localization");
				}

				if (error.Message.Contains("Bloom.en.tmx"))
				{
					ErrorReport.NotifyUserOfProblem(error,
						"Sorry. Bloom is trying to set up your machine to use this new version, but something went wrong getting at the file it needs. If you restart your computer, all will be well.");

					Environment.FailFast("Bloom couldn't set up localization");
				}

				//otherwise, we don't know what caused it.
				throw;
			}
		}



		/// ------------------------------------------------------------------------------------
		private static void SetUpErrorHandling()
		{
			Palaso.Reporting.ErrorReport.EmailAddress = "issues@bloom.palaso.org";
			Palaso.Reporting.ErrorReport.AddStandardProperties();
			Palaso.Reporting.ExceptionHandler.Init();

			ExceptionHandler.AddDelegate((w,e) => DesktopAnalytics.Analytics.ReportException(e.Exception));
		}


		public static void OldVersionCheck()
		{
			return;




			var asm = Assembly.GetExecutingAssembly();
			var file = asm.CodeBase.Replace("file:", string.Empty);
			file = file.TrimStart('/');
			var fi = new FileInfo(file);
			if(DateTime.UtcNow.Subtract(fi.LastWriteTimeUtc).Days > 90)// nb: "create time" is stuck at may 2011, for some reason. Arrrggghhhh
				{
					try
					{
						if (Dns.GetHostAddresses("ftp.sil.org.pg").Length > 0)
						{
							if(DialogResult.Yes == MessageBox.Show("This beta version of Bloom is now over 90 days old. Click 'Yes' to have Bloom open the folder on the Ukarumpa FTP site where you can get a new one.","OLD BETA",MessageBoxButtons.YesNo))
							{
								Process.Start("ftp://ftp.sil.org.pg/Software/LCORE/LangTran/Groups/LangTran_win_Literacy/");
								Process.GetCurrentProcess().Kill();
							}
							return;
						}
					}
					catch (Exception)
					{
					}

					try
					{
						if (Dns.GetHostAddresses("bloom.palaso.org").Length > 0)
						{
							if (DialogResult.Yes == MessageBox.Show("This beta version of Bloom is now over 90 days old. Click 'Yes' to have Bloom open the web page where you can get a new one.", "OLD BETA", MessageBoxButtons.YesNo))
							{
								Process.Start("http://bloom.palaso.org/download");
								Process.GetCurrentProcess().Kill();
							}
							return;
						}
					}
					catch (Exception)
					{
					}

					Palaso.Reporting.ErrorReport.NotifyUserOfProblem(
						"This beta version of Bloom is now over 90 days old. If possible, please get a new version at bloom.palaso.org.");
			}

		}
	}


}<|MERGE_RESOLUTION|>--- conflicted
+++ resolved
@@ -740,18 +740,10 @@
 			try
 			{
 				_applicationContainer.LocalizationManager = LocalizationManager.Create(Settings.Default.UserInterfaceLanguage,
-<<<<<<< HEAD
-					"Bloom", "Bloom", Application.ProductVersion,
-					installedStringFileFolder,
-					//Path.Combine(ProjectContext.GetBloomAppDataFolder(), "Localizations"),
-					"Bloom/Localizations",
-					Resources.Bloom, "issues@bloom.palaso.org", "Bloom");
-=======
 										   "Bloom", "Bloom", Application.ProductVersion,
 										   installedStringFileFolder,
 										   "SIL/Bloom",
 										   Resources.Bloom, "issues@bloom.palaso.org", "Bloom");
->>>>>>> a563ba09
 
 				//We had a case where someone translated stuff into another language, and sent in their tmx. But their tmx had soaked up a bunch of string
 				//from their various templates, which were not Bloom standard templates. So then someone else sitting down to localize bloom would be
@@ -767,18 +759,10 @@
 
 				var uiLanguage =   LocalizationManager.UILanguageId;//just feeding this into subsequent creates prevents asking the user twice if the language of their os isn't one we have a tmx for
 				var unusedGoesIntoStatic = LocalizationManager.Create(uiLanguage,
-<<<<<<< HEAD
-					"Palaso", "Palaso", /*review: this is just bloom's version*/Application.ProductVersion,
-					installedStringFileFolder,
-					//Path.Combine(ProjectContext.GetBloomAppDataFolder(), "Localizations"),
-					"Bloom/Localizations",
-					Resources.Bloom, "issues@bloom.palaso.org", "Palaso.UI");
-=======
 										   "Palaso", "Palaso", /*review: this is just bloom's version*/Application.ProductVersion,
 										   installedStringFileFolder,
 											"SIL/Bloom",
 											Resources.Bloom, "issues@bloom.palaso.org", "Palaso.UI");
->>>>>>> a563ba09
 
   /*                var l10nSystem = L10NSystem.BeginInit(preferredLanguage, installedStringFileFolder, targetStringFileFolder, icon, "issues@bloom.palaso.org");
 					l10nSystem.AddLocalizationPackage(NameSpace="Bloom", ID="Bloom", DisplayName="Bloom", Version=Application.ProductVersion);
