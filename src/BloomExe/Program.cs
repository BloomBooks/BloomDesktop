--- conflicted
+++ resolved
@@ -79,21 +79,8 @@
 		        using (new Analytics("c8ndqrrl7f0twbf2s6cv", RegistrationDialog.GetAnalyticsUserInfo(), allowTracking))
 		        
 #endif
-<<<<<<< HEAD
-=======
-				{
-					if (args.Length == 1 && args[0].ToLower().EndsWith(".bloompack"))
-			        {
-				        using (var dlg = new BloomPackInstallDialog(args[0]))
-				        {
-					        dlg.ShowDialog();
-				        }
-				        return;
-			        }
-
->>>>>>> ba3e1f9b
-
-			     {
+
+				{
 				if (args.Length == 1 && args[0].ToLower().EndsWith(".bloompack"))
 				{
 					using (var dlg = new BloomPackInstallDialog(args[0]))
@@ -123,32 +110,14 @@
                 }
                 _earliestWeShouldCloseTheSplashScreen = DateTime.Now.AddSeconds(3);
 
+					++Settings.Default.LaunchCount;
 				Settings.Default.Save();
 
 				Browser.SetUpXulRunner();
 
-<<<<<<< HEAD
 				Application.Idle +=Startup;
 	
 				L10NSharp.LocalizationManager.SetUILanguage(Settings.Default.UserInterfaceLanguage,false);
-=======
-			        if (args.Length == 1 && args[0].ToLower().EndsWith(".bloomcollection"))
-			        {
-				        Settings.Default.MruProjects.AddNewPath(args[0]);
-			        }
-			        _earliestWeShouldCloseTheSplashScreen = DateTime.Now.AddSeconds(3);
-
-					++Settings.Default.LaunchCount;
-			        Settings.Default.Save();
-
-			        Browser.SetUpXulRunner();
-
-			        Application.Idle += Startup;
-
-
-
-			        L10NSharp.LocalizationManager.SetUILanguage(Settings.Default.UserInterfaceLanguage, false);
->>>>>>> ba3e1f9b
 
 			        try
 			        {
