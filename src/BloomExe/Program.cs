﻿using System;
using System.Diagnostics;
using System.IO;
using System.Net;
using System.Reflection;
using System.Runtime.ExceptionServices;
using System.Threading;
using System.Windows.Forms;
using Bloom.Collection.BloomPack;
using Bloom.CollectionCreating;
using Bloom.Properties;
using Chorus;
using Localization;
using Palaso.IO;
<<<<<<< HEAD
using Skybound.Gecko;
=======
using Palaso.Reporting;
using System.Linq;
>>>>>>> a2fd5df2

namespace Bloom
{
	static class Program
    {

		//static HttpListener listener = new HttpListener();

		/// <summary>
		/// We have one project open at a time, and this helps us bootstrap the project and
		/// properly dispose of various things when the project is closed.
		/// </summary>
		private static ProjectContext _projectContext;
		private static ApplicationContainer _applicationContainer;
        public static bool StartUpWithFirstOrNewVersionBehavior;
#if PerProjectMutex		
		private static Mutex _oneInstancePerProjectMutex;
#else
		private static Mutex _onlyOneBloomMutex;
	    private static DateTime _earliestWeShouldCloseTheSplashScreen;
#endif

        [STAThread]
		[HandleProcessCorruptedStateExceptions] 
        static void Main(string[] args)
        {
			try
			{
				Application.EnableVisualStyles();
				Application.SetCompatibleTextRenderingDefault(false);

				if (!GrabMutexForBloom())
					return;

				OldVersionCheck();

				//bring in settings from any previous version
				if (Settings.Default.NeedUpgrade)
				{
					//see http://stackoverflow.com/questions/3498561/net-applicationsettingsbase-should-i-call-upgrade-every-time-i-load
					Settings.Default.Upgrade();
					Settings.Default.NeedUpgrade = false;
					Settings.Default.Save();
					StartUpWithFirstOrNewVersionBehavior = true;
				}

				SetUpErrorHandling();
				SetUpLocalization();
				Logger.Init();


				if (args.Length == 1 && args[0].ToLower().EndsWith(".bloompack"))
				{
					using (var dlg = new BloomPackInstallDialog(args[0]))
					{
						dlg.ShowDialog();
					}
					return;
				}
                if (args.Length == 1 && args[0].ToLower().EndsWith(".bloomcollection"))
                {
                    Settings.Default.MruProjects.AddNewPath(args[0]);
                }
                _earliestWeShouldCloseTheSplashScreen = DateTime.Now.AddSeconds(7);
				Splasher.Show();
      
				SetUpReporting();
				Settings.Default.Save();

				_applicationContainer = new ApplicationContainer();

				Browser.SetUpXulRunner();

				StartUpShellBasedOnMostRecentUsedIfPossible();
				Application.Idle += new EventHandler(Application_Idle);

				Localization.LocalizationManager.SetUILanguage(Settings.Default.UserInterfaceLanguage,false);
				try
				{
					Application.Run();
				}
				catch (System.AccessViolationException nasty)
				{
					Logger.ShowUserATextFileRelatedToCatastrophicError(nasty);
					System.Environment.FailFast("AccessViolationException");
				}

				Settings.Default.Save();

				Logger.ShutDown();

				if (_projectContext != null)
					_projectContext.Dispose();
			}
			finally
			{
				ReleaseMutexForBloom();
			}
        }



    	private static void Application_Idle(object sender, EventArgs e)
        {
            if (DateTime.Now > _earliestWeShouldCloseTheSplashScreen)
            {
                Application.Idle -= new EventHandler(Application_Idle);
                Splasher.Close();
            }
        }


<<<<<<< HEAD
#if !__MonoCS__
            Skybound.Gecko.Xpcom.Initialize(Path.Combine(FileLocator.DirectoryOfApplicationOrSolution,"xulrunner"));
#else
			Skybound.Gecko.Xpcom.Initialize(XULRunnerLocator.GetXULRunnerLocation());
#endif
=======
#if PerProjectMutex		
>>>>>>> a2fd5df2

					//NB: initially, you could have multiple blooms, if they were different projects.
			//however, then we switched to the embedded http image server, which can't share
			//a port. So we could fix that (get different ports), but for now, I'm just going
			//to lock it down to a single bloom

		private static bool GrabTokenForThisProject(string pathToProject)
		{
			//ok, here's how this complex method works...
			//First, we try to get the mutex quickly and quitely.
			//If that fails, we put up a dialog and wait a number of seconds,
			//while we wait for the mutex to come free.


			string mutexId = "bloom";
//			string mutexId = pathToProject;
//			mutexId = mutexId.Replace(Path.DirectorySeparatorChar, '-');
//			mutexId = mutexId.Replace(Path.VolumeSeparatorChar, '-');
			bool mutexAcquired = false;
			try
			{
				_oneInstancePerProjectMutex = Mutex.OpenExisting(mutexId);
				mutexAcquired = _oneInstancePerProjectMutex.WaitOne(TimeSpan.FromMilliseconds(1 * 1000), false);
			}
			catch (WaitHandleCannotBeOpenedException e)//doesn't exist, we're the first.
			{
				_oneInstancePerProjectMutex = new Mutex(true, mutexId, out mutexAcquired);
				mutexAcquired = true;
			}
			catch (AbandonedMutexException e)
			{
				//that's ok, we'll get it below               
			}

			using (var dlg = new SimpleMessageDialog("Waiting for other Bloom to finish..."))
			{
				dlg.TopMost = true;
				dlg.Show();
				try
				{
					_oneInstancePerProjectMutex = Mutex.OpenExisting(mutexId);
					mutexAcquired = _oneInstancePerProjectMutex.WaitOne(TimeSpan.FromMilliseconds(10 * 1000), false);
				}
				catch (AbandonedMutexException e)
				{
					_oneInstancePerProjectMutex = new Mutex(true, mutexId, out mutexAcquired);
					mutexAcquired = true;
				}
				catch (Exception e)
				{
					ErrorReport.NotifyUserOfProblem(e,
						"There was a problem starting Bloom which might require that you restart your computer.");
				}
			}

			if (!mutexAcquired) // cannot acquire?
			{
				_oneInstancePerProjectMutex = null;
				ErrorReport.NotifyUserOfProblem("Another copy of Bloom is already open with " + pathToProject + ". If you cannot find that Bloom, restart your computer.");
				return false;
			}
			return true;
		}

		public static void ReleaseMutexForThisProject()
		{
			if (_oneInstancePerProjectMutex != null)
			{
				_oneInstancePerProjectMutex.ReleaseMutex();
				_oneInstancePerProjectMutex = null;
			}
		}
#endif

		private static bool GrabMutexForBloom()
		{
			//ok, here's how this complex method works...
			//First, we try to get the mutex quickly and quitely.
			//If that fails, we put up a dialog and wait a number of seconds,
			//while we wait for the mutex to come free.


			string mutexId = "bloom";
			bool mutexAcquired = false;
			try
			{
				_onlyOneBloomMutex = Mutex.OpenExisting(mutexId);
				mutexAcquired = _onlyOneBloomMutex.WaitOne(TimeSpan.FromMilliseconds(1 * 1000), false);
			}
			catch (WaitHandleCannotBeOpenedException e)//doesn't exist, we're the first.
			{
				_onlyOneBloomMutex = new Mutex(true, mutexId, out mutexAcquired);
				mutexAcquired = true;
			}
			catch (AbandonedMutexException e)
			{
				//that's ok, we'll get it below               
			}

			using (var dlg = new SimpleMessageDialog("Waiting for other Bloom to finish..."))
			{
				dlg.TopMost = true;
				dlg.Show();
				try
				{
					_onlyOneBloomMutex = Mutex.OpenExisting(mutexId);
					mutexAcquired = _onlyOneBloomMutex.WaitOne(TimeSpan.FromMilliseconds(10 * 1000), false);
				}
				catch (AbandonedMutexException e)
				{
					_onlyOneBloomMutex = new Mutex(true, mutexId, out mutexAcquired);
					mutexAcquired = true;
				}
				catch (Exception e)
				{
					ErrorReport.NotifyUserOfProblem(e,
						"There was a problem starting Bloom which might require that you restart your computer.");
				}
			}

			if (!mutexAcquired) // cannot acquire?
			{
				_onlyOneBloomMutex = null;
				ErrorReport.NotifyUserOfProblem("Another copy of Bloom is already running. If you cannot find that Bloom, restart your computer.");
				return false;
			}
			return true;
		}

		public static void ReleaseMutexForBloom()
		{
			if (_onlyOneBloomMutex != null)
			{
				_onlyOneBloomMutex.ReleaseMutex();
				_onlyOneBloomMutex = null;
			}
		}

		/// ------------------------------------------------------------------------------------
		private static void StartUpShellBasedOnMostRecentUsedIfPossible()
		{
			if (Settings.Default.MruProjects.Latest == null  ||
				!OpenProjectWindow(Settings.Default.MruProjects.Latest))
			{
				//since the message pump hasn't started yet, show the UI for choosing when it is
				Application.Idle += ChooseAnotherProject;
			}
		}

		/// ------------------------------------------------------------------------------------
		private static bool OpenProjectWindow(string projectPath)
		{
			Debug.Assert(_projectContext == null);

			try
			{
				//NB: initially, you could have multiple blooms, if they were different projects.
				//however, then we switched to the embedded http image server, which can't share
				//a port. So we could fix that (get different ports), but for now, I'm just going
				//to lock it down to a single bloom
/*					if (!GrabTokenForThisProject(projectPath))
					{
						return false;
					}
				*/
				_projectContext = _applicationContainer.CreateProjectContext(projectPath);
				_projectContext.ProjectWindow.Closed += HandleProjectWindowClosed;
                _projectContext.ProjectWindow.Activated += HandleProjectWindowActivated;

				_projectContext.ProjectWindow.Show();
				
				return true;
			}
			catch (Exception e)
			{
				HandleErrorOpeningProjectWindow(e, projectPath);
			}

			return false;
		}

        private static void HandleProjectWindowActivated(object sender, EventArgs e)
		{
			_projectContext.ProjectWindow.Activated -= HandleProjectWindowActivated;

			// Sometimes after closing the splash screen the project window
			// looses focus, so do this.
			_projectContext.ProjectWindow.Activate();
		}



		/// ------------------------------------------------------------------------------------
		private static void HandleErrorOpeningProjectWindow(Exception error, string projectPath)
		{
			if (_projectContext != null)
			{
				if (_projectContext.ProjectWindow != null)
				{
					_projectContext.ProjectWindow.Closed -= HandleProjectWindowClosed;
					_projectContext.ProjectWindow.Close();
				}

				_projectContext.Dispose();
				_projectContext = null;
			}

			Palaso.Reporting.ErrorReport.NotifyUserOfProblem(
				new Palaso.Reporting.ShowAlwaysPolicy(), error,
				"{0} had a problem loading the {1} project. Please report this problem to the developers by clicking 'Details' below.",
				Application.ProductName, Path.GetFileNameWithoutExtension(projectPath));
		}

		/// ------------------------------------------------------------------------------------
		static void ChooseAnotherProject(object sender, EventArgs e)
		{
			Application.Idle -= ChooseAnotherProject;

			while (true)
			{
				//If it looks like the 1st time, put up the create collection with the welcome.
				//The user can cancel that if they want to go looking for a collection on disk.
				if(Settings.Default.MruProjects.Latest == null)
				{
                    var path = NewCollectionWizard.CreateNewCollection();
					if (!string.IsNullOrEmpty(path) && File.Exists(path))
					{
						OpenCollection(path);
						return;
					}
				}

				using (var dlg = _applicationContainer.OpenAndCreateCollectionDialog())
				{
					if (dlg.ShowDialog() != DialogResult.OK)
					{
						Application.Exit();
						return;
					}

					if (OpenCollection(dlg.SelectedPath)) return;
				}
			}
		}

		private static bool OpenCollection(string path)
		{
			if (OpenProjectWindow(path))
			{
				Settings.Default.MruProjects.AddNewPath(path);
				Settings.Default.Save();
				return true;
			}
			return false;
		}

		/// ------------------------------------------------------------------------------------
		static void HandleProjectWindowClosed(object sender, EventArgs e)
		{
			try
			{
				_projectContext.SendReceiver.CheckPointWithDialog("Storing History Of Your Work");
			}
			catch (Exception error)
			{
				Palaso.Reporting.ErrorReport.NotifyUserOfProblem(error,"There was a problem backing up your work to the SendReceive repository on this computer.");
			}
			
			_projectContext.Dispose();
			_projectContext = null;

			if (((Shell)sender).UserWantsToOpenADifferentProject)
			{
				Application.Idle += ChooseAnotherProject;
			}
			else if (((Shell)sender).UserWantsToOpeReopenProject)
			{
				Application.Idle +=new EventHandler(ReopenProject);
			}
			else
			{
				Application.Exit();
			}
		}

		private static void ReopenProject(object sender, EventArgs e)
		{
			Application.Idle -= ReopenProject;
			OpenCollection(Settings.Default.MruProjects.Latest);
		}

		public static void SetUpLocalization()
		{
			var installedStringFileFolder = FileLocator.GetDirectoryDistributedWithApplication("localization");
			installedStringFileFolder = Path.GetDirectoryName(installedStringFileFolder);

			try
			{
				LocalizationManager.Create(Settings.Default.UserInterfaceLanguage,
				                           "Bloom", "Bloom", Application.ProductVersion,
				                           installedStringFileFolder,
				                           Path.Combine(ProjectContext.GetBloomAppDataFolder(), "Localizations"), Resources.Bloom, "Bloom");

				Settings.Default.UserInterfaceLanguage = LocalizationManager.UILanguageId;
			}
			catch (Exception error)
			{
				//handle http://jira.palaso.org/issues/browse/BL-213
				if(Process.GetProcesses().Count(p=>p.ProcessName.ToLower().Contains("bloom"))>1)
				{
					ErrorReport.NotifyUserOfProblem("Whoops. There is another copy of Bloom already running while Bloom was trying to set up localization.");
					Environment.FailFast("Bloom couldn't set up localization");
				}

				if (error.Message.Contains("Bloom.en.tmx"))
				{
					ErrorReport.NotifyUserOfProblem(error,
						"Sorry. Bloom is trying to set up your machine to use this new version, but something went wrong getting at the file it needs. If you restart your computer, all will be well.");

					Environment.FailFast("Bloom couldn't set up localization");
				}

				//otherwise, we don't know what caused it.
				throw;
			}
		}



		/// ------------------------------------------------------------------------------------
		private static void SetUpErrorHandling()
		{
			Palaso.Reporting.ErrorReport.EmailAddress = "issues@bloom.palaso.org";
			Palaso.Reporting.ErrorReport.AddStandardProperties();
			Palaso.Reporting.ExceptionHandler.Init();
		}


        private static void SetUpReporting()
        {
            if (Settings.Default.Reporting == null)
            {
                Settings.Default.Reporting = new ReportingSettings();
                Settings.Default.Save();
            }
            UsageReporter.Init(Settings.Default.Reporting, "bloom.palaso.org", "UA-22170471-2",
#if DEBUG
                true
#else
                false
#endif
                );
        }

        public static void OldVersionCheck()
        {
            var asm = Assembly.GetExecutingAssembly();
            var file = asm.CodeBase.Replace("file:", string.Empty);
            file = file.TrimStart('/');
            var fi = new FileInfo(file);
            if(DateTime.UtcNow.Subtract(fi.LastWriteTimeUtc).Days > 90)// nb: "create time" is stuck at may 2011, for some reason. Arrrggghhhh
                {
                    try
                    {
                        if (Dns.GetHostAddresses("ftpx.sil.org.pg").Length > 0)
                        {
                            if(DialogResult.Yes == MessageBox.Show("This beta version of Bloom is now over 90 days old. Click 'Yes' to have Bloom open the folder on the Ukarumpa FTP site where you can get a new one.","OLD BETA",MessageBoxButtons.YesNo))
                            {
                                Process.Start("ftp://ftp.sil.org.pg/Software/LCORE/LangTran/Groups/LangTran_win_Literacy/");
                                Process.GetCurrentProcess().Kill();
                            }
                            return;
                        }
                    }
                    catch (Exception)
                    {
                    }

                    try
                    {
                        if (Dns.GetHostAddresses("bloom.palaso.org").Length > 0)
                        {
                            if (DialogResult.Yes == MessageBox.Show("This beta version of Bloom is now over 90 days old. Click 'Yes' to have Bloom open the web page where you can get a new one.", "OLD BETA", MessageBoxButtons.YesNo))
                            {
                                Process.Start("http://bloom.palaso.org/download");
                                Process.GetCurrentProcess().Kill();
                            }
                            return;
                        }
                    }
                    catch (Exception)
                    {
                    }

                    Palaso.Reporting.ErrorReport.NotifyUserOfProblem(
                        "This beta version of Bloom is now over 90 days old. If possible, please get a new version at bloom.palaso.org.");
            }

        }
    }


}<|MERGE_RESOLUTION|>--- conflicted
+++ resolved
@@ -12,12 +12,9 @@
 using Chorus;
 using Localization;
 using Palaso.IO;
-<<<<<<< HEAD
+using Palaso.Reporting;
 using Skybound.Gecko;
-=======
-using Palaso.Reporting;
 using System.Linq;
->>>>>>> a2fd5df2
 
 namespace Bloom
 {
@@ -53,7 +50,6 @@
 					return;
 
 				OldVersionCheck();
-
 				//bring in settings from any previous version
 				if (Settings.Default.NeedUpgrade)
 				{
@@ -130,15 +126,7 @@
         }
 
 
-<<<<<<< HEAD
-#if !__MonoCS__
-            Skybound.Gecko.Xpcom.Initialize(Path.Combine(FileLocator.DirectoryOfApplicationOrSolution,"xulrunner"));
-#else
-			Skybound.Gecko.Xpcom.Initialize(XULRunnerLocator.GetXULRunnerLocation());
-#endif
-=======
 #if PerProjectMutex		
->>>>>>> a2fd5df2
 
 					//NB: initially, you could have multiple blooms, if they were different projects.
 			//however, then we switched to the embedded http image server, which can't share
