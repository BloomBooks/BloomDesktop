--- conflicted
+++ resolved
@@ -53,7 +53,6 @@
 		[HandleProcessCorruptedStateExceptions] 
         static void Main(string[] args)
         {
-<<<<<<< HEAD
 			try
 			{
 				Application.EnableVisualStyles();
@@ -85,30 +84,6 @@
 			        MessageBox.Show("Attach debugger now");
 		        }
 #endif
-=======
-            try
-            {
-                Application.EnableVisualStyles();
-                Application.SetCompatibleTextRenderingDefault(false);
-
-                //bring in settings from any previous version
-                if (Settings.Default.NeedUpgrade)
-                {
-                    //see http://stackoverflow.com/questions/3498561/net-applicationsettingsbase-should-i-call-upgrade-every-time-i-load
-                    Settings.Default.Upgrade();
-                    Settings.Default.Reload();
-                    Settings.Default.NeedUpgrade = false;
-                    Settings.Default.Save();
-                    StartUpWithFirstOrNewVersionBehavior = true;
-                }
-//#if DEBUG
-//                if (args.Length > 0)
-//                {
-//                    // This allows us to debug things like  interpreting a URL.
-//                    MessageBox.Show("Attach debugger now");
-//                }
-//#endif
->>>>>>> ffd08689
 
 #if DEBUG
                 using (new Analytics("sje2fq26wnnk8c2kzflf", RegistrationDialog.GetAnalyticsUserInfo(), true))
@@ -122,21 +97,7 @@
 		        using (new Analytics("c8ndqrrl7f0twbf2s6cv", RegistrationDialog.GetAnalyticsUserInfo(), allowTracking))
 		        
 #endif
-<<<<<<< HEAD
-
-				{
-					if (args.Length == 1 && args[0].ToLower().EndsWith(".bloompack"))
-			        {
-				        using (var dlg = new BloomPackInstallDialog(args[0]))
-				        {
-					        dlg.ShowDialog();
-				        }
-				        return;
-			        }
-
-					if (SendArgsToOtherBloomInstance(args))
-						return;
-=======
+
                 {
                     if (args.Length == 1 && args[0].ToLower().EndsWith(".bloompack"))
                     {
@@ -149,7 +110,6 @@
 
                     if (SendArgsToOtherBloomInstance(args))
                         return;
->>>>>>> ffd08689
 
 #if DEBUG //the exception you get when there is no other BLOOM is a pain when running debugger with break-on-exceptions
                     if (args.Length > 1)
@@ -261,164 +221,6 @@
             }
         }
 
-<<<<<<< HEAD
-		/// <summary>
-		/// Make sure this instance is registered (at least for this user) and the program to handle bloom:// urls.
-		/// TODO-Linux: no idea what has to happen to register a url handler...probably not this, though.
-		/// See also where these registry entries are made by the wix installer (file Installer.wxs).
-		/// </summary>
-		private static void EnsureThisInstanceIsRegisteredForBloomUrls()
-		{
-			if (Palaso.PlatformUtilities.Platform.IsLinux)
-			{
-				// TODO-Linux: no idea what has to happen to register a url handler...probably not this, though.
-				// See also where these registry entries are made by the wix installer (file Installer.wxs).
-				return;
-			}
-			EnsureThisInstanceIsRegisteredForBloomUrls_Windows();
-		}
-
-		/// <summary>
-		/// Make sure this instance is registered (at least for this user) and the program to handle bloom:// urls.
-		/// </summary>
-		private static void EnsureThisInstanceIsRegisteredForBloomUrls_Windows()
-		{
-			if (AlreadyRegistered(Registry.ClassesRoot))
-				return;
-			var root = Registry.CurrentUser.CreateSubKey(@"Software\Classes");
-			var key = root.CreateSubKey(@"bloom\shell\open\command");
-			key.SetValue("", DesiredBloomCommand);
-
-			key = root.CreateSubKey("bloom");
-			key.SetValue("", "BLOOM:URL Protocol");
-			key.SetValue("URL Protocol", "");
-		}
-
-		private static bool AlreadyRegistered(RegistryKey root)
-		{
-			var key = root.OpenSubKey(@"bloom\shell\open\command");
-			if (key == null)
-				return false;
-			var wanted = DesiredBloomCommand;
-			if (wanted != (key.GetValue("") as string).ToLowerInvariant())
-				return false;
-			key = root.OpenSubKey("bloom");
-			if (key.GetValue("") as string != "BLOOM:URL Protocol")
-				return false;
-			if (key.GetValue("URL Protocol") as string != "")
-				return false;
-			return true;
-		}
-
-		private static string DesiredBloomCommand
-		{
-			get { return Application.ExecutablePath.ToLowerInvariant() + " \"%1\""; }
-		}
-
-		private static Thread _serverThread;
-		private static bool _shuttingDown;
-		/// <summary>
-		/// Start a server which can process requests from another instance of bloom
-		/// (typically started by initiating a download by navigating to a link starting with bloom://;
-		/// can also be by opening a bookorder file.)
-		/// </summary>
-		private static void StartReceivingArgsFromOtherBloom()
-		{
-			_serverThread = new Thread(ServerThreadAction);
-			_serverThread.Start();
-		}
-
-		private static void StopReceivingArgsFromOtherBloom()
-		{
-			if (_serverThread != null)
-			{
-				_shuttingDown = true;
-				// This will go to our own thread that is waiting for such a connection, allowing the WaitForConnection
-				// to unblock so the thread can terminate.
-				NamedPipeClientStream pipeClient = new NamedPipeClientStream(".", ArgsPipeName, PipeDirection.Out);
-				try
-				{
-					pipeClient.Connect(100);
-				}
-				catch (TimeoutException)
-				{
-					return; // failed to send, maybe we got a real request during shutdown?
-				}
-				_serverThread.Join(1000); // If for some reason we can't clean up nicely, we'll exit anyway
-				_serverThread = null;
-			}
-		}
-
-		private const string ArgsPipeName = @"SendBloomArgs";
-
-		/// <summary>
-		/// The function executed by the server thread which listens for messages from other bloom instances.
-		/// Review: do we need to be able to handle many at once? What will happen if the user opens one order while we are handling another?
-		/// </summary>
-		private static void ServerThreadAction(object unused)
-		{
-			while(!_shuttingDown)
-			{
-				using (var pipeServer = new NamedPipeServerStream(ArgsPipeName, PipeDirection.In))
-				{
-					pipeServer.WaitForConnection();
-					if (_shuttingDown)
-						return; // We got the spurious message that allows us to unblock and exit
-					string argument = null;
-					try
-					{
-						int len = pipeServer.ReadByte() * 256;
-						len += pipeServer.ReadByte();
-						var inBuffer = new byte[len];
-						pipeServer.Read(inBuffer, 0, len);
-						argument = Encoding.UTF8.GetString(inBuffer);
-					}
-					catch (IOException e)
-					{
-						//Catch the IOException that is raised if the pipe is broken
-						// or disconnected.
-						// I think it is safe to ignore it...worst that happens is that whatever the other Bloom instance
-						// was trying to do doesn't happen.
-					}
-					HandleBloomBookOrder(argument);
-				}
-			}
-		}
-
-		private static void HandleBloomBookOrder(string argument)
-		{
-			_applicationContainer.OrderList.AddOrder(argument);
-		}
-
-		/// <summary>
-		/// If there is another instance of bloom running and we have a single command-line argument, send it to the other Bloom.
-		/// </summary>
-		/// <param name="args"></param>
-		/// <returns>true if another instance is handling things and this one should exit</returns>
-		private static bool SendArgsToOtherBloomInstance(string[] args)
-		{
-			if (args.Length != 1)
-				return false; // We only try to send exactly one argument to another instance.
-			NamedPipeClientStream pipeClient = new NamedPipeClientStream(".", ArgsPipeName, PipeDirection.Out);
-			try
-			{
-				pipeClient.Connect(200);
-			}
-			catch (TimeoutException)
-			{
-				return false; // no other bloom running, go ahead and deal with request ourselves.
-			}
-			// Send the argument across the pipe to the other instance.
-			byte[] outBuffer = Encoding.UTF8.GetBytes(args[0]);
-			int len = outBuffer.Length;
-			pipeClient.WriteByte((byte)(len / 256));
-			pipeClient.WriteByte((byte)(len & 255));
-			pipeClient.Write(outBuffer, 0, len);
-			pipeClient.Flush();
-			pipeClient.Dispose();
-			return true; // Abort this instance.
-		}
-=======
 
         /// <summary>
         /// If there is another instance of bloom running and we have a single command-line argument, send it to the other Bloom.
@@ -448,7 +250,6 @@
             pipeClient.Dispose();
             return true; // Abort this instance.
         }
->>>>>>> ffd08689
 
 	    private static void Startup(object sender, EventArgs e)
 		{
