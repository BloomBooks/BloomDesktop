--- conflicted
+++ resolved
@@ -9,11 +9,6 @@
 using Bloom.Collection.BloomPack;
 using Bloom.CollectionCreating;
 using Bloom.Properties;
-<<<<<<< HEAD
-using Chorus;
-=======
-using DesktopAnalytics;
->>>>>>> cda4f8c6
 using L10NSharp;
 using Palaso.IO;
 using Palaso.Reporting;
@@ -58,7 +53,9 @@
 #endif
 
 				if (Platform.Utilities.Platform.IsWindows)
+				{
 					OldVersionCheck();
+				}
 				//bring in settings from any previous version
 				if (Settings.Default.NeedUpgrade)
 				{
@@ -89,50 +86,34 @@
 				{
 					Settings.Default.MruProjects.AddNewPath(args[0]);
 				}
-<<<<<<< HEAD
-				_earliestWeShouldCloseTheSplashScreen = DateTime.Now.AddSeconds(7);
-=======
 				_earliestWeShouldCloseTheSplashScreen = DateTime.Now.AddSeconds(3);
->>>>>>> cda4f8c6
-
-				EventHandler startAppOnIdle = (sender, e) =>
-				{
-					Application.Idle -= startAppOnIdle;
-
-					SetUpReporting();
-					Settings.Default.Save();
-
-					Browser.SetUpXulRunner();
-
-<<<<<<< HEAD
-					StartUpShellBasedOnMostRecentUsedIfPossible();
-					Application.Idle += new EventHandler(Application_Idle);
-=======
+
+				Settings.Default.Save();
+
+				Browser.SetUpXulRunner();
+
 				Application.Idle +=Startup;
 
-
->>>>>>> cda4f8c6
-
 				L10NSharp.LocalizationManager.SetUILanguage(Settings.Default.UserInterfaceLanguage,false);
-					EventHandler hideSplash = (sender2, e2) =>
-					{
-						Splasher.Hide();
-						Application.Idle -= hideSplash;
-					};
-
-					Application.Idle += hideSplash;
-				};
-
-				Application.Idle += startAppOnIdle;
-
-				Splasher.Show();
+
+				try
+				{
+					Application.Run();
+				}
+				catch (System.AccessViolationException nasty)
+				{
+					Logger.ShowUserATextFileRelatedToCatastrophicError(nasty);
+					System.Environment.FailFast("AccessViolationException");
+				}
 
 				Settings.Default.Save();
 
 				Logger.ShutDown();
 
 				if (_projectContext != null)
+				{
 					_projectContext.Dispose();
+				}
 			}
 			finally
 			{
