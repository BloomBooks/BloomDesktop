﻿using System;
using System.Diagnostics;
using System.IO;
using System.Net;
using System.Reflection;
using System.Runtime.ExceptionServices;
using System.Threading;
using System.Windows.Forms;
using Bloom.Collection.BloomPack;
using Bloom.CollectionCreating;
using Bloom.Properties;
using L10NSharp;
using Palaso.IO;
using Palaso.Reporting;
using Skybound.Gecko;
using System.Linq;

namespace Bloom
{
	static class Program
    {

		//static HttpListener listener = new HttpListener();

		/// <summary>
		/// We have one project open at a time, and this helps us bootstrap the project and
		/// properly dispose of various things when the project is closed.
		/// </summary>
		private static ProjectContext _projectContext;
		private static ApplicationContainer _applicationContainer;
        public static bool StartUpWithFirstOrNewVersionBehavior;
#if PerProjectMutex		
		private static Mutex _oneInstancePerProjectMutex;
#else
		private static Mutex _onlyOneBloomMutex;
	    private static DateTime _earliestWeShouldCloseTheSplashScreen;
		private static SplashScreen _splashForm;
		private static bool _alreadyHadSplashOnce;
#endif

        [STAThread]
		[HandleProcessCorruptedStateExceptions] 
        static void Main(string[] args)
        {
<<<<<<< HEAD
			try
			{
				Application.EnableVisualStyles();
				Application.SetCompatibleTextRenderingDefault(false);
=======
	        try
	        {
		        Application.EnableVisualStyles();
		        Application.SetCompatibleTextRenderingDefault(false);

		        //bring in settings from any previous version
		        if (Settings.Default.NeedUpgrade)
		        {
			        //see http://stackoverflow.com/questions/3498561/net-applicationsettingsbase-should-i-call-upgrade-every-time-i-load
			        Settings.Default.Upgrade();
			        Settings.Default.NeedUpgrade = false;
			        Settings.Default.Save();
			        StartUpWithFirstOrNewVersionBehavior = true;
		        }

#if xDEBUG
			    using (new Analytics("sje2fq26wnnk8c2kzflf",true))
				
#else
				string feedbackSetting = System.Environment.GetEnvironmentVariable("FEEDBACK");

				//default is to allow tracking
				var allowTracking = string.IsNullOrEmpty(feedbackSetting) || feedbackSetting.ToLower() == "yes" || feedbackSetting.ToLower() == "true";

		        using (new Analytics("c8ndqrrl7f0twbf2s6cv", allowTracking))
		        
#endif
			     {
					if (args.Length == 1 && args[0].ToLower().EndsWith(".bloompack"))
			        {
				        using (var dlg = new BloomPackInstallDialog(args[0]))
				        {
					        dlg.ShowDialog();
				        }
				        return;
			        }
>>>>>>> 008152cf


#if !DEBUG //the exception you get when there is no other BLOOM is a pain when running debugger with break-on-exceptions
				if (!GrabMutexForBloom())
					return;
#endif

<<<<<<< HEAD
				if (Platform.Utilities.Platform.IsWindows)
				{
					OldVersionCheck();
				}
				//bring in settings from any previous version
				if (Settings.Default.NeedUpgrade)
				{
					//see http://stackoverflow.com/questions/3498561/net-applicationsettingsbase-should-i-call-upgrade-every-time-i-load
					Settings.Default.Upgrade();
					Settings.Default.NeedUpgrade = false;
					Settings.Default.Save();
					StartUpWithFirstOrNewVersionBehavior = true;
				}
=======
			        OldVersionCheck();


>>>>>>> 008152cf

			        SetUpErrorHandling();

			        _applicationContainer = new ApplicationContainer();

			        SetUpLocalization();
			        Logger.Init();

<<<<<<< HEAD
				if (args.Length == 1 && args[0].ToLower().EndsWith(".bloompack"))
				{
					using (var dlg = new BloomPackInstallDialog(args[0]))
					{
						dlg.ShowDialog();
					}
					return;
				}
                if (args.Length == 1 && args[0].ToLower().EndsWith(".bloomcollection"))
                {
                    Settings.Default.MruProjects.AddNewPath(args[0]);
                }
                _earliestWeShouldCloseTheSplashScreen = DateTime.Now.AddSeconds(3);
=======
>>>>>>> 008152cf


			        if (args.Length == 1 && args[0].ToLower().EndsWith(".bloomcollection"))
			        {
				        Settings.Default.MruProjects.AddNewPath(args[0]);
			        }
			        _earliestWeShouldCloseTheSplashScreen = DateTime.Now.AddSeconds(3);

<<<<<<< HEAD
				Application.Idle +=Startup;
	
				L10NSharp.LocalizationManager.SetUILanguage(Settings.Default.UserInterfaceLanguage,false);
				
				try
				{
					Application.Run();
				}
				catch (System.AccessViolationException nasty)
				{
					Logger.ShowUserATextFileRelatedToCatastrophicError(nasty);
					System.Environment.FailFast("AccessViolationException");
				}

				Settings.Default.Save();

				Logger.ShutDown();

				if (_projectContext != null)
				{
					_projectContext.Dispose();
				}
			}
=======
			        Settings.Default.Save();

			        Browser.SetUpXulRunner();

			        Application.Idle += Startup;



			        L10NSharp.LocalizationManager.SetUILanguage(Settings.Default.UserInterfaceLanguage, false);

			        try
			        {
				        Application.Run();
			        }
			        catch (System.AccessViolationException nasty)
			        {
				        Logger.ShowUserATextFileRelatedToCatastrophicError(nasty);
				        System.Environment.FailFast("AccessViolationException");
			        }

			        Settings.Default.Save();

			        Logger.ShutDown();


			        if (_projectContext != null)
				        _projectContext.Dispose();
		        }
	        }
>>>>>>> 008152cf
			finally
			{
				ReleaseMutexForBloom();
			}
        }

		private static void Startup(object sender, EventArgs e)
		{
			Application.Idle -= Startup;
			CareForSplashScreenAtIdleTime(null, null);
			Application.Idle += new EventHandler(CareForSplashScreenAtIdleTime);
			StartUpShellBasedOnMostRecentUsedIfPossible();
		}


		private static void CareForSplashScreenAtIdleTime(object sender, EventArgs e)
		{
			//this is a hack... somehow this is getting called again, haven't been able to track down how
			//to reproduce, remove the user settings so that we get first-run behavior. Instead of going through the 
			//wizard, cancel it and open an existing project. After the new collectino window is created, this
			//fires *again* and would try to open a new splashform
			if (_alreadyHadSplashOnce)
			{
				Application.Idle -= CareForSplashScreenAtIdleTime; 
				return;
			}
			if(_splashForm==null)
				_splashForm = SplashScreen.CreateAndShow();//warning: this does an ApplicationEvents()
			else if (DateTime.Now > _earliestWeShouldCloseTheSplashScreen)
            {
				_alreadyHadSplashOnce = true;
                Application.Idle -= CareForSplashScreenAtIdleTime;
	            CloseSplashScreen();
				if (_projectContext!=null && _projectContext.ProjectWindow != null)
				{
					var shell = _projectContext.ProjectWindow as Shell;
					if (shell != null)
					{
						shell.ReallyComeToFront();
					}
				}
            }
        }

		private static void CloseSplashScreen()
		{
			if (_splashForm != null)
			{
				_splashForm.FadeAndClose(); //it's going to hang around while it fades, 
				_splashForm = null; //but we are done with it
			}
		}


#if PerProjectMutex		

					//NB: initially, you could have multiple blooms, if they were different projects.
			//however, then we switched to the embedded http image server, which can't share
			//a port. So we could fix that (get different ports), but for now, I'm just going
			//to lock it down to a single bloom

		private static bool GrabTokenForThisProject(string pathToProject)
		{
			//ok, here's how this complex method works...
			//First, we try to get the mutex quickly and quitely.
			//If that fails, we put up a dialog and wait a number of seconds,
			//while we wait for the mutex to come free.


			string mutexId = "bloom";
//			string mutexId = pathToProject;
//			mutexId = mutexId.Replace(Path.DirectorySeparatorChar, '-');
//			mutexId = mutexId.Replace(Path.VolumeSeparatorChar, '-');
			bool mutexAcquired = false;
			try
			{
				_oneInstancePerProjectMutex = Mutex.OpenExisting(mutexId);
				mutexAcquired = _oneInstancePerProjectMutex.WaitOne(TimeSpan.FromMilliseconds(1 * 1000), false);
			}
			catch (WaitHandleCannotBeOpenedException e)//doesn't exist, we're the first.
			{
				_oneInstancePerProjectMutex = new Mutex(true, mutexId, out mutexAcquired);
				mutexAcquired = true;
			}
			catch (AbandonedMutexException e)
			{
				//that's ok, we'll get it below               
			}

			using (var dlg = new SimpleMessageDialog("Waiting for other Bloom to finish..."))
			{
				dlg.TopMost = true;
				dlg.Show();
				try
				{
					_oneInstancePerProjectMutex = Mutex.OpenExisting(mutexId);
					mutexAcquired = _oneInstancePerProjectMutex.WaitOne(TimeSpan.FromMilliseconds(10 * 1000), false);
				}
				catch (AbandonedMutexException e)
				{
					_oneInstancePerProjectMutex = new Mutex(true, mutexId, out mutexAcquired);
					mutexAcquired = true;
				}
				catch (Exception e)
				{
					ErrorReport.NotifyUserOfProblem(e,
						"There was a problem starting Bloom which might require that you restart your computer.");
				}
			}

			if (!mutexAcquired) // cannot acquire?
			{
				_oneInstancePerProjectMutex = null;
				ErrorReport.NotifyUserOfProblem("Another copy of Bloom is already open with " + pathToProject + ". If you cannot find that Bloom, restart your computer.");
				return false;
			}
			return true;
		}

		public static void ReleaseMutexForThisProject()
		{
			if (_oneInstancePerProjectMutex != null)
			{
				_oneInstancePerProjectMutex.ReleaseMutex();
				_oneInstancePerProjectMutex = null;
			}
		}
#endif

		private static bool GrabMutexForBloom()
		{
			//ok, here's how this complex method works...
			//First, we try to get the mutex quickly and quitely.
			//If that fails, we put up a dialog and wait a number of seconds,
			//while we wait for the mutex to come free.

			string mutexId = "bloom";
			bool mutexAcquired = false;
			try
			{
				_onlyOneBloomMutex = Mutex.OpenExisting(mutexId);
				mutexAcquired = _onlyOneBloomMutex.WaitOne(TimeSpan.FromMilliseconds(1 * 1000), false);
			}
			catch (WaitHandleCannotBeOpenedException e)//doesn't exist, we're the first.
			{
				_onlyOneBloomMutex = new Mutex(true, mutexId, out mutexAcquired);
				mutexAcquired = true;
			}
			catch (AbandonedMutexException e)
			{
				//that's ok, we'll get it below               
			}


			using (var dlg = new SimpleMessageDialog("Waiting for other Bloom to finish..."))
			{
				dlg.TopMost = true;
				dlg.Show();
				try
				{
					_onlyOneBloomMutex = Mutex.OpenExisting(mutexId);
					mutexAcquired = _onlyOneBloomMutex.WaitOne(TimeSpan.FromMilliseconds(10 * 1000), false);
				}
				catch (AbandonedMutexException e)
				{
					_onlyOneBloomMutex = new Mutex(true, mutexId, out mutexAcquired);
					mutexAcquired = true;
				}
				catch (Exception e)
				{
					ErrorReport.NotifyUserOfProblem(e,
						"There was a problem starting Bloom which might require that you restart your computer.");
				}
			}

			if (!mutexAcquired) // cannot acquire?
			{
				_onlyOneBloomMutex = null;
				ErrorReport.NotifyUserOfProblem("Another copy of Bloom is already running. If you cannot find that Bloom, restart your computer.");
				return false;
			}
			return true;
		}

		public static void ReleaseMutexForBloom()
		{
			if (_onlyOneBloomMutex != null)
			{
				_onlyOneBloomMutex.ReleaseMutex();
				_onlyOneBloomMutex = null;
			}
		}

		/// ------------------------------------------------------------------------------------
		private static void StartUpShellBasedOnMostRecentUsedIfPossible()
		{
			if (Settings.Default.MruProjects.Latest == null  ||
				!OpenProjectWindow(Settings.Default.MruProjects.Latest))
			{
				//since the message pump hasn't started yet, show the UI for choosing when it is //review june 2013... is it still not going, with the current splash screen?
				Application.Idle += ChooseAnotherProject;
			}
		}

		/// ------------------------------------------------------------------------------------
		private static bool OpenProjectWindow(string projectPath)
		{
			Debug.Assert(_projectContext == null);

			try
			{
				//NB: initially, you could have multiple blooms, if they were different projects.
				//however, then we switched to the embedded http image server, which can't share
				//a port. So we could fix that (get different ports), but for now, I'm just going
				//to lock it down to a single bloom
/*					if (!GrabTokenForThisProject(projectPath))
					{
						return false;
					}
				*/
				_projectContext = _applicationContainer.CreateProjectContext(projectPath);
				_projectContext.ProjectWindow.Closed += HandleProjectWindowClosed;
                _projectContext.ProjectWindow.Activated += HandleProjectWindowActivated;

				_projectContext.ProjectWindow.Show();

				if(_splashForm!=null)
					_splashForm.StayAboveThisWindow(_projectContext.ProjectWindow);

				return true;
			}
			catch (Exception e)
			{
				HandleErrorOpeningProjectWindow(e, projectPath);
			}

			return false;
		}

        private static void HandleProjectWindowActivated(object sender, EventArgs e)
		{
			_projectContext.ProjectWindow.Activated -= HandleProjectWindowActivated;

			// Sometimes after closing the splash screen the project window
			// looses focus, so do this.
			_projectContext.ProjectWindow.Activate();
		}



		/// ------------------------------------------------------------------------------------
		private static void HandleErrorOpeningProjectWindow(Exception error, string projectPath)
		{
			if (_projectContext != null)
			{
				if (_projectContext.ProjectWindow != null)
				{
					_projectContext.ProjectWindow.Closed -= HandleProjectWindowClosed;
					_projectContext.ProjectWindow.Close();
				}

				_projectContext.Dispose();
				_projectContext = null;
			}

			Palaso.Reporting.ErrorReport.NotifyUserOfProblem(
				new Palaso.Reporting.ShowAlwaysPolicy(), error,
				"{0} had a problem loading the {1} project. Please report this problem to the developers by clicking 'Details' below.",
				Application.ProductName, Path.GetFileNameWithoutExtension(projectPath));
		}

		/// ------------------------------------------------------------------------------------
		static void ChooseAnotherProject(object sender, EventArgs e)
		{
			Application.Idle -= ChooseAnotherProject;

			while (true)
			{
				//If it looks like the 1st time, put up the create collection with the welcome.
				//The user can cancel that if they want to go looking for a collection on disk.
				if(Settings.Default.MruProjects.Latest == null)
				{
                    var path = NewCollectionWizard.CreateNewCollection();
					if (!string.IsNullOrEmpty(path) && File.Exists(path))
					{
						OpenCollection(path);
						return;
					}
				}

				using (var dlg = _applicationContainer.OpenAndCreateCollectionDialog())
				{
					if (dlg.ShowDialog() != DialogResult.OK)
					{
						Application.Exit();
						return;
					}

					if (OpenCollection(dlg.SelectedPath)) return;
				}
			}
		}

		private static bool OpenCollection(string path)
		{
			if (OpenProjectWindow(path))
			{
				Settings.Default.MruProjects.AddNewPath(path);
				Settings.Default.Save();
				return true;
			}
			return false;
		}

		/// ------------------------------------------------------------------------------------
		static void HandleProjectWindowClosed(object sender, EventArgs e)
		{
			try
			{
				_projectContext.SendReceiver.CheckPointWithDialog("Storing History Of Your Work");
			}
			catch (Exception error)
			{
				Palaso.Reporting.ErrorReport.NotifyUserOfProblem(error,"There was a problem backing up your work to the SendReceive repository on this computer.");
			}
			
			_projectContext.Dispose();
			_projectContext = null;

			if (((Shell)sender).UserWantsToOpenADifferentProject)
			{
				Application.Idle += ChooseAnotherProject;
			}
			else if (((Shell)sender).UserWantsToOpeReopenProject)
			{
				Application.Idle +=new EventHandler(ReopenProject);
			}
			else
			{
				Application.Exit();
			}
		}

		private static void ReopenProject(object sender, EventArgs e)
		{
			Application.Idle -= ReopenProject;
			OpenCollection(Settings.Default.MruProjects.Latest);
		}

		public static void SetUpLocalization()
		{
			var installedStringFileFolder = FileLocator.GetDirectoryDistributedWithApplication("localization");

			try
			{
                _applicationContainer.LocalizationManager = LocalizationManager.Create(Settings.Default.UserInterfaceLanguage,
				                           "Bloom", "Bloom", Application.ProductVersion,
				                           installedStringFileFolder,
				                           Path.Combine(ProjectContext.GetBloomAppDataFolder(), "Localizations"), Resources.Bloom, "issues@bloom.palaso.org", "Bloom");

                var uiLanguage =   LocalizationManager.UILanguageId;//just feeding this into subsequent creates prevents asking the user twice if the language of their os isn't one we have a tmx for
                var unusedGoesIntoStatic = LocalizationManager.Create(uiLanguage,
                                           "Palaso", "Palaso", /*review: this is just bloom's version*/Application.ProductVersion,
                                           installedStringFileFolder,
                                           Path.Combine(ProjectContext.GetBloomAppDataFolder(), "Localizations"), Resources.Bloom, "issues@bloom.palaso.org", "Palaso.UI");

  /*                var l10nSystem = L10NSystem.BeginInit(preferredLanguage, installedStringFileFolder, targetStringFileFolder, icon, "issues@bloom.palaso.org");
                    l10nSystem.AddLocalizationPackage(NameSpace="Bloom", ID="Bloom", DisplayName="Bloom", Version=Application.ProductVersion);
                    l10nSystem.AddLocalizationPackage(NameSpace = "Palaso", ID = "Palaso", DisplayName = "Palaso", Version = Application.ProductVersion);
                or better
                        [Localizable(NameSpace="Bloom", ID="Bloom", DisplayName="Bloom", Version=Application.ProductVersion)]
                l10nSystem.EndInit();
    */

				Settings.Default.UserInterfaceLanguage = LocalizationManager.UILanguageId;
			}
			catch (Exception error)
			{
				//handle http://jira.palaso.org/issues/browse/BL-213
				if(Process.GetProcesses().Count(p=>p.ProcessName.ToLower().Contains("bloom"))>1)
				{
					ErrorReport.NotifyUserOfProblem("Whoops. There is another copy of Bloom already running while Bloom was trying to set up L10NSharp.");
					Environment.FailFast("Bloom couldn't set up localization");
				}

				if (error.Message.Contains("Bloom.en.tmx"))
				{
					ErrorReport.NotifyUserOfProblem(error,
						"Sorry. Bloom is trying to set up your machine to use this new version, but something went wrong getting at the file it needs. If you restart your computer, all will be well.");

					Environment.FailFast("Bloom couldn't set up localization");
				}

				//otherwise, we don't know what caused it.
				throw;
			}
		}



		/// ------------------------------------------------------------------------------------
		private static void SetUpErrorHandling()
		{
			Palaso.Reporting.ErrorReport.EmailAddress = "issues@bloom.palaso.org";
			Palaso.Reporting.ErrorReport.AddStandardProperties();
			Palaso.Reporting.ExceptionHandler.Init();
		}


        private static void SetUpReporting()
        {
            if (Settings.Default.Reporting == null)
            {
                Settings.Default.Reporting = new ReportingSettings();
                Settings.Default.Save();
            }
            UsageReporter.Init(Settings.Default.Reporting, "bloom.palaso.org", "UA-22170471-2",
#if DEBUG
                true
#else
                false
#endif
                );
        }

        public static void OldVersionCheck()
        {
            var asm = Assembly.GetExecutingAssembly();
            var file = asm.CodeBase.Replace("file:", string.Empty);
            file = file.TrimStart('/');
            var fi = new FileInfo(file);
            if(DateTime.UtcNow.Subtract(fi.LastWriteTimeUtc).Days > 90)// nb: "create time" is stuck at may 2011, for some reason. Arrrggghhhh
                {
                    try
                    {
                        if (Dns.GetHostAddresses("ftpx.sil.org.pg").Length > 0)
                        {
                            if(DialogResult.Yes == MessageBox.Show("This beta version of Bloom is now over 90 days old. Click 'Yes' to have Bloom open the folder on the Ukarumpa FTP site where you can get a new one.","OLD BETA",MessageBoxButtons.YesNo))
                            {
                                Process.Start("ftp://ftp.sil.org.pg/Software/LCORE/LangTran/Groups/LangTran_win_Literacy/");
                                Process.GetCurrentProcess().Kill();
                            }
                            return;
                        }
                    }
                    catch (Exception)
                    {
                    }

                    try
                    {
                        if (Dns.GetHostAddresses("bloom.palaso.org").Length > 0)
                        {
                            if (DialogResult.Yes == MessageBox.Show("This beta version of Bloom is now over 90 days old. Click 'Yes' to have Bloom open the web page where you can get a new one.", "OLD BETA", MessageBoxButtons.YesNo))
                            {
                                Process.Start("http://bloom.palaso.org/download");
                                Process.GetCurrentProcess().Kill();
                            }
                            return;
                        }
                    }
                    catch (Exception)
                    {
                    }

                    Palaso.Reporting.ErrorReport.NotifyUserOfProblem(
                        "This beta version of Bloom is now over 90 days old. If possible, please get a new version at bloom.palaso.org.");
            }

        }
    }


}<|MERGE_RESOLUTION|>--- conflicted
+++ resolved
@@ -42,57 +42,16 @@
 		[HandleProcessCorruptedStateExceptions] 
         static void Main(string[] args)
         {
-<<<<<<< HEAD
 			try
 			{
 				Application.EnableVisualStyles();
 				Application.SetCompatibleTextRenderingDefault(false);
-=======
-	        try
-	        {
-		        Application.EnableVisualStyles();
-		        Application.SetCompatibleTextRenderingDefault(false);
-
-		        //bring in settings from any previous version
-		        if (Settings.Default.NeedUpgrade)
-		        {
-			        //see http://stackoverflow.com/questions/3498561/net-applicationsettingsbase-should-i-call-upgrade-every-time-i-load
-			        Settings.Default.Upgrade();
-			        Settings.Default.NeedUpgrade = false;
-			        Settings.Default.Save();
-			        StartUpWithFirstOrNewVersionBehavior = true;
-		        }
-
-#if xDEBUG
-			    using (new Analytics("sje2fq26wnnk8c2kzflf",true))
-				
-#else
-				string feedbackSetting = System.Environment.GetEnvironmentVariable("FEEDBACK");
-
-				//default is to allow tracking
-				var allowTracking = string.IsNullOrEmpty(feedbackSetting) || feedbackSetting.ToLower() == "yes" || feedbackSetting.ToLower() == "true";
-
-		        using (new Analytics("c8ndqrrl7f0twbf2s6cv", allowTracking))
-		        
-#endif
-			     {
-					if (args.Length == 1 && args[0].ToLower().EndsWith(".bloompack"))
-			        {
-				        using (var dlg = new BloomPackInstallDialog(args[0]))
-				        {
-					        dlg.ShowDialog();
-				        }
-				        return;
-			        }
->>>>>>> 008152cf
-
-
-#if !DEBUG //the exception you get when there is no other BLOOM is a pain when running debugger with break-on-exceptions
+
+#if !DEBUG //the exception you get when there is no other BLOOM is pain when running debugger with break-on-exceptions
 				if (!GrabMutexForBloom())
 					return;
 #endif
 
-<<<<<<< HEAD
 				if (Platform.Utilities.Platform.IsWindows)
 				{
 					OldVersionCheck();
@@ -106,20 +65,15 @@
 					Settings.Default.Save();
 					StartUpWithFirstOrNewVersionBehavior = true;
 				}
-=======
-			        OldVersionCheck();
-
-
->>>>>>> 008152cf
-
-			        SetUpErrorHandling();
-
-			        _applicationContainer = new ApplicationContainer();
-
-			        SetUpLocalization();
-			        Logger.Init();
-
-<<<<<<< HEAD
+
+				SetUpErrorHandling();
+
+                _applicationContainer = new ApplicationContainer(); 
+                
+                SetUpLocalization();
+				Logger.Init();
+
+
 				if (args.Length == 1 && args[0].ToLower().EndsWith(".bloompack"))
 				{
 					using (var dlg = new BloomPackInstallDialog(args[0]))
@@ -133,50 +87,14 @@
                     Settings.Default.MruProjects.AddNewPath(args[0]);
                 }
                 _earliestWeShouldCloseTheSplashScreen = DateTime.Now.AddSeconds(3);
-=======
->>>>>>> 008152cf
-
-
-			        if (args.Length == 1 && args[0].ToLower().EndsWith(".bloomcollection"))
-			        {
-				        Settings.Default.MruProjects.AddNewPath(args[0]);
-			        }
-			        _earliestWeShouldCloseTheSplashScreen = DateTime.Now.AddSeconds(3);
-
-<<<<<<< HEAD
+
+				Settings.Default.Save();
+
+				Browser.SetUpXulRunner();
+
 				Application.Idle +=Startup;
 	
 				L10NSharp.LocalizationManager.SetUILanguage(Settings.Default.UserInterfaceLanguage,false);
-				
-				try
-				{
-					Application.Run();
-				}
-				catch (System.AccessViolationException nasty)
-				{
-					Logger.ShowUserATextFileRelatedToCatastrophicError(nasty);
-					System.Environment.FailFast("AccessViolationException");
-				}
-
-				Settings.Default.Save();
-
-				Logger.ShutDown();
-
-				if (_projectContext != null)
-				{
-					_projectContext.Dispose();
-				}
-			}
-=======
-			        Settings.Default.Save();
-
-			        Browser.SetUpXulRunner();
-
-			        Application.Idle += Startup;
-
-
-
-			        L10NSharp.LocalizationManager.SetUILanguage(Settings.Default.UserInterfaceLanguage, false);
 
 			        try
 			        {
@@ -195,9 +113,8 @@
 
 			        if (_projectContext != null)
 				        _projectContext.Dispose();
-		        }
+		        
 	        }
->>>>>>> 008152cf
 			finally
 			{
 				ReleaseMutexForBloom();
