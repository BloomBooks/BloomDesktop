﻿using System;
using System.Diagnostics;
using System.IO;
using System.Net;
using System.Reflection;
using System.Runtime.ExceptionServices;
using System.Threading;
using System.Windows.Forms;
using Bloom.Collection.BloomPack;
using Bloom.CollectionCreating;
using Bloom.Properties;
using Chorus;
using Localization;
using Palaso.IO;
using Palaso.Reporting;
using Skybound.Gecko;
using System.Linq;

namespace Bloom
{
	static class Program
	{

		//static HttpListener listener = new HttpListener();

		/// <summary>
		/// We have one project open at a time, and this helps us bootstrap the project and
		/// properly dispose of various things when the project is closed.
		/// </summary>
		private static ProjectContext _projectContext;
		private static ApplicationContainer _applicationContainer;
		public static bool StartUpWithFirstOrNewVersionBehavior;
#if PerProjectMutex
		private static Mutex _oneInstancePerProjectMutex;
#else
		private static Mutex _onlyOneBloomMutex;
		private static DateTime _earliestWeShouldCloseTheSplashScreen;
#endif

		[STAThread]
		[HandleProcessCorruptedStateExceptions]
		static void Main(string[] args)
		{
			try
			{
				Application.EnableVisualStyles();
				Application.SetCompatibleTextRenderingDefault(false);

				if (!GrabMutexForBloom())
					return;

				if (Platform.Utilities.Platform.IsWindows)
					OldVersionCheck();
				//bring in settings from any previous version
				if (Settings.Default.NeedUpgrade)
				{
					//see http://stackoverflow.com/questions/3498561/net-applicationsettingsbase-should-i-call-upgrade-every-time-i-load
					Settings.Default.Upgrade();
					Settings.Default.NeedUpgrade = false;
					Settings.Default.Save();
					StartUpWithFirstOrNewVersionBehavior = true;
				}

				SetUpErrorHandling();

				_applicationContainer = new ApplicationContainer();

				SetUpLocalization();
				Logger.Init();


				if (args.Length == 1 && args[0].ToLower().EndsWith(".bloompack"))
				{
					using (var dlg = new BloomPackInstallDialog(args[0]))
					{
						dlg.ShowDialog();
					}
					return;
				}
				if (args.Length == 1 && args[0].ToLower().EndsWith(".bloomcollection"))
				{
					Settings.Default.MruProjects.AddNewPath(args[0]);
				}
				_earliestWeShouldCloseTheSplashScreen = DateTime.Now.AddSeconds(7);

				EventHandler startAppOnIdle = (sender, e) =>
				{
					Application.Idle -= startAppOnIdle;

<<<<<<< HEAD
					SetUpReporting();
					Settings.Default.Save();

					_applicationContainer = new ApplicationContainer();
=======
				Browser.SetUpXulRunner();
>>>>>>> b57bbb3d

					Browser.SetUpXulRunner();

					StartUpShellBasedOnMostRecentUsedIfPossible();
					Application.Idle += new EventHandler(Application_Idle);

					Localization.LocalizationManager.SetUILanguage(Settings.Default.UserInterfaceLanguage,false);
					EventHandler hideSplash = (sender2, e2) =>
					{
						Splasher.Hide();
						Application.Idle -= hideSplash;
					};

					Application.Idle += hideSplash;
				};

				Application.Idle += startAppOnIdle;

				Splasher.Show();

				Settings.Default.Save();

				Logger.ShutDown();

				if (_projectContext != null)
					_projectContext.Dispose();
			}
			finally
			{
				ReleaseMutexForBloom();
			}
		}



		private static void Application_Idle(object sender, EventArgs e)
		{
			if (DateTime.Now > _earliestWeShouldCloseTheSplashScreen)
			{
				Application.Idle -= new EventHandler(Application_Idle);
				Splasher.Close();
			}
		}


#if PerProjectMutex

					//NB: initially, you could have multiple blooms, if they were different projects.
			//however, then we switched to the embedded http image server, which can't share
			//a port. So we could fix that (get different ports), but for now, I'm just going
			//to lock it down to a single bloom

		private static bool GrabTokenForThisProject(string pathToProject)
		{
			//ok, here's how this complex method works...
			//First, we try to get the mutex quickly and quitely.
			//If that fails, we put up a dialog and wait a number of seconds,
			//while we wait for the mutex to come free.


			string mutexId = "bloom";
//			string mutexId = pathToProject;
//			mutexId = mutexId.Replace(Path.DirectorySeparatorChar, '-');
//			mutexId = mutexId.Replace(Path.VolumeSeparatorChar, '-');
			bool mutexAcquired = false;
			try
			{
				_oneInstancePerProjectMutex = Mutex.OpenExisting(mutexId);
				mutexAcquired = _oneInstancePerProjectMutex.WaitOne(TimeSpan.FromMilliseconds(1 * 1000), false);
			}
			catch (WaitHandleCannotBeOpenedException e)//doesn't exist, we're the first.
			{
				_oneInstancePerProjectMutex = new Mutex(true, mutexId, out mutexAcquired);
				mutexAcquired = true;
			}
			catch (AbandonedMutexException e)
			{
				//that's ok, we'll get it below
			}

			using (var dlg = new SimpleMessageDialog("Waiting for other Bloom to finish..."))
			{
				dlg.TopMost = true;
				dlg.Show();
				try
				{
					_oneInstancePerProjectMutex = Mutex.OpenExisting(mutexId);
					mutexAcquired = _oneInstancePerProjectMutex.WaitOne(TimeSpan.FromMilliseconds(10 * 1000), false);
				}
				catch (AbandonedMutexException e)
				{
					_oneInstancePerProjectMutex = new Mutex(true, mutexId, out mutexAcquired);
					mutexAcquired = true;
				}
				catch (Exception e)
				{
					ErrorReport.NotifyUserOfProblem(e,
						"There was a problem starting Bloom which might require that you restart your computer.");
				}
			}

			if (!mutexAcquired) // cannot acquire?
			{
				_oneInstancePerProjectMutex = null;
				ErrorReport.NotifyUserOfProblem("Another copy of Bloom is already open with " + pathToProject + ". If you cannot find that Bloom, restart your computer.");
				return false;
			}
			return true;
		}

		public static void ReleaseMutexForThisProject()
		{
			if (_oneInstancePerProjectMutex != null)
			{
				_oneInstancePerProjectMutex.ReleaseMutex();
				_oneInstancePerProjectMutex = null;
			}
		}
#endif

		private static bool GrabMutexForBloom()
		{
			//ok, here's how this complex method works...
			//First, we try to get the mutex quickly and quitely.
			//If that fails, we put up a dialog and wait a number of seconds,
			//while we wait for the mutex to come free.


			string mutexId = "bloom";
			bool mutexAcquired = false;
			try
			{
				_onlyOneBloomMutex = Mutex.OpenExisting(mutexId);
				mutexAcquired = _onlyOneBloomMutex.WaitOne(TimeSpan.FromMilliseconds(1 * 1000), false);
			}
			catch (WaitHandleCannotBeOpenedException e)//doesn't exist, we're the first.
			{
				_onlyOneBloomMutex = new Mutex(true, mutexId, out mutexAcquired);
				mutexAcquired = true;
			}
			catch (AbandonedMutexException e)
			{
				//that's ok, we'll get it below
			}

			using (var dlg = new SimpleMessageDialog("Waiting for other Bloom to finish..."))
			{
				dlg.TopMost = true;
				dlg.Show();
				try
				{
					_onlyOneBloomMutex = Mutex.OpenExisting(mutexId);
					mutexAcquired = _onlyOneBloomMutex.WaitOne(TimeSpan.FromMilliseconds(10 * 1000), false);
				}
				catch (AbandonedMutexException e)
				{
					_onlyOneBloomMutex = new Mutex(true, mutexId, out mutexAcquired);
					mutexAcquired = true;
				}
				catch (Exception e)
				{
					ErrorReport.NotifyUserOfProblem(e,
						"There was a problem starting Bloom which might require that you restart your computer.");
				}
			}

			if (!mutexAcquired) // cannot acquire?
			{
				_onlyOneBloomMutex = null;
				ErrorReport.NotifyUserOfProblem("Another copy of Bloom is already running. If you cannot find that Bloom, restart your computer.");
				return false;
			}
			return true;
		}

		public static void ReleaseMutexForBloom()
		{
			if (_onlyOneBloomMutex != null)
			{
				_onlyOneBloomMutex.ReleaseMutex();
				_onlyOneBloomMutex = null;
			}
		}

		/// ------------------------------------------------------------------------------------
		private static void StartUpShellBasedOnMostRecentUsedIfPossible()
		{
			if (Settings.Default.MruProjects.Latest == null  ||
				!OpenProjectWindow(Settings.Default.MruProjects.Latest))
			{
				//since the message pump hasn't started yet, show the UI for choosing when it is
				Application.Idle += ChooseAnotherProject;
			}
		}

		/// ------------------------------------------------------------------------------------
		private static bool OpenProjectWindow(string projectPath)
		{
			Debug.Assert(_projectContext == null);

			try
			{
				//NB: initially, you could have multiple blooms, if they were different projects.
				//however, then we switched to the embedded http image server, which can't share
				//a port. So we could fix that (get different ports), but for now, I'm just going
				//to lock it down to a single bloom
/*					if (!GrabTokenForThisProject(projectPath))
					{
						return false;
					}
				*/
				_projectContext = _applicationContainer.CreateProjectContext(projectPath);
				_projectContext.ProjectWindow.Closed += HandleProjectWindowClosed;
				_projectContext.ProjectWindow.Activated += HandleProjectWindowActivated;

				_projectContext.ProjectWindow.Show();

				return true;
			}
			catch (Exception e)
			{
				HandleErrorOpeningProjectWindow(e, projectPath);
			}

			return false;
		}

		private static void HandleProjectWindowActivated(object sender, EventArgs e)
		{
			_projectContext.ProjectWindow.Activated -= HandleProjectWindowActivated;

			// Sometimes after closing the splash screen the project window
			// looses focus, so do this.
			_projectContext.ProjectWindow.Activate();
		}



		/// ------------------------------------------------------------------------------------
		private static void HandleErrorOpeningProjectWindow(Exception error, string projectPath)
		{
			if (_projectContext != null)
			{
				if (_projectContext.ProjectWindow != null)
				{
					_projectContext.ProjectWindow.Closed -= HandleProjectWindowClosed;
					_projectContext.ProjectWindow.Close();
				}

				_projectContext.Dispose();
				_projectContext = null;
			}

			Palaso.Reporting.ErrorReport.NotifyUserOfProblem(
				new Palaso.Reporting.ShowAlwaysPolicy(), error,
				"{0} had a problem loading the {1} project. Please report this problem to the developers by clicking 'Details' below.",
				Application.ProductName, Path.GetFileNameWithoutExtension(projectPath));
		}

		/// ------------------------------------------------------------------------------------
		static void ChooseAnotherProject(object sender, EventArgs e)
		{
			Application.Idle -= ChooseAnotherProject;

			while (true)
			{
				//If it looks like the 1st time, put up the create collection with the welcome.
				//The user can cancel that if they want to go looking for a collection on disk.
				if(Settings.Default.MruProjects.Latest == null)
				{
					var path = NewCollectionWizard.CreateNewCollection();
					if (!string.IsNullOrEmpty(path) && File.Exists(path))
					{
						OpenCollection(path);
						return;
					}
				}

				using (var dlg = _applicationContainer.OpenAndCreateCollectionDialog())
				{
					if (dlg.ShowDialog() != DialogResult.OK)
					{
						Application.Exit();
						return;
					}

					if (OpenCollection(dlg.SelectedPath)) return;
				}
			}
		}

		private static bool OpenCollection(string path)
		{
			if (OpenProjectWindow(path))
			{
				Settings.Default.MruProjects.AddNewPath(path);
				Settings.Default.Save();
				return true;
			}
			return false;
		}

		/// ------------------------------------------------------------------------------------
		static void HandleProjectWindowClosed(object sender, EventArgs e)
		{
			try
			{
				_projectContext.SendReceiver.CheckPointWithDialog("Storing History Of Your Work");
			}
			catch (Exception error)
			{
				Palaso.Reporting.ErrorReport.NotifyUserOfProblem(error,"There was a problem backing up your work to the SendReceive repository on this computer.");
			}

			_projectContext.Dispose();
			_projectContext = null;

			if (((Shell)sender).UserWantsToOpenADifferentProject)
			{
				Application.Idle += ChooseAnotherProject;
			}
			else if (((Shell)sender).UserWantsToOpeReopenProject)
			{
				Application.Idle +=new EventHandler(ReopenProject);
			}
			else
			{
				Application.Exit();
			}
		}

		private static void ReopenProject(object sender, EventArgs e)
		{
			Application.Idle -= ReopenProject;
			OpenCollection(Settings.Default.MruProjects.Latest);
		}

		public static void SetUpLocalization()
		{
			var installedStringFileFolder = FileLocator.GetDirectoryDistributedWithApplication("localization");
			installedStringFileFolder = Path.GetDirectoryName(installedStringFileFolder);

			try
			{
				_applicationContainer.LocalizationManager = LocalizationManager.Create(Settings.Default.UserInterfaceLanguage,
										   "Bloom", "Bloom", Application.ProductVersion,
										   installedStringFileFolder,
										   Path.Combine(ProjectContext.GetBloomAppDataFolder(), "Localizations"), Resources.Bloom, "issues@bloom.palaso.org", "Bloom");

				Settings.Default.UserInterfaceLanguage = LocalizationManager.UILanguageId;
			}
			catch (Exception error)
			{
				//handle http://jira.palaso.org/issues/browse/BL-213
				if(Process.GetProcesses().Count(p=>p.ProcessName.ToLower().Contains("bloom"))>1)
				{
					ErrorReport.NotifyUserOfProblem("Whoops. There is another copy of Bloom already running while Bloom was trying to set up localization.");
					Environment.FailFast("Bloom couldn't set up localization");
				}

				if (error.Message.Contains("Bloom.en.tmx"))
				{
					ErrorReport.NotifyUserOfProblem(error,
						"Sorry. Bloom is trying to set up your machine to use this new version, but something went wrong getting at the file it needs. If you restart your computer, all will be well.");

					Environment.FailFast("Bloom couldn't set up localization");
				}

				//otherwise, we don't know what caused it.
				throw;
			}
		}



		/// ------------------------------------------------------------------------------------
		private static void SetUpErrorHandling()
		{
			Palaso.Reporting.ErrorReport.EmailAddress = "issues@bloom.palaso.org";
			Palaso.Reporting.ErrorReport.AddStandardProperties();
			Palaso.Reporting.ExceptionHandler.Init();
		}


		private static void SetUpReporting()
		{
			if (Settings.Default.Reporting == null)
			{
				Settings.Default.Reporting = new ReportingSettings();
				Settings.Default.Save();
			}
			UsageReporter.Init(Settings.Default.Reporting, "bloom.palaso.org", "UA-22170471-2",
#if DEBUG
				true
#else
				false
#endif
				);
		}

		public static void OldVersionCheck()
		{
			var asm = Assembly.GetExecutingAssembly();
			var file = asm.CodeBase.Replace("file:", string.Empty);
			file = file.TrimStart('/');
			var fi = new FileInfo(file);
			if(DateTime.UtcNow.Subtract(fi.LastWriteTimeUtc).Days > 90)// nb: "create time" is stuck at may 2011, for some reason. Arrrggghhhh
				{
					try
					{
						if (Dns.GetHostAddresses("ftpx.sil.org.pg").Length > 0)
						{
							if(DialogResult.Yes == MessageBox.Show("This beta version of Bloom is now over 90 days old. Click 'Yes' to have Bloom open the folder on the Ukarumpa FTP site where you can get a new one.","OLD BETA",MessageBoxButtons.YesNo))
							{
								Process.Start("ftp://ftp.sil.org.pg/Software/LCORE/LangTran/Groups/LangTran_win_Literacy/");
								Process.GetCurrentProcess().Kill();
							}
							return;
						}
					}
					catch (Exception)
					{
					}

					try
					{
						if (Dns.GetHostAddresses("bloom.palaso.org").Length > 0)
						{
							if (DialogResult.Yes == MessageBox.Show("This beta version of Bloom is now over 90 days old. Click 'Yes' to have Bloom open the web page where you can get a new one.", "OLD BETA", MessageBoxButtons.YesNo))
							{
								Process.Start("http://bloom.palaso.org/download");
								Process.GetCurrentProcess().Kill();
							}
							return;
						}
					}
					catch (Exception)
					{
					}

					Palaso.Reporting.ErrorReport.NotifyUserOfProblem(
						"This beta version of Bloom is now over 90 days old. If possible, please get a new version at bloom.palaso.org.");
			}

		}
	}


}<|MERGE_RESOLUTION|>--- conflicted
+++ resolved
@@ -87,14 +87,8 @@
 				{
 					Application.Idle -= startAppOnIdle;
 
-<<<<<<< HEAD
 					SetUpReporting();
 					Settings.Default.Save();
-
-					_applicationContainer = new ApplicationContainer();
-=======
-				Browser.SetUpXulRunner();
->>>>>>> b57bbb3d
 
 					Browser.SetUpXulRunner();
 
