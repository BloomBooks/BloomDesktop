using System;
using System.Diagnostics;
using System.IO;
using System.IO.Pipes;
using System.Net;
using System.Reflection;
using System.Runtime.ExceptionServices;
using System.Text;
using System.Threading;
using System.Windows.Forms;
using Bloom.Collection;
using Bloom.Collection.BloomPack;
using Bloom.CollectionCreating;
using Bloom.CollectionTab;
using Bloom.Properties;
using Bloom.WebLibraryIntegration;
using Microsoft.Win32;
using Palaso.Extensions;
using PalasoUIWinforms.Registration;
using DesktopAnalytics;
using L10NSharp;
using Palaso.IO;
using Palaso.Reporting;
using Skybound.Gecko;
using System.Linq;

namespace Bloom
{
	static class Program
	{

		//static HttpListener listener = new HttpListener();

		/// <summary>
		/// We have one project open at a time, and this helps us bootstrap the project and
		/// properly dispose of various things when the project is closed.
		/// </summary>
		private static ProjectContext _projectContext;
		private static ApplicationContainer _applicationContainer;
		public static bool StartUpWithFirstOrNewVersionBehavior;

#if PerProjectMutex
		private static Mutex _oneInstancePerProjectMutex;
#else
		private static Mutex _onlyOneBloomMutex;
		private static DateTime _earliestWeShouldCloseTheSplashScreen;
		private static SplashScreen _splashForm;
		private static bool _alreadyHadSplashOnce;
		private static BookDownloadSupport _bookDownloadSupport;
#endif

		[STAThread]
		[HandleProcessCorruptedStateExceptions]
		static void Main(string[] args)
		{
			try
			{
				Application.EnableVisualStyles();
				Application.SetCompatibleTextRenderingDefault(false);

#if !DEBUG //the exception you get when there is no other BLOOM is pain when running debugger with break-on-exceptions
				if (!GrabMutexForBloom())
					return;
#endif

				if (Palaso.PlatformUtilities.Platform.IsWindows)
				{
					OldVersionCheck();
				}
				//bring in settings from any previous version
				if (Settings.Default.NeedUpgrade)
				{
					//see http://stackoverflow.com/questions/3498561/net-applicationsettingsbase-should-i-call-upgrade-every-time-i-load
					Settings.Default.Upgrade();
					Settings.Default.Reload();
					Settings.Default.NeedUpgrade = false;
					Settings.Default.Save();
					StartUpWithFirstOrNewVersionBehavior = true;
				}
//#if DEBUG
//                if (args.Length > 0)
//                {
//                    // This allows us to debug things like  interpreting a URL.
//                    MessageBox.Show("Attach debugger now");
//                }
//#endif

#if DEBUG
				using (new Analytics("sje2fq26wnnk8c2kzflf", RegistrationDialog.GetAnalyticsUserInfo(), true))

#else
				string feedbackSetting = System.Environment.GetEnvironmentVariable("FEEDBACK");

				//default is to allow tracking
				var allowTracking = string.IsNullOrEmpty(feedbackSetting) || feedbackSetting.ToLower() == "yes" || feedbackSetting.ToLower() == "true";

				using (new Analytics("c8ndqrrl7f0twbf2s6cv", RegistrationDialog.GetAnalyticsUserInfo(), allowTracking))

#endif

				{
					if (args.Length == 1 && args[0].ToLower().EndsWith(".bloompack"))
					{
						using (var dlg = new BloomPackInstallDialog(args[0]))
						{
							dlg.ShowDialog();
						}
						return;
					}

					if (SendArgsToOtherBloomInstance(args))
						return;

#if DEBUG //the exception you get when there is no other BLOOM is a pain when running debugger with break-on-exceptions
					if (args.Length > 1)
						Thread.Sleep(3000);
							//this is here for testing the --rename scenario where the previous run needs a chance to die before we continue, but we're not using the mutex becuase it's a pain when using the debugger

#else
					if (!GrabMutexForBloom())
						return;
#endif

					OldVersionCheck();

					SetUpErrorHandling();

					_applicationContainer = new ApplicationContainer();
					_bookDownloadSupport = new BookDownloadSupport(_applicationContainer.DownloadOrderList);

					if (args.Length == 2 && args[0].ToLowerInvariant() == "--upload")
					{
						// A special path to upload chunks of stuff. This is not currently documented and is not very robust.
						// - User must log in before running this
						// - For best results each bloom book needs to be part of a collection in its parent folder
						// - little error checking (e.g., we don't apply the usual constaints that a book must have title and licence info)
						SetUpLocalization();
						Browser.SetUpXulRunner();
						var transfer = new BookTransfer(new BloomParseClient(), ProjectContext.CreateBloomS3Client(),
							_applicationContainer.HtmlThumbnailer, new DownloadOrderList());
						transfer.UploadFolder(args[1], _applicationContainer);
						return;
					}



					SetUpLocalization();
					Logger.Init();


					if (args.Length == 1)
					{
						if (args[0].ToLower().EndsWith(".bloomcollection"))
						{
							Settings.Default.MruProjects.AddNewPath(args[0]);
						}
						else
							_bookDownloadSupport.HandleBloomBookDownloadOrder(args[0]);
					}

					if (args.Length > 0 && args[0] == "--rename")
					{
						try
						{
							var pathToNewCollection = CollectionSettings.RenameCollection(args[1], args[2]);
							//MessageBox.Show("Your collection has been renamed.");
							Settings.Default.MruProjects.AddNewPath(pathToNewCollection);
						}
						catch (ApplicationException error)
						{
							Palaso.Reporting.ErrorReport.NotifyUserOfProblem(error, error.Message);
							Environment.Exit(-1);
						}
						catch (Exception error)
						{
							Palaso.Reporting.ErrorReport.NotifyUserOfProblem(error,
								"Bloom could not finish renaming your collection folder. Restart your computer and try again.");
							Environment.Exit(-1);
						}

					}

					_earliestWeShouldCloseTheSplashScreen = DateTime.Now.AddSeconds(3);

					Settings.Default.Save();


					Browser.SetUpXulRunner();

					Application.Idle += Startup;



					L10NSharp.LocalizationManager.SetUILanguage(Settings.Default.UserInterfaceLanguage, false);

					try
					{
						Application.Run();
					}
					catch(System.AccessViolationException nasty)
					{
						Logger.ShowUserATextFileRelatedToCatastrophicError(nasty);
						System.Environment.FailFast("AccessViolationException");
					}
					finally
					{
						_bookDownloadSupport.Dispose();
					}
					Settings.Default.Save();

					Logger.ShutDown();


					if (_projectContext != null)
						_projectContext.Dispose();
				}
			}
			finally
			{
				ReleaseMutexForBloom();
			}
		}

<<<<<<< HEAD
		/// <summary>
		/// Make sure this instance is registered (at least for this user) and the program to handle bloom:// urls.
		/// TODO-Linux: no idea what has to happen to register a url handler...probably not this, though.
		/// See also where these registry entries are made by the wix installer (file Installer.wxs).
		/// </summary>
		private static void EnsureThisInstanceIsRegisteredForBloomUrls()
		{
			if (Palaso.PlatformUtilities.Platform.IsLinux)
			{
				// TODO-Linux: no idea what has to happen to register a url handler...probably not this, though.
				// See also where these registry entries are made by the wix installer (file Installer.wxs).
				return;
			}
			EnsureThisInstanceIsRegisteredForBloomUrls_Windows();
		}

		/// <summary>
		/// Make sure this instance is registered (at least for this user) and the program to handle bloom:// urls.
		/// </summary>
		private static void EnsureThisInstanceIsRegisteredForBloomUrls_Windows()
		{
			if (AlreadyRegistered(Registry.ClassesRoot))
				return;
			var root = Registry.CurrentUser.CreateSubKey(@"Software\Classes");
			var key = root.CreateSubKey(@"bloom\shell\open\command");
			key.SetValue("", DesiredBloomCommand);

			key = root.CreateSubKey("bloom");
			key.SetValue("", "BLOOM:URL Protocol");
			key.SetValue("URL Protocol", "");
		}

		private static bool AlreadyRegistered(RegistryKey root)
		{
			var key = root.OpenSubKey(@"bloom\shell\open\command");
			if (key == null)
				return false;
			var wanted = DesiredBloomCommand;
			if (wanted != (key.GetValue("") as string).ToLowerInvariant())
				return false;
			key = root.OpenSubKey("bloom");
			if (key.GetValue("") as string != "BLOOM:URL Protocol")
				return false;
			if (key.GetValue("URL Protocol") as string != "")
				return false;
			return true;
		}

		private static string DesiredBloomCommand
		{
			get { return Application.ExecutablePath.ToLowerInvariant() + " \"%1\""; }
		}

		private static Thread _serverThread;
		private static bool _shuttingDown;
		/// <summary>
		/// Start a server which can process requests from another instance of bloom
		/// (typically started by initiating a download by navigating to a link starting with bloom://;
		/// can also be by opening a bookorder file.)
		/// </summary>
		private static void StartReceivingArgsFromOtherBloom()
		{
			_serverThread = new Thread(ServerThreadAction);
			_serverThread.Start();
		}

		private static void StopReceivingArgsFromOtherBloom()
		{
			if (_serverThread != null)
			{
				_shuttingDown = true;
				// This will go to our own thread that is waiting for such a connection, allowing the WaitForConnection
				// to unblock so the thread can terminate.
				NamedPipeClientStream pipeClient = new NamedPipeClientStream(".", ArgsPipeName, PipeDirection.Out);
				try
				{
					pipeClient.Connect(100);
				}
				catch (TimeoutException)
				{
					return; // failed to send, maybe we got a real request during shutdown?
				}
				_serverThread.Join(1000); // If for some reason we can't clean up nicely, we'll exit anyway
				_serverThread = null;
			}
		}

		private const string ArgsPipeName = @"SendBloomArgs";

		/// <summary>
		/// The function executed by the server thread which listens for messages from other bloom instances.
		/// Review: do we need to be able to handle many at once? What will happen if the user opens one order while we are handling another?
		/// </summary>
		private static void ServerThreadAction(object unused)
		{
			while(!_shuttingDown)
			{
				using (var pipeServer = new NamedPipeServerStream(ArgsPipeName, PipeDirection.In))
				{
					pipeServer.WaitForConnection();
					if (_shuttingDown)
						return; // We got the spurious message that allows us to unblock and exit
					string argument = null;
					try
					{
						int len = pipeServer.ReadByte() * 256;
						len += pipeServer.ReadByte();
						var inBuffer = new byte[len];
						pipeServer.Read(inBuffer, 0, len);
						argument = Encoding.UTF8.GetString(inBuffer);
					}
					catch (IOException e)
					{
						//Catch the IOException that is raised if the pipe is broken
						// or disconnected.
						// I think it is safe to ignore it...worst that happens is that whatever the other Bloom instance
						// was trying to do doesn't happen.
					}
					HandleBloomBookOrder(argument);
				}
			}
		}

		private static void HandleBloomBookOrder(string argument)
		{
			_applicationContainer.OrderList.AddOrder(argument);
		}
=======
>>>>>>> 8131c46f

		/// <summary>
		/// If there is another instance of bloom running and we have a single command-line argument, send it to the other Bloom.
		/// </summary>
		/// <param name="args"></param>
		/// <returns>true if another instance is handling things and this one should exit</returns>
		public static bool SendArgsToOtherBloomInstance(string[] args)
		{
			if (args.Length != 1)
				return false; // We only try to send exactly one argument to another instance.
			NamedPipeClientStream pipeClient = new NamedPipeClientStream(".", BookDownloadSupport.ArgsPipeName, PipeDirection.Out);
			try
			{
				pipeClient.Connect(200);
			}
			catch (TimeoutException)
			{
				return false; // no other bloom running, go ahead and deal with request ourselves.
			}
			// Send the argument across the pipe to the other instance.
			byte[] outBuffer = Encoding.UTF8.GetBytes(args[0]);
			int len = outBuffer.Length;
			pipeClient.WriteByte((byte)(len / 256));
			pipeClient.WriteByte((byte)(len & 255));
			pipeClient.Write(outBuffer, 0, len);
			pipeClient.Flush();
			pipeClient.Dispose();
			return true; // Abort this instance.
		}

		private static void Startup(object sender, EventArgs e)
		{
			Application.Idle -= Startup;
			CareForSplashScreenAtIdleTime(null, null);
			Application.Idle += new EventHandler(CareForSplashScreenAtIdleTime);
			StartUpShellBasedOnMostRecentUsedIfPossible();
		}


		private static void CareForSplashScreenAtIdleTime(object sender, EventArgs e)
		{
			//this is a hack... somehow this is getting called again, haven't been able to track down how
			//to reproduce, remove the user settings so that we get first-run behavior. Instead of going through the
			//wizard, cancel it and open an existing project. After the new collectino window is created, this
			//fires *again* and would try to open a new splashform
			if (_alreadyHadSplashOnce)
			{
				Application.Idle -= CareForSplashScreenAtIdleTime;
				return;
			}
			if(_splashForm==null)
				_splashForm = SplashScreen.CreateAndShow();//warning: this does an ApplicationEvents()
			else if (DateTime.Now > _earliestWeShouldCloseTheSplashScreen)
			{
				_alreadyHadSplashOnce = true;
				Application.Idle -= CareForSplashScreenAtIdleTime;
				CloseSplashScreenAndCheckRegistration();
				if (_projectContext!=null && _projectContext.ProjectWindow != null)
				{
					var shell = _projectContext.ProjectWindow as Shell;
					if (shell != null)
					{
						shell.ReallyComeToFront();
					}
				}
			}
		}

		private static void CloseSplashScreenAndCheckRegistration()
		{
			if (_splashForm != null)
			{
				_splashForm.FadeAndClose(); //it's going to hang around while it fades,
				_splashForm = null; //but we are done with it
			}

			if (RegistrationDialog.ShouldWeShowRegistrationDialog())
			{
				using (var dlg = new RegistrationDialog(false))
				{
					if (_projectContext!=null && _projectContext.ProjectWindow != null)
						dlg.ShowDialog(_projectContext.ProjectWindow);
					else
					{
						dlg.ShowDialog();
					}
				}
			}
		}


#if PerProjectMutex

					//NB: initially, you could have multiple blooms, if they were different projects.
			//however, then we switched to the embedded http image server, which can't share
			//a port. So we could fix that (get different ports), but for now, I'm just going
			//to lock it down to a single bloom

		private static bool GrabTokenForThisProject(string pathToProject)
		{
			//ok, here's how this complex method works...
			//First, we try to get the mutex quickly and quitely.
			//If that fails, we put up a dialog and wait a number of seconds,
			//while we wait for the mutex to come free.


			string mutexId = "bloom";
//			string mutexId = pathToProject;
//			mutexId = mutexId.Replace(Path.DirectorySeparatorChar, '-');
//			mutexId = mutexId.Replace(Path.VolumeSeparatorChar, '-');
			bool mutexAcquired = false;
			try
			{
				_oneInstancePerProjectMutex = Mutex.OpenExisting(mutexId);
				mutexAcquired = _oneInstancePerProjectMutex.WaitOne(TimeSpan.FromMilliseconds(1 * 1000), false);
			}
			catch (WaitHandleCannotBeOpenedException e)//doesn't exist, we're the first.
			{
				_oneInstancePerProjectMutex = new Mutex(true, mutexId, out mutexAcquired);
				mutexAcquired = true;
			}
			catch (AbandonedMutexException e)
			{
				//that's ok, we'll get it below
			}

			using (var dlg = new SimpleMessageDialog("Waiting for other Bloom to finish..."))
			{
				dlg.TopMost = true;
				dlg.Show();
				try
				{
					_oneInstancePerProjectMutex = Mutex.OpenExisting(mutexId);
					mutexAcquired = _oneInstancePerProjectMutex.WaitOne(TimeSpan.FromMilliseconds(10 * 1000), false);
				}
				catch (AbandonedMutexException e)
				{
					_oneInstancePerProjectMutex = new Mutex(true, mutexId, out mutexAcquired);
					mutexAcquired = true;
				}
				catch (Exception e)
				{
					ErrorReport.NotifyUserOfProblem(e,
						"There was a problem starting Bloom which might require that you restart your computer.");
				}
			}

			if (!mutexAcquired) // cannot acquire?
			{
				_oneInstancePerProjectMutex = null;
				ErrorReport.NotifyUserOfProblem("Another copy of Bloom is already open with " + pathToProject + ". If you cannot find that Bloom, restart your computer.");
				return false;
			}
			return true;
		}

		public static void ReleaseMutexForThisProject()
		{
			if (_oneInstancePerProjectMutex != null)
			{
				_oneInstancePerProjectMutex.ReleaseMutex();
				_oneInstancePerProjectMutex = null;
			}
		}
#endif

		private static bool GrabMutexForBloom()
		{
			//ok, here's how this complex method works...
			//First, we try to get the mutex quickly and quitely.
			//If that fails, we put up a dialog and wait a number of seconds,
			//while we wait for the mutex to come free.

			string mutexId = "bloom";
			bool mutexAcquired = false;
			try
			{
				_onlyOneBloomMutex = Mutex.OpenExisting(mutexId);
				mutexAcquired = _onlyOneBloomMutex.WaitOne(TimeSpan.FromMilliseconds(1 * 1000), false);
			}
			catch (WaitHandleCannotBeOpenedException e)//doesn't exist, we're the first.
			{
				_onlyOneBloomMutex = new Mutex(true, mutexId, out mutexAcquired);
				mutexAcquired = true;
			}
			catch (AbandonedMutexException e)
			{
				//that's ok, we'll get it below
			}


			using (var dlg = new SimpleMessageDialog("Waiting for other Bloom to finish..."))
			{
				dlg.TopMost = true;
				dlg.Show();
				try
				{
					_onlyOneBloomMutex = Mutex.OpenExisting(mutexId);
					mutexAcquired = _onlyOneBloomMutex.WaitOne(TimeSpan.FromMilliseconds(10 * 1000), false);
				}
				catch (AbandonedMutexException e)
				{
					_onlyOneBloomMutex = new Mutex(true, mutexId, out mutexAcquired);
					mutexAcquired = true;
				}
				catch (Exception e)
				{
					ErrorReport.NotifyUserOfProblem(e,
						"There was a problem starting Bloom which might require that you restart your computer.");
				}
			}

			if (!mutexAcquired) // cannot acquire?
			{
				_onlyOneBloomMutex = null;
				ErrorReport.NotifyUserOfProblem("Another copy of Bloom is already running. If you cannot find that Bloom, restart your computer.");
				return false;
			}
			return true;
		}

		public static void ReleaseMutexForBloom()
		{
			if (_onlyOneBloomMutex != null)
			{
				_onlyOneBloomMutex.ReleaseMutex();
				_onlyOneBloomMutex = null;
			}
		}

		/// ------------------------------------------------------------------------------------
		private static void StartUpShellBasedOnMostRecentUsedIfPossible()
		{
			if (Settings.Default.MruProjects.Latest == null  ||
				!OpenProjectWindow(Settings.Default.MruProjects.Latest))
			{
				//since the message pump hasn't started yet, show the UI for choosing when it is //review june 2013... is it still not going, with the current splash screen?
				Application.Idle += ChooseAnotherProject;
			}
		}

		/// ------------------------------------------------------------------------------------
		private static bool OpenProjectWindow(string projectPath)
		{
			Debug.Assert(_projectContext == null);

			try
			{
				//NB: initially, you could have multiple blooms, if they were different projects.
				//however, then we switched to the embedded http image server, which can't share
				//a port. So we could fix that (get different ports), but for now, I'm just going
				//to lock it down to a single bloom
/*					if (!GrabTokenForThisProject(projectPath))
					{
						return false;
					}
				*/
				_projectContext = _applicationContainer.CreateProjectContext(projectPath);
				_projectContext.ProjectWindow.Closed += HandleProjectWindowClosed;
				_projectContext.ProjectWindow.Activated += HandleProjectWindowActivated;

				_projectContext.ProjectWindow.Show();

				if(_splashForm!=null)
					_splashForm.StayAboveThisWindow(_projectContext.ProjectWindow);

				return true;
			}
			catch (Exception e)
			{
				HandleErrorOpeningProjectWindow(e, projectPath);
			}

			return false;
		}

		private static void HandleProjectWindowActivated(object sender, EventArgs e)
		{
			_projectContext.ProjectWindow.Activated -= HandleProjectWindowActivated;

			// Sometimes after closing the splash screen the project window
			// looses focus, so do this.
			_projectContext.ProjectWindow.Activate();
		}



		/// ------------------------------------------------------------------------------------
		private static void HandleErrorOpeningProjectWindow(Exception error, string projectPath)
		{
			if (_projectContext != null)
			{
				if (_projectContext.ProjectWindow != null)
				{
					_projectContext.ProjectWindow.Closed -= HandleProjectWindowClosed;
					_projectContext.ProjectWindow.Close();
				}

				_projectContext.Dispose();
				_projectContext = null;
			}

			Palaso.Reporting.ErrorReport.NotifyUserOfProblem(
				new Palaso.Reporting.ShowAlwaysPolicy(), error,
				"{0} had a problem loading the {1} project. Please report this problem to the developers by clicking 'Details' below.",
				Application.ProductName, Path.GetFileNameWithoutExtension(projectPath));
		}

		/// ------------------------------------------------------------------------------------
		static void ChooseAnotherProject(object sender, EventArgs e)
		{
			Application.Idle -= ChooseAnotherProject;

			while (true)
			{
				//If it looks like the 1st time, put up the create collection with the welcome.
				//The user can cancel that if they want to go looking for a collection on disk.
				if(Settings.Default.MruProjects.Latest == null)
				{
					var path = NewCollectionWizard.CreateNewCollection();
					if (!string.IsNullOrEmpty(path) && File.Exists(path))
					{
						OpenCollection(path);
						return;
					}
				}

				using (var dlg = _applicationContainer.OpenAndCreateCollectionDialog())
				{
					if (dlg.ShowDialog() != DialogResult.OK)
					{
						Application.Exit();
						return;
					}

					if (OpenCollection(dlg.SelectedPath)) return;
				}
			}
		}

		private static bool OpenCollection(string path)
		{
			if (OpenProjectWindow(path))
			{
				Settings.Default.MruProjects.AddNewPath(path);
				Settings.Default.Save();
				return true;
			}
			return false;
		}

		/// ------------------------------------------------------------------------------------
		static void HandleProjectWindowClosed(object sender, EventArgs e)
		{
			try
			{
				_projectContext.SendReceiver.CheckPointWithDialog("Storing History Of Your Work");
			}
			catch (Exception error)
			{
				Palaso.Reporting.ErrorReport.NotifyUserOfProblem(error,"There was a problem backing up your work to the SendReceive repository on this computer.");
			}

			_projectContext.Dispose();
			_projectContext = null;

			if (((Shell)sender).UserWantsToOpenADifferentProject)
			{
				Application.Idle += ChooseAnotherProject;
			}
			else if (((Shell)sender).UserWantsToOpeReopenProject)
			{
				Application.Idle +=new EventHandler(ReopenProject);
			}
			else
			{
				Application.Exit();
			}
		}


		private static void ReopenProject(object sender, EventArgs e)
		{
			Application.Idle -= ReopenProject;
			OpenCollection(Settings.Default.MruProjects.Latest);
		}

		public static void SetUpLocalization()
		{
			var installedStringFileFolder = FileLocator.GetDirectoryDistributedWithApplication("localization");

			try
			{
				_applicationContainer.LocalizationManager = LocalizationManager.Create(Settings.Default.UserInterfaceLanguage,
										   "Bloom", "Bloom", Application.ProductVersion,
										   installedStringFileFolder,
										   "SIL/Bloom",
										   Resources.Bloom, "issues@bloom.palaso.org", "Bloom");

				//We had a case where someone translated stuff into another language, and sent in their tmx. But their tmx had soaked up a bunch of string
				//from their various templates, which were not Bloom standard templates. So then someone else sitting down to localize bloom would be
				//faced with a bunch of string that made no sense to them, because they don't have those templates.
				//So for now, we only soak up new strings if it's a developer, and hope that the Commit process will be enough for them to realize "oh no, I
				//don't want to check that stuff in".

#if DEBUG
				_applicationContainer.LocalizationManager.CollectUpNewStringsDiscoveredDynamically = true;
#else
				_applicationContainer.LocalizationManager.CollectUpNewStringsDiscoveredDynamically = false;
#endif

				var uiLanguage =   LocalizationManager.UILanguageId;//just feeding this into subsequent creates prevents asking the user twice if the language of their os isn't one we have a tmx for
				var unusedGoesIntoStatic = LocalizationManager.Create(uiLanguage,
										   "Palaso", "Palaso", /*review: this is just bloom's version*/Application.ProductVersion,
										   installedStringFileFolder,
											"SIL/Bloom",
											Resources.Bloom, "issues@bloom.palaso.org", "Palaso.UI");

  /*                var l10nSystem = L10NSystem.BeginInit(preferredLanguage, installedStringFileFolder, targetStringFileFolder, icon, "issues@bloom.palaso.org");
					l10nSystem.AddLocalizationPackage(NameSpace="Bloom", ID="Bloom", DisplayName="Bloom", Version=Application.ProductVersion);
					l10nSystem.AddLocalizationPackage(NameSpace = "Palaso", ID = "Palaso", DisplayName = "Palaso", Version = Application.ProductVersion);
				or better
						[Localizable(NameSpace="Bloom", ID="Bloom", DisplayName="Bloom", Version=Application.ProductVersion)]
				l10nSystem.EndInit();
	*/

				Settings.Default.UserInterfaceLanguage = LocalizationManager.UILanguageId;
			}
			catch (Exception error)
			{
				//handle http://jira.palaso.org/issues/browse/BL-213
				if(Process.GetProcesses().Count(p=>p.ProcessName.ToLower().Contains("bloom"))>1)
				{
					ErrorReport.NotifyUserOfProblem("Whoops. There is another copy of Bloom already running while Bloom was trying to set up L10NSharp.");
					Environment.FailFast("Bloom couldn't set up localization");
				}

				if (error.Message.Contains("Bloom.en.tmx"))
				{
					ErrorReport.NotifyUserOfProblem(error,
						"Sorry. Bloom is trying to set up your machine to use this new version, but something went wrong getting at the file it needs. If you restart your computer, all will be well.");

					Environment.FailFast("Bloom couldn't set up localization");
				}

				//otherwise, we don't know what caused it.
				throw;
			}
		}



		/// ------------------------------------------------------------------------------------
		private static void SetUpErrorHandling()
		{
			Palaso.Reporting.ErrorReport.EmailAddress = "issues@bloom.palaso.org";
			Palaso.Reporting.ErrorReport.AddStandardProperties();
			Palaso.Reporting.ExceptionHandler.Init();

			ExceptionHandler.AddDelegate((w,e) => DesktopAnalytics.Analytics.ReportException(e.Exception));
		}


		public static void OldVersionCheck()
		{
			return;




			var asm = Assembly.GetExecutingAssembly();
			var file = asm.CodeBase.Replace("file:", string.Empty);
			file = file.TrimStart('/');
			var fi = new FileInfo(file);
			if(DateTime.UtcNow.Subtract(fi.LastWriteTimeUtc).Days > 90)// nb: "create time" is stuck at may 2011, for some reason. Arrrggghhhh
				{
					try
					{
						if (Dns.GetHostAddresses("ftp.sil.org.pg").Length > 0)
						{
							if(DialogResult.Yes == MessageBox.Show("This beta version of Bloom is now over 90 days old. Click 'Yes' to have Bloom open the folder on the Ukarumpa FTP site where you can get a new one.","OLD BETA",MessageBoxButtons.YesNo))
							{
								Process.Start("ftp://ftp.sil.org.pg/Software/LCORE/LangTran/Groups/LangTran_win_Literacy/");
								Process.GetCurrentProcess().Kill();
							}
							return;
						}
					}
					catch (Exception)
					{
					}

					try
					{
						if (Dns.GetHostAddresses("bloom.palaso.org").Length > 0)
						{
							if (DialogResult.Yes == MessageBox.Show("This beta version of Bloom is now over 90 days old. Click 'Yes' to have Bloom open the web page where you can get a new one.", "OLD BETA", MessageBoxButtons.YesNo))
							{
								Process.Start("http://bloom.palaso.org/download");
								Process.GetCurrentProcess().Kill();
							}
							return;
						}
					}
					catch (Exception)
					{
					}

					Palaso.Reporting.ErrorReport.NotifyUserOfProblem(
						"This beta version of Bloom is now over 90 days old. If possible, please get a new version at bloom.palaso.org.");
			}

		}
	}


}<|MERGE_RESOLUTION|>--- conflicted
+++ resolved
@@ -77,13 +77,13 @@
 					Settings.Default.Save();
 					StartUpWithFirstOrNewVersionBehavior = true;
 				}
-//#if DEBUG
-//                if (args.Length > 0)
-//                {
-//                    // This allows us to debug things like  interpreting a URL.
-//                    MessageBox.Show("Attach debugger now");
-//                }
-//#endif
+#if DEBUG
+				if (args.Length > 0)
+				{
+					// This allows us to debug things like  interpreting a URL.
+					MessageBox.Show("Attach debugger now");
+				}
+#endif
 
 #if DEBUG
 				using (new Analytics("sje2fq26wnnk8c2kzflf", RegistrationDialog.GetAnalyticsUserInfo(), true))
@@ -221,136 +221,6 @@
 			}
 		}
 
-<<<<<<< HEAD
-		/// <summary>
-		/// Make sure this instance is registered (at least for this user) and the program to handle bloom:// urls.
-		/// TODO-Linux: no idea what has to happen to register a url handler...probably not this, though.
-		/// See also where these registry entries are made by the wix installer (file Installer.wxs).
-		/// </summary>
-		private static void EnsureThisInstanceIsRegisteredForBloomUrls()
-		{
-			if (Palaso.PlatformUtilities.Platform.IsLinux)
-			{
-				// TODO-Linux: no idea what has to happen to register a url handler...probably not this, though.
-				// See also where these registry entries are made by the wix installer (file Installer.wxs).
-				return;
-			}
-			EnsureThisInstanceIsRegisteredForBloomUrls_Windows();
-		}
-
-		/// <summary>
-		/// Make sure this instance is registered (at least for this user) and the program to handle bloom:// urls.
-		/// </summary>
-		private static void EnsureThisInstanceIsRegisteredForBloomUrls_Windows()
-		{
-			if (AlreadyRegistered(Registry.ClassesRoot))
-				return;
-			var root = Registry.CurrentUser.CreateSubKey(@"Software\Classes");
-			var key = root.CreateSubKey(@"bloom\shell\open\command");
-			key.SetValue("", DesiredBloomCommand);
-
-			key = root.CreateSubKey("bloom");
-			key.SetValue("", "BLOOM:URL Protocol");
-			key.SetValue("URL Protocol", "");
-		}
-
-		private static bool AlreadyRegistered(RegistryKey root)
-		{
-			var key = root.OpenSubKey(@"bloom\shell\open\command");
-			if (key == null)
-				return false;
-			var wanted = DesiredBloomCommand;
-			if (wanted != (key.GetValue("") as string).ToLowerInvariant())
-				return false;
-			key = root.OpenSubKey("bloom");
-			if (key.GetValue("") as string != "BLOOM:URL Protocol")
-				return false;
-			if (key.GetValue("URL Protocol") as string != "")
-				return false;
-			return true;
-		}
-
-		private static string DesiredBloomCommand
-		{
-			get { return Application.ExecutablePath.ToLowerInvariant() + " \"%1\""; }
-		}
-
-		private static Thread _serverThread;
-		private static bool _shuttingDown;
-		/// <summary>
-		/// Start a server which can process requests from another instance of bloom
-		/// (typically started by initiating a download by navigating to a link starting with bloom://;
-		/// can also be by opening a bookorder file.)
-		/// </summary>
-		private static void StartReceivingArgsFromOtherBloom()
-		{
-			_serverThread = new Thread(ServerThreadAction);
-			_serverThread.Start();
-		}
-
-		private static void StopReceivingArgsFromOtherBloom()
-		{
-			if (_serverThread != null)
-			{
-				_shuttingDown = true;
-				// This will go to our own thread that is waiting for such a connection, allowing the WaitForConnection
-				// to unblock so the thread can terminate.
-				NamedPipeClientStream pipeClient = new NamedPipeClientStream(".", ArgsPipeName, PipeDirection.Out);
-				try
-				{
-					pipeClient.Connect(100);
-				}
-				catch (TimeoutException)
-				{
-					return; // failed to send, maybe we got a real request during shutdown?
-				}
-				_serverThread.Join(1000); // If for some reason we can't clean up nicely, we'll exit anyway
-				_serverThread = null;
-			}
-		}
-
-		private const string ArgsPipeName = @"SendBloomArgs";
-
-		/// <summary>
-		/// The function executed by the server thread which listens for messages from other bloom instances.
-		/// Review: do we need to be able to handle many at once? What will happen if the user opens one order while we are handling another?
-		/// </summary>
-		private static void ServerThreadAction(object unused)
-		{
-			while(!_shuttingDown)
-			{
-				using (var pipeServer = new NamedPipeServerStream(ArgsPipeName, PipeDirection.In))
-				{
-					pipeServer.WaitForConnection();
-					if (_shuttingDown)
-						return; // We got the spurious message that allows us to unblock and exit
-					string argument = null;
-					try
-					{
-						int len = pipeServer.ReadByte() * 256;
-						len += pipeServer.ReadByte();
-						var inBuffer = new byte[len];
-						pipeServer.Read(inBuffer, 0, len);
-						argument = Encoding.UTF8.GetString(inBuffer);
-					}
-					catch (IOException e)
-					{
-						//Catch the IOException that is raised if the pipe is broken
-						// or disconnected.
-						// I think it is safe to ignore it...worst that happens is that whatever the other Bloom instance
-						// was trying to do doesn't happen.
-					}
-					HandleBloomBookOrder(argument);
-				}
-			}
-		}
-
-		private static void HandleBloomBookOrder(string argument)
-		{
-			_applicationContainer.OrderList.AddOrder(argument);
-		}
-=======
->>>>>>> 8131c46f
 
 		/// <summary>
 		/// If there is another instance of bloom running and we have a single command-line argument, send it to the other Bloom.
