﻿using System;
using System.Diagnostics;
using System.IO;
using System.IO.Pipes;
using System.Net;
using System.Reflection;
using System.Runtime.ExceptionServices;
using System.Threading;
using System.Windows.Forms;
using Bloom.Collection.BloomPack;
using Bloom.CollectionCreating;
using Bloom.Properties;
using Chorus;
using L10NSharp;
using Palaso.IO;
using Palaso.Reporting;
using Skybound.Gecko;
using System.Linq;

namespace Bloom
{
	static class Program
    {

		//static HttpListener listener = new HttpListener();

		/// <summary>
		/// We have one project open at a time, and this helps us bootstrap the project and
		/// properly dispose of various things when the project is closed.
		/// </summary>
		private static ProjectContext _projectContext;
		private static ApplicationContainer _applicationContainer;
        public static bool StartUpWithFirstOrNewVersionBehavior;
#if PerProjectMutex		
		private static Mutex _oneInstancePerProjectMutex;
#else
		private static Mutex _onlyOneBloomMutex;
	    private static DateTime _earliestWeShouldCloseTheSplashScreen;
#endif

        [STAThread]
		[HandleProcessCorruptedStateExceptions] 
        static void Main(string[] args)
        {
	        try
	        {
		        Application.EnableVisualStyles();
		        Application.SetCompatibleTextRenderingDefault(false);

		        //bring in settings from any previous version
		        if (Settings.Default.NeedUpgrade)
		        {
			        //see http://stackoverflow.com/questions/3498561/net-applicationsettingsbase-should-i-call-upgrade-every-time-i-load
			        Settings.Default.Upgrade();
			        Settings.Default.NeedUpgrade = false;
			        Settings.Default.Save();
			        StartUpWithFirstOrNewVersionBehavior = true;
		        }

		        if (args.Length == 1 && args[0].ToLower().EndsWith(".bloompack"))
		        {
#if DEBUG
			        using (new Analytics("sje2fq26wnnk8c2kzflf"))
#else
					using (new Analytics("c8ndqrrl7f0twbf2s6cv"))
#endif
			        using (var dlg = new BloomPackInstallDialog(args[0]))
			        {
				        dlg.ShowDialog();
			        }
			        return;
		        }
	        

#if !DEBUG //the exception you get when there is no other BLOOM is pain when running debugger with break-on-exceptions
				if (!GrabMutexForBloom())
					return;
#endif

<<<<<<< HEAD
				if (Platform.Utilities.Platform.IsWindows)
					OldVersionCheck();
				//bring in settings from any previous version
				if (Settings.Default.NeedUpgrade)
				{
					//see http://stackoverflow.com/questions/3498561/net-applicationsettingsbase-should-i-call-upgrade-every-time-i-load
					Settings.Default.Upgrade();
					Settings.Default.NeedUpgrade = false;
					Settings.Default.Save();
					StartUpWithFirstOrNewVersionBehavior = true;
				}
=======
				OldVersionCheck();


>>>>>>> 990ce19f

				SetUpErrorHandling();

                _applicationContainer = new ApplicationContainer(); 
                
                SetUpLocalization();
				Logger.Init();


			
                if (args.Length == 1 && args[0].ToLower().EndsWith(".bloomcollection"))
                {
                    Settings.Default.MruProjects.AddNewPath(args[0]);
                }
                _earliestWeShouldCloseTheSplashScreen = DateTime.Now.AddSeconds(7);

				EventHandler startAppOnIdle = (sender, e) => 
				{
					Application.Idle -= startAppOnIdle;

					SetUpReporting();
					Settings.Default.Save();

					Browser.SetUpXulRunner();

					StartUpShellBasedOnMostRecentUsedIfPossible();
					Application.Idle += new EventHandler(Application_Idle);

				L10NSharp.LocalizationManager.SetUILanguage(Settings.Default.UserInterfaceLanguage,false);
					EventHandler hideSplash = (sender2, e2) =>
					{
						Splasher.Hide();
						Application.Idle -= hideSplash;
					};

					Application.Idle += hideSplash;
				};

				Application.Idle += startAppOnIdle;

				Splasher.Show();

				Settings.Default.Save();

				Logger.ShutDown();

				if (_projectContext != null)
					_projectContext.Dispose();
			}
			finally
			{
				ReleaseMutexForBloom();
			}
        }



    	private static void Application_Idle(object sender, EventArgs e)
        {
            if (DateTime.Now > _earliestWeShouldCloseTheSplashScreen)
            {
                Application.Idle -= new EventHandler(Application_Idle);
                Splasher.Close();
            }
        }


#if PerProjectMutex		

					//NB: initially, you could have multiple blooms, if they were different projects.
			//however, then we switched to the embedded http image server, which can't share
			//a port. So we could fix that (get different ports), but for now, I'm just going
			//to lock it down to a single bloom

		private static bool GrabTokenForThisProject(string pathToProject)
		{
			//ok, here's how this complex method works...
			//First, we try to get the mutex quickly and quitely.
			//If that fails, we put up a dialog and wait a number of seconds,
			//while we wait for the mutex to come free.


			string mutexId = "bloom";
//			string mutexId = pathToProject;
//			mutexId = mutexId.Replace(Path.DirectorySeparatorChar, '-');
//			mutexId = mutexId.Replace(Path.VolumeSeparatorChar, '-');
			bool mutexAcquired = false;
			try
			{
				_oneInstancePerProjectMutex = Mutex.OpenExisting(mutexId);
				mutexAcquired = _oneInstancePerProjectMutex.WaitOne(TimeSpan.FromMilliseconds(1 * 1000), false);
			}
			catch (WaitHandleCannotBeOpenedException e)//doesn't exist, we're the first.
			{
				_oneInstancePerProjectMutex = new Mutex(true, mutexId, out mutexAcquired);
				mutexAcquired = true;
			}
			catch (AbandonedMutexException e)
			{
				//that's ok, we'll get it below               
			}

			using (var dlg = new SimpleMessageDialog("Waiting for other Bloom to finish..."))
			{
				dlg.TopMost = true;
				dlg.Show();
				try
				{
					_oneInstancePerProjectMutex = Mutex.OpenExisting(mutexId);
					mutexAcquired = _oneInstancePerProjectMutex.WaitOne(TimeSpan.FromMilliseconds(10 * 1000), false);
				}
				catch (AbandonedMutexException e)
				{
					_oneInstancePerProjectMutex = new Mutex(true, mutexId, out mutexAcquired);
					mutexAcquired = true;
				}
				catch (Exception e)
				{
					ErrorReport.NotifyUserOfProblem(e,
						"There was a problem starting Bloom which might require that you restart your computer.");
				}
			}

			if (!mutexAcquired) // cannot acquire?
			{
				_oneInstancePerProjectMutex = null;
				ErrorReport.NotifyUserOfProblem("Another copy of Bloom is already open with " + pathToProject + ". If you cannot find that Bloom, restart your computer.");
				return false;
			}
			return true;
		}

		public static void ReleaseMutexForThisProject()
		{
			if (_oneInstancePerProjectMutex != null)
			{
				_oneInstancePerProjectMutex.ReleaseMutex();
				_oneInstancePerProjectMutex = null;
			}
		}
#endif

		private static bool GrabMutexForBloom()
		{
			//ok, here's how this complex method works...
			//First, we try to get the mutex quickly and quitely.
			//If that fails, we put up a dialog and wait a number of seconds,
			//while we wait for the mutex to come free.

			string mutexId = "bloom";
			bool mutexAcquired = false;
			try
			{
				_onlyOneBloomMutex = Mutex.OpenExisting(mutexId);
				mutexAcquired = _onlyOneBloomMutex.WaitOne(TimeSpan.FromMilliseconds(1 * 1000), false);
			}
			catch (WaitHandleCannotBeOpenedException e)//doesn't exist, we're the first.
			{
				_onlyOneBloomMutex = new Mutex(true, mutexId, out mutexAcquired);
				mutexAcquired = true;
			}
			catch (AbandonedMutexException e)
			{
				//that's ok, we'll get it below               
			}


			using (var dlg = new SimpleMessageDialog("Waiting for other Bloom to finish..."))
			{
				dlg.TopMost = true;
				dlg.Show();
				try
				{
					_onlyOneBloomMutex = Mutex.OpenExisting(mutexId);
					mutexAcquired = _onlyOneBloomMutex.WaitOne(TimeSpan.FromMilliseconds(10 * 1000), false);
				}
				catch (AbandonedMutexException e)
				{
					_onlyOneBloomMutex = new Mutex(true, mutexId, out mutexAcquired);
					mutexAcquired = true;
				}
				catch (Exception e)
				{
					ErrorReport.NotifyUserOfProblem(e,
						"There was a problem starting Bloom which might require that you restart your computer.");
				}
			}

			if (!mutexAcquired) // cannot acquire?
			{
				_onlyOneBloomMutex = null;
				ErrorReport.NotifyUserOfProblem("Another copy of Bloom is already running. If you cannot find that Bloom, restart your computer.");
				return false;
			}
			return true;
		}

		public static void ReleaseMutexForBloom()
		{
			if (_onlyOneBloomMutex != null)
			{
				_onlyOneBloomMutex.ReleaseMutex();
				_onlyOneBloomMutex = null;
			}
		}

		/// ------------------------------------------------------------------------------------
		private static void StartUpShellBasedOnMostRecentUsedIfPossible()
		{
			if (Settings.Default.MruProjects.Latest == null  ||
				!OpenProjectWindow(Settings.Default.MruProjects.Latest))
			{
				//since the message pump hasn't started yet, show the UI for choosing when it is
				Application.Idle += ChooseAnotherProject;
			}
		}

		/// ------------------------------------------------------------------------------------
		private static bool OpenProjectWindow(string projectPath)
		{
			Debug.Assert(_projectContext == null);

			try
			{
				//NB: initially, you could have multiple blooms, if they were different projects.
				//however, then we switched to the embedded http image server, which can't share
				//a port. So we could fix that (get different ports), but for now, I'm just going
				//to lock it down to a single bloom
/*					if (!GrabTokenForThisProject(projectPath))
					{
						return false;
					}
				*/
				_projectContext = _applicationContainer.CreateProjectContext(projectPath);
				_projectContext.ProjectWindow.Closed += HandleProjectWindowClosed;
                _projectContext.ProjectWindow.Activated += HandleProjectWindowActivated;

				_projectContext.ProjectWindow.Show();
				
				return true;
			}
			catch (Exception e)
			{
				HandleErrorOpeningProjectWindow(e, projectPath);
			}

			return false;
		}

        private static void HandleProjectWindowActivated(object sender, EventArgs e)
		{
			_projectContext.ProjectWindow.Activated -= HandleProjectWindowActivated;

			// Sometimes after closing the splash screen the project window
			// looses focus, so do this.
			_projectContext.ProjectWindow.Activate();
		}



		/// ------------------------------------------------------------------------------------
		private static void HandleErrorOpeningProjectWindow(Exception error, string projectPath)
		{
			if (_projectContext != null)
			{
				if (_projectContext.ProjectWindow != null)
				{
					_projectContext.ProjectWindow.Closed -= HandleProjectWindowClosed;
					_projectContext.ProjectWindow.Close();
				}

				_projectContext.Dispose();
				_projectContext = null;
			}

			Palaso.Reporting.ErrorReport.NotifyUserOfProblem(
				new Palaso.Reporting.ShowAlwaysPolicy(), error,
				"{0} had a problem loading the {1} project. Please report this problem to the developers by clicking 'Details' below.",
				Application.ProductName, Path.GetFileNameWithoutExtension(projectPath));
		}

		/// ------------------------------------------------------------------------------------
		static void ChooseAnotherProject(object sender, EventArgs e)
		{
			Application.Idle -= ChooseAnotherProject;

			while (true)
			{
				//If it looks like the 1st time, put up the create collection with the welcome.
				//The user can cancel that if they want to go looking for a collection on disk.
				if(Settings.Default.MruProjects.Latest == null)
				{
                    var path = NewCollectionWizard.CreateNewCollection();
					if (!string.IsNullOrEmpty(path) && File.Exists(path))
					{
						OpenCollection(path);
						return;
					}
				}

				using (var dlg = _applicationContainer.OpenAndCreateCollectionDialog())
				{
					if (dlg.ShowDialog() != DialogResult.OK)
					{
						Application.Exit();
						return;
					}

					if (OpenCollection(dlg.SelectedPath)) return;
				}
			}
		}

		private static bool OpenCollection(string path)
		{
			if (OpenProjectWindow(path))
			{
				Settings.Default.MruProjects.AddNewPath(path);
				Settings.Default.Save();
				return true;
			}
			return false;
		}

		/// ------------------------------------------------------------------------------------
		static void HandleProjectWindowClosed(object sender, EventArgs e)
		{
			try
			{
				_projectContext.SendReceiver.CheckPointWithDialog("Storing History Of Your Work");
			}
			catch (Exception error)
			{
				Palaso.Reporting.ErrorReport.NotifyUserOfProblem(error,"There was a problem backing up your work to the SendReceive repository on this computer.");
			}
			
			_projectContext.Dispose();
			_projectContext = null;

			if (((Shell)sender).UserWantsToOpenADifferentProject)
			{
				Application.Idle += ChooseAnotherProject;
			}
			else if (((Shell)sender).UserWantsToOpeReopenProject)
			{
				Application.Idle +=new EventHandler(ReopenProject);
			}
			else
			{
				Application.Exit();
			}
		}

		private static void ReopenProject(object sender, EventArgs e)
		{
			Application.Idle -= ReopenProject;
			OpenCollection(Settings.Default.MruProjects.Latest);
		}

		public static void SetUpLocalization()
		{
			var installedStringFileFolder = FileLocator.GetDirectoryDistributedWithApplication("localization");

			try
			{
                _applicationContainer.LocalizationManager = LocalizationManager.Create(Settings.Default.UserInterfaceLanguage,
				                           "Bloom", "Bloom", Application.ProductVersion,
				                           installedStringFileFolder,
				                           Path.Combine(ProjectContext.GetBloomAppDataFolder(), "Localizations"), Resources.Bloom, "issues@bloom.palaso.org", "Bloom");

                var uiLanguage =   LocalizationManager.UILanguageId;//just feeding this into subsequent creates prevents asking the user twice if the language of their os isn't one we have a tmx for
                var unusedGoesIntoStatic = LocalizationManager.Create(uiLanguage,
                                           "Palaso", "Palaso", /*review: this is just bloom's version*/Application.ProductVersion,
                                           installedStringFileFolder,
                                           Path.Combine(ProjectContext.GetBloomAppDataFolder(), "Localizations"), Resources.Bloom, "issues@bloom.palaso.org", "Palaso.UI");

  /*                var l10nSystem = L10NSystem.BeginInit(preferredLanguage, installedStringFileFolder, targetStringFileFolder, icon, "issues@bloom.palaso.org");
                    l10nSystem.AddLocalizationPackage(NameSpace="Bloom", ID="Bloom", DisplayName="Bloom", Version=Application.ProductVersion);
                    l10nSystem.AddLocalizationPackage(NameSpace = "Palaso", ID = "Palaso", DisplayName = "Palaso", Version = Application.ProductVersion);
                or better
                        [Localizable(NameSpace="Bloom", ID="Bloom", DisplayName="Bloom", Version=Application.ProductVersion)]
                l10nSystem.EndInit();
    */

				Settings.Default.UserInterfaceLanguage = LocalizationManager.UILanguageId;
			}
			catch (Exception error)
			{
				//handle http://jira.palaso.org/issues/browse/BL-213
				if(Process.GetProcesses().Count(p=>p.ProcessName.ToLower().Contains("bloom"))>1)
				{
					ErrorReport.NotifyUserOfProblem("Whoops. There is another copy of Bloom already running while Bloom was trying to set up L10NSharp.");
					Environment.FailFast("Bloom couldn't set up localization");
				}

				if (error.Message.Contains("Bloom.en.tmx"))
				{
					ErrorReport.NotifyUserOfProblem(error,
						"Sorry. Bloom is trying to set up your machine to use this new version, but something went wrong getting at the file it needs. If you restart your computer, all will be well.");

					Environment.FailFast("Bloom couldn't set up localization");
				}

				//otherwise, we don't know what caused it.
				throw;
			}
		}



		/// ------------------------------------------------------------------------------------
		private static void SetUpErrorHandling()
		{
			Palaso.Reporting.ErrorReport.EmailAddress = "issues@bloom.palaso.org";
			Palaso.Reporting.ErrorReport.AddStandardProperties();
			Palaso.Reporting.ExceptionHandler.Init();
		}


        private static void SetUpReporting()
        {
            if (Settings.Default.Reporting == null)
            {
                Settings.Default.Reporting = new ReportingSettings();
                Settings.Default.Save();
            }
            UsageReporter.Init(Settings.Default.Reporting, "bloom.palaso.org", "UA-22170471-2",
#if DEBUG
                true
#else
                false
#endif
                );
        }

        public static void OldVersionCheck()
        {
            var asm = Assembly.GetExecutingAssembly();
            var file = asm.CodeBase.Replace("file:", string.Empty);
            file = file.TrimStart('/');
            var fi = new FileInfo(file);
            if(DateTime.UtcNow.Subtract(fi.LastWriteTimeUtc).Days > 90)// nb: "create time" is stuck at may 2011, for some reason. Arrrggghhhh
                {
                    try
                    {
                        if (Dns.GetHostAddresses("ftpx.sil.org.pg").Length > 0)
                        {
                            if(DialogResult.Yes == MessageBox.Show("This beta version of Bloom is now over 90 days old. Click 'Yes' to have Bloom open the folder on the Ukarumpa FTP site where you can get a new one.","OLD BETA",MessageBoxButtons.YesNo))
                            {
                                Process.Start("ftp://ftp.sil.org.pg/Software/LCORE/LangTran/Groups/LangTran_win_Literacy/");
                                Process.GetCurrentProcess().Kill();
                            }
                            return;
                        }
                    }
                    catch (Exception)
                    {
                    }

                    try
                    {
                        if (Dns.GetHostAddresses("bloom.palaso.org").Length > 0)
                        {
                            if (DialogResult.Yes == MessageBox.Show("This beta version of Bloom is now over 90 days old. Click 'Yes' to have Bloom open the web page where you can get a new one.", "OLD BETA", MessageBoxButtons.YesNo))
                            {
                                Process.Start("http://bloom.palaso.org/download");
                                Process.GetCurrentProcess().Kill();
                            }
                            return;
                        }
                    }
                    catch (Exception)
                    {
                    }

                    Palaso.Reporting.ErrorReport.NotifyUserOfProblem(
                        "This beta version of Bloom is now over 90 days old. If possible, please get a new version at bloom.palaso.org.");
            }

        }
    }


}<|MERGE_RESOLUTION|>--- conflicted
+++ resolved
@@ -42,42 +42,16 @@
 		[HandleProcessCorruptedStateExceptions] 
         static void Main(string[] args)
         {
-	        try
-	        {
-		        Application.EnableVisualStyles();
-		        Application.SetCompatibleTextRenderingDefault(false);
-
-		        //bring in settings from any previous version
-		        if (Settings.Default.NeedUpgrade)
-		        {
-			        //see http://stackoverflow.com/questions/3498561/net-applicationsettingsbase-should-i-call-upgrade-every-time-i-load
-			        Settings.Default.Upgrade();
-			        Settings.Default.NeedUpgrade = false;
-			        Settings.Default.Save();
-			        StartUpWithFirstOrNewVersionBehavior = true;
-		        }
-
-		        if (args.Length == 1 && args[0].ToLower().EndsWith(".bloompack"))
-		        {
-#if DEBUG
-			        using (new Analytics("sje2fq26wnnk8c2kzflf"))
-#else
-					using (new Analytics("c8ndqrrl7f0twbf2s6cv"))
-#endif
-			        using (var dlg = new BloomPackInstallDialog(args[0]))
-			        {
-				        dlg.ShowDialog();
-			        }
-			        return;
-		        }
-	        
+			try
+			{
+				Application.EnableVisualStyles();
+				Application.SetCompatibleTextRenderingDefault(false);
 
 #if !DEBUG //the exception you get when there is no other BLOOM is pain when running debugger with break-on-exceptions
 				if (!GrabMutexForBloom())
 					return;
 #endif
 
-<<<<<<< HEAD
 				if (Platform.Utilities.Platform.IsWindows)
 					OldVersionCheck();
 				//bring in settings from any previous version
@@ -89,11 +63,6 @@
 					Settings.Default.Save();
 					StartUpWithFirstOrNewVersionBehavior = true;
 				}
-=======
-				OldVersionCheck();
-
-
->>>>>>> 990ce19f
 
 				SetUpErrorHandling();
 
@@ -103,7 +72,14 @@
 				Logger.Init();
 
 
-			
+				if (args.Length == 1 && args[0].ToLower().EndsWith(".bloompack"))
+				{
+					using (var dlg = new BloomPackInstallDialog(args[0]))
+					{
+						dlg.ShowDialog();
+					}
+					return;
+				}
                 if (args.Length == 1 && args[0].ToLower().EndsWith(".bloomcollection"))
                 {
                     Settings.Default.MruProjects.AddNewPath(args[0]);
