--- conflicted
+++ resolved
@@ -12,12 +12,9 @@
 using Chorus;
 using Localization;
 using Palaso.IO;
-<<<<<<< HEAD
+using Palaso.Reporting;
 using Skybound.Gecko;
-=======
-using Palaso.Reporting;
 using System.Linq;
->>>>>>> c06ae76f
 
 namespace Bloom
 {
@@ -53,7 +50,6 @@
 					return;
 
 				OldVersionCheck();
-
 				//bring in settings from any previous version
 				if (Settings.Default.NeedUpgrade)
 				{
@@ -129,14 +125,6 @@
 			}
 		}
 
-<<<<<<< HEAD
-#if !__MonoCS__
-			Skybound.Gecko.Xpcom.Initialize(Path.Combine(FileLocator.DirectoryOfApplicationOrSolution,"xulrunner"));
-#else
-			Skybound.Gecko.Xpcom.Initialize(XULRunnerLocator.GetXULRunnerLocation());
-#endif
-=======
->>>>>>> c06ae76f
 
 #if PerProjectMutex
 
