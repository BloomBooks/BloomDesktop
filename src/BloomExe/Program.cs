--- conflicted
+++ resolved
@@ -66,95 +66,35 @@
 					StartUpWithFirstOrNewVersionBehavior = true;
 				}
 
-<<<<<<< HEAD
 				SetUpErrorHandling();
-=======
-#if xDEBUG
-				using (new Analytics("sje2fq26wnnk8c2kzflf",true))
-
-#else
-				string feedbackSetting = System.Environment.GetEnvironmentVariable("FEEDBACK");
-
-				//default is to allow tracking
-				var allowTracking = string.IsNullOrEmpty(feedbackSetting) || feedbackSetting.ToLower() == "yes" || feedbackSetting.ToLower() == "true";
-
-				using (new Analytics("c8ndqrrl7f0twbf2s6cv", allowTracking))
-
-#endif
-				 {
-					if (args.Length == 1 && args[0].ToLower().EndsWith(".bloompack"))
-					{
-						using (var dlg = new BloomPackInstallDialog(args[0]))
-						{
-							dlg.ShowDialog();
-						}
-						return;
-					}
-
-
-#if !DEBUG //the exception you get when there is no other BLOOM is a pain when running debugger with break-on-exceptions
-				if (!GrabMutexForBloom())
+
+				_applicationContainer = new ApplicationContainer();
+
+				SetUpLocalization();
+				Logger.Init();
+
+
+				if (args.Length == 1 && args[0].ToLower().EndsWith(".bloompack"))
+				{
+					using (var dlg = new BloomPackInstallDialog(args[0]))
+					{
+						dlg.ShowDialog();
+					}
 					return;
-#endif
-
-					OldVersionCheck();
-
-
-
-					SetUpErrorHandling();
->>>>>>> 213dfb4e
-
-					_applicationContainer = new ApplicationContainer();
-
-					SetUpLocalization();
-					Logger.Init();
-
-
-<<<<<<< HEAD
-				if (args.Length == 1 && args[0].ToLower().EndsWith(".bloompack"))
-				{
-					using (var dlg = new BloomPackInstallDialog(args[0]))
-					{
-						dlg.ShowDialog();
-					}
-					return;
 				}
 				if (args.Length == 1 && args[0].ToLower().EndsWith(".bloomcollection"))
 				{
 					Settings.Default.MruProjects.AddNewPath(args[0]);
 				}
 				_earliestWeShouldCloseTheSplashScreen = DateTime.Now.AddSeconds(3);
-=======
-
-					if (args.Length == 1 && args[0].ToLower().EndsWith(".bloomcollection"))
-					{
-						Settings.Default.MruProjects.AddNewPath(args[0]);
-					}
-					_earliestWeShouldCloseTheSplashScreen = DateTime.Now.AddSeconds(3);
->>>>>>> 213dfb4e
-
-					Settings.Default.Save();
-
-					Browser.SetUpXulRunner();
-
-					Application.Idle += Startup;
-
-<<<<<<< HEAD
+
+				Settings.Default.Save();
+
+				Browser.SetUpXulRunner();
+
+				Application.Idle +=Startup;
+
 				L10NSharp.LocalizationManager.SetUILanguage(Settings.Default.UserInterfaceLanguage,false);
-
-				try
-				{
-					Application.Run();
-				}
-				catch (System.AccessViolationException nasty)
-				{
-					Logger.ShowUserATextFileRelatedToCatastrophicError(nasty);
-					System.Environment.FailFast("AccessViolationException");
-				}
-=======
-
-
-					L10NSharp.LocalizationManager.SetUILanguage(Settings.Default.UserInterfaceLanguage, false);
 
 					try
 					{
@@ -165,24 +105,15 @@
 						Logger.ShowUserATextFileRelatedToCatastrophicError(nasty);
 						System.Environment.FailFast("AccessViolationException");
 					}
->>>>>>> 213dfb4e
-
-				Settings.Default.Save();
-
-<<<<<<< HEAD
-				Logger.ShutDown();
-
-				if (_projectContext != null)
-				{
-					_projectContext.Dispose();
-=======
+
+					Settings.Default.Save();
+
 					Logger.ShutDown();
 
 
 					if (_projectContext != null)
 						_projectContext.Dispose();
->>>>>>> 213dfb4e
-				}
+
 			}
 			finally
 			{
