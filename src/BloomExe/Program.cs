--- conflicted
+++ resolved
@@ -553,12 +553,6 @@
 
 		private static bool IsWebviewMissingOrTooOld()
 		{
-<<<<<<< HEAD
-			// If we change this minimum WebView2 version, consider updating the rule near the end of
-			// "BloomBrowserUI/webpack.common.js".
-			const string kBloomMinimum= "112.0.0.0";
-=======
->>>>>>> f25805fc
 			string version;
 			bool missingOrAntique = !WebView2Browser.GetIsWebView2NewEnough(out version);
 			if (missingOrAntique)
