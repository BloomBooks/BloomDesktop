--- conflicted
+++ resolved
@@ -391,13 +391,6 @@
 						SetUpLocalization();
 
 
-<<<<<<< HEAD
-						if (args.Length == 1 && !IsInstallerLaunch(args) && !IsLocalizationHarvestingLaunch(args) && args[0].ToLowerInvariant().EndsWith(@".bloomcollection"))
-						{
-							if (Utils.MiscUtils.ReportIfInvalidCollectionToEdit(args[0]))
-								return 1;
-							Settings.Default.MruProjects.AddNewPath(args[0]);
-=======
 						if (args.Length == 1 && !IsInstallerLaunch(args) && !IsLocalizationHarvestingLaunch(args)) {
 							
 							// See BL-10012. Windows File explorer will give us an 8.3 path with ".BLO" at the end, so might as well convert it now.
@@ -417,7 +410,6 @@
 									return 1;
 								Settings.Default.MruProjects.AddNewPath(path);
 							}
->>>>>>> 1d4798af
 						}
 
 						if (args.Length > 0 && args[0] == "--rename")
