--- conflicted
+++ resolved
@@ -83,7 +83,6 @@
         [System.Runtime.InteropServices.DllImport("kernel32.dll")]
         private static extern bool AttachConsole(int pid);
 #endif
-<<<<<<< HEAD
 
         /// <summary>
         /// The UI language of the system when the program starts
@@ -128,64 +127,17 @@
             LocalizationManager.ReturnOnlyApprovedStrings = !Settings
                 .Default
                 .ShowUnapprovedLocalizations;
+            // We want to do this very early. It needs to happen before anything tries to get localized strings.
+            // For example, it should be before we try to get the unique token (BL-13268).
+            // Another goal is for it to happen before this method breaks off into various paths, so that
+            // every startup path calls it.
+            SetUpLocalization();
 
             // Old comment: Firefox60 uses Gtk3, so we need to as well.  (BL-10469)
             // Aug 2023, we've moved away from GeckoFx/Firefox to wv2, but I don't know if this is still needed or not...
             // Steve says he thinks Gtk3 is still better but that it likely only matters for Linux,
             // which for now is not supported in 5.5+.
             GraphicsManager.GtkVersionInUse = GraphicsManager.GtkVersion.Gtk3;
-=======
-		/// <summary>
-		/// The UI language of the system when the program starts
-		/// </summary>
-		internal static CultureInfo UserInterfaceCulture = CultureInfo.CurrentUICulture;
-
-		public static bool RunningOnUiThread => Thread.CurrentThread.ManagedThreadId == _uiThreadId;
-
-		// Background threads creating thumbnails need to be canceled if the project window
-		// closes down, which shuts down the BloomServer.
-		// See https://silbloom.myjetbrains.com/youtrack/issue/BL-6214.
-		public static CancellationTokenSource BloomThreadCancelService;
-
-		public static SynchronizationContext MainContext { get; private set; }
-
-		[STAThread]
-		[HandleProcessCorruptedStateExceptions]
-		static int Main(string[] args1)
-		{
-			// AttachConsole(-1);	// Enable this to allow Console.Out.WriteLine to be viewable (must run Bloom from terminal, AFAIK)
-			bool gotUniqueToken = false;
-			_uiThreadId = Thread.CurrentThread.ManagedThreadId;
-			Logger.Init();
-			// Configure TempFile to create temp files with a "bloom" prefix so we can
-			// catch stuff we make that doesn't get cleaned up properly, including in our
-			// final call to CleanupTempFolder. Also prevents our temp files competing with
-			// other programs for 64K available default temp file names.
-			TempFile.NamePrefix = "bloom";
-			CheckForCorruptUserConfig();
-			// We want to do this as early as possible, definitely before we create
-			// the TeamCollectionManager, which needs the registered user information.
-			// But since it's difficult to predict what else might want it, it's best
-			// to do it before we create the Autofac context objects that create all
-			// our singletons.
-			RegistrationDialog.UpgradeRegistrationIfNeeded();
-			// We use crowdin for localizing, and they require a directory per language setup.
-            LocalizationManager.UseLanguageCodeFolders = true;
-            // We want only good localizations in Bloom.
-            // REVIEW: should the setting be used only for alpha and beta?
-            LocalizationManager.ReturnOnlyApprovedStrings = !Settings.Default.ShowUnapprovedLocalizations;
-            // We want to do this very early. It needs to happen before anything tries to get localized strings.
-            // For example, it should be before we try to get the unique token (BL-13268).
-            // Another goal is for it to happen before this method breaks off into various paths, so that
-            // every startup path calls it.
-            SetUpLocalization();
-
-            // Old comment: Firefox60 uses Gtk3, so we need to as well.  (BL-10469)
-            // Aug 2023, we've moved away from GeckoFx/Firefox to wv2, but I don't know if this is still needed or not...
-			// Steve says he thinks Gtk3 is still better but that it likely only matters for Linux,
-			// which for now is not supported in 5.5+.
-			GraphicsManager.GtkVersionInUse = GraphicsManager.GtkVersion.Gtk3;
->>>>>>> 700d3193
 
 #if DEBUG
             //MessageBox.Show("Attach debugger now");
@@ -214,7 +166,6 @@
                 AttachConsole(-1);
 #endif
 
-<<<<<<< HEAD
                 RunningInConsoleMode = true;
 
                 var mainTask = CommandLine.Parser.Default
@@ -309,7 +260,6 @@
                 {
                     using (_applicationContainer = new ApplicationContainer())
                     {
-                        SetUpLocalization();
                         var msg = LocalizationManager.GetString(
                             "Errors.Pre10WindowsNotSupported",
                             "We are sorry, but your version of Windows is no longer supported by Microsoft. This version of Bloom requires Windows 10 or greater. As a result, you will need to install Bloom version 5.4. Bloom will now open a web page where you can download Bloom 5.4."
@@ -355,128 +305,6 @@
                     Settings.Default.LicenseAccepted = true;
                     Settings.Default.Save();
                 }
-=======
-				RunningInConsoleMode = true;
-
-				var mainTask = CommandLine.Parser.Default.ParseArguments(args1,
-						new[]
-						{
-							typeof(HydrateParameters), typeof(UploadParameters), typeof(DownloadBookOptions), typeof(GetUsedFontsParameters),
-							typeof(ChangeLayoutParameters), typeof(CreateArtifactsParameters), typeof(SendFontAnalyticsParameters),
-							typeof(SpreadsheetExportParameters), typeof(SpreadsheetImportParameters),
-						})
-					.MapResult(
-						(HydrateParameters opts) => HydrateBookCommand.Handle(opts),
-						(UploadParameters opts) => HandleUpload(opts),
-						(DownloadBookOptions opts) => DownloadBookCommand.HandleSilentDownload(opts),
-						(GetUsedFontsParameters opts) => GetUsedFontsCommand.Handle(opts),
-						(ChangeLayoutParameters opts) => ChangeLayoutCommand.Handle(opts),
-						(CreateArtifactsParameters opts) => CreateArtifactsCommand.Handle(opts),
-						(SendFontAnalyticsParameters opts) => SendFontAnalyticsCommand.Handle(opts),
-						(SpreadsheetExportParameters opts) => SpreadsheetExportCommand.Handle(opts),
-						// We don't have a way to get the CollectionSettings object for the Import process.
-						// This means that if we use this CLI version, care should be taken to update the book,
-						// so the pages get the correct "side" classes (side-left, side-right). (BL-10884)
-						(SpreadsheetImportParameters opts) => SpreadsheetImportCommand.Handle(opts),
-						async errors =>
-						{
-							var code = 0;
-							foreach (var error in errors)
-							{
-								if (!(error is HelpVerbRequestedError) && !(error is HelpRequestedError))
-								{
-									// All of the errors have already been reported in English text. This would just add
-									// a cryptic class name to the output, possibly in the middle of a line in the usage
-									// message displayed as a result of the errors.
-									// Console.WriteLine(error.ToString());
-									code = 1;
-								}
-							}
-
-							return code;
-						});
-				// What we want to do here is await mainTask. But to do that we have to make
-				// Main async. That is allowed since C# 7.1, but if we do it, we don't get
-				// a Windows.Forms synchronization context, which means async tasks started on
-				// the UI thread don't have to complete on the UI thread. That will mess up
-				// WebView2, and it is so that we can use WebView2's ExecuteJavascriptAsync
-				// that we made all these commands async to begin with.
-				// As soon as we DO have a windows.forms sync context...even if we made it ourselves,
-				// which is tricky because await won't work on a windows.forms sync context
-				// until we enter Run() and start pumping messages...we run into the problem
-				// that we need the result of the main task to return as the result of Main().
-				// We can't just call Result, because that blocks the main thread, which stops
-				// it pumping messages, which means anything that awaits on the main thread
-				// will deadlock.
-				// So, the best I can find to do is to sit here pumping messages until the
-				// main task completes.
-				// (Many of the main tasks don't actually do any awaiting and will immediately
-				// show as completed.)
-				while (!mainTask.IsCompleted)
-				{
-					Application.DoEvents();
-				}
-				return mainTask.Result; // we're done; this is safe once there is nothing being awaited.
-			}
-
-			try
-			{
-				Application.EnableVisualStyles();
-				Application.SetCompatibleTextRenderingDefault(false);
-
-				var args = args1;
-
-				if (SIL.PlatformUtilities.Platform.IsWindows)
-				{
-					OldVersionCheck();
-				}
-
-				// In early 2023, MS stopped updating WebView2 for Windows 7, 8, and 8.1.
-				if (Environment.OSVersion.Version.Major < 10)
-				{
-					using (_applicationContainer = new ApplicationContainer())
-					{
-						var msg = LocalizationManager.GetString("Errors.Pre10WindowsNotSupported", "We are sorry, but your version of Windows is no longer supported by Microsoft. This version of Bloom requires Windows 10 or greater. As a result, you will need to install Bloom version 5.4. Bloom will now open a web page where you can download Bloom 5.4.");
-						MessageBox.Show(msg, "Bloom");
-						SIL.Program.Process.SafeStart(UrlLookup.LookupUrl(UrlType.LastVersionForPreWindows10, null));
-						return 1;
-					}
-				}
-
-				if (IsWebviewMissingOrTooOld())
-					return 1;
-
-				//bring in settings from any previous version
-				if (Settings.Default.NeedUpgrade)
-				{
-					//see http://stackoverflow.com/questions/3498561/net-applicationsettingsbase-should-i-call-upgrade-every-time-i-load
-					Settings.Default.Upgrade();
-					Settings.Default.Reload();
-					Settings.Default.NeedUpgrade = false;
-					Settings.Default.MaximizeWindow = true; // this is needed to force this to be written to the file, where a user can find it to modify it by hand (our video maker)
-					Settings.Default.Save();
-
-					StartUpWithFirstOrNewVersionBehavior = true;
-				}
-				// Migrate from old monolithic experimental features setting.
-				ExperimentalFeatures.MigrateFromOldSettings();
-
-				if (IsInstallerLaunch(args))
-				{
-					InstallerSupport.HandleSquirrelInstallEvent(args); // may exit program
-				}
-
-				// Needs to be AFTER HandleSquirrelInstallEvent, because that can happen when the program is launched by Update rather than
-				// by the user.
-				if (!Settings.Default.LicenseAccepted)
-				{
-					using (var dlg = new LicenseDialog("license.htm"))
-						if (dlg.ShowDialog() != DialogResult.OK)
-							return 1;
-					Settings.Default.LicenseAccepted = true;
-					Settings.Default.Save();
-				}
->>>>>>> 700d3193
 
 #if DEBUG
                 if (args.Length > 0)
@@ -495,7 +323,6 @@
                     LocalizationManager.IgnoreExistingEnglishTranslationFiles = true;
 #endif
 
-<<<<<<< HEAD
                 using (InitializeAnalytics())
                 {
                     // do not show the registration dialog if bloom was started for a special purpose
@@ -507,8 +334,6 @@
                         SetUpErrorHandling();
                         using (_applicationContainer = new ApplicationContainer())
                         {
-                            SetUpLocalization();
-
                             var path = args[0];
                             // This allows local links to bloom packs.
                             if (path.ToLowerInvariant().StartsWith("bloom://"))
@@ -553,7 +378,6 @@
                         // least some of the unnecessary objects by passing justEnoughForHtmlDialog true.
                         using (_applicationContainer = new ApplicationContainer())
                         {
-                            SetUpLocalization();
                             using (var fakeProjectFolder = new TemporaryFolder("projectName"))
                             {
                                 var fakeCollectionPath =
@@ -711,8 +535,6 @@
                         InstallerSupport.MakeBloomRegistryEntries(args);
                         BookDownloadSupport.EnsureDownloadFolderExists();
 
-                        SetUpLocalization();
-
                         if (
                             args.Length == 1
                             && !IsInstallerLaunch(args)
@@ -825,264 +647,6 @@
 
                 _sentry?.Dispose();
                 // In a debug build we want to be able to see if we're leaving garbage around. (Note: this doesn't seem to be working.)
-=======
-				using (InitializeAnalytics())
-				{
-					// do not show the registration dialog if bloom was started for a special purpose
-					if (args.Length > 0)
-						_supressRegistrationDialog = true;
-
-					if (args.Length == 1 && args[0].ToLowerInvariant().EndsWith(".bloompack"))
-					{
-                        SetUpErrorHandling();
-                        using (_applicationContainer = new ApplicationContainer())
-                        {
-                            var path = args[0];
-                            // This allows local links to bloom packs.
-                            if (path.ToLowerInvariant().StartsWith("bloom://"))
-							{
-								path = path.Substring("bloom://".Length);
-								if (!RobustFile.Exists(path))
-								{
-									path = FileLocationUtilities.GetFileDistributedWithApplication(true, path);
-									if (!RobustFile.Exists(path))
-										return 1;
-								}
-							}
-							using (var dlg = new BloomPackInstallDialog(path))
-							{
-								dlg.ShowDialog();
-								if (dlg.ExitWithoutRunningBloom)
-									return 1;
-							}
-						}
-						// Continue with normal startup now we unpacked the bloompack.
-						// Various other things will misinterpret the .bloompack argument if we leave it in args.
-						args = new string[] { };
-					}
-
-					if (FolderTeamCollection.IsJoinTeamCollectionFile(args))
-					{
-						SetUpErrorHandling();
-						string newCollection;
-						// When we're spinning up a fake local collection in "projectName", we don't want
-						// any chance of copying FROM there to the repo.
-						TeamCollectionManager.ForceNextSyncToLocal = true;
-						// Since the New Team Collection dialog is an HTML/Typescript one, we need to spin up
-						// quite a lot of stuff so it can use a BloomServer to get localization information
-						// and otherwise communicate with the C# side of things. But we can't wait to do this
-						// until all this stuff is spun up normally, because it gets spun up for a specific
-						// collection, and we're in the process of creating the collection. In fact, we need
-						// to make a fake version of the collection in a temp folder that we can pretend to
-						// be editing in order to make a ProjectContext. We do manage to avoid building at
-						// least some of the unnecessary objects by passing justEnoughForHtmlDialog true.
-						using (_applicationContainer = new ApplicationContainer())
-						{
-							using (var fakeProjectFolder = new TemporaryFolder("projectName"))
-							{
-								var fakeCollectionPath = FolderTeamCollection.SetupMinimumLocalCollectionFilesForRepo(
-									Path.GetDirectoryName(args[0]), fakeProjectFolder.FolderPath);
-								using (var projectContext =
-									_applicationContainer.CreateProjectContext(fakeCollectionPath, true))
-								{
-									if (!UniqueToken.AcquireTokenQuietly(_mutexId))
-									{
-										var msg = LocalizationManager.GetString("TeamCollection.QuitOtherBloom",
-											"Please close Bloom before joining a Team Collection");
-										BloomMessageBox.ShowInfo(msg);
-										return 1;
-									}
-									gotUniqueToken = true;
-
-									if (projectContext.TeamCollectionManager.CurrentCollection == null)
-									{
-										if (projectContext.TeamCollectionManager.CurrentCollectionEvenIfDisconnected !=
-										    null)
-										{
-
-											var msg = LocalizationManager.GetString("TeamCollection.ConnectToJoin",
-												"Bloom cannot currently join this collection.");
-											// This is a bit of a kludge, but when we make a disconnected collection it's pretty
-											// consistently true that the last message just says "you'll be disconnected till you fix this",
-											// but the previous one actually says what's wrong. So we'll reuse this in this (hopefully)
-											// rare case.
-											var messages = projectContext.TeamCollectionManager
-												.CurrentCollectionEvenIfDisconnected.MessageLog.GetProgressMessages();
-											if (messages.Length > 1 && messages[messages.Length - 2].progressKind == "Error")
-											{
-												msg += Environment.NewLine + messages[messages.Length - 2].message;
-											}
-											ErrorReport.NotifyUserOfProblem(msg);
-										}
-										return 1; // something went wrong processing it, hopefully already reported.
-									}
-									newCollection = FolderTeamCollection.ShowJoinCollectionTeamDialog(args[0], projectContext.TeamCollectionManager);
-								}
-							}
-						}
-
-						if (newCollection == null) // user canceled
-							return 1;
-
-						args = new string[] { }; // continue to open, but without args.
-
-						// Put the new TC's local collection into our MRU list so it will be the one we open.
-
-						// Usually guaranteed to exist by ApplicationContainer, but we haven't created that yet.
-						// (This might be redundant now we create one above for showing the dialog.)
-						if (Settings.Default.MruProjects == null)
-						{
-							Settings.Default.MruProjects = new MostRecentPathsList();
-						}
-
-						Settings.Default.MruProjects.AddNewPath(newCollection);
-						Settings.Default.Save();
-
-						// and now we need to get the lock as usual before going on to load the new collection.
-						if (!UniqueToken.AcquireToken(_mutexId, "Bloom"))
-							return 1;
-						gotUniqueToken = true;
-					}
-					else
-					if (IsBloomBookOrder(args))
-					{
-						HandleDownload(args[0]);
-						// If another instance is running, this one has served its purpose and can exit right away. Otherwise,
-						// carry on with starting up normally.  See https://silbloom.myjetbrains.com/youtrack/issue/BL-3822.
-						if (!UniqueToken.AcquireTokenQuietly(_mutexId))
-							return 0;
-						gotUniqueToken = true;
-					}
-					else
-					{
-						// bypass check if control key is held down
-						if ((Control.ModifierKeys & Keys.Control) != Keys.Control)
-						{
-							// August 2022 comment on the following comment: actually, Bloom goes into this code block when I just run Bloom
-							// nothing to do with Bloom Library:
-
-							// Check whether another instance of Bloom is running.  That should happen only when downloading a book because
-							// BloomLibrary starts a new Bloom process even when one is already running.  But that is taken care of in the
-							// other branch of this if/else.  So quit if we find another instance of Bloom running at this point.
-							// (A message will pop up to tell the user about this situation if it happens.)
-							if (!UniqueToken.AcquireToken(_mutexId, "Bloom"))
-								return 1;
-						}
-						gotUniqueToken = true;
-					}
-					if (IsInstallerLaunch(args))
-					{
-						// Start the splash screen early for installer launches to reassure
-						// user while localization and other one-time setup is happening.  For
-						// installer launches, no more dialogs should be popping up after this.
-						// See https://issues.bloomlibrary.org/youtrack/issue/BL-12085.
-						StartupScreenManager.StartManaging();
-					}
-					OldVersionCheck();
-
-					SetUpErrorHandling();
-
-					using (_applicationContainer = new ApplicationContainer())
-					{
-						InstallerSupport.MakeBloomRegistryEntries(args);
-						BookDownloadSupport.EnsureDownloadFolderExists();
-
-						if (args.Length == 1 && !IsInstallerLaunch(args) && !IsLocalizationHarvestingLaunch(args)) {
-							// Handle an old-style download request which comes as an order URL from BloomLibrary for path length check.
-							var argPath = args[0];
-							const string bloomLibraryHeader = "bloom://localhost/order?orderFile=BloomLibraryBooks/";
-							if (argPath.StartsWith(bloomLibraryHeader))
-							{
-								var argPathSub = argPath.Substring(bloomLibraryHeader.Length);
-								var argUrlPath = UrlPathString.CreateFromUrlEncodedString(argPathSub);
-								var argPathGoodSub = argUrlPath.NotEncoded;
-								if (argPathGoodSub.Length < argPathSub.Length)
-									argPath = bloomLibraryHeader + argPathGoodSub;
-							}
-							// See BL-10012. Windows File explorer will give us an 8.3 path with ".BLO" at the end, so might as well convert it now.
-							var path = Utils.LongPathAware.GetLongPath(argPath);
-
-							// See BL-10012. We'll die eventually, might as well nip this in the bud.
-							if (Utils.LongPathAware.GetExceedsMaxPath(path))
-							{
-								var pathForWantOfAClosure = path;
-								StartupScreenManager.AddStartupAction(() => Utils.LongPathAware.ReportLongPath(pathForWantOfAClosure));
-								path = ""; // go forwards as if we weren't given an explicit collection to open (except we're showing a report about what happened)
-							}
-
-							if (path.ToLowerInvariant().EndsWith(@".bloomcollection"))
-							{
-								if (Utils.MiscUtils.ReportIfInvalidCollectionToEdit(path))
-									return 1;
-								Settings.Default.MruProjects.AddNewPath(path);
-							}
-						}
-
-						if (args.Length > 0 && args[0] == "--rename")
-						{
-							try
-							{
-								// Using Windows File Explorer to open a file causes the Current Directory to be set to the directory we want to
-								// rename, and that prevents the rename. Since we don't even use Current Directory in Bloom, just change it to temp.
-								// See BL-11004
-								Directory.SetCurrentDirectory(Path.GetTempPath());
-								var pathToNewCollection = CollectionSettings.RenameCollection(args[1], args[2]);
-								//MessageBox.Show("Your collection has been renamed.");
-								Settings.Default.MruProjects.AddNewPath(pathToNewCollection);
-							}
-							catch (ApplicationException error)
-							{
-								SIL.Reporting.ErrorReport.NotifyUserOfProblem(error, error.Message);
-								Environment.Exit(-1);
-							}
-							catch (Exception error)
-							{
-								SIL.Reporting.ErrorReport.NotifyUserOfProblem(error,
-									"Bloom could not finish renaming your collection folder. Restart your computer and try again.");
-								Environment.Exit(-1);
-							}
-
-						}
-
-						if (!BloomIntegrityChecker.CheckIntegrity())
-						{
-							Environment.Exit(-1);
-						}
-
-						if (!DefenderFolderProtectionCheck.CanWriteToDirectory())
-						{
-							Environment.Exit(-1);
-						}
-
-						LocalizationManager.SetUILanguage(Settings.Default.UserInterfaceLanguage, false);
-						// TODO-WV2: Can we set the browser language for WV2?  Do we need to?
-
-						DialogAdapters.CommonDialogAdapter.ForceKeepAbove = true;
-						DialogAdapters.CommonDialogAdapter.UseMicrosoftPositioning = true;
-
-						// Kick off getting all the font metadata for fonts currently installed in the system.
-						// This can take several seconds on slow machines with lots of fonts installed, so we
-						// run it in the background once at startup.  (The results are cached automatically.)
-						System.Threading.Tasks.Task.Run(() => FontProcessing.FontsApi.GetAllFontMetadata());
-
-						// This has served its purpose on Linux, and with Geckofx60 it interferes with CommandLineRunner.
-						_originalPreload = Environment.GetEnvironmentVariable("LD_PRELOAD");
-						Environment.SetEnvironmentVariable("LD_PRELOAD", null);
-
-						Run(args);
-					}
-				}
-			}
-			finally
-			{
-				// Check memory one final time for the benefit of developers.  The user won't see anything.
-				Bloom.Utils.MemoryManagement.CheckMemory(true, "Bloom finished and exiting", false);
-				if (gotUniqueToken)
-					UniqueToken.ReleaseToken();
-
-				_sentry?.Dispose();
-				// In a debug build we want to be able to see if we're leaving garbage around. (Note: this doesn't seem to be working.)
->>>>>>> 700d3193
 #if !Debug
                 // We should not clean up garbage if we didn't get the token.
                 // - we might delete something in use by the instance that has the token
@@ -1091,7 +655,6 @@
                 if (gotUniqueToken)
                     TempFile.CleanupTempFolder();
 #endif
-<<<<<<< HEAD
             }
             Settings.Default.FirstTimeRun = false;
             Settings.Default.Save();
@@ -1106,7 +669,6 @@
             {
                 using (_applicationContainer = new ApplicationContainer())
                 {
-                    SetUpLocalization();
                     var msgBldr = new StringBuilder();
                     var msgFmt1 = LocalizationManager.GetString(
                         "Webview.MissingOrTooOld",
@@ -1167,70 +729,6 @@
             propertiesThatGoWithEveryEvent.Add("channel", ApplicationUpdateSupport.ChannelName);
 
             DesktopAnalytics.Analytics.UrlThatReturnsExternalIpAddress = "http://icanhazip.com";
-=======
-			}
-			Settings.Default.FirstTimeRun = false;
-			Settings.Default.Save();
-			return 0;
-		}
-
-		private static bool IsWebviewMissingOrTooOld()
-		{
-			string version;
-			bool missingOrAntique = !WebView2Browser.GetIsWebView2NewEnough(out version);
-			if (missingOrAntique)
-			{
-				using (_applicationContainer = new ApplicationContainer())
-				{
-					var msgBldr = new StringBuilder();
-					var msgFmt1 = LocalizationManager.GetString("Webview.MissingOrTooOld", "Bloom depends on Microsoft WebView2 Evergreen, at least version {0}. We will now send you to a webpage that will help you add this to your computer.");
-					msgBldr.AppendFormat(msgFmt1, WebView2Browser.kMinimumWebView2Version);
-					msgBldr.AppendLine();
-					if (version == WebView2Browser.kWebView2NotInstalled)
-					{
-						msgBldr.Append(LocalizationManager.GetString("Webview.NotInstalled", "(Currently not installed)"));
-					}
-					else
-					{
-						var msgFmt2 = LocalizationManager.GetString("Webview.CurrentVersion", "(Currently {0})");
-						msgBldr.AppendFormat(msgFmt2, version);
-					}
-					MessageBox.Show(msgBldr.ToString());
-					// The new process showing a website should use the current culture, so we don't need to worry about that.
-					// We don't wait for this to finish, so we don't use the CommandLineRunner methods.
-					ProcessExtra.SafeStartInFront("https://docs.bloomlibrary.org/webview2");
-				}
-			}
-			return missingOrAntique;
-		}
-
-		static async Task<int> HandleUpload(UploadParameters opts)
-		{
-			using (InitializeAnalytics())
-			{
-				return await UploadCommand.Handle(opts);
-			}
-		}
-
-		/// <summary>
-	/// Sets up different analytics channels depending on Debug or not.
-	/// Also determines whether or not Registration should occur.
-	/// </summary>
-	/// <returns></returns>
-	private static DesktopAnalytics.Analytics InitializeAnalytics()
-		{
-			// Ensures that registration settings for all channels of Bloom are stored in a common place,
-			// so the user is not asked to register each independently.
-			RegistrationSettingsProvider.SetProductName("Bloom");
-
-			Dictionary<string, string> propertiesThatGoWithEveryEvent = ErrorReport.GetStandardProperties();
-			propertiesThatGoWithEveryEvent.Remove("MachineName");
-			propertiesThatGoWithEveryEvent.Remove("UserName");
-			propertiesThatGoWithEveryEvent.Remove("UserDomainName");
-			propertiesThatGoWithEveryEvent.Add("channel", ApplicationUpdateSupport.ChannelName);
-
-			DesktopAnalytics.Analytics.UrlThatReturnsExternalIpAddress = "http://icanhazip.com";
->>>>>>> 700d3193
 
 #if DEBUG
             _supressRegistrationDialog = true;
@@ -1313,7 +811,6 @@
                 _harvestFinalized = true;
             }
 #endif
-<<<<<<< HEAD
         }
 
         /// <summary>
@@ -1342,7 +839,6 @@
             bool forEdit = false;
             using (_applicationContainer = new ApplicationContainer())
             {
-                SetUpLocalization();
                 //JT please review: is this needed? InstallerSupport.MakeBloomRegistryEntries(args);
                 BookDownloadSupport.EnsureDownloadFolderExists();
                 LocalizationManager.SetUILanguage(Settings.Default.UserInterfaceLanguage, false);
@@ -1638,266 +1134,6 @@
                 }
             }
         }
-=======
-		}
-
-		/// <summary>
-		/// This routine handles the download requests which come as an order URL from BloomLibrary.
-		/// Enhance: it's unfortunate that we have two command-line methods of downloading a book. However, they have
-		/// rather different requirements:
-		///   - this one displays a progress UI, the other doesn't.
-		///   - this one must extract the URL from a bloom: url (which the library must produce with urlencoding),
-		///			for the other, it's more convenient to pass an unencoded url
-		///   - worse, this version typically goes on to fully launch Bloom; the other always shuts the program down
-		///			when done. Thus, this version is much more tightly connected to the normal startup code.
-		/// Note that we can't easily change the exact command line that this version deals with, because
-		/// Bloom library generates that command line, and if we change what it generates, everyone running an
-		/// older Bloom will be in trouble.
-		/// Most of the core implementation of the download process is common.
-		/// </summary>
-		private static void HandleDownload(string bookOrderUrl)
-		{
-			// We will start up just enough to download the book. This avoids the code that normally tries to keep only a single instance running.
-			// There is probably a pathological case here where we are overwriting an existing template just as the main instance is trying to
-			// do something with it. The time interval would be very short, because download uses a temp folder until it has the whole thing
-			// and then copies (or more commonly moves) it over in one step, and making a book from a template involves a similarly short
-			// step of copying the template to the new book. Hopefully users have (or will soon learn) enough sense not to
-			// try to use a template while in the middle of downloading a new version.
-			SetUpErrorHandling();
-			using(_applicationContainer = new ApplicationContainer())
-			{
-				//JT please review: is this needed? InstallerSupport.MakeBloomRegistryEntries(args);
-				BookDownloadSupport.EnsureDownloadFolderExists();
-				LocalizationManager.SetUILanguage(Settings.Default.UserInterfaceLanguage, false);
-				var downloader = new BookDownload(ProjectContext.CreateBloomS3Client());
-				downloader.HandleBloomBookOrder(bookOrderUrl);
-				PathToBookDownloadedAtStartup = downloader.LastBookDownloadedPath;
-				// BL-2143: Don't show download complete message if download was not successful
-				if (!string.IsNullOrEmpty(PathToBookDownloadedAtStartup))
-				{
-					var caption = LocalizationManager.GetString("Download.CompletedCaption", "Download complete");
-					var message = LocalizationManager.GetString("Download.Completed",
-						@"Your download ({0}) is complete. You can see it in the 'Books from BloomLibrary.org' section of your Collections.");
-					message = string.Format(message, Path.GetFileName(PathToBookDownloadedAtStartup));
-					MessageBox.Show(message, caption);
-				}
-			}
-		}
-
-		public static string BloomExePath => Application.ExecutablePath;
-
-		public static void RestartBloom(bool hardExit, string args = null)
-		{
-			try
-			{
-				var program = BloomExePath;
-				if (SIL.PlatformUtilities.Platform.IsLinux)
-				{
-					// This is needed until the day comes (if it ever does) when we can use the
-					// system mono on Linux.
-					program = "/opt/mono5-sil/bin/mono";
-					if (args == null)
-						args = "\"" + BloomExePath + "\"";
-					else
-						args = "\"" + BloomExePath + "\" " + args;
-					if (_originalPreload != null)
-						Environment.SetEnvironmentVariable("LD_PRELOAD", _originalPreload);
-				}
-				if (args == null)
-					Process.Start(program);
-				else
-					Process.Start(program, args);
-
-				//give some time for that process.start to finish starting the new instance, which will see
-				//we have a mutex and wait for us to die.
-
-				Thread.Sleep(2000);
-				if (hardExit || _projectContext?.ProjectWindow == null)
-				{
-					Application.Exit();
-				}
-				else
-				{
-					_projectContext.ProjectWindow.Close();
-				}
-			}
-			catch (Exception e)
-			{
-				ErrorReport.NotifyUserOfProblem(e, "Bloom encountered a problem while restarting.");
-			}
-		}
-
-		private static bool IsInstallerLaunch(string[] args)
-		{
-			return args.Length > 0 &&  args[0].ToLowerInvariant().StartsWith("--squirrel");
-		}
-
-		private static bool IsLocalizationHarvestingLaunch(string[] args)
-		{
-			return args.Length == 1 && args[0].StartsWith("--ha") &&  "--harvest-for-localization".StartsWith(args[0]);
-		}
-
-		// I think this does something like the Wix element
-		// <ProgId Id='Bloom.BloomCollectionFile' Description='BloomPack file' >
-		//   <Extension Id='BloomCollectionFile' ContentType='application/bloom'>
-		//	   <!-- I know application/bloom looks weird, but it copies MSword docs -->
-		//	   <Verb Id='open' Command='Open' TargetFile ='Bloom.exe' Argument='"%1"' />
-		//   </Extension>
-		// </ProgId>
-		// (But I'm not completely sure all these come from that)
-
-		// The folder where we tell squirrel to look for upgrades.
-		// As of 2-20-15 this is  = @"https://s3.amazonaws.com/bloomlibrary.org/squirrel";
-		// Controlled by the file at "http://bloomlibrary.org/channels/SquirrelUpgradeTable.txt".
-		// This allows us to have different sets of deltas and upgrade targets for betas and stable releases,
-		// or indeed to do something special for any particular version(s) of Bloom,
-		// or even to switch to a different upgrade path after releasing a version.
-
-		internal static void SetProjectContext(ProjectContext projectContext)
-		{
-			_projectContext = projectContext;
-		}
-
-		[HandleProcessCorruptedStateExceptions]
-		private static void Run(string[] args)
-		{
-			if (!IsInstallerLaunch(args))
-				StartupScreenManager.StartManaging();
-
-			Settings.Default.Save();
-
-			// Note: MainContext needs to be set from WinForms land (Application.Run() from System.Windows.Forms), not from here.
-			StartupScreenManager.AddStartupAction(() => MainContext = SynchronizationContext.Current);
-			StartupScreenManager.AddStartupAction(() => StartUpShellBasedOnMostRecentUsedIfPossible());
-			StartupScreenManager.DoLastOfAllAfterClosingSplashScreen = () =>
-				{
-					if (_projectContext != null && _projectContext.ProjectWindow != null)
-					{
-						var shell = _projectContext.ProjectWindow as Shell;
-						if (shell != null)
-						{
-							shell.Invoke((Action) (()=> shell.ReallyComeToFront()));
-						}
-					}
-				};
-			StartupScreenManager.AddStartupAction( () =>
-				{
-					CheckRegistration();
-				}, shouldHideSplashScreen: RegistrationDialog.ShouldWeShowRegistrationDialog(),
-				lowPriority:true);
-
-			// Crashes if initialized twice, and there's at least once case when joining a TC
-			// where we can come here twice.
-			if (!Sldr.IsInitialized)
-				Sldr.Initialize();
-			try
-			{
-				Application.Run();
-			}
-			catch (System.Reflection.TargetInvocationException bad)
-			{
-				if (bad.InnerException is System.AccessViolationException)
-					Logger.WriteError("Exception caught at outermost level of Bloom: ", bad.InnerException);
-				else
-					Logger.WriteError("Exception caught at outermost level of Bloom:", bad);
-				var exceptMsg = "TargetInvocationException";
-				try { NonFatalProblem.ReportSentryOnly(bad, throwOnException: true); } catch (Exception e) { exceptMsg += $" (Sentry report failed: {e})"; }
-				ShowUserEmergencyShutdownMessage(bad);
-				System.Environment.FailFast(exceptMsg);
-			}
-			catch (System.AccessViolationException nasty)
-			{
-				Logger.WriteError("Exception caught at outermost level of Bloom: ", nasty);
-				var exceptMsg = "AccessViolationException";
-				try { NonFatalProblem.ReportSentryOnly(nasty, throwOnException: true); } catch (Exception e) { exceptMsg += $" (Sentry report failed: {e})"; }
-				ShowUserEmergencyShutdownMessage(nasty);
-				System.Environment.FailFast(exceptMsg);
-			}
-			finally
-			{
-				if (FileMeddlerManager.IsMeddling)
-					FileMeddlerManager.Stop();
-			}
-
-			try
-			{
-				Settings.Default.Save();
-			}
-			catch (ArgumentException e)
-			{
-				if (MiscUtils.ContainsSurrogatePairs(Settings.Default.CurrentBookPath) && e.Message.Contains("surrogate"))
-				{
-					Settings.Default.CurrentBookPath = "";
-					Settings.Default.Save();
-				}
-			}
-
-			Sldr.Cleanup();
-			Logger.ShutDown();
-
-			if (_projectContext != null)
-				_projectContext.Dispose();
-		}
-
-		/// <summary>
-		/// Show the user an emergency shutdown message.  The application event loop is almost
-		/// certainly dead when this method is called, so write out a text file and start another
-		/// process to show it to the user using the default program for opening .txt files.
-		/// </summary>
-		private static void ShowUserEmergencyShutdownMessage(Exception nasty)
-		{
-			StartupScreenManager.CloseSplashScreen();
-			if (SIL.PlatformUtilities.Platform.IsWindows)
-			{
-				try
-				{
-					Win32Imports.MessageBox(new IntPtr(0),
-						"Something unusual happened and Bloom needs to quit.  A report has been sent to the Bloom Team.\r\nIf this keeps happening to you, please write to issues@BloomLibrary.org.\r\n\r\n"+nasty.Message,
-						"Bloom Crash",
-						0);
-					return;
-				}
-				catch
-				{
-					// nothing we can do if Win32Imports.MessageBox throws: try the fallback approach
-					// of writing a text file and opening it in a different process.
-				}
-			}
-			string tempFileName = TempFile.WithExtension(".txt").Path;
-			using (var writer = RobustFile.CreateText(tempFileName))
-			{
-				writer.WriteLine("Something unusual happened and Bloom needs to quit.  A report has been sent to the Bloom Team.");
-				writer.WriteLine("If this keeps happening to you, please write to issues@BloomLibrary.org.");
-				writer.WriteLine();
-				writer.WriteLine(nasty.Message);
-				writer.Flush();
-				writer.Close();
-			}
-			ProcessExtra.SafeStartInFront(tempFileName);
-		}
-
-		private static bool IsBloomBookOrder(string[] args)
-		{
-			return args.Length == 1 && !args[0].ToLowerInvariant().EndsWith(".bloomcollection") && !IsInstallerLaunch(args);
-		}
-
-		private static void CheckRegistration()
-		{
-			if (RegistrationDialog.ShouldWeShowRegistrationDialog() && !_supressRegistrationDialog)
-			{
-				using (var dlg = new RegistrationDialog(false, _projectContext.TeamCollectionManager.UserMayChangeEmail))
-				{
-					if (_projectContext != null && _projectContext.ProjectWindow != null)
-						dlg.ShowDialog(_projectContext.ProjectWindow);
-					else
-					{
-						dlg.ShowDialog();
-					}
-				}
-			}
-		}
-
->>>>>>> 700d3193
 
 #if PerProjectMutex
 
@@ -2053,7 +1289,6 @@
 #if DEBUG
                 CheckLinuxFileAssociations();
 #endif
-<<<<<<< HEAD
                 _projectContext.ProjectWindow.Show();
 
                 StartupScreenManager.PutSplashAbove(_projectContext.ProjectWindow);
@@ -2253,11 +1488,9 @@
             OpenCollection(Settings.Default.MruProjects.Latest);
         }
 
-        public static void SetUpLocalization(ApplicationContainer applicationContainerSource = null)
-        {
-            var applicationContainer = _applicationContainer;
-            if (applicationContainerSource != null)
-                applicationContainer = applicationContainerSource;
+        public static void SetUpLocalization()
+        {
+            ILocalizationManager lm;
             var installedStringFileFolder =
                 FileLocationUtilities.GetDirectoryDistributedWithApplication(true, "localization");
             var productVersion = Application.ProductVersion;
@@ -2277,7 +1510,7 @@
                 // Ideally we would dispose this at some point, but I don't know when we safely can. Normally this should never happen,
                 // so I'm not very worried.
                 var fakeLocalDir = new TemporaryFolder("Bloom fake localization").FolderPath;
-                applicationContainer.LocalizationManager = LocalizationManager.Create(
+                lm = LocalizationManager.Create(
                     TranslationMemory.XLiff,
                     "en",
                     "Bloom",
@@ -2298,7 +1531,7 @@
                 // If the user has not set the interface language, try to use the system language if we can.
                 // (See http://issues.bloomlibrary.org/youtrack/issue/BL-4393.)
                 var desiredLanguage = GetDesiredUiLanguage(installedStringFileFolder);
-                applicationContainer.LocalizationManager = LocalizationManager.Create(
+                lm = LocalizationManager.Create(
                     TranslationMemory.XLiff,
                     desiredLanguage,
                     "Bloom",
@@ -2319,11 +1552,9 @@
                 //don't want to check that stuff in".
 
 #if DEBUG
-                applicationContainer.LocalizationManager.CollectUpNewStringsDiscoveredDynamically =
-                    true;
+                lm.CollectUpNewStringsDiscoveredDynamically = true;
 #else
-                applicationContainer.LocalizationManager.CollectUpNewStringsDiscoveredDynamically =
-                    false;
+                lm.CollectUpNewStringsDiscoveredDynamically = false;
 #endif
 
                 var uiLanguage = LocalizationManager.UILanguageId; //just feeding this into subsequent creates prevents asking the user twice if the language of their os isn't one we have a tmx for
@@ -2556,405 +1787,6 @@
 
             var msgTemplate =
                 @"If you don't care who reads your bug report, you can skip this notice.
-=======
-				_projectContext.ProjectWindow.Show();
-
-				StartupScreenManager.PutSplashAbove(_projectContext.ProjectWindow);
-
-				if (BloomThreadCancelService != null)
-					BloomThreadCancelService.Dispose();
-				BloomThreadCancelService = new CancellationTokenSource();
-
-				return true;
-			}
-			catch (Exception e)
-			{
-				HandleErrorOpeningProjectWindow(e, collectionPath);
-			}
-
-			return false;
-		}
-
-		private static void HandleProjectWindowActivated(object sender, EventArgs e)
-		{
-			_projectContext.ProjectWindow.Activated -= HandleProjectWindowActivated;
-
-			// Sometimes after closing the splash screen the project window
-			// looses focus, so do this.
-			_projectContext.ProjectWindow.Activate();
-
-			(_projectContext.ProjectWindow as Shell).CheckForInvalidBranding();
-		}
-
-		/// ------------------------------------------------------------------------------------
-		private static void HandleErrorOpeningProjectWindow(Exception error, string projectPath)
-		{
-			if (_projectContext != null)
-			{
-				if (_projectContext.ProjectWindow != null)
-				{
-					_projectContext.ProjectWindow.Closed -= HandleProjectWindowClosed;
-					_projectContext.ProjectWindow.Close();
-				}
-
-				_projectContext.Dispose();
-				_projectContext = null;
-			}
-
-			ErrorResult reportPressedResult = ErrorResult.Yes;
-			// NB: I added the email to this directly because, at least on my machine, the old error report dialog had become unworkable
-			// because, presumably, I haven't set things up properly with gmail.
-			string errorMessage = $"Bloom had a problem loading the {Path.GetFileNameWithoutExtension(projectPath)} collection. Click the Report button or just email us at issues@bloomlibrary.org, and we'll help you get things fixed up.";
-			var result = SIL.Reporting.ErrorReport.NotifyUserOfProblem(
-				new SIL.Reporting.ShowAlwaysPolicy(), "Report", reportPressedResult,
-				errorMessage
-				);
-
-			// User clicked the report button.
-			if (result == reportPressedResult)
-			{
-				var userEmail = SIL.Windows.Forms.Registration.Registration.Default.Email;
-				if (!String.IsNullOrWhiteSpace(userEmail))
-				{
-					// Just send the report in for them.
-					// Include the .bloomCollection file (projectPath)
-					// as well as any other files at the same level, in case they're helpful for debugging
-					var dirName = Path.GetDirectoryName(projectPath);
-					var additionalPathsToInclude = Directory.GetFiles(dirName);
-					_applicationContainer.ProblemReportApi.SendReportWithoutUI(ProblemLevel.kNonFatal, error, errorMessage, "", additionalPathsToInclude);
-				}
-				else
-				{
-					// No email... just fallback to the WinFormsErrorReporter, which will allow the user to email us.
-					// Unfortunately, we won't be able to automatically get the .bloomCollection file from that.
-					SIL.Reporting.ErrorReport.ReportNonFatalExceptionWithMessage(error, errorMessage);
-				}
-			}
-		}
-
-		/// <summary>
-		/// Launches the Collection chooser UI and opens the selected collection.
-		/// </summary>
-		/// <param name="formToClose">If provided, this form will be closed after choosing a
-		/// collection and before opening it. Currently, this is used to close the Shell at the proper
-		/// time when switching collectons.</param>
-		public static void ChooseACollection(Shell formToClose = null)
-		{
-			while (true)
-			{
-				// We decided to stop doing this (BL-1229) since the wizard can feel like part
-				// of installation that might be irrevocable.
-				////If it looks like the 1st time, put up the create collection with the welcome.
-				////The user can cancel that if they want to go looking for a collection on disk.
-				//if(Settings.Default.MruProjects.Latest == null)
-				//{
-				//	var path = NewCollectionWizard.CreateNewCollection();
-				//	if (!string.IsNullOrEmpty(path) && RobustFile.Exists(path))
-				//	{
-				//		OpenCollection(path);
-				//		return;
-				//	}
-				//}
-
-				using (var dlg = _applicationContainer.OpenAndCreateCollectionDialog())
-				{
-					dlg.StartPosition = FormStartPosition.Manual; // try not to have it under the splash screen
-					dlg.SetDesktopLocation(50,50);
-					if (dlg.ShowDialog() != DialogResult.OK)
-					{
-						// If there is a form to close, it means the collection chooser is not the only thing open,
-						// and we don't want to exit the application. Otherwise, we are in initial startup and
-						// closing the chooser should exit the application.
-						if (formToClose == null)
-							Application.Exit();
-						return;
-					}
-
-					if (formToClose != null)
-					{
-						formToClose.UserWantsToOpenADifferentProject = true;
-						formToClose.Close();
-					}
-
-					if (OpenCollection(dlg.SelectedPath)) return;
-				}
-			}
-		}
-
-		private static bool OpenCollection(string path)
-		{
-			if (OpenProjectWindow(path))
-			{
-				Settings.Default.MruProjects.AddNewPath(path);
-				Settings.Default.Save();
-				return true;
-			}
-			return false;
-		}
-
-		/// ------------------------------------------------------------------------------------
-		static void HandleProjectWindowClosed(object sender, EventArgs e)
-		{
-			BloomThreadCancelService.Cancel();
-
-			_projectContext.Dispose();
-			_projectContext = null;
-
-			if (((Shell)sender).UserWantsToOpenADifferentProject)
-			{
-				// On this path, we have already shown the collection chooser,
-				// and we are closing the Shell just to open it again with the selected collection.
-				// See ChooseACollection().
-				return;
-			}
-			else if (((Shell)sender).UserWantsToOpeReopenProject)
-			{
-				Application.Idle +=new EventHandler(ReopenProject);
-			}
-			else if (((Shell)sender).QuitForVersionUpdate)
-			{
-				Application.Exit();
-			}
-			else
-			{
-				Application.Exit();
-			}
-		}
-
-		private static void ReopenProject(object sender, EventArgs e)
-		{
-			Application.Idle -= ReopenProject;
-			OpenCollection(Settings.Default.MruProjects.Latest);
-		}
-
-        public static void SetUpLocalization()
-		{
-            ILocalizationManager lm;
-			var installedStringFileFolder = FileLocationUtilities.GetDirectoryDistributedWithApplication(true,"localization");
-			if (installedStringFileFolder == null)
-			{
-				// nb do NOT try to localize this...it's a shame, but the problem we're reporting is that the localization data is missing!
-				var msg =
-					@"Bloom seems to be missing some of the files it needs to run. Please uninstall Bloom, then install it again. If that's doesn't fix things, please contact us by clicking the ""Details"" button below, and we'd be glad to help.";
-				ErrorReport.NotifyUserOfProblem(new ApplicationException("Missing localization directory"), msg);
-				// If the user insists on continuing after that, start up using the built-in English.
-				// We need an LM, and it needs some folder of tmx files, though it can be empty. So make a fake one.
-				// Ideally we would dispose this at some point, but I don't know when we safely can. Normally this should never happen,
-				// so I'm not very worried.
-				var fakeLocalDir = new TemporaryFolder("Bloom fake localization").FolderPath;
-				lm = LocalizationManager.Create(
-					TranslationMemory.XLiff, "en",
-					"Bloom", "Bloom", Application.ProductVersion, fakeLocalDir, "SIL/Bloom",
-					Resources.BloomIcon, "issues@bloomlibrary.org",
-					//the parameters that follow are namespace beginnings:
-					"Bloom");
-				return;
-			}
-
-			try
-			{
-				// If the user has not set the interface language, try to use the system language if we can.
-				// (See http://issues.bloomlibrary.org/youtrack/issue/BL-4393.)
-				var desiredLanguage = GetDesiredUiLanguage(installedStringFileFolder);
-				lm = LocalizationManager.Create(
-					TranslationMemory.XLiff, desiredLanguage,
-					"Bloom", "Bloom", Application.ProductVersion,
-					installedStringFileFolder,
-					"SIL/Bloom",
-					Resources.BloomIcon, "issues@bloomlibrary.org",
-					//the parameters that follow are namespace beginnings:
-					"Bloom");
-
-				//We had a case where someone translated stuff into another language, and sent in their tmx. But their tmx had soaked up a bunch of string
-				//from their various templates, which were not Bloom standard templates. So then someone else sitting down to localize bloom would be
-				//faced with a bunch of string that made no sense to them, because they don't have those templates.
-				//So for now, we only soak up new strings if it's a developer, and hope that the Commit process will be enough for them to realize "oh no, I
-				//don't want to check that stuff in".
-
-#if DEBUG
-				lm.CollectUpNewStringsDiscoveredDynamically = true;
-#else
-				lm.CollectUpNewStringsDiscoveredDynamically = false;
-#endif
-
-				var uiLanguage =   LocalizationManager.UILanguageId;//just feeding this into subsequent creates prevents asking the user twice if the language of their os isn't one we have a tmx for
-				if (uiLanguage != desiredLanguage)
-					Settings.Default.UserInterfaceLanguageSetExplicitly = true;
-
-				LocalizationManager.Create(TranslationMemory.XLiff, uiLanguage,
-										   "Palaso", "Palaso", /*review: this is just bloom's version*/Application.ProductVersion,
-										   installedStringFileFolder,
-											"SIL/Bloom",
-											Resources.BloomIcon, "issues@bloomlibrary.org", "SIL");
-
-				LocalizationManager.Create(TranslationMemory.XLiff, uiLanguage,
-					"BloomMediumPriority", "BloomMediumPriority", Application.ProductVersion,
-					installedStringFileFolder,
-					"SIL/Bloom",
-					Resources.BloomIcon, "issues@bloomlibrary.org", "Bloom");
-
-				LocalizationManager.Create(TranslationMemory.XLiff, uiLanguage,
-					"BloomLowPriority", "BloomLowPriority", Application.ProductVersion,
-					installedStringFileFolder,
-					"SIL/Bloom",
-					Resources.BloomIcon, "issues@bloomlibrary.org", "Bloom");
-
-				Settings.Default.UserInterfaceLanguage = LocalizationManager.UILanguageId;
-
-				// Per BL-6449, these two languages should try Spanish before English if a localization is missing.
-				// (If they ever get localized enough to show up in our list.)
-				// The full names are Mam and K'iche'.
-				if (LocalizationManager.UILanguageId == "mam" || LocalizationManager.UILanguageId == "quc")
-				{
-					LocalizationManager.FallbackLanguageIds = new[] { "es", "en" };
-				}
-
-				// If this is removed, change code in WorkspaceView.OnSettingsProtectionChanged
-				LocalizationManager.EnableClickingOnControlToBringUpLocalizationDialog = false; // BL-5111
-
-                // It's now safe to read the localized strings.  See BL-13245.
-                HtmlErrorReporter.Instance.LocalizeDefaultReportLabel();
-			}
-			catch (Exception error)
-			{
-				//handle http://jira.palaso.org/issues/browse/BL-213
-				if (GetRunningBloomProcessCount() > 1)
-				{
-					ErrorReport.NotifyUserOfProblem("Whoops. There is another copy of Bloom already running while Bloom was trying to set up L10NSharp.");
-					Environment.FailFast("Bloom couldn't set up localization");
-				}
-
-				if (error.Message.Contains("Bloom.en.tmx"))
-				{
-					ErrorReport.NotifyUserOfProblem(error,
-						"Sorry. Bloom is trying to set up your machine to use this new version, but something went wrong getting at the file it needs. If you restart your computer, all will be well.");
-
-					Environment.FailFast("Bloom couldn't set up localization");
-				}
-
-				//otherwise, we don't know what caused it.
-				throw;
-			}
-		}
-
-		/// <summary>
-		/// Derive the desired UI language from the stored value, or from matching the OS value against
-		/// the available localizations if nothing has been explicitly stored yet.
-		/// </summary>
-		/// <remarks>
-		/// See http://issues.bloomlibrary.org/youtrack/issue/BL-4393.
-		/// </remarks>
-		private static string GetDesiredUiLanguage(string installedStringFileFolder)
-		{
-			var desiredLanguage = Settings.Default.UserInterfaceLanguage;
-			if (String.IsNullOrEmpty(desiredLanguage) || !Settings.Default.UserInterfaceLanguageSetExplicitly)
-			{
-				// Nothing has been explicitly selected by the user yet, so try to get a localization for the system language.
-				// First try for an exact match, or failing that a localization with the same language.
-				// (This is motivated by the Chinese localization which currently specifies zh-CN. LM might eventually
-				// support multiple variants for a single language like zh-CN or zh-Hans, at which point both might be in the
-				// list and we'd want the best match. In the meantime we want zh-Hans to find zh-CN. See BL-3691.)
-				string localeMatchingLanguage = null;
-				foreach (var subdir in Directory.EnumerateDirectories(installedStringFileFolder))
-				{
-					// The LocalizationManager has not been initialized yet when this method is called.
-					// (Indeed, the output of this method is used to initialize the LocalizationManager!)
-					// So we need to scan the disk ourselves to see what is available.  Unfortunately, the
-					// subdirectory names in the given folder are not sufficient because some localizations
-					// are more specific than the directory name.  For example, Spanish uses "es" for the
-					// subdirectory name, but the actual language tags inside the files are "es-ES".
-					// (Perhaps matching against the subdirectory name would be sufficient, but maybe
-					// someday a case will arise where the country/script name is significant in some but
-					// not all cases.)
-					var dirTag = Path.GetFileName(subdir);
-					if (IsSameActualLanguage(dirTag, UserInterfaceCulture.IetfLanguageTag))
-					{
-						var xliffPath = Path.Combine(subdir, "Bloom.xlf");
-						if (RobustFile.Exists(xliffPath))
-						{
-							var doc = new XmlDocument();
-							doc.Load(xliffPath);
-							var fileNode = doc.DocumentElement.SelectSingleNodeHonoringDefaultNS("/xliff/file");
-							if (fileNode != null)
-							{
-								var target = fileNode.GetOptionalStringAttribute("target-language", null);
-								if (!string.IsNullOrEmpty(target))
-								{
-									if (target == UserInterfaceCulture.IetfLanguageTag)
-										return target;
-									// We don't have an exact match, but we do have a match that should work.  Remember
-									// it, but hold out (fading) hope for an exact match and don't quit the loop.
-									if (localeMatchingLanguage == null)
-										localeMatchingLanguage = target;
-								}
-							}
-						}
-					}
-				}
-				// No exact match; did we find one that is at least the right language? If so use that.
-				if (localeMatchingLanguage != null)
-					return localeMatchingLanguage;
-				// If exact matches fail, return the base language tag.  If that doesn't match in the LM.Create method,
-				// then L10NSharp will prompt the user to select one of the available localizations.
-				return UserInterfaceCulture.TwoLetterISOLanguageName;
-			}
-			return desiredLanguage;
-		}
-
-		/// <summary>
-		/// Test whether two language codes refer to the same language, ignoring any country, script, or variant tagging.
-		/// </summary>
-		private static bool IsSameActualLanguage(string code1, string code2)
-		{
-			if (code1 == code2)
-				return true;
-			if (string.IsNullOrEmpty(code1) || string.IsNullOrEmpty(code2))
-				return false;
-			var codeTags1 = code1.Split('-');
-			var codeTags2 = code2.Split('-');
-			return (codeTags1[0] == codeTags2[0]);
-		}
-
-		private static bool _errorHandlingHasBeenSetUp;
-		private static IDisposable _sentry;
-
-		/// ------------------------------------------------------------------------------------
-		internal static void SetUpErrorHandling()
-		{
-			if (_errorHandlingHasBeenSetUp)
-				return;
-
-			if (!ApplicationUpdateSupport.IsDev)
-			{
-				try
-				{
-					_sentry = SentrySdk.Init("https://bba22972ad6b4c2ab03a056f549cc23d@o1009031.ingest.sentry.io/5983534");
-					SentrySdk.ConfigureScope(scope =>
-					{
-						scope.SetExtra("channel", ApplicationUpdateSupport.ChannelName);
-						scope.SetExtra("version", ErrorReport.VersionNumberString);
-						scope.User = new User
-						{
-							Email = SIL.Windows.Forms.Registration.Registration.Default.Email,
-							Username = SIL.Windows.Forms.Registration.Registration.Default.FirstName,
-							//Other = {Organization:SIL.Windows.Forms.Registration.Registration.Default.Organization}
-						};
-						scope.User.Other.Add("Organization",
-							SIL.Windows.Forms.Registration.Registration.Default.Organization);
-					});
-				}
-				catch (Exception err)
-				{
-					Debug.Fail(err.Message);
-				}
-			}
-
-			var orderedReporters = new IBloomErrorReporter[] { SentryErrorReporter.Instance, HtmlErrorReporter.Instance };
-			var htmlAndSentryReporter = new CompositeErrorReporter(orderedReporters, primaryReporter: HtmlErrorReporter.Instance);
-			ErrorReport.SetErrorReporter(htmlAndSentryReporter);
-
-			var msgTemplate = @"If you don't care who reads your bug report, you can skip this notice.
->>>>>>> 700d3193
 
 When you submit a crash report or other issue, the contents of your email go in our issue tracking system, ""YouTrack"", which is available via the web at {0}. This is the normal way to handle issues in an open-source project.
 
