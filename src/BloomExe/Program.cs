--- conflicted
+++ resolved
@@ -90,13 +90,12 @@
 					SetUpReporting();
 					Settings.Default.Save();
 
-<<<<<<< HEAD
 					Browser.SetUpXulRunner();
 
 					StartUpShellBasedOnMostRecentUsedIfPossible();
 					Application.Idle += new EventHandler(Application_Idle);
 
-					Localization.LocalizationManager.SetUILanguage(Settings.Default.UserInterfaceLanguage,false);
+				L10NSharp.LocalizationManager.SetUILanguage(Settings.Default.UserInterfaceLanguage,false);
 					EventHandler hideSplash = (sender2, e2) =>
 					{
 						Splasher.Hide();
@@ -109,18 +108,6 @@
 				Application.Idle += startAppOnIdle;
 
 				Splasher.Show();
-=======
-				L10NSharp.LocalizationManager.SetUILanguage(Settings.Default.UserInterfaceLanguage,false);
-				try
-				{
-					Application.Run();
-				}
-				catch (System.AccessViolationException nasty)
-				{
-					Logger.ShowUserATextFileRelatedToCatastrophicError(nasty);
-					System.Environment.FailFast("AccessViolationException");
-				}
->>>>>>> 6b6e943a
 
 				Settings.Default.Save();
 
