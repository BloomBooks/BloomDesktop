--- conflicted
+++ resolved
@@ -47,7 +47,6 @@
 				Application.EnableVisualStyles();
 				Application.SetCompatibleTextRenderingDefault(false);
 
-<<<<<<< HEAD
 #if !DEBUG //the exception you get when there is no other BLOOM is pain when running debugger with break-on-exceptions
 				if (!GrabMutexForBloom())
 					return;
@@ -55,8 +54,6 @@
 
 				if (Platform.Utilities.Platform.IsWindows)
 					OldVersionCheck();
-=======
->>>>>>> cb19498a
 				//bring in settings from any previous version
 				if (Settings.Default.NeedUpgrade)
 				{
@@ -67,30 +64,6 @@
 					StartUpWithFirstOrNewVersionBehavior = true;
 				}
 
-				if (args.Length == 1 && args[0].ToLower().EndsWith(".bloompack"))
-				{
-#if DEBUG
-					using (new Analytics("sje2fq26wnnk8c2kzflf"))
-#else
-					using (new Analytics("c8ndqrrl7f0twbf2s6cv"))
-#endif
-					using (var dlg = new BloomPackInstallDialog(args[0]))
-					{
-						dlg.ShowDialog();
-					}
-					return;
-				}
-
-
-#if !DEBUG //the exception you get when there is no other BLOOM is pain when running debugger with break-on-exceptions
-				if (!GrabMutexForBloom())
-					return;
-#endif
-
-				OldVersionCheck();
-
-
-
 				SetUpErrorHandling();
 
 				_applicationContainer = new ApplicationContainer();
@@ -99,7 +72,14 @@
 				Logger.Init();
 
 
-
+				if (args.Length == 1 && args[0].ToLower().EndsWith(".bloompack"))
+				{
+					using (var dlg = new BloomPackInstallDialog(args[0]))
+					{
+						dlg.ShowDialog();
+					}
+					return;
+				}
 				if (args.Length == 1 && args[0].ToLower().EndsWith(".bloomcollection"))
 				{
 					Settings.Default.MruProjects.AddNewPath(args[0]);
