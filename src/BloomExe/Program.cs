--- conflicted
+++ resolved
@@ -208,13 +208,8 @@
 								if (!RobustFile.Exists(path))
 								{
 									path = FileLocator.GetFileDistributedWithApplication(true, path);
-<<<<<<< HEAD
-									if(!File.Exists(path))
+									if (!RobustFile.Exists(path))
 										return 1;
-=======
-									if (!RobustFile.Exists(path))
-										return;
->>>>>>> 50b72f43
 								}
 							}
 							using (var dlg = new BloomPackInstallDialog(path))
