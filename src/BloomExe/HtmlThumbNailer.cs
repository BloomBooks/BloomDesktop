﻿using System;
using System.Collections.Generic;
using System.ComponentModel;
using System.Diagnostics;
using System.Drawing;
using System.Drawing.Drawing2D;
using System.Drawing.Imaging;
using System.IO;
using System.Linq;
using System.Text;
using System.Threading;
using System.Windows.Forms;
using System.Xml;
using Bloom.Book;
using Bloom.Properties;
using BloomTemp;
using Gecko.Utils;
using Palaso.Code;
using Palaso.Reporting;
using Palaso.Xml;
using Gecko;
using Segmentio;

namespace Bloom
{
    public class HtmlThumbNailer : IDisposable
    {
        Dictionary<string, Image> _images = new Dictionary<string, Image>();
        private readonly int _widthInPixels = 70;
        private readonly int _heightInPixels = 70;
        private readonly MonitorTarget _monitorObjectForBrowserNavigation;
        private Color _backgroundColorOfResult;
        private bool _browserHandleCreated;
        private Queue<ThumbnailOrder> _orders = new Queue<ThumbnailOrder>();

        /// <summary>
        ///This is to overcome a problem with XULRunner 1.9 (or my use of it)this will always give us the size it was on the first page we navigated to,
        //so that if the book size changes, our thumbnails are all wrong. 
        /// </summary>
        private Dictionary<string, GeckoWebBrowser> _browserCacheForDifferentPaperSizes = new Dictionary<string, GeckoWebBrowser>();

        private bool _disposed;

        public HtmlThumbNailer(int widthInPixels, int heightInPixels, MonitorTarget monitorObjectForBrowserNavigation)
        {
            _widthInPixels = widthInPixels;
            _heightInPixels = heightInPixels;
            _monitorObjectForBrowserNavigation = monitorObjectForBrowserNavigation;
            Application.Idle += new EventHandler(Application_Idle);
        }

        void Application_Idle(object sender, EventArgs e)
        {
            if (_orders.Count > 0)
            {
                if (Monitor.TryEnter(_monitorObjectForBrowserNavigation))
                //don't try to work with the browser while other processes are doing it to... maybe can remove this when we clear out any Application.DoEvents() that our current old version of Geckofx is forcing us to use because of unreliable end-of-navigation detection
                {
                    try
                    {
                        ThumbnailOrder thumbnailOrder = _orders.Dequeue();
                        try
                        {
                            ProcessOrder(thumbnailOrder);
                        }
                        catch (Exception error)
                        {
                            //putting up a green box here, because, say, the page was messed up, is bad manners
                            Logger.WriteEvent("HtmlThumbNailer reported exception:{0}", error.Message);
                            thumbnailOrder.ErrorCallback(error);
                        }
                    }
                    finally
                    {
                        // Ensure that the lock is released.
                        Monitor.Exit(_monitorObjectForBrowserNavigation);
                    }
                }
            }
        }

        public void RemoveFromCache(string key)
        {
            if (_images.ContainsKey(key))
            {
                _images.Remove(key);
            }
        }

        public class ThumbnailOptions
        {
            public Color BackgroundColor = Color.White;
            public Color BorderColor = Color.Transparent;
            public bool DrawBorderDashed = false;

            /// <summary>
            /// Use this when all thumbnails need to be the centered in the same size png.
            /// Unfortunately as long as we're using the winform listview, we seem to need to make the icons
            /// the same size otherwise the title-captions don't line up.
            /// </summary>
            public bool CenterImageUsingTransparentPadding = true;
        }


        /// <summary>
        /// 
        /// </summary>
        /// <param name="key">whatever system you want... just used for caching</param>
        /// <param name="document"></param>
        /// <param name="backgroundColorOfResult">use Color.Transparent if you'll be composing in onto something else</param>
        /// <param name="drawBorderDashed"></param>
        /// <returns></returns>
        public void GetThumbnailAsync(string folderForThumbNailCache, string key, XmlDocument document, ThumbnailOptions options, Action<Image> callback, Action<Exception> errorCallback)
        {
            //review: old code had it using "key" in one place(checking for existing), thumbNailFilePath in another (adding new)

            string thumbNailFilePath = null;
            if (!string.IsNullOrEmpty(folderForThumbNailCache))
                thumbNailFilePath = Path.Combine(folderForThumbNailCache, "thumbnail.png");

            //In our cache?
            Image image;
            if (_images.TryGetValue(key, out image))
            {
                callback(image);
                return;
            }

            //Sitting on disk?
            if (!string.IsNullOrEmpty(folderForThumbNailCache))
            {

                if (File.Exists(thumbNailFilePath))
                {
                    //this FromFile thing locks the file until the image is disposed of. Therefore, we copy the image and dispose of the original.
                    using (image = Image.FromFile(thumbNailFilePath))
                    {
                        var thumbnail = new Bitmap(image) { Tag = thumbNailFilePath };
                        _images.Add(key, thumbnail);
                        callback(thumbnail);
                        return;
                    }
                }
            }
            //!!!!!!!!! geckofx doesn't work in its own thread, so we're using the Application's idle event instead.

            _orders.Enqueue(new ThumbnailOrder()
            {
                ThumbNailFilePath = thumbNailFilePath,
                Options = options,
                Callback = callback,
                ErrorCallback = errorCallback,
                Document = document,
                FolderForThumbNailCache = folderForThumbNailCache,
                Key = key
            });
        }

        void ProcessOrder(ThumbnailOrder order)
        {
            //e.Result = order;
            //Thread.CurrentThread.Name = "Thumbnailer" + order.Key;
            Image pendingThumbnail = null;

            lock (this)
            {
                Logger.WriteMinorEvent("HtmlThumbNailer: starting work on thumbnail ({0})", order.ThumbNailFilePath);

                _backgroundColorOfResult = order.Options.BackgroundColor;
                XmlHtmlConverter.MakeXmlishTagsSafeForInterpretationAsHtml(order.Document);


                var browser = GetBrowserForPaperSize(order.Document);
                lock (browser)
                {
                    using (var temp = TempFileUtils.CreateHtm5FromXml(order.Document))
                    {
                        order.Done = false;
                        browser.Tag = order;

                        browser.Navigate(temp.Path);

                        var minimumTime = DateTime.Now.AddSeconds(0); //was 1 second, with geckofx11. For geckofx22, we're trying out no minumum time. Will need testing on slow machines to get confidence.
                        var stopTime = DateTime.Now.AddSeconds(5);
                        while (!_disposed && (DateTime.Now < minimumTime || !order.Done || browser.Document.ActiveElement == null) && DateTime.Now < stopTime)
                        {
                            Application.DoEvents(); //TODO: avoid this
                        }
                        if (_disposed)
                            return;
                        if (!order.Done)
                        {
                            Logger.WriteEvent("HtmlThumNailer: Timed out on ({0})", order.ThumbNailFilePath);
                            Debug.Fail("(debug only) Make thumbnail timed out");
                            return;
                        }

                        Guard.AgainstNull(browser.Document.ActiveElement, "browser.Document.ActiveElement");
#if __MonoCS__
						Application.RaiseIdle(null);
#endif

                        /* saw crash here, shortly after startup: 
                         * 1) opened an existing book
                         * 2) added a title
                         * 3) added a dog from aor
                         * 4) got this crash
                         *    at Gecko.nsIDOMXPathEvaluator.CreateNSResolver(nsIDOMNode nodeResolver)
                               at Gecko.GeckoNode.GetElements(String xpath) in C:\dev\geckofx11hatton\Skybound.Gecko\DOM\GeckoNode.cs:line 222
                               at Bloom.HtmlThumbNailer.ProcessOrder(ThumbnailOrder order) in C:\dev\Bloom\src\BloomExe\HtmlThumbNailer.cs:line 167
                               at Bloom.HtmlThumbNailer.Application_Idle(Object sender, EventArgs e) in C:\dev\Bloom\src\BloomExe\HtmlThumbNailer.cs:line 53
                         */
<<<<<<< HEAD
						var div = browser.Document.ActiveElement.EvaluateXPath("//div[contains(@class, 'bloom-page')]").GetNodes().FirstOrDefault();
						if (div == null)
						{
							Logger.WriteEvent("HtmlThumNailer:  found no div with a class of bloom-Page ({0})", order.ThumbNailFilePath);
							throw new ApplicationException("thumbnails found no div with a class of bloom-Page");
						}

						browser.Height = ((GeckoElement)div).ClientHeight;
                        browser.Width = ((GeckoElement)div).ClientWidth;
=======
                        var div = browser.Document.ActiveElement.GetElements("//div[contains(@class, 'bloom-page')]").FirstOrDefault();
                        if (div == null)
                        {
                            Logger.WriteEvent("HtmlThumNailer:  found no div with a class of bloom-Page ({0})", order.ThumbNailFilePath);
                            throw new ApplicationException("thumbnails found no div with a class of bloom-Page");
                        }

                        browser.Height = div.ClientHeight;
                        browser.Width = div.ClientWidth;
>>>>>>> 0cbed4f1

                        try
                        {
                            Logger.WriteMinorEvent("HtmlThumNailer: browser.GetBitmap({0},{1})", browser.Width,
                                                   (uint)browser.Height);


                            //BUG (April 2013) found that the initial call to GetBitMap always had a zero width, leading to an exception which
                            //the user doesn't see and then all is well. So at the moment, we avoid the exception, and just leave with
                            //the placeholder thumbnail.
                            if (browser.Width == 0 || browser.Height == 0)
                            {
                                var paperSizeName = GetPaperSizeName(order.Document);
                                throw new ApplicationException(
                                    "Problem getting thumbnail browser for document with Paper Size: " + paperSizeName);
                            }
                            /*							When we were using geckofx11, we used this approach, which stopped working when we moved to geckofx22:
                                                        var docImage = new Bitmap(browser.Width, browser.Height);
                                                        browser.DrawToBitmap(docImage, new Rectangle(0, 0, browser.Width, browser.Height));
                                                        if (_disposed)
                                                            return;
                                                        pendingThumbnail = MakeThumbNail(fullsizeImage, _widthInPixels, _heightInPixels,
                                                            Color.Transparent,
                                                            order.DrawBorderDashed);
                             */

                            var creator = new ImageCreator(browser);
                            byte[] imageBytes = creator.CanvasGetPngImage((uint)browser.Width, (uint)browser.Height);

                            using (var stream = new System.IO.MemoryStream(imageBytes))
                            using (Image fullsizeImage = Image.FromStream(stream))
                            {
                                if (_disposed)
                                    return;
                                int width = _widthInPixels;
                                int height = _heightInPixels;
                                if (!order.Options.CenterImageUsingTransparentPadding)
                                {
                                    // Adjust height and width so image does not end up with extra blank area
                                    if (fullsizeImage.Width < fullsizeImage.Height)
                                    {
                                        width = Math.Min(width, height * fullsizeImage.Width / fullsizeImage.Height + 2);
                                        // +2 seems to be needed (at least for 70 pix height) so nothing is clipped
                                    }
                                    else if (fullsizeImage.Width > fullsizeImage.Height)
                                    {
                                        height = Math.Min(height, width * fullsizeImage.Height / fullsizeImage.Width + 2);
                                    }
                                }
                                pendingThumbnail = MakeThumbNail(fullsizeImage, width, height, order.Options);
                            }
                        }
                        catch (Exception error)
                        {
#if DEBUG
                            Debug.Fail(error.Message);
#endif
                            Logger.WriteEvent("HtmlThumbNailer got " + error.Message);
                            Logger.WriteEvent("Disposing of all browsers in hopes of getting a fresh start on life");
                            foreach (var browserCacheForDifferentPaperSize in _browserCacheForDifferentPaperSizes)
                            {
                                try
                                {
                                    Logger.WriteEvent("Disposing of browser {0}", browserCacheForDifferentPaperSize.Key);
                                    browserCacheForDifferentPaperSize.Value.Dispose();
                                }
                                catch (Exception e2)
                                {
                                    Logger.WriteEvent("While trying to dispose of thumbnailer browsers as a result of an exception, go another: " + e2.Message);
                                }
                            }
                            _browserCacheForDifferentPaperSizes.Clear();
                        }
                    }
                }
                if (pendingThumbnail == null)
                {
                    pendingThumbnail = Resources.PagePlaceHolder;
                }
                else if (!string.IsNullOrEmpty(order.ThumbNailFilePath))
                {
                    try
                    {
                        //gives a blank         _pendingThumbnail.Save(thumbNailFilePath);
                        using (Bitmap b = new Bitmap(pendingThumbnail))
                        {
                            b.Save(order.ThumbNailFilePath);
                        }
                    }
                    catch (Exception)
                    {
                        //this is going to fail if we don't have write permission
                    }
                }

                pendingThumbnail.Tag = order.ThumbNailFilePath; //usefull if we later know we need to clear out that file

                Debug.WriteLine("THumbnail created with dimensions ({0},{1})", browser.Width, browser.Height);

                try
                //I saw a case where this threw saying that the key was already in there, even though back at the beginning of this function, it wasn't.
                {
                    if (_images.ContainsKey(order.Key))
                        _images.Remove(order.Key);
                    _images.Add(order.Key, pendingThumbnail);
                }
                catch (Exception error)
                {
                    Logger.WriteMinorEvent("Skipping minor error: " + error.Message);
                    //not worth crashing over, at this point in Bloom's life, since it's just a cache. But since then, I did add a lock() around all this.
                }
            }
            //order.ResultingThumbnail = pendingThumbnail;
            if (_disposed)
                return;
            Logger.WriteMinorEvent("HtmlThumNailer: finished work on thumbnail ({0})", order.ThumbNailFilePath);
            order.Callback(pendingThumbnail);
        }
        void _browser_Navigated(object sender, GeckoNavigatedEventArgs e)
        {
            ThumbnailOrder order = (ThumbnailOrder)((GeckoWebBrowser)sender).Tag;
            order.Done = true;
        }


        private GeckoWebBrowser GetBrowserForPaperSize(XmlDocument document)
        {
            var paperSizeName = GetPaperSizeName(document);

            GeckoWebBrowser b;
            if (!_browserCacheForDifferentPaperSizes.TryGetValue(paperSizeName, out b))
            {
                b = MakeNewBrowser();
                b.Navigated += new EventHandler<GeckoNavigatedEventArgs>(_browser_Navigated);
                _browserCacheForDifferentPaperSizes.Add(paperSizeName, b);
            }
            return b;
        }

        private static string GetPaperSizeName(XmlDocument document)
        {
            string paperSizeName = SizeAndOrientation.GetSizeAndOrientation(document, "A5Portrait").ToString();
            return paperSizeName;
        }


        private GeckoWebBrowser MakeNewBrowser()
        {
            Debug.WriteLine("making browser");
#if !__MonoCS__

            var browser = new GeckoWebBrowser();
#else
			var browser = new OffScreenGeckoWebBrowser();
#endif
            browser.HandleCreated += new EventHandler(OnBrowser_HandleCreated);
            browser.CreateControl();
            var giveUpTime = DateTime.Now.AddSeconds(2);
            while (!_browserHandleCreated && DateTime.Now < giveUpTime)
            {
                //TODO: could lead to hard to reproduce bugs
                Application.DoEvents();
                Thread.Sleep(100);
            }
            return browser;
        }


        /// <summary>
        /// we need to wait for this to happen before we can proceed to navigate to the page
        /// </summary>
        /// <param name="sender"></param>
        /// <param name="e"></param>
        void OnBrowser_HandleCreated(object sender, EventArgs e)
        {
            _browserHandleCreated = true;
        }



        private Image MakeThumbNail(Image bmp, int destinationWidth, int destinationHeight, ThumbnailOptions options)
        {
            if (bmp == null)
                return null;
            //get the lesser of the desired and original size
            destinationWidth = bmp.Width > destinationWidth ? destinationWidth : bmp.Width;
            destinationHeight = bmp.Height > destinationHeight ? destinationHeight : bmp.Height;

            int actualWidth = destinationWidth;
            int actualHeight = destinationHeight;

            if (bmp.Width > bmp.Height)
                actualHeight = (int)(Math.Ceiling(((float)bmp.Height / (float)bmp.Width) * (float)actualWidth));
            else if (bmp.Width < bmp.Height)
                actualWidth = (int)(Math.Ceiling(((float)bmp.Width / (float)bmp.Height) * (float)actualHeight));


            int horizontalOffset = 0;
            int verticalOffset = 0;

            if (options.CenterImageUsingTransparentPadding)
            {
                horizontalOffset = (destinationWidth / 2) - (actualWidth / 2);
                verticalOffset = (destinationHeight / 2) - (actualHeight / 2);
            }

#if !__MonoCS__
            Bitmap thumbnail = new Bitmap(destinationWidth, destinationHeight, System.Drawing.Imaging.PixelFormat.Format64bppPArgb);
            using (Graphics graphics = Graphics.FromImage(thumbnail))
            {
                graphics.PixelOffsetMode = PixelOffsetMode.None;
                graphics.InterpolationMode = InterpolationMode.HighQualityBicubic;

                var destRect = new Rectangle(horizontalOffset, verticalOffset, actualWidth, actualHeight);


                //leave out the grey boarder which is in the browser, and zoom in some
                int skipMarginH = 0;// 30; //
                int skipMarginV = 0;
                graphics.DrawImage(bmp, destRect, skipMarginH, skipMarginV,
                        bmp.Width - (skipMarginH * 2), bmp.Height - (skipMarginV * 2),
                        GraphicsUnit.Pixel, WhiteToBackground);

                Pen pn = new Pen(Color.Black, 1);
                if (options.DrawBorderDashed)
                {
                    pn.DashStyle = DashStyle.Dash;
                    pn.Width = 2;
                }
                destRect.Height--;//hack, we were losing the bottom
                destRect.Width--;
                graphics.DrawRectangle(pn, destRect);
                //                else
                //                {
                //
                //                    Pen pn = new Pen(options.BorderColor, 1);
                //                    graphics.DrawRectangle(pn, 0, 0, thumbnail.Width - 1, thumbnail.Height - 1);
                //                }
            }
            return thumbnail;
#else
			int skipMarginH = 30;
			int skipMarginV = 30;
			Bitmap croppedImage = (bmp as Bitmap).Clone(new Rectangle(new Point(skipMarginH, skipMarginV), new Size(bmp.Width - 2 * skipMarginH, bmp.Height - 2 * skipMarginV)), bmp.PixelFormat);
			return croppedImage.GetThumbnailImage(destinationWidth, destinationHeight, null, System.IntPtr.Zero);			
#endif
        }


        /// <summary>
        /// Make the result look like it's on a colored paper, or make it transparent for composing on top
        /// of some other image.
        /// </summary>
        private ImageAttributes WhiteToBackground
        {
            get
            {
                ImageAttributes imageAttributes = new ImageAttributes();
                ColorMap map = new ColorMap();
                map.OldColor = Color.White;
                map.NewColor = _backgroundColorOfResult;
                imageAttributes.SetRemapTable(new ColorMap[] { map });
                return imageAttributes;
            }
        }



        /// <summary>
        /// How this page looks has changed, so remove from our cache
        /// </summary>
        /// <param name="id"></param>
        public void PageChanged(string id)
        {
            Image image;
            if (_images.TryGetValue(id, out image))
            {
                _images.Remove(id);
                if (image.Tag != null)
                {
                    string thumbnailPath = image.Tag as string;
                    if (!string.IsNullOrEmpty(thumbnailPath))
                    {
                        if (File.Exists(thumbnailPath))
                        {
                            try
                            {
                                File.Delete(thumbnailPath);
                            }
                            catch (Exception)
                            {
                                Debug.Fail("Could not delete path (would not see this in release version)");
                                //oh well, couldn't delet it);
                                throw;
                            }
                        }
                    }
                }
            }
        }

        public void Dispose()
        {
            _disposed = true;
            Application.Idle -= Application_Idle;
            _orders.Clear();
            foreach (var browser in _browserCacheForDifferentPaperSizes)
            {
                browser.Value.Invoke((Action)(() =>
                {
                    browser.Value.Navigated -= _browser_Navigated;
                    browser.Value.Dispose();
                }));
            }
            _browserCacheForDifferentPaperSizes.Clear();
        }

        /// <summary>
        /// This is a trick that processes waiting for thumbnails can use in situations where
        /// Application.Idle is not being invoked. Such uses must pass a non-null control
        /// created in the thread where Application_Idle should be invoked (i.e., the UI thread)
        /// </summary>
        internal void Advance(Control invokeTarget)
        {
            if (_orders.Count == 0)
                return;
            if (invokeTarget != null)
                invokeTarget.Invoke((Action)(() => Application_Idle(this, new EventArgs())));
        }
    }

    public class ThumbnailOrder
    {
        public Image ResultingThumbnail;
        public Action<Image> Callback;
        public Action<Exception> ErrorCallback;
        public XmlDocument Document;
        public string FolderForThumbNailCache;
        public string Key;
        public bool Done;
        public string ThumbNailFilePath;
        public HtmlThumbNailer.ThumbnailOptions Options;
    }
}<|MERGE_RESOLUTION|>--- conflicted
+++ resolved
@@ -210,7 +210,6 @@
                                at Bloom.HtmlThumbNailer.ProcessOrder(ThumbnailOrder order) in C:\dev\Bloom\src\BloomExe\HtmlThumbNailer.cs:line 167
                                at Bloom.HtmlThumbNailer.Application_Idle(Object sender, EventArgs e) in C:\dev\Bloom\src\BloomExe\HtmlThumbNailer.cs:line 53
                          */
-<<<<<<< HEAD
 						var div = browser.Document.ActiveElement.EvaluateXPath("//div[contains(@class, 'bloom-page')]").GetNodes().FirstOrDefault();
 						if (div == null)
 						{
@@ -220,17 +219,6 @@
 
 						browser.Height = ((GeckoElement)div).ClientHeight;
                         browser.Width = ((GeckoElement)div).ClientWidth;
-=======
-                        var div = browser.Document.ActiveElement.GetElements("//div[contains(@class, 'bloom-page')]").FirstOrDefault();
-                        if (div == null)
-                        {
-                            Logger.WriteEvent("HtmlThumNailer:  found no div with a class of bloom-Page ({0})", order.ThumbNailFilePath);
-                            throw new ApplicationException("thumbnails found no div with a class of bloom-Page");
-                        }
-
-                        browser.Height = div.ClientHeight;
-                        browser.Width = div.ClientWidth;
->>>>>>> 0cbed4f1
 
                         try
                         {
