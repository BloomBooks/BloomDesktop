﻿using System;
using System.Collections.Generic;
using System.ComponentModel;
using System.Diagnostics;
using System.Drawing;
using System.Drawing.Drawing2D;
using System.Drawing.Imaging;
using System.IO;
using System.Linq;
using System.Text;
using System.Threading;
using System.Windows.Forms;
using System.Xml;
using Bloom.Book;
using Bloom.Properties;
using BloomTemp;
using Palaso.Code;
using Palaso.Reporting;
using Palaso.Xml;
using Gecko;

namespace Bloom
{
	public class HtmlThumbNailer: IDisposable
	{
		Dictionary<string, Image> _images = new Dictionary<string, Image>();
		private readonly int _sizeInPixels =70;
		private Color _backgroundColorOfResult;
		private bool _browserHandleCreated;
		private Queue<ThumbnailOrder> _orders= new Queue<ThumbnailOrder>();

		/// <summary>
		///This is to overcome a problem with XULRunner 1.9 (or my use of it)this will always give us the size it was on the first page we navigated to,
		//so that if the book size changes, our thumbnails are all wrong.
		/// </summary>
		private Dictionary<string, GeckoWebBrowser> _browserCacheForDifferentPaperSizes = new Dictionary<string, GeckoWebBrowser>();

		private bool _disposed;

		public HtmlThumbNailer(int sizeInPixels)
		{
			_sizeInPixels = sizeInPixels;
			Application.Idle += new EventHandler(Application_Idle);
		}

		void Application_Idle(object sender, EventArgs e)
		{
			if (_orders.Count > 0)
			{
				ThumbnailOrder thumbnailOrder = _orders.Dequeue();
				try
				{
					ProcessOrder(thumbnailOrder);
				}
				catch (Exception error)
				{
					//putting up a green box here, because, say, the page was messed up, is bad manners
					Logger.WriteEvent("HtmlThumbNailer reported exception:{0}",error.Message);
					thumbnailOrder.ErrorCallback(error);
				}
			}
		}

		public void RemoveFromCache(string key)
		{
			if (_images.ContainsKey(key))
			{
				_images.Remove(key);
			}
		}

		/// <summary>
		///
		/// </summary>
		/// <param name="key">whatever system you want... just used for caching</param>
		/// <param name="document"></param>
		/// <param name="backgroundColorOfResult">use Color.Transparent if you'll be composing in onto something else</param>
		/// <param name="drawBorderDashed"></param>
		/// <returns></returns>
		public void GetThumbnailAsync(string folderForThumbNailCache,string key, XmlDocument document, Color backgroundColorOfResult, bool drawBorderDashed, Action<Image> callback, Action<Exception> errorCallback)
		{
			//review: old code had it using "key" in one place(checking for existing), thumbNailFilePath in another (adding new)

			string thumbNailFilePath = null;
			if(!string.IsNullOrEmpty(folderForThumbNailCache))
				thumbNailFilePath = Path.Combine(folderForThumbNailCache, "thumbnail.png");

			//In our cache?
			Image image;
			if (_images.TryGetValue(key, out image))
			{
				callback(image);
				return;
			}

			//Sitting on disk?
			if (!string.IsNullOrEmpty(folderForThumbNailCache))
			{

				if (File.Exists(thumbNailFilePath))
				{
					//this FromFile thing locks the file until the image is disposed of. Therefore, we copy the image and dispose of the original.
					using (image = Image.FromFile(thumbNailFilePath))
					{
						var thumbnail = new Bitmap(image) { Tag = thumbNailFilePath };
						_images.Add(key, thumbnail);
						callback(thumbnail);
						return;
					}
				}
			}
			//!!!!!!!!! geckofx doesn't work in its own thread, so we're using the Application's idle event instead.

			_orders.Enqueue(new ThumbnailOrder()
							{
								ThumbNailFilePath = thumbNailFilePath,
								BackgroundColorOfResult = backgroundColorOfResult,
								Callback = callback,
								ErrorCallback = errorCallback,
								Document = document,
								DrawBorderDashed = drawBorderDashed,
								FolderForThumbNailCache = folderForThumbNailCache,
								Key = key
							});
		}

		void ProcessOrder(ThumbnailOrder order)
		{
			//e.Result = order;
			//Thread.CurrentThread.Name = "Thumbnailer" + order.Key;
			Image pendingThumbnail = null;

			lock (this)
			{
				Logger.WriteMinorEvent("HtmlThumNailer: staring work on thumbnail ({0})", order.ThumbNailFilePath);

				_backgroundColorOfResult = order.BackgroundColorOfResult;
				XmlHtmlConverter.MakeXmlishTagsSafeForInterpretationAsHtml(order.Document);


				var browser = GetBrowserForPaperSize(order.Document);
				lock (browser)
				{
					using (var temp = TempFile.CreateHtm5FromXml(order.Document))
					{
						order.Done = false;
						browser.Tag = order;

						browser.Navigate(temp.Path);

						var stopTime = DateTime.Now.AddSeconds(5);
						while (!_disposed && (!order.Done || browser.Document.ActiveElement == null )&& DateTime.Now < stopTime)
						{
							Application.DoEvents(); //TODO: avoid this
							//Thread.Sleep(100);
						}
						if (_disposed)
							return;
						if (!order.Done)
						{
							Logger.WriteEvent("HtmlThumNailer: Timed out on ({0})", order.ThumbNailFilePath);
							Debug.Fail("(debug only) Make thumbnail timed out");
							return;
						}

						Guard.AgainstNull(browser.Document.ActiveElement, "browser.Document.ActiveElement");

						/* saw crash here, shortly after startup:
						 * 1) opened an existing book
						 * 2) added a title
						 * 3) added a dog from aor
						 * 4) got this crash
						 *    at Gecko.nsIDOMXPathEvaluator.CreateNSResolver(nsIDOMNode nodeResolver)
							   at Gecko.GeckoNode.GetElements(String xpath) in C:\dev\geckofx11hatton\Skybound.Gecko\DOM\GeckoNode.cs:line 222
							   at Bloom.HtmlThumbNailer.ProcessOrder(ThumbnailOrder order) in C:\dev\Bloom\src\BloomExe\HtmlThumbNailer.cs:line 167
							   at Bloom.HtmlThumbNailer.Application_Idle(Object sender, EventArgs e) in C:\dev\Bloom\src\BloomExe\HtmlThumbNailer.cs:line 53
						 */
						var div = browser.Document.ActiveElement.GetElements("//div[contains(@class, 'bloom-page')]").FirstOrDefault();
						if (div == null)
						{
							Logger.WriteEvent("HtmlThumNailer:  found no div with a class of bloom-Page ({0})", order.ThumbNailFilePath);
							throw new ApplicationException("thumbnails found no div with a class of bloom-Page");
						}

						browser.Height = div.ClientHeight;
						browser.Width = div.ClientWidth;

						try
						{
							//trying to get more information on http://jira.palaso.org/issues/browse/BL-134, which had an exception that somehow
							//was not caught, even though try/catch was in place
							Logger.WriteMinorEvent("HtmlThumNailer: browser.GetBitmap({0},{1})", browser.Width, (uint)browser.Height);
							var docImage = browser.GetBitmap((uint) browser.Width, (uint) browser.Height);

							Logger.WriteMinorEvent("	HtmlThumNailer: finished GetBitmap(");
#if DEBUG
//							docImage.Save(@"c:\dev\temp\zzzz.bmp");
#endif
							if (_disposed)
								return;
							pendingThumbnail = MakeThumbNail(docImage, _sizeInPixels, _sizeInPixels, Color.Transparent,
															 order.DrawBorderDashed);
						}
						catch(Exception error)
						{
#if DEBUG
							Debug.Fail(error.Message);
#endif
							Logger.WriteEvent("HtmlThumNailer got "+error.Message);
							Logger.WriteEvent("Disposing of all browsers in hopes of getting a fresh start on life");
							foreach (var browserCacheForDifferentPaperSize in _browserCacheForDifferentPaperSizes)
							{
								try
								{
									Logger.WriteEvent("Disposing of browser {0}", browserCacheForDifferentPaperSize.Key);
									browserCacheForDifferentPaperSize.Value.Dispose();
								}
								catch (Exception e2)
								{
									Logger.WriteEvent("While trying to dispose of thumnailer browsers as a result of an exception, go another: "+e2.Message);
								}
							}
							_browserCacheForDifferentPaperSizes.Clear();
						}
<<<<<<< HEAD
						//TODO: could lead to hard to reproduce bugs
						Application.DoEvents();
#if __MonoCS__
						Application.RaiseIdle(null);
#endif
						//TODO:  could be stuck here forever
						Thread.Sleep(100);
=======
>>>>>>> c06ae76f
					}
				}
				if (pendingThumbnail == null)
				{
					pendingThumbnail = Resources.PagePlaceHolder;
				}
				else if (!string.IsNullOrEmpty(order.ThumbNailFilePath))
				{
					try
					{
						//gives a blank         _pendingThumbnail.Save(thumbNailFilePath);
						using (Bitmap b = new Bitmap(pendingThumbnail))
						{
							b.Save(order.ThumbNailFilePath);
						}
					}
					catch (Exception)
					{
						//this is going to fail if we don't have write permission
					}
				}

				pendingThumbnail.Tag = order.ThumbNailFilePath; //usefull if we later know we need to clear out that file

				Debug.WriteLine("THumbnail browser ({0},{1})", browser.Width, browser.Height);

				try
				//I saw a case where this threw saying that the key was already in there, even though back at the beginning of this function, it wasn't.
				{
					if (_images.ContainsKey(order.Key))
						_images.Remove(order.Key);
					_images.Add(order.Key, pendingThumbnail);
				}
				catch (Exception error)
				{
					Logger.WriteMinorEvent("Skipping minor error: " + error.Message);
					//not worth crashing over, at this point in Bloom's life, since it's just a cache. But since then, I did add a lock() around all this.
				}
			}
			//order.ResultingThumbnail = pendingThumbnail;
			if (_disposed)
				return;
			Logger.WriteMinorEvent("HtmlThumNailer: finished work on thumbnail ({0})", order.ThumbNailFilePath);
			order.Callback(pendingThumbnail);
		}

		void _browser_Navigated(object sender, GeckoNavigatedEventArgs e)
		{
			ThumbnailOrder order = (ThumbnailOrder) ((GeckoWebBrowser) sender).Tag;
			order.Done = true;
		}


		private GeckoWebBrowser GetBrowserForPaperSize(XmlDocument document)
		{
		   string paperSizeName = SizeAndOrientation.GetSizeAndOrientation(document, "A5Portrait").ToString();

			GeckoWebBrowser b;
			if (!_browserCacheForDifferentPaperSizes.TryGetValue(paperSizeName, out b))
				{
					 b = MakeNewBrowser();
					 b.Navigated += new EventHandler<GeckoNavigatedEventArgs>(_browser_Navigated);
					_browserCacheForDifferentPaperSizes.Add(paperSizeName, b);
				}
				return b;
		}


		private GeckoWebBrowser MakeNewBrowser()
		{
<<<<<<< HEAD
#if !__MonoCS__
=======
			Debug.WriteLine("making browser");

>>>>>>> c06ae76f
			var browser = new GeckoWebBrowser();
#else
			var browser = new OffScreenGeckoWebBrowser();
#endif
			browser.HandleCreated += new EventHandler(OnBrowser_HandleCreated);
			browser.CreateControl();
			var giveUpTime = DateTime.Now.AddSeconds(2);
			while (!_browserHandleCreated && DateTime.Now < giveUpTime)
			{
				//TODO: could lead to hard to reproduce bugs
				Application.DoEvents();
				Thread.Sleep(100);
			}
			return browser;
		}


		/// <summary>
		/// we need to wait for this to happen before we can proceed to navigate to the page
		/// </summary>
		/// <param name="sender"></param>
		/// <param name="e"></param>
		void OnBrowser_HandleCreated(object sender, EventArgs e)
		{
			_browserHandleCreated =true;
		}

<<<<<<< HEAD
		private void MakeSafeForBrowserWhichDoesntUnderstandXmlSingleElements(XmlDocument dom)
		{
			foreach (XmlElement node in dom.SafeSelectNodes("//textarea"))
			{
				if (string.IsNullOrEmpty(node.InnerText))
				{
					node.InnerText = " ";
				}
			}
		}
		private void OnThumbNailBrowser_DocumentCompleted(object drawBorder, EventArgs e)
		{
			//NB: this will always give us the size it was on the first page we navigated to,
			//so that if the book size changes, our thumbnails are all wrong. I don't know
			//how to fix it, so I'm using different browsers at the moment.
			var width = _browser.Document.ActiveElement.ScrollWidth;
			var height = _browser.Document.ActiveElement.ScrollHeight;

			 _browser.Height = height;
			 _browser.Width = width;

#if !__MonoCS__
			using (Bitmap docImage = new Bitmap(width, height))
			{
				_browser.DrawToBitmap(docImage,
												   new Rectangle(0,//_browser.Location.X,
																 0,//_browser.Location.Y,
																 width, height));
#else
			using (Bitmap docImage = (_browser as OffScreenGeckoWebBrowser).GetBitmap(width, height))
			{
#endif
				_pendingThumbnail = MakeThumbNail(docImage, _sizeInPixels, _sizeInPixels, Color.Transparent,(bool)drawBorder);
			}
		}
=======
>>>>>>> c06ae76f


		private Image MakeThumbNail(Image bmp, int destinationWidth, int destinationHeight, Color borderColor, bool drawBorderDashed)
		{
			if (bmp == null)
				return null;
			//get the lesser of the desired and original size
			destinationWidth = bmp.Width > destinationWidth ? destinationWidth : bmp.Width;
			destinationHeight = bmp.Height > destinationHeight ? destinationHeight : bmp.Height;

			int actualWidth = destinationWidth;
			int actualHeight = destinationHeight;

			if (bmp.Width > bmp.Height)
				actualHeight = (int)(((float)bmp.Height / (float)bmp.Width) * actualWidth);
			else if (bmp.Width < bmp.Height)
				actualWidth = (int)(((float)bmp.Width / (float)bmp.Height) * actualHeight);

			int horizontalOffset = (destinationWidth / 2) - (actualWidth / 2);
			int verticalOffset = (destinationHeight / 2) - (actualHeight / 2);

			var destRect = new Rectangle(horizontalOffset, verticalOffset, actualWidth, actualHeight);
			int skipMarginH = 30;
			int skipMarginV = 30;

#if !__MonoCS__
			Bitmap thumbnail = new Bitmap(destinationWidth, destinationHeight, System.Drawing.Imaging.PixelFormat.Format64bppPArgb);
			using (Graphics graphics = Graphics.FromImage(thumbnail))
			{
				graphics.PixelOffsetMode = PixelOffsetMode.None;
				graphics.InterpolationMode = InterpolationMode.HighQualityBicubic;

				//leave out the grey boarder which is in the browser, and zoom in some
<<<<<<< HEAD
=======
				int skipMarginH = 0;// 30; //
				int skipMarginV = 0;
>>>>>>> c06ae76f
				graphics.DrawImage(bmp, destRect, skipMarginH, skipMarginV,
						bmp.Width - (skipMarginH * 2), bmp.Height - (skipMarginV * 2),
						GraphicsUnit.Pixel, WhiteToBackground);

					Pen pn = new Pen(Color.Black, 1);
				if (drawBorderDashed)
				{
					pn.DashStyle = DashStyle.Dash;
					pn.Width = 2;
				}
				destRect.Height--;//hack, we were losing the bottom
				graphics.DrawRectangle(pn, destRect);
//                else
//                {
//
//                    Pen pn = new Pen(borderColor, 1);
//                    graphics.DrawRectangle(pn, 0, 0, thumbnail.Width - 1, thumbnail.Height - 1);
//                }
			}
			return thumbnail;
#else
			Bitmap croppedImage = (bmp as Bitmap).Clone(new Rectangle(new Point(skipMarginH, skipMarginV), new Size(bmp.Width - 2 * skipMarginH, bmp.Height - 2 * skipMarginV)), bmp.PixelFormat);
			return croppedImage.GetThumbnailImage(destinationWidth, destinationHeight, null, System.IntPtr.Zero);
#endif
		}


		/// <summary>
		/// Make the result look like it's on a colored paper, or make it transparent for composing on top
		/// of some other image.
		/// </summary>
		private ImageAttributes WhiteToBackground
		{
			get
			{
				ImageAttributes imageAttributes = new ImageAttributes();
				ColorMap map = new ColorMap();
				map.OldColor = Color.White;
				map.NewColor = _backgroundColorOfResult;
				imageAttributes.SetRemapTable(new ColorMap[] { map });
				return imageAttributes;
			}
		}



		/// <summary>
		/// How this page looks has changed, so remove from our cache
		/// </summary>
		/// <param name="id"></param>
		public void PageChanged(string id)
		{
			Image image;
			if(_images.TryGetValue(id,out image))
			{
				_images.Remove(id);
				if(image.Tag!=null)
				{
					string thumbnailPath = image.Tag as string;
					if(!string.IsNullOrEmpty(thumbnailPath))
					{
						if(File.Exists(thumbnailPath))
						{
							try
							{
								File.Delete(thumbnailPath);
							}
							catch (Exception)
							{
								Debug.Fail("Could not delete path (would not see this in release version)");
								//oh well, couldn't delet it);
								throw;
							}
						}
					}
				}
			}
		}

		public void Dispose()
		{
			_disposed = true;
			Application.Idle -= Application_Idle;
			_orders.Clear();
			foreach (var browser in _browserCacheForDifferentPaperSizes)
			{
				browser.Value.Navigated -= _browser_Navigated;
				browser.Value.Dispose();
			}
			_browserCacheForDifferentPaperSizes.Clear();
		}
	}

	public class ThumbnailOrder
	{
		public Image ResultingThumbnail;
		public Action<Image> Callback;
		public Action<Exception> ErrorCallback;
		public bool DrawBorderDashed;
		public XmlDocument Document;
		public Color BackgroundColorOfResult;
		public string FolderForThumbNailCache;
		public string Key;
		public bool Done;
		public string ThumbNailFilePath;
	}
}<|MERGE_RESOLUTION|>--- conflicted
+++ resolved
@@ -164,6 +164,9 @@
 						}
 
 						Guard.AgainstNull(browser.Document.ActiveElement, "browser.Document.ActiveElement");
+#if __MonoCS__
+						Application.RaiseIdle(null);
+#endif
 
 						/* saw crash here, shortly after startup:
 						 * 1) opened an existing book
@@ -222,16 +225,6 @@
 							}
 							_browserCacheForDifferentPaperSizes.Clear();
 						}
-<<<<<<< HEAD
-						//TODO: could lead to hard to reproduce bugs
-						Application.DoEvents();
-#if __MonoCS__
-						Application.RaiseIdle(null);
-#endif
-						//TODO:  could be stuck here forever
-						Thread.Sleep(100);
-=======
->>>>>>> c06ae76f
 					}
 				}
 				if (pendingThumbnail == null)
@@ -302,12 +295,9 @@
 
 		private GeckoWebBrowser MakeNewBrowser()
 		{
-<<<<<<< HEAD
+			Debug.WriteLine("making browser");
 #if !__MonoCS__
-=======
-			Debug.WriteLine("making browser");
-
->>>>>>> c06ae76f
+
 			var browser = new GeckoWebBrowser();
 #else
 			var browser = new OffScreenGeckoWebBrowser();
@@ -335,44 +325,7 @@
 			_browserHandleCreated =true;
 		}
 
-<<<<<<< HEAD
-		private void MakeSafeForBrowserWhichDoesntUnderstandXmlSingleElements(XmlDocument dom)
-		{
-			foreach (XmlElement node in dom.SafeSelectNodes("//textarea"))
-			{
-				if (string.IsNullOrEmpty(node.InnerText))
-				{
-					node.InnerText = " ";
-				}
-			}
-		}
-		private void OnThumbNailBrowser_DocumentCompleted(object drawBorder, EventArgs e)
-		{
-			//NB: this will always give us the size it was on the first page we navigated to,
-			//so that if the book size changes, our thumbnails are all wrong. I don't know
-			//how to fix it, so I'm using different browsers at the moment.
-			var width = _browser.Document.ActiveElement.ScrollWidth;
-			var height = _browser.Document.ActiveElement.ScrollHeight;
-
-			 _browser.Height = height;
-			 _browser.Width = width;
-
-#if !__MonoCS__
-			using (Bitmap docImage = new Bitmap(width, height))
-			{
-				_browser.DrawToBitmap(docImage,
-												   new Rectangle(0,//_browser.Location.X,
-																 0,//_browser.Location.Y,
-																 width, height));
-#else
-			using (Bitmap docImage = (_browser as OffScreenGeckoWebBrowser).GetBitmap(width, height))
-			{
-#endif
-				_pendingThumbnail = MakeThumbNail(docImage, _sizeInPixels, _sizeInPixels, Color.Transparent,(bool)drawBorder);
-			}
-		}
-=======
->>>>>>> c06ae76f
+
 
 
 		private Image MakeThumbNail(Image bmp, int destinationWidth, int destinationHeight, Color borderColor, bool drawBorderDashed)
@@ -406,11 +359,8 @@
 				graphics.InterpolationMode = InterpolationMode.HighQualityBicubic;
 
 				//leave out the grey boarder which is in the browser, and zoom in some
-<<<<<<< HEAD
-=======
 				int skipMarginH = 0;// 30; //
 				int skipMarginV = 0;
->>>>>>> c06ae76f
 				graphics.DrawImage(bmp, destRect, skipMarginH, skipMarginV,
 						bmp.Width - (skipMarginH * 2), bmp.Height - (skipMarginV * 2),
 						GraphicsUnit.Pixel, WhiteToBackground);
