--- conflicted
+++ resolved
@@ -155,32 +155,6 @@
             });
         }
 
-<<<<<<< HEAD
-		void ProcessOrder(ThumbnailOrder order)
-		{
-			//e.Result = order;
-			//Thread.CurrentThread.Name = "Thumbnailer" + order.Key;
-			Image pendingThumbnail = null;
-
-			lock (this)
-			{
-				Logger.WriteMinorEvent("HtmlThumbNailer: starting work on thumbnail ({0})", order.ThumbNailFilePath);
-				
-				_backgroundColorOfResult = order.BackgroundColorOfResult;
-				XmlHtmlConverter.MakeXmlishTagsSafeForInterpretationAsHtml(order.Document);
-
-
-				var browser = GetBrowserForPaperSize(order.Document);
-				lock (browser)
-				{
-					using (var temp = TempFileUtils.CreateHtm5FromXml(order.Document))
-					{
-						order.Done = false;
-						browser.Tag = order;
-						
-						browser.Navigate(temp.Path);
-                        
-=======
         void ProcessOrder(ThumbnailOrder order)
         {
             //e.Result = order;
@@ -198,14 +172,13 @@
                 var browser = GetBrowserForPaperSize(order.Document);
                 lock (browser)
                 {
-                    using (var temp = TempFile.CreateHtm5FromXml(order.Document))
+                    using (var temp = TempFileUtils.CreateHtm5FromXml(order.Document))
                     {
                         order.Done = false;
                         browser.Tag = order;
 
                         browser.Navigate(temp.Path);
 
->>>>>>> f65bb57a
                         var minimumTime = DateTime.Now.AddSeconds(0); //was 1 second, with geckofx11. For geckofx22, we're trying out no minumum time. Will need testing on slow machines to get confidence.
                         var stopTime = DateTime.Now.AddSeconds(5);
                         while (!_disposed && (DateTime.Now < minimumTime || !order.Done || browser.Document.ActiveElement == null) && DateTime.Now < stopTime)
