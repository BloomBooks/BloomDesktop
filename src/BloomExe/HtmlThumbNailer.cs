--- conflicted
+++ resolved
@@ -22,15 +22,15 @@
 
 namespace Bloom
 {
-    public class HtmlThumbNailer: IDisposable
+    public class HtmlThumbNailer : IDisposable
     {
         Dictionary<string, Image> _images = new Dictionary<string, Image>();
-        private readonly int _widthInPixels =70;
+        private readonly int _widthInPixels = 70;
         private readonly int _heightInPixels = 70;
         private readonly MonitorTarget _monitorObjectForBrowserNavigation;
         private Color _backgroundColorOfResult;
         private bool _browserHandleCreated;
-    	private Queue<ThumbnailOrder> _orders= new Queue<ThumbnailOrder>();
+        private Queue<ThumbnailOrder> _orders = new Queue<ThumbnailOrder>();
 
         /// <summary>
         ///This is to overcome a problem with XULRunner 1.9 (or my use of it)this will always give us the size it was on the first page we navigated to,
@@ -38,59 +38,59 @@
         /// </summary>
         private Dictionary<string, GeckoWebBrowser> _browserCacheForDifferentPaperSizes = new Dictionary<string, GeckoWebBrowser>();
 
-    	private bool _disposed;
+        private bool _disposed;
 
         public HtmlThumbNailer(int widthInPixels, int heightInPixels, MonitorTarget monitorObjectForBrowserNavigation)
         {
             _widthInPixels = widthInPixels;
-    	    _heightInPixels = heightInPixels;
-    	    _monitorObjectForBrowserNavigation = monitorObjectForBrowserNavigation;
-    	    Application.Idle += new EventHandler(Application_Idle);
-        }
-
-		void Application_Idle(object sender, EventArgs e)
-		{
-		    if (_orders.Count > 0)
-		    {
+            _heightInPixels = heightInPixels;
+            _monitorObjectForBrowserNavigation = monitorObjectForBrowserNavigation;
+            Application.Idle += new EventHandler(Application_Idle);
+        }
+
+        void Application_Idle(object sender, EventArgs e)
+        {
+            if (_orders.Count > 0)
+            {
                 if (Monitor.TryEnter(_monitorObjectForBrowserNavigation))
-		            //don't try to work with the browser while other processes are doing it to... maybe can remove this when we clear out any Application.DoEvents() that our current old version of Geckofx is forcing us to use because of unreliable end-of-navigation detection
-		        {
-		            try
-		            {
+                //don't try to work with the browser while other processes are doing it to... maybe can remove this when we clear out any Application.DoEvents() that our current old version of Geckofx is forcing us to use because of unreliable end-of-navigation detection
+                {
+                    try
+                    {
                         ThumbnailOrder thumbnailOrder = _orders.Dequeue();
-		                try
-		                {
-		                    ProcessOrder(thumbnailOrder);
-		                }
-		                catch (Exception error)
-		                {
-		                    //putting up a green box here, because, say, the page was messed up, is bad manners
-		                    Logger.WriteEvent("HtmlThumbNailer reported exception:{0}", error.Message);
-		                    thumbnailOrder.ErrorCallback(error);
-		                }
-		            }
-		            finally
-		            {
-		                // Ensure that the lock is released.
+                        try
+                        {
+                            ProcessOrder(thumbnailOrder);
+                        }
+                        catch (Exception error)
+                        {
+                            //putting up a green box here, because, say, the page was messed up, is bad manners
+                            Logger.WriteEvent("HtmlThumbNailer reported exception:{0}", error.Message);
+                            thumbnailOrder.ErrorCallback(error);
+                        }
+                    }
+                    finally
+                    {
+                        // Ensure that the lock is released.
                         Monitor.Exit(_monitorObjectForBrowserNavigation);
-		            }
-		        }
-		    }
-		}
-
-		public void RemoveFromCache(string key)
-		{
-			if (_images.ContainsKey(key))
-			{
-				_images.Remove(key);
-			}
-		}
+                    }
+                }
+            }
+        }
+
+        public void RemoveFromCache(string key)
+        {
+            if (_images.ContainsKey(key))
+            {
+                _images.Remove(key);
+            }
+        }
 
         public class ThumbnailOptions
         {
-            public Color BackgroundColor=Color.White;
+            public Color BackgroundColor = Color.White;
             public Color BorderColor = Color.Transparent;
-            public bool  DrawBorderDashed=false;
+            public bool DrawBorderDashed = false;
 
             /// <summary>
             /// Use this when all thumbnails need to be the centered in the same size png.
@@ -111,90 +111,90 @@
         /// <returns></returns>
         public void GetThumbnailAsync(string folderForThumbNailCache, string key, XmlDocument document, ThumbnailOptions options, Action<Image> callback, Action<Exception> errorCallback)
         {
-			//review: old code had it using "key" in one place(checking for existing), thumbNailFilePath in another (adding new)
-
-    		string thumbNailFilePath = null;
-			if(!string.IsNullOrEmpty(folderForThumbNailCache))
-				thumbNailFilePath = Path.Combine(folderForThumbNailCache, "thumbnail.png");
-			
-			//In our cache?
-			Image image;
-			if (_images.TryGetValue(key, out image))
-			{
-				callback(image);
-				return;
-			}
-
-			//Sitting on disk?
-        	if (!string.IsNullOrEmpty(folderForThumbNailCache))
-			{
-				
-				if (File.Exists(thumbNailFilePath))
-				{
-					//this FromFile thing locks the file until the image is disposed of. Therefore, we copy the image and dispose of the original.
-					using (image = Image.FromFile(thumbNailFilePath))
-					{
-						var thumbnail = new Bitmap(image) { Tag = thumbNailFilePath };
-						_images.Add(key, thumbnail);
-						callback(thumbnail);
-						return;
-					}
-				}
-			}
-			//!!!!!!!!! geckofx doesn't work in its own thread, so we're using the Application's idle event instead.
-
-	       	_orders.Enqueue(new ThumbnailOrder()
-        	            	{
-								ThumbNailFilePath = thumbNailFilePath,
-                                Options = options,
-        	            		Callback = callback,
-								ErrorCallback = errorCallback,
-        	            		Document = document,
-        	            		FolderForThumbNailCache = folderForThumbNailCache,
-        	            		Key = key
-        	            	});
-        }
-
-		void ProcessOrder(ThumbnailOrder order)
-		{
-			//e.Result = order;
-			//Thread.CurrentThread.Name = "Thumbnailer" + order.Key;
-			Image pendingThumbnail = null;
-
-			lock (this)
-			{
-				Logger.WriteMinorEvent("HtmlThumbNailer: starting work on thumbnail ({0})", order.ThumbNailFilePath);
-				
-				_backgroundColorOfResult = order.Options.BackgroundColor;
-				XmlHtmlConverter.MakeXmlishTagsSafeForInterpretationAsHtml(order.Document);
-
-
-				var browser = GetBrowserForPaperSize(order.Document);
-				lock (browser)
-				{
-					using (var temp = TempFile.CreateHtm5FromXml(order.Document))
-					{
-						order.Done = false;
-						browser.Tag = order;
-						
-						browser.Navigate(temp.Path);
-                        
+            //review: old code had it using "key" in one place(checking for existing), thumbNailFilePath in another (adding new)
+
+            string thumbNailFilePath = null;
+            if (!string.IsNullOrEmpty(folderForThumbNailCache))
+                thumbNailFilePath = Path.Combine(folderForThumbNailCache, "thumbnail.png");
+
+            //In our cache?
+            Image image;
+            if (_images.TryGetValue(key, out image))
+            {
+                callback(image);
+                return;
+            }
+
+            //Sitting on disk?
+            if (!string.IsNullOrEmpty(folderForThumbNailCache))
+            {
+
+                if (File.Exists(thumbNailFilePath))
+                {
+                    //this FromFile thing locks the file until the image is disposed of. Therefore, we copy the image and dispose of the original.
+                    using (image = Image.FromFile(thumbNailFilePath))
+                    {
+                        var thumbnail = new Bitmap(image) { Tag = thumbNailFilePath };
+                        _images.Add(key, thumbnail);
+                        callback(thumbnail);
+                        return;
+                    }
+                }
+            }
+            //!!!!!!!!! geckofx doesn't work in its own thread, so we're using the Application's idle event instead.
+
+            _orders.Enqueue(new ThumbnailOrder()
+            {
+                ThumbNailFilePath = thumbNailFilePath,
+                Options = options,
+                Callback = callback,
+                ErrorCallback = errorCallback,
+                Document = document,
+                FolderForThumbNailCache = folderForThumbNailCache,
+                Key = key
+            });
+        }
+
+        void ProcessOrder(ThumbnailOrder order)
+        {
+            //e.Result = order;
+            //Thread.CurrentThread.Name = "Thumbnailer" + order.Key;
+            Image pendingThumbnail = null;
+
+            lock (this)
+            {
+                Logger.WriteMinorEvent("HtmlThumbNailer: starting work on thumbnail ({0})", order.ThumbNailFilePath);
+
+                _backgroundColorOfResult = order.Options.BackgroundColor;
+                XmlHtmlConverter.MakeXmlishTagsSafeForInterpretationAsHtml(order.Document);
+
+
+                var browser = GetBrowserForPaperSize(order.Document);
+                lock (browser)
+                {
+                    using (var temp = TempFile.CreateHtm5FromXml(order.Document))
+                    {
+                        order.Done = false;
+                        browser.Tag = order;
+
+                        browser.Navigate(temp.Path);
+
                         var minimumTime = DateTime.Now.AddSeconds(0); //was 1 second, with geckofx11. For geckofx22, we're trying out no minumum time. Will need testing on slow machines to get confidence.
                         var stopTime = DateTime.Now.AddSeconds(5);
                         while (!_disposed && (DateTime.Now < minimumTime || !order.Done || browser.Document.ActiveElement == null) && DateTime.Now < stopTime)
-						{
-							Application.DoEvents(); //TODO: avoid this
-						}
-						if (_disposed)
-							return;
-						if (!order.Done)
-						{
-							Logger.WriteEvent("HtmlThumNailer: Timed out on ({0})", order.ThumbNailFilePath);
-							Debug.Fail("(debug only) Make thumbnail timed out");
-							return;
-						}
-
-						Guard.AgainstNull(browser.Document.ActiveElement, "browser.Document.ActiveElement");
+                        {
+                            Application.DoEvents(); //TODO: avoid this
+                        }
+                        if (_disposed)
+                            return;
+                        if (!order.Done)
+                        {
+                            Logger.WriteEvent("HtmlThumNailer: Timed out on ({0})", order.ThumbNailFilePath);
+                            Debug.Fail("(debug only) Make thumbnail timed out");
+                            return;
+                        }
+
+                        Guard.AgainstNull(browser.Document.ActiveElement, "browser.Document.ActiveElement");
 #if __MonoCS__
 						Application.RaiseIdle(null);
 #endif
@@ -209,20 +209,20 @@
                                at Bloom.HtmlThumbNailer.ProcessOrder(ThumbnailOrder order) in C:\dev\Bloom\src\BloomExe\HtmlThumbNailer.cs:line 167
                                at Bloom.HtmlThumbNailer.Application_Idle(Object sender, EventArgs e) in C:\dev\Bloom\src\BloomExe\HtmlThumbNailer.cs:line 53
                          */
-						var div = browser.Document.ActiveElement.GetElements("//div[contains(@class, 'bloom-page')]").FirstOrDefault();
-						if (div == null)
-						{
-							Logger.WriteEvent("HtmlThumNailer:  found no div with a class of bloom-Page ({0})", order.ThumbNailFilePath);
-							throw new ApplicationException("thumbnails found no div with a class of bloom-Page");
-						}
-
-						browser.Height = div.ClientHeight;
-						browser.Width = div.ClientWidth;
+                        var div = browser.Document.ActiveElement.GetElements("//div[contains(@class, 'bloom-page')]").FirstOrDefault();
+                        if (div == null)
+                        {
+                            Logger.WriteEvent("HtmlThumNailer:  found no div with a class of bloom-Page ({0})", order.ThumbNailFilePath);
+                            throw new ApplicationException("thumbnails found no div with a class of bloom-Page");
+                        }
+
+                        browser.Height = div.ClientHeight;
+                        browser.Width = div.ClientWidth;
 
                         try
                         {
                             Logger.WriteMinorEvent("HtmlThumNailer: browser.GetBitmap({0},{1})", browser.Width,
-                                                   (uint) browser.Height);
+                                                   (uint)browser.Height);
 
 
                             //BUG (April 2013) found that the initial call to GetBitMap always had a zero width, leading to an exception which
@@ -234,69 +234,48 @@
                                 throw new ApplicationException(
                                     "Problem getting thumbnail browser for document with Paper Size: " + paperSizeName);
                             }
-/*							When we were using geckofx11, we used this approach, which stopped working when we moved to geckofx22:
-                            var docImage = new Bitmap(browser.Width, browser.Height);
-							browser.DrawToBitmap(docImage, new Rectangle(0, 0, browser.Width, browser.Height));
-                            if (_disposed)
-                                return;
-<<<<<<< HEAD
-                            pendingThumbnail = MakeThumbNail(fullsizeImage, _widthInPixels, _heightInPixels,
-                                Color.Transparent,
-                                order.DrawBorderDashed);
- */
-
-                           var creator = new ImageCreator(browser);
+                            /*							When we were using geckofx11, we used this approach, which stopped working when we moved to geckofx22:
+                                                        var docImage = new Bitmap(browser.Width, browser.Height);
+                                                        browser.DrawToBitmap(docImage, new Rectangle(0, 0, browser.Width, browser.Height));
+                                                        if (_disposed)
+                                                            return;
+                                                        pendingThumbnail = MakeThumbNail(fullsizeImage, _widthInPixels, _heightInPixels,
+                                                            Color.Transparent,
+                                                            order.DrawBorderDashed);
+                             */
+
+                            var creator = new ImageCreator(browser);
                             byte[] imageBytes = creator.CanvasGetPngImage((uint)browser.Width, (uint)browser.Height);
-                            
-                            using(var stream = new System.IO.MemoryStream(imageBytes))
+
+                            using (var stream = new System.IO.MemoryStream(imageBytes))
                             using (Image fullsizeImage = Image.FromStream(stream))
                             {
                                 if (_disposed)
                                     return;
                                 int width = _widthInPixels;
                                 int height = _heightInPixels;
-                                // Adjust height and width so image does not end up with extra blank area
-                                if (fullsizeImage.Width < fullsizeImage.Height)
+                                if (!order.Options.CenterImageUsingTransparentPadding)
                                 {
-                                    width = Math.Min(width, height*fullsizeImage.Width/fullsizeImage.Height + 2); // +2 seems to be needed (at least for 70 pix height) so nothing is clipped
+                                    // Adjust height and width so image does not end up with extra blank area
+                                    if (fullsizeImage.Width < fullsizeImage.Height)
+                                    {
+                                        width = Math.Min(width, height * fullsizeImage.Width / fullsizeImage.Height + 2);
+                                        // +2 seems to be needed (at least for 70 pix height) so nothing is clipped
+                                    }
+                                    else if (fullsizeImage.Width > fullsizeImage.Height)
+                                    {
+                                        height = Math.Min(height, width * fullsizeImage.Height / fullsizeImage.Width + 2);
+                                    }
                                 }
-                                else if (fullsizeImage.Width > fullsizeImage.Height)
-                                {
-                                    height = Math.Min(height, width * fullsizeImage.Height / fullsizeImage.Width + 2);
-                                }
-                                pendingThumbnail = MakeThumbNail(fullsizeImage, width, height,
-                                    Color.Transparent,
-                                    order.DrawBorderDashed);
+                                pendingThumbnail = MakeThumbNail(fullsizeImage, width, height, order.Options);
                             }
-=======
-                            int width = _widthInPixels;
-                            int height = _heightInPixels;
-
-                            //unfortunately as long as we're using the winform listview, we seem to need to make the icons
-                            //the same size otherwise the title-captions don't line up.
-
-                            if (!order.Options.CenterImageUsingTransparentPadding)
-                            {
-                                // Adjust height and width so image does not end up with extra blank area
-                                if (docImage.Width < docImage.Height)
-                                {
-                                    width = Math.Min(width, (int)Math.Ceiling((float)height * (float)docImage.Width / (float)docImage.Height) + 1);
-                                        // +2 seems to be needed (at least for 70 pix height) so nothing is clipped
-                                }
-                                else if (docImage.Width > docImage.Height)
-                                {
-                                    height = Math.Min(height, (int)Math.Ceiling((float)width * (float)docImage.Height / (float)docImage.Width) + 1);
-                                }
-                            }
-                            pendingThumbnail = MakeThumbNail(docImage, width, height, order.Options);
->>>>>>> ffd08689
                         }
                         catch (Exception error)
                         {
 #if DEBUG
                             Debug.Fail(error.Message);
 #endif
-							Logger.WriteEvent("HtmlThumbNailer got " + error.Message);
+                            Logger.WriteEvent("HtmlThumbNailer got " + error.Message);
                             Logger.WriteEvent("Disposing of all browsers in hopes of getting a fresh start on life");
                             foreach (var browserCacheForDifferentPaperSize in _browserCacheForDifferentPaperSizes)
                             {
@@ -312,71 +291,70 @@
                             }
                             _browserCacheForDifferentPaperSizes.Clear();
                         }
-					}
-				}
-				if (pendingThumbnail == null)
-				{
-					pendingThumbnail = Resources.PagePlaceHolder;
-				}
-				else if (!string.IsNullOrEmpty(order.ThumbNailFilePath))
-				{
-					try
-					{
-						//gives a blank         _pendingThumbnail.Save(thumbNailFilePath);
-						using (Bitmap b = new Bitmap(pendingThumbnail))
-						{
-							b.Save(order.ThumbNailFilePath);
-						}
-					}
-					catch (Exception)
-					{
-						//this is going to fail if we don't have write permission
-					}
-				}
-
-				pendingThumbnail.Tag = order.ThumbNailFilePath; //usefull if we later know we need to clear out that file
-
-				Debug.WriteLine("THumbnail created with dimensions ({0},{1})", browser.Width, browser.Height);
-
-				try
-				//I saw a case where this threw saying that the key was already in there, even though back at the beginning of this function, it wasn't.
-				{
-					if (_images.ContainsKey(order.Key))
-						_images.Remove(order.Key);
-					_images.Add(order.Key, pendingThumbnail);
-				}
-				catch (Exception error)
-				{
-					Logger.WriteMinorEvent("Skipping minor error: " + error.Message);
-					//not worth crashing over, at this point in Bloom's life, since it's just a cache. But since then, I did add a lock() around all this.
-				}
-			}
-			//order.ResultingThumbnail = pendingThumbnail;
-			if (_disposed)
-				return;
-			Logger.WriteMinorEvent("HtmlThumNailer: finished work on thumbnail ({0})", order.ThumbNailFilePath); 
-			order.Callback(pendingThumbnail);
-		}
-
-		void _browser_Navigated(object sender, GeckoNavigatedEventArgs e)
-		{
-			ThumbnailOrder order = (ThumbnailOrder) ((GeckoWebBrowser) sender).Tag;
-			order.Done = true;
-		}
-
-
-		private GeckoWebBrowser GetBrowserForPaperSize(XmlDocument document)
-        {        	
-           var paperSizeName = GetPaperSizeName(document);
-
-        	GeckoWebBrowser b;
-        	if (!_browserCacheForDifferentPaperSizes.TryGetValue(paperSizeName, out b))
-                {
-                     b = MakeNewBrowser();
-					 b.Navigated += new EventHandler<GeckoNavigatedEventArgs>(_browser_Navigated);
-                    _browserCacheForDifferentPaperSizes.Add(paperSizeName, b);
-                }
-                return b;
+                    }
+                }
+                if (pendingThumbnail == null)
+                {
+                    pendingThumbnail = Resources.PagePlaceHolder;
+                }
+                else if (!string.IsNullOrEmpty(order.ThumbNailFilePath))
+                {
+                    try
+                    {
+                        //gives a blank         _pendingThumbnail.Save(thumbNailFilePath);
+                        using (Bitmap b = new Bitmap(pendingThumbnail))
+                        {
+                            b.Save(order.ThumbNailFilePath);
+                        }
+                    }
+                    catch (Exception)
+                    {
+                        //this is going to fail if we don't have write permission
+                    }
+                }
+
+                pendingThumbnail.Tag = order.ThumbNailFilePath; //usefull if we later know we need to clear out that file
+
+                Debug.WriteLine("THumbnail created with dimensions ({0},{1})", browser.Width, browser.Height);
+
+                try
+                //I saw a case where this threw saying that the key was already in there, even though back at the beginning of this function, it wasn't.
+                {
+                    if (_images.ContainsKey(order.Key))
+                        _images.Remove(order.Key);
+                    _images.Add(order.Key, pendingThumbnail);
+                }
+                catch (Exception error)
+                {
+                    Logger.WriteMinorEvent("Skipping minor error: " + error.Message);
+                    //not worth crashing over, at this point in Bloom's life, since it's just a cache. But since then, I did add a lock() around all this.
+                }
+            }
+            //order.ResultingThumbnail = pendingThumbnail;
+            if (_disposed)
+                return;
+            Logger.WriteMinorEvent("HtmlThumNailer: finished work on thumbnail ({0})", order.ThumbNailFilePath);
+            order.Callback(pendingThumbnail);
+        }
+        void _browser_Navigated(object sender, GeckoNavigatedEventArgs e)
+        {
+            ThumbnailOrder order = (ThumbnailOrder)((GeckoWebBrowser)sender).Tag;
+            order.Done = true;
+        }
+
+
+        private GeckoWebBrowser GetBrowserForPaperSize(XmlDocument document)
+        {
+            var paperSizeName = GetPaperSizeName(document);
+
+            GeckoWebBrowser b;
+            if (!_browserCacheForDifferentPaperSizes.TryGetValue(paperSizeName, out b))
+            {
+                b = MakeNewBrowser();
+                b.Navigated += new EventHandler<GeckoNavigatedEventArgs>(_browser_Navigated);
+                _browserCacheForDifferentPaperSizes.Add(paperSizeName, b);
+            }
+            return b;
         }
 
         private static string GetPaperSizeName(XmlDocument document)
@@ -388,14 +366,14 @@
 
         private GeckoWebBrowser MakeNewBrowser()
         {
-			Debug.WriteLine("making browser");
+            Debug.WriteLine("making browser");
 #if !__MonoCS__
 
             var browser = new GeckoWebBrowser();
 #else
 			var browser = new OffScreenGeckoWebBrowser();
 #endif
-            browser.HandleCreated += new EventHandler(OnBrowser_HandleCreated); 
+            browser.HandleCreated += new EventHandler(OnBrowser_HandleCreated);
             browser.CreateControl();
             var giveUpTime = DateTime.Now.AddSeconds(2);
             while (!_browserHandleCreated && DateTime.Now < giveUpTime)
@@ -415,15 +393,15 @@
         /// <param name="e"></param>
         void OnBrowser_HandleCreated(object sender, EventArgs e)
         {
-            _browserHandleCreated =true;
+            _browserHandleCreated = true;
         }
 
 
 
         private Image MakeThumbNail(Image bmp, int destinationWidth, int destinationHeight, ThumbnailOptions options)
         {
-			if (bmp == null)
-				return null;
+            if (bmp == null)
+                return null;
             //get the lesser of the desired and original size
             destinationWidth = bmp.Width > destinationWidth ? destinationWidth : bmp.Width;
             destinationHeight = bmp.Height > destinationHeight ? destinationHeight : bmp.Height;
@@ -442,45 +420,44 @@
 
             if (options.CenterImageUsingTransparentPadding)
             {
-                horizontalOffset = (destinationWidth/2) - (actualWidth/2);
-                verticalOffset = (destinationHeight/2) - (actualHeight/2);
-            }
-
-			var destRect = new Rectangle(horizontalOffset, verticalOffset, actualWidth, actualHeight);
-			int skipMarginH = 30; 
-			int skipMarginV = 30;
+                horizontalOffset = (destinationWidth / 2) - (actualWidth / 2);
+                verticalOffset = (destinationHeight / 2) - (actualHeight / 2);
+            }
 
 #if !__MonoCS__
             Bitmap thumbnail = new Bitmap(destinationWidth, destinationHeight, System.Drawing.Imaging.PixelFormat.Format64bppPArgb);
-			using (Graphics graphics = Graphics.FromImage(thumbnail))
-			{
-				graphics.PixelOffsetMode = PixelOffsetMode.None;
-				graphics.InterpolationMode = InterpolationMode.HighQualityBicubic;
-				
-				//leave out the grey boarder which is in the browser, and zoom in some				
-				skipMarginH = 0;// 30; //
-				skipMarginV = 0;
-				graphics.DrawImage(bmp, destRect, skipMarginH, skipMarginV, 
-						bmp.Width - (skipMarginH * 2), bmp.Height - (skipMarginV * 2), 
-						GraphicsUnit.Pixel, WhiteToBackground);
-
-                    Pen pn = new Pen(Color.Black, 1);
+            using (Graphics graphics = Graphics.FromImage(thumbnail))
+            {
+                graphics.PixelOffsetMode = PixelOffsetMode.None;
+                graphics.InterpolationMode = InterpolationMode.HighQualityBicubic;
+
+                var destRect = new Rectangle(horizontalOffset, verticalOffset, actualWidth, actualHeight);
+
+
+                //leave out the grey boarder which is in the browser, and zoom in some
+                int skipMarginH = 0;// 30; //
+                int skipMarginV = 0;
+                graphics.DrawImage(bmp, destRect, skipMarginH, skipMarginV,
+                        bmp.Width - (skipMarginH * 2), bmp.Height - (skipMarginV * 2),
+                        GraphicsUnit.Pixel, WhiteToBackground);
+
+                Pen pn = new Pen(Color.Black, 1);
                 if (options.DrawBorderDashed)
                 {
                     pn.DashStyle = DashStyle.Dash;
                     pn.Width = 2;
                 }
                 destRect.Height--;//hack, we were losing the bottom
-			    destRect.Width--;
+                destRect.Width--;
                 graphics.DrawRectangle(pn, destRect);
-//                else
-//                {
-//
-//                    Pen pn = new Pen(options.BorderColor, 1);
-//                    graphics.DrawRectangle(pn, 0, 0, thumbnail.Width - 1, thumbnail.Height - 1);
-//                }
-			}
-        	return thumbnail;
+                //                else
+                //                {
+                //
+                //                    Pen pn = new Pen(options.BorderColor, 1);
+                //                    graphics.DrawRectangle(pn, 0, 0, thumbnail.Width - 1, thumbnail.Height - 1);
+                //                }
+            }
+            return thumbnail;
 #else
 			Bitmap croppedImage = (bmp as Bitmap).Clone(new Rectangle(new Point(skipMarginH, skipMarginV), new Size(bmp.Width - 2 * skipMarginH, bmp.Height - 2 * skipMarginV)), bmp.PixelFormat);
 			return croppedImage.GetThumbnailImage(destinationWidth, destinationHeight, null, System.IntPtr.Zero);			
@@ -488,25 +465,25 @@
         }
 
 
-		/// <summary>
-		/// Make the result look like it's on a colored paper, or make it transparent for composing on top
-		/// of some other image.
-		/// </summary>
-    	private ImageAttributes WhiteToBackground
-    	{
-    		get
-    		{
-				ImageAttributes imageAttributes = new ImageAttributes();
-				ColorMap map = new ColorMap();
-				map.OldColor = Color.White;
-				map.NewColor = _backgroundColorOfResult;
-				imageAttributes.SetRemapTable(new ColorMap[] { map });
-    			return imageAttributes;
-    		}
-    	}
-
-        
-        
+        /// <summary>
+        /// Make the result look like it's on a colored paper, or make it transparent for composing on top
+        /// of some other image.
+        /// </summary>
+        private ImageAttributes WhiteToBackground
+        {
+            get
+            {
+                ImageAttributes imageAttributes = new ImageAttributes();
+                ColorMap map = new ColorMap();
+                map.OldColor = Color.White;
+                map.NewColor = _backgroundColorOfResult;
+                imageAttributes.SetRemapTable(new ColorMap[] { map });
+                return imageAttributes;
+            }
+        }
+
+
+
         /// <summary>
         /// How this page looks has changed, so remove from our cache
         /// </summary>
@@ -514,15 +491,15 @@
         public void PageChanged(string id)
         {
             Image image;
-            if(_images.TryGetValue(id,out image))
+            if (_images.TryGetValue(id, out image))
             {
                 _images.Remove(id);
-                if(image.Tag!=null)
+                if (image.Tag != null)
                 {
                     string thumbnailPath = image.Tag as string;
-                    if(!string.IsNullOrEmpty(thumbnailPath))
-                    {
-                        if(File.Exists(thumbnailPath))
+                    if (!string.IsNullOrEmpty(thumbnailPath))
+                    {
+                        if (File.Exists(thumbnailPath))
                         {
                             try
                             {
@@ -540,46 +517,46 @@
             }
         }
 
-    	public void Dispose()
-    	{
-			_disposed = true;
-			Application.Idle -= Application_Idle;
-			_orders.Clear();
-			foreach (var browser in _browserCacheForDifferentPaperSizes)
-			{
-				browser.Value.Invoke((Action) (() =>
-				{
-					browser.Value.Navigated -= _browser_Navigated;
-					browser.Value.Dispose();
-				}));
-			}
-    		_browserCacheForDifferentPaperSizes.Clear();
-    	}
-
-		/// <summary>
-		/// This is a trick that processes waiting for thumbnails can use in situations where
-		/// Application.Idle is not being invoked. Such uses must pass a non-null control
-		/// created in the thread where Application_Idle should be invoked (i.e., the UI thread)
-		/// </summary>
-		internal void Advance(Control invokeTarget)
-		{
-			if (_orders.Count == 0)
-				return;
-			if (invokeTarget != null)
-				invokeTarget.Invoke((Action)(() => Application_Idle(this, new EventArgs())));
-		}
-	}
-
-	public class ThumbnailOrder
-	{
-		public Image ResultingThumbnail;
-		public Action<Image> Callback;
-		public Action<Exception> ErrorCallback;
-		public XmlDocument Document;
-		public string FolderForThumbNailCache;
-		public string Key;
-		public bool Done;
-		public string ThumbNailFilePath;
-	    public HtmlThumbNailer.ThumbnailOptions Options;
-	}
+        public void Dispose()
+        {
+            _disposed = true;
+            Application.Idle -= Application_Idle;
+            _orders.Clear();
+            foreach (var browser in _browserCacheForDifferentPaperSizes)
+            {
+                browser.Value.Invoke((Action)(() =>
+                {
+                    browser.Value.Navigated -= _browser_Navigated;
+                    browser.Value.Dispose();
+                }));
+            }
+            _browserCacheForDifferentPaperSizes.Clear();
+        }
+
+        /// <summary>
+        /// This is a trick that processes waiting for thumbnails can use in situations where
+        /// Application.Idle is not being invoked. Such uses must pass a non-null control
+        /// created in the thread where Application_Idle should be invoked (i.e., the UI thread)
+        /// </summary>
+        internal void Advance(Control invokeTarget)
+        {
+            if (_orders.Count == 0)
+                return;
+            if (invokeTarget != null)
+                invokeTarget.Invoke((Action)(() => Application_Idle(this, new EventArgs())));
+        }
+    }
+
+    public class ThumbnailOrder
+    {
+        public Image ResultingThumbnail;
+        public Action<Image> Callback;
+        public Action<Exception> ErrorCallback;
+        public XmlDocument Document;
+        public string FolderForThumbNailCache;
+        public string Key;
+        public bool Done;
+        public string ThumbNailFilePath;
+        public HtmlThumbNailer.ThumbnailOptions Options;
+    }
 }