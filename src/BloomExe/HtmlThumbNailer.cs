﻿using System;
using System.Collections.Generic;
using System.Diagnostics;
using System.Drawing;
using System.Drawing.Drawing2D;
using System.Drawing.Imaging;
using System.IO;
using System.Linq;
using System.Threading;
using System.Windows.Forms;
using System.Xml;
using Bloom.Book;
using Bloom.Properties;
using BloomTemp;
using Gecko.Utils;
using Palaso.Code;
using Palaso.Reporting;
using Gecko;

namespace Bloom
{
    public class HtmlThumbNailer: IDisposable
    {
        Dictionary<string, Image> _images = new Dictionary<string, Image>();
        private readonly MonitorTarget _monitorObjectForBrowserNavigation;
        private Color _backgroundColorOfResult;
        private bool _browserHandleCreated;
    	private Queue<ThumbnailOrder> _orders= new Queue<ThumbnailOrder>();
        private static HtmlThumbNailer _theOnlyOneAllowed;

        /// <summary>
        ///This is to overcome a problem with XULRunner 1.9 (or my use of it)this will always give us the size it was on the first page we navigated to,
        //so that if the book size changes, our thumbnails are all wrong. 
        /// </summary>
        private Dictionary<string, GeckoWebBrowser> _browserCacheForDifferentPaperSizes = new Dictionary<string, GeckoWebBrowser>();

    	private bool _disposed;

        public HtmlThumbNailer(MonitorTarget monitorObjectForBrowserNavigation)
        {
            if (_theOnlyOneAllowed != null)
            {
                Debug.Fail("Something tried to make a second HtmlThumbnailer; there should only be one.");
                throw new ApplicationException("Something tried to make a second HtmlThumbnailer; there should only be one.");
            }

            _theOnlyOneAllowed = this;

    	    _monitorObjectForBrowserNavigation = monitorObjectForBrowserNavigation;
    	    Application.Idle += new EventHandler(Application_Idle);
        }

		void Application_Idle(object sender, EventArgs e)
		{
		    if (_orders.Count > 0)
		    {
                if (Monitor.TryEnter(_monitorObjectForBrowserNavigation))
		            //don't try to work with the browser while other processes are doing it to... maybe can remove this when we clear out any Application.DoEvents() that our current old version of Geckofx is forcing us to use because of unreliable end-of-navigation detection
		        {
		            try
		            {
                        ThumbnailOrder thumbnailOrder = _orders.Dequeue();
		                try
		                {
		                    ProcessOrder(thumbnailOrder);
		                }
		                catch (Exception error)
		                {
		                    //putting up a green box here, because, say, the page was messed up, is bad manners
		                    Logger.WriteEvent("HtmlThumbNailer reported exception:{0}", error.Message);
		                    thumbnailOrder.ErrorCallback(error);
		                }
		            }
		            finally
		            {
		                // Ensure that the lock is released.
                        Monitor.Exit(_monitorObjectForBrowserNavigation);
		            }
		        }
		    }
		}

		public void RemoveFromCache(string key)
		{
			if (_images.ContainsKey(key))
			{
				_images.Remove(key);
			}
		}

        public class ThumbnailOptions
        {
            public Color BackgroundColor=Color.White;
            public Color BorderColor = Color.Transparent;
            public bool  DrawBorderDashed=false;

            /// <summary>
            /// Use this when all thumbnails need to be the centered in the same size png.
            /// Unfortunately as long as we're using the winform listview, we seem to need to make the icons
            /// the same size otherwise the title-captions don't line up.
            /// </summary>
            public bool CenterImageUsingTransparentPadding = true;


            public int Width = 70;
            public int Height = 70;
            public string FileName = "thumbnail.png";
        }


        /// <summary>
        /// 
        /// </summary>
        /// <param name="key">whatever system you want... just used for caching</param>
        /// <param name="document"></param>
        /// <param name="backgroundColorOfResult">use Color.Transparent if you'll be composing in onto something else</param>
        /// <param name="drawBorderDashed"></param>
        /// <returns></returns>
        public void GetThumbnailAsync(string folderForThumbNailCache, string key, XmlDocument document, ThumbnailOptions options, Action<Image> callback, Action<Exception> errorCallback)
        {
			//review: old code had it using "key" in one place(checking for existing), thumbNailFilePath in another (adding new)

    		string thumbNailFilePath = null;
			if(!string.IsNullOrEmpty(folderForThumbNailCache))
				thumbNailFilePath = Path.Combine(folderForThumbNailCache, options.FileName);
			
			//In our cache?
			Image image;
			if (_images.TryGetValue(key, out image))
			{
				callback(image);
				return;
			}

			//Sitting on disk?
        	if (!string.IsNullOrEmpty(folderForThumbNailCache))
			{
				
				if (File.Exists(thumbNailFilePath))
				{
					//this FromFile thing locks the file until the image is disposed of. Therefore, we copy the image and dispose of the original.
					using (image = Image.FromFile(thumbNailFilePath))
					{
						var thumbnail = new Bitmap(image) { Tag = thumbNailFilePath };
						_images.Add(key, thumbnail);
						callback(thumbnail);
						return;
					}
				}
			}
			//!!!!!!!!! geckofx doesn't work in its own thread, so we're using the Application's idle event instead.

	       	_orders.Enqueue(new ThumbnailOrder()
        	            	{
								ThumbNailFilePath = thumbNailFilePath,
                                Options = options,
        	            		Callback = callback,
								ErrorCallback = errorCallback,
        	            		Document = document,
        	            		FolderForThumbNailCache = folderForThumbNailCache,
        	            		Key = key
        	            	});
        }

		void ProcessOrder(ThumbnailOrder order)
		{
			//e.Result = order;
			//Thread.CurrentThread.Name = "Thumbnailer" + order.Key;
			Image pendingThumbnail = null;

			lock (this)
			{
				Logger.WriteMinorEvent("HtmlThumbNailer: starting work on thumbnail ({0})", order.ThumbNailFilePath);
				
				_backgroundColorOfResult = order.Options.BackgroundColor;
				XmlHtmlConverter.MakeXmlishTagsSafeForInterpretationAsHtml(order.Document);


				var browser = GetBrowserForPaperSize(order.Document);
				lock (browser)
				{
                    using (var temp = TempFileUtils.CreateHtm5FromXml(order.Document))
					{
						order.Done = false;
						browser.Tag = order;
						
						browser.Navigate(temp.Path);

                        var minimumTime = DateTime.Now.AddSeconds(1); 
                        var stopTime = DateTime.Now.AddSeconds(5);
                        while (!_disposed && (DateTime.Now < minimumTime || !order.Done || browser.Document.ActiveElement == null) && DateTime.Now < stopTime)
						{
							Application.DoEvents(); //TODO: avoid this
							//Thread.Sleep(100);
						}
						if (_disposed)
							return;
						if (!order.Done)
						{
							Logger.WriteEvent("HtmlThumNailer: Timed out on ({0})", order.ThumbNailFilePath);
							Debug.Fail("(debug only) Make thumbnail timed out");
							return;
						}

						Guard.AgainstNull(browser.Document.ActiveElement, "browser.Document.ActiveElement");

                        /* saw crash here, shortly after startup: 
                         * 1) opened an existing book
                         * 2) added a title
                         * 3) added a dog from aor
                         * 4) got this crash
                         *    at Gecko.nsIDOMXPathEvaluator.CreateNSResolver(nsIDOMNode nodeResolver)
                               at Gecko.GeckoNode.GetElements(String xpath) in C:\dev\geckofx11hatton\Skybound.Gecko\DOM\GeckoNode.cs:line 222
                               at Bloom.HtmlThumbNailer.ProcessOrder(ThumbnailOrder order) in C:\dev\Bloom\src\BloomExe\HtmlThumbNailer.cs:line 167
                               at Bloom.HtmlThumbNailer.Application_Idle(Object sender, EventArgs e) in C:\dev\Bloom\src\BloomExe\HtmlThumbNailer.cs:line 53
                         */
<<<<<<< HEAD
						var div = browser.Document.ActiveElement.EvaluateXPath("//div[contains(@class, 'bloom-page')]").GetNodes().FirstOrDefault();
=======
						var div = browser.Document.ActiveElement.GetElements("//div[contains(@class, 'bloom-page')]").FirstOrDefault();
>>>>>>> 1df2ab6d
						if (div == null)
						{
							Logger.WriteEvent("HtmlThumNailer:  found no div with a class of bloom-Page ({0})", order.ThumbNailFilePath);
							throw new ApplicationException("thumbnails found no div with a class of bloom-Page");
						}

<<<<<<< HEAD
						browser.Height = ((GeckoElement)div).ClientHeight;
                        browser.Width = ((GeckoElement)div).ClientWidth;
=======
						browser.Height = div.ClientHeight;
						browser.Width = div.ClientWidth;
>>>>>>> 1df2ab6d

                        try
                        {
                            Logger.WriteMinorEvent("HtmlThumNailer: browser.GetBitmap({0},{1})", browser.Width,
                                                   (uint) browser.Height);


                            //BUG (April 2013) found that the initial call to GetBitMap always had a zero width, leading to an exception which
                            //the user doesn't see and then all is well. So at the moment, we avoid the exception, and just leave with
                            //the placeholder thumbnail.
                            if (browser.Width == 0 || browser.Height == 0)
                            {
                                var paperSizeName = GetPaperSizeName(order.Document);
                                throw new ApplicationException(
                                    "Problem getting thumbnail browser for document with Paper Size: " + paperSizeName);
                            }
                            var docImage = browser.GetBitmap((uint) browser.Width, (uint) browser.Height);

                            Logger.WriteMinorEvent("	HtmlThumNailer: finished GetBitmap(");
#if DEBUG
                            //							docImage.Save(@"c:\dev\temp\zzzz.bmp");
#endif
                            if (_disposed)
                                return;

                            pendingThumbnail = MakeThumbNail(docImage, order.Options);
                        }
                        catch (Exception error)
                        {
#if DEBUG
                            Debug.Fail(error.Message);
#endif
                            Logger.WriteEvent("HtmlThumNailer got " + error.Message);
                            Logger.WriteEvent("Disposing of all browsers in hopes of getting a fresh start on life");
                            foreach (var browserCacheForDifferentPaperSize in _browserCacheForDifferentPaperSizes)
                            {
                                try
                                {
                                    Logger.WriteEvent("Disposing of browser {0}", browserCacheForDifferentPaperSize.Key);
                                    browserCacheForDifferentPaperSize.Value.Dispose();
                                }
                                catch (Exception e2)
                                {
                                    Logger.WriteEvent("While trying to dispose of thumbnailer browsers as a result of an exception, go another: " + e2.Message);
                                }
                            }
                            _browserCacheForDifferentPaperSizes.Clear();
                        }
					}
				}
				if (pendingThumbnail == null)
				{
					pendingThumbnail = Resources.PagePlaceHolder;
				}
				else if (!string.IsNullOrEmpty(order.ThumbNailFilePath))
				{
					try
					{
						//gives a blank         _pendingThumbnail.Save(thumbNailFilePath);
						using (Bitmap b = new Bitmap(pendingThumbnail))
						{
							b.Save(order.ThumbNailFilePath);
						}
					}
					catch (Exception)
					{
						//this is going to fail if we don't have write permission
					}
				}

				pendingThumbnail.Tag = order.ThumbNailFilePath; //usefull if we later know we need to clear out that file

				Debug.WriteLine("THumbnail created with dimensions ({0},{1})", browser.Width, browser.Height);

				try
				//I saw a case where this threw saying that the key was already in there, even though back at the beginning of this function, it wasn't.
				{
					if (_images.ContainsKey(order.Key))
						_images.Remove(order.Key);
					_images.Add(order.Key, pendingThumbnail);
				}
				catch (Exception error)
				{
					Logger.WriteMinorEvent("Skipping minor error: " + error.Message);
					//not worth crashing over, at this point in Bloom's life, since it's just a cache. But since then, I did add a lock() around all this.
				}
			}
			//order.ResultingThumbnail = pendingThumbnail;
			if (_disposed)
				return;
			Logger.WriteMinorEvent("HtmlThumNailer: finished work on thumbnail ({0})", order.ThumbNailFilePath); 
			order.Callback(pendingThumbnail);
		}

		void _browser_Navigated(object sender, GeckoNavigatedEventArgs e)
		{
			ThumbnailOrder order = (ThumbnailOrder) ((GeckoWebBrowser) sender).Tag;
			order.Done = true;
		}


		private GeckoWebBrowser GetBrowserForPaperSize(XmlDocument document)
        {        	
           var paperSizeName = GetPaperSizeName(document);

        	GeckoWebBrowser b;
        	if (!_browserCacheForDifferentPaperSizes.TryGetValue(paperSizeName, out b))
                {
                     b = MakeNewBrowser();
					 b.Navigated += new EventHandler<GeckoNavigatedEventArgs>(_browser_Navigated);
                    _browserCacheForDifferentPaperSizes.Add(paperSizeName, b);
                }
                return b;
        }

        private static string GetPaperSizeName(XmlDocument document)
        {
            string paperSizeName = SizeAndOrientation.GetSizeAndOrientation(document, "A5Portrait").ToString();
            return paperSizeName;
        }


        private GeckoWebBrowser MakeNewBrowser()
        {
			Debug.WriteLine("making browser");

            var browser = new GeckoWebBrowser();
            browser.HandleCreated += new EventHandler(OnBrowser_HandleCreated); 
            browser.CreateControl();
            var giveUpTime = DateTime.Now.AddSeconds(2);
            while (!_browserHandleCreated && DateTime.Now < giveUpTime)
            {
                //TODO: could lead to hard to reproduce bugs
                Application.DoEvents();
                Thread.Sleep(100);
            }
            return browser;
        }


        /// <summary>
        /// we need to wait for this to happen before we can proceed to navigate to the page
        /// </summary>
        /// <param name="sender"></param>
        /// <param name="e"></param>
        void OnBrowser_HandleCreated(object sender, EventArgs e)
        {
            _browserHandleCreated =true;
        }



        private Image MakeThumbNail(Image bmp, ThumbnailOptions options)
        {
			if (bmp == null)
				return null;

            int contentWidth;
            int contentHeight;

            int horizontalOffset = 0;
            int verticalOffset = 0;

            int thumbnailWidth = options.Width;
            int thumbnailHeight = options.Height;

            //unfortunately as long as we're using the winform listview, we seem to need to make the icons
            //the same size regardless of the book's shape, otherwise the title-captions don't line up.

            if (options.CenterImageUsingTransparentPadding)
            {
                if (bmp.Width > bmp.Height)//landscape
                {
                    contentWidth = options.Width;
                    contentHeight = (int)(Math.Ceiling(((float)bmp.Height / (float)bmp.Width) * (float)contentWidth));
                }
                else if (bmp.Width < bmp.Height) //portrait
                {
                    contentHeight = options.Height;
                    contentWidth = (int) (Math.Ceiling(((float) bmp.Width/(float) bmp.Height)*(float) contentHeight));
                }
                else //square page
                {
                    contentWidth = options.Width; 
                    contentHeight = options.Height;
                }
                horizontalOffset = (options.Width / 2) - (contentWidth / 2);
                verticalOffset = (options.Height / 2) - (contentHeight / 2);                
            }
            else
            {
                thumbnailHeight = contentHeight = options.Height;
                thumbnailWidth = contentWidth = (int)Math.Floor((float)options.Height * (float)bmp.Width / (float)bmp.Height);
            }

#if !__MonoCS__

            var thumbnail = new Bitmap(thumbnailWidth, thumbnailHeight, PixelFormat.Format64bppPArgb);
			using (var graphics = Graphics.FromImage(thumbnail))
			{
				graphics.PixelOffsetMode = PixelOffsetMode.None;
				graphics.InterpolationMode = InterpolationMode.HighQualityBicubic;

                var destRect = new Rectangle(horizontalOffset, verticalOffset, contentWidth,contentHeight); 
            
               graphics.DrawImage(bmp,
                        destRect, 
                        0,0, bmp.Width, bmp.Height, //source 
                        GraphicsUnit.Pixel, WhiteToBackground);

			    using (var pn = new Pen(Color.Black, 1))
			    {
			        if (options.DrawBorderDashed)
			        {
			            pn.DashStyle = DashStyle.Dash;
			            pn.Width = 2;
			        }
			        destRect.Height--; //hack, we were losing the bottom
			        destRect.Width--;
			        graphics.DrawRectangle(pn, destRect);
			    }
			}
        	return thumbnail;
#else
			Bitmap croppedImage = (bmp as Bitmap).Clone(new Rectangle(new Point(skipMarginH, skipMarginV), new Size(bmp.Width - 2 * skipMarginH, bmp.Height - 2 * skipMarginV)), bmp.PixelFormat);
			return croppedImage.GetThumbnailImage(maxWidth, maxHeight, null, System.IntPtr.Zero);			
#endif
        }


		/// <summary>
		/// Make the result look like it's on a colored paper, or make it transparent for composing on top
		/// of some other image.
		/// </summary>
    	private ImageAttributes WhiteToBackground
    	{
    		get
    		{
				ImageAttributes imageAttributes = new ImageAttributes();
				ColorMap map = new ColorMap();
				map.OldColor = Color.White;
				map.NewColor = _backgroundColorOfResult;
				imageAttributes.SetRemapTable(new ColorMap[] { map });
    			return imageAttributes;
    		}
    	}

        
        
        /// <summary>
        /// How this page looks has changed, so remove from our cache
        /// </summary>
        /// <param name="id"></param>
        public void PageChanged(string id)
        {
            Image image;
            if(_images.TryGetValue(id,out image))
            {
                _images.Remove(id);
                if(image.Tag!=null)
                {
                    string thumbnailPath = image.Tag as string;
                    if(!string.IsNullOrEmpty(thumbnailPath))
                    {
                        if(File.Exists(thumbnailPath))
                        {
                            try
                            {
                                File.Delete(thumbnailPath);
                            }
                            catch (Exception)
                            {
                                Debug.Fail("Could not delete path (would not see this in release version)");
                                //oh well, couldn't delet it);
                                throw;
                            }
                        }
                    }
                }
            }
        }

    	public void Dispose()
    	{
			_disposed = true;
			Application.Idle -= Application_Idle;
			_orders.Clear();
			foreach (var browser in _browserCacheForDifferentPaperSizes)
			{
				browser.Value.Invoke((Action) (() =>
				{
					browser.Value.Navigated -= _browser_Navigated;
					browser.Value.Dispose();
				}));
			}
    		_browserCacheForDifferentPaperSizes.Clear();
    	    _theOnlyOneAllowed = null;
    	}

		/// <summary>
		/// This is a trick that processes waiting for thumbnails can use in situations where
		/// Application.Idle is not being invoked. Such uses must pass a non-null control
		/// created in the thread where Application_Idle should be invoked (i.e., the UI thread)
		/// </summary>
		internal void Advance(Control invokeTarget)
		{
			if (_orders.Count == 0)
				return;
			if (invokeTarget != null)
				invokeTarget.Invoke((Action)(() => Application_Idle(this, new EventArgs())));
		}
	}

	public class ThumbnailOrder
	{
		public Image ResultingThumbnail;
		public Action<Image> Callback;
		public Action<Exception> ErrorCallback;
		public XmlDocument Document;
		public string FolderForThumbNailCache;
		public string Key;
		public bool Done;
		public string ThumbNailFilePath;
	    public HtmlThumbNailer.ThumbnailOptions Options;
	}
}<|MERGE_RESOLUTION|>--- conflicted
+++ resolved
@@ -19,13 +19,13 @@
 
 namespace Bloom
 {
-    public class HtmlThumbNailer: IDisposable
+    public class HtmlThumbNailer : IDisposable
     {
         Dictionary<string, Image> _images = new Dictionary<string, Image>();
         private readonly MonitorTarget _monitorObjectForBrowserNavigation;
         private Color _backgroundColorOfResult;
         private bool _browserHandleCreated;
-    	private Queue<ThumbnailOrder> _orders= new Queue<ThumbnailOrder>();
+        private Queue<ThumbnailOrder> _orders = new Queue<ThumbnailOrder>();
         private static HtmlThumbNailer _theOnlyOneAllowed;
 
         /// <summary>
@@ -34,65 +34,65 @@
         /// </summary>
         private Dictionary<string, GeckoWebBrowser> _browserCacheForDifferentPaperSizes = new Dictionary<string, GeckoWebBrowser>();
 
-    	private bool _disposed;
+        private bool _disposed;
 
         public HtmlThumbNailer(MonitorTarget monitorObjectForBrowserNavigation)
         {
             if (_theOnlyOneAllowed != null)
-            {
+        {
                 Debug.Fail("Something tried to make a second HtmlThumbnailer; there should only be one.");
                 throw new ApplicationException("Something tried to make a second HtmlThumbnailer; there should only be one.");
             }
 
             _theOnlyOneAllowed = this;
 
-    	    _monitorObjectForBrowserNavigation = monitorObjectForBrowserNavigation;
-    	    Application.Idle += new EventHandler(Application_Idle);
-        }
-
-		void Application_Idle(object sender, EventArgs e)
-		{
-		    if (_orders.Count > 0)
-		    {
+            _monitorObjectForBrowserNavigation = monitorObjectForBrowserNavigation;
+            Application.Idle += new EventHandler(Application_Idle);
+        }
+
+        void Application_Idle(object sender, EventArgs e)
+        {
+            if (_orders.Count > 0)
+            {
                 if (Monitor.TryEnter(_monitorObjectForBrowserNavigation))
-		            //don't try to work with the browser while other processes are doing it to... maybe can remove this when we clear out any Application.DoEvents() that our current old version of Geckofx is forcing us to use because of unreliable end-of-navigation detection
-		        {
-		            try
-		            {
+                //don't try to work with the browser while other processes are doing it to... maybe can remove this when we clear out any Application.DoEvents() that our current old version of Geckofx is forcing us to use because of unreliable end-of-navigation detection
+                {
+                    try
+                    {
                         ThumbnailOrder thumbnailOrder = _orders.Dequeue();
-		                try
-		                {
-		                    ProcessOrder(thumbnailOrder);
-		                }
-		                catch (Exception error)
-		                {
-		                    //putting up a green box here, because, say, the page was messed up, is bad manners
-		                    Logger.WriteEvent("HtmlThumbNailer reported exception:{0}", error.Message);
-		                    thumbnailOrder.ErrorCallback(error);
-		                }
-		            }
-		            finally
-		            {
-		                // Ensure that the lock is released.
+                        try
+                        {
+                            ProcessOrder(thumbnailOrder);
+                        }
+                        catch (Exception error)
+                        {
+                            //putting up a green box here, because, say, the page was messed up, is bad manners
+                            Logger.WriteEvent("HtmlThumbNailer reported exception:{0}", error.Message);
+                            thumbnailOrder.ErrorCallback(error);
+                        }
+                    }
+                    finally
+                    {
+                        // Ensure that the lock is released.
                         Monitor.Exit(_monitorObjectForBrowserNavigation);
-		            }
-		        }
-		    }
-		}
-
-		public void RemoveFromCache(string key)
-		{
-			if (_images.ContainsKey(key))
-			{
-				_images.Remove(key);
-			}
-		}
+                    }
+                }
+            }
+        }
+
+        public void RemoveFromCache(string key)
+        {
+            if (_images.ContainsKey(key))
+            {
+                _images.Remove(key);
+            }
+        }
 
         public class ThumbnailOptions
         {
-            public Color BackgroundColor=Color.White;
+            public Color BackgroundColor = Color.White;
             public Color BorderColor = Color.Transparent;
-            public bool  DrawBorderDashed=false;
+            public bool DrawBorderDashed = false;
 
             /// <summary>
             /// Use this when all thumbnails need to be the centered in the same size png.
@@ -118,91 +118,93 @@
         /// <returns></returns>
         public void GetThumbnailAsync(string folderForThumbNailCache, string key, XmlDocument document, ThumbnailOptions options, Action<Image> callback, Action<Exception> errorCallback)
         {
-			//review: old code had it using "key" in one place(checking for existing), thumbNailFilePath in another (adding new)
-
-    		string thumbNailFilePath = null;
-			if(!string.IsNullOrEmpty(folderForThumbNailCache))
+            //review: old code had it using "key" in one place(checking for existing), thumbNailFilePath in another (adding new)
+
+            string thumbNailFilePath = null;
+            if (!string.IsNullOrEmpty(folderForThumbNailCache))
 				thumbNailFilePath = Path.Combine(folderForThumbNailCache, options.FileName);
-			
-			//In our cache?
-			Image image;
-			if (_images.TryGetValue(key, out image))
-			{
-				callback(image);
-				return;
-			}
-
-			//Sitting on disk?
-        	if (!string.IsNullOrEmpty(folderForThumbNailCache))
-			{
-				
-				if (File.Exists(thumbNailFilePath))
-				{
-					//this FromFile thing locks the file until the image is disposed of. Therefore, we copy the image and dispose of the original.
-					using (image = Image.FromFile(thumbNailFilePath))
-					{
-						var thumbnail = new Bitmap(image) { Tag = thumbNailFilePath };
-						_images.Add(key, thumbnail);
-						callback(thumbnail);
-						return;
-					}
-				}
-			}
-			//!!!!!!!!! geckofx doesn't work in its own thread, so we're using the Application's idle event instead.
-
-	       	_orders.Enqueue(new ThumbnailOrder()
-        	            	{
-								ThumbNailFilePath = thumbNailFilePath,
-                                Options = options,
-        	            		Callback = callback,
-								ErrorCallback = errorCallback,
-        	            		Document = document,
-        	            		FolderForThumbNailCache = folderForThumbNailCache,
-        	            		Key = key
-        	            	});
-        }
-
-		void ProcessOrder(ThumbnailOrder order)
-		{
-			//e.Result = order;
-			//Thread.CurrentThread.Name = "Thumbnailer" + order.Key;
-			Image pendingThumbnail = null;
-
-			lock (this)
-			{
-				Logger.WriteMinorEvent("HtmlThumbNailer: starting work on thumbnail ({0})", order.ThumbNailFilePath);
-				
-				_backgroundColorOfResult = order.Options.BackgroundColor;
-				XmlHtmlConverter.MakeXmlishTagsSafeForInterpretationAsHtml(order.Document);
-
-
-				var browser = GetBrowserForPaperSize(order.Document);
-				lock (browser)
-				{
+
+            //In our cache?
+            Image image;
+            if (_images.TryGetValue(key, out image))
+            {
+                callback(image);
+                return;
+            }
+
+            //Sitting on disk?
+            if (!string.IsNullOrEmpty(folderForThumbNailCache))
+            {
+
+                if (File.Exists(thumbNailFilePath))
+                {
+                    //this FromFile thing locks the file until the image is disposed of. Therefore, we copy the image and dispose of the original.
+                    using (image = Image.FromFile(thumbNailFilePath))
+                    {
+                        var thumbnail = new Bitmap(image) { Tag = thumbNailFilePath };
+                        _images.Add(key, thumbnail);
+                        callback(thumbnail);
+                        return;
+                    }
+                }
+            }
+            //!!!!!!!!! geckofx doesn't work in its own thread, so we're using the Application's idle event instead.
+
+            _orders.Enqueue(new ThumbnailOrder()
+            {
+                ThumbNailFilePath = thumbNailFilePath,
+                Options = options,
+                Callback = callback,
+                ErrorCallback = errorCallback,
+                Document = document,
+                FolderForThumbNailCache = folderForThumbNailCache,
+                Key = key
+            });
+        }
+
+        void ProcessOrder(ThumbnailOrder order)
+        {
+            //e.Result = order;
+            //Thread.CurrentThread.Name = "Thumbnailer" + order.Key;
+            Image pendingThumbnail = null;
+
+            lock (this)
+            {
+                Logger.WriteMinorEvent("HtmlThumbNailer: starting work on thumbnail ({0})", order.ThumbNailFilePath);
+
+                _backgroundColorOfResult = order.Options.BackgroundColor;
+                XmlHtmlConverter.MakeXmlishTagsSafeForInterpretationAsHtml(order.Document);
+
+
+                var browser = GetBrowserForPaperSize(order.Document);
+                lock (browser)
+                {
                     using (var temp = TempFileUtils.CreateHtm5FromXml(order.Document))
-					{
-						order.Done = false;
-						browser.Tag = order;
-						
-						browser.Navigate(temp.Path);
-
-                        var minimumTime = DateTime.Now.AddSeconds(1); 
+                    {
+                        order.Done = false;
+                        browser.Tag = order;
+
+                        browser.Navigate(temp.Path);
+
+                        var minimumTime = DateTime.Now.AddSeconds(0); //was 1 second, with geckofx11. For geckofx22, we're trying out no minumum time. Will need testing on slow machines to get confidence.
                         var stopTime = DateTime.Now.AddSeconds(5);
                         while (!_disposed && (DateTime.Now < minimumTime || !order.Done || browser.Document.ActiveElement == null) && DateTime.Now < stopTime)
-						{
-							Application.DoEvents(); //TODO: avoid this
-							//Thread.Sleep(100);
-						}
-						if (_disposed)
-							return;
-						if (!order.Done)
-						{
-							Logger.WriteEvent("HtmlThumNailer: Timed out on ({0})", order.ThumbNailFilePath);
-							Debug.Fail("(debug only) Make thumbnail timed out");
-							return;
-						}
-
-						Guard.AgainstNull(browser.Document.ActiveElement, "browser.Document.ActiveElement");
+                        {
+                            Application.DoEvents(); //TODO: avoid this
+                        }
+                        if (_disposed)
+                            return;
+                        if (!order.Done)
+                        {
+                            Logger.WriteEvent("HtmlThumNailer: Timed out on ({0})", order.ThumbNailFilePath);
+                            Debug.Fail("(debug only) Make thumbnail timed out");
+                            return;
+                        }
+
+                        Guard.AgainstNull(browser.Document.ActiveElement, "browser.Document.ActiveElement");
+#if __MonoCS__
+						Application.RaiseIdle(null);
+#endif
 
                         /* saw crash here, shortly after startup: 
                          * 1) opened an existing book
@@ -214,29 +216,20 @@
                                at Bloom.HtmlThumbNailer.ProcessOrder(ThumbnailOrder order) in C:\dev\Bloom\src\BloomExe\HtmlThumbNailer.cs:line 167
                                at Bloom.HtmlThumbNailer.Application_Idle(Object sender, EventArgs e) in C:\dev\Bloom\src\BloomExe\HtmlThumbNailer.cs:line 53
                          */
-<<<<<<< HEAD
 						var div = browser.Document.ActiveElement.EvaluateXPath("//div[contains(@class, 'bloom-page')]").GetNodes().FirstOrDefault();
-=======
-						var div = browser.Document.ActiveElement.GetElements("//div[contains(@class, 'bloom-page')]").FirstOrDefault();
->>>>>>> 1df2ab6d
-						if (div == null)
-						{
-							Logger.WriteEvent("HtmlThumNailer:  found no div with a class of bloom-Page ({0})", order.ThumbNailFilePath);
-							throw new ApplicationException("thumbnails found no div with a class of bloom-Page");
-						}
-
-<<<<<<< HEAD
+                        if (div == null)
+                        {
+                            Logger.WriteEvent("HtmlThumNailer:  found no div with a class of bloom-Page ({0})", order.ThumbNailFilePath);
+                            throw new ApplicationException("thumbnails found no div with a class of bloom-Page");
+                        }
+
 						browser.Height = ((GeckoElement)div).ClientHeight;
                         browser.Width = ((GeckoElement)div).ClientWidth;
-=======
-						browser.Height = div.ClientHeight;
-						browser.Width = div.ClientWidth;
->>>>>>> 1df2ab6d
 
                         try
                         {
                             Logger.WriteMinorEvent("HtmlThumNailer: browser.GetBitmap({0},{1})", browser.Width,
-                                                   (uint) browser.Height);
+                                                   (uint)browser.Height);
 
 
                             //BUG (April 2013) found that the initial call to GetBitMap always had a zero width, leading to an exception which
@@ -248,23 +241,41 @@
                                 throw new ApplicationException(
                                     "Problem getting thumbnail browser for document with Paper Size: " + paperSizeName);
                             }
-                            var docImage = browser.GetBitmap((uint) browser.Width, (uint) browser.Height);
-
-                            Logger.WriteMinorEvent("	HtmlThumNailer: finished GetBitmap(");
-#if DEBUG
-                            //							docImage.Save(@"c:\dev\temp\zzzz.bmp");
-#endif
-                            if (_disposed)
-                                return;
-
-                            pendingThumbnail = MakeThumbNail(docImage, order.Options);
+                                                        if (_disposed)
+                                                            return;
+
+                            var creator = new ImageCreator(browser);
+                            byte[] imageBytes = creator.CanvasGetPngImage((uint)browser.Width, (uint)browser.Height);
+
+                            using (var stream = new System.IO.MemoryStream(imageBytes))
+                            using (Image fullsizeImage = Image.FromStream(stream))
+                            {
+                                if (_disposed)
+                                    return;
+								int width = order.Options.Width;
+								int height = order.Options.Height;
+                                if (!order.Options.CenterImageUsingTransparentPadding)
+                                {
+                                    // Adjust height and width so image does not end up with extra blank area
+                                    if (fullsizeImage.Width < fullsizeImage.Height)
+                                    {
+                                        width = Math.Min(width, height * fullsizeImage.Width / fullsizeImage.Height + 2);
+                                        // +2 seems to be needed (at least for 70 pix height) so nothing is clipped
+                                    }
+                                    else if (fullsizeImage.Width > fullsizeImage.Height)
+                                    {
+                                        height = Math.Min(height, width * fullsizeImage.Height / fullsizeImage.Width + 2);
+                                    }
+                                }
+                                pendingThumbnail = MakeThumbNail(fullsizeImage, order.Options);
+                            }
                         }
                         catch (Exception error)
                         {
 #if DEBUG
                             Debug.Fail(error.Message);
 #endif
-                            Logger.WriteEvent("HtmlThumNailer got " + error.Message);
+                            Logger.WriteEvent("HtmlThumbNailer got " + error.Message);
                             Logger.WriteEvent("Disposing of all browsers in hopes of getting a fresh start on life");
                             foreach (var browserCacheForDifferentPaperSize in _browserCacheForDifferentPaperSizes)
                             {
@@ -280,71 +291,71 @@
                             }
                             _browserCacheForDifferentPaperSizes.Clear();
                         }
-					}
-				}
-				if (pendingThumbnail == null)
-				{
-					pendingThumbnail = Resources.PagePlaceHolder;
-				}
-				else if (!string.IsNullOrEmpty(order.ThumbNailFilePath))
-				{
-					try
-					{
-						//gives a blank         _pendingThumbnail.Save(thumbNailFilePath);
-						using (Bitmap b = new Bitmap(pendingThumbnail))
-						{
-							b.Save(order.ThumbNailFilePath);
-						}
-					}
-					catch (Exception)
-					{
-						//this is going to fail if we don't have write permission
-					}
-				}
-
-				pendingThumbnail.Tag = order.ThumbNailFilePath; //usefull if we later know we need to clear out that file
-
-				Debug.WriteLine("THumbnail created with dimensions ({0},{1})", browser.Width, browser.Height);
-
-				try
-				//I saw a case where this threw saying that the key was already in there, even though back at the beginning of this function, it wasn't.
-				{
-					if (_images.ContainsKey(order.Key))
-						_images.Remove(order.Key);
-					_images.Add(order.Key, pendingThumbnail);
-				}
-				catch (Exception error)
-				{
-					Logger.WriteMinorEvent("Skipping minor error: " + error.Message);
-					//not worth crashing over, at this point in Bloom's life, since it's just a cache. But since then, I did add a lock() around all this.
-				}
-			}
-			//order.ResultingThumbnail = pendingThumbnail;
-			if (_disposed)
-				return;
-			Logger.WriteMinorEvent("HtmlThumNailer: finished work on thumbnail ({0})", order.ThumbNailFilePath); 
-			order.Callback(pendingThumbnail);
-		}
-
-		void _browser_Navigated(object sender, GeckoNavigatedEventArgs e)
-		{
-			ThumbnailOrder order = (ThumbnailOrder) ((GeckoWebBrowser) sender).Tag;
-			order.Done = true;
-		}
-
-
-		private GeckoWebBrowser GetBrowserForPaperSize(XmlDocument document)
-        {        	
-           var paperSizeName = GetPaperSizeName(document);
-
-        	GeckoWebBrowser b;
-        	if (!_browserCacheForDifferentPaperSizes.TryGetValue(paperSizeName, out b))
-                {
-                     b = MakeNewBrowser();
-					 b.Navigated += new EventHandler<GeckoNavigatedEventArgs>(_browser_Navigated);
-                    _browserCacheForDifferentPaperSizes.Add(paperSizeName, b);
-                }
-                return b;
+                    }
+                }
+                if (pendingThumbnail == null)
+                {
+                    pendingThumbnail = Resources.PagePlaceHolder;
+                }
+                else if (!string.IsNullOrEmpty(order.ThumbNailFilePath))
+                {
+                    try
+                    {
+                        //gives a blank         _pendingThumbnail.Save(thumbNailFilePath);
+                        using (Bitmap b = new Bitmap(pendingThumbnail))
+                        {
+                            b.Save(order.ThumbNailFilePath);
+                        }
+                    }
+                    catch (Exception)
+                    {
+                        //this is going to fail if we don't have write permission
+                    }
+                }
+
+                pendingThumbnail.Tag = order.ThumbNailFilePath; //usefull if we later know we need to clear out that file
+
+                Debug.WriteLine("THumbnail created with dimensions ({0},{1})", browser.Width, browser.Height);
+
+                try
+                //I saw a case where this threw saying that the key was already in there, even though back at the beginning of this function, it wasn't.
+                {
+                    if (_images.ContainsKey(order.Key))
+                        _images.Remove(order.Key);
+                    _images.Add(order.Key, pendingThumbnail);
+                }
+                catch (Exception error)
+                {
+                    Logger.WriteMinorEvent("Skipping minor error: " + error.Message);
+                    //not worth crashing over, at this point in Bloom's life, since it's just a cache. But since then, I did add a lock() around all this.
+                }
+            }
+            //order.ResultingThumbnail = pendingThumbnail;
+            if (_disposed)
+                return;
+            Logger.WriteMinorEvent("HtmlThumNailer: finished work on thumbnail ({0})", order.ThumbNailFilePath);
+            order.Callback(pendingThumbnail);
+        }
+
+        void _browser_Navigated(object sender, GeckoNavigatedEventArgs e)
+        {
+            ThumbnailOrder order = (ThumbnailOrder)((GeckoWebBrowser)sender).Tag;
+            order.Done = true;
+        }
+
+
+        private GeckoWebBrowser GetBrowserForPaperSize(XmlDocument document)
+        {
+            var paperSizeName = GetPaperSizeName(document);
+
+            GeckoWebBrowser b;
+            if (!_browserCacheForDifferentPaperSizes.TryGetValue(paperSizeName, out b))
+            {
+                b = MakeNewBrowser();
+                b.Navigated += new EventHandler<GeckoNavigatedEventArgs>(_browser_Navigated);
+                _browserCacheForDifferentPaperSizes.Add(paperSizeName, b);
+            }
+            return b;
         }
 
         private static string GetPaperSizeName(XmlDocument document)
@@ -356,10 +367,14 @@
 
         private GeckoWebBrowser MakeNewBrowser()
         {
-			Debug.WriteLine("making browser");
+            Debug.WriteLine("making browser");
+#if !__MonoCS__
 
             var browser = new GeckoWebBrowser();
-            browser.HandleCreated += new EventHandler(OnBrowser_HandleCreated); 
+#else
+			var browser = new OffScreenGeckoWebBrowser();
+#endif
+            browser.HandleCreated += new EventHandler(OnBrowser_HandleCreated);
             browser.CreateControl();
             var giveUpTime = DateTime.Now.AddSeconds(2);
             while (!_browserHandleCreated && DateTime.Now < giveUpTime)
@@ -379,15 +394,15 @@
         /// <param name="e"></param>
         void OnBrowser_HandleCreated(object sender, EventArgs e)
         {
-            _browserHandleCreated =true;
+            _browserHandleCreated = true;
         }
 
 
 
         private Image MakeThumbNail(Image bmp, ThumbnailOptions options)
         {
-			if (bmp == null)
-				return null;
+            if (bmp == null)
+                return null;
 
             int contentWidth;
             int contentHeight;
@@ -431,12 +446,12 @@
 
             var thumbnail = new Bitmap(thumbnailWidth, thumbnailHeight, PixelFormat.Format64bppPArgb);
 			using (var graphics = Graphics.FromImage(thumbnail))
-			{
-				graphics.PixelOffsetMode = PixelOffsetMode.None;
-				graphics.InterpolationMode = InterpolationMode.HighQualityBicubic;
+            {
+                graphics.PixelOffsetMode = PixelOffsetMode.None;
+                graphics.InterpolationMode = InterpolationMode.HighQualityBicubic;
 
                 var destRect = new Rectangle(horizontalOffset, verticalOffset, contentWidth,contentHeight); 
-            
+
                graphics.DrawImage(bmp,
                         destRect, 
                         0,0, bmp.Width, bmp.Height, //source 
@@ -444,43 +459,45 @@
 
 			    using (var pn = new Pen(Color.Black, 1))
 			    {
-			        if (options.DrawBorderDashed)
-			        {
-			            pn.DashStyle = DashStyle.Dash;
-			            pn.Width = 2;
-			        }
-			        destRect.Height--; //hack, we were losing the bottom
-			        destRect.Width--;
-			        graphics.DrawRectangle(pn, destRect);
+                if (options.DrawBorderDashed)
+                {
+                    pn.DashStyle = DashStyle.Dash;
+                    pn.Width = 2;
+                }
+                destRect.Height--;//hack, we were losing the bottom
+                destRect.Width--;
+                graphics.DrawRectangle(pn, destRect);
 			    }
-			}
-        	return thumbnail;
+            }
+            return thumbnail;
 #else
+			int skipMarginH = 30;
+			int skipMarginV = 30;
 			Bitmap croppedImage = (bmp as Bitmap).Clone(new Rectangle(new Point(skipMarginH, skipMarginV), new Size(bmp.Width - 2 * skipMarginH, bmp.Height - 2 * skipMarginV)), bmp.PixelFormat);
-			return croppedImage.GetThumbnailImage(maxWidth, maxHeight, null, System.IntPtr.Zero);			
+			return croppedImage.GetThumbnailImage(contentWidth, contentHeight, null, System.IntPtr.Zero);
 #endif
         }
 
 
-		/// <summary>
-		/// Make the result look like it's on a colored paper, or make it transparent for composing on top
-		/// of some other image.
-		/// </summary>
-    	private ImageAttributes WhiteToBackground
-    	{
-    		get
-    		{
-				ImageAttributes imageAttributes = new ImageAttributes();
-				ColorMap map = new ColorMap();
-				map.OldColor = Color.White;
-				map.NewColor = _backgroundColorOfResult;
-				imageAttributes.SetRemapTable(new ColorMap[] { map });
-    			return imageAttributes;
-    		}
-    	}
-
-        
-        
+        /// <summary>
+        /// Make the result look like it's on a colored paper, or make it transparent for composing on top
+        /// of some other image.
+        /// </summary>
+        private ImageAttributes WhiteToBackground
+        {
+            get
+            {
+                ImageAttributes imageAttributes = new ImageAttributes();
+                ColorMap map = new ColorMap();
+                map.OldColor = Color.White;
+                map.NewColor = _backgroundColorOfResult;
+                imageAttributes.SetRemapTable(new ColorMap[] { map });
+                return imageAttributes;
+            }
+        }
+
+
+
         /// <summary>
         /// How this page looks has changed, so remove from our cache
         /// </summary>
@@ -488,15 +505,15 @@
         public void PageChanged(string id)
         {
             Image image;
-            if(_images.TryGetValue(id,out image))
+            if (_images.TryGetValue(id, out image))
             {
                 _images.Remove(id);
-                if(image.Tag!=null)
+                if (image.Tag != null)
                 {
                     string thumbnailPath = image.Tag as string;
-                    if(!string.IsNullOrEmpty(thumbnailPath))
-                    {
-                        if(File.Exists(thumbnailPath))
+                    if (!string.IsNullOrEmpty(thumbnailPath))
+                    {
+                        if (File.Exists(thumbnailPath))
                         {
                             try
                             {
@@ -514,47 +531,47 @@
             }
         }
 
-    	public void Dispose()
-    	{
-			_disposed = true;
-			Application.Idle -= Application_Idle;
-			_orders.Clear();
-			foreach (var browser in _browserCacheForDifferentPaperSizes)
-			{
-				browser.Value.Invoke((Action) (() =>
-				{
-					browser.Value.Navigated -= _browser_Navigated;
-					browser.Value.Dispose();
-				}));
-			}
-    		_browserCacheForDifferentPaperSizes.Clear();
+        public void Dispose()
+        {
+            _disposed = true;
+            Application.Idle -= Application_Idle;
+            _orders.Clear();
+            foreach (var browser in _browserCacheForDifferentPaperSizes)
+            {
+                browser.Value.Invoke((Action)(() =>
+                {
+                    browser.Value.Navigated -= _browser_Navigated;
+                    browser.Value.Dispose();
+                }));
+            }
+            _browserCacheForDifferentPaperSizes.Clear();
     	    _theOnlyOneAllowed = null;
-    	}
-
-		/// <summary>
-		/// This is a trick that processes waiting for thumbnails can use in situations where
-		/// Application.Idle is not being invoked. Such uses must pass a non-null control
-		/// created in the thread where Application_Idle should be invoked (i.e., the UI thread)
-		/// </summary>
-		internal void Advance(Control invokeTarget)
-		{
-			if (_orders.Count == 0)
-				return;
-			if (invokeTarget != null)
-				invokeTarget.Invoke((Action)(() => Application_Idle(this, new EventArgs())));
-		}
-	}
-
-	public class ThumbnailOrder
-	{
-		public Image ResultingThumbnail;
-		public Action<Image> Callback;
-		public Action<Exception> ErrorCallback;
-		public XmlDocument Document;
-		public string FolderForThumbNailCache;
-		public string Key;
-		public bool Done;
-		public string ThumbNailFilePath;
-	    public HtmlThumbNailer.ThumbnailOptions Options;
-	}
+        }
+
+        /// <summary>
+        /// This is a trick that processes waiting for thumbnails can use in situations where
+        /// Application.Idle is not being invoked. Such uses must pass a non-null control
+        /// created in the thread where Application_Idle should be invoked (i.e., the UI thread)
+        /// </summary>
+        internal void Advance(Control invokeTarget)
+        {
+            if (_orders.Count == 0)
+                return;
+            if (invokeTarget != null)
+                invokeTarget.Invoke((Action)(() => Application_Idle(this, new EventArgs())));
+        }
+    }
+
+    public class ThumbnailOrder
+    {
+        public Image ResultingThumbnail;
+        public Action<Image> Callback;
+        public Action<Exception> ErrorCallback;
+        public XmlDocument Document;
+        public string FolderForThumbNailCache;
+        public string Key;
+        public bool Done;
+        public string ThumbNailFilePath;
+        public HtmlThumbNailer.ThumbnailOptions Options;
+    }
 }