--- conflicted
+++ resolved
@@ -23,23 +23,19 @@
     public class HtmlThumbNailer : IDisposable
     {
         Dictionary<string, Image> _images = new Dictionary<string, Image>();
-<<<<<<< HEAD
 
 		// This is used to synchronize browser access between different
 		// instances of Gecko which are used in various classes.
-		private readonly MonitorTarget _monitorObjectForBrowserNavigation;
-=======
 		private readonly NavigationIsolator _isolator;
->>>>>>> 05b335cd
         private Color _backgroundColorOfResult;
         private Queue<ThumbnailOrder> _orders = new Queue<ThumbnailOrder>();
         private static HtmlThumbNailer _theOnlyOneAllowed;
 
-		/// <summary>
+        /// <summary>
 		/// This controls helps to call geckofx methods on the correct thread (UI thread).
 		/// We expect that our c'tor gets called on the UI thread and since we then create
 		/// _syncControl on the UI thread we can use it to invoke geckofx methods on the UI thread.
-		/// </summary>
+        /// </summary>
 		private Control _syncControl;
 
 		/// <summary>
@@ -47,63 +43,33 @@
 		/// us the size it was on the first page we navigated to, so that if the book size changes,
 		/// our thumbnails are all wrong.
 		/// </summary>
-		private Dictionary<string, GeckoWebBrowser> _browserCacheForDifferentPaperSizes = new Dictionary<string, GeckoWebBrowser>();
-
-        private bool _disposed;
-
-		public HtmlThumbNailer(NavigationIsolator monitorObjectForBrowserNavigation)
+        private Dictionary<string, GeckoWebBrowser> _browserCacheForDifferentPaperSizes = new Dictionary<string, GeckoWebBrowser>();
+
+    	private bool _disposed;
+
+		public HtmlThumbNailer(NavigationIsolator isolator)
         {
             if (_theOnlyOneAllowed != null)
-        {
+            {
                 Debug.Fail("Something tried to make a second HtmlThumbnailer; there should only be one.");
                 throw new ApplicationException("Something tried to make a second HtmlThumbnailer; there should only be one.");
             }
 
             _theOnlyOneAllowed = this;
 
-<<<<<<< HEAD
-			_monitorObjectForBrowserNavigation = monitorObjectForBrowserNavigation;
+			_isolator = isolator;
 
 			_syncControl = new Control();
 			_syncControl.CreateControl();
-        }
-=======
-    	    _isolator = monitorObjectForBrowserNavigation;
-    	    Application.Idle += new EventHandler(Application_Idle);
-        }
-
-		void Application_Idle(object sender, EventArgs e)
+		                }
+
+		public void RemoveFromCache(string key)
 		{
-			if (_orders.Count > 0)
-			{
-				ThumbnailOrder thumbnailOrder = _orders.Dequeue();
-				try
-				{
-					if (!ProcessOrder(thumbnailOrder))
-					{
-						// For some reason...possibly another navigation was in progress...we can't do this just now.
-						// Try it again later.
-						// Enhance: should we have some limit after which we give up?
-						_orders.Enqueue(thumbnailOrder);
-					}
-				}
-				catch (Exception error)
-				{
-					//putting up a green box here, because, say, the page was messed up, is bad manners
-					Logger.WriteEvent("HtmlThumbNailer reported exception:{0}", error.Message);
-					thumbnailOrder.ErrorCallback(error);
-				}
+			if (_images.ContainsKey(key))
+			{
+				_images.Remove(key);
 			}
 		}
->>>>>>> 05b335cd
-
-        public void RemoveFromCache(string key)
-        {
-            if (_images.ContainsKey(key))
-            {
-                _images.Remove(key);
-            }
-        }
 
         public class ThumbnailOptions
         {
@@ -135,106 +101,107 @@
 		public void GetThumbnailAsync(string folderForThumbNailCache, string key, XmlDocument document,
 			ThumbnailOptions options, Action<Image> callback, Action<Exception> errorCallback)
         {
-            //review: old code had it using "key" in one place(checking for existing), thumbNailFilePath in another (adding new)
-
-            string thumbNailFilePath = null;
+			//review: old code had it using "key" in one place(checking for existing), thumbNailFilePath in another (adding new)
+
+    		string thumbNailFilePath = null;
             if (!string.IsNullOrEmpty(folderForThumbNailCache))
 				thumbNailFilePath = Path.Combine(folderForThumbNailCache, options.FileName);
-
-            //In our cache?
-            Image image;
-            if (_images.TryGetValue(key, out image))
-            {
-                callback(image);
-                return;
-            }
-
-            //Sitting on disk?
-            if (!string.IsNullOrEmpty(folderForThumbNailCache))
-            {
-
-                if (File.Exists(thumbNailFilePath))
-                {
-                    //this FromFile thing locks the file until the image is disposed of. Therefore, we copy the image and dispose of the original.
-                    using (image = Image.FromFile(thumbNailFilePath))
-                    {
-                        var thumbnail = new Bitmap(image) { Tag = thumbNailFilePath };
-                        _images.Add(key, thumbnail);
-                        callback(thumbnail);
-                        return;
-                    }
-                }
-            }
+			
+			//In our cache?
+			Image image;
+			if (_images.TryGetValue(key, out image))
+			{
+				callback(image);
+				return;
+			}
+
+			//Sitting on disk?
+        	if (!string.IsNullOrEmpty(folderForThumbNailCache))
+			{
+				
+				if (File.Exists(thumbNailFilePath))
+				{
+					//this FromFile thing locks the file until the image is disposed of. Therefore, we copy the image and dispose of the original.
+					using (image = Image.FromFile(thumbNailFilePath))
+					{
+						var thumbnail = new Bitmap(image) { Tag = thumbNailFilePath };
+						_images.Add(key, thumbnail);
+						callback(thumbnail);
+						return;
+					}
+				}
+			}
 
 			ThreadPool.QueueUserWorkItem(new WaitCallback(ProcessOrder),
 				new ThumbnailOrder() {
-					ThumbNailFilePath = thumbNailFilePath,
-					Options = options,
-					Callback = callback,
-					ErrorCallback = errorCallback,
-					Document = document,
-					FolderForThumbNailCache = folderForThumbNailCache,
-					Key = key
-				});
-		}
+								ThumbNailFilePath = thumbNailFilePath,
+                                Options = options,
+        	            		Callback = callback,
+								ErrorCallback = errorCallback,
+        	            		Document = document,
+        	            		FolderForThumbNailCache = folderForThumbNailCache,
+        	            		Key = key
+        	            	});
+        }
 
 #if DEBUG
 		private static bool _thumbnailTimeoutAlreadyDisplayed;
 #endif
 
-		private bool OpenTempFileInBrowser(GeckoWebBrowser browser, string filePath)
-		{
-			var order = (ThumbnailOrder)browser.Tag;
+	    private bool OpenTempFileInBrowser(GeckoWebBrowser browser, string filePath)
+	    {
+		    var order = (ThumbnailOrder) browser.Tag;
+			bool navigationHappened = true;
 			using (var waitHandle = new AutoResetEvent(false))
-			{
-				order.WaitHandle = waitHandle;
-				_syncControl.BeginInvoke(new Action<string>(browser.Navigate), filePath);
-				waitHandle.WaitOne(10000);
-			}
-			if (_disposed)
-				return false;
-			if (!order.Done)
-			{
-				Logger.WriteEvent("HtmlThumbNailer ({1}): Timed out on ({0})", order.ThumbNailFilePath,
-					Thread.CurrentThread.ManagedThreadId);
+		    {
+			    order.WaitHandle = waitHandle;
+			    _syncControl.BeginInvoke(new Action<string>(path =>
+			    {
+				    if (!_isolator.NavigateIfIdle(browser, path))
+					    navigationHappened = false; // some browser is busy, try again later.
+			    }), filePath);
+			    waitHandle.WaitOne(10000);
+		    }
+		    if (_disposed || !navigationHappened)
+			    return false;
+		    if (!order.Done)
+		    {
+			    Logger.WriteEvent("HtmlThumbNailer ({1}): Timed out on ({0})", order.ThumbNailFilePath,
+				    Thread.CurrentThread.ManagedThreadId);
 #if DEBUG
-				if (!_thumbnailTimeoutAlreadyDisplayed)
-				{
-					_thumbnailTimeoutAlreadyDisplayed = true;
-					_syncControl.Invoke((Action)(() => Debug.Fail("(debug only) Make thumbnail timed out (won't show again)")));
-				}
-#endif
-				return false;
-			}
-			return true;
-		}
-
-<<<<<<< HEAD
-		private Size SetWidthAndHeight(GeckoWebBrowser browser)
-=======
-		bool ProcessOrder(ThumbnailOrder order)
->>>>>>> 05b335cd
+			    if (!_thumbnailTimeoutAlreadyDisplayed)
+			    {
+				    _thumbnailTimeoutAlreadyDisplayed = true;
+				    _syncControl.Invoke((Action) (() => Debug.Fail("(debug only) Make thumbnail timed out (won't show again)")));
+			    }
+#endif
+			    return false;
+		    }
+		    return true;
+	    }
+
+	    private Size SetWidthAndHeight(GeckoWebBrowser browser)
 		{
 			if (_syncControl.InvokeRequired)
 			{
 				return (Size)_syncControl.Invoke(new Func<GeckoWebBrowser, Size>(SetWidthAndHeight), browser);
 			}
-			Guard.AgainstNull(browser.Document.ActiveElement, "browser.Document.ActiveElement");
+						Guard.AgainstNull(browser.Document.ActiveElement, "browser.Document.ActiveElement");
 			var div = browser.Document.ActiveElement.EvaluateXPath("//div[contains(@class, 'bloom-page')]").GetNodes().FirstOrDefault() as GeckoElement;
-			if (div == null)
-			{
+						if (div == null)
+						{
 				var order = (ThumbnailOrder)browser.Tag;
 				Logger.WriteEvent("HtmlThumNailer ({1}):  found no div with a class of bloom-Page ({0})", order.ThumbNailFilePath,
 					Thread.CurrentThread.ManagedThreadId);
-				throw new ApplicationException("thumbnails found no div with a class of bloom-Page");
-			}
-			browser.Height = div.ClientHeight;
-			browser.Width = div.ClientWidth;
+							throw new ApplicationException("thumbnails found no div with a class of bloom-Page");
+						}
+						browser.Height = div.ClientHeight;
+						browser.Width = div.ClientWidth;
 			return new Size(browser.Width, browser.Height);
 		}
 
 		private Image CreateImage(GeckoWebBrowser browser)
-		{
+                        {
 			if (_syncControl.InvokeRequired)
 			{
 				return (Image)_syncControl.Invoke(new Func<GeckoWebBrowser, Image>(CreateImage), browser);
@@ -253,85 +220,74 @@
 #endif
 		}
 
-		private Image CreateThumbNail(ThumbnailOrder order, GeckoWebBrowser browser)
-		{
-			// runs on threadpool thread
-			using (var temp = TempFileUtils.CreateHtm5FromXml(order.Document))
-			{
-				order.Done = false;
-				browser.Tag = order;
-				if (!OpenTempFileInBrowser(browser, temp.Path))
-					return null;
-
-				var browserSize = SetWidthAndHeight(browser);
-				try
-				{
-					Logger.WriteMinorEvent("HtmlThumNailer ({2}): browser.GetBitmap({0},{1})", browserSize.Width, (uint)browserSize.Height,
-						Thread.CurrentThread.ManagedThreadId);
-					//BUG (April 2013) found that the initial call to GetBitMap always had a zero width, leading to an exception which
-					//the user doesn't see and then all is well. So at the moment, we avoid the exception, and just leave with
-					//the placeholder thumbnail.
-					if (browserSize.Width == 0 || browserSize.Height == 0)
-					{
-						var paperSizeName = GetPaperSizeName(order.Document);
-						throw new ApplicationException("Problem getting thumbnail browser for document with Paper Size: " + paperSizeName);
-					}
-					using (Image fullsizeImage = CreateImage(browser))
-					{
-<<<<<<< HEAD
-						if (_disposed)
-							return null;
-						return MakeThumbNail(fullsizeImage, order.Options);
-					}
-				}
-				catch (Exception error)
-				{
-					Logger.WriteEvent("HtmlThumbNailer ({0}) got {1}", Thread.CurrentThread.ManagedThreadId, error.Message);
-					Logger.WriteEvent("Disposing of all browsers in hopes of getting a fresh start on life");
-					foreach (var browserCacheForDifferentPaperSize in _browserCacheForDifferentPaperSizes)
-					{
-						try
-						{
-							Logger.WriteEvent("Disposing of browser {0}", browserCacheForDifferentPaperSize.Key);
-							browserCacheForDifferentPaperSize.Value.Dispose();
-=======
-						order.Done = false;
-						browser.Tag = order;
-						
-						if (!_isolator.NavigateIfIdle(browser,temp.Path))
-							return false;
-
-                        var minimumTime = DateTime.Now.AddSeconds(1); 
-                        var stopTime = DateTime.Now.AddSeconds(5);
-                        while (!_disposed && (DateTime.Now < minimumTime || !order.Done || browser.Document.ActiveElement == null) && DateTime.Now < stopTime)
-						{
-							Application.DoEvents(); //TODO: avoid this
-							//Thread.Sleep(100);
-						}
-						if (_disposed)
-							return false;
-						if (!order.Done)
-						{
-							Logger.WriteEvent("HtmlThumNailer: Timed out on ({0})", order.ThumbNailFilePath);
-							Debug.Fail("(debug only) Make thumbnail timed out");
-							return false;
->>>>>>> 05b335cd
-						}
-						catch (Exception e2)
-						{
-							Logger.WriteEvent("While trying to dispose of thumbnailer browsers as a result of an exception, go another: " + e2.Message);
-						}
-					}
-					_browserCacheForDifferentPaperSizes.Clear();
-					#if DEBUG
-					_syncControl.Invoke((Action)(() => Debug.Fail(error.Message)));
-					#endif
-				}
-			}
-			return null;
-		}
-
-		private void ProcessOrder(object stateInfo)
+	    /// <summary>
+	    /// Returns true if it make some attempt at an image, false if navigation is currently suppressed.
+	    /// </summary>
+	    /// <param name="order"></param>
+	    /// <param name="browser"></param>
+	    /// <param name="thumbnail"></param>
+	    /// <returns></returns>
+	    private bool CreateThumbNail(ThumbnailOrder order, GeckoWebBrowser browser, out Image thumbnail)
+	    {
+		    // runs on threadpool thread
+		    thumbnail = null;
+		    using (var temp = TempFileUtils.CreateHtm5FromXml(order.Document))
+		    {
+			    order.Done = false;
+			    browser.Tag = order;
+			    if (!OpenTempFileInBrowser(browser, temp.Path))
+				    return false;
+
+			    var browserSize = SetWidthAndHeight(browser);
+			    try
+			    {
+				    Logger.WriteMinorEvent("HtmlThumNailer ({2}): browser.GetBitmap({0},{1})", browserSize.Width,
+					    (uint) browserSize.Height,
+					    Thread.CurrentThread.ManagedThreadId);
+				    //BUG (April 2013) found that the initial call to GetBitMap always had a zero width, leading to an exception which
+				    //the user doesn't see and then all is well. So at the moment, we avoid the exception, and just leave with
+				    //the placeholder thumbnail.
+				    if (browserSize.Width == 0 || browserSize.Height == 0)
+				    {
+					    var paperSizeName = GetPaperSizeName(order.Document);
+					    throw new ApplicationException("Problem getting thumbnail browser for document with Paper Size: " +
+					                                   paperSizeName);
+				    }
+				    using (Image fullsizeImage = CreateImage(browser))
+				    {
+					    if (_disposed)
+						    return false;
+					    thumbnail = MakeThumbNail(fullsizeImage, order.Options);
+					    return true;
+				    }
+			    }
+			    catch (Exception error)
+			    {
+				    Logger.WriteEvent("HtmlThumbNailer ({0}) got {1}", Thread.CurrentThread.ManagedThreadId, error.Message);
+				    Logger.WriteEvent("Disposing of all browsers in hopes of getting a fresh start on life");
+				    foreach (var browserCacheForDifferentPaperSize in _browserCacheForDifferentPaperSizes)
+				    {
+					    try
+					    {
+						    Logger.WriteEvent("Disposing of browser {0}", browserCacheForDifferentPaperSize.Key);
+						    browserCacheForDifferentPaperSize.Value.Dispose();
+					    }
+					    catch (Exception e2)
+					    {
+						    Logger.WriteEvent(
+							    "While trying to dispose of thumbnailer browsers as a result of an exception, go another: " + e2.Message);
+					    }
+				    }
+				    _browserCacheForDifferentPaperSizes.Clear();
+#if DEBUG
+				    _syncControl.Invoke((Action) (() => Debug.Fail(error.Message)));
+#endif
+			    }
+		    }
+		    return false;
+	    }
+
+	    private void ProcessOrder(object stateInfo)
 		{
 			// called on threadpool thread
 			var order = stateInfo as ThumbnailOrder;
@@ -340,25 +296,22 @@
 
 			Image pendingThumbnail = null;
 
-			lock (_monitorObjectForBrowserNavigation)
+			lock (this)
 			{
 				Logger.WriteMinorEvent("HtmlThumbNailer ({1}): starting work on thumbnail ({0})", order.ThumbNailFilePath,
 					Thread.CurrentThread.ManagedThreadId);
 
-<<<<<<< HEAD
 				_backgroundColorOfResult = order.Options.BackgroundColor;
 				XmlHtmlConverter.MakeXmlishTagsSafeForInterpretationAsHtml(order.Document);
-=======
-                            Logger.WriteMinorEvent("	HtmlThumNailer: finished GetBitmap(");
-#if DEBUG
-                            //							docImage.Save(@"c:\dev\temp\zzzz.bmp");
-#endif
-                            if (_disposed)
-                                return false;
->>>>>>> 05b335cd
 
 				var browser = GetBrowserForPaperSize(order.Document);
-				pendingThumbnail = CreateThumbNail(order, browser);
+				if (!CreateThumbNail(order, browser, out pendingThumbnail))
+				{
+					// For some reason...possibly another navigation was in progress...we can't do this just now.
+					// Try it again later.
+					// Enhance: should we have some limit after which we give up?
+					_orders.Enqueue(order);
+				}
 				if (pendingThumbnail == null)
 				{
 					pendingThumbnail = Resources.PagePlaceHolder;
@@ -399,16 +352,10 @@
 
 			//order.ResultingThumbnail = pendingThumbnail;
 			if (_disposed)
-<<<<<<< HEAD
 				return;
 			Logger.WriteMinorEvent("HtmlThumNailer ({1}): finished work on thumbnail ({0})", order.ThumbNailFilePath,
 				Thread.CurrentThread.ManagedThreadId);
-=======
-				return false;
-			Logger.WriteMinorEvent("HtmlThumNailer: finished work on thumbnail ({0})", order.ThumbNailFilePath); 
->>>>>>> 05b335cd
 			order.Callback(pendingThumbnail);
-			return true;
 		}
 
 		private void _browser_OnDocumentCompleted(object sender, GeckoDocumentCompletedEventArgs geckoDocumentCompletedEventArgs)
@@ -420,47 +367,47 @@
 		}
 
 		private GeckoWebBrowser GetBrowserForPaperSize(XmlDocument document)
-		{
-			var paperSizeName = GetPaperSizeName(document);
-
-			GeckoWebBrowser b;
+        {        	
+           var paperSizeName = GetPaperSizeName(document);
+
+        	GeckoWebBrowser b;
 			if (_browserCacheForDifferentPaperSizes.TryGetValue(paperSizeName, out b))
 				return b;
 
 			if (_syncControl.InvokeRequired)
-			{
+                {
 				b = (GeckoWebBrowser)_syncControl.Invoke(new Func<GeckoWebBrowser>(MakeNewBrowser));
 			}
 			else
-				b = MakeNewBrowser();
-			_browserCacheForDifferentPaperSizes.Add(paperSizeName, b);
-			return b;
-		}
-
-		private static string GetPaperSizeName(XmlDocument document)
-		{
-			string paperSizeName = SizeAndOrientation.GetSizeAndOrientation(document, "A5Portrait").ToString();
-			return paperSizeName;
-		}
-
-
-		private GeckoWebBrowser MakeNewBrowser()
-		{
+                     b = MakeNewBrowser();
+                    _browserCacheForDifferentPaperSizes.Add(paperSizeName, b);
+                return b;
+        }
+
+        private static string GetPaperSizeName(XmlDocument document)
+        {
+            string paperSizeName = SizeAndOrientation.GetSizeAndOrientation(document, "A5Portrait").ToString();
+            return paperSizeName;
+        }
+
+
+        private GeckoWebBrowser MakeNewBrowser()
+        {
 			Debug.WriteLine("making browser ({0})", Thread.CurrentThread.ManagedThreadId);
 #if !__MonoCS__
-			var browser = new GeckoWebBrowser();
+            var browser = new GeckoWebBrowser();
 #else
 			var browser = new OffScreenGeckoWebBrowser();
 #endif
-			browser.CreateControl();
+            browser.CreateControl();
 			browser.DocumentCompleted += _browser_OnDocumentCompleted;
-			return browser;
-		}
+            return browser;
+        }
 
         private Image MakeThumbNail(Image bmp, ThumbnailOptions options)
         {
-            if (bmp == null)
-                return null;
+			if (bmp == null)
+				return null;
 
             int contentWidth;
             int contentHeight;
@@ -493,7 +440,7 @@
                 }
 #if !__MonoCS__
                 horizontalOffset = (options.Width / 2) - (contentWidth / 2);
-                verticalOffset = (options.Height / 2) - (contentHeight / 2);
+                verticalOffset = (options.Height / 2) - (contentHeight / 2);                
 #endif
             }
             else
@@ -509,12 +456,12 @@
 #if !__MonoCS__
             var thumbnail = new Bitmap(thumbnailWidth, thumbnailHeight, PixelFormat.Format64bppPArgb);
 			using (var graphics = Graphics.FromImage(thumbnail))
-            {
-                graphics.PixelOffsetMode = PixelOffsetMode.None;
-                graphics.InterpolationMode = InterpolationMode.HighQualityBicubic;
-
-                var destRect = new Rectangle(horizontalOffset, verticalOffset, contentWidth,contentHeight);
-
+			{
+				graphics.PixelOffsetMode = PixelOffsetMode.None;
+				graphics.InterpolationMode = InterpolationMode.HighQualityBicubic;
+
+                var destRect = new Rectangle(horizontalOffset, verticalOffset, contentWidth,contentHeight); 
+            
                graphics.DrawImage(bmp,
                         destRect, 
                         0,0, bmp.Width, bmp.Height, //source 
@@ -522,17 +469,17 @@
 
 			    using (var pn = new Pen(Color.Black, 1))
 			    {
-                if (options.DrawBorderDashed)
-                {
-                    pn.DashStyle = DashStyle.Dash;
-                    pn.Width = 2;
-                }
+			        if (options.DrawBorderDashed)
+			        {
+			            pn.DashStyle = DashStyle.Dash;
+			            pn.Width = 2;
+			        }
                 destRect.Height--;//hack, we were losing the bottom
-                destRect.Width--;
-                graphics.DrawRectangle(pn, destRect);
+			        destRect.Width--;
+			        graphics.DrawRectangle(pn, destRect);
 			    }
-            }
-            return thumbnail;
+			}
+        	return thumbnail;
 #else
 			int skipMarginH = 30;
 			int skipMarginV = 30;
@@ -543,22 +490,22 @@
         }
 
 
-        /// <summary>
-        /// Make the result look like it's on a colored paper, or make it transparent for composing on top
-        /// of some other image.
-        /// </summary>
-        private ImageAttributes WhiteToBackground
-        {
-            get
-            {
-                ImageAttributes imageAttributes = new ImageAttributes();
-                ColorMap map = new ColorMap();
-                map.OldColor = Color.White;
-                map.NewColor = _backgroundColorOfResult;
-                imageAttributes.SetRemapTable(new ColorMap[] { map });
-                return imageAttributes;
-            }
-        }
+		/// <summary>
+		/// Make the result look like it's on a colored paper, or make it transparent for composing on top
+		/// of some other image.
+		/// </summary>
+    	private ImageAttributes WhiteToBackground
+    	{
+    		get
+    		{
+				ImageAttributes imageAttributes = new ImageAttributes();
+				ColorMap map = new ColorMap();
+				map.OldColor = Color.White;
+				map.NewColor = _backgroundColorOfResult;
+				imageAttributes.SetRemapTable(new ColorMap[] { map });
+    			return imageAttributes;
+    		}
+    	}
 
         /// <summary>
         /// How this page looks has changed, so remove from our cache
@@ -593,48 +540,48 @@
             }
         }
 
-        public void Dispose()
-        {
-            _disposed = true;
-            _orders.Clear();
-            foreach (var browser in _browserCacheForDifferentPaperSizes)
-            {
+    	public void Dispose()
+    	{
+			_disposed = true;
+			_orders.Clear();
+			foreach (var browser in _browserCacheForDifferentPaperSizes)
+			{
 				browser.Value.Invoke((Action)(() =>
-					{
+				{
 						browser.Value.DocumentCompleted -= _browser_OnDocumentCompleted;
-						browser.Value.Dispose();
-					}));
-            }
-            _browserCacheForDifferentPaperSizes.Clear();
+					browser.Value.Dispose();
+				}));
+			}
+    		_browserCacheForDifferentPaperSizes.Clear();
     	    _theOnlyOneAllowed = null;
-        }
-
-        /// <summary>
-        /// This is a trick that processes waiting for thumbnails can use in situations where
-        /// Application.Idle is not being invoked. Such uses must pass a non-null control
-        /// created in the thread where Application_Idle should be invoked (i.e., the UI thread)
-        /// </summary>
-        internal void Advance(Control invokeTarget)
-        {
-            if (_orders.Count == 0)
-                return;
+    	}
+
+		/// <summary>
+		/// This is a trick that processes waiting for thumbnails can use in situations where
+		/// Application.Idle is not being invoked. Such uses must pass a non-null control
+		/// created in the thread where Application_Idle should be invoked (i.e., the UI thread)
+		/// </summary>
+		internal void Advance(Control invokeTarget)
+		{
+			if (_orders.Count == 0)
+				return;
 			// Should not be needed anymore with the new approach
 //            if (invokeTarget != null)
 //                invokeTarget.Invoke((Action)(() => Application_Idle(this, new EventArgs())));
-        }
-    }
-
-    public class ThumbnailOrder
-    {
-        public Image ResultingThumbnail;
-        public Action<Image> Callback;
-        public Action<Exception> ErrorCallback;
-        public XmlDocument Document;
-        public string FolderForThumbNailCache;
-        public string Key;
-        public bool Done;
-        public string ThumbNailFilePath;
-        public HtmlThumbNailer.ThumbnailOptions Options;
+		}
+	}
+
+	public class ThumbnailOrder
+	{
+		public Image ResultingThumbnail;
+		public Action<Image> Callback;
+		public Action<Exception> ErrorCallback;
+		public XmlDocument Document;
+		public string FolderForThumbNailCache;
+		public string Key;
+		public bool Done;
+		public string ThumbNailFilePath;
+	    public HtmlThumbNailer.ThumbnailOptions Options;
 		public AutoResetEvent WaitHandle;
-    }
+	}
 }