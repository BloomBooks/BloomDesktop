--- conflicted
+++ resolved
@@ -28,170 +28,6 @@
         /// </summary>
         private void InitializeComponent()
         {
-<<<<<<< HEAD
-            this.components = new System.ComponentModel.Container();
-            System.ComponentModel.ComponentResourceManager resources = new System.ComponentModel.ComponentResourceManager(typeof(SplashScreen));
-            this.pictureBox1 = new System.Windows.Forms.PictureBox();
-            this._fadeOutTimer = new System.Windows.Forms.Timer(this.components);
-            this._longVersionInfo = new System.Windows.Forms.Label();
-            this._feedbackStatusLabel = new System.Windows.Forms.Label();
-            this.label2 = new System.Windows.Forms.Label();
-            this.flowLayoutPanel1 = new System.Windows.Forms.FlowLayoutPanel();
-            this._shortVersionLabel = new System.Windows.Forms.Label();
-            this.label1 = new System.Windows.Forms.Label();
-            this.pictureBox2 = new System.Windows.Forms.PictureBox();
-            this.label3 = new System.Windows.Forms.Label();
-            ((System.ComponentModel.ISupportInitialize)(this.pictureBox1)).BeginInit();
-            this.flowLayoutPanel1.SuspendLayout();
-            ((System.ComponentModel.ISupportInitialize)(this.pictureBox2)).BeginInit();
-            this.SuspendLayout();
-            // 
-            // pictureBox1
-            // 
-            this.pictureBox1.BackColor = System.Drawing.Color.Transparent;
-            this.pictureBox1.Image = global::Bloom.Properties.Resources.BloomDarkGrey300_ish;
-            this.pictureBox1.Location = new System.Drawing.Point(54, 53);
-            this.pictureBox1.Name = "pictureBox1";
-            this.pictureBox1.Size = new System.Drawing.Size(302, 108);
-            this.pictureBox1.SizeMode = System.Windows.Forms.PictureBoxSizeMode.AutoSize;
-            this.pictureBox1.TabIndex = 0;
-            this.pictureBox1.TabStop = false;
-            // 
-            // _fadeOutTimer
-            // 
-            this._fadeOutTimer.Tick += new System.EventHandler(this._fadeOutTimer_Tick);
-            // 
-            // _longVersionInfo
-            // 
-            this._longVersionInfo.Anchor = ((System.Windows.Forms.AnchorStyles)((System.Windows.Forms.AnchorStyles.Bottom | System.Windows.Forms.AnchorStyles.Left)));
-            this._longVersionInfo.AutoSize = true;
-            this._longVersionInfo.BackColor = System.Drawing.Color.Transparent;
-            this._longVersionInfo.Font = new System.Drawing.Font("Segoe UI", 9F);
-            this._longVersionInfo.ForeColor = System.Drawing.Color.FromArgb(((int)(((byte)(80)))), ((int)(((byte)(80)))), ((int)(((byte)(80)))));
-            this._longVersionInfo.ImeMode = System.Windows.Forms.ImeMode.NoControl;
-            this._longVersionInfo.Location = new System.Drawing.Point(51, 220);
-            this._longVersionInfo.Name = "_longVersionInfo";
-            this._longVersionInfo.Size = new System.Drawing.Size(70, 15);
-            this._longVersionInfo.TabIndex = 13;
-            this._longVersionInfo.Text = "Version Info";
-            // 
-            // _feedbackStatusLabel
-            // 
-            this._feedbackStatusLabel.Anchor = System.Windows.Forms.AnchorStyles.None;
-            this._feedbackStatusLabel.AutoSize = true;
-            this._feedbackStatusLabel.Font = new System.Drawing.Font("Segoe UI", 9F);
-            this._feedbackStatusLabel.ForeColor = System.Drawing.Color.FromArgb(((int)(((byte)(67)))), ((int)(((byte)(143)))), ((int)(((byte)(189)))));
-            this._feedbackStatusLabel.Location = new System.Drawing.Point(52, 202);
-            this._feedbackStatusLabel.Name = "_feedbackStatusLabel";
-            this._feedbackStatusLabel.Size = new System.Drawing.Size(105, 15);
-            this._feedbackStatusLabel.TabIndex = 17;
-            this._feedbackStatusLabel.Text = "Feedback Disabled";
-            // 
-            // label2
-            // 
-            this.label2.Anchor = ((System.Windows.Forms.AnchorStyles)((System.Windows.Forms.AnchorStyles.Bottom | System.Windows.Forms.AnchorStyles.Left)));
-            this.label2.AutoSize = true;
-            this.label2.BackColor = System.Drawing.Color.Transparent;
-            this.label2.Font = new System.Drawing.Font("Segoe UI", 9F);
-            this.label2.ForeColor = System.Drawing.Color.FromArgb(((int)(((byte)(80)))), ((int)(((byte)(80)))), ((int)(((byte)(80)))));
-            this.label2.ImeMode = System.Windows.Forms.ImeMode.NoControl;
-            this.label2.Location = new System.Drawing.Point(51, 244);
-            this.label2.Name = "label2";
-            this.label2.Size = new System.Drawing.Size(162, 15);
-            this.label2.TabIndex = 19;
-            this.label2.Text = "© 2011-2013 SIL International";
-            // 
-            // flowLayoutPanel1
-            // 
-            this.flowLayoutPanel1.Controls.Add(this._shortVersionLabel);
-            this.flowLayoutPanel1.FlowDirection = System.Windows.Forms.FlowDirection.RightToLeft;
-            this.flowLayoutPanel1.Location = new System.Drawing.Point(209, 46);
-            this.flowLayoutPanel1.Margin = new System.Windows.Forms.Padding(0);
-            this.flowLayoutPanel1.Name = "flowLayoutPanel1";
-            this.flowLayoutPanel1.Size = new System.Drawing.Size(157, 34);
-            this.flowLayoutPanel1.TabIndex = 22;
-            // 
-            // _shortVersionLabel
-            // 
-            this._shortVersionLabel.Anchor = ((System.Windows.Forms.AnchorStyles)((System.Windows.Forms.AnchorStyles.Bottom | System.Windows.Forms.AnchorStyles.Left)));
-            this._shortVersionLabel.AutoSize = true;
-            this._shortVersionLabel.Font = new System.Drawing.Font("Segoe UI", 20F);
-            this._shortVersionLabel.ForeColor = System.Drawing.Color.FromArgb(((int)(((byte)(214)))), ((int)(((byte)(86)))), ((int)(((byte)(73)))));
-            this._shortVersionLabel.ImeMode = System.Windows.Forms.ImeMode.NoControl;
-            this._shortVersionLabel.Location = new System.Drawing.Point(68, 0);
-            this._shortVersionLabel.Margin = new System.Windows.Forms.Padding(3, 0, 0, 0);
-            this._shortVersionLabel.Name = "_shortVersionLabel";
-            this._shortVersionLabel.Size = new System.Drawing.Size(89, 37);
-            this._shortVersionLabel.TabIndex = 23;
-            this._shortVersionLabel.Text = "9.8.71";
-            this._shortVersionLabel.TextAlign = System.Drawing.ContentAlignment.MiddleRight;
-            // 
-            // label1
-            // 
-            this.label1.Anchor = System.Windows.Forms.AnchorStyles.None;
-            this.label1.AutoSize = true;
-            this.label1.Font = new System.Drawing.Font("Segoe UI", 9F);
-            this.label1.ForeColor = System.Drawing.Color.FromArgb(((int)(((byte)(67)))), ((int)(((byte)(143)))), ((int)(((byte)(189)))));
-            this.label1.Location = new System.Drawing.Point(326, 64);
-            this.label1.Margin = new System.Windows.Forms.Padding(0, 0, 0, 4);
-            this.label1.Name = "label1";
-            this.label1.Size = new System.Drawing.Size(0, 15);
-            this.label1.TabIndex = 23;
-            // 
-            // pictureBox2
-            // 
-            this.pictureBox2.Anchor = ((System.Windows.Forms.AnchorStyles)((System.Windows.Forms.AnchorStyles.Bottom | System.Windows.Forms.AnchorStyles.Right)));
-            this.pictureBox2.Image = global::Bloom.Properties.Resources.SIL_Logo_Blue_Smaller_Transparent;
-            this.pictureBox2.Location = new System.Drawing.Point(285, 179);
-            this.pictureBox2.Name = "pictureBox2";
-            this.pictureBox2.Size = new System.Drawing.Size(71, 80);
-            this.pictureBox2.SizeMode = System.Windows.Forms.PictureBoxSizeMode.AutoSize;
-            this.pictureBox2.TabIndex = 0;
-            this.pictureBox2.TabStop = false;
-            // 
-            // label3
-            // 
-            this.label3.AutoSize = true;
-            this.label3.BackColor = System.Drawing.Color.Black;
-            this.label3.Font = new System.Drawing.Font("Microsoft Sans Serif", 16F, System.Drawing.FontStyle.Regular, System.Drawing.GraphicsUnit.Point, ((byte)(0)));
-            this.label3.ForeColor = System.Drawing.Color.Yellow;
-            this.label3.Location = new System.Drawing.Point(78, 20);
-            this.label3.Name = "label3";
-            this.label3.Size = new System.Drawing.Size(248, 26);
-            this.label3.TabIndex = 24;
-            this.label3.Text = "alpha";
-            // 
-            // SplashScreen
-            // 
-            this.AutoScaleDimensions = new System.Drawing.SizeF(6F, 13F);
-            this.AutoScaleMode = System.Windows.Forms.AutoScaleMode.Font;
-            this.BackColor = System.Drawing.Color.FromArgb(((int)(((byte)(229)))), ((int)(((byte)(229)))), ((int)(((byte)(229)))));
-            this.ClientSize = new System.Drawing.Size(412, 309);
-            this.ControlBox = false;
-            this.Controls.Add(this.label3);
-            this.Controls.Add(this.pictureBox2);
-            this.Controls.Add(this.label1);
-            this.Controls.Add(this.flowLayoutPanel1);
-            this.Controls.Add(this.label2);
-            this.Controls.Add(this._feedbackStatusLabel);
-            this.Controls.Add(this._longVersionInfo);
-            this.Controls.Add(this.pictureBox1);
-            this.Cursor = System.Windows.Forms.Cursors.AppStarting;
-            this.FormBorderStyle = System.Windows.Forms.FormBorderStyle.None;
-            this.Icon = ((System.Drawing.Icon)(resources.GetObject("$this.Icon")));
-            this.MinimizeBox = false;
-            this.Name = "SplashScreen";
-            this.StartPosition = System.Windows.Forms.FormStartPosition.CenterScreen;
-            this.Text = "Bloom";
-            this.Load += new System.EventHandler(this.SplashScreen_Load);
-            this.Paint += new System.Windows.Forms.PaintEventHandler(this.SplashScreen_Paint);
-            ((System.ComponentModel.ISupportInitialize)(this.pictureBox1)).EndInit();
-            this.flowLayoutPanel1.ResumeLayout(false);
-            this.flowLayoutPanel1.PerformLayout();
-            ((System.ComponentModel.ISupportInitialize)(this.pictureBox2)).EndInit();
-            this.ResumeLayout(false);
-            this.PerformLayout();
-=======
 			this.components = new System.ComponentModel.Container();
 			System.ComponentModel.ComponentResourceManager resources = new System.ComponentModel.ComponentResourceManager(typeof(SplashScreen));
 			this.pictureBox1 = new System.Windows.Forms.PictureBox();
@@ -353,7 +189,6 @@
 			((System.ComponentModel.ISupportInitialize)(this.pictureBox3)).EndInit();
 			this.ResumeLayout(false);
 			this.PerformLayout();
->>>>>>> 02f0f09b
 
         }
 
