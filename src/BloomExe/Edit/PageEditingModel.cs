--- conflicted
+++ resolved
@@ -28,7 +28,6 @@
             public string license;
         }
 
-<<<<<<< HEAD
         public static ImageInfoForJavascript ChangePicture(
             string bookFolderPath,
             string imageId,
@@ -42,36 +41,14 @@
                 bookFolderPath,
                 isSameFile
             );
-            ImageUtils.SaveImageMetadata(imageInfo, Path.Combine(bookFolderPath, imageFileName));
-=======
-		// Should eventually replace the above, so don't worry about duplication.
-		public void ChangePicture(BloomWebSocketServer webSocketServer, string bookFolderPath, int imgIndex, XmlElement imgOrDivWithBackgroundImage, PalasoImage imageInfo,
-			IProgress progress)
-		{
-			var isSameFile = IsSameFilePath(bookFolderPath, HtmlDom.GetImageElementUrl(imgOrDivWithBackgroundImage), imageInfo);
-			var imageFileName = ImageUtils.ProcessAndSaveImageIntoFolder(imageInfo, bookFolderPath, isSameFile);
-			// Ask Javascript code to update the live version of the page.
-			dynamic messageBundle = new DynamicJson();
-			messageBundle.imgIndex = imgIndex;
-			messageBundle.src = UrlPathString.CreateFromUnencodedString(imageFileName).UrlEncoded;
-			messageBundle.copyright = imageInfo.Metadata.CopyrightNotice ?? "";
-			messageBundle.creator = imageInfo.Metadata.Creator ?? "";
-			messageBundle.license = imageInfo.Metadata.License?.ToString() ?? "";
-			EditingViewApi.SendEventAndWaitForComplete(webSocketServer,"edit", "changeImage", messageBundle);
-			// It would seem more natural to use a metadata-saving method on imageInfo,
-			// but the imageInfo has the source file's path locked into it, and the API
-			// gives us no way to change it, so such a save would go to the wrong file.
-			try
-			{
-				imageInfo.Metadata.Write(Path.Combine(bookFolderPath, imageFileName));
-			}
-			catch (Exception e)
-			{
-				ImageUtils.ReportImageMetadataProblem(Path.Combine(bookFolderPath, imageFileName), e);
-			}
-		}
->>>>>>> fd63ac96
-
+            try
+            {
+                ImageUtils.SaveImageMetadata(imageInfo, Path.Combine(bookFolderPath, imageFileName));
+            }
+            catch (Exception e)
+            {
+                ImageUtils.ReportImageMetadataProblem(Path.Combine(bookFolderPath, imageFileName), e);
+            }
             return new ImageInfoForJavascript()
             {
                 imageId = imageId,
