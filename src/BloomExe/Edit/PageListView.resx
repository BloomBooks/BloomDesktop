--- conflicted
+++ resolved
@@ -125,11 +125,7 @@
         AAEAAAD/////AQAAAAAAAAAMAgAAAFdTeXN0ZW0uV2luZG93cy5Gb3JtcywgVmVyc2lvbj00LjAuMC4w
         LCBDdWx0dXJlPW5ldXRyYWwsIFB1YmxpY0tleVRva2VuPWI3N2E1YzU2MTkzNGUwODkFAQAAACZTeXN0
         ZW0uV2luZG93cy5Gb3Jtcy5JbWFnZUxpc3RTdHJlYW1lcgEAAAAERGF0YQcCAgAAAAkDAAAADwMAAAA+
-<<<<<<< HEAD
-        GQAAAk1TRnQBSQFMAwEBAAFwAQEBcAEBATwBAAE8AQAE/wEZAQAI/wFCAU0BNgcAATYDAAEoAwAB8AMA
-=======
         GQAAAk1TRnQBSQFMAwEBAAFQAQEBUAEBATwBAAE8AQAE/wEZAQAI/wFCAU0BNgcAATYDAAEoAwAB8AMA
->>>>>>> 0af07a96
         ATwDAAEBAQABGAUAAcABqCQAA/sD9ITzBvQD+/8A/wAzAAP/A/0G/Ab2A/wD+wP6bPgG+QP6BvwD/QP1
         A/cD/QP//wD/AC0AA/0D9QP0A/ID8QPyA/MD8QPuBuxj6wPsBu0D7gPwA/ID9gP1A/MD9AP8/wD/AC0A
         A/wD9AP9A/kD9APtA+QD2QPSA9ADz2POA9AD0gPRA9QD3QPmA+4D9AP5A/MD9gP8A///AP8AJwAD/AP0
