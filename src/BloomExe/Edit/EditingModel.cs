--- conflicted
+++ resolved
@@ -27,18 +27,18 @@
         private readonly BookSelection _bookSelection;
         private readonly PageSelection _pageSelection;
         private readonly LanguageSettings _languageSettings;
-        private readonly DeletePageCommand _deletePageCommand;
-        private readonly CollectionSettings _collectionSettings;
-        private readonly SendReceiver _sendReceiver;
-        private HtmlDom _domForCurrentPage;
+    	private readonly DeletePageCommand _deletePageCommand;
+    	private readonly CollectionSettings _collectionSettings;
+    	private readonly SendReceiver _sendReceiver;
+    	private HtmlDom _domForCurrentPage;
         public bool Visible;
         private Book.Book _currentlyDisplayedBook;
         private EditingView _view;
-        private List<ContentLanguage> _contentLanguages;
-        private IPage _previouslySelectedPage;
+    	private List<ContentLanguage> _contentLanguages;
+    	private IPage _previouslySelectedPage;
         private bool _inProcessOfDeleting;
 
-        //public event EventHandler UpdatePageList;
+    	//public event EventHandler UpdatePageList;
 
         public delegate EditingModel Factory();//autofac uses this
 
@@ -47,72 +47,72 @@
             TemplateInsertionCommand templateInsertionCommand,
             PageListChangedEvent pageListChangedEvent,
             RelocatePageEvent relocatePageEvent,
-            BookRefreshEvent bookRefreshEvent,
+			BookRefreshEvent bookRefreshEvent,
             DeletePageCommand deletePageCommand,
-            SelectedTabChangedEvent selectedTabChangedEvent,
-            SelectedTabAboutToChangeEvent selectedTabAboutToChangeEvent,
-            LibraryClosing libraryClosingEvent,
+			SelectedTabChangedEvent selectedTabChangedEvent,
+			SelectedTabAboutToChangeEvent selectedTabAboutToChangeEvent,
+			LibraryClosing libraryClosingEvent,
             CollectionSettings collectionSettings,
-            SendReceiver sendReceiver)
+			SendReceiver sendReceiver)
         {
             _bookSelection = bookSelection;
             _pageSelection = pageSelection;
             _languageSettings = languageSettings;
-            _deletePageCommand = deletePageCommand;
-            _collectionSettings = collectionSettings;
-            _sendReceiver = sendReceiver;
-
-            bookSelection.SelectionChanged += new EventHandler(OnBookSelectionChanged);
+        	_deletePageCommand = deletePageCommand;
+        	_collectionSettings = collectionSettings;
+        	_sendReceiver = sendReceiver;
+
+        	bookSelection.SelectionChanged += new EventHandler(OnBookSelectionChanged);
             pageSelection.SelectionChanged += new EventHandler(OnPageSelectionChanged);
             templateInsertionCommand.InsertPage += new EventHandler(OnInsertTemplatePage);
 
-            bookRefreshEvent.Subscribe((book) => OnBookSelectionChanged(null, null));
-            selectedTabChangedEvent.Subscribe(OnTabChanged);
-            selectedTabAboutToChangeEvent.Subscribe(OnTabAboutToChange);
-            deletePageCommand.Implementer = OnDeletePage;
+			bookRefreshEvent.Subscribe((book) => OnBookSelectionChanged(null, null)); 
+			selectedTabChangedEvent.Subscribe(OnTabChanged);
+			selectedTabAboutToChangeEvent.Subscribe(OnTabAboutToChange);
+            deletePageCommand.Implementer=OnDeletePage;
             pageListChangedEvent.Subscribe(x => _view.UpdatePageList(false));
             relocatePageEvent.Subscribe(OnRelocatePage);
-            libraryClosingEvent.Subscribe(o => SaveNow());
-            _contentLanguages = new List<ContentLanguage>();
-        }
-
-
-        /// <summary>
-        /// we need to guarantee that we save *before* any other tabs try to update, hence this "about to change" event
-        /// </summary>
-        /// <param name="details"></param>
-        private void OnTabAboutToChange(TabChangedDetails details)
-        {
-            if (details.From == _view)
-            {
-                SaveNow();
-                //note: if they didn't actually change anything, Chorus is not going to actually do a checkin, so this
-                //won't polute the history
-                _sendReceiver.CheckInNow(string.Format("Edited '{0}'", _bookSelection.CurrentSelection.TitleBestForUserDisplay));
-
-            }
-        }
-
-        private void OnTabChanged(TabChangedDetails details)
-        {
-            _previouslySelectedPage = null;
-            Visible = details.To == _view;
-            _view.OnVisibleChanged(Visible);
-        }
-
-        private void OnBookSelectionChanged(object sender, EventArgs e)
-        {
-            //prevent trying to save this page in whatever comes next
-            var wasNull = _domForCurrentPage == null;
-            _domForCurrentPage = null;
-            _currentlyDisplayedBook = null;
-            if (Visible)
-            {
-                _view.ClearOutDisplay();
-                if (!wasNull)
-                    _view.UpdatePageList(false);
-            }
-        }
+			libraryClosingEvent.Subscribe(o=>SaveNow());
+        	_contentLanguages = new List<ContentLanguage>();
+        }
+
+
+		/// <summary>
+		/// we need to guarantee that we save *before* any other tabs try to update, hence this "about to change" event
+		/// </summary>
+		/// <param name="details"></param>
+		private void OnTabAboutToChange(TabChangedDetails details)
+		{
+			if (details.From == _view)
+			{
+				SaveNow();
+				//note: if they didn't actually change anything, Chorus is not going to actually do a checkin, so this
+				//won't polute the history
+				_sendReceiver.CheckInNow(string.Format("Edited '{0}'", _bookSelection.CurrentSelection.TitleBestForUserDisplay));
+
+			}
+		}
+		
+		private void OnTabChanged(TabChangedDetails details)
+		{
+			_previouslySelectedPage = null;
+			Visible = details.To == _view;
+    		_view.OnVisibleChanged(Visible);
+    	}
+
+    	private void OnBookSelectionChanged(object sender, EventArgs e)
+    	{
+    		//prevent trying to save this page in whatever comes next
+    		var wasNull = _domForCurrentPage == null;
+    		_domForCurrentPage = null;
+    		_currentlyDisplayedBook = null;
+			if (Visible)
+			{
+				_view.ClearOutDisplay();
+				if (!wasNull)
+					_view.UpdatePageList(false);
+			}
+    	}
 
         private void OnDeletePage()
         {
@@ -139,20 +139,20 @@
         private void OnRelocatePage(RelocatePageInfo info)
         {
             info.Cancel = !_bookSelection.CurrentSelection.RelocatePage(info.Page, info.IndexOfPageAfterMove);
-            if (!info.Cancel)
-            {
-                Analytics.Track("Relocate Page");
-                Logger.WriteEvent("Relocate Page");
-            }
+			if(!info.Cancel)
+			{
+				Analytics.Track("Relocate Page");
+				Logger.WriteEvent("Relocate Page");
+			}
         }
 
         private void OnInsertTemplatePage(object sender, EventArgs e)
         {
             _bookSelection.CurrentSelection.InsertPageAfter(DeterminePageWhichWouldPrecedeNextInsertion(), sender as Page);
-            _view.UpdatePageList(false);
+			_view.UpdatePageList(false);
             //_pageSelection.SelectPage(newPage);
-            Analytics.Track("Insert Template Page");
-            Logger.WriteEvent("InsertTemplatePage");
+			Analytics.Track("Insert Template Page");
+			Logger.WriteEvent("InsertTemplatePage");
         }
 
 
@@ -178,15 +178,15 @@
         {
             get
             {
-                //                if (_librarySettings.IsSourceCollection)
-                //                {
-                //                    return true;
-                //                }
-                //                else
-                //                {
-
-                return _bookSelection.CurrentSelection.UseSourceForTemplatePages;
-                //                }
+//                if (_librarySettings.IsSourceCollection)
+//                {
+//                    return true;
+//                }
+//                else
+//                {
+
+					return _bookSelection.CurrentSelection.UseSourceForTemplatePages;
+//                }
             }
         }
 
@@ -195,213 +195,214 @@
             get
             {
                 return _pageSelection != null && _pageSelection.CurrentSelection != null &&
-                       !_pageSelection.CurrentSelection.Required && _currentlyDisplayedBook != null
-                       && !_currentlyDisplayedBook.LockedDown;//this clause won't work when we start allowing custom front/backmatter pages
-            }
-
-        }
-
-        /// <summary>
-        /// These are the languages available for selecting for bilingual and trilingual
-        /// </summary>
-        public IEnumerable<ContentLanguage> ContentLanguages
-        {
-            get
-            {
-                //_contentLanguages.Clear();		CAREFUL... the tags in the dropdown are ContentLanguage's, so changing them breaks that binding
-                if (_contentLanguages.Count() == 0)
-                {
-                    _contentLanguages.Add(new ContentLanguage(_collectionSettings.Language1Iso639Code,
-                                                              _collectionSettings.GetLanguage1Name("en")) { Locked = true, Selected = true });
-
-                    //NB: these won't *alway* be tied to teh national and regional languages, but they are for now. We would need more UI, without making for extra complexity
-                    var item2 = new ContentLanguage(_collectionSettings.Language2Iso639Code,
-                                                    _collectionSettings.GetLanguage2Name("en"))
-                    {
-                        //					            		Selected =
-                        //					            			_bookSelection.CurrentSelection.MultilingualContentLanguage2 ==
-                        //					            			_librarySettings.Language2Iso639Code
-                    };
-                    _contentLanguages.Add(item2);
-                    if (!String.IsNullOrEmpty(_collectionSettings.Language3Iso639Code))
-                    {
-                        //NB: this could be the 2nd language (when the national 1 language is not selected)
-                        //						bool selected = _bookSelection.CurrentSelection.MultilingualContentLanguage2 ==
-                        //						                _librarySettings.Language3Iso639Code ||
-                        //						                _bookSelection.CurrentSelection.MultilingualContentLanguage3 ==
-                        //						                _librarySettings.Language3Iso639Code;
-                        var item3 = new ContentLanguage(_collectionSettings.Language3Iso639Code,
-                                                        _collectionSettings.GetLanguage3Name("en"));// {Selected = selected};
-                        _contentLanguages.Add(item3);
-                    }
-                }
-                //update the selections
-                _contentLanguages.Where(l => l.Iso639Code == _collectionSettings.Language2Iso639Code).First().Selected =
-                    _bookSelection.CurrentSelection.MultilingualContentLanguage2 == _collectionSettings.Language2Iso639Code;
-
-
-                var contentLanguageMatchingNatLan2 =
-                    _contentLanguages.Where(l => l.Iso639Code == _collectionSettings.Language3Iso639Code).FirstOrDefault();
-
-                if (contentLanguageMatchingNatLan2 != null)
-                {
-                    contentLanguageMatchingNatLan2.Selected =
-                    _bookSelection.CurrentSelection.MultilingualContentLanguage2 == _collectionSettings.Language3Iso639Code
-                    || _bookSelection.CurrentSelection.MultilingualContentLanguage3 == _collectionSettings.Language3Iso639Code;
-                }
-
-
-                return _contentLanguages;
-            }
-        }
-
-        public IEnumerable<Layout> GetLayoutChoices()
-        {
-            foreach (var layout in CurrentBook.GetLayoutChoices())
-            {
-                yield return layout;
-            }
-        }
-
-        public void SetLayout(Layout layout)
-        {
-            SaveNow();
-            CurrentBook.SetLayout(layout);
-            CurrentBook.PrepareForEditing();
-            _view.UpdateSingleDisplayedPage(_pageSelection.CurrentSelection);
-
-            _view.UpdatePageList(true);//counting on this to redo the thumbnails
-        }
-
-        /// <summary>
-        /// user has selected or de-selected a content language
-        /// </summary>
-        public void ContentLanguagesSelectionChanged()
-        {
-            Logger.WriteEvent("Changing Content Languages");
-            string l2 = null;
-            string l3 = null;
-            foreach (var language in _contentLanguages)
-            {
-                if (language.Locked)
-                    continue; //that's the vernacular
-                if (language.Selected && l2 == null)
-                    l2 = language.Iso639Code;
-                else if (language.Selected)
-                {
-                    l3 = language.Iso639Code;
-                    break;
-                }
-            }
-
-            //Reload to display these changes
-            SaveNow();
-            CurrentBook.SetMultilingualContentLanguages(l2, l3);
-            CurrentBook.PrepareForEditing();
-            _view.UpdateSingleDisplayedPage(_pageSelection.CurrentSelection);
-            _view.UpdatePageList(true);//counting on this to redo the thumbnails
-
-            Logger.WriteEvent("ChangingContentLanguages");
-            Analytics.Track("Change Content Languages");
-        }
-
-        public int NumberOfDisplayedLanguages
-        {
-            get { return ContentLanguages.Where(l => l.Selected).Count(); }
-        }
-
-        public bool CanEditCopyrightAndLicense
-        {
-            get { return CurrentBook.CanChangeLicense; }
-
-        }
-
-        public class ContentLanguage
-        {
-            public readonly string Iso639Code;
-            public readonly string Name;
-
-            public ContentLanguage(string iso639Code, string name)
-            {
-                Iso639Code = iso639Code;
-                Name = name;
-            }
-            public override string ToString()
-            {
-                return Name;
-            }
-
-            public bool Selected;
-            public bool Locked;
-        }
-
-        public bool GetBookHasChanged()
+                       !_pageSelection.CurrentSelection.Required && _currentlyDisplayedBook!=null 
+					   && !_currentlyDisplayedBook.LockedDown;//this clause won't work when we start allowing custom front/backmatter pages
+            }
+
+        }
+
+		/// <summary>
+		/// These are the languages available for selecting for bilingual and trilingual
+		/// </summary>
+    	public IEnumerable<ContentLanguage> ContentLanguages
+    	{
+    		get
+    		{
+    			//_contentLanguages.Clear();		CAREFUL... the tags in the dropdown are ContentLanguage's, so changing them breaks that binding
+				if (_contentLanguages.Count() == 0)
+				{
+					_contentLanguages.Add(new ContentLanguage(_collectionSettings.Language1Iso639Code,
+					                                          _collectionSettings.GetLanguage1Name("en"))
+					                      	{Locked = true, Selected = true});
+
+					//NB: these won't *alway* be tied to teh national and regional languages, but they are for now. We would need more UI, without making for extra complexity
+					var item2 = new ContentLanguage(_collectionSettings.Language2Iso639Code,
+					                                _collectionSettings.GetLanguage2Name("en"))
+					            	{
+//					            		Selected =
+//					            			_bookSelection.CurrentSelection.MultilingualContentLanguage2 ==
+//					            			_librarySettings.Language2Iso639Code
+					            	};
+					_contentLanguages.Add(item2);
+					if (!String.IsNullOrEmpty(_collectionSettings.Language3Iso639Code))
+					{
+						//NB: this could be the 2nd language (when the national 1 language is not selected)
+//						bool selected = _bookSelection.CurrentSelection.MultilingualContentLanguage2 ==
+//						                _librarySettings.Language3Iso639Code ||
+//						                _bookSelection.CurrentSelection.MultilingualContentLanguage3 ==
+//						                _librarySettings.Language3Iso639Code;
+						var item3 = new ContentLanguage(_collectionSettings.Language3Iso639Code,
+						                                _collectionSettings.GetLanguage3Name("en"));// {Selected = selected};
+						_contentLanguages.Add(item3);
+					}
+				}
+				//update the selections
+    			_contentLanguages.Where(l => l.Iso639Code == _collectionSettings.Language2Iso639Code).First().Selected =
+    				_bookSelection.CurrentSelection.MultilingualContentLanguage2 ==_collectionSettings.Language2Iso639Code;
+
+
+    			var contentLanguageMatchingNatLan2 =
+    				_contentLanguages.Where(l => l.Iso639Code == _collectionSettings.Language3Iso639Code).FirstOrDefault();
+
+				if(contentLanguageMatchingNatLan2!=null)
+    			{
+					contentLanguageMatchingNatLan2.Selected =
+					_bookSelection.CurrentSelection.MultilingualContentLanguage2 ==_collectionSettings.Language3Iso639Code 
+					|| _bookSelection.CurrentSelection.MultilingualContentLanguage3 == _collectionSettings.Language3Iso639Code;
+				}
+
+
+    			return _contentLanguages;
+			}
+    	}
+
+    	public IEnumerable<Layout> GetLayoutChoices()
+    	{
+    		foreach(var layout in CurrentBook.GetLayoutChoices())
+    		{
+				yield return layout;
+    		}
+    	}
+
+		public void SetLayout(Layout layout)
+		{
+			SaveNow();
+			CurrentBook.SetLayout(layout);
+			CurrentBook.PrepareForEditing();
+			_view.UpdateSingleDisplayedPage(_pageSelection.CurrentSelection);
+
+			_view.UpdatePageList(true);//counting on this to redo the thumbnails
+		}
+
+    	/// <summary>
+		/// user has selected or de-selected a content language
+		/// </summary>
+		public void ContentLanguagesSelectionChanged()
+		{
+			Logger.WriteEvent("Changing Content Languages");
+			string l2 = null;
+			string l3 = null;
+			foreach (var language in _contentLanguages)
+			{
+				if (language.Locked)
+					continue; //that's the vernacular
+				if(language.Selected && l2==null)
+					l2 = language.Iso639Code;
+				else if(language.Selected)
+				{
+					l3 = language.Iso639Code;
+					break;
+				}
+			}
+
+			//Reload to display these changes
+			SaveNow();
+			CurrentBook.SetMultilingualContentLanguages(l2, l3);
+			CurrentBook.PrepareForEditing();
+			_view.UpdateSingleDisplayedPage(_pageSelection.CurrentSelection);
+			_view.UpdatePageList(true);//counting on this to redo the thumbnails
+
+			Logger.WriteEvent("ChangingContentLanguages"); 
+			Analytics.Track("Change Content Languages");
+		}
+
+    	public int NumberOfDisplayedLanguages
+    	{
+    		get { return ContentLanguages.Where(l => l.Selected).Count(); }
+    	}
+
+    	public bool CanEditCopyrightAndLicense
+    	{
+			get { return CurrentBook.CanChangeLicense; }
+
+    	}
+
+    	public class ContentLanguage
+    	{
+    		public readonly string Iso639Code;
+    		public readonly string Name;
+
+    		public ContentLanguage(string iso639Code, string name)
+    		{
+    			Iso639Code = iso639Code;
+    			Name = name;
+    		}
+			public override string ToString()
+			{
+				return Name;
+			}
+
+    		public bool Selected;
+    		public bool Locked;
+    	}
+
+    	public bool GetBookHasChanged()
         {
             return _currentlyDisplayedBook != CurrentBook;
         }
 
         public void ViewVisibleNowDoSlowStuff()
         {
-            if (_currentlyDisplayedBook != CurrentBook)
-            {
-                CurrentBook.PrepareForEditing();
-            }
-
-            _currentlyDisplayedBook = CurrentBook;
-
-            var errors = _bookSelection.CurrentSelection.GetErrorsIfNotCheckedBefore();
-            if (!string.IsNullOrEmpty(errors))
-            {
-                Palaso.Reporting.ErrorReport.NotifyUserOfProblem(errors);
-                return;
-            }
-            var page = _bookSelection.CurrentSelection.FirstPage;
+			if(_currentlyDisplayedBook != CurrentBook)
+			{
+				CurrentBook.PrepareForEditing();
+			}
+
+        	_currentlyDisplayedBook = CurrentBook;
+
+	        var errors = _bookSelection.CurrentSelection.GetErrorsIfNotCheckedBefore();
+	        if (!string.IsNullOrEmpty(errors))
+	        {
+		        Palaso.Reporting.ErrorReport.NotifyUserOfProblem(errors);
+		        return;
+	        }
+	        var page = _bookSelection.CurrentSelection.FirstPage;
             if (page != null)
                 _pageSelection.SelectPage(page);
-
+            
             if (_view != null)
             {
-                if (ShowTemplatePanel)
-                {
-                    _view.UpdateTemplateList();
-                }
-                _view.UpdatePageList(false);
+				if(ShowTemplatePanel)
+				{
+					_view.UpdateTemplateList();
+				}
+				_view.UpdatePageList(false);
             }
         }
 
         void OnPageSelectionChanged(object sender, EventArgs e)
         {
-            Logger.WriteMinorEvent("changing page selection");
-            Analytics.Track("Select Page");//not "edit page" because at the moment we don't have the capability of detecting that.
+			Logger.WriteMinorEvent("changing page selection");
+			Analytics.Track("Select Page");//not "edit page" because at the moment we don't have the capability of detecting that.
 
             if (_view != null)
             {
                 if (_previouslySelectedPage != null && _domForCurrentPage != null)
                 {
-                    if (!_inProcessOfDeleting)//this is a mess.. before if you did a delete and quickly selected another page, events transpired such that you're now trying to save a deleted page
+                	if(!_inProcessOfDeleting)//this is a mess.. before if you did a delete and quickly selected another page, events transpired such that you're now trying to save a deleted page
                         SaveNow();
-                    _view.UpdateThumbnailAsync(_previouslySelectedPage);
+					_view.UpdateThumbnailAsync(_previouslySelectedPage);
                 }
-                _previouslySelectedPage = _pageSelection.CurrentSelection;
+            	_previouslySelectedPage = _pageSelection.CurrentSelection;
                 _view.UpdateSingleDisplayedPage(_pageSelection.CurrentSelection);
-                _deletePageCommand.Enabled = !_pageSelection.CurrentSelection.Required;
-            }
-
-            GC.Collect();//i put this in while looking for memory leaks, feel free to remove it.
-        }
-
-        public void RefreshDisplayOfCurrentPage()
-        {
-            _view.UpdateSingleDisplayedPage(_pageSelection.CurrentSelection);
-        }
-
-        public HtmlDom GetXmlDocumentForCurrentPage()
+            	_deletePageCommand.Enabled = !_pageSelection.CurrentSelection.Required;
+            }
+
+			GC.Collect();//i put this in while looking for memory leaks, feel free to remove it.
+        }
+
+		public void RefreshDisplayOfCurrentPage()
+		{
+			_view.UpdateSingleDisplayedPage(_pageSelection.CurrentSelection);
+		}
+
+    	public HtmlDom GetXmlDocumentForCurrentPage()
         {
             _domForCurrentPage = _bookSelection.CurrentSelection.GetEditableHtmlDomForPage(_pageSelection.CurrentSelection);
 
-            AddEditControlsToPage();
-
-            return _domForCurrentPage;
+    	    AddEditControlsToPage();
+
+    	    return _domForCurrentPage;
         }
 
         /// <summary>
@@ -455,11 +456,7 @@
             // move css files from the head into scoped tags in EditControls.htm
             var div = domForEditControls.Body.SelectSingleNode("//div[@class='editControlsRoot']");
             MoveStylesIntoScopedTag(domForEditControls, div);
-<<<<<<< HEAD
-
-=======
             
->>>>>>> 7d6e418f
             AppendAllChildren(domForEditControls.RawDom.DocumentElement.LastChild, _domForCurrentPage.Body);
             // looking at the EditControls.htm file and the generated html for the page, you would think we need the following three lines.
             // However, the generated html loads bloomBootstrap.js, and this loads all three files.
@@ -512,11 +509,7 @@
             body.AppendChild(newDiv);
 
             MoveStylesIntoScopedTag(domForCurrentPage, newDiv);
-<<<<<<< HEAD
-
-=======
             
->>>>>>> 7d6e418f
             foreach (var child in childrenToMove)
                 newDiv.AppendChild(child);
         }
@@ -537,11 +530,8 @@
             foreach (var style in stylesToMove)
             {
                 var source = style.Attributes["href"].Value;
-<<<<<<< HEAD
-=======
                 if (source.Contains("editPaneGlobal"))
                     continue; // Leave this one at the global level, it contains things that should NOT be scoped.
->>>>>>> 7d6e418f
 
                 if (!source.StartsWith("file"))
                 {
@@ -579,7 +569,7 @@
                     continue;
                 if (node.Name == "link" && node.Attributes != null && node.Attributes["rel"] != null)
                     continue; // likewise stylesheets must be inserted
-                dest.AppendChild(dest.OwnerDocument.ImportNode(node, true));
+                dest.AppendChild(dest.OwnerDocument.ImportNode(node,true));
             }
         }
 
@@ -587,43 +577,43 @@
         {
             if (_domForCurrentPage != null)
             {
-                _view.CleanHtmlAndCopyToPageDom();
+				_view.CleanHtmlAndCopyToPageDom();
                 _bookSelection.CurrentSelection.SavePage(_domForCurrentPage);
             }
         }
 
-        public void ChangePicture(GeckoHtmlElement img, PalasoImage imageInfo, IProgress progress)
-        {
-            try
-            {
-                Logger.WriteMinorEvent("Starting ChangePicture {0}...", imageInfo.FileName);
-                var editor = new PageEditingModel();
-                editor.ChangePicture(_bookSelection.CurrentSelection.FolderPath, img, imageInfo, progress);
-
-                //we have to save so that when asked by the thumbnailer, the book will give the proper image
-                SaveNow();
-                //but then, we need the non-cleaned version back there
-                _view.UpdateSingleDisplayedPage(_pageSelection.CurrentSelection);
-
-                _view.UpdateThumbnailAsync(_pageSelection.CurrentSelection);
-                Logger.WriteMinorEvent("Finished ChangePicture {0} (except for async thumbnail) ...", imageInfo.FileName);
-                Analytics.Track("Change Picture");
-                Logger.WriteEvent("ChangePicture {0}...", imageInfo.FileName);
-
-            }
-            catch (Exception e)
-            {
-                ErrorReport.NotifyUserOfProblem(e, "Could not change the picture");
-            }
-        }
-
-        //        private void InvokeUpdatePageList()
-        //        {
-        //            if (UpdatePageList != null)
-        //            {
-        //                UpdatePageList(this, null);
-        //            }
-        //        }
+		public void ChangePicture(GeckoHtmlElement img, PalasoImage imageInfo, IProgress progress)
+        {
+			try
+			{
+				Logger.WriteMinorEvent("Starting ChangePicture {0}...", imageInfo.FileName);
+				var editor = new PageEditingModel();
+				editor.ChangePicture(_bookSelection.CurrentSelection.FolderPath, img, imageInfo, progress);
+
+				//we have to save so that when asked by the thumbnailer, the book will give the proper image
+				SaveNow();
+				//but then, we need the non-cleaned version back there
+				_view.UpdateSingleDisplayedPage(_pageSelection.CurrentSelection);
+
+				_view.UpdateThumbnailAsync(_pageSelection.CurrentSelection);
+				Logger.WriteMinorEvent("Finished ChangePicture {0} (except for async thumbnail) ...", imageInfo.FileName);
+				Analytics.Track("Change Picture");
+				Logger.WriteEvent("ChangePicture {0}...", imageInfo.FileName);
+
+			}
+			catch (Exception e)
+			{
+				ErrorReport.NotifyUserOfProblem(e, "Could not change the picture");
+			}
+        }
+
+//        private void InvokeUpdatePageList()
+//        {
+//            if (UpdatePageList != null)
+//            {
+//                UpdatePageList(this, null);
+//            }
+//        }
 
         public void SetView(EditingView view)
         {
@@ -654,7 +644,7 @@
                             @"_bookSelection.CurrentSelection.GetPages() gave no pages (BL-262 repro).
                                       Book is '{0}'\r\nErrors known to book=[{1}]\r\n{2}\r\n{3}",
                             _bookSelection.CurrentSelection.TitleBestForUserDisplay,
-                            _bookSelection.CurrentSelection.CheckForErrors(),
+                            _bookSelection.CurrentSelection.CheckForErrors(), 
                             _bookSelection.CurrentSelection.RawDom.OuterXml,
                             new StackTrace().ToString()));
 
@@ -675,10 +665,10 @@
         }
 
 
-        public Layout GetCurrentLayout()
-        {
-            return CurrentBook.GetLayout();
-        }
+    	public Layout GetCurrentLayout()
+    	{
+    		return CurrentBook.GetLayout();
+    	}
 
 #if TooExpensive
     	public void BrowserFocusChanged()
@@ -689,19 +679,19 @@
     	}
 #endif
 
-        public void CopyImageMetadataToWholeBook(Metadata metadata)
-        {
-            using (var dlg = new ProgressDialogForeground())//REVIEW: this foreground dialog has known problems in other contexts... it was used here because of its ability to handle exceptions well. TODO: make the background one handle exceptions well
-            {
-                dlg.ShowAndDoWork(progress => CurrentBook.CopyImageMetadataToWholeBookAndSave(metadata, progress));
-            }
-        }
+    	public void CopyImageMetadataToWholeBook(Metadata metadata)
+    	{
+			using (var dlg = new ProgressDialogForeground())//REVIEW: this foreground dialog has known problems in other contexts... it was used here because of its ability to handle exceptions well. TODO: make the background one handle exceptions well
+			{
+				dlg.ShowAndDoWork(progress => CurrentBook.CopyImageMetadataToWholeBookAndSave(metadata, progress));
+			}
+    	}
 
         public string GetFontAvailabilityMessage()
         {
             var name = _collectionSettings.DefaultLanguage1FontName.ToLower();
-
-            if (null == FontFamily.Families.FirstOrDefault(f => f.Name.ToLower() == name))
+            
+            if(null == FontFamily.Families.FirstOrDefault(f => f.Name.ToLower() == name))
             {
                 var s = L10NSharp.LocalizationManager.GetString("EditTab.FontMissing",
                                                            "The current selected " +
@@ -711,50 +701,50 @@
             return null;
         }
 
-        /*  Later I found a different explanation for why i wasn't getting the data back... the new classes were at the pag div
-         *  level, and the c# code was only looking at the innerhtml of that div when saving (still is).
-         *  /// <summary>
-          /// Although browsers are happy to let you manipulate the DOM, in most cases gecko/xulrunner does not expect that we,
-          /// the host process, are going to need access to those changes. For example, if we have a control that adds a class
-          /// to some element based on a user choice, the user will see the choice take effect, but then when they come back to the
-          /// page later, their choice will be lost. This is because that new class just isn't in the html that gets returned to us,
-          /// if we do, for example, _browser.Document.GetElementsByTagName("body").outerHtml. (Other things changes *are* returned, like
-          /// the new contents of an editable div).
-          /// 
-          /// Anyhow this method, triggered by javascript that knows it did something that will be lost, is here in order to work
-          /// around this. The Javascript does something like:
-          /// var origin = window.location.protocol + '//' + window.location.host;
-          /// event.initMessageEvent ('PreserveClassAttributeOfElement', true, true, theHTML, origin, 1234, window, null);
-          /// document.dispatchEvent (event);
-          /// 
-          /// The hard part here is knowing which element gets this html
-          /// </summary>
-          /// <param name="?"></param>
-          public void PreserveHtmlOfElement(string elementHtml)
-          {
-              try
-              {
-                  var editor = new PageEditingModel();
+      /*  Later I found a different explanation for why i wasn't getting the data back... the new classes were at the pag div
+       *  level, and the c# code was only looking at the innerhtml of that div when saving (still is).
+       *  /// <summary>
+        /// Although browsers are happy to let you manipulate the DOM, in most cases gecko/xulrunner does not expect that we,
+        /// the host process, are going to need access to those changes. For example, if we have a control that adds a class
+        /// to some element based on a user choice, the user will see the choice take effect, but then when they come back to the
+        /// page later, their choice will be lost. This is because that new class just isn't in the html that gets returned to us,
+        /// if we do, for example, _browser.Document.GetElementsByTagName("body").outerHtml. (Other things changes *are* returned, like
+        /// the new contents of an editable div).
+        /// 
+        /// Anyhow this method, triggered by javascript that knows it did something that will be lost, is here in order to work
+        /// around this. The Javascript does something like:
+        /// var origin = window.location.protocol + '//' + window.location.host;
+        /// event.initMessageEvent ('PreserveClassAttributeOfElement', true, true, theHTML, origin, 1234, window, null);
+        /// document.dispatchEvent (event);
+        /// 
+        /// The hard part here is knowing which element gets this html
+        /// </summary>
+        /// <param name="?"></param>
+        public void PreserveHtmlOfElement(string elementHtml)
+        {
+            try
+            {
+                var editor = new PageEditingModel();
                
-                  //todo if anyone ever needs it: preserve more than just the class
-                  editor.PreserveClassAttributeOfElement(_pageSelection.CurrentSelection.GetDivNodeForThisPage(), elementHtml);
-
-                  //we have to save so that when asked by the thumbnailer, the book will give the proper image
-    //              SaveNow();
-                  //but then, we need the non-cleaned version back there
-  //                _view.UpdateSingleDisplayedPage(_pageSelection.CurrentSelection);
-
-    //              _view.UpdateThumbnailAsync(_pageSelection.CurrentSelection);
-
-              }
-              catch (Exception e)
-              {
-                  ErrorReport.NotifyUserOfProblem(e, "Could not PreserveClassAttributeOfElement");
-              }
-          }
-         */
+                //todo if anyone ever needs it: preserve more than just the class
+                editor.PreserveClassAttributeOfElement(_pageSelection.CurrentSelection.GetDivNodeForThisPage(), elementHtml);
+
+                //we have to save so that when asked by the thumbnailer, the book will give the proper image
+  //              SaveNow();
+                //but then, we need the non-cleaned version back there
+//                _view.UpdateSingleDisplayedPage(_pageSelection.CurrentSelection);
+
+  //              _view.UpdateThumbnailAsync(_pageSelection.CurrentSelection);
+
+            }
+            catch (Exception e)
+            {
+                ErrorReport.NotifyUserOfProblem(e, "Could not PreserveClassAttributeOfElement");
+            }
+        }
+       */
     }
-
+       
     public class TemplateInsertionCommand
     {
         public event EventHandler InsertPage;
