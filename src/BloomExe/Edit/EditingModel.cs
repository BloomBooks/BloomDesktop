﻿using System;
using System.Collections.Generic;
using System.Diagnostics;
using System.Drawing;
using System.Dynamic;
using System.Globalization;
using System.IO;
using System.Linq;
using System.Text;
using System.Text.RegularExpressions;
using System.Windows.Forms;
using System.Xml;
using Bloom.Book;
using Bloom.Collection;
using Bloom.Properties;
using Bloom.MiscUI;
using Bloom.SendReceive;
using Bloom.ToPalaso.Experimental;
using Bloom.web;
using BloomTemp;
using DesktopAnalytics;
using Gecko;
using L10NSharp;
using Newtonsoft.Json;
using SIL.IO;
using SIL.Progress;
using SIL.Reporting;
using SIL.Windows.Forms.ClearShare;
using SIL.Windows.Forms.ImageToolbox;
using SIL.Windows.Forms.Reporting;
using SIL.Xml;
#if __MonoCS__
#else
using SIL.Media.Naudio;
#endif

namespace Bloom.Edit
{
	public class EditingModel
	{
		private readonly BookSelection _bookSelection;
		private readonly PageSelection _pageSelection;
		private readonly LanguageSettings _languageSettings;
		private readonly DuplicatePageCommand _duplicatePageCommand;
		private readonly DeletePageCommand _deletePageCommand;
		private readonly LocalizationChangedEvent _localizationChangedEvent;
		private readonly CollectionSettings _collectionSettings;
		private readonly SendReceiver _sendReceiver;
		private HtmlDom _domForCurrentPage;
		// We dispose of this when we create a new one. It may hang around a little longer than needed, but memory
		// is the only resource being used, and there is only one instance of this object.
		private SimulatedPageFile _currentPage;
		public bool Visible;
		private Book.Book _currentlyDisplayedBook;
		private EditingView _view;
		private List<ContentLanguage> _contentLanguages;
		private IPage _previouslySelectedPage;
		private bool _inProcessOfDeleting;
		private string _toolboxFolder;
		private EnhancedImageServer _server;
		private readonly TemplateInsertionCommand _templateInsertionCommand;
		private Dictionary<string, IPage> _templatePagesDict;
		private string _lastPageAdded;
		internal IPage PageChangingLayout; // used to save the page on which the choose different layout command was invoked while the dialog is active.

		// These variables are not thread-safe. Access only on UI thread.
		private bool _inProcessOfSaving;
		private List<Action> _tasksToDoAfterSaving = new List<Action>();

		readonly List<string> _activeStandardListeners = new List<string>();

		//public event EventHandler UpdatePageList;

		public delegate EditingModel Factory();//autofac uses this

		public EditingModel(BookSelection bookSelection, PageSelection pageSelection,
			LanguageSettings languageSettings,
			TemplateInsertionCommand templateInsertionCommand,
			PageListChangedEvent pageListChangedEvent,
			RelocatePageEvent relocatePageEvent,
			BookRefreshEvent bookRefreshEvent,
			PageRefreshEvent pageRefreshEvent,
			DuplicatePageCommand duplicatePageCommand,
			DeletePageCommand deletePageCommand,
			SelectedTabChangedEvent selectedTabChangedEvent,
			SelectedTabAboutToChangeEvent selectedTabAboutToChangeEvent,
			LibraryClosing libraryClosingEvent,
			LocalizationChangedEvent localizationChangedEvent,
			CollectionSettings collectionSettings,
			SendReceiver sendReceiver,
			EnhancedImageServer server)
		{
			_bookSelection = bookSelection;
			_pageSelection = pageSelection;
			_languageSettings = languageSettings;
			_duplicatePageCommand = duplicatePageCommand;
			_deletePageCommand = deletePageCommand;
			_collectionSettings = collectionSettings;
			_sendReceiver = sendReceiver;
			_server = server;
			_templatePagesDict = null;
			_lastPageAdded = String.Empty;

			bookSelection.SelectionChanged += new EventHandler(OnBookSelectionChanged);
			pageSelection.SelectionChanged += new EventHandler(OnPageSelectionChanged);
			pageSelection.SelectionChanging += OnPageSelectionChanging;
			templateInsertionCommand.InsertPage += new EventHandler(OnInsertTemplatePage);

			bookRefreshEvent.Subscribe((book) => OnBookSelectionChanged(null, null));
			pageRefreshEvent.Subscribe((book) => RethinkPageAndReloadIt(null));
			selectedTabChangedEvent.Subscribe(OnTabChanged);
			selectedTabAboutToChangeEvent.Subscribe(OnTabAboutToChange);
			duplicatePageCommand.Implementer = OnDuplicatePage;
			deletePageCommand.Implementer = OnDeletePage;
			pageListChangedEvent.Subscribe(x => _view.UpdatePageList(false));
			relocatePageEvent.Subscribe(OnRelocatePage);
			libraryClosingEvent.Subscribe(o =>
			{
				if (Visible)
					SaveNow();
			});
			localizationChangedEvent.Subscribe(o =>
			{
				//this is visible was added for https://jira.sil.org/browse/BL-267, where the edit tab has never been
				//shown so the view has never been full constructed, so we're not in a good state to do a refresh
				if (Visible)
				{
					SaveNow();
					_view.UpdateButtonLocalizations();
					RefreshDisplayOfCurrentPage();
					//_view.UpdateDisplay();
					_view.UpdatePageList(false);
				}
				else if (_view != null)
				{
					// otherwise changing UI language in Publish tab (for instance) won't update these localizations
					_view.UpdateButtonLocalizations();
				}
			});
			_contentLanguages = new List<ContentLanguage>();
			_server.CurrentCollectionSettings = _collectionSettings;
			CurrentBookHandler.CurrentBook = CurrentBook;
			_templateInsertionCommand = templateInsertionCommand;
		}

		private Form _oldActiveForm;

		/// <summary>
		/// we need to guarantee that we save *before* any other tabs try to update, hence this "about to change" event
		/// </summary>
		/// <param name="details"></param>
		private void OnTabAboutToChange(TabChangedDetails details)
		{
			if (details.From == _view)
			{
				SaveNow();
				_view.RunJavaScript("FrameExports.getPageFrameExports().disconnectForGarbageCollection();");
				// This bizarre behavior prevents BL-2313 and related problems.
				// For some reason I cannot discover, switching tabs when focus is in the Browser window
				// causes Bloom to get deactivated, which prevents various controls from working.
				// Moreover, it seems (BL-2329) that if the user types Alt-F4 while whatever-it-is is active,
				// things get into a very bad state indeed. So arrange to re-activate ourselves as soon as the dust settles.
				_oldActiveForm = Form.ActiveForm;
				Application.Idle += ReactivateFormOnIdle;
				//note: if they didn't actually change anything, Chorus is not going to actually do a checkin, so this
				//won't polute the history
				_sendReceiver.CheckInNow(string.Format("Edited '{0}'", CurrentBook.TitleBestForUserDisplay));

			}
		}

		private void ReactivateFormOnIdle(object sender, EventArgs eventArgs)
		{
			Application.Idle -= ReactivateFormOnIdle;
			if (_oldActiveForm != null)
				_oldActiveForm.Activate();
		}

		private void OnTabChanged(TabChangedDetails details)
		{
			_previouslySelectedPage = null;
			Visible = details.To == _view;
			_view.OnVisibleChanged(Visible);
		}

		private void OnBookSelectionChanged(object sender, EventArgs e)
		{
			//prevent trying to save this page in whatever comes next
			var wasNull = _domForCurrentPage == null;
			_domForCurrentPage = null;
			_currentlyDisplayedBook = null;
			CurrentBookHandler.CurrentBook = CurrentBook;
			_templatePagesDict = null;
			if (Visible)
			{
				_view.ClearOutDisplay();
				if (!wasNull)
					_view.UpdatePageList(false);
			}
		}

		private void OnDuplicatePage()
		{
			DuplicatePage(_pageSelection.CurrentSelection);
		}

		internal void DuplicatePage(IPage page)
		{
			try
			{
				SaveNow(); //ensure current page is saved first
				_domForCurrentPage = null; //prevent us trying to save it later, as the page selection changes
				_currentlyDisplayedBook.DuplicatePage(page);
				_view.UpdatePageList(false);
				Logger.WriteEvent("Duplicate Page");
				Analytics.Track("Duplicate Page");
			}
			catch (Exception error)
			{
				ErrorReport.NotifyUserOfProblem(error,
					"Could not duplicate that page. Try quiting Bloom, run it again, and then attempt to duplicate the page again. And please click 'details' below and report this to us.");
			}
		}

		private void OnDeletePage()
		{
			DeletePage(_pageSelection.CurrentSelection);
		}

		internal void DeletePage(IPage page)
		{
			// This can only be called on the UI thread in response to a user button click.
			// If that ever changed we might need to arrange locking for access to _inProcessOfSaving and _tasksToDoAfterSaving.
			Debug.Assert(!_view.InvokeRequired);
			if (_inProcessOfSaving && page == _pageSelection.CurrentSelection)
			{
				// Somehow (BL-431) it's possible that a Save is still in progress when we start executing a delete page.
				// If this happens, to prevent crashes we need to let the Save complete before we go ahead with the delete.
				_tasksToDoAfterSaving.Add(OnDeletePage);
				return;
			}
			try
			{
				_inProcessOfDeleting = true;
				_domForCurrentPage = null; //prevent us trying to save it later, as the page selection changes
				_currentlyDisplayedBook.DeletePage(page);
				_view.UpdatePageList(false);
				Logger.WriteEvent("Delete Page");
				Analytics.Track("Delete Page");
			}
			catch (Exception error)
			{
				ErrorReport.NotifyUserOfProblem(error,
					"Could not delete that page. Try quiting Bloom, run it again, and then attempt to delete the page again. And please click 'details' below and report this to us.");
			}
			finally
			{
				_inProcessOfDeleting = false;
			}
		}

		private void OnRelocatePage(RelocatePageInfo info)
		{
			info.Cancel = !CurrentBook.RelocatePage(info.Page, info.IndexOfPageAfterMove);
			if(!info.Cancel)
			{
				Analytics.Track("Relocate Page");
				Logger.WriteEvent("Relocate Page");
			}
		}

		private void OnInsertTemplatePage(object sender, EventArgs e)
		{
			CurrentBook.InsertPageAfter(DeterminePageWhichWouldPrecedeNextInsertion(), sender as Page);
			_view.UpdatePageList(false);
			//_pageSelection.SelectPage(newPage);
			try
			{
				Analytics.Track("Insert Template Page", new Dictionary<string, string>
					{
						{ "template-source", (sender as Page).Book.Title},
						{ "page", (sender as Page).Caption}
					});
			}
			catch (Exception)
			{
			}
			Logger.WriteEvent("InsertTemplatePage");
		}


		public bool HaveCurrentEditableBook
		{
			get { return CurrentBook != null; }
		}

		public Book.Book CurrentBook
		{
			get { return _bookSelection.CurrentSelection; }
		}

		public bool CanAddPages
		{
			get { return !(CurrentBook.LockedDown || CurrentBook.IsCalendar); }
		}

		public bool CanDuplicatePage
		{
			get
			{
				return _pageSelection != null && _pageSelection.CurrentSelection != null &&
					   !_pageSelection.CurrentSelection.Required && _currentlyDisplayedBook != null
					   && !_currentlyDisplayedBook.LockedDown;//this clause won't work when we start allowing custom front/backmatter pages
			}
		}

		public bool CanDeletePage
		{
			get
			{
				return _pageSelection != null && _pageSelection.CurrentSelection != null &&
					   !_pageSelection.CurrentSelection.Required && _currentlyDisplayedBook!=null
					   && !_currentlyDisplayedBook.LockedDown;//this clause won't work when we start allowing custom front/backmatter pages
			}

		}

		/// <summary>
		/// These are the languages available for selecting for bilingual and trilingual
		/// </summary>
		public IEnumerable<ContentLanguage> ContentLanguages
		{
			get
			{
				//_contentLanguages.Clear();		CAREFUL... the tags in the dropdown are ContentLanguage's, so changing them breaks that binding
				if (_contentLanguages.Count() == 0)
				{
					_contentLanguages.Add(new ContentLanguage(_collectionSettings.Language1Iso639Code,
															  _collectionSettings.GetLanguage1Name("en"))
											{Locked = true, Selected = true, IsRtl = _collectionSettings.IsLanguage1Rtl});

					//NB: these won't *always* be tied to the national and regional languages, but they are for now. We would need more UI, without making for extra complexity
					var item2 = new ContentLanguage(_collectionSettings.Language2Iso639Code,
													_collectionSettings.GetLanguage2Name("en"))
									{
										IsRtl = _collectionSettings.IsLanguage1Rtl
//					            		Selected =
//					            			CurrentBook.MultilingualContentLanguage2 ==
//					            			_librarySettings.Language2Iso639Code
									};
					_contentLanguages.Add(item2);
					if (!String.IsNullOrEmpty(_collectionSettings.Language3Iso639Code))
					{
						//NB: this could be the 2nd language (when the national 1 language is not selected)
//						bool selected = CurrentBook.MultilingualContentLanguage2 ==
//						                _librarySettings.Language3Iso639Code ||
//						                CurrentBook.MultilingualContentLanguage3 ==
//						                _librarySettings.Language3Iso639Code;
						var item3 = new ContentLanguage(_collectionSettings.Language3Iso639Code,
														_collectionSettings.GetLanguage3Name("en"))
						{
							IsRtl = _collectionSettings.IsLanguage3Rtl
						};// {Selected = selected};
						_contentLanguages.Add(item3);
					}
				}
				//update the selections
				var lang2 = _contentLanguages.FirstOrDefault(l => l.Iso639Code == _collectionSettings.Language2Iso639Code);
				if (lang2 != null)
					lang2.Selected = CurrentBook.MultilingualContentLanguage2 == _collectionSettings.Language2Iso639Code;
				else
					Logger.WriteEvent("Found no Lang2 in ContentLanguages; count= " + _contentLanguages.Count);

				//the first language is always selected. This covers the common situation in shellbook collections where
				//we have English as both the 1st and national language. https://jira.sil.org/browse/BL-756
				var lang1 = _contentLanguages.FirstOrDefault(l => l.Iso639Code == _collectionSettings.Language1Iso639Code);
				if (lang1 != null)
					lang1.Selected = true;
				else
					Logger.WriteEvent("Hit BL-2780 condition in ContentLanguages; count= " + _contentLanguages.Count);

				var contentLanguageMatchingNatLan2 =
					_contentLanguages.Where(l => l.Iso639Code == _collectionSettings.Language3Iso639Code).FirstOrDefault();

				if(contentLanguageMatchingNatLan2!=null)
				{
					contentLanguageMatchingNatLan2.Selected =
					CurrentBook.MultilingualContentLanguage2 ==_collectionSettings.Language3Iso639Code
					|| CurrentBook.MultilingualContentLanguage3 == _collectionSettings.Language3Iso639Code;
				}


				return _contentLanguages;
			}
		}

		public IEnumerable<Layout> GetLayoutChoices()
		{
			foreach(var layout in CurrentBook.GetLayoutChoices())
			{
				yield return layout;
			}
		}

		public void SetLayout(Layout layout)
		{
			SaveNow();
			CurrentBook.SetLayout(layout);
			CurrentBook.PrepareForEditing();
			_view.UpdateSingleDisplayedPage(_pageSelection.CurrentSelection);

			_view.UpdatePageList(true);//counting on this to redo the thumbnails
		}

		/// <summary>
		/// user has selected or de-selected a content language
		/// </summary>
		public void ContentLanguagesSelectionChanged()
		{
			Logger.WriteEvent("Changing Content Languages");
			string l2 = null;
			string l3 = null;
			foreach (var language in _contentLanguages)
			{
				if (language.Locked)
					continue; //that's the vernacular
				if(language.Selected && l2==null)
					l2 = language.Iso639Code;
				else if(language.Selected)
				{
					l3 = language.Iso639Code;
					break;
				}
			}

			//Reload to display these changes
			SaveNow();
			CurrentBook.SetMultilingualContentLanguages(l2, l3);
			CurrentBook.PrepareForEditing();
			_view.UpdateSingleDisplayedPage(_pageSelection.CurrentSelection);
			_view.UpdatePageList(true);//counting on this to redo the thumbnails

			Logger.WriteEvent("ChangingContentLanguages");
			Analytics.Track("Change Content Languages");
		}

		public int NumberOfDisplayedLanguages
		{
			get { return ContentLanguages.Where(l => l.Selected).Count(); }
		}

		public bool CanEditCopyrightAndLicense
		{
			get { return CurrentBook.CanChangeLicense; }

		}

		public IEnumerable<string> LicenseDescriptionLanguagePriorities
		{
			get { return _collectionSettings.LicenseDescriptionLanguagePriorities; }
		}

		public class ContentLanguage
		{
			public readonly string Iso639Code;
			public readonly string Name;

			public ContentLanguage(string iso639Code, string name)
			{
				Iso639Code = iso639Code;
				Name = name;
			}
			public override string ToString()
			{
				return Name;
			}

			public bool Selected;
			public bool Locked;
			public bool IsRtl;
		}

		public bool GetBookHasChanged()
		{
			return _currentlyDisplayedBook != CurrentBook;
		}

		public void ViewVisibleNowDoSlowStuff()
		{
			if(_currentlyDisplayedBook != CurrentBook)
			{
				CurrentBook.PrepareForEditing();
			}

			_currentlyDisplayedBook = CurrentBook;

			var errors = _currentlyDisplayedBook.GetErrorsIfNotCheckedBefore();
			if (!string.IsNullOrEmpty(errors))
			{
				ErrorReport.NotifyUserOfProblem(errors);
				return;
			}

			// BL-2339: try to choose the last edited page
			var page = _currentlyDisplayedBook.GetPageByIndex(_currentlyDisplayedBook.UserPrefs.MostRecentPage) ?? _currentlyDisplayedBook.FirstPage;

			if (page != null)
				_pageSelection.SelectPage(page);

			if (_view != null)
			{
				_view.UpdatePageList(false);
			}
		}

		// Invoked by an event handler just before we change pages. Unless we are in the process of deleting the
		// current page, we need to save changes to it. Currently this is a side effect of calling the JS
		// pageSelectionChanging(), which calls back to our 'FinishSavingPage()'
		// Note that this is fully synchronous event handling, all in the current thread:
		// PageSelection.SelectPage [CS] raises PageSelectionChanging
		//		OnPageSelectionChanging() [CS, here] responds to this event
		//			it calls pageSelectionChanging() [in JS]
		//				pageSelectionChanging raises HTML event finishSavingPage
		//					this class is listening for finishSavingPage, and handles it by calling FinishSavingPage() [CS]
		//		all those calls return
		//		SelectPage continues with actually changing the current page, and then calls PageChanged.
		// I am confident that RunJavaScript does not return until it has finished executing the JavaScript function,
		// because the wrapper code in Browser.cs is capable of returning a result from the JS function.
		// I am confident that fireCSharpEditEvent (in bloomEditing.js) does not return until all the event handlers
		// (in this case, our C# FinishSavingPage() method) have completed, because it is implemented using
		// document.dispatchEvent(), and this returns a result determined by the handlers, specifically whether
		// one of them canceled the event.
		// Thus, the whole sequence of steps above behaves like a series of nested function calls,
		// and SelectPage does not proceed with actually changing the current page until after FinishSavingPage has
		// completed saving it.
		private void OnPageSelectionChanging(object sender, EventArgs eventArgs)
		{
			if (_view != null && !_inProcessOfDeleting)
			{
				_view.ChangingPages = true;
				_view.RunJavaScript("FrameExports.getPageFrameExports().pageSelectionChanging();");
				_view.RunJavaScript("FrameExports.getPageFrameExports().disconnectForGarbageCollection();");
			}
		}

		void OnPageSelectionChanged(object sender, EventArgs e)
		{
			Logger.WriteMinorEvent("changing page selection");
			Analytics.Track("Select Page");//not "edit page" because at the moment we don't have the capability of detecting that.
			// Trace memory usage in case it may be useful
			MemoryManagement.CheckMemory(false, "switched page in edit", true);

			if (_view != null)
			{
				if (_previouslySelectedPage != null && _domForCurrentPage != null)
				{
					_view.UpdateThumbnailAsync(_previouslySelectedPage);
				}
				_previouslySelectedPage = _pageSelection.CurrentSelection;

				// BL-2339: remember last edited page
				if (_previouslySelectedPage != null)
				{
					var idx = _previouslySelectedPage.GetIndex();
					if (idx > -1)
						_previouslySelectedPage.Book.UserPrefs.MostRecentPage = idx;
				}

				_pageSelection.CurrentSelection.Book.BringPageUpToDate(_pageSelection.CurrentSelection.GetDivNodeForThisPage());
				_view.UpdateSingleDisplayedPage(_pageSelection.CurrentSelection);
				_duplicatePageCommand.Enabled = !_pageSelection.CurrentSelection.Required;
				_deletePageCommand.Enabled = !_pageSelection.CurrentSelection.Required;
			}

			GC.Collect();//i put this in while looking for memory leaks, feel free to remove it.
		}

		public void RefreshDisplayOfCurrentPage()
		{
			_view.UpdateSingleDisplayedPage(_pageSelection.CurrentSelection);
		}

		public void SetupServerWithCurrentPageIframeContents()
		{
			_domForCurrentPage = CurrentBook.GetEditableHtmlDomForPage(_pageSelection.CurrentSelection);
			CheckForBL2364("setup");
			SetPageZoom();
			XmlHtmlConverter.MakeXmlishTagsSafeForInterpretationAsHtml(_domForCurrentPage.RawDom);
			if (_currentPage != null)
				_currentPage.Dispose();
			_currentPage = EnhancedImageServer.MakeSimulatedPageFileInBookFolder(_domForCurrentPage, true);

			// Enhance JohnT: Can we somehow have a much simpler toolbox content until the user displays it?
			//if (_currentlyDisplayedBook.BookInfo.ToolboxIsOpen)
				_server.ToolboxContent = ToolboxView.MakeToolboxContent(_currentlyDisplayedBook);
			//else
			//	_server.ToolboxContent = "<html><head><meta charset=\"UTF-8\"/></head><body></body></html>";

			CurrentBookHandler.CurrentBook = _currentlyDisplayedBook;
			_server.AuthorMode = CanAddPages;
		}

		/// <summary>
		/// Set a style on the body of the main content page that will zoom it to the extent the user currently prefers.
		/// </summary>
		private void SetPageZoom()
		{
			var body = _domForCurrentPage.Body;
			var pageZoom = Settings.Default.PageZoom ?? "1.0";
			body.SetAttribute("style", string.Format("transform: scale({0},{0})", pageZoom));
		}

		/// <summary>
		/// Return the DOM that represents the content of the current page.
		/// Note that this is typically not the top-level thing displayed by the browser; rather, it is embedded in an
		/// iframe.
		/// </summary>
		/// <returns></returns>
		public HtmlDom GetXmlDocumentForCurrentPage()
		{
			return _domForCurrentPage;
		}

		/// <summary>
		/// Return the top-level document that should be displayed in the browser for the current page.
		/// </summary>
		/// <returns></returns>
		public HtmlDom GetXmlDocumentForEditScreenWebPage()
		{
			var path = FileLocator.GetFileDistributedWithApplication(Path.Combine(BloomFileLocator.BrowserRoot, "bookEdit", "EditViewFrame.html"));
			// {simulatedPageFileInBookFolder} is placed in the template file where we want the source file for the 'page' iframe.
			// We don't really make a file for the page, the contents are just saved in our local server.
			// But we give it a url that makes it seem to be in the book folder so local urls work.
			// See EnhancedImageServer.MakeSimulatedPageFileInBookFolder() for more details.
			var frameText = File.ReadAllText(path, Encoding.UTF8).Replace("{simulatedPageFileInBookFolder}", _currentPage.Key);
			var dom = new HtmlDom(XmlHtmlConverter.GetXmlDomFromHtml(frameText));


			if (_currentlyDisplayedBook.BookInfo.ToolboxIsOpen)
			{
				// Make the toolbox initially visible.
				// What we have to do to accomplish this is pretty non-intutive. It's a consequence of the way
				// the pure-drawer CSS achieves the open/close effect. This input is a check-box, so clicking it
				// changes the state of things in a way that all the other CSS can depend on.
				var toolboxCheckBox = dom.SelectSingleNode("//input[@id='pure-toggle-right']");
				if (toolboxCheckBox != null)
					toolboxCheckBox.SetAttribute("checked", "true");
			}

			return dom;
		}

		/// <summary>
		/// View calls this once the main document has completed loading.
		/// But this is not really reliable.
		/// Also see comments in EditingView.UpdateSingleDisplayedPage.
		/// TODO really need a more reliable way of determining when the document really is complete
		/// </summary>
		internal void DocumentCompleted()
		{
			Application.Idle += OnIdleAfterDocumentSupposedlyCompleted;
		}

		/// <summary>
		/// For some reason, we need to call this code OnIdle.
		/// We couldn't figure out the timing any other way.
		/// Otherwise, sometimes the JS we want to call doesn't exist; then we don't call restoreToolboxSettings.
		/// If we don't call restoreToolboxSettings, then the more panel stays open without the checkboxes checked.
		/// reviewSlog: This problem might have gone away with our new efficient loading of code in bundles.
		/// </summary>
		/// <param name="sender"></param>
		/// <param name="e"></param>
		void OnIdleAfterDocumentSupposedlyCompleted(object sender, EventArgs e)
		{
			Application.Idle -= OnIdleAfterDocumentSupposedlyCompleted;

			//Work-around for BL-422: https://jira.sil.org/browse/BL-422
			if (_currentlyDisplayedBook == null)
			{
				Debug.Fail(
					"Debug Only: BL-422 reproduction (currentlyDisplayedBook was null in OnIdleAfterDocumentSupposedlyCompleted).");
				Logger.WriteEvent("BL-422 happened just now (currentlyDisplayedBook was null in OnIdleAfterDocumentSupposedlyCompleted).");
				return;
			}
			AddStandardEventListeners();
#if __MonoCS__
#else
			_audioRecording.PeakLevelChanged += (s, args) => _view.SetPeakLevel(args.Level.ToString(CultureInfo.InvariantCulture));
#endif
			foreach (var tool in _currentlyDisplayedBook.BookInfo.Tools)
				tool.RestoreSettings(_view);
		}

		/// <summary>
		/// listen for these events raised by javascript.
		/// </summary>
		internal void AddStandardEventListeners()
		{
			AddMessageEventListener("saveToolboxSettingsEvent", SaveToolboxSettings);
			AddMessageEventListener("preparePageForEditingAfterOrigamiChangesEvent", RethinkPageAndReloadIt);
			AddMessageEventListener("setTopic", SetTopic);
			AddMessageEventListener("setBookSettings", SetBookSettings);
			AddMessageEventListener("finishSavingPage", FinishSavingPage);
			AddMessageEventListener("handleAddNewPageKeystroke", HandleAddNewPageKeystroke);
			AddMessageEventListener("addPage", (id) => AddNewPageBasedOnTemplate(id));
			AddMessageEventListener("chooseLayout", (id) => ChangePageLayoutBasedOnTemplate(id));
			AddMessageEventListener("startRecordAudio", StartRecordAudio);
			AddMessageEventListener("endRecordAudio", EndRecordAudio);
			AddMessageEventListener("changeRecordingDevice", ChangeRecordingDevice);
			AddMessageEventListener("deleteFile", DeleteFile);
		}

		private void SaveToolboxSettings(string data)
		{
			ToolboxView.SaveToolboxSettings(_currentlyDisplayedBook,data);
		}

		private void SetBookSettings(string json)
		{
			//note: since we only have this one value, it's not clear yet whether the panel involved here will be more of a
			//and "edit settings", or a "book settings", or a combination of them.
			//enhance: if this gets much beyond single value, we should create a BookEditSettingsModel (or whatever name fits)
			//and move all handling there
			dynamic settings = DynamicJson.Parse(json);
			_currentlyDisplayedBook.TemporarilyUnlocked = settings.unlockShellBook;
			RefreshDisplayOfCurrentPage();
		}

		private void AddMessageEventListener(string name, Action<string> listener)
		{
			_activeStandardListeners.Add(name);
			_view.AddMessageEventListener(name, listener);
		}

		/// <summary>
		/// stop listening for these events raised by javascript.
		/// </summary>
		internal void RemoveStandardEventListeners()
		{
			foreach (var name in _activeStandardListeners)
			{
				_view.RemoveMessageEventListener(name);
			}
			_activeStandardListeners.Clear();
		}


		/// <summary>
		/// When the user types ctrl+n, we do this:
		/// 1) If the user is on a page that is xmatter, or a singleton, then we just add the first page in the template
		/// 2) Else, make a new page of the same type as the current one
		/// </summary>
		/// <param name="unused"></param>
		public void HandleAddNewPageKeystroke(string unused)
		{
			if (!HaveCurrentEditableBook || _currentlyDisplayedBook.LockedDown)
				return;

			try
			{
				if (CanDuplicatePage)
				{
					if (AddNewPageBasedOnTemplate(this._pageSelection.CurrentSelection.IdOfFirstAncestor))
						return;
				}
				var idOfFirstPageInTemplateBook = CurrentBook.FindTemplateBook().GetPageByIndex(0).Id;
				if (AddNewPageBasedOnTemplate(idOfFirstPageInTemplateBook))
					return;
			}
			catch (Exception error)
			{
				Logger.WriteEvent(error.Message);
				//this is not worth bothering the user about
#if DEBUG
				throw error;
#endif
			}
			//there was some error figuring out a default page, let's just let the user choose what they want
			if(this._view!=null)
				this._view.ShowAddPageDialog();
		}

		AudioRecording _audioRecording = new AudioRecording();
		/// <summary>
		/// Start recording audio for the current segment (whose ID is the argument)
		/// </summary>
		/// <param name="segmentId"></param>
		private void StartRecordAudio(string segmentId)
		{
			_audioRecording.Path = Path.Combine(_currentlyDisplayedBook.FolderPath, "audio", segmentId + ".wav");
			_audioRecording.StartRecording();
		}
		/// <summary>
		/// Stop recording and save the result.
		/// </summary>
		/// <param name="dummy"></param>
		private void EndRecordAudio(string dummy)
		{
			_audioRecording.StopRecording();
		}

		private Dictionary<string, IPage> GetTemplatePagesForThisBook()
		{
			if (_templatePagesDict != null)
				return _templatePagesDict;

			var templateBook = CurrentBook.FindTemplateBook();
			if (templateBook == null)
				return null;
			_templatePagesDict = templateBook.GetTemplatePagesIdDictionary();
			return _templatePagesDict;
		}

		private bool AddNewPageBasedOnTemplate(string pageId)
		{
			IPage page;
			var dict = GetTemplatePagesForThisBook();
			if (dict != null && dict.TryGetValue(pageId, out page))
			{
				_templateInsertionCommand.Insert(page as Page);
				_lastPageAdded = pageId;
				return true;
			}
			return false;
		}

		private void ChangePageLayoutBasedOnTemplate(string layoutId)
		{
			SaveNow();

			IPage page;
			var dict = GetTemplatePagesForThisBook();
			if (dict != null && dict.TryGetValue(layoutId, out page))
			{
				var templatePage = page.GetDivNodeForThisPage();
				var book = _pageSelection.CurrentSelection.Book;
				var pageToChange = PageChangingLayout ?? _pageSelection.CurrentSelection;
				book.UpdatePageToTemplate(book.OurHtmlDom, templatePage, pageToChange.Id);
				_lastPageAdded = layoutId; // Review
				// The Page objects are cached in the page list and may be used if we issue another
				// change layout command. We must update their lineage so the right "current layout"
				// will be shown if the user changes the layout of the same page again.
				var pageChanged = pageToChange as Page;
				if (pageChanged != null)
					pageChanged.UpdateLineage(new[] {layoutId});
				if (pageToChange.Id == _pageSelection.CurrentSelection.Id)
					_view.UpdateSingleDisplayedPage(_pageSelection.CurrentSelection);
				else
					_pageSelection.SelectPage(pageToChange);
			}
		}

		private void ChangeRecordingDevice(string deviceName)
		{
			_audioRecording.ChangeRecordingDevice(deviceName);
		}

		/// <summary>
		/// Delete a file (typically a recording, as requested by the Clear button in the talking book tool)
		/// </summary>
		/// <param name="fileUrl"></param>
		private void DeleteFile(string fileUrl)
		{
			var filePath = ServerBase.GetLocalPathWithoutQuery(fileUrl);
			if (File.Exists(filePath))
			{
				try
				{
					File.Delete(filePath);
				}
				catch (IOException e)
				{
					var msg = string.Format(LocalizationManager.GetString("Errors.ProblemDeletingFile","Bloom had a problem deleting this file: {0}"), filePath);
					ErrorReport.NotifyUserOfProblem(e, msg + Environment.NewLine + e.Message);
				}
			}
		}

		//invoked from TopicChooser.ts
		private void SetTopic(string englishTopicAsKey)
		{
			//make the change in the data div
			_currentlyDisplayedBook.SetTopic(englishTopicAsKey);
			//reflect that change on this page
			RethinkPageAndReloadIt(null);
		}

		private void RethinkPageAndReloadIt(string obj)
		{
			if (CannotSavePage())
				return;
			FinishSavingPage();
			RefreshDisplayOfCurrentPage();
		}

		/// <summary>
		/// Called from a JavaScript event after it has done everything appropriate in JS land towards saving a page,
		/// in the process of wrapping up this page before moving to another.
		/// The main point is that any changes on this page get saved back to the main document.
		/// In case it is an origami page, there is some special stuff to do as commented below.
		/// (Argument is required for JS callback, not used).
		/// </summary>
		/// <returns>true if it was aborted (nothing to save or refresh)</returns>
		private void FinishSavingPage(string ignored = null)
		{
			if (CannotSavePage())
				return;

			SaveNow();

			// "Origami" is the javascript system that lets the user introduce new elements to the page.
			// It can insert .bloom-translationGroup's, but it can't populate them with .bloom-editables
			// or set the proper classes on those editables to match the current multilingual settings.
			// So after a change, this eventually gets called. We then ask the page's book to fix things
			// up so that those boxes are ready to edit
			_domForCurrentPage = CurrentBook.GetEditableHtmlDomForPage(_pageSelection.CurrentSelection);
			CheckForBL2364("reset dom in finish save");
			_currentlyDisplayedBook.UpdateEditableAreasOfElement(_domForCurrentPage);

			//Enhance: Probably we could avoid having two saves, by determing what it is that they entail that is required.
			//But at the moment both of them are required
			SaveNow();
		}

		private bool CannotSavePage()
		{
			var returnVal = _bookSelection == null || CurrentBook == null || _pageSelection.CurrentSelection == null ||
				_currentlyDisplayedBook == null;

			if (returnVal)
				_view.ChangingPages = false;

			return returnVal;
		}


		public void SaveNow()
		{
			if (_domForCurrentPage != null)
			{
				try
				{
					// CleanHtml already requires that we are on UI thread. But it's worth asserting here too in case that changes.
					// If we weren't sure of that we would need locking for access to _tasksToDoAfterSaving and _inProcessOfSaving,
					// and would need to be careful about whether any delayed tasks needed to be on the UI thread.
					Debug.Assert(!_view.InvokeRequired);
					_inProcessOfSaving = true;
					_tasksToDoAfterSaving.Clear();
					_view.CleanHtmlAndCopyToPageDom();
					SaveToolboxState();
					SavePageFrameState();

					//BL-1064 (and several other reports) were about not being able to save a page. The problem appears to be that
					//this old code:
					//	CurrentBook.SavePage(_domForCurrentPage);
					//would some times ask book X to save a page from book Y.
					//We could never reproduce it at will, so this is to help with that...
					if(this._pageSelection.CurrentSelection.Book != _currentlyDisplayedBook)
					{
						Debug.Fail("This is the BL-1064 Situation");
						Logger.WriteEvent("Warning: SaveNow() with a page that is not the current book. That should be ok, but it is the BL-1064 situation (though we now work around it).");
					}
					//but meanwhile, the page knows its book, so we can see if it looks like a valid book and give a helpful
					//error if, for example, it was deleted:
					try
					{
						if (!_pageSelection.CurrentSelection.Book.CanUpdate)
						{
							Logger.WriteEvent("Error: SaveNow() found that this book had CanUpdate=='false'");
							Logger.WriteEvent("Book path was {0}",_pageSelection.CurrentSelection.Book.FolderPath);
							throw new ApplicationException("Bloom tried to save a page to a book that was not in a position to be updated.");
						}
					}
					catch (ObjectDisposedException err) // in case even calling CanUpdate gave an error
					{
						Logger.WriteEvent("Error: SaveNow() found that this book was disposed.");
						throw err;
					}
					catch(Exception err) // in case even calling CanUpdate gave an error
					{
						Logger.WriteEvent("Error: SaveNow():CanUpdate threw an exception");
						throw err;
					}
					CheckForBL2364("save");
					//OK, looks safe, time to save.
					_pageSelection.CurrentSelection.Book.SavePage(_domForCurrentPage);
				}
				finally
				{
					_inProcessOfSaving = false;
				}
				while (_tasksToDoAfterSaving.Count > 0)
				{
					var task = _tasksToDoAfterSaving[0];
					_tasksToDoAfterSaving.RemoveAt(0);
					task();
				}
			}
		}

		/// <summary>
		/// Save anything we want to persist from page to page but which is not part of the book from the page's current state.
		/// Currently this is just the zoom level.
		/// </summary>
		void SavePageFrameState()
		{
			var body = _view.GetPageBody();
<<<<<<< HEAD
			if (body == null)
				return; // BL-3075, not sure how this can happen but it has. Possibly the view is in some state like about:null which has no body.
=======
			Debug.Assert(body!=null, "(Debug Only) no body when doing SavePageFrameState()" );

			// not worth crashing over a timing problem that means we don't save zoom state
			if (body == null)
				return;

>>>>>>> cc1d778c
			var styleAttr = body.Attributes["style"];

			if (styleAttr == null)
				return;
			var style = styleAttr.NodeValue;
			var match = Regex.Match(style, "scale\\(([^,]*),");
			if (!match.Success)
				return;
			var pageZoom = match.Groups[1].Value;
			if (pageZoom != Settings.Default.PageZoom)
			{
				Settings.Default.PageZoom = pageZoom;
				Settings.Default.Save();
			}
		}

		/// <summary>
		/// Saves stuff (currently just the visibility of the toolbox) which is best read from the state of the HTML
		/// </summary>
		void SaveToolboxState()
		{
			return; //https://silbloom.myjetbrains.com/youtrack/issue/BL-3057
			var checkbox = _view.GetShowToolboxCheckbox();
			if (checkbox == null)
			{
				Debug.Fail("Unexpectedly the toolbox checkbox could not be found to read its state");
				return; // In production if we can't find the current state just leave it unchanged.
			}
			var showToolbox = checkbox.Checked;
			_currentlyDisplayedBook.BookInfo.ToolboxIsOpen = showToolbox;
			_currentlyDisplayedBook.BookInfo.Save();

			foreach (var tool in _currentlyDisplayedBook.BookInfo.Tools)
				tool.SaveSettings(_view.ToolBoxElement);
		}

		// One more attempt to catch whatever is causing us to get errors indicating that the page we're trying
		// to save is not in the book we're trying to save it into.
		private void CheckForBL2364(string when)
		{
			try
			{
				XmlElement divElement =
					_domForCurrentPage.SelectSingleNodeHonoringDefaultNS("//div[contains(@class, 'bloom-page')]");
				string pageDivId = divElement.GetAttribute("id");
				if (pageDivId != _pageSelection.CurrentSelection.Id)
				{
					// Several reports indicate that this occasionally and unrepeatably happens with various call stacks.
					// This code is aimed at finding out a little more about the circumstances.
					try
					{
						Logger.WriteEvent("BL2364 failure: pageDiv is {0}", _domForCurrentPage.RawDom.OuterXml);
						Logger.WriteEvent("BL2364 failure: selection div is {0}", _pageSelection.CurrentSelection.GetDivNodeForThisPage().OuterXml);
					}
					catch (Exception)
					{
						Logger.WriteEvent("Bl2364: failed to write XML of DOM and selection");
					}
					throw new ApplicationException(
						string.Format(
							"Bl-2634: id of _domForCurrentPage ({0}) is not the same as ID of _pageSelection.CurrentSelection ({1})",
							pageDivId, _pageSelection.CurrentSelection.Id));
				}
				// By comparing this with the stacks dumped when the check fails, we can hopefully tell whether the DOM or
				// the Current Selection ID somehow changed, which may help partition the space we need to look in to
				// solve the problem.
				Logger.WriteMinorEvent(String.Format("CheckForBl2364({0}: both ids are " + _pageSelection.CurrentSelection.Id, when));
			}
			catch (Exception err)
			{
				if (err.StackTrace.Contains("DeletePage"))
					Logger.WriteEvent("Trying to save a page while executing DeletePage");
				Logger.WriteEvent("Error: SaveNow(): a mixup occurred in page IDs");
				throw;
			}
		}

		public void ChangePicture(GeckoHtmlElement img, PalasoImage imageInfo, IProgress progress)
		{
			try
			{
				Logger.WriteMinorEvent("Starting ChangePicture {0}...", imageInfo.FileName);
				var editor = new PageEditingModel();
				editor.ChangePicture(CurrentBook.FolderPath, new ElementProxy(img), imageInfo, progress);

				//we have to save so that when asked by the thumbnailer, the book will give the proper image
				SaveNow();
				CurrentBook.Storage.CleanupUnusedImageFiles();
				//but then, we need the non-cleaned version back there
				_view.UpdateSingleDisplayedPage(_pageSelection.CurrentSelection);

				_view.UpdateThumbnailAsync(_pageSelection.CurrentSelection);
				Logger.WriteMinorEvent("Finished ChangePicture {0} (except for async thumbnail) ...", imageInfo.FileName);
				Analytics.Track("Change Picture");
				Logger.WriteEvent("ChangePicture {0}...", imageInfo.FileName);

			}
			catch (Exception e)
			{
				var msg = LocalizationManager.GetString("Errors.ProblemImportingPicture","Bloom had a problem importing this picture.");
				ErrorReport.NotifyUserOfProblem(e, msg+Environment.NewLine+e.Message);
			}
		}

//        private void InvokeUpdatePageList()
//        {
//            if (UpdatePageList != null)
//            {
//                UpdatePageList(this, null);
//            }
//        }

		public void SetView(EditingView view)
		{
			_view = view;
		}


		public IPage DeterminePageWhichWouldPrecedeNextInsertion()
		{
			if (_view != null)
			{
				var pagesStartingWithCurrentSelection =
					CurrentBook.GetPages().SkipWhile(p => p.Id != _pageSelection.CurrentSelection.Id);
				var candidates = pagesStartingWithCurrentSelection.ToArray();
				for (int i = 0; i < candidates.Length - 1; i++)
				{
					if (!candidates[i + 1].Required)
					{
						return candidates[i];
					}
				}
				var pages = CurrentBook.GetPages();
				// ReSharper disable PossibleMultipleEnumeration
				if (!pages.Any())
				{
					var exception = new ApplicationException(
						string.Format(
							@"CurrentBook.GetPages() gave no pages (BL-262 repro).
									  Book is '{0}'\r\nErrors known to book=[{1}]\r\n{2}\r\n{3}",
							CurrentBook.TitleBestForUserDisplay,
							CurrentBook.CheckForErrors(),
							CurrentBook.RawDom.OuterXml,
							new StackTrace().ToString()));

					ErrorReport.NotifyUserOfProblem(exception,
													"There was a problem looking through the pages of this book. If you can send emails, please click 'details' and send this report to the developers.");
					return null;
				}
				IPage lastGuyWHoCanHaveAnInsertionAfterHim = pages.Last(p => !p.IsBackMatter);
				// ReSharper restore PossibleMultipleEnumeration
				return lastGuyWHoCanHaveAnInsertionAfterHim;
			}
			return null;
		}

		public bool CanChangeImages()
		{
			return _currentlyDisplayedBook.CanChangeImages;
		}


		public Layout GetCurrentLayout()
		{
			return CurrentBook.GetLayout();
		}

#if TooExpensive
		public void BrowserFocusChanged()
		{
			//review: will this be too slow on some machines? It's just a luxury to update the thumbnail even when you tab to a different field
			SaveNow();
			_view.UpdateThumbnailAsync(_pageSelection.CurrentSelection);
		}
#endif

		public void CopyImageMetadataToWholeBook(Metadata metadata)
		{
			using (var dlg = new ProgressDialogForeground())//REVIEW: this foreground dialog has known problems in other contexts... it was used here because of its ability to handle exceptions well. TODO: make the background one handle exceptions well
			{
				dlg.ShowAndDoWork(progress => CurrentBook.CopyImageMetadataToWholeBookAndSave(metadata, progress));
			}
		}

		public string GetFontAvailabilityMessage()
		{
			// REVIEW: does this ToLower() do the right thing on Linux, where filenames are case sensitive?
			var name = _collectionSettings.DefaultLanguage1FontName.ToLowerInvariant();

			if (null == FontFamily.Families.FirstOrDefault(f => f.Name.ToLowerInvariant() == name))
			{
				var s = LocalizationManager.GetString("EditTab.FontMissing",
														   "The current selected " +
														   "font is '{0}', but it is not installed on this computer. Some other font will be used.");
				return string.Format(s, _collectionSettings.DefaultLanguage1FontName);
			}
			return null;
		}

	  /*  Later I found a different explanation for why i wasn't getting the data back... the new classes were at the pag div
	   *  level, and the c# code was only looking at the innerhtml of that div when saving (still is).
	   *  /// <summary>
		/// Although browsers are happy to let you manipulate the DOM, in most cases gecko/xulrunner does not expect that we,
		/// the host process, are going to need access to those changes. For example, if we have a control that adds a class
		/// to some element based on a user choice, the user will see the choice take effect, but then when they come back to the
		/// page later, their choice will be lost. This is because that new class just isn't in the html that gets returned to us,
		/// if we do, for example, _browser.Document.GetElementsByTagName("body").outerHtml. (Other things changes *are* returned, like
		/// the new contents of an editable div).
		///
		/// Anyhow this method, triggered by javascript that knows it did something that will be lost, is here in order to work
		/// around this. The Javascript does something like:
		/// var origin = window.location.protocol + '//' + window.location.host;
		/// event.initMessageEvent ('PreserveClassAttributeOfElement', true, true, theHTML, origin, 1234, window, null);
		/// document.dispatchEvent (event);
		///
		/// The hard part here is knowing which element gets this html
		/// </summary>
		/// <param name="?"></param>
		public void PreserveHtmlOfElement(string elementHtml)
		{
			try
			{
				var editor = new PageEditingModel();

				//todo if anyone ever needs it: preserve more than just the class
				editor.PreserveClassAttributeOfElement(_pageSelection.CurrentSelection.GetDivNodeForThisPage(), elementHtml);

				//we have to save so that when asked by the thumbnailer, the book will give the proper image
  //              SaveNow();
				//but then, we need the non-cleaned version back there
//                _view.UpdateSingleDisplayedPage(_pageSelection.CurrentSelection);

  //              _view.UpdateThumbnailAsync(_pageSelection.CurrentSelection);

			}
			catch (Exception e)
			{
				ErrorReport.NotifyUserOfProblem(e, "Could not PreserveClassAttributeOfElement");
			}
		}
	   */

		private string GetPathToCurrentTemplateHtml
		{
			get
			{
				var templateBook = CurrentBook.FindTemplateBook();
				if (templateBook == null)
					return null;

				return templateBook.GetPathHtmlFile();
			}
		}

		/// <summary>
		/// Returns a json string for initializing the AddPage dialog. It gives paths to our current TemplateBook
		/// and specifies whether the dialog is to be used for adding pages or choosing a different layout.
		/// </summary>
		/// <remarks>If forChooseLayout is true, page argument is required.</remarks>
		public string GetAddPageArguments(bool forChooseLayout, IPage page = null)
		{
			dynamic addPageSettings = new ExpandoObject();
			addPageSettings.lastPageAdded = _lastPageAdded;
			addPageSettings.orientation = CurrentBook.GetLayout().SizeAndOrientation.IsLandScape ? "landscape" : "portrait";
			dynamic collection1 = new ExpandoObject();
			collection1.templateBookFolderUrl = MassageUrlForJavascript(Path.GetDirectoryName(GetPathToCurrentTemplateHtml));
			collection1.templateBookUrl = MassageUrlForJavascript(GetPathToCurrentTemplateHtml);
			addPageSettings.collections = new[] {collection1};
			addPageSettings.chooseLayout = forChooseLayout;
			if (forChooseLayout)
				addPageSettings.currentLayout = page.IdOfFirstAncestor;
			var settingsString = JsonConvert.SerializeObject(addPageSettings);
			return settingsString;
		}

		public void ShowAddPageDialog()
		{
			_view.ShowAddPageDialog();
		}

		private const string URL_PREFIX = "/bloom/localhost/";

		private static string MassageUrlForJavascript(string url)
		{
			var newUrl = URL_PREFIX + url;
			return newUrl.Replace(':', '$').Replace('\\', '/');
		}

		internal void ChangePageLayout(IPage page)
		{
			PageChangingLayout = page;
			_view.ShowChangeLayoutDialog(page);
		}

		public void ChangeBookLicenseMetaData(Metadata metadata)
		{
			CurrentBook.SetMetadata(metadata);
			RefreshDisplayOfCurrentPage(); //the cleanup() that is part of Save removes qtips, so let's redraw everything
		}
	}

	public class TemplateInsertionCommand
	{
		public event EventHandler InsertPage;

		public void Insert(Page page)
		{
			if (InsertPage != null)
			{
				InsertPage.Invoke(page, null);
			}
		}
	}
}<|MERGE_RESOLUTION|>--- conflicted
+++ resolved
@@ -1005,17 +1005,11 @@
 		void SavePageFrameState()
 		{
 			var body = _view.GetPageBody();
-<<<<<<< HEAD
+			Debug.Assert(body!=null, "(Debug Only) no body when doing SavePageFrameState()" );
+
+			// not worth crashing over a timing problem that means we don't save zoom state
 			if (body == null)
 				return; // BL-3075, not sure how this can happen but it has. Possibly the view is in some state like about:null which has no body.
-=======
-			Debug.Assert(body!=null, "(Debug Only) no body when doing SavePageFrameState()" );
-
-			// not worth crashing over a timing problem that means we don't save zoom state
-			if (body == null)
-				return;
-
->>>>>>> cc1d778c
 			var styleAttr = body.Attributes["style"];
 
 			if (styleAttr == null)
