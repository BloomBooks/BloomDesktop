﻿using System;
using System.Collections.Generic;
using System.Diagnostics;
using System.Drawing;
using System.IO;
using System.Linq;
using System.Text;
using System.Xml;
using Bloom.Book;
using Bloom.Collection;
using Bloom.SendReceive;
using Bloom.ToPalaso.Experimental;
using Chorus.notes;
using DesktopAnalytics;
using IWshRuntimeLibrary;
using Palaso.IO;
using Palaso.Progress;
using Palaso.Reporting;
using Palaso.UI.WindowsForms.ClearShare;
using Palaso.UI.WindowsForms.ImageToolbox;
using Gecko;

namespace Bloom.Edit
{
    public class EditingModel
    {
        private readonly BookSelection _bookSelection;
        private readonly PageSelection _pageSelection;
        private readonly LanguageSettings _languageSettings;
    	private readonly DeletePageCommand _deletePageCommand;
    	private readonly CollectionSettings _collectionSettings;
    	private readonly SendReceiver _sendReceiver;
    	private HtmlDom _domForCurrentPage;
        public bool Visible;
        private Book.Book _currentlyDisplayedBook;
        private EditingView _view;
    	private List<ContentLanguage> _contentLanguages;
    	private IPage _previouslySelectedPage;
        private bool _inProcessOfDeleting;

    	//public event EventHandler UpdatePageList;

        public delegate EditingModel Factory();//autofac uses this

        public EditingModel(BookSelection bookSelection, PageSelection pageSelection,
            LanguageSettings languageSettings,
            TemplateInsertionCommand templateInsertionCommand,
            PageListChangedEvent pageListChangedEvent,
            RelocatePageEvent relocatePageEvent,
			BookRefreshEvent bookRefreshEvent,
            DeletePageCommand deletePageCommand,
			SelectedTabChangedEvent selectedTabChangedEvent,
			SelectedTabAboutToChangeEvent selectedTabAboutToChangeEvent,
			LibraryClosing libraryClosingEvent,
            CollectionSettings collectionSettings,
			SendReceiver sendReceiver)
        {
            _bookSelection = bookSelection;
            _pageSelection = pageSelection;
            _languageSettings = languageSettings;
        	_deletePageCommand = deletePageCommand;
        	_collectionSettings = collectionSettings;
        	_sendReceiver = sendReceiver;

        	bookSelection.SelectionChanged += new EventHandler(OnBookSelectionChanged);
            pageSelection.SelectionChanged += new EventHandler(OnPageSelectionChanged);
            templateInsertionCommand.InsertPage += new EventHandler(OnInsertTemplatePage);

			bookRefreshEvent.Subscribe((book) => OnBookSelectionChanged(null, null)); 
			selectedTabChangedEvent.Subscribe(OnTabChanged);
			selectedTabAboutToChangeEvent.Subscribe(OnTabAboutToChange);
            deletePageCommand.Implementer=OnDeletePage;
            pageListChangedEvent.Subscribe(x => _view.UpdatePageList(false));
            relocatePageEvent.Subscribe(OnRelocatePage);
			libraryClosingEvent.Subscribe(o=>SaveNow());
        	_contentLanguages = new List<ContentLanguage>();
        }


		/// <summary>
		/// we need to guarantee that we save *before* any other tabs try to update, hence this "about to change" event
		/// </summary>
		/// <param name="details"></param>
		private void OnTabAboutToChange(TabChangedDetails details)
		{
			if (details.From == _view)
			{
				SaveNow();
				//note: if they didn't actually change anything, Chorus is not going to actually do a checkin, so this
				//won't polute the history
				_sendReceiver.CheckInNow(string.Format("Edited '{0}'", _bookSelection.CurrentSelection.TitleBestForUserDisplay));

			}
		}
		
		private void OnTabChanged(TabChangedDetails details)
		{
			_previouslySelectedPage = null;
			Visible = details.To == _view;
    		_view.OnVisibleChanged(Visible);
    	}

    	private void OnBookSelectionChanged(object sender, EventArgs e)
    	{
    		//prevent trying to save this page in whatever comes next
    		var wasNull = _domForCurrentPage == null;
    		_domForCurrentPage = null;
    		_currentlyDisplayedBook = null;
			if (Visible)
			{
				_view.ClearOutDisplay();
				if (!wasNull)
					_view.UpdatePageList(false);
			}
    	}

        private void OnDeletePage()
        {
            try
            {
                _inProcessOfDeleting = true;
                _domForCurrentPage = null; //prevent us trying to save it later, as the page selection changes
                _currentlyDisplayedBook.DeletePage(_pageSelection.CurrentSelection);
                _view.UpdatePageList(false);
                Logger.WriteEvent("Delete Page");
                Analytics.Track("Delete Page");
            }
            catch (Exception error)
            {
                Palaso.Reporting.ErrorReport.NotifyUserOfProblem(error,
                                                                 "Could not delete that page. Try quiting Bloom, run it again, and then attempt to delete the page again. And please click 'details' below and report this to us.");
            }
            finally
            {
                _inProcessOfDeleting = false;
            }
        }

        private void OnRelocatePage(RelocatePageInfo info)
        {
            info.Cancel = !_bookSelection.CurrentSelection.RelocatePage(info.Page, info.IndexOfPageAfterMove);
			if(!info.Cancel)
			{
				Analytics.Track("Relocate Page");
				Logger.WriteEvent("Relocate Page");
			}
        }

        private void OnInsertTemplatePage(object sender, EventArgs e)
        {
            _bookSelection.CurrentSelection.InsertPageAfter(DeterminePageWhichWouldPrecedeNextInsertion(), sender as Page);
			_view.UpdatePageList(false);
            //_pageSelection.SelectPage(newPage);
			Analytics.Track("Insert Template Page");
			Logger.WriteEvent("InsertTemplatePage");
        }


        public bool HaveCurrentEditableBook
        {
            get { return _bookSelection.CurrentSelection != null; }
        }

        public Book.Book CurrentBook
        {
            get { return _bookSelection.CurrentSelection; }
        }

        public bool ShowTranslationPanel
        {
            get
            {
                return _bookSelection.CurrentSelection.HasSourceTranslations;
            }
        }

        public bool ShowTemplatePanel
        {
            get
            {
//                if (_librarySettings.IsSourceCollection)
//                {
//                    return true;
//                }
//                else
//                {

					return _bookSelection.CurrentSelection.UseSourceForTemplatePages;
//                }
            }
        }

        public bool CanDeletePage
        {
            get
            {
                return _pageSelection != null && _pageSelection.CurrentSelection != null &&
                       !_pageSelection.CurrentSelection.Required && _currentlyDisplayedBook!=null 
					   && !_currentlyDisplayedBook.LockedDown;//this clause won't work when we start allowing custom front/backmatter pages
            }

        }

		/// <summary>
		/// These are the languages available for selecting for bilingual and trilingual
		/// </summary>
    	public IEnumerable<ContentLanguage> ContentLanguages
    	{
    		get
    		{
    			//_contentLanguages.Clear();		CAREFUL... the tags in the dropdown are ContentLanguage's, so changing them breaks that binding
				if (_contentLanguages.Count() == 0)
				{
					_contentLanguages.Add(new ContentLanguage(_collectionSettings.Language1Iso639Code,
					                                          _collectionSettings.GetLanguage1Name("en"))
					                      	{Locked = true, Selected = true});

					//NB: these won't *alway* be tied to teh national and regional languages, but they are for now. We would need more UI, without making for extra complexity
					var item2 = new ContentLanguage(_collectionSettings.Language2Iso639Code,
					                                _collectionSettings.GetLanguage2Name("en"))
					            	{
//					            		Selected =
//					            			_bookSelection.CurrentSelection.MultilingualContentLanguage2 ==
//					            			_librarySettings.Language2Iso639Code
					            	};
					_contentLanguages.Add(item2);
					if (!String.IsNullOrEmpty(_collectionSettings.Language3Iso639Code))
					{
						//NB: this could be the 2nd language (when the national 1 language is not selected)
//						bool selected = _bookSelection.CurrentSelection.MultilingualContentLanguage2 ==
//						                _librarySettings.Language3Iso639Code ||
//						                _bookSelection.CurrentSelection.MultilingualContentLanguage3 ==
//						                _librarySettings.Language3Iso639Code;
						var item3 = new ContentLanguage(_collectionSettings.Language3Iso639Code,
						                                _collectionSettings.GetLanguage3Name("en"));// {Selected = selected};
						_contentLanguages.Add(item3);
					}
				}
				//update the selections
    			_contentLanguages.Where(l => l.Iso639Code == _collectionSettings.Language2Iso639Code).First().Selected =
    				_bookSelection.CurrentSelection.MultilingualContentLanguage2 ==_collectionSettings.Language2Iso639Code;


    			var contentLanguageMatchingNatLan2 =
    				_contentLanguages.Where(l => l.Iso639Code == _collectionSettings.Language3Iso639Code).FirstOrDefault();

				if(contentLanguageMatchingNatLan2!=null)
    			{
					contentLanguageMatchingNatLan2.Selected =
					_bookSelection.CurrentSelection.MultilingualContentLanguage2 ==_collectionSettings.Language3Iso639Code 
					|| _bookSelection.CurrentSelection.MultilingualContentLanguage3 == _collectionSettings.Language3Iso639Code;
				}


    			return _contentLanguages;
			}
    	}

    	public IEnumerable<Layout> GetLayoutChoices()
    	{
    		foreach(var layout in CurrentBook.GetLayoutChoices())
    		{
				yield return layout;
    		}
    	}

		public void SetLayout(Layout layout)
		{
			SaveNow();
			CurrentBook.SetLayout(layout);
			CurrentBook.PrepareForEditing();
			_view.UpdateSingleDisplayedPage(_pageSelection.CurrentSelection);

			_view.UpdatePageList(true);//counting on this to redo the thumbnails
		}

    	/// <summary>
		/// user has selected or de-selected a content language
		/// </summary>
		public void ContentLanguagesSelectionChanged()
		{
			Logger.WriteEvent("Changing Content Languages");
			string l2 = null;
			string l3 = null;
			foreach (var language in _contentLanguages)
			{
				if (language.Locked)
					continue; //that's the vernacular
				if(language.Selected && l2==null)
					l2 = language.Iso639Code;
				else if(language.Selected)
				{
					l3 = language.Iso639Code;
					break;
				}
			}

			//Reload to display these changes
			SaveNow();
			CurrentBook.SetMultilingualContentLanguages(l2, l3);
			CurrentBook.PrepareForEditing();
			_view.UpdateSingleDisplayedPage(_pageSelection.CurrentSelection);
			_view.UpdatePageList(true);//counting on this to redo the thumbnails

			Logger.WriteEvent("ChangingContentLanguages"); 
			Analytics.Track("Change Content Languages");
		}

    	public int NumberOfDisplayedLanguages
    	{
    		get { return ContentLanguages.Where(l => l.Selected).Count(); }
    	}

    	public bool CanEditCopyrightAndLicense
    	{
			get { return CurrentBook.CanChangeLicense; }

    	}

    	public class ContentLanguage
    	{
    		public readonly string Iso639Code;
    		public readonly string Name;

    		public ContentLanguage(string iso639Code, string name)
    		{
    			Iso639Code = iso639Code;
    			Name = name;
    		}
			public override string ToString()
			{
				return Name;
			}

    		public bool Selected;
    		public bool Locked;
    	}

    	public bool GetBookHasChanged()
        {
            return _currentlyDisplayedBook != CurrentBook;
        }

        public void ViewVisibleNowDoSlowStuff()
        {
			if(_currentlyDisplayedBook != CurrentBook)
			{
				CurrentBook.PrepareForEditing();
			}

        	_currentlyDisplayedBook = CurrentBook;

	        var errors = _bookSelection.CurrentSelection.GetErrorsIfNotCheckedBefore();
	        if (!string.IsNullOrEmpty(errors))
	        {
		        Palaso.Reporting.ErrorReport.NotifyUserOfProblem(errors);
		        return;
	        }
	        var page = _bookSelection.CurrentSelection.FirstPage;
            if (page != null)
                _pageSelection.SelectPage(page);
            
            if (_view != null)
            {
				if(ShowTemplatePanel)
				{
					_view.UpdateTemplateList();
				}
				_view.UpdatePageList(false);
            }
        }

        void OnPageSelectionChanged(object sender, EventArgs e)
        {
			Logger.WriteMinorEvent("changing page selection");
			Analytics.Track("Select Page");//not "edit page" because at the moment we don't have the capability of detecting that.

            if (_view != null)
            {
                if (_previouslySelectedPage != null && _domForCurrentPage != null)
                {
                	if(!_inProcessOfDeleting)//this is a mess.. before if you did a delete and quickly selected another page, events transpired such that you're now trying to save a deleted page
                        SaveNow();
					_view.UpdateThumbnailAsync(_previouslySelectedPage);
                }
            	_previouslySelectedPage = _pageSelection.CurrentSelection;
                _view.UpdateSingleDisplayedPage(_pageSelection.CurrentSelection);
            	_deletePageCommand.Enabled = !_pageSelection.CurrentSelection.Required;
            }

			GC.Collect();//i put this in while looking for memory leaks, feel free to remove it.
        }

		public void RefreshDisplayOfCurrentPage()
		{
			_view.UpdateSingleDisplayedPage(_pageSelection.CurrentSelection);
		}

    	public HtmlDom GetXmlDocumentForCurrentPage()
        {
            _domForCurrentPage = _bookSelection.CurrentSelection.GetEditableHtmlDomForPage(_pageSelection.CurrentSelection);

    	    AddEditControlsToPage();

    	    return _domForCurrentPage;
        }

        /// <summary>
        /// View calls this once the main document has completed loading
        /// </summary>
        internal void DocumentCompleted()
        {
            _view.AddMessageEventListener("saveDecodableLevelSettingsEvent", SaveDecodableLevelSettings);
            var path = _collectionSettings.DecodableLevelPathName;
            var decodableLeveledSettings = "";
            if (System.IO.File.Exists(path))
                decodableLeveledSettings = System.IO.File.ReadAllText(path, Encoding.UTF8);
            // We need to escape backslashes and quotes so the whole content arrives intact.
            // Backslash first so the ones we insert for quotes don't get further escaped.
            // Since the input is going to be processed as a string literal in JavaScript, it also can't contain real newlines.
            var input = decodableLeveledSettings.Replace("\\", "\\\\").Replace("\"", "\\\"").Replace("\n", "\\n");
#if DEBUG
            var fakeIt = "true";
#else
            var fakeIt = "false";
#endif
            _view.RunJavaScript("if (typeof(initialize) == \"function\") {initialize(\"" + input + "\", " + fakeIt + ");}");
        }

        private void SaveDecodableLevelSettings(string content)
        {
            var path = _collectionSettings.DecodableLevelPathName;
            System.IO.File.WriteAllText(path, content, Encoding.UTF8);
        }

        /// <summary>
        /// Mangle the page to add a div which floats on the right and contains various editing controls
        /// (currently the decodable/leveled reader ones).
        /// This involves
        ///   - Moving the body of the current page into a new division, and changing stylesheet links
        ///     to @import statements in a new scoped div. This insulates the EditControls from the main page stylesheet.
        ///     (Note: should we ever use a non-gecko browser, e.g. for Macintosh, be aware that scoped style is not yet
        ///     supported by most of them, and a different solution may be needed.)
        ///   - Appending the contents of the body of EditControls.htm to the body of the page
        ///   - Appending (most of) the header of EditControls.htm to the header of the page
        ///   - Adding the JavaScript and css file references needed by the EditControls in the appropriate places
        ///   - Copying some font-awesome files to a subdirectory of the temp folder, since FireFox won't let us load them from elsewhere
        /// </summary>
        private void AddEditControlsToPage()
        {
            MoveBodyAndStylesIntoScopedDiv(_domForCurrentPage);

            var path = FileLocator.GetFileDistributedWithApplication("BloomBrowserUI/bookEdit/html", "EditControls.htm");
            var domForEditControls = new HtmlDom(XmlHtmlConverter.GetXmlDomFromHtmlFile(path, false));

            // move css files from the head into scoped tags in EditControls.htm
            var div = domForEditControls.Body.SelectSingleNode("//div[@class='editControlsRoot']");
            MoveStylesIntoScopedTag(domForEditControls, div);
            
            AppendAllChildren(domForEditControls.RawDom.DocumentElement.LastChild, _domForCurrentPage.Body);
            // looking at the EditControls.htm file and the generated html for the page, you would think we need the following three lines.
            // However, the generated html loads bloomBootstrap.js, and this loads all three files.
            //_domForCurrentPage.AddStyleSheet(_currentlyDisplayedBook.GetFileLocator().LocateFileWithThrow(@"themes/bloom-jqueryui-theme/jquery-ui-1.8.16.custom.css"));
            //_domForCurrentPage.AddJavascriptFile(_currentlyDisplayedBook.GetFileLocator().LocateFileWithThrow(@"lib/jquery-1.10.1.js"));
            //_domForCurrentPage.AddJavascriptFile(_currentlyDisplayedBook.GetFileLocator().LocateFileWithThrow(@"lib/jquery-ui-1.10.3.custom.min.js"));
            _domForCurrentPage.AddJavascriptFile(_currentlyDisplayedBook.GetFileLocator().LocateFileWithThrow(@"libsynphony/bloom_lib.js"));
            _domForCurrentPage.AddJavascriptFile(_currentlyDisplayedBook.GetFileLocator().LocateFileWithThrow(@"libsynphony/xregexp-all-min.js")); // before bloom_xregexp_categories
            _domForCurrentPage.AddJavascriptFile(_currentlyDisplayedBook.GetFileLocator().LocateFileWithThrow(@"libsynphony/bloom_xregexp_categories.js"));
            _domForCurrentPage.AddJavascriptFile(_currentlyDisplayedBook.GetFileLocator().LocateFileWithThrow(@"libsynphony/jquery.text-markup.js"));
            _domForCurrentPage.AddJavascriptFile(_currentlyDisplayedBook.GetFileLocator().LocateFileWithThrow(@"libsynphony/synphony_lib.js"));

            AppendAllChildren(domForEditControls.RawDom.DocumentElement.FirstChild, _domForCurrentPage.Head);
            _domForCurrentPage.AddJavascriptFileToBody(
                _currentlyDisplayedBook.GetFileLocator().LocateFileWithThrow(@"synphonyApi.js"));
            _domForCurrentPage.AddJavascriptFileToBody(
                _currentlyDisplayedBook.GetFileLocator().LocateFileWithThrow(@"editControls.js")); // must be last

            // It's infuriating, but to satisfy Gecko's rules about what files may be safely referenced, the folder in which the font-awesome files
            // live must be a subfolder of the one containing our temporary page file. So make sure what we need is there.
            // (We haven't made the temp file yet; but it will be in the system temp folder.)
            var pathToFontAwesomeStyles =
                _currentlyDisplayedBook.GetFileLocator().LocateFileWithThrow(@"font-awesome/css/font-awesome.min.css");
            var requiredLocationOfFontAwesomeStyles = Path.GetTempPath() + "/" + "font-awesome/css/font-awesome.min.css";
            Directory.CreateDirectory(Path.GetDirectoryName(requiredLocationOfFontAwesomeStyles));
            System.IO.File.Copy(pathToFontAwesomeStyles, requiredLocationOfFontAwesomeStyles, true);
            var pathToFontAwesomeFont = Path.GetDirectoryName(Path.GetDirectoryName(pathToFontAwesomeStyles)) +
                                        "/fonts/fontawesome-webfont.woff";
            var requiredLocationOfFontAwesomeFont =
                Path.GetDirectoryName(Path.GetDirectoryName(requiredLocationOfFontAwesomeStyles)) +
                "/fonts/fontawesome-webfont.woff";
            Directory.CreateDirectory(Path.GetDirectoryName(requiredLocationOfFontAwesomeFont));
            System.IO.File.Copy(pathToFontAwesomeFont, requiredLocationOfFontAwesomeFont, true);
            _domForCurrentPage.AddStyleSheet(requiredLocationOfFontAwesomeStyles);
        }

        /// <summary>
        /// Move everything in the body into a new div, which begins with a style scoped element.
        /// Replace stylesheet links in the head with importing those styles into the style element.
        /// </summary>
        /// <param name="_domForCurrentPage"></param>
        private void MoveBodyAndStylesIntoScopedDiv(HtmlDom domForCurrentPage)
        {
            var body = domForCurrentPage.Body;
            var childrenToMove = body.ChildNodes.Cast<XmlNode>().ToArray();
            var newDiv = body.OwnerDocument.CreateElement("div");
            newDiv.SetAttribute("style", "float:left");
            // Various things in JavaScript land that want to add things using the styles add them to this element instead of body.
            newDiv.SetAttribute("id", "mainPageScope");
            body.AppendChild(newDiv);

            MoveStylesIntoScopedTag(domForCurrentPage, newDiv);
            
            foreach (var child in childrenToMove)
                newDiv.AppendChild(child);
        }

        private void MoveStylesIntoScopedTag(HtmlDom domForCurrentPage, XmlNode target)
        {
            var body = domForCurrentPage.Body;
            var head = domForCurrentPage.Head;

            // get the style sheets linked to this document
            var stylesToMove = head.SelectNodes("//link[@rel='stylesheet']").Cast<XmlNode>().ToArray();

            // create a style tag for the style sheets
            var scope = body.OwnerDocument.CreateElement("style");
            target.AppendChild(scope);
            scope.SetAttribute("scoped", "scoped");

            foreach (var style in stylesToMove)
            {
                var source = style.Attributes["href"].Value;
<<<<<<< HEAD

                if (!source.StartsWith("file"))
                {
                    // get the filename
                    var idx = source.LastIndexOfAny("\\/".ToCharArray());
                    if (idx > -1)
                        source = source.Substring(idx + 1);

                    // do not attempt to do this to jquery
                    if (source.StartsWith("jquery")) continue;

                    // look for the css file, and build a file URI
                    source = new Uri(_currentlyDisplayedBook.GetFileLocator().LocateFileWithThrow(source)).AbsoluteUri;
                }

=======
                if (source.Contains("editPaneGlobal"))
                    continue; // Leave this one at the global level, it contains things that should NOT be scoped.
>>>>>>> 245439af
                var import = body.OwnerDocument.CreateTextNode("@import \"" + source.Replace("\\", "/") + "\";\n");
                scope.AppendChild(import);
                head.RemoveChild(style);
            }
        }

        void AppendAllChildren(XmlNode source, XmlNode dest)
        {
            // Not sure, but the ToArray MIGHT be needed because AppendChild MIGHT remove the node from the source
            // which MIGHT interfere with iterating over them.
            foreach (var node in source.ChildNodes.Cast<XmlNode>().ToArray())
            {
                // It's nice if the independent HMTL file we are copying can have its own title, but we don't want to duplicate that into
                // our page document, which already has its own.
                if (node.Name == "title")
                    continue;
                // It's no good copying file references; they may be useful for independent testing of the control source,
                // but the relative paths won't work. Any needed scripts must be re-included.
                if (node.Name == "script" && node.Attributes != null && node.Attributes["src"] != null)
                    continue;
                if (node.Name == "link" && node.Attributes != null && node.Attributes["rel"] != null)
                    continue; // likewise stylesheets must be inserted
                dest.AppendChild(dest.OwnerDocument.ImportNode(node,true));
            }
        }

        public void SaveNow()
        {
            if (_domForCurrentPage != null)
            {
				_view.CleanHtmlAndCopyToPageDom();
                _bookSelection.CurrentSelection.SavePage(_domForCurrentPage);
            }
        }

		public void ChangePicture(GeckoHtmlElement img, PalasoImage imageInfo, IProgress progress)
        {
			try
			{
				Logger.WriteMinorEvent("Starting ChangePicture {0}...", imageInfo.FileName);
				var editor = new PageEditingModel();
				editor.ChangePicture(_bookSelection.CurrentSelection.FolderPath, img, imageInfo, progress);

				//we have to save so that when asked by the thumbnailer, the book will give the proper image
				SaveNow();
				//but then, we need the non-cleaned version back there
				_view.UpdateSingleDisplayedPage(_pageSelection.CurrentSelection);

				_view.UpdateThumbnailAsync(_pageSelection.CurrentSelection);
				Logger.WriteMinorEvent("Finished ChangePicture {0} (except for async thumbnail) ...", imageInfo.FileName);
				Analytics.Track("Change Picture");
				Logger.WriteEvent("ChangePicture {0}...", imageInfo.FileName);

			}
			catch (Exception e)
			{
				ErrorReport.NotifyUserOfProblem(e, "Could not change the picture");
			}
        }

//        private void InvokeUpdatePageList()
//        {
//            if (UpdatePageList != null)
//            {
//                UpdatePageList(this, null);
//            }
//        }

        public void SetView(EditingView view)
        {
            _view = view;
        }


        public IPage DeterminePageWhichWouldPrecedeNextInsertion()
        {
            if (_view != null)
            {
                var pagesStartingWithCurrentSelection =
                    _bookSelection.CurrentSelection.GetPages().SkipWhile(p => p.Id != _pageSelection.CurrentSelection.Id);
                var candidates = pagesStartingWithCurrentSelection.ToArray();
                for (int i = 0; i < candidates.Length - 1; i++)
                {
                    if (!candidates[i + 1].Required)
                    {
                        return candidates[i];
                    }
                }
                var pages = _bookSelection.CurrentSelection.GetPages();
                // ReSharper disable PossibleMultipleEnumeration
                if (!pages.Any())
                {
                    var exception = new ApplicationException(
                        string.Format(
                            @"_bookSelection.CurrentSelection.GetPages() gave no pages (BL-262 repro).
                                      Book is '{0}'\r\nErrors known to book=[{1}]\r\n{2}\r\n{3}",
                            _bookSelection.CurrentSelection.TitleBestForUserDisplay,
                            _bookSelection.CurrentSelection.CheckForErrors(), 
                            _bookSelection.CurrentSelection.RawDom.OuterXml,
                            new StackTrace().ToString()));

                    ErrorReport.NotifyUserOfProblem(exception,
                                                    "There was a problem looking through the pages of this book. If you can send emails, please click 'details' and send this report to the developers.");
                    return null;
                }
                IPage lastGuyWHoCanHaveAnInsertionAfterHim = pages.Last(p => !p.IsBackMatter);
                // ReSharper restore PossibleMultipleEnumeration
                return lastGuyWHoCanHaveAnInsertionAfterHim;
            }
            return null;
        }

        public bool CanChangeImages()
        {
            return _currentlyDisplayedBook.CanChangeImages;
        }


    	public Layout GetCurrentLayout()
    	{
    		return CurrentBook.GetLayout();
    	}

#if TooExpensive
    	public void BrowserFocusChanged()
    	{
			//review: will this be too slow on some machines? It's just a luxury to update the thumbnail even when you tab to a different field
    		SaveNow();
			_view.UpdateThumbnailAsync(_pageSelection.CurrentSelection);
    	}
#endif

    	public void CopyImageMetadataToWholeBook(Metadata metadata)
    	{
			using (var dlg = new ProgressDialogForeground())//REVIEW: this foreground dialog has known problems in other contexts... it was used here because of its ability to handle exceptions well. TODO: make the background one handle exceptions well
			{
				dlg.ShowAndDoWork(progress => CurrentBook.CopyImageMetadataToWholeBookAndSave(metadata, progress));
			}
    	}

        public string GetFontAvailabilityMessage()
        {
            var name = _collectionSettings.DefaultLanguage1FontName.ToLower();
            
            if(null == FontFamily.Families.FirstOrDefault(f => f.Name.ToLower() == name))
            {
                var s = L10NSharp.LocalizationManager.GetString("EditTab.FontMissing",
                                                           "The current selected " +
                                                           "font is '{0}', but it is not installed on this computer. Some other font will be used.");
                return string.Format(s, _collectionSettings.DefaultLanguage1FontName);
            }
            return null;
        }

      /*  Later I found a different explanation for why i wasn't getting the data back... the new classes were at the pag div
       *  level, and the c# code was only looking at the innerhtml of that div when saving (still is).
       *  /// <summary>
        /// Although browsers are happy to let you manipulate the DOM, in most cases gecko/xulrunner does not expect that we,
        /// the host process, are going to need access to those changes. For example, if we have a control that adds a class
        /// to some element based on a user choice, the user will see the choice take effect, but then when they come back to the
        /// page later, their choice will be lost. This is because that new class just isn't in the html that gets returned to us,
        /// if we do, for example, _browser.Document.GetElementsByTagName("body").outerHtml. (Other things changes *are* returned, like
        /// the new contents of an editable div).
        /// 
        /// Anyhow this method, triggered by javascript that knows it did something that will be lost, is here in order to work
        /// around this. The Javascript does something like:
        /// var origin = window.location.protocol + '//' + window.location.host;
        /// event.initMessageEvent ('PreserveClassAttributeOfElement', true, true, theHTML, origin, 1234, window, null);
        /// document.dispatchEvent (event);
        /// 
        /// The hard part here is knowing which element gets this html
        /// </summary>
        /// <param name="?"></param>
        public void PreserveHtmlOfElement(string elementHtml)
        {
            try
            {
                var editor = new PageEditingModel();
               
                //todo if anyone ever needs it: preserve more than just the class
                editor.PreserveClassAttributeOfElement(_pageSelection.CurrentSelection.GetDivNodeForThisPage(), elementHtml);

                //we have to save so that when asked by the thumbnailer, the book will give the proper image
  //              SaveNow();
                //but then, we need the non-cleaned version back there
//                _view.UpdateSingleDisplayedPage(_pageSelection.CurrentSelection);

  //              _view.UpdateThumbnailAsync(_pageSelection.CurrentSelection);

            }
            catch (Exception e)
            {
                ErrorReport.NotifyUserOfProblem(e, "Could not PreserveClassAttributeOfElement");
            }
        }
       */
    }
       
    public class TemplateInsertionCommand
    {
        public event EventHandler InsertPage;

        public void Insert(Page page)
        {
            if (InsertPage != null)
            {
                InsertPage.Invoke(page, null);
            }
        }
    }
}<|MERGE_RESOLUTION|>--- conflicted
+++ resolved
@@ -530,7 +530,8 @@
             foreach (var style in stylesToMove)
             {
                 var source = style.Attributes["href"].Value;
-<<<<<<< HEAD
+                if (source.Contains("editPaneGlobal"))
+                    continue; // Leave this one at the global level, it contains things that should NOT be scoped.
 
                 if (!source.StartsWith("file"))
                 {
@@ -546,10 +547,6 @@
                     source = new Uri(_currentlyDisplayedBook.GetFileLocator().LocateFileWithThrow(source)).AbsoluteUri;
                 }
 
-=======
-                if (source.Contains("editPaneGlobal"))
-                    continue; // Leave this one at the global level, it contains things that should NOT be scoped.
->>>>>>> 245439af
                 var import = body.OwnerDocument.CreateTextNode("@import \"" + source.Replace("\\", "/") + "\";\n");
                 scope.AppendChild(import);
                 head.RemoveChild(style);
