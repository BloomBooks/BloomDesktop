--- conflicted
+++ resolved
@@ -79,11 +79,6 @@
             pageListChangedEvent.Subscribe(x => _view.UpdatePageList(false));
             relocatePageEvent.Subscribe(OnRelocatePage);
 			libraryClosingEvent.Subscribe(o=>SaveNow());
-<<<<<<< HEAD
-        	_contentLanguages = new List<ContentLanguage>();
-
-			_server.CurrentCollectionSettings = _collectionSettings;
-=======
 			localizationChangedEvent.Subscribe(o =>
 			{
 				RefreshDisplayOfCurrentPage();
@@ -92,7 +87,8 @@
 				_view.UpdateTemplateList();
 			});
 			_contentLanguages = new List<ContentLanguage>();
->>>>>>> 48f11458
+
+			_server.CurrentCollectionSettings = _collectionSettings;
         }
 
 
