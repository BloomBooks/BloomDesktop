﻿using System;
using System.Collections.Generic;
using System.Diagnostics;
using System.Drawing;
using System.IO;
using System.Linq;
using System.Text;
using System.Windows.Forms;
using System.Xml;
using Bloom.Book;
using Bloom.Collection;
using Bloom.SendReceive;
using Bloom.ToPalaso.Experimental;
using Bloom.web;
using BloomTemp;
using DesktopAnalytics;
using L10NSharp;
using Newtonsoft.Json;
using Palaso.IO;
using Palaso.Progress;
using Palaso.Reporting;
using Palaso.UI.WindowsForms.ClearShare;
using Palaso.UI.WindowsForms.ImageToolbox;
using Gecko;
using Palaso.Xml;

namespace Bloom.Edit
{
	public class EditingModel
	{
		private readonly BookSelection _bookSelection;
		private readonly PageSelection _pageSelection;
		private readonly LanguageSettings _languageSettings;
		private readonly DuplicatePageCommand _duplicatePageCommand;
		private readonly DeletePageCommand _deletePageCommand;
		private readonly LocalizationChangedEvent _localizationChangedEvent;
		private readonly CollectionSettings _collectionSettings;
		private readonly SendReceiver _sendReceiver;
		private HtmlDom _domForCurrentPage;
		// We dispose of this when we create a new one. It may hang around a little longer than needed, but memory
		// is the only resource being used, and there is only one instance of this object.
		private SimulatedPageFile _currentPage;
		public bool Visible;
		private Book.Book _currentlyDisplayedBook;
		private EditingView _view;
		private List<ContentLanguage> _contentLanguages;
		private IPage _previouslySelectedPage;
		private bool _inProcessOfDeleting;
		private string _accordionFolder;
		private EnhancedImageServer _server;
		private readonly TemplateInsertionCommand _templateInsertionCommand;
		private Dictionary<string, IPage> _templatePagesDict;
		private string _lastPageAdded;

		// These variables are not thread-safe. Access only on UI thread.
		private bool _inProcessOfSaving;
		private List<Action> _tasksToDoAfterSaving = new List<Action>();

		//public event EventHandler UpdatePageList;

		public delegate EditingModel Factory();//autofac uses this

		public EditingModel(BookSelection bookSelection, PageSelection pageSelection,
			LanguageSettings languageSettings,
			TemplateInsertionCommand templateInsertionCommand,
			PageListChangedEvent pageListChangedEvent,
			RelocatePageEvent relocatePageEvent,
			BookRefreshEvent bookRefreshEvent,
			PageRefreshEvent pageRefreshEvent,
			DuplicatePageCommand duplicatePageCommand,
			DeletePageCommand deletePageCommand,
			SelectedTabChangedEvent selectedTabChangedEvent,
			SelectedTabAboutToChangeEvent selectedTabAboutToChangeEvent,
			LibraryClosing libraryClosingEvent,
			LocalizationChangedEvent localizationChangedEvent,
			CollectionSettings collectionSettings,
			SendReceiver sendReceiver,
			EnhancedImageServer server)
		{
			_bookSelection = bookSelection;
			_pageSelection = pageSelection;
			_languageSettings = languageSettings;
			_duplicatePageCommand = duplicatePageCommand;
			_deletePageCommand = deletePageCommand;
			_collectionSettings = collectionSettings;
			_sendReceiver = sendReceiver;
			_server = server;
			_templatePagesDict = null;
			_lastPageAdded = String.Empty;

			bookSelection.SelectionChanged += new EventHandler(OnBookSelectionChanged);
			pageSelection.SelectionChanged += new EventHandler(OnPageSelectionChanged);
			pageSelection.SelectionChanging += OnPageSelectionChanging;
			templateInsertionCommand.InsertPage += new EventHandler(OnInsertTemplatePage);

			bookRefreshEvent.Subscribe((book) => OnBookSelectionChanged(null, null));
			pageRefreshEvent.Subscribe((book) => RethinkPageAndReloadIt(null));
			selectedTabChangedEvent.Subscribe(OnTabChanged);
			selectedTabAboutToChangeEvent.Subscribe(OnTabAboutToChange);
			duplicatePageCommand.Implementer = OnDuplicatePage;
			deletePageCommand.Implementer = OnDeletePage;
			pageListChangedEvent.Subscribe(x => _view.UpdatePageList(false));
			relocatePageEvent.Subscribe(OnRelocatePage);
			libraryClosingEvent.Subscribe(o=>SaveNow());
			localizationChangedEvent.Subscribe(o =>
			{
				//this is visible was added for https://jira.sil.org/browse/BL-267, where the edit tab has never been
				//shown so the view has never been full constructed, so we're not in a good state to do a refresh
				if (Visible)
				{
					SaveNow();
					_view.UpdateButtonLocalizations();
					RefreshDisplayOfCurrentPage();
					//_view.UpdateDisplay();
					_view.UpdatePageList(false);
				}
				else if (_view != null)
				{
					// otherwise changing UI language in Publish tab (for instance) won't update these localizations
					_view.UpdateButtonLocalizations();
				}
			});
			_contentLanguages = new List<ContentLanguage>();
			_server.CurrentCollectionSettings = _collectionSettings;
			_server.CurrentBook = CurrentBook;
			_templateInsertionCommand = templateInsertionCommand;
		}

		private Form _oldActiveForm;

		/// <summary>
		/// we need to guarantee that we save *before* any other tabs try to update, hence this "about to change" event
		/// </summary>
		/// <param name="details"></param>
		private void OnTabAboutToChange(TabChangedDetails details)
		{
			if (details.From == _view)
			{
				SaveNow();
				// This bizarre behavior prevents BL-2313 and related problems.
				// For some reason I cannot discover, switching tabs when focus is in the Browser window
				// causes Bloom to get deactivated, which prevents various controls from working.
				// Moreover, it seems (BL-2329) that if the user types Alt-F4 while whatever-it-is is active,
				// things get into a very bad state indeed. So arrange to re-activate ourselves as soon as the dust settles.
				_oldActiveForm = Form.ActiveForm;
				Application.Idle += ReactivateFormOnIdle;
				//note: if they didn't actually change anything, Chorus is not going to actually do a checkin, so this
				//won't polute the history
				_sendReceiver.CheckInNow(string.Format("Edited '{0}'", _bookSelection.CurrentSelection.TitleBestForUserDisplay));

			}
		}

		private void ReactivateFormOnIdle(object sender, EventArgs eventArgs)
		{
			Application.Idle -= ReactivateFormOnIdle;
			if (_oldActiveForm != null)
				_oldActiveForm.Activate();
		}

		private void OnTabChanged(TabChangedDetails details)
		{
			_previouslySelectedPage = null;
			Visible = details.To == _view;
			_view.OnVisibleChanged(Visible);
		}

		private void OnBookSelectionChanged(object sender, EventArgs e)
		{
			//prevent trying to save this page in whatever comes next
			var wasNull = _domForCurrentPage == null;
			_domForCurrentPage = null;
			_currentlyDisplayedBook = null;
			_server.CurrentBook = CurrentBook;
			_templatePagesDict = null;
			if (Visible)
			{
				_view.ClearOutDisplay();
				if (!wasNull)
					_view.UpdatePageList(false);
			}
		}

		private void OnDuplicatePage()
		{
			DuplicatePage(_pageSelection.CurrentSelection);
		}

		internal void DuplicatePage(IPage page)
		{
			try
			{
				SaveNow(); //ensure current page is saved first
				_domForCurrentPage = null; //prevent us trying to save it later, as the page selection changes
				_currentlyDisplayedBook.DuplicatePage(page);
				_view.UpdatePageList(false);
				Logger.WriteEvent("Duplicate Page");
				Analytics.Track("Duplicate Page");
			}
			catch (Exception error)
			{
				ErrorReport.NotifyUserOfProblem(error,
					"Could not duplicate that page. Try quiting Bloom, run it again, and then attempt to duplicate the page again. And please click 'details' below and report this to us.");
			}
		}

		private void OnDeletePage()
		{
			DeletePage(_pageSelection.CurrentSelection);
		}

		internal void DeletePage(IPage page)
		{
			// This can only be called on the UI thread in response to a user button click.
			// If that ever changed we might need to arrange locking for access to _inProcessOfSaving and _tasksToDoAfterSaving.
			Debug.Assert(!_view.InvokeRequired);
			if (_inProcessOfSaving && page == _pageSelection.CurrentSelection)
			{
				// Somehow (BL-431) it's possible that a Save is still in progress when we start executing a delete page.
				// If this happens, to prevent crashes we need to let the Save complete before we go ahead with the delete.
				_tasksToDoAfterSaving.Add(OnDeletePage);
				return;
			}
			try
			{
				_inProcessOfDeleting = true;
				_domForCurrentPage = null; //prevent us trying to save it later, as the page selection changes
				_currentlyDisplayedBook.DeletePage(page);
				_view.UpdatePageList(false);
				Logger.WriteEvent("Delete Page");
				Analytics.Track("Delete Page");
			}
			catch (Exception error)
			{
				ErrorReport.NotifyUserOfProblem(error,
					"Could not delete that page. Try quiting Bloom, run it again, and then attempt to delete the page again. And please click 'details' below and report this to us.");
			}
			finally
			{
				_inProcessOfDeleting = false;
			}
		}

		private void OnRelocatePage(RelocatePageInfo info)
		{
			info.Cancel = !_bookSelection.CurrentSelection.RelocatePage(info.Page, info.IndexOfPageAfterMove);
			if(!info.Cancel)
			{
				Analytics.Track("Relocate Page");
				Logger.WriteEvent("Relocate Page");
			}
		}

		private void OnInsertTemplatePage(object sender, EventArgs e)
		{
			_bookSelection.CurrentSelection.InsertPageAfter(DeterminePageWhichWouldPrecedeNextInsertion(), sender as Page);
			_view.UpdatePageList(false);
			//_pageSelection.SelectPage(newPage);
			try
			{
				Analytics.Track("Insert Template Page", new Dictionary<string, string>
					{
						{ "template-source", (sender as Page).Book.Title},
						{ "page", (sender as Page).Caption}
					});
			}
			catch (Exception)
			{
			}
			Logger.WriteEvent("InsertTemplatePage");
		}


		public bool HaveCurrentEditableBook
		{
			get { return _bookSelection.CurrentSelection != null; }
		}

		public Book.Book CurrentBook
		{
			get { return _bookSelection.CurrentSelection; }
		}

		public bool CanAddPages
		{
			get { return !_bookSelection.CurrentSelection.LockedDown; }
		}

		public bool CanDuplicatePage
		{
			get
			{
				return _pageSelection != null && _pageSelection.CurrentSelection != null &&
					   !_pageSelection.CurrentSelection.Required && _currentlyDisplayedBook != null
					   && !_currentlyDisplayedBook.LockedDown;//this clause won't work when we start allowing custom front/backmatter pages
			}
		}

		public bool CanDeletePage
		{
			get
			{
				return _pageSelection != null && _pageSelection.CurrentSelection != null &&
					   !_pageSelection.CurrentSelection.Required && _currentlyDisplayedBook!=null
					   && !_currentlyDisplayedBook.LockedDown;//this clause won't work when we start allowing custom front/backmatter pages
			}

		}

		/// <summary>
		/// These are the languages available for selecting for bilingual and trilingual
		/// </summary>
		public IEnumerable<ContentLanguage> ContentLanguages
		{
			get
			{
				//_contentLanguages.Clear();		CAREFUL... the tags in the dropdown are ContentLanguage's, so changing them breaks that binding
				if (_contentLanguages.Count() == 0)
				{
					_contentLanguages.Add(new ContentLanguage(_collectionSettings.Language1Iso639Code,
															  _collectionSettings.GetLanguage1Name("en"))
											{Locked = true, Selected = true, IsRtl = _collectionSettings.IsLanguage1Rtl});

					//NB: these won't *always* be tied to the national and regional languages, but they are for now. We would need more UI, without making for extra complexity
					var item2 = new ContentLanguage(_collectionSettings.Language2Iso639Code,
													_collectionSettings.GetLanguage2Name("en"))
									{
										IsRtl = _collectionSettings.IsLanguage1Rtl
//					            		Selected =
//					            			_bookSelection.CurrentSelection.MultilingualContentLanguage2 ==
//					            			_librarySettings.Language2Iso639Code
									};
					_contentLanguages.Add(item2);
					if (!String.IsNullOrEmpty(_collectionSettings.Language3Iso639Code))
					{
						//NB: this could be the 2nd language (when the national 1 language is not selected)
//						bool selected = _bookSelection.CurrentSelection.MultilingualContentLanguage2 ==
//						                _librarySettings.Language3Iso639Code ||
//						                _bookSelection.CurrentSelection.MultilingualContentLanguage3 ==
//						                _librarySettings.Language3Iso639Code;
						var item3 = new ContentLanguage(_collectionSettings.Language3Iso639Code,
														_collectionSettings.GetLanguage3Name("en"))
						{
							IsRtl = _collectionSettings.IsLanguage3Rtl
						};// {Selected = selected};
						_contentLanguages.Add(item3);
					}
				}
				//update the selections
				_contentLanguages.First(l => l.Iso639Code == _collectionSettings.Language2Iso639Code).Selected =
					_bookSelection.CurrentSelection.MultilingualContentLanguage2 ==_collectionSettings.Language2Iso639Code;

				//the first language is always selected. This covers the common situation in shellbook collections where
				//we have English as both the 1st and national language. https://jira.sil.org/browse/BL-756
				_contentLanguages.First(l => l.Iso639Code == _collectionSettings.Language1Iso639Code).Selected = true;
					

				var contentLanguageMatchingNatLan2 =
					_contentLanguages.Where(l => l.Iso639Code == _collectionSettings.Language3Iso639Code).FirstOrDefault();

				if(contentLanguageMatchingNatLan2!=null)
				{
					contentLanguageMatchingNatLan2.Selected =
					_bookSelection.CurrentSelection.MultilingualContentLanguage2 ==_collectionSettings.Language3Iso639Code
					|| _bookSelection.CurrentSelection.MultilingualContentLanguage3 == _collectionSettings.Language3Iso639Code;
				}


				return _contentLanguages;
			}
		}

		public IEnumerable<Layout> GetLayoutChoices()
		{
			foreach(var layout in CurrentBook.GetLayoutChoices())
			{
				yield return layout;
			}
		}

		public void SetLayout(Layout layout)
		{
			SaveNow();
			CurrentBook.SetLayout(layout);
			CurrentBook.PrepareForEditing();
			_view.UpdateSingleDisplayedPage(_pageSelection.CurrentSelection);

			_view.UpdatePageList(true);//counting on this to redo the thumbnails
		}

		/// <summary>
		/// user has selected or de-selected a content language
		/// </summary>
		public void ContentLanguagesSelectionChanged()
		{
			Logger.WriteEvent("Changing Content Languages");
			string l2 = null;
			string l3 = null;
			foreach (var language in _contentLanguages)
			{
				if (language.Locked)
					continue; //that's the vernacular
				if(language.Selected && l2==null)
					l2 = language.Iso639Code;
				else if(language.Selected)
				{
					l3 = language.Iso639Code;
					break;
				}
			}

			//Reload to display these changes
			SaveNow();
			CurrentBook.SetMultilingualContentLanguages(l2, l3);
			CurrentBook.PrepareForEditing();
			_view.UpdateSingleDisplayedPage(_pageSelection.CurrentSelection);
			_view.UpdatePageList(true);//counting on this to redo the thumbnails

			Logger.WriteEvent("ChangingContentLanguages");
			Analytics.Track("Change Content Languages");
		}

		public int NumberOfDisplayedLanguages
		{
			get { return ContentLanguages.Where(l => l.Selected).Count(); }
		}

		public bool CanEditCopyrightAndLicense
		{
			get { return CurrentBook.CanChangeLicense; }

		}

		public IEnumerable<string> LicenseDescriptionLanguagePriorities
		{
			get { return _collectionSettings.LicenseDescriptionLanguagePriorities; }
		}

		public class ContentLanguage
		{
			public readonly string Iso639Code;
			public readonly string Name;

			public ContentLanguage(string iso639Code, string name)
			{
				Iso639Code = iso639Code;
				Name = name;
			}
			public override string ToString()
			{
				return Name;
			}

			public bool Selected;
			public bool Locked;
			public bool IsRtl;
		}

		public bool GetBookHasChanged()
		{
			return _currentlyDisplayedBook != CurrentBook;
		}

		public void ViewVisibleNowDoSlowStuff()
		{
			if(_currentlyDisplayedBook != CurrentBook)
			{
				CurrentBook.PrepareForEditing();
			}

			_currentlyDisplayedBook = CurrentBook;

			var errors = _currentlyDisplayedBook.GetErrorsIfNotCheckedBefore();
			if (!string.IsNullOrEmpty(errors))
			{
				ErrorReport.NotifyUserOfProblem(errors);
				return;
			}

			// BL-2339: try to choose the last edited page
			var page = _currentlyDisplayedBook.GetPageByIndex(_currentlyDisplayedBook.UserPrefs.MostRecentPage) ?? _currentlyDisplayedBook.FirstPage;

			if (page != null)
				_pageSelection.SelectPage(page);

			if (_view != null)
			{
				_view.UpdatePageList(false);
			}
		}

		// Invoked by an event handler just before we change pages. Unless we are in the process of deleting the
		// current page, we need to save changes to it. Currently this is a side effect of calling the JS
		// pageSelectionChanging(), which calls back to our 'FinishSavingPage()'
		// Note that this is fully synchronous event handling, all in the current thread:
		// PageSelection.SelectPage [CS] raises PageSelectionChanging
		//		OnPageSelectionChanging() [CS, here] responds to this event
		//			it calls pageSelectionChanging() [in JS]
		//				pageSelectionChanging raises HTML event finishSavingPage
		//					this class is listening for finishSavingPage, and handles it by calling FinishSavingPage() [CS]
		//		all those calls return
		//		SelectPage continues with actually changing the current page, and then calls PageChanged.
		// I am confident that RunJavaScript does not return until it has finished executing the JavaScript function,
		// because the wrapper code in Browser.cs is capable of returning a result from the JS function.
		// I am confident that fireCSharpEditEvent (in bloomEditing.js) does not return until all the event handlers
		// (in this case, our C# FinishSavingPage() method) have completed, because it is implemented using
		// document.dispatchEvent(), and this returns a result determined by the handlers, specifically whether
		// one of them canceled the event.
		// Thus, the whole sequence of steps above behaves like a series of nested function calls,
		// and SelectPage does not proceed with actually changing the current page until after FinishSavingPage has
		// completed saving it.
		private void OnPageSelectionChanging(object sender, EventArgs eventArgs)
		{
			if (_view != null && !_inProcessOfDeleting)
			{
				_view.ChangingPages = true;
				_view.RunJavaScript("if (calledByCSharp) { calledByCSharp.pageSelectionChanging();}");
			}
		}

		void OnPageSelectionChanged(object sender, EventArgs e)
		{
			Logger.WriteMinorEvent("changing page selection");
			Analytics.Track("Select Page");//not "edit page" because at the moment we don't have the capability of detecting that.
			// Trace memory usage in case it may be useful
			Palaso.UI.WindowsForms.Reporting.MemoryManagement.CheckMemory(false, "switched page in edit", true);

			if (_view != null)
			{
				if (_previouslySelectedPage != null && _domForCurrentPage != null)
				{
					_view.UpdateThumbnailAsync(_previouslySelectedPage);
				}
				_previouslySelectedPage = _pageSelection.CurrentSelection;

				// BL-2339: remember last edited page
				if (_previouslySelectedPage != null)
				{
					var idx = _previouslySelectedPage.GetIndex();
					if (idx > -1)
						_previouslySelectedPage.Book.UserPrefs.MostRecentPage = idx;
				}

				_pageSelection.CurrentSelection.Book.BringPageUpToDate(_pageSelection.CurrentSelection.GetDivNodeForThisPage());
				_view.UpdateSingleDisplayedPage(_pageSelection.CurrentSelection);
				_duplicatePageCommand.Enabled = !_pageSelection.CurrentSelection.Required;
				_deletePageCommand.Enabled = !_pageSelection.CurrentSelection.Required;
			}

			GC.Collect();//i put this in while looking for memory leaks, feel free to remove it.
		}

		public void RefreshDisplayOfCurrentPage()
		{
			_view.UpdateSingleDisplayedPage(_pageSelection.CurrentSelection);
		}

		public void SetupServerWithCurrentPageIframeContents()
		{
			_domForCurrentPage = _bookSelection.CurrentSelection.GetEditableHtmlDomForPage(_pageSelection.CurrentSelection);
			XmlHtmlConverter.MakeXmlishTagsSafeForInterpretationAsHtml(_domForCurrentPage.RawDom);
			if (_currentPage != null)
				_currentPage.Dispose();
			_currentPage = EnhancedImageServer.MakeSimulatedPageFileInBookFolder(_domForCurrentPage, true);

			if (_currentlyDisplayedBook.BookInfo.ReaderToolsAvailable)
				_server.AccordionContent = MakeAccordionContent();
			else
				_server.AccordionContent = "<html><head><meta charset=\"UTF-8\"/></head><body></body></html>";

			_server.CurrentBook = _currentlyDisplayedBook;
			_server.AuthorMode = CanAddPages;
		}

		/// <summary>
		/// Return the DOM that represents the content of the current page.
		/// Note that this is typically not the top-level thing displayed by the browser; rather, it is embedded in an
		/// iframe.
		/// </summary>
		/// <returns></returns>
		public HtmlDom GetXmlDocumentForCurrentPage()
		{
			return _domForCurrentPage;
		}

		/// <summary>
		/// Return the top-level document that should be displayed in the browser for the current page.
		/// </summary>
		/// <returns></returns>
		public HtmlDom GetXmlDocumentForEditScreenWebPage()
		{
			var path = FileLocator.GetFileDistributedWithApplication("BloomBrowserUI/bookEdit", "EditViewFrame.htm");
			// {simulatedPageFileInBookFolder} is placed in the template file where we want the source file for the 'page' iframe.
			// We don't really make a file for the page, the contents are just saved in our local server.
			// But we give it a url that makes it seem to be in the book folder so local urls work.
			// See EnhancedImageServer.MakeSimulatedPageFileInBookFolder() for more details.
			var frameText = File.ReadAllText(path, Encoding.UTF8).Replace("{simulatedPageFileInBookFolder}", _currentPage.Key);
			var dom = new HtmlDom(XmlHtmlConverter.GetXmlDomFromHtml(frameText));

			// only show the accordion when the template enables it
			var css_class = dom.Body.GetAttributeNode("class");

			if (css_class == null)
			{
				css_class = dom.Body.OwnerDocument.CreateAttribute("class");
				dom.Body.Attributes.Append(css_class);
			}

			if (_currentlyDisplayedBook.BookInfo.ReaderToolsAvailable)
				css_class.Value = "accordion";
			else
				css_class.Value = "no-accordion";

			return dom;
		}

		/// <summary>
		/// View calls this once the main document has completed loading.
		/// But this is not really reliable.
		/// Also see comments in EditingView.UpdateSingleDisplayedPage.
		/// TODO really need a more reliable way of determining when the document really is complete
		/// </summary>
		internal void DocumentCompleted()
		{
			System.Windows.Forms.Application.Idle += OnIdleAfterDocumentSupposedlyCompleted;
		}

		/// <summary>
		/// For some reason, we need to call this code OnIdle.
		/// We couldn't figure out the timing any other way.
		/// Otherwise, sometimes the calledByCSharp object doesn't exist; then we don't call restoreAccordionSettings.
		/// If we don't call restoreAccordionSettings, then the more panel stays open without the checkboxes checked.
		/// </summary>
		/// <param name="sender"></param>
		/// <param name="e"></param>
		void OnIdleAfterDocumentSupposedlyCompleted(object sender, EventArgs e)
		{
			System.Windows.Forms.Application.Idle -= OnIdleAfterDocumentSupposedlyCompleted;

			//Work-around for BL-422: https://jira.sil.org/browse/BL-422
			if (_currentlyDisplayedBook == null)
			{
				Debug.Fail(
					"Debug Only: BL-422 reproduction (currentlyDisplayedBook was null in OnIdleAfterDocumentSupposedlyCompleted).");
				Logger.WriteEvent("BL-422 happened just now (currentlyDisplayedBook was null in OnIdleAfterDocumentSupposedlyCompleted).");
				return;
			}
			// listen for events raised by javascript
			_view.AddMessageEventListener("saveAccordionSettingsEvent", SaveAccordionSettings);
			_view.AddMessageEventListener("preparePageForEditingAfterOrigamiChangesEvent", RethinkPageAndReloadIt);
			_view.AddMessageEventListener("finishSavingPage", FinishSavingPage);
			_view.AddMessageEventListener("handleAddNewPageKeystroke", HandleAddNewPageKeystroke);
			_view.AddMessageEventListener("addPage", AddNewPageBasedOnTemplate);
		}


		/// <summary>
		/// When the user types ctrl+n, we do this:
		/// 1) If the user is on a page that is xmatter, or a singleton, then we just add the first page in the template
		/// 2) Else, make a new page of the same type as the current one
		/// </summary>
		/// <param name="unused"></param>
		public void HandleAddNewPageKeystroke(string unused)
		{
			if (!HaveCurrentEditableBook || _currentlyDisplayedBook.LockedDown)
				return;

			try
			{
				if (CanDuplicatePage)
				{
					AddNewPageBasedOnTemplate(this._pageSelection.CurrentSelection.IdOfFirstAncestor);
					return;
				}
				else
				{
					var idOfFirstPageInTemplateBook = CurrentBook.FindTemplateBook().GetPageByIndex(0).Id;
					AddNewPageBasedOnTemplate(idOfFirstPageInTemplateBook);
				}
			}
			catch (Exception error)
			{
				Logger.WriteEvent(error.Message);
				//this is not worth bothering the user about
#if DEBUG
				throw error;
#endif
			}
			//there was some error figuring out a default page, let's just let the user choose what they want
			if(this._view!=null)
				this._view.ShowAddPageDialog();
		}

		private Dictionary<string, IPage> GetTemplatePagesForThisBook()
		{
			if (_templatePagesDict != null)
				return _templatePagesDict;

			var templateBook = _bookSelection.CurrentSelection.FindTemplateBook();
			if (templateBook == null)
				return null;
			_templatePagesDict = templateBook.GetTemplatePagesIdDictionary();
			return _templatePagesDict;
		}

		private void AddNewPageBasedOnTemplate(string pageId)
		{
			IPage page;
			var dict = GetTemplatePagesForThisBook();
			if (dict != null && dict.TryGetValue(pageId, out page))
			{
				_templateInsertionCommand.Insert(page as Page);
				_lastPageAdded = pageId;
			}
		}

		private void RethinkPageAndReloadIt(string obj)
		{
			if (CannotSavePage())
				return;
			FinishSavingPage();
			RefreshDisplayOfCurrentPage();
		}

		/// <summary>
		/// Called from a JavaScript event after it has done everything appropriate in JS land towards saving a page,
		/// in the process of wrapping up this page before moving to another.
		/// The main point is that any changes on this page get saved back to the main document.
		/// In case it is an origami page, there is some special stuff to do as commented below.
		/// (Argument is required for JS callback, not used).
		/// </summary>
		/// <returns>true if it was aborted (nothing to save or refresh)</returns>
		private void FinishSavingPage(string ignored = null)
		{
			if (CannotSavePage())
				return;

			SaveNow();

			// "Origami" is the javascript system that lets the user introduce new elements to the page.
			// It can insert .bloom-translationGroup's, but it can't populate them with .bloom-editables
			// or set the proper classes on those editables to match the current multilingual settings.
			// So after a change, this eventually gets called. We then ask the page's book to fix things
			// up so that those boxes are ready to edit
			_domForCurrentPage = _bookSelection.CurrentSelection.GetEditableHtmlDomForPage(_pageSelection.CurrentSelection);
			_currentlyDisplayedBook.UpdateEditableAreasOfElement(_domForCurrentPage);

			//Enhance: Probably we could avoid having two saves, by determing what it is that they entail that is required.
			//But at the moment both of them are required
			SaveNow();
		}

		private bool CannotSavePage()
		{
			var returnVal = _bookSelection == null || _bookSelection.CurrentSelection == null || _pageSelection.CurrentSelection == null ||
				_currentlyDisplayedBook == null;

			if (returnVal)
				_view.ChangingPages = false;

			return returnVal;
		}

		private void SaveAccordionSettings(string data)
		{
			var args = data.Split(new[] { '\t' });

			switch (args[0])
			{
				case "showPE":
					UpdateActiveToolSetting("pageElements", args[1] == "1");
					return;

				case "showDRT":
					UpdateActiveToolSetting("decodableReader", args[1] == "1");
					return;

				case "showLRT":
					UpdateActiveToolSetting("leveledReader", args[1] == "1");
					return;

				case "current":
					_currentlyDisplayedBook.BookInfo.CurrentTool = AccordionDirectoryNameToToolName(args[1]);
					return;

				case "state":
					UpdateToolState(args[1], args[2]);
					return;
			}
		}

		private void UpdateToolState(string toolName, string state)
		{
			var tools = _currentlyDisplayedBook.BookInfo.Tools;
			var item = tools.FirstOrDefault(t => t.Name == toolName);

			if (item != null)
				item.State = state;
		}

		private void UpdateActiveToolSetting(string toolName, bool enabled)
		{
			var tools = _currentlyDisplayedBook.BookInfo.Tools;
			var item = tools.FirstOrDefault(t => t.Name == toolName);

			if (item == null)
				tools.Add(new AccordionTool() { Name = toolName, Enabled = enabled });
			else
				item.Enabled = enabled;
		}

		private static string AccordionToolNameToDirectoryName(string toolName)
		{
			switch (toolName)
			{
				case "pageElements":
					return "PageElements";

				case "decodableReader":
					return "DecodableRT";

				case "leveledReader":
					return "LeveledRT";
			}

			return string.Empty;
		}

		private static string AccordionDirectoryNameToToolName(string directoryName)
		{
			switch (directoryName)
			{
				case "PageElements":
					return "pageElements";

				case "DecodableRT":
					return "decodableReader";

				case "LeveledRT":
					return "leveledReader";
			}

			return string.Empty;
		}


		private string MakeAccordionContent()
		{
			var path = FileLocator.GetFileDistributedWithApplication("BloomBrowserUI/bookEdit/accordion", "Accordion.htm");
			_accordionFolder = Path.GetDirectoryName(path);

			var domForAccordion = new HtmlDom(XmlHtmlConverter.GetXmlDomFromHtmlFile(path));

			// embed settings on the page
			var tools = _currentlyDisplayedBook.BookInfo.Tools.Where(t => t.Enabled == true).ToList();

			var settings = new Dictionary<string, object>
			{
				{"current", AccordionToolNameToDirectoryName(_currentlyDisplayedBook.BookInfo.CurrentTool)}
			};

			var decodableTool = tools.FirstOrDefault(t => t.Name == "decodableReader");
			if (decodableTool != null && !string.IsNullOrEmpty(decodableTool.State))
				settings.Add("decodableState", decodableTool.State);
			var leveledTool = tools.FirstOrDefault(t => t.Name == "leveledReader");
			if (leveledTool != null && !string.IsNullOrEmpty(leveledTool.State))
				settings.Add("leveledState", leveledTool.State);

			var settingsStr = JsonConvert.SerializeObject(settings);
			settingsStr = String.Format("function GetAccordionSettings() {{ return {0};}}", settingsStr) +
				"\n$(document).ready(function() { restoreAccordionSettings(GetAccordionSettings()); });";

			var scriptElement = domForAccordion.RawDom.CreateElement("script");
			scriptElement.SetAttribute("type", "text/javascript");
			scriptElement.SetAttribute("id", "ui-accordionSettings");
			scriptElement.InnerText = settingsStr;

			domForAccordion.Head.InsertAfter(scriptElement, domForAccordion.Head.LastChild);

			// get additional tabs to load
			var checkedBoxes = new List<string>();

			if (tools.Any(t => t.Name == "decodableReader"))
			{
				AppendAccordionPanel(domForAccordion, FileLocator.GetFileDistributedWithApplication(Path.Combine(_accordionFolder, "DecodableRT", "DecodableRT.htm")));
				checkedBoxes.Add("showDRT");
			}

			if (tools.Any(t => t.Name == "leveledReader"))
			{
				AppendAccordionPanel(domForAccordion, FileLocator.GetFileDistributedWithApplication(Path.Combine(_accordionFolder, "LeveledRT", "LeveledRT.htm")));
				checkedBoxes.Add("showLRT");
			}

			// Load settings into the accordion panel
			AppendAccordionPanel(domForAccordion, FileLocator.GetFileDistributedWithApplication(Path.Combine(_accordionFolder, "settings", "Settings.htm")));

			// check the appropriate boxes
			foreach (var checkBoxId in checkedBoxes)
			{
				domForAccordion.Body.SelectSingleNode("//div[@id='" + checkBoxId + "']").InnerXml = "&#10004;";
			}

			XmlHtmlConverter.MakeXmlishTagsSafeForInterpretationAsHtml(domForAccordion.RawDom);
			return TempFileUtils.CreateHtml5StringFromXml(domForAccordion.RawDom);
		}

		/// <summary>Loads the requested panel into the accordion</summary>
		private void AppendAccordionPanel(HtmlDom domForAccordion, string fileName)
		{
			var accordion = domForAccordion.Body.SelectSingleNode("//div[@id='accordion']");
			var subPanelDom = new HtmlDom(XmlHtmlConverter.GetXmlDomFromHtmlFile(fileName));
			AppendAllChildren(subPanelDom.Body, accordion);
		}

		void AppendAllChildren(XmlNode source, XmlNode dest)
		{
			// Not sure, but the ToArray MIGHT be needed because AppendChild MIGHT remove the node from the source
			// which MIGHT interfere with iterating over them.
			foreach (var node in source.ChildNodes.Cast<XmlNode>().ToArray())
			{
				// It's nice if the independent HMTL file we are copying can have its own title, but we don't want to duplicate that into
				// our page document, which already has its own.
				if (node.Name == "title")
					continue;
				// It's no good copying file references; they may be useful for independent testing of the control source,
				// but the relative paths won't work. Any needed scripts must be re-included.
				if (node.Name == "script" && node.Attributes != null && node.Attributes["src"] != null)
					continue;
				if (node.Name == "link" && node.Attributes != null && node.Attributes["rel"] != null)
					continue; // likewise stylesheets must be inserted
				dest.AppendChild(dest.OwnerDocument.ImportNode(node,true));
			}
		}

		public void SaveNow()
		{
			if (_domForCurrentPage != null)
			{
				try
				{
					// CleanHtml already requires that we are on UI thread. But it's worth asserting here too in case that changes.
					// If we weren't sure of that we would need locking for access to _tasksToDoAfterSaving and _inProcessOfSaving,
					// and would need to be careful about whether any delayed tasks needed to be on the UI thread.
					Debug.Assert(!_view.InvokeRequired);
					_inProcessOfSaving = true;
					_tasksToDoAfterSaving.Clear();
					_view.CleanHtmlAndCopyToPageDom();

					//BL-1064 (and several other reports) were about not being able to save a page. The problem appears to be that
					//this old code:
					//	_bookSelection.CurrentSelection.SavePage(_domForCurrentPage);
					//would some times ask book X to save a page from book Y.
					//We could never reproduce it at will, so this is to help with that...
					if(this._pageSelection.CurrentSelection.Book != _currentlyDisplayedBook)
					{
						Debug.Fail("This is the BL-1064 Situation");
						Logger.WriteEvent("Warning: SaveNow() with a page that is not the current book. That should be ok, but it is the BL-1064 situation (though we now work around it).");
					}
					//but meanwhile, the page knows its book, so we can see if it looks like a valid book and give a helpful
					//error if, for example, it was deleted:
					try
					{
						if (!_pageSelection.CurrentSelection.Book.CanUpdate)
						{
							Logger.WriteEvent("Error: SaveNow() found that this book had CanUpdate=='false'");
							Logger.WriteEvent("Book path was {0}",_pageSelection.CurrentSelection.Book.FolderPath);
							throw new ApplicationException("Bloom tried to save a page to a book that was not in a position to be updated.");
						}
					}
					catch (ObjectDisposedException err) // in case even calling CanUpdate gave an error
					{
						Logger.WriteEvent("Error: SaveNow() found that this book was disposed.");
						throw err;
					}
					catch(Exception err) // in case even calling CanUpdate gave an error
					{
						Logger.WriteEvent("Error: SaveNow():CanUpdate threw an exception");
						throw err;
					}
					//OK, looks safe, time to save.
					_pageSelection.CurrentSelection.Book.SavePage(_domForCurrentPage);
				}
				finally
				{
					_inProcessOfSaving = false;
				}
				while (_tasksToDoAfterSaving.Count > 0)
				{
					var task = _tasksToDoAfterSaving[0];
					_tasksToDoAfterSaving.RemoveAt(0);
					task();
				}
			}
		}

		public void ChangePicture(GeckoHtmlElement img, PalasoImage imageInfo, IProgress progress)
		{
			try
			{
				Logger.WriteMinorEvent("Starting ChangePicture {0}...", imageInfo.FileName);
				var editor = new PageEditingModel();
				editor.ChangePicture(_bookSelection.CurrentSelection.FolderPath, img, imageInfo, progress);

				//we have to save so that when asked by the thumbnailer, the book will give the proper image
				SaveNow();
				//but then, we need the non-cleaned version back there
				_view.UpdateSingleDisplayedPage(_pageSelection.CurrentSelection);

				_view.UpdateThumbnailAsync(_pageSelection.CurrentSelection);
				Logger.WriteMinorEvent("Finished ChangePicture {0} (except for async thumbnail) ...", imageInfo.FileName);
				Analytics.Track("Change Picture");
				Logger.WriteEvent("ChangePicture {0}...", imageInfo.FileName);

			}
			catch (Exception e)
			{
				var msg = LocalizationManager.GetString("Errors.ProblemImportingPicture","Bloom had a problem importing this picture.");
				ErrorReport.NotifyUserOfProblem(e, msg+Environment.NewLine+e.Message);
			}
		}

//        private void InvokeUpdatePageList()
//        {
//            if (UpdatePageList != null)
//            {
//                UpdatePageList(this, null);
//            }
//        }

		public void SetView(EditingView view)
		{
			_view = view;
		}


		public IPage DeterminePageWhichWouldPrecedeNextInsertion()
		{
			if (_view != null)
			{
				var pagesStartingWithCurrentSelection =
					_bookSelection.CurrentSelection.GetPages().SkipWhile(p => p.Id != _pageSelection.CurrentSelection.Id);
				var candidates = pagesStartingWithCurrentSelection.ToArray();
				for (int i = 0; i < candidates.Length - 1; i++)
				{
					if (!candidates[i + 1].Required)
					{
						return candidates[i];
					}
				}
				var pages = _bookSelection.CurrentSelection.GetPages();
				// ReSharper disable PossibleMultipleEnumeration
				if (!pages.Any())
				{
					var exception = new ApplicationException(
						string.Format(
							@"_bookSelection.CurrentSelection.GetPages() gave no pages (BL-262 repro).
									  Book is '{0}'\r\nErrors known to book=[{1}]\r\n{2}\r\n{3}",
							_bookSelection.CurrentSelection.TitleBestForUserDisplay,
							_bookSelection.CurrentSelection.CheckForErrors(),
							_bookSelection.CurrentSelection.RawDom.OuterXml,
							new StackTrace().ToString()));

					ErrorReport.NotifyUserOfProblem(exception,
													"There was a problem looking through the pages of this book. If you can send emails, please click 'details' and send this report to the developers.");
					return null;
				}
				IPage lastGuyWHoCanHaveAnInsertionAfterHim = pages.Last(p => !p.IsBackMatter);
				// ReSharper restore PossibleMultipleEnumeration
				return lastGuyWHoCanHaveAnInsertionAfterHim;
			}
			return null;
		}

		public bool CanChangeImages()
		{
			return _currentlyDisplayedBook.CanChangeImages;
		}


		public Layout GetCurrentLayout()
		{
			return CurrentBook.GetLayout();
		}

#if TooExpensive
		public void BrowserFocusChanged()
		{
			//review: will this be too slow on some machines? It's just a luxury to update the thumbnail even when you tab to a different field
			SaveNow();
			_view.UpdateThumbnailAsync(_pageSelection.CurrentSelection);
		}
#endif

		public void CopyImageMetadataToWholeBook(Metadata metadata)
		{
			using (var dlg = new ProgressDialogForeground())//REVIEW: this foreground dialog has known problems in other contexts... it was used here because of its ability to handle exceptions well. TODO: make the background one handle exceptions well
			{
				dlg.ShowAndDoWork(progress => CurrentBook.CopyImageMetadataToWholeBookAndSave(metadata, progress));
			}
		}

		public string GetFontAvailabilityMessage()
		{
			// REVIEW: does this ToLower() do the right thing on Linux, where filenames are case sensitive?
			var name = _collectionSettings.DefaultLanguage1FontName.ToLowerInvariant();

			if (null == FontFamily.Families.FirstOrDefault(f => f.Name.ToLowerInvariant() == name))
			{
				var s = L10NSharp.LocalizationManager.GetString("EditTab.FontMissing",
														   "The current selected " +
														   "font is '{0}', but it is not installed on this computer. Some other font will be used.");
				return string.Format(s, _collectionSettings.DefaultLanguage1FontName);
			}
			return null;
		}

	  /*  Later I found a different explanation for why i wasn't getting the data back... the new classes were at the pag div
	   *  level, and the c# code was only looking at the innerhtml of that div when saving (still is).
	   *  /// <summary>
		/// Although browsers are happy to let you manipulate the DOM, in most cases gecko/xulrunner does not expect that we,
		/// the host process, are going to need access to those changes. For example, if we have a control that adds a class
		/// to some element based on a user choice, the user will see the choice take effect, but then when they come back to the
		/// page later, their choice will be lost. This is because that new class just isn't in the html that gets returned to us,
		/// if we do, for example, _browser.Document.GetElementsByTagName("body").outerHtml. (Other things changes *are* returned, like
		/// the new contents of an editable div).
		///
		/// Anyhow this method, triggered by javascript that knows it did something that will be lost, is here in order to work
		/// around this. The Javascript does something like:
		/// var origin = window.location.protocol + '//' + window.location.host;
		/// event.initMessageEvent ('PreserveClassAttributeOfElement', true, true, theHTML, origin, 1234, window, null);
		/// document.dispatchEvent (event);
		///
		/// The hard part here is knowing which element gets this html
		/// </summary>
		/// <param name="?"></param>
		public void PreserveHtmlOfElement(string elementHtml)
		{
			try
			{
				var editor = new PageEditingModel();

				//todo if anyone ever needs it: preserve more than just the class
				editor.PreserveClassAttributeOfElement(_pageSelection.CurrentSelection.GetDivNodeForThisPage(), elementHtml);

				//we have to save so that when asked by the thumbnailer, the book will give the proper image
  //              SaveNow();
				//but then, we need the non-cleaned version back there
//                _view.UpdateSingleDisplayedPage(_pageSelection.CurrentSelection);

  //              _view.UpdateThumbnailAsync(_pageSelection.CurrentSelection);

			}
			catch (Exception e)
			{
				ErrorReport.NotifyUserOfProblem(e, "Could not PreserveClassAttributeOfElement");
			}
		}
	   */

		private string GetPathToCurrentTemplateHtml
		{
			get
			{
				var templateBook = CurrentBook.FindTemplateBook();
				if (templateBook == null)
					return null;

				return templateBook.GetPathHtmlFile();
			}
		}

<<<<<<< HEAD
		private string GetJsonTemplatePageObject
=======
		/// <summary>
		/// Returns a json string that gives paths to our current TemplateBook
		/// </summary>
		
		//Enhance: just a json library instead reinventing the wheel
		private const string URL_PREFIX = "/bloom/localhost/";
		private const string JSON_START = "[{ ";
		private const string JSON_DIVIDER = " , ";
		private const string JSON_END = " }]";

		public string GetTemplateBookInfo
>>>>>>> e3e79060
		{
			get
			{
				var addPageSettings = new Dictionary<string, object>();
				var folderPath = MassageUrlForJavascript(Path.GetDirectoryName(GetPathToCurrentTemplateHtml));
				addPageSettings.Add("templateBookFolderUrl", folderPath);
				var htmlFilePath = MassageUrlForJavascript(GetPathToCurrentTemplateHtml);
				addPageSettings.Add("templateBookUrl", htmlFilePath);
				addPageSettings.Add("lastPageAdded", _lastPageAdded);
				var settingsString = JsonConvert.SerializeObject(new object[] {addPageSettings});
				return settingsString;
			}
		}

<<<<<<< HEAD
		private const string URL_PREFIX = "/bloom/localhost/";

		private static string MassageUrlForJavascript(string url)
		{
			var newUrl = URL_PREFIX + url;
			return newUrl.Replace(':', '$').Replace('\\', '/');
=======
		public void ShowAddPageDialog()
		{
			this._view.ShowAddPageDialog();;
>>>>>>> e3e79060
		}
	}

	public class TemplateInsertionCommand
	{
		public event EventHandler InsertPage;

		public void Insert(Page page)
		{
			if (InsertPage != null)
			{
				InsertPage.Invoke(page, null);
			}
		}
	}
}<|MERGE_RESOLUTION|>--- conflicted
+++ resolved
@@ -1170,21 +1170,10 @@
 			}
 		}
 
-<<<<<<< HEAD
-		private string GetJsonTemplatePageObject
-=======
 		/// <summary>
 		/// Returns a json string that gives paths to our current TemplateBook
 		/// </summary>
-		
-		//Enhance: just a json library instead reinventing the wheel
-		private const string URL_PREFIX = "/bloom/localhost/";
-		private const string JSON_START = "[{ ";
-		private const string JSON_DIVIDER = " , ";
-		private const string JSON_END = " }]";
-
 		public string GetTemplateBookInfo
->>>>>>> e3e79060
 		{
 			get
 			{
@@ -1199,18 +1188,17 @@
 			}
 		}
 
-<<<<<<< HEAD
+		public void ShowAddPageDialog()
+		{
+			this._view.ShowAddPageDialog();
+		}
+
 		private const string URL_PREFIX = "/bloom/localhost/";
 
 		private static string MassageUrlForJavascript(string url)
 		{
 			var newUrl = URL_PREFIX + url;
 			return newUrl.Replace(':', '$').Replace('\\', '/');
-=======
-		public void ShowAddPageDialog()
-		{
-			this._view.ShowAddPageDialog();;
->>>>>>> e3e79060
 		}
 	}
 
