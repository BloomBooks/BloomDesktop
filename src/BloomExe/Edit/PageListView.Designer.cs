--- conflicted
+++ resolved
@@ -33,11 +33,7 @@
 			this._pageThumbnails = new System.Windows.Forms.ImageList(this.components);
 			this._pagesLabel = new System.Windows.Forms.Label();
 			this._L10NSharpExtender = new L10NSharp.UI.L10NSharpExtender(this.components);
-<<<<<<< HEAD
-			this._addPageButton = new System.Windows.Forms.Button();
-=======
 			this._addPageButton = new Bloom.Edit.GraphicButton();
->>>>>>> 0af07a96
 			this._thumbNailList = new Bloom.Edit.WebThumbNailList();
 			this._pageControlsPanel = new System.Windows.Forms.Panel();
 			((System.ComponentModel.ISupportInitialize)(this._L10NSharpExtender)).BeginInit();
@@ -144,12 +140,7 @@
         private System.Windows.Forms.Label _pagesLabel;
         private System.Windows.Forms.ImageList _pageThumbnails;
 		private L10NSharp.UI.L10NSharpExtender _L10NSharpExtender;
-<<<<<<< HEAD
-		private System.Windows.Forms.Button _addPageButton;
-=======
-		private System.Windows.Forms.Panel _pageControlsPanel;
 		private GraphicButton _addPageButton;
->>>>>>> 0af07a96
 		private WebThumbNailList _thumbNailList;
 		internal System.Windows.Forms.Panel _pageControlsPanel;
     }
