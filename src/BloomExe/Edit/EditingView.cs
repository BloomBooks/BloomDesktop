--- conflicted
+++ resolved
@@ -98,14 +98,6 @@
 			}
 		}
 
-<<<<<<< HEAD
-		internal void SetPeakLevel(string level)
-		{
-			if (this.IsHandleCreated)
-				Invoke((Action) (() =>_browser1.RunJavaScript("FrameExports.getToolboxFrameExports().TalkingBookModel.getTheOneAudioRecorder().setPeakLevel(" + level + ");")));
-		}
-=======
->>>>>>> 2089ccbb
 
 #if TooExpensive
 		void OnBrowserFocusChanged(object sender, GeckoDomEventArgs e)
