--- conflicted
+++ resolved
@@ -614,9 +614,6 @@
 			return null;
     	}
 
-<<<<<<< HEAD
-    	private void OnChangeImage(DomEventArgs ge)
-=======
         /// <summary>
         /// Returns true if it is either: a) OK to change images, or b) user overrides
         /// Returns false if user cancels message box
@@ -639,24 +636,15 @@
             return true;
         }
 
-    	private void OnChangeImage(GeckoDomEventArgs ge)
->>>>>>> 602a97e4
+    	private void OnChangeImage(DomEventArgs ge)
         {
 			var imageElement = GetImageNode(ge);
 			if (imageElement == null)
 				return;
-			 string currentPath = imageElement.GetAttribute("src").Replace("%20", " ");			
-			
-			//TODO: this would let them set it once without us bugging them, but after that if they
-			//go to change it, we would bug them because we don't have a way of knowing that it was a placeholder before.
-			if (!currentPath.ToLower().Contains("placeholder")  //always allow them to put in something over a placeholder
-				&& !_model.CanChangeImages())
-			{
-				if(DialogResult.Cancel== MessageBox.Show(LocalizationManager.GetString("EditTab.ImageChangeWarning","This book is locked down as shell. Are you sure you want to change the picture?"),LocalizationManager.GetString("EditTab.ChangeImage","Change Image"),MessageBoxButtons.OKCancel))
-				{
+			 string currentPath = imageElement.GetAttribute("src").Replace("%20", " ");
+
+			 if (!CheckIfLockedAndWarn(currentPath))
 					return;
-				}
-			}
 			var target = (GeckoHtmlElement)ge.Target.CastToGeckoElement();
 			if (target.ClassName.Contains("licenseImage"))
 				return;
