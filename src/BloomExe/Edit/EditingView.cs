--- conflicted
+++ resolved
@@ -614,27 +614,14 @@
 			return null;
 		}
 
-		private void OnChangeImage(DomEventArgs ge)
-		{
-<<<<<<< HEAD
-			var imageElement = GetImageNode(ge);
-			if (imageElement == null)
-				return;
-			 string currentPath = imageElement.GetAttribute("src").Replace("%20", " ");
-
-			//TODO: this would let them set it once without us bugging them, but after that if they
-			//go to change it, we would bug them because we don't have a way of knowing that it was a placeholder before.
-			if (!currentPath.ToLower().Contains("placeholder")  //always allow them to put in something over a placeholder
-				&& !_model.CanChangeImages())
-			{
-				if(DialogResult.Cancel== MessageBox.Show(LocalizationManager.GetString("EditTab.ImageChangeWarning","This book is locked down as shell. Are you sure you want to change the picture?"),LocalizationManager.GetString("EditTab.ChangeImage","Change Image"),MessageBoxButtons.OKCancel))
-				{
-					return;
-				}
-			}
-			var target = (GeckoHtmlElement)ge.Target.CastToGeckoElement();
-			if (target.ClassName.Contains("licenseImage"))
-=======
+		/// <summary>
+		/// Returns true if it is either: a) OK to change images, or b) user overrides
+		/// Returns false if user cancels message box
+		/// </summary>
+		/// <param name="imagePath"></param>
+		/// <returns></returns>
+		private bool CheckIfLockedAndWarn(string imagePath)
+		{
 			// Enhance: we may want to reinstate some sort of (disableable) warning when they edit a picture while translating.
 			// Original comment:  this would let them set it once without us bugging them, but after that if they
 			//go to change it, we would bug them because we don't have a way of knowing that it was a placeholder before.
@@ -649,17 +636,17 @@
 			return true;
 		}
 
-		private void OnChangeImage(GeckoDomEventArgs ge)
+		private void OnChangeImage(DomEventArgs ge)
 		{
 			var imageElement = GetImageNode(ge);
 			if (imageElement == null)
 				return;
-			string currentPath = imageElement.GetAttribute("src").Replace("%20", " ");
-
-			if (!CheckIfLockedAndWarn(currentPath))
-				return;
-			if (ge.Target.ClassName.Contains("licenseImage"))
->>>>>>> 0d4643ff
+			 string currentPath = imageElement.GetAttribute("src").Replace("%20", " ");
+
+			 if (!CheckIfLockedAndWarn(currentPath))
+					return;
+			var target = (GeckoHtmlElement)ge.Target.CastToGeckoElement();
+			if (target.ClassName.Contains("licenseImage"))
 				return;
 
 			Cursor = Cursors.WaitCursor;
