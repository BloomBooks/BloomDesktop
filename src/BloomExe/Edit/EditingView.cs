﻿using System;
using System.Diagnostics;
using System.Drawing;
using System.Drawing.Imaging;
using System.IO;
using System.Linq;
using System.Windows.Forms;
using Bloom.Book;
using Bloom.CollectionTab;
using Bloom.Properties;
using Bloom.ToPalaso;
using Bloom.web;
using L10NSharp;
using Palaso.Extensions;
using Palaso.Progress;
using Palaso.Reporting;
using Palaso.UI.WindowsForms.ClearShare;
using Palaso.UI.WindowsForms.ImageToolbox;
using Gecko;
using TempFile = Palaso.IO.TempFile;
<<<<<<< HEAD
using System.Net;
using L10NSharp.UI;
=======
>>>>>>> eb7e1015

namespace Bloom.Edit
{
	public partial class EditingView : UserControl, IBloomTabArea
	{
		private readonly EditingModel _model;
		private PageListView _pageListView;
		private TemplatePagesView _templatePagesView;
		private readonly CutCommand _cutCommand;
		private readonly CopyCommand _copyCommand;
		private readonly PasteCommand _pasteCommand;
		private readonly UndoCommand _undoCommand;
		private readonly DuplicatePageCommand _duplicatePageCommand;
		private readonly DeletePageCommand _deletePageCommand;
		private GeckoElement _previousClickElement;
		private Action _pendingMessageHandler;
		private bool _updatingDisplay;
		private Color _enabledToolbarColor = Color.FromArgb(49, 32, 46);
		private Color _disabledToolbarColor= Color.FromArgb(114,74,106);
		private bool _visible;

		public delegate EditingView Factory();//autofac uses this


		public EditingView(EditingModel model, PageListView pageListView, TemplatePagesView templatePagesView,
			CutCommand cutCommand, CopyCommand copyCommand, PasteCommand pasteCommand, UndoCommand undoCommand, DuplicatePageCommand duplicatePageCommand,
			DeletePageCommand deletePageCommand, NavigationIsolator isolator)
		{
			_model = model;
			_pageListView = pageListView;
			_templatePagesView = templatePagesView;
			_cutCommand = cutCommand;
			_copyCommand = copyCommand;
			_pasteCommand = pasteCommand;
			_undoCommand = undoCommand;
			_duplicatePageCommand = duplicatePageCommand;
			_deletePageCommand = deletePageCommand;
			InitializeComponent();
			_browser1.Isolator = isolator;
			_splitContainer1.Tag = _splitContainer1.SplitterDistance;//save it
			//don't let it grow automatically
//            _splitContainer1.SplitterMoved+= ((object sender, SplitterEventArgs e) => _splitContainer1.SplitterDistance = (int)_splitContainer1.Tag);
			SetupThumnailLists();
			_model.SetView(this);
			_browser1.SetEditingCommands(cutCommand, copyCommand,pasteCommand, undoCommand);

			_browser1.GeckoReady+=new EventHandler(OnGeckoReady);

			// Adding this renderer prevents a white line from showing up under the components.
#if !__MonoCS__
			// TODO Linux - But on Linux, it also prevents the checkmarks from painting. (https://jira.sil.org/browse/BL-509)
			// Currently, Linux looks awful anyway, and not using this renderer is not a regression.
			// We must do a similar hack in PublishView, but the problem cannot be fixed in the renderer itself
			// as simply adding the renderer seems to cause the problem with the checkmarks.
			_menusToolStrip.Renderer = new FixedToolStripRenderer();
#endif

			//we're giving it to the parent control through the TopBarControls property
			Controls.Remove(_topBarPanel);
		}

#if TooExpensive
		void OnBrowserFocusChanged(object sender, GeckoDomEventArgs e)
		{
			//prevent recursion
			_browser1.WebBrowser.DomFocus -= new EventHandler<GeckoDomEventArgs>(OnBrowserFocusChanged);
			_model.BrowserFocusChanged();
			_browser1.WebBrowser.DomFocus += new EventHandler<GeckoDomEventArgs>(OnBrowserFocusChanged);

		}
#endif

		public Control TopBarControl
		{
			get
			{
				return _topBarPanel;
			}
		}

		/// <summary>
		/// Prevents a white line from appearing below the tool strip
		/// Be careful if using this on Linux; it can have strange side-effects (https://jira.sil.org/browse/BL-509).
		/// </summary>
		public class FixedToolStripRenderer : ToolStripSystemRenderer
		{
			protected override void OnRenderToolStripBorder(ToolStripRenderEventArgs e)
			{
				//just don't draw a border
			}
		}

		void ParentForm_Activated(object sender, EventArgs e)
		{
			if (!_visible) //else you get a totally non-responsive Bloom, if you come back to a Bloom that isn't in the Edit tab
				return;

			Debug.WriteLine("EditTab.ParentForm_Activated(): Selecting Browser");
//			Debug.WriteLine("browser focus: "+ (_browser1.Focused ? "true": "false"));
//			Debug.WriteLine("active control: " + ActiveControl.Name);
//			Debug.WriteLine("split container's control: " + _splitContainer1.ActiveControl.Name);
//			Debug.WriteLine("_splitContainer1.ContainsFocus: " + (_splitContainer1.ContainsFocus ? "true" : "false"));
//			Debug.WriteLine("_splitContainer2.ContainsFocus: " + (_splitContainer2.ContainsFocus ? "true" : "false"));
//			Debug.WriteLine("_browser.ContainsFocus: " + (_browser1.ContainsFocus ? "true" : "false"));
//			//focus() made it worse, select has no effect

			/* These two lines are the result of several hours of work. The problem this solves is that when
			 * you're switching between applications (e.g., building a shell book), the browser would highlight
			 * the box you were in, but not really focus on it. So no red border (from the css :focus), and typing/pasting
			 * was erratic.
			 * So now, when we come back to Bloom (this activated event), we *deselect* the browser, then reselect it, and it's happy.
			 */

			_splitContainer1.Select();
			//_browser1.Select();
			_browser1.WebBrowser.Select();
		}


		private void _handleMessageTimer_Tick(object sender, EventArgs e)
		{
			_handleMessageTimer.Enabled = false;
			_pendingMessageHandler();
			_pendingMessageHandler = null;
		}

		private void OnGeckoReady(object sender, EventArgs e)
		{
#if TooExpensive
			_browser1.WebBrowser.DomFocus += new EventHandler<GeckoDomEventArgs>(OnBrowserFocusChanged);
#endif
			//_browser1.WebBrowser.AddMessageEventListener("PreserveHtmlOfElement", elementHtml => _model.PreserveHtmlOfElement(elementHtml));
		}

		private void OnShowBookMetadataEditor()
		{
			try
			{
				if(!_model.CanEditCopyrightAndLicense)
				{
					MessageBox.Show(LocalizationManager.GetString("EditTab.CannotChangeCopyright", "Sorry, the copyright and license for this book cannot be changed."));
					return;
				}

				_model.SaveNow();//in case we were in this dialog already and made changes, which haven't found their way out to the Book yet
				Metadata metadata = _model.CurrentBook.GetLicenseMetadata();
				if (metadata.License is NullLicense && string.IsNullOrWhiteSpace(metadata.CopyrightNotice))
				{
					//looks like the first time. Nudge them with a nice default license.
					metadata.License = new CreativeCommonsLicense(true, true, CreativeCommonsLicense.DerivativeRules.Derivatives);
				}

				Logger.WriteEvent("Showing Metadata Editor Dialog");
				using (var dlg = new Palaso.UI.WindowsForms.ClearShare.WinFormsUI.MetadataEditorDialog(metadata))
				{
					dlg.ShowCreator = false;
					if (DialogResult.OK == dlg.ShowDialog())
					{
						string imagePath = _model.CurrentBook.FolderPath.CombineForPath("license.png");
						if (File.Exists(imagePath))
							File.Delete(imagePath);
						Image licenseImage = dlg.Metadata.License.GetImage();
						if (licenseImage != null)
						{
							licenseImage.Save(imagePath);
						}
						else if (File.Exists(imagePath))
						{
							File.Delete(imagePath);
						}

						// Both LicenseNotes and Copyright By could have user-entered html characters that need escaping.
						var copyright = dlg.Metadata.CopyrightNotice;
						dlg.Metadata.CopyrightNotice = copyright;
						//NB: we are mapping "RightsStatement" (which comes from XMP-dc:Rights) to "LicenseNotes" in the html.
						//note that the only way currently to recognize a custom license is that RightsStatement is non-empty while description is empty
						var rights = dlg.Metadata.License.RightsStatement;
						dlg.Metadata.License.RightsStatement = rights;
						string description = dlg.Metadata.License.GetDescription("en") == null ? string.Empty : dlg.Metadata.License.GetDescription("en").Replace("'", "\\'");
						string licenseImageName = licenseImage==null? string.Empty: "license.png";
						string result =
							string.Format(
								"{{ copyright: '{0}', licenseImage: '{1}', licenseUrl: '{2}',  licenseNotes: '{3}', licenseDescription: '{4}' }}",
								MakeJavaScriptContent(dlg.Metadata.CopyrightNotice),
								licenseImageName,
								dlg.Metadata.License.Url, MakeJavaScriptContent(rights), description);
						_browser1.RunJavaScript("if (calledByCSharp) { calledByCSharp.setCopyrightAndLicense(" + result + "); }");

						//ok, so the the dom for *that page* is updated, but if the page doesn't display some of those values, they won't get
						//back to the data div in the actual html file even when the page is read and saved, because individual pages don't
						//have the data div.
						_model.CurrentBook.UpdateLicenseMetdata(dlg.Metadata);
						_model.SaveNow();
						_model.RefreshDisplayOfCurrentPage();//the cleanup() that is part of Save removes qtips, so let' redraw everything
					}
				}
				Logger.WriteMinorEvent("Emerged from Metadata Editor Dialog");
			}
			catch (Exception error)
			{
#if DEBUG
				throw;
#endif
				Palaso.Reporting.ErrorReport.NotifyUserOfProblem(error, "There was a problem recording your changes to the copyright and license.");
			}
		}

		// Make a string which, when compiled as a JavaScript literal embedded in single quotes, will produce the original.
		private string MakeJavaScriptContent(string input)
		{
			if (input == null)
				return "";
			// Order is important here...we do NOT want to double the backslash we insert before a single quote.
			// Review: is the NewLine replace safe for Linux?
			return input.Replace("\\", "\\\\").Replace("'", "\\'").Replace("\r", "\\r").Replace("\n", "\\n");
		}

		private void SetupThumnailLists()
		{
			_pageListView.Dock=DockStyle.Fill;
			_pageListView.AutoSizeMode = System.Windows.Forms.AutoSizeMode.GrowAndShrink;
			_templatePagesView.BackColor = _pageListView.BackColor = _splitContainer1.Panel1.BackColor;
			_splitContainer1.Panel1.Controls.Add(_pageListView);

			_templatePagesView.Dock = DockStyle.Fill;
			_templatePagesView.AutoSizeMode = System.Windows.Forms.AutoSizeMode.GrowAndShrink;
		}


		private void SetTranslationPanelVisibility()
		{
			_splitContainer2.Panel2.Controls.Clear();
			_splitTemplateAndSource.Panel1.Controls.Clear();
			_splitTemplateAndSource.Panel2.Controls.Clear();

			if (_model.ShowTemplatePanel)        //Templates only
			{
				_splitContainer2.Panel2Collapsed = false;
				_splitContainer2.Panel2.Controls.Add(_templatePagesView);
			}
			else
			{
				_splitContainer2.Panel2Collapsed = true;
			}
		}

		void VisibleNowAddSlowContents(object sender, EventArgs e)
		{
		   //TODO: this is causing green boxes when you quit while it is still working
		   //we should change this to a proper background task, with good
		   //cancellation in case we switch documents.  Note we may also switch
		   //to some other way of making the thumbnails... e.g. it would be nice
		   //to have instant placeholders, with thumbnails later.

			Application.Idle -= new EventHandler(VisibleNowAddSlowContents);

			CheckFontAvailablility();

			Cursor = Cursors.WaitCursor;
			_model.ViewVisibleNowDoSlowStuff();
			Cursor = Cursors.Default;
		}

		private void CheckFontAvailablility()
		{
			var fontMessage = _model.GetFontAvailabilityMessage();
			if(!string.IsNullOrEmpty(fontMessage))
			{
				Palaso.Reporting.ErrorReport.NotifyUserOfProblem(new ShowOncePerSessionBasedOnExactMessagePolicy(),
																 fontMessage);
			}
		}


		/// <summary>
	   /// this is called by our model, as a result of a "SelectedTabChangedEvent". So it's a lot more reliable than the normal winforms one.
		/// </summary>
		public void OnVisibleChanged(bool visible)
		{
			_visible = visible;
			if (visible)
			{
				if(_model.GetBookHasChanged())
				{
					//now we're doing it based on the focus textarea: ShowOrHideSourcePane(_model.ShowTranslationPanel);
					SetTranslationPanelVisibility();
					//even before showing, we need to clear some things so the user doesn't see the old stuff
					_pageListView.Clear();
					_templatePagesView.Clear();
				}
				Application.Idle += new EventHandler(VisibleNowAddSlowContents);
				Cursor = Cursors.WaitCursor;
				Logger.WriteEvent("Entered Edit Tab");
			}
			else
			{
				Application.Idle -= new EventHandler(VisibleNowAddSlowContents);//make sure
				_browser1.Navigate("about:blank", false);//so we don't see the old one for moment, the next time we open this tab
			}
		}

		public void UpdateSingleDisplayedPage(IPage page)
		{
			if (!_model.Visible)
			{
				return;
			}

			if (_model.HaveCurrentEditableBook)
			{
				_pageListView.SelectThumbnailWithoutSendingEvent(page);
				_model.SetupServerWithCurrentPageIframeContents();
				HtmlDom domForCurrentPage = _model.GetXmlDocumentForCurrentPage();
				var dom = _model.GetXmlDocumentForEditScreenWebPage();
				_browser1.Focus();
				_browser1.Navigate(dom.RawDom, domForCurrentPage.RawDom);
				_pageListView.Focus();
				_browser1.Focus();
				// So far, the most reliable way I've found to detect that the page is fully loaded and we can call
				// initialize() is the ReadyStateChanged event (combined with checking that ReadyState is "complete").
				// This works for most pages but not all...some (e.g., the credits page in a basic book) seem to just go on
				// being "interactive". As a desperate step I tried looking for DocumentCompleted (which fires too soon and often),
				// but still, we never get one where the ready state is completed. This page just stays 'interactive'.
				// A desperate expedient would be to try running some Javascript to test whether the 'initialize' function
				// has actually loaded. If you try that, be careful...this function seems to be used in cases where that
				// never happens.
				_browser1.WebBrowser.DocumentCompleted += WebBrowser_ReadyStateChanged;
				_browser1.WebBrowser.ReadyStateChange += WebBrowser_ReadyStateChanged;
			}
			UpdateDisplay();
		}

		void WebBrowser_ReadyStateChanged(object sender, EventArgs e)
		{
			if (_browser1.WebBrowser.Document.ReadyState != "complete")
				return; // Keep receiving until it is complete.
			_browser1.WebBrowser.ReadyStateChange -= WebBrowser_ReadyStateChanged; // just do this once
			_browser1.WebBrowser.DocumentCompleted -= WebBrowser_ReadyStateChanged;
			_model.DocumentCompleted();
		}

		public void AddMessageEventListener(string eventName, Action<string> action)
		{
			_browser1.AddMessageEventListener(eventName, action);
		}

		public void UpdateTemplateList()
		{
			_templatePagesView.Update();
		}
		public void UpdatePageList(bool emptyThumbnailCache)
		{
			if (emptyThumbnailCache)
				_pageListView.EmptyThumbnailCache();
			_pageListView.SetBook(_model.CurrentBook);
		}

		internal string RunJavaScript(string script)
		{
			return _browser1.RunJavaScript(script);
		}

		private void _browser1_OnBrowserClick(object sender, EventArgs e)
		{
			var ge = e as DomEventArgs;
			if (ge == null || ge.Target == null)
				return;//I've seen this happen

			var target = (GeckoHtmlElement)ge.Target.CastToGeckoElement();
			if (target.ClassName.Contains("sourceTextTab"))
			{
				RememberSourceTabChoice(target);
				return;
			}
			if (target.ClassName.Contains("changeImageButton"))
				OnChangeImage(ge);
			if (target.ClassName.Contains("pasteImageButton"))
				OnPasteImage(ge);
			if (target.ClassName.Contains("editMetadataButton"))
				OnEditImageMetdata(ge);

			var anchor = target as Gecko.DOM.GeckoAnchorElement;
			if(anchor!=null && anchor.Href!="" && anchor.Href!="#")
			{
				if(anchor.Href.Contains("bookMetadataEditor"))
				{
					OnShowBookMetadataEditor();
					ge.Handled = true;
					return;
				}

				// Let Gecko handle hrefs that are explicitly tagged "javascript"
				if (anchor.Href.StartsWith("javascript")) //tied to, for example, data-functionOnHintClick="ShowTopicChooser()"
				{
					ge.Handled = false; // let gecko handle it
					return;
				}

				if(anchor.Href.ToLower().StartsWith("http"))//will cover https also
				{
					// do not open in external browser if localhost...except for some links in the accordion
					if (anchor.Href.ToLowerInvariant().StartsWith(ServerBase.PathEndingInSlash))
					{
						ge.Handled = false; // let gecko handle it
						return;
					}

					Process.Start(anchor.Href);
					ge.Handled = true;
					return;
				}
				if (anchor.Href.ToLower().StartsWith("file"))//source bubble tabs
				{
					ge.Handled = false;//let gecko handle it
					return;
				}
				else
				{
					ErrorReport.NotifyUserOfProblem("Bloom did not understand this link: " + anchor.Href);
					ge.Handled = true;
				}

			}
//			if (ge.Target.ClassName.Contains("bloom-metaData") || (ge.Target.ParentElement!=null && ge.Target.ParentElement.ClassName.Contains("bloom-metaData")))
		}


		private void RememberSourceTabChoice(GeckoHtmlElement target)
		{
			//"<a class="sourceTextTab" href="#tpi">Tok Pisin</a>"
			var start = 1+ target.OuterHtml.IndexOf("#");
			var end = target.OuterHtml.IndexOf("\">");
			Settings.Default.LastSourceLanguageViewed = target.OuterHtml.Substring(start, end - start);
		}


		private void OnEditImageMetdata(DomEventArgs ge)
		{
			var imageElement = GetImageNode(ge);
			if (imageElement == null)
				return;
			string fileName = imageElement.GetAttribute("src").Replace("%20", " ");

			var path = Path.Combine(_model.CurrentBook.FolderPath, fileName);
			using (var imageInfo = PalasoImage.FromFile(path))
			{
				bool looksOfficial = imageInfo.Metadata!=null && !string.IsNullOrEmpty(imageInfo.Metadata.CollectionUri);
				if(looksOfficial)
				{
					MessageBox.Show(imageInfo.Metadata.GetSummaryParagraph("en"));
					return;
				}
				Logger.WriteEvent("Showing Metadata Editor For Image");
				using (var dlg = new Palaso.UI.WindowsForms.ClearShare.WinFormsUI.MetadataEditorDialog(imageInfo.Metadata))
				{
					if (DialogResult.OK == dlg.ShowDialog())
					{
						imageInfo.Metadata = dlg.Metadata;
						imageInfo.SaveUpdatedMetadataIfItMakesSense();
						imageInfo.Metadata.StoreAsExemplar(Metadata.FileCategory.Image);
						//update so any overlays on the image are brough up to data
						var editor = new PageEditingModel();
						editor.UpdateMetdataAttributesOnImgElement(imageElement, imageInfo);

						var answer = MessageBox.Show(LocalizationManager.GetString("EditTab.copyImageIPMetdataQuestion","Copy this information to all other pictures in this book?", "get this after you edit the metadata of an image"), LocalizationManager.GetString("EditTab.titleOfCopyIPToWholeBooksDialog","Picture Intellectual Property Information"), MessageBoxButtons.YesNo);
						if(answer == DialogResult.Yes)
						{
							Cursor = Cursors.WaitCursor;
							try
							{
								_model.CopyImageMetadataToWholeBook(dlg.Metadata);
								// There might be more than one image on this page. Update overlays.
								_model.RefreshDisplayOfCurrentPage();
							}
							catch (Exception e)
							{
								ErrorReport.NotifyUserOfProblem(e, "There was a problem copying the metadata to all the images.");
							}
							Cursor = Cursors.Default;
						}
					}
				}
			}

			//_model.SaveNow();
			//doesn't work: _browser1.WebBrowser.Reload();
		}

		private void OnPasteImage(DomEventArgs ge)
		{
			if (!_model.CanChangeImages())
			{
				MessageBox.Show(
					LocalizationManager.GetString("EditTab.CantPasteImageLocked","Sorry, this book is locked down so that images cannot be changed."));
				return;
			}

			Image clipboardImage = null;
			try
			{
				clipboardImage = GetImageFromClipboard();
				if (clipboardImage == null)
				{
					MessageBox.Show(
						LocalizationManager.GetString("EditTab.NoImageFoundOnClipboard","Before you can paste an image, copy one onto your 'clipboard', from another program."));
					return;
				}

				var target = (GeckoHtmlElement)ge.Target.CastToGeckoElement();
				if (target.ClassName.Contains("licenseImage"))
					return;

				var imageElement = GetImageNode(ge);
				if (imageElement == null)
					return;
				Cursor = Cursors.WaitCursor;

				//nb: later, code closer to the the actual book folder will
				//improve this file name. Taglib# requires an extension that matches the file content type, however.
				using (var temp = TempFile.WithExtension("png"))
				{
					clipboardImage.Save(temp.Path, ImageFormat.Png);
//                    using (var progressDialog = new ProgressDialogBackground())
//                    {
//                        progressDialog.ShowAndDoWork((progress, args) =>
//                                                         {
//                                                             ImageUpdater.CompressImage(temp.Path, progress);
//                                                         });
//                    }
					using (var palasoImage = PalasoImage.FromFile(temp.Path))
					{
						_model.ChangePicture(imageElement, palasoImage, new NullProgress());
					}
				}
			}
			catch (Exception error)
			{
				Palaso.Reporting.ErrorReport.NotifyUserOfProblem(error, "The program had trouble getting an image from the clipboard.");
			}
			finally
			{
				if (clipboardImage != null)
					clipboardImage.Dispose();
			}
			Cursor = Cursors.Default;
		}



		private Image GetImageFromClipboard()
		{
			if(Clipboard.ContainsImage())
				return Clipboard.GetImage();

			var dataObject = Clipboard.GetDataObject();
			if(dataObject==null)
			   return null;

			// the ContainsImage() returns false when copying an PNG from MS Word
			// so here we explicitly ask for a PNG and see if we can convert it.
			if (dataObject.GetDataPresent("PNG"))
			{
				var o = dataObject.GetData("PNG") as System.IO.Stream;
				try
				{
					return Image.FromStream(o);
				}
				catch (Exception)
				{
				}
			}

		   //People can do a "copy" from the WIndows Photo Viewer but what it puts on the clipboard is a path, not an image
			if (dataObject.GetDataPresent(DataFormats.FileDrop))
			{
				//This line gets all the file paths that were selected in explorer
				string[] files = dataObject.GetData(DataFormats.FileDrop) as string[];
				//Get the name of the file. This line only gets the first file name if many file were selected in explorer
				string path = files[0];

				try
				{
					return Image.FromFile(path);
				}
				catch (Exception)
				{
					return null;//not an image
				}
			}

			if (Clipboard.ContainsText() && File.Exists(Clipboard.GetText()))
				try
				{
					return Image.FromStream(new FileStream(Clipboard.GetText(), FileMode.Open));
				}
				catch
				{
				}

			return null;
		}


		private static GeckoHtmlElement GetImageNode(DomEventArgs ge)
		{
			GeckoHtmlElement imageElement = null;
			var target = (GeckoHtmlElement)ge.Target.CastToGeckoElement();
			foreach (var n in target.Parent.ChildNodes)
			{
				imageElement = n as GeckoHtmlElement;
				if (imageElement != null && imageElement.TagName.ToLower() == "img")
				{
					return imageElement;
				}
			}

			Debug.Fail("Could not find image element");
			return null;
		}

		/// <summary>
		/// Returns true if it is either: a) OK to change images, or b) user overrides
		/// Returns false if user cancels message box
		/// </summary>
		/// <param name="imagePath"></param>
		/// <returns></returns>
		private bool CheckIfLockedAndWarn(string imagePath)
		{
			// Enhance: we may want to reinstate some sort of (disableable) warning when they edit a picture while translating.
			// Original comment:  this would let them set it once without us bugging them, but after that if they
			//go to change it, we would bug them because we don't have a way of knowing that it was a placeholder before.
			//if (!imagePath.ToLower().Contains("placeholder")  //always allow them to put in something over a placeholder
			//	&& !_model.CanChangeImages())
			//{
			//	if (DialogResult.Cancel == MessageBox.Show(LocalizationManager.GetString("EditTab.ImageChangeWarning", "This book is locked down as shell. Are you sure you want to change the picture?"), LocalizationManager.GetString("EditTab.ChangeImage", "Change Image"), MessageBoxButtons.OKCancel))
			//	{
			//		return false;
			//	}
			//}
			return true;
		}

		private void OnChangeImage(DomEventArgs ge)
		{
			var imageElement = GetImageNode(ge);
			if (imageElement == null)
				return;
			 string currentPath = imageElement.GetAttribute("src").Replace("%20", " ");

			 if (!CheckIfLockedAndWarn(currentPath))
					return;
			var target = (GeckoHtmlElement)ge.Target.CastToGeckoElement();
			if (target.ClassName.Contains("licenseImage"))
				return;

			Cursor = Cursors.WaitCursor;

			var imageInfo = new PalasoImage();
			var existingImagePath = Path.Combine(_model.CurrentBook.FolderPath, currentPath);

			//don't send the placeholder to the imagetoolbox... we get a better user experience if we admit we don't have an image yet.
			if (!currentPath.ToLower().Contains("placeholder") && File.Exists(existingImagePath))
			{
				try
				{
					imageInfo = PalasoImage.FromFile(existingImagePath);
				}
				catch (Exception)
				{
					//todo: log this
				}
			};
			Logger.WriteEvent("Showing ImageToolboxDialog Editor Dialog");
			using(var dlg = new ImageToolboxDialog(imageInfo, null))
			{
				if(DialogResult.OK== dlg.ShowDialog())
				{
					// var path = MakePngOrJpgTempFileForImage(dlg.ImageInfo.Image);
					try
					{
						 _model.ChangePicture(imageElement, dlg.ImageInfo, new NullProgress());
					}
					catch(System.IO.IOException error)
					{
						Palaso.Reporting.ErrorReport.NotifyUserOfProblem(error, error.Message);
					}
					catch (ApplicationException error)
					{
						Palaso.Reporting.ErrorReport.NotifyUserOfProblem(error, error.Message);
					}
					catch (Exception error)
					{
						Palaso.Reporting.ErrorReport.NotifyUserOfProblem(error,"Bloom had a problem including that image");
					}
				}
			}
			Logger.WriteMinorEvent("Emerged from ImageToolboxDialog Editor Dialog");
			Cursor = Cursors.Default;
		}

		public void UpdateThumbnailAsync(IPage page)
		{
			_pageListView.UpdateThumbnailAsync(page);
		}

		/// <summary>
		/// this started as an experiment, where our textareas were not being read when we saved because of the need
		/// to change the picture
		/// </summary>
		public void CleanHtmlAndCopyToPageDom()
		{
			RunJavaScript("if (calledByCSharp) { calledByCSharp.removeSynphonyMarkup(); }");
			_browser1.ReadEditableAreasNow();
		}

		private void _copyButton_Click(object sender, EventArgs e)
		{
			_copyCommand.Execute();
		}

		private void _pasteButton_Click(object sender, EventArgs e)
		{
			_pasteCommand.Execute();
		}

		public void UpdateDisplay()
		{
			try
			{
				_updatingDisplay = true;

				_contentLanguagesDropdown.DropDownItems.Clear();
				foreach (var l in _model.ContentLanguages)
				{
					ToolStripMenuItem item = (ToolStripMenuItem) _contentLanguagesDropdown.DropDownItems.Add(l.ToString());
					item.Tag = l;
					item.Enabled = !l.Locked;
					item.Checked = l.Selected;
					item.CheckOnClick = true;
					item.CheckedChanged += new EventHandler(OnContentLanguageDropdownItem_CheckedChanged);
				}

				_layoutChoices.DropDownItems.Clear();
				var layout = _model.GetCurrentLayout();
				var layoutChoices = _model.GetLayoutChoices();
				foreach (var l in layoutChoices)
				{
					var text = LocalizationManager.GetDynamicString("Bloom", "LayoutChoices."+l.ToString(), l.ToString());
					ToolStripMenuItem item = (ToolStripMenuItem) _layoutChoices.DropDownItems.Add(text);
					item.Tag = l;
					//we don't allow the split options here
					if(l.ElementDistribution == Book.Layout.ElementDistributionChoices.SplitAcrossPages)
					{
						item.Enabled = false;
						item.ToolTipText = LocalizationManager.GetString("EditTab.layoutInPublishTabOnlyNotice","This option is only available in the Publish tab.");
					}
					item.Text = text;
					item.Click += new EventHandler(OnPaperSizeAndOrientationMenuClick);
				}

				if(layoutChoices.Count()<2)
				{
					ToolStripMenuItem item = (ToolStripMenuItem)_layoutChoices.DropDownItems.Add(LocalizationManager.GetString("EditTab.noOtherLayouts","There are no other layout options for this template.","Show in the layout chooser dropdown of the edit tab, if there was only a single layout choice"));
					item.Tag = null;
					item.Enabled = false;
				}

				_layoutChoices.Text = LocalizationManager.GetDynamicString("Bloom", "LayoutChoices."+layout, layout.ToString());

				switch (_model.NumberOfDisplayedLanguages)
				{
					case 1:
						_contentLanguagesDropdown.Text = LocalizationManager.GetString("EditTab.monolingual", "One Language", "Shown in edit tab multilingualism chooser, for monolingual mode, one language per page");
						break;
					case 2:
						_contentLanguagesDropdown.Text = LocalizationManager.GetString("EditTab.bilingual", "Two Languages", "Shown in edit tab multilingualism chooser, for bilingual mode, 2 languages per page");
						break;
					case 3:
						_contentLanguagesDropdown.Text = LocalizationManager.GetString("EditTab.trilingual", "Three Languages", "Shown in edit tab multilingualism chooser, for trilingual mode, 3 languages per page");
						break;
				}

				//I'm surprised that L10NSharp (in aug 2014) doesn't automatically make tooltips localizable, but this is how I got it to work
				_layoutChoices.ToolTipText = LocalizationManager.GetString("EditTab.PageSizeAndOrientation.Tooltip",
					//_layoutChoices.ToolTipText); doesn't work because the scanner needs literals
					"Choose a page size and orientation");
			}
			catch (Exception error)
			{
				Palaso.Reporting.ErrorReport.NotifyUserOfProblem(error, "There was a problem updating the edit display.");
			}
			finally
			{
				_updatingDisplay = false;
			}
		}

		void OnPaperSizeAndOrientationMenuClick(object sender, EventArgs e)
		{
			var item = (ToolStripMenuItem)sender;
			_model.SetLayout((Layout)item.Tag);
			UpdateDisplay();
		}

		void OnContentLanguageDropdownItem_CheckedChanged(object sender, EventArgs e)
		{
			if(_updatingDisplay)
				return;
			var item = (ToolStripMenuItem) sender;
			((EditingModel.ContentLanguage)item.Tag).Selected = item.Checked;

			_model.ContentLanguagesSelectionChanged();
		}

		public void UpdateEditButtons()
		{
			UpdateButtonEnabled(_cutButton, _cutCommand);
			UpdateButtonEnabled(_copyButton, _copyCommand);
			UpdateButtonEnabled(_pasteButton ,_pasteCommand);
			UpdateButtonEnabled(_undoButton, _undoCommand);
			UpdateButtonEnabled(_duplicatePageButton, _duplicatePageCommand);
			UpdateButtonEnabled(_deletePageButton, _deletePageCommand);
		}

		public void UpdateButtonLocalizations()
		{
			// This seems to be the only way to ensure that BetterToolTip updates itself
			// with new localization strings.
			CycleEditButtons();
		}

		private void CycleEditButtons()
		{
			CycleOneButton(_cutButton, _cutCommand);
			CycleOneButton(_copyButton, _copyCommand);
			CycleOneButton(_pasteButton, _pasteCommand);
			CycleOneButton(_undoButton, _undoCommand);
			CycleOneButton(_duplicatePageButton, _duplicatePageCommand);
			CycleOneButton(_deletePageButton, _deletePageCommand);
		}

		private void CycleOneButton(Button button, Command command)
		{
			var isEnabled = command.Enabled;
			button.Enabled = !isEnabled;
			UpdateButtonEnabled(button, command);
		}

		private void UpdateButtonEnabled(Button button, Command command)
		{
			button.Enabled = command != null && command.Enabled;
			//doesn't work because the forecolor is ignored when disabled...
			button.ForeColor = button.Enabled ? _enabledToolbarColor : _disabledToolbarColor;//.DimGray;
			button.Invalidate();
		}

		private void _editButtonsUpdateTimer_Tick(object sender, EventArgs e)
		{
			UpdateEditButtons();
		}

		private void _cutButton_Click(object sender, EventArgs e)
		{
			_cutCommand.Execute();
		}

		private void _undoButton_Click(object sender, EventArgs e)
		{
			_undoCommand.Execute();
		}

		public void ClearOutDisplay()
		{
			_pageListView.Clear();
			_browser1.Navigate("about:blank",false);
		}

		private void _deletePageButton_Click_1(object sender, EventArgs e)
		{
			if(ConfirmRemovePageDialog.Confirm())
			{
				_deletePageCommand.Execute();
			}
		}

		private void _duplicatePageButton_Click(object sender, EventArgs e)
		{
			_duplicatePageCommand.Execute();
		}

		private void EditingView_Load(object sender, EventArgs e)
		{
			//Why the check for null? In bl-283, user had been in settings dialog, which caused a closing down, but something
			//then did a callback to this view, such that ParentForm was null, and this died
			Debug.Assert(ParentForm!=null);
			if(ParentForm!=null)
			{
				ParentForm.Activated += new EventHandler(ParentForm_Activated);
			}
		}

		public string HelpTopicUrl
		{
			get { return "/Tasks/Edit_tasks/Edit_tasks_overview.htm"; }
		}

		/// <summary>
		/// Prevent navigation while a dialog box is showing in the browser control
		/// </summary>
		/// <param name="isModal"></param>
		internal void SetModalState(bool isModal)
		{
			_templatePagesView.Enabled = !isModal;
			_pageListView.Enabled = !isModal;
		}
	}
}<|MERGE_RESOLUTION|>--- conflicted
+++ resolved
@@ -18,11 +18,7 @@
 using Palaso.UI.WindowsForms.ImageToolbox;
 using Gecko;
 using TempFile = Palaso.IO.TempFile;
-<<<<<<< HEAD
-using System.Net;
 using L10NSharp.UI;
-=======
->>>>>>> eb7e1015
 
 namespace Bloom.Edit
 {
