﻿using System;
using System.Diagnostics;
using System.Drawing;
using System.Drawing.Imaging;
using System.IO;
using System.Linq;
using System.Windows.Forms;
using Bloom.Book;
using Bloom.CollectionTab;
using Bloom.Properties;
using Bloom.web;
using L10NSharp;
using Palaso.Extensions;
using Palaso.Progress;
using Palaso.Reporting;
using Palaso.UI.WindowsForms.ClearShare;
using Palaso.UI.WindowsForms.ClearShare.WinFormsUI;
using Palaso.UI.WindowsForms.ImageToolbox;
using Gecko;
using TempFile = Palaso.IO.TempFile;
using System.Net;

namespace Bloom.Edit
{
	public partial class EditingView : UserControl, IBloomTabArea
	{
		private readonly EditingModel _model;
		private PageListView _pageListView;
		private TemplatePagesView _templatePagesView;
		private readonly CutCommand _cutCommand;
		private readonly CopyCommand _copyCommand;
		private readonly PasteCommand _pasteCommand;
		private readonly UndoCommand _undoCommand;
		private readonly DeletePageCommand _deletePageCommand;
		private GeckoElement _previousClickElement;
		private Action _pendingMessageHandler;
		private bool _updatingDisplay;
		private Color _enabledToolbarColor = Color.FromArgb(49, 32, 46);
		private Color _disabledToolbarColor = Color.FromArgb(114, 74, 106);
		private bool _visible;

		public delegate EditingView Factory();//autofac uses this


		public EditingView(EditingModel model, PageListView pageListView, TemplatePagesView templatePagesView,
			CutCommand cutCommand, CopyCommand copyCommand, PasteCommand pasteCommand, UndoCommand undoCommand, DeletePageCommand deletePageCommand)
		{
			_model = model;
			_pageListView = pageListView;
			_templatePagesView = templatePagesView;
			_cutCommand = cutCommand;
			_copyCommand = copyCommand;
			_pasteCommand = pasteCommand;
			_undoCommand = undoCommand;
			_deletePageCommand = deletePageCommand;
			InitializeComponent();
			_splitContainer1.Tag = _splitContainer1.SplitterDistance;//save it
			//don't let it grow automatically
			//            _splitContainer1.SplitterMoved+= ((object sender, SplitterEventArgs e) => _splitContainer1.SplitterDistance = (int)_splitContainer1.Tag);
			SetupThumnailLists();
			_model.SetView(this);
			_browser1.SetEditingCommands(cutCommand, copyCommand, pasteCommand, undoCommand);

			_browser1.GeckoReady += new EventHandler(OnGeckoReady);

			_menusToolStrip.Renderer = new FixedToolStripRenderer();

			//we're giving it to the parent control through the TopBarControls property
			Controls.Remove(_topBarPanel);
		}

#if TooExpensive
		void OnBrowserFocusChanged(object sender, GeckoDomEventArgs e)
		{
			//prevent recursion
			_browser1.WebBrowser.DomFocus -= new EventHandler<GeckoDomEventArgs>(OnBrowserFocusChanged);
			_model.BrowserFocusChanged();
			_browser1.WebBrowser.DomFocus += new EventHandler<GeckoDomEventArgs>(OnBrowserFocusChanged);

		}
#endif

		public Control TopBarControl
		{
			get
			{
				return _topBarPanel;
			}
		}


		public class FixedToolStripRenderer : ToolStripSystemRenderer
		{
			protected override void OnRenderToolStripBorder(ToolStripRenderEventArgs e)
			{
				//just don't draw a boarder
			}
		}

		void ParentForm_Activated(object sender, EventArgs e)
		{
			if (!_visible) //else you get a totally non-responsive Bloom, if you come back to a Bloom that isn't in the Edit tab
				return;

			Debug.WriteLine("EditTab.ParentForm_Activated(): Selecting Browser");
			//			Debug.WriteLine("browser focus: "+ (_browser1.Focused ? "true": "false"));
			//			Debug.WriteLine("active control: " + ActiveControl.Name);
			//			Debug.WriteLine("split container's control: " + _splitContainer1.ActiveControl.Name);
			//			Debug.WriteLine("_splitContainer1.ContainsFocus: " + (_splitContainer1.ContainsFocus ? "true" : "false"));
			//			Debug.WriteLine("_splitContainer2.ContainsFocus: " + (_splitContainer2.ContainsFocus ? "true" : "false"));
			//			Debug.WriteLine("_browser.ContainsFocus: " + (_browser1.ContainsFocus ? "true" : "false"));
			//			//focus() made it worse, select has no effect

			/* These two lines are the result of several hours of work. The problem this solves is that when
			 * you're switching between applications (e.g., building a shell book), the browser would highlight
			 * the box you were in, but not really focus on it. So no red border (from the css :focus), and typing/pasting
			 * was erratic.
			 * So now, when we come back to Bloom (this activated event), we *deselect* the browser, then reselect it, and it's happy.
			 */

			_splitContainer1.Select();
			//_browser1.Select();
			_browser1.WebBrowser.Select();
		}


		private void _handleMessageTimer_Tick(object sender, EventArgs e)
		{
			_handleMessageTimer.Enabled = false;
			_pendingMessageHandler();
			_pendingMessageHandler = null;
		}

		private void OnGeckoReady(object sender, EventArgs e)
		{
#if TooExpensive
			_browser1.WebBrowser.DomFocus += new EventHandler<GeckoDomEventArgs>(OnBrowserFocusChanged);
#endif
			//_browser1.WebBrowser.AddMessageEventListener("PreserveHtmlOfElement", elementHtml => _model.PreserveHtmlOfElement(elementHtml));
		}

		private void OnShowBookMetadataEditor()
		{
			try
			{
				if (!_model.CanEditCopyrightAndLicense)
				{
					MessageBox.Show(LocalizationManager.GetString("EditTab.CannotChangeCopyright", "Sorry, the copyright and license for this book cannot be changed."));
					return;
				}

				_model.SaveNow();//in case we were in this dialog already and made changes, which haven't found their way out to the Book yet
				Metadata metadata = _model.CurrentBook.GetLicenseMetadata();
				if (metadata.License is NullLicense && string.IsNullOrWhiteSpace(metadata.CopyrightNotice))
				{
					//looks like the first time. Nudge them with a nice default license.
					metadata.License = new CreativeCommonsLicense(true, true, CreativeCommonsLicense.DerivativeRules.Derivatives);
				}

				var decodedMetadata = GetMetadataCloneWithHtmlDecodedCopyRightAndCustomRights(metadata);

				Logger.WriteEvent("Showing Metadata Editor Dialog");
				using (var dlg = new Palaso.UI.WindowsForms.ClearShare.WinFormsUI.MetadataEditorDialog(decodedMetadata))
				{
					dlg.ShowCreator = false;
					if (DialogResult.OK == dlg.ShowDialog())
					{
						string imagePath = _model.CurrentBook.FolderPath.CombineForPath("license.png");
						if (File.Exists(imagePath))
							File.Delete(imagePath);
						Image licenseImage = dlg.Metadata.License.GetImage();
						if (licenseImage != null)
						{
							licenseImage.Save(imagePath);
						}
						else if (File.Exists(imagePath))
						{
							File.Delete(imagePath);
						}

						// Both LicenseNotes and Copyright By could have user-entered html characters that need escaping.
						var copyright = GetHtmlEncodedCopyright(dlg);
						dlg.Metadata.CopyrightNotice = copyright;
						//NB: we are mapping "RightsStatement" (which comes from XMP-dc:Rights) to "LicenseNotes" in the html.
						//note that the only way currently to recognize a custom license is that RightsStatement is non-empty while description is empty
						var rights = GetHtmlEncodedRights(dlg);
						dlg.Metadata.License.RightsStatement = rights;
						string description = dlg.Metadata.License.GetDescription("en") == null ? string.Empty : dlg.Metadata.License.GetDescription("en").Replace("'", "\\'");
						string licenseImageName = licenseImage == null ? string.Empty : "license.png";
						string result =
							string.Format(
								"{{ copyright: '{0}', licenseImage: '{1}', licenseUrl: '{2}',  licenseNotes: '{3}', licenseDescription: '{4}' }}",
								dlg.Metadata.CopyrightNotice.Replace("'", "\\'"),
								licenseImageName,
								dlg.Metadata.License.Url, rights, description);
						_browser1.RunJavaScript("SetCopyrightAndLicense(" + result + ")");

						//ok, so the the dom for *that page* is updated, but if the page doesn't display some of those values, they won't get
						//back to the data div in the actual html file even when the page is read and saved, because individual pages don't
						//have the data div.
						_model.CurrentBook.UpdateLicenseMetdata(dlg.Metadata);
						_model.SaveNow();
						_model.RefreshDisplayOfCurrentPage();//the cleanup() that is part of Save removes qtips, so let' redraw everything
					}
				}
				Logger.WriteMinorEvent("Emerged from Metadata Editor Dialog");
			}
			catch (Exception error)
			{
#if DEBUG
				throw;
#endif
				Palaso.Reporting.ErrorReport.NotifyUserOfProblem(error, "There was a problem recording your changes to the copyright and license.");
			}
		}

		private string GetHtmlEncodedRights(MetadataEditorDialog dlg)
		{
			var rights = WebUtility.HtmlEncode(dlg.Metadata.License.RightsStatement);
			return rights ?? string.Empty;
		}

		private string GetHtmlEncodedCopyright(MetadataEditorDialog dlg)
		{
			var copyright = WebUtility.HtmlEncode(dlg.Metadata.CopyrightNotice);
			return copyright ?? string.Empty;
		}

		private Metadata GetMetadataCloneWithHtmlDecodedCopyRightAndCustomRights(Metadata metadata)
		{
			// HtmlDecode apparently takes care of whether a string is empty or null or has html-encoded stuff and does the right thing
			var rightsStatement = WebUtility.HtmlDecode(metadata.License.RightsStatement);
			var copyright = WebUtility.HtmlDecode(metadata.CopyrightNotice);
			var safeMetadata = metadata.DeepCopy();
			safeMetadata.License.RightsStatement = rightsStatement;
			safeMetadata.CopyrightNotice = copyright;
			return safeMetadata;
		}

		private void SetupThumnailLists()
		{
			_pageListView.Dock = DockStyle.Fill;
			_pageListView.AutoSizeMode = System.Windows.Forms.AutoSizeMode.GrowAndShrink;
			_templatePagesView.BackColor = _pageListView.BackColor = _splitContainer1.Panel1.BackColor;
			_splitContainer1.Panel1.Controls.Add(_pageListView);

			_templatePagesView.Dock = DockStyle.Fill;
			_templatePagesView.AutoSizeMode = System.Windows.Forms.AutoSizeMode.GrowAndShrink;
		}


		private void SetTranslationPanelVisibility()
		{
			_splitContainer2.Panel2.Controls.Clear();
			_splitTemplateAndSource.Panel1.Controls.Clear();
			_splitTemplateAndSource.Panel2.Controls.Clear();

			if (_model.ShowTemplatePanel)        //Templates only
			{
				_splitContainer2.Panel2Collapsed = false;
				_splitContainer2.Panel2.Controls.Add(_templatePagesView);
			}
			else
			{
				_splitContainer2.Panel2Collapsed = true;
			}
		}

		void VisibleNowAddSlowContents(object sender, EventArgs e)
		{
			//TODO: this is causing green boxes when you quit while it is still working
			//we should change this to a proper background task, with good
			//cancellation in case we switch documents.  Note we may also switch
			//to some other way of making the thumbnails... e.g. it would be nice
			//to have instant placeholders, with thumbnails later.

			Application.Idle -= new EventHandler(VisibleNowAddSlowContents);

			CheckFontAvailablility();

			Cursor = Cursors.WaitCursor;
			_model.ViewVisibleNowDoSlowStuff();
			Cursor = Cursors.Default;
		}

		private void CheckFontAvailablility()
		{
			var fontMessage = _model.GetFontAvailabilityMessage();
			if (!string.IsNullOrEmpty(fontMessage))
			{
				Palaso.Reporting.ErrorReport.NotifyUserOfProblem(new ShowOncePerSessionBasedOnExactMessagePolicy(),
																 fontMessage);
			}
		}


		/// <summary>
		/// this is called by our model, as a result of a "SelectedTabChangedEvent". So it's a lot more reliable than the normal winforms one.
		/// </summary>
		public void OnVisibleChanged(bool visible)
		{
			_visible = visible;
			if (visible)
			{
				if (_model.GetBookHasChanged())
				{
					//now we're doing it based on the focus textarea: ShowOrHideSourcePane(_model.ShowTranslationPanel);
					SetTranslationPanelVisibility();
					//even before showing, we need to clear some things so the user doesn't see the old stuff
					_pageListView.Clear();
					_templatePagesView.Clear();
				}
				Application.Idle += new EventHandler(VisibleNowAddSlowContents);
				Cursor = Cursors.WaitCursor;
				Logger.WriteEvent("Entered Edit Tab");
			}
			else
			{
				Application.Idle -= new EventHandler(VisibleNowAddSlowContents);//make sure
				_browser1.Navigate("about:blank", false);//so we don't see the old one for moment, the next time we open this tab
			}
		}

		public void UpdateSingleDisplayedPage(IPage page)
		{
			if (!_model.Visible)
			{
				return;
			}

			if (_model.HaveCurrentEditableBook)
			{
				_pageListView.SelectThumbnailWithoutSendingEvent(page);
				var dom = _model.GetXmlDocumentForCurrentPage();
				_browser1.Focus();
				_browser1.Navigate(dom.RawDom);
				_pageListView.Focus();
				_browser1.Focus();
				// So far, the most reliable way I've found to detect that the page is fully loaded and we can call
				// initialize() is the ReadyStateChanged event (combined with checking that ReadyState is "complete").
				// This works for most pages but not all...some (e.g., the credits page in a basic book) seem to just go on
				// being "interactive". As a desperate step I tried looking for DocumentCompleted (which fires too soon and often),
				// but still, we never get one where the ready state is completed. This page just stays 'interactive'.
				// A desperate expedient would be to try running some Javascript to test whether the 'initialize' function
				// has actually loaded. If you try that, be careful...this function seems to be used in cases where that
				// never happens.
				_browser1.WebBrowser.DocumentCompleted += WebBrowser_ReadyStateChanged;
				_browser1.WebBrowser.ReadyStateChange += WebBrowser_ReadyStateChanged;
			}
			UpdateDisplay();
		}

		void WebBrowser_ReadyStateChanged(object sender, EventArgs e)
		{
			if (_browser1.WebBrowser.Document.ReadyState != "complete")
				return; // Keep receiving until it is complete.
			_browser1.WebBrowser.ReadyStateChange -= WebBrowser_ReadyStateChanged; // just do this once
			_browser1.WebBrowser.DocumentCompleted -= WebBrowser_ReadyStateChanged;
			_model.DocumentCompleted();
		}

		public void AddMessageEventListener(string eventName, Action<string> action)
		{
			_browser1.AddMessageEventListener(eventName, action);
		}

		public void UpdateTemplateList()
		{
			_templatePagesView.Update();
		}
		public void UpdatePageList(bool emptyThumbnailCache)
		{
			if (emptyThumbnailCache)
				_pageListView.EmptyThumbnailCache();
			_pageListView.SetBook(_model.CurrentBook);
		}

		internal string RunJavaScript(string script)
		{
			return _browser1.RunJavaScript(script);
		}

		private void _browser1_OnBrowserClick(object sender, EventArgs e)
		{
			var ge = e as DomEventArgs;
			if (ge == null || ge.Target == null)
				return;//I've seen this happen

			var target = (GeckoHtmlElement)ge.Target.CastToGeckoElement();
			if (target.ClassName.Contains("sourceTextTab"))
			{
				RememberSourceTabChoice(target);
				return;
			}
			if (target.ClassName.Contains("changeImageButton"))
				OnChangeImage(ge);
			if (target.ClassName.Contains("pasteImageButton"))
				OnPasteImage(ge);
			if (target.ClassName.Contains("editMetadataButton"))
				OnEditImageMetdata(ge);

			var anchor = target as Gecko.DOM.GeckoAnchorElement;
			if (anchor != null && anchor.Href != "" && anchor.Href != "#")
			{
				if (anchor.Href.Contains("bookMetadataEditor"))
				{
					OnShowBookMetadataEditor();
					ge.Handled = true;
					return;
				}
				if (anchor.Href.Contains("("))//tied to, for example,  data-functionOnHintClick="ShowTopicChooser()"
				{
					var startOfFunctionName = anchor.Href.LastIndexOf("/") + 1;
					var function = anchor.Href.Substring(startOfFunctionName, anchor.Href.Length - startOfFunctionName);
					_browser1.RunJavaScript(function);
					ge.Handled = true;
					return;
				}
				if (anchor.Href.ToLower().StartsWith("http"))//will cover https also
				{
					// do not open in external browser if localhost
					if (anchor.Href.ToLower().StartsWith(ServerBase.PathEndingInSlash))
					{
						ge.Handled = false; // let gecko handle it
						return;
					}

					Process.Start(anchor.Href);
					ge.Handled = true;
					return;
				}
				if (anchor.Href.ToLower().StartsWith("file"))//source bubble tabs
				{
					ge.Handled = false;//let gecko handle it
					return;
				}
				else
				{
					ErrorReport.NotifyUserOfProblem("Bloom did not understand this link: " + anchor.Href);
					ge.Handled = true;
				}

			}
			//			if (ge.Target.ClassName.Contains("bloom-metaData") || (ge.Target.ParentElement!=null && ge.Target.ParentElement.ClassName.Contains("bloom-metaData")))
		}


		private void RememberSourceTabChoice(GeckoHtmlElement target)
		{
			//"<a class="sourceTextTab" href="#tpi">Tok Pisin</a>"
			var start = 1 + target.OuterHtml.IndexOf("#");
			var end = target.OuterHtml.IndexOf("\">");
			Settings.Default.LastSourceLanguageViewed = target.OuterHtml.Substring(start, end - start);
		}


		private void OnEditImageMetdata(DomEventArgs ge)
		{
			var imageElement = GetImageNode(ge);
			if (imageElement == null)
				return;
			string fileName = imageElement.GetAttribute("src").Replace("%20", " ");

			var path = Path.Combine(_model.CurrentBook.FolderPath, fileName);
			using (var imageInfo = PalasoImage.FromFile(path))
			{
				bool looksOfficial = imageInfo.Metadata != null && !string.IsNullOrEmpty(imageInfo.Metadata.CollectionUri);
				if (looksOfficial)
				{
					MessageBox.Show(imageInfo.Metadata.GetSummaryParagraph("en"));
					return;
				}
				Logger.WriteEvent("Showing Metadata Editor For Image");
				using (var dlg = new Palaso.UI.WindowsForms.ClearShare.WinFormsUI.MetadataEditorDialog(imageInfo.Metadata))
				{
					if (DialogResult.OK == dlg.ShowDialog())
					{
						imageInfo.Metadata = dlg.Metadata;
						imageInfo.SaveUpdatedMetadataIfItMakesSense();
						imageInfo.Metadata.StoreAsExemplar(Metadata.FileCategory.Image);
						//update so any overlays on the image are brough up to data
						var editor = new PageEditingModel();
						editor.UpdateMetdataAttributesOnImgElement(imageElement, imageInfo);

						var answer = MessageBox.Show(LocalizationManager.GetString("EditTab.copyImageIPMetdataQuestion", "Copy this information to all other pictures in this book?", "get this after you edit the metadata of an image"), LocalizationManager.GetString("EditTab.titleOfCopyIPToWholeBooksDialog", "Picture Intellectual Property Information"), MessageBoxButtons.YesNo);
						if (answer == DialogResult.Yes)
						{
							Cursor = Cursors.WaitCursor;
							try
							{
								_model.CopyImageMetadataToWholeBook(dlg.Metadata);
							}
							catch (Exception e)
							{
								ErrorReport.NotifyUserOfProblem(e, "There was a problem copying the metadata to all the images.");
							}
							Cursor = Cursors.Default;
						}
					}
				}
			}

			//_model.SaveNow();
			//doesn't work: _browser1.WebBrowser.Reload();
		}

		private void OnPasteImage(DomEventArgs ge)
		{
			if (!_model.CanChangeImages())
			{
				MessageBox.Show(
					LocalizationManager.GetString("EditTab.CantPasteImageLocked", "Sorry, this book is locked down so that images cannot be changed."));
				return;
			}

			Image clipboardImage = null;
			try
			{
				clipboardImage = GetImageFromClipboard();
				if (clipboardImage == null)
				{
					MessageBox.Show(
						LocalizationManager.GetString("EditTab.NoImageFoundOnClipboard", "Before you can paste an image, copy one onto your 'clipboard', from another program."));
					return;
				}

				var target = (GeckoHtmlElement)ge.Target.CastToGeckoElement();
				if (target.ClassName.Contains("licenseImage"))
					return;

				var imageElement = GetImageNode(ge);
				if (imageElement == null)
					return;
				Cursor = Cursors.WaitCursor;

				//nb: later, code closer to the the actual book folder will
				//improve this file name
				using (var temp = new TempFile())
				{
					clipboardImage.Save(temp.Path, ImageFormat.Png);
					//                    using (var progressDialog = new ProgressDialogBackground())
					//                    {
					//                        progressDialog.ShowAndDoWork((progress, args) =>
					//                                                         {
					//                                                             ImageUpdater.CompressImage(temp.Path, progress);
					//                                                         });
					//                    }
					using (var palasoImage = PalasoImage.FromFile(temp.Path))
					{
						_model.ChangePicture(imageElement, palasoImage, new NullProgress());
					}
				}
			}
			catch (Exception error)
			{
				Palaso.Reporting.ErrorReport.NotifyUserOfProblem(error, "The program had trouble getting an image from the clipboard.");
			}
			finally
			{
				if (clipboardImage != null)
					clipboardImage.Dispose();
			}
			Cursor = Cursors.Default;
		}



		private Image GetImageFromClipboard()
		{
			if (Clipboard.ContainsImage())
				return Clipboard.GetImage();

			var dataObject = Clipboard.GetDataObject();
			if (dataObject == null)
				return null;

			// the ContainsImage() returns false when copying an PNG from MS Word
			// so here we explicitly ask for a PNG and see if we can convert it.
			if (dataObject.GetDataPresent("PNG"))
			{
				var o = dataObject.GetData("PNG") as System.IO.Stream;
				try
				{
					return Image.FromStream(o);
				}
				catch (Exception)
				{
				}
			}

			//People can do a "copy" from the WIndows Photo Viewer but what it puts on the clipboard is a path, not an image
			if (dataObject.GetDataPresent(DataFormats.FileDrop))
			{
				//This line gets all the file paths that were selected in explorer
				string[] files = dataObject.GetData(DataFormats.FileDrop) as string[];
				//Get the name of the file. This line only gets the first file name if many file were selected in explorer
				string path = files[0];

				try
				{
					return Image.FromFile(path);
				}
				catch (Exception)
				{
					return null;//not an image
				}
			}
			return null;
		}


		private static GeckoHtmlElement GetImageNode(DomEventArgs ge)
		{
			GeckoHtmlElement imageElement = null;
			var target = (GeckoHtmlElement)ge.Target.CastToGeckoElement();
			foreach (var n in target.Parent.ChildNodes)
			{
				imageElement = n as GeckoHtmlElement;
				if (imageElement != null && imageElement.TagName.ToLower() == "img")
				{
					return imageElement;
				}
			}

			Debug.Fail("Could not find image element");
			return null;
		}

		private void OnChangeImage(DomEventArgs ge)
		{
			var imageElement = GetImageNode(ge);
			if (imageElement == null)
				return;
			string currentPath = imageElement.GetAttribute("src").Replace("%20", " ");

			//TODO: this would let them set it once without us bugging them, but after that if they
			//go to change it, we would bug them because we don't have a way of knowing that it was a placeholder before.
			if (!currentPath.ToLower().Contains("placeholder")  //always allow them to put in something over a placeholder
				&& !_model.CanChangeImages())
			{
				if (DialogResult.Cancel == MessageBox.Show(LocalizationManager.GetString("EditTab.ImageChangeWarning", "This book is locked down as shell. Are you sure you want to change the picture?"), LocalizationManager.GetString("EditTab.ChangeImage", "Change Image"), MessageBoxButtons.OKCancel))
				{
					return;
				}
			}
			var target = (GeckoHtmlElement)ge.Target.CastToGeckoElement();
			if (target.ClassName.Contains("licenseImage"))
				return;

			Cursor = Cursors.WaitCursor;

			var imageInfo = new PalasoImage();
			var existingImagePath = Path.Combine(_model.CurrentBook.FolderPath, currentPath);

			//don't send the placeholder to the imagetoolbox... we get a better user experience if we admit we don't have an image yet.
			if (!currentPath.ToLower().Contains("placeholder") && File.Exists(existingImagePath))
			{
				try
				{
					imageInfo = PalasoImage.FromFile(existingImagePath);
				}
				catch (Exception)
				{
					//todo: log this
				}
			};
			Logger.WriteEvent("Showing ImageToolboxDialog Editor Dialog");
			using (var dlg = new ImageToolboxDialog(imageInfo, null))
			{
				if (DialogResult.OK == dlg.ShowDialog())
				{
					// var path = MakePngOrJpgTempFileForImage(dlg.ImageInfo.Image);
					try
					{
						_model.ChangePicture(imageElement, dlg.ImageInfo, new NullProgress());
					}
					catch (System.IO.IOException error)
					{
						Palaso.Reporting.ErrorReport.NotifyUserOfProblem(error, error.Message);
					}
					catch (ApplicationException error)
					{
						Palaso.Reporting.ErrorReport.NotifyUserOfProblem(error, error.Message);
					}
					catch (Exception error)
					{
						Palaso.Reporting.ErrorReport.NotifyUserOfProblem(error, "Bloom had a problem including that image");
					}
				}
			}
			Logger.WriteMinorEvent("Emerged from ImageToolboxDialog Editor Dialog");
			Cursor = Cursors.Default;
		}

		public void UpdateThumbnailAsync(IPage page)
		{
			_pageListView.UpdateThumbnailAsync(page);
		}

		/// <summary>
		/// this started as an experiment, where our textareas were not being read when we saved because of the need
		/// to change the picture
		/// </summary>
		public void CleanHtmlAndCopyToPageDom()
		{
			RunJavaScript("if ((typeof jQuery !== 'undefined') && jQuery.fn.removeSynphonyMarkup) { jQuery(\".bloom-editable\").removeSynphonyMarkup(); }");
			_browser1.ReadEditableAreasNow();
		}

		private void _copyButton_Click(object sender, EventArgs e)
		{
			_copyCommand.Execute();
		}

		private void _pasteButton_Click(object sender, EventArgs e)
		{
			_pasteCommand.Execute();
		}

		public void UpdateDisplay()
		{
			try
			{
				_updatingDisplay = true;

				_contentLanguagesDropdown.DropDownItems.Clear();
				foreach (var l in _model.ContentLanguages)
				{
					ToolStripMenuItem item = (ToolStripMenuItem)_contentLanguagesDropdown.DropDownItems.Add(l.ToString());
					item.Tag = l;
					item.Enabled = !l.Locked;
					item.Checked = l.Selected;
					item.CheckOnClick = true;
					item.CheckedChanged += new EventHandler(OnContentLanguageDropdownItem_CheckedChanged);
				}

				_layoutChoices.DropDownItems.Clear();
				var layout = _model.GetCurrentLayout();
				var layoutChoices = _model.GetLayoutChoices();
				foreach (var l in layoutChoices)
				{
					var text = LocalizationManager.GetDynamicString("Bloom", "LayoutChoices." + l.ToString(), l.ToString());
					ToolStripMenuItem item = (ToolStripMenuItem)_layoutChoices.DropDownItems.Add(text);
					item.Tag = l;
					//we don't allow the split options here
					if (l.ElementDistribution == Book.Layout.ElementDistributionChoices.SplitAcrossPages)
					{
						item.Enabled = false;
						item.ToolTipText = LocalizationManager.GetString("EditTab.layoutInPublishTabOnlyNotice", "This option is only available in the Publish tab.");
					}
					item.Text = text;
					item.Click += new EventHandler(OnPaperSizeAndOrientationMenuClick);
				}

				if (layoutChoices.Count() < 2)
				{
					ToolStripMenuItem item = (ToolStripMenuItem)_layoutChoices.DropDownItems.Add(LocalizationManager.GetString("EditTab.noOtherLayouts", "There are no other layout options for this template.", "Show in the layout chooser dropdown of the edit tab, if there was only a single layout choice"));
					item.Tag = null;
					item.Enabled = false;
				}

				_layoutChoices.Text = layout.ToString();

				switch (_model.NumberOfDisplayedLanguages)
				{
					case 1:
						_contentLanguagesDropdown.Text = LocalizationManager.GetString("EditTab.monolingual", "One Language", "Shown in edit tab multilingualism chooser, for monolingual mode, one language per page");
						break;
					case 2:
						_contentLanguagesDropdown.Text = LocalizationManager.GetString("EditTab.bilingual", "Two Languages", "Shown in edit tab multilingualism chooser, for bilingual mode, 2 languages per page");
						break;
					case 3:
						_contentLanguagesDropdown.Text = LocalizationManager.GetString("EditTab.trilingual", "Three Languages", "Shown in edit tab multilingualism chooser, for trilingual mode, 3 languages per page");
						break;
				}
			}
			catch (Exception error)
			{
				Palaso.Reporting.ErrorReport.NotifyUserOfProblem(error, "There was a problem updating the edit display.");
			}
			finally
			{
				_updatingDisplay = false;
			}
		}

		void OnPaperSizeAndOrientationMenuClick(object sender, EventArgs e)
		{
			var item = (ToolStripMenuItem)sender;
			_model.SetLayout((Layout)item.Tag);
			UpdateDisplay();
		}

		void OnContentLanguageDropdownItem_CheckedChanged(object sender, EventArgs e)
		{
			if (_updatingDisplay)
				return;
			var item = (ToolStripMenuItem)sender;
			((EditingModel.ContentLanguage)item.Tag).Selected = item.Checked;

			_model.ContentLanguagesSelectionChanged();
		}

		public void UpdateEditButtons()
		{
			UpdateButtonEnabled(_cutButton, _cutCommand);
			UpdateButtonEnabled(_copyButton, _copyCommand);
			UpdateButtonEnabled(_pasteButton, _pasteCommand);
			UpdateButtonEnabled(_undoButton, _undoCommand);
			UpdateButtonEnabled(_deletePageButton, _deletePageCommand);
		}

		private void UpdateButtonEnabled(Button button, Command command)
		{
			button.Enabled = command != null && command.Enabled;
			//doesn't work becuase the forecolor is ignored when disabled...   
			button.ForeColor = button.Enabled ? _enabledToolbarColor : _disabledToolbarColor;//.DimGray;
			button.Invalidate();
		}

		private void _editButtonsUpdateTimer_Tick(object sender, EventArgs e)
		{
			UpdateEditButtons();
		}

		private void _cutButton_Click(object sender, EventArgs e)
		{
			_cutCommand.Execute();
		}

		private void _undoButton_Click(object sender, EventArgs e)
		{
			_undoCommand.Execute();
		}

		public void ClearOutDisplay()
		{
			_pageListView.Clear();
			_browser1.Navigate("about:blank", false);
		}

		private void _deletePageButton_Click_1(object sender, EventArgs e)
		{
			if (ConfirmRemovePageDialog.Confirm())
			{
				_deletePageCommand.Execute();
			}
		}

		private void EditingView_Load(object sender, EventArgs e)
		{
			//Why the check for null? In bl-283, user had been in settings dialog, which caused a closing down, but something
			//then did a callback to this view, such that ParentForm was null, and this died
			Debug.Assert(ParentForm != null);
			if (ParentForm != null)
			{
				ParentForm.Activated += new EventHandler(ParentForm_Activated);
			}
		}

		public string HelpTopicUrl
		{
			get { return "/Tasks/Edit_tasks/Edit_tasks_overview.htm"; }
		}
<<<<<<< HEAD

		/// <summary>
		/// Prevent navigation while a dialog box is showing in the browser control
		/// </summary>
		/// <param name="isModal"></param>
		internal void SetModalState(bool isModal)
		{
			_templatePagesView.Enabled = !isModal;
			_pageListView.Enabled = !isModal;
		}
    }
=======
	}
>>>>>>> 37764869
}<|MERGE_RESOLUTION|>--- conflicted
+++ resolved
@@ -22,48 +22,48 @@
 
 namespace Bloom.Edit
 {
-	public partial class EditingView : UserControl, IBloomTabArea
-	{
-		private readonly EditingModel _model;
-		private PageListView _pageListView;
-		private TemplatePagesView _templatePagesView;
-		private readonly CutCommand _cutCommand;
-		private readonly CopyCommand _copyCommand;
-		private readonly PasteCommand _pasteCommand;
-		private readonly UndoCommand _undoCommand;
-		private readonly DeletePageCommand _deletePageCommand;
+    public partial class EditingView : UserControl, IBloomTabArea
+    {
+        private readonly EditingModel _model;
+        private PageListView _pageListView;
+        private TemplatePagesView _templatePagesView;
+        private readonly CutCommand _cutCommand;
+        private readonly CopyCommand _copyCommand;
+        private readonly PasteCommand _pasteCommand;
+        private readonly UndoCommand _undoCommand;
+        private readonly DeletePageCommand _deletePageCommand;
 		private GeckoElement _previousClickElement;
 		private Action _pendingMessageHandler;
 		private bool _updatingDisplay;
 		private Color _enabledToolbarColor = Color.FromArgb(49, 32, 46);
-		private Color _disabledToolbarColor = Color.FromArgb(114, 74, 106);
-		private bool _visible;
-
-		public delegate EditingView Factory();//autofac uses this
-
-
-		public EditingView(EditingModel model, PageListView pageListView, TemplatePagesView templatePagesView,
-			CutCommand cutCommand, CopyCommand copyCommand, PasteCommand pasteCommand, UndoCommand undoCommand, DeletePageCommand deletePageCommand)
-		{
-			_model = model;
-			_pageListView = pageListView;
-			_templatePagesView = templatePagesView;
-			_cutCommand = cutCommand;
-			_copyCommand = copyCommand;
-			_pasteCommand = pasteCommand;
-			_undoCommand = undoCommand;
-			_deletePageCommand = deletePageCommand;
-			InitializeComponent();
-			_splitContainer1.Tag = _splitContainer1.SplitterDistance;//save it
-			//don't let it grow automatically
-			//            _splitContainer1.SplitterMoved+= ((object sender, SplitterEventArgs e) => _splitContainer1.SplitterDistance = (int)_splitContainer1.Tag);
-			SetupThumnailLists();
-			_model.SetView(this);
-			_browser1.SetEditingCommands(cutCommand, copyCommand, pasteCommand, undoCommand);
-
-			_browser1.GeckoReady += new EventHandler(OnGeckoReady);
-
-			_menusToolStrip.Renderer = new FixedToolStripRenderer();
+    	private Color _disabledToolbarColor= Color.FromArgb(114,74,106);
+    	private bool _visible;
+
+    	public delegate EditingView Factory();//autofac uses this
+
+        
+        public EditingView(EditingModel model, PageListView pageListView, TemplatePagesView templatePagesView,
+            CutCommand cutCommand, CopyCommand copyCommand, PasteCommand pasteCommand, UndoCommand undoCommand, DeletePageCommand deletePageCommand)
+        {
+            _model = model;
+            _pageListView = pageListView;
+            _templatePagesView = templatePagesView;
+            _cutCommand = cutCommand;
+            _copyCommand = copyCommand;
+            _pasteCommand = pasteCommand;
+            _undoCommand = undoCommand;
+            _deletePageCommand = deletePageCommand;
+            InitializeComponent();
+            _splitContainer1.Tag = _splitContainer1.SplitterDistance;//save it
+            //don't let it grow automatically
+//            _splitContainer1.SplitterMoved+= ((object sender, SplitterEventArgs e) => _splitContainer1.SplitterDistance = (int)_splitContainer1.Tag);
+            SetupThumnailLists();
+            _model.SetView(this);
+            _browser1.SetEditingCommands(cutCommand, copyCommand,pasteCommand, undoCommand);
+        
+			_browser1.GeckoReady+=new EventHandler(OnGeckoReady);
+
+            _menusToolStrip.Renderer = new FixedToolStripRenderer();
 
 			//we're giving it to the parent control through the TopBarControls property
 			Controls.Remove(_topBarPanel);
@@ -88,14 +88,14 @@
 			}
 		}
 
-
+		
 		public class FixedToolStripRenderer : ToolStripSystemRenderer
 		{
 			protected override void OnRenderToolStripBorder(ToolStripRenderEventArgs e)
 			{
 				//just don't draw a boarder
 			}
-		}
+		} 
 
 		void ParentForm_Activated(object sender, EventArgs e)
 		{
@@ -103,13 +103,13 @@
 				return;
 
 			Debug.WriteLine("EditTab.ParentForm_Activated(): Selecting Browser");
-			//			Debug.WriteLine("browser focus: "+ (_browser1.Focused ? "true": "false"));
-			//			Debug.WriteLine("active control: " + ActiveControl.Name);
-			//			Debug.WriteLine("split container's control: " + _splitContainer1.ActiveControl.Name);
-			//			Debug.WriteLine("_splitContainer1.ContainsFocus: " + (_splitContainer1.ContainsFocus ? "true" : "false"));
-			//			Debug.WriteLine("_splitContainer2.ContainsFocus: " + (_splitContainer2.ContainsFocus ? "true" : "false"));
-			//			Debug.WriteLine("_browser.ContainsFocus: " + (_browser1.ContainsFocus ? "true" : "false"));
-			//			//focus() made it worse, select has no effect
+//			Debug.WriteLine("browser focus: "+ (_browser1.Focused ? "true": "false"));
+//			Debug.WriteLine("active control: " + ActiveControl.Name);
+//			Debug.WriteLine("split container's control: " + _splitContainer1.ActiveControl.Name);
+//			Debug.WriteLine("_splitContainer1.ContainsFocus: " + (_splitContainer1.ContainsFocus ? "true" : "false"));
+//			Debug.WriteLine("_splitContainer2.ContainsFocus: " + (_splitContainer2.ContainsFocus ? "true" : "false"));
+//			Debug.WriteLine("_browser.ContainsFocus: " + (_browser1.ContainsFocus ? "true" : "false"));
+//			//focus() made it worse, select has no effect
 
 			/* These two lines are the result of several hours of work. The problem this solves is that when
 			 * you're switching between applications (e.g., building a shell book), the browser would highlight
@@ -117,35 +117,35 @@
 			 * was erratic.
 			 * So now, when we come back to Bloom (this activated event), we *deselect* the browser, then reselect it, and it's happy.
 			 */
-
+			
 			_splitContainer1.Select();
 			//_browser1.Select();
 			_browser1.WebBrowser.Select();
 		}
 
 
-		private void _handleMessageTimer_Tick(object sender, EventArgs e)
+    	private void _handleMessageTimer_Tick(object sender, EventArgs e)
 		{
 			_handleMessageTimer.Enabled = false;
 			_pendingMessageHandler();
 			_pendingMessageHandler = null;
 		}
 
-		private void OnGeckoReady(object sender, EventArgs e)
-		{
+    	private void OnGeckoReady(object sender, EventArgs e)
+    	{
 #if TooExpensive
 			_browser1.WebBrowser.DomFocus += new EventHandler<GeckoDomEventArgs>(OnBrowserFocusChanged);
 #endif
-			//_browser1.WebBrowser.AddMessageEventListener("PreserveHtmlOfElement", elementHtml => _model.PreserveHtmlOfElement(elementHtml));
-		}
-
-		private void OnShowBookMetadataEditor()
-		{
+            //_browser1.WebBrowser.AddMessageEventListener("PreserveHtmlOfElement", elementHtml => _model.PreserveHtmlOfElement(elementHtml));
+    	}
+
+    	private void OnShowBookMetadataEditor()
+    	{
 			try
 			{
-				if (!_model.CanEditCopyrightAndLicense)
-				{
-					MessageBox.Show(LocalizationManager.GetString("EditTab.CannotChangeCopyright", "Sorry, the copyright and license for this book cannot be changed."));
+				if(!_model.CanEditCopyrightAndLicense)
+				{
+                    MessageBox.Show(LocalizationManager.GetString("EditTab.CannotChangeCopyright", "Sorry, the copyright and license for this book cannot be changed."));
 					return;
 				}
 
@@ -157,10 +157,10 @@
 					metadata.License = new CreativeCommonsLicense(true, true, CreativeCommonsLicense.DerivativeRules.Derivatives);
 				}
 
-				var decodedMetadata = GetMetadataCloneWithHtmlDecodedCopyRightAndCustomRights(metadata);
+                var decodedMetadata = GetMetadataCloneWithHtmlDecodedCopyRightAndCustomRights(metadata);
 
 				Logger.WriteEvent("Showing Metadata Editor Dialog");
-				using (var dlg = new Palaso.UI.WindowsForms.ClearShare.WinFormsUI.MetadataEditorDialog(decodedMetadata))
+                using (var dlg = new Palaso.UI.WindowsForms.ClearShare.WinFormsUI.MetadataEditorDialog(decodedMetadata))
 				{
 					dlg.ShowCreator = false;
 					if (DialogResult.OK == dlg.ShowDialog())
@@ -178,23 +178,23 @@
 							File.Delete(imagePath);
 						}
 
-						// Both LicenseNotes and Copyright By could have user-entered html characters that need escaping.
-						var copyright = GetHtmlEncodedCopyright(dlg);
-						dlg.Metadata.CopyrightNotice = copyright;
+                        // Both LicenseNotes and Copyright By could have user-entered html characters that need escaping.
+					    var copyright = GetHtmlEncodedCopyright(dlg);
+					    dlg.Metadata.CopyrightNotice = copyright;
 						//NB: we are mapping "RightsStatement" (which comes from XMP-dc:Rights) to "LicenseNotes" in the html.
 						//note that the only way currently to recognize a custom license is that RightsStatement is non-empty while description is empty
-						var rights = GetHtmlEncodedRights(dlg);
-						dlg.Metadata.License.RightsStatement = rights;
-						string description = dlg.Metadata.License.GetDescription("en") == null ? string.Empty : dlg.Metadata.License.GetDescription("en").Replace("'", "\\'");
-						string licenseImageName = licenseImage == null ? string.Empty : "license.png";
+                        var rights = GetHtmlEncodedRights(dlg);
+                        dlg.Metadata.License.RightsStatement = rights;
+                        string description = dlg.Metadata.License.GetDescription("en") == null ? string.Empty : dlg.Metadata.License.GetDescription("en").Replace("'", "\\'");
+						string licenseImageName = licenseImage==null? string.Empty: "license.png";
 						string result =
 							string.Format(
 								"{{ copyright: '{0}', licenseImage: '{1}', licenseUrl: '{2}',  licenseNotes: '{3}', licenseDescription: '{4}' }}",
-								dlg.Metadata.CopyrightNotice.Replace("'", "\\'"),
+								dlg.Metadata.CopyrightNotice.Replace("'","\\'"),
 								licenseImageName,
 								dlg.Metadata.License.Url, rights, description);
 						_browser1.RunJavaScript("SetCopyrightAndLicense(" + result + ")");
-
+						
 						//ok, so the the dom for *that page* is updated, but if the page doesn't display some of those values, they won't get
 						//back to the data div in the actual html file even when the page is read and saved, because individual pages don't
 						//have the data div.
@@ -212,114 +212,114 @@
 #endif
 				Palaso.Reporting.ErrorReport.NotifyUserOfProblem(error, "There was a problem recording your changes to the copyright and license.");
 			}
-		}
-
-		private string GetHtmlEncodedRights(MetadataEditorDialog dlg)
-		{
-			var rights = WebUtility.HtmlEncode(dlg.Metadata.License.RightsStatement);
-			return rights ?? string.Empty;
-		}
-
-		private string GetHtmlEncodedCopyright(MetadataEditorDialog dlg)
-		{
-			var copyright = WebUtility.HtmlEncode(dlg.Metadata.CopyrightNotice);
-			return copyright ?? string.Empty;
-		}
-
-		private Metadata GetMetadataCloneWithHtmlDecodedCopyRightAndCustomRights(Metadata metadata)
-		{
-			// HtmlDecode apparently takes care of whether a string is empty or null or has html-encoded stuff and does the right thing
-			var rightsStatement = WebUtility.HtmlDecode(metadata.License.RightsStatement);
-			var copyright = WebUtility.HtmlDecode(metadata.CopyrightNotice);
-			var safeMetadata = metadata.DeepCopy();
-			safeMetadata.License.RightsStatement = rightsStatement;
-			safeMetadata.CopyrightNotice = copyright;
-			return safeMetadata;
-		}
-
-		private void SetupThumnailLists()
-		{
-			_pageListView.Dock = DockStyle.Fill;
-			_pageListView.AutoSizeMode = System.Windows.Forms.AutoSizeMode.GrowAndShrink;
-			_templatePagesView.BackColor = _pageListView.BackColor = _splitContainer1.Panel1.BackColor;
-			_splitContainer1.Panel1.Controls.Add(_pageListView);
-
-			_templatePagesView.Dock = DockStyle.Fill;
-			_templatePagesView.AutoSizeMode = System.Windows.Forms.AutoSizeMode.GrowAndShrink;
-		}
-
-
-		private void SetTranslationPanelVisibility()
-		{
-			_splitContainer2.Panel2.Controls.Clear();
-			_splitTemplateAndSource.Panel1.Controls.Clear();
-			_splitTemplateAndSource.Panel2.Controls.Clear();
+    	}
+
+        private string GetHtmlEncodedRights(MetadataEditorDialog dlg)
+        {
+            var rights = WebUtility.HtmlEncode(dlg.Metadata.License.RightsStatement);
+            return rights ?? string.Empty;
+        }
+
+        private string GetHtmlEncodedCopyright(MetadataEditorDialog dlg)
+        {
+            var copyright = WebUtility.HtmlEncode(dlg.Metadata.CopyrightNotice);
+            return copyright ?? string.Empty;
+        }
+
+        private Metadata GetMetadataCloneWithHtmlDecodedCopyRightAndCustomRights(Metadata metadata)
+        {
+            // HtmlDecode apparently takes care of whether a string is empty or null or has html-encoded stuff and does the right thing
+            var rightsStatement = WebUtility.HtmlDecode(metadata.License.RightsStatement);
+            var copyright = WebUtility.HtmlDecode(metadata.CopyrightNotice);
+            var safeMetadata = metadata.DeepCopy();
+            safeMetadata.License.RightsStatement = rightsStatement;
+            safeMetadata.CopyrightNotice = copyright;
+            return safeMetadata;
+        }
+
+        private void SetupThumnailLists()
+        {
+            _pageListView.Dock=DockStyle.Fill;
+            _pageListView.AutoSizeMode = System.Windows.Forms.AutoSizeMode.GrowAndShrink;
+            _templatePagesView.BackColor = _pageListView.BackColor = _splitContainer1.Panel1.BackColor;
+            _splitContainer1.Panel1.Controls.Add(_pageListView);
+
+            _templatePagesView.Dock = DockStyle.Fill;
+            _templatePagesView.AutoSizeMode = System.Windows.Forms.AutoSizeMode.GrowAndShrink;
+        }
+
+
+        private void SetTranslationPanelVisibility()
+        {
+            _splitContainer2.Panel2.Controls.Clear();
+            _splitTemplateAndSource.Panel1.Controls.Clear();
+            _splitTemplateAndSource.Panel2.Controls.Clear();
 
 			if (_model.ShowTemplatePanel)        //Templates only
 			{
 				_splitContainer2.Panel2Collapsed = false;
-				_splitContainer2.Panel2.Controls.Add(_templatePagesView);
-			}
+                _splitContainer2.Panel2.Controls.Add(_templatePagesView);
+            }
 			else
 			{
 				_splitContainer2.Panel2Collapsed = true;
 			}
-		}
-
-		void VisibleNowAddSlowContents(object sender, EventArgs e)
-		{
-			//TODO: this is causing green boxes when you quit while it is still working
-			//we should change this to a proper background task, with good
-			//cancellation in case we switch documents.  Note we may also switch
-			//to some other way of making the thumbnails... e.g. it would be nice
-			//to have instant placeholders, with thumbnails later.
-
-			Application.Idle -= new EventHandler(VisibleNowAddSlowContents);
-
-			CheckFontAvailablility();
-
-			Cursor = Cursors.WaitCursor;
-			_model.ViewVisibleNowDoSlowStuff();
-			Cursor = Cursors.Default;
-		}
-
-		private void CheckFontAvailablility()
-		{
-			var fontMessage = _model.GetFontAvailabilityMessage();
-			if (!string.IsNullOrEmpty(fontMessage))
-			{
-				Palaso.Reporting.ErrorReport.NotifyUserOfProblem(new ShowOncePerSessionBasedOnExactMessagePolicy(),
-																 fontMessage);
-			}
-		}
-
-
-		/// <summary>
-		/// this is called by our model, as a result of a "SelectedTabChangedEvent". So it's a lot more reliable than the normal winforms one.
+        }
+
+        void VisibleNowAddSlowContents(object sender, EventArgs e)
+        {
+		   //TODO: this is causing green boxes when you quit while it is still working
+		   //we should change this to a proper background task, with good
+		   //cancellation in case we switch documents.  Note we may also switch
+		   //to some other way of making the thumbnails... e.g. it would be nice
+		   //to have instant placeholders, with thumbnails later.
+
+        	Application.Idle -= new EventHandler(VisibleNowAddSlowContents);
+
+            CheckFontAvailablility();
+
+        	Cursor = Cursors.WaitCursor;
+        	_model.ViewVisibleNowDoSlowStuff();
+        	Cursor = Cursors.Default;
+        }
+
+        private void CheckFontAvailablility()
+        {
+            var fontMessage = _model.GetFontAvailabilityMessage();
+            if(!string.IsNullOrEmpty(fontMessage))
+            {
+                Palaso.Reporting.ErrorReport.NotifyUserOfProblem(new ShowOncePerSessionBasedOnExactMessagePolicy(),
+                                                                 fontMessage);
+            }
+        }
+
+
+        /// <summary>
+	   /// this is called by our model, as a result of a "SelectedTabChangedEvent". So it's a lot more reliable than the normal winforms one.
 		/// </summary>
 		public void OnVisibleChanged(bool visible)
 		{
 			_visible = visible;
-			if (visible)
-			{
-				if (_model.GetBookHasChanged())
-				{
-					//now we're doing it based on the focus textarea: ShowOrHideSourcePane(_model.ShowTranslationPanel);
-					SetTranslationPanelVisibility();
-					//even before showing, we need to clear some things so the user doesn't see the old stuff
-					_pageListView.Clear();
-					_templatePagesView.Clear();
-				}
-				Application.Idle += new EventHandler(VisibleNowAddSlowContents);
-				Cursor = Cursors.WaitCursor;
+            if (visible)
+            {
+                if(_model.GetBookHasChanged())
+                {
+                    //now we're doing it based on the focus textarea: ShowOrHideSourcePane(_model.ShowTranslationPanel);
+                    SetTranslationPanelVisibility();
+                    //even before showing, we need to clear some things so the user doesn't see the old stuff
+                    _pageListView.Clear();
+                    _templatePagesView.Clear();
+                }
+                Application.Idle += new EventHandler(VisibleNowAddSlowContents);
+                Cursor = Cursors.WaitCursor;
 				Logger.WriteEvent("Entered Edit Tab");
-			}
-			else
+            }
+            else
 			{
 				Application.Idle -= new EventHandler(VisibleNowAddSlowContents);//make sure
-				_browser1.Navigate("about:blank", false);//so we don't see the old one for moment, the next time we open this tab
-			}
-		}
+                _browser1.Navigate("about:blank", false);//so we don't see the old one for moment, the next time we open this tab
+            }
+        }
 
 		public void UpdateSingleDisplayedPage(IPage page)
 		{
@@ -336,53 +336,53 @@
 				_browser1.Navigate(dom.RawDom);
 				_pageListView.Focus();
 				_browser1.Focus();
-				// So far, the most reliable way I've found to detect that the page is fully loaded and we can call
-				// initialize() is the ReadyStateChanged event (combined with checking that ReadyState is "complete").
-				// This works for most pages but not all...some (e.g., the credits page in a basic book) seem to just go on
-				// being "interactive". As a desperate step I tried looking for DocumentCompleted (which fires too soon and often),
-				// but still, we never get one where the ready state is completed. This page just stays 'interactive'.
-				// A desperate expedient would be to try running some Javascript to test whether the 'initialize' function
-				// has actually loaded. If you try that, be careful...this function seems to be used in cases where that
-				// never happens.
-				_browser1.WebBrowser.DocumentCompleted += WebBrowser_ReadyStateChanged;
-				_browser1.WebBrowser.ReadyStateChange += WebBrowser_ReadyStateChanged;
+                // So far, the most reliable way I've found to detect that the page is fully loaded and we can call
+                // initialize() is the ReadyStateChanged event (combined with checking that ReadyState is "complete").
+                // This works for most pages but not all...some (e.g., the credits page in a basic book) seem to just go on
+                // being "interactive". As a desperate step I tried looking for DocumentCompleted (which fires too soon and often),
+                // but still, we never get one where the ready state is completed. This page just stays 'interactive'.
+                // A desperate expedient would be to try running some Javascript to test whether the 'initialize' function
+                // has actually loaded. If you try that, be careful...this function seems to be used in cases where that
+                // never happens.
+			    _browser1.WebBrowser.DocumentCompleted += WebBrowser_ReadyStateChanged;
+                _browser1.WebBrowser.ReadyStateChange += WebBrowser_ReadyStateChanged;
 			}
 			UpdateDisplay();
 		}
 
-		void WebBrowser_ReadyStateChanged(object sender, EventArgs e)
-		{
-			if (_browser1.WebBrowser.Document.ReadyState != "complete")
-				return; // Keep receiving until it is complete.
-			_browser1.WebBrowser.ReadyStateChange -= WebBrowser_ReadyStateChanged; // just do this once
-			_browser1.WebBrowser.DocumentCompleted -= WebBrowser_ReadyStateChanged;
-			_model.DocumentCompleted();
-		}
-
-		public void AddMessageEventListener(string eventName, Action<string> action)
-		{
-			_browser1.AddMessageEventListener(eventName, action);
-		}
-
-		public void UpdateTemplateList()
-		{
-			_templatePagesView.Update();
-		}
-		public void UpdatePageList(bool emptyThumbnailCache)
-		{
+        void WebBrowser_ReadyStateChanged(object sender, EventArgs e)
+        {
+            if (_browser1.WebBrowser.Document.ReadyState != "complete")
+                return; // Keep receiving until it is complete.
+            _browser1.WebBrowser.ReadyStateChange -= WebBrowser_ReadyStateChanged; // just do this once
+            _browser1.WebBrowser.DocumentCompleted -= WebBrowser_ReadyStateChanged;
+            _model.DocumentCompleted();
+        }
+
+        public void AddMessageEventListener(string eventName, Action<string> action)
+        {
+            _browser1.AddMessageEventListener(eventName, action);
+        }
+
+    	public void UpdateTemplateList()
+        {
+            _templatePagesView.Update();
+        }
+        public void UpdatePageList(bool emptyThumbnailCache)
+        {
 			if (emptyThumbnailCache)
 				_pageListView.EmptyThumbnailCache();
-			_pageListView.SetBook(_model.CurrentBook);
-		}
-
-		internal string RunJavaScript(string script)
-		{
-			return _browser1.RunJavaScript(script);
-		}
-
-		private void _browser1_OnBrowserClick(object sender, EventArgs e)
-		{
-			var ge = e as DomEventArgs;
+            _pageListView.SetBook(_model.CurrentBook);
+        }
+
+        internal string RunJavaScript(string script)
+        {
+            return _browser1.RunJavaScript(script);
+        }
+
+        private void _browser1_OnBrowserClick(object sender, EventArgs e)
+        {
+            var ge = e as DomEventArgs;
 			if (ge == null || ge.Target == null)
 				return;//I've seen this happen
 
@@ -393,30 +393,30 @@
 				return;
 			}
 			if (target.ClassName.Contains("changeImageButton"))
-				OnChangeImage(ge);
+                OnChangeImage(ge);
 			if (target.ClassName.Contains("pasteImageButton"))
 				OnPasteImage(ge);
 			if (target.ClassName.Contains("editMetadataButton"))
 				OnEditImageMetdata(ge);
 
 			var anchor = target as Gecko.DOM.GeckoAnchorElement;
-			if (anchor != null && anchor.Href != "" && anchor.Href != "#")
-			{
-				if (anchor.Href.Contains("bookMetadataEditor"))
+			if(anchor!=null && anchor.Href!="" && anchor.Href!="#")
+			{
+				if(anchor.Href.Contains("bookMetadataEditor"))
 				{
 					OnShowBookMetadataEditor();
-					ge.Handled = true;
+					ge.Handled = true; 
 					return;
 				}
 				if (anchor.Href.Contains("("))//tied to, for example,  data-functionOnHintClick="ShowTopicChooser()"
 				{
-					var startOfFunctionName = anchor.Href.LastIndexOf("/") + 1;
+					var startOfFunctionName = anchor.Href.LastIndexOf("/")+1;
 					var function = anchor.Href.Substring(startOfFunctionName, anchor.Href.Length - startOfFunctionName);
 					_browser1.RunJavaScript(function);
 					ge.Handled = true;
 					return;
 				}
-				if (anchor.Href.ToLower().StartsWith("http"))//will cover https also
+				if(anchor.Href.ToLower().StartsWith("http"))//will cover https also
 				{
 					// do not open in external browser if localhost
 					if (anchor.Href.ToLower().StartsWith(ServerBase.PathEndingInSlash))
@@ -424,7 +424,7 @@
 						ge.Handled = false; // let gecko handle it
 						return;
 					}
-
+					
 					Process.Start(anchor.Href);
 					ge.Handled = true;
 					return;
@@ -441,17 +441,17 @@
 				}
 
 			}
-			//			if (ge.Target.ClassName.Contains("bloom-metaData") || (ge.Target.ParentElement!=null && ge.Target.ParentElement.ClassName.Contains("bloom-metaData")))
-		}
+//			if (ge.Target.ClassName.Contains("bloom-metaData") || (ge.Target.ParentElement!=null && ge.Target.ParentElement.ClassName.Contains("bloom-metaData")))
+        }
 
 
 		private void RememberSourceTabChoice(GeckoHtmlElement target)
-		{
+    	{
 			//"<a class="sourceTextTab" href="#tpi">Tok Pisin</a>"
-			var start = 1 + target.OuterHtml.IndexOf("#");
-			var end = target.OuterHtml.IndexOf("\">");
-			Settings.Default.LastSourceLanguageViewed = target.OuterHtml.Substring(start, end - start);
-		}
+    		var start = 1+ target.OuterHtml.IndexOf("#");
+    		var end = target.OuterHtml.IndexOf("\">");
+    		Settings.Default.LastSourceLanguageViewed = target.OuterHtml.Substring(start, end - start);
+    	}
 
 
 		private void OnEditImageMetdata(DomEventArgs ge)
@@ -464,8 +464,8 @@
 			var path = Path.Combine(_model.CurrentBook.FolderPath, fileName);
 			using (var imageInfo = PalasoImage.FromFile(path))
 			{
-				bool looksOfficial = imageInfo.Metadata != null && !string.IsNullOrEmpty(imageInfo.Metadata.CollectionUri);
-				if (looksOfficial)
+				bool looksOfficial = imageInfo.Metadata!=null && !string.IsNullOrEmpty(imageInfo.Metadata.CollectionUri);
+				if(looksOfficial)
 				{
 					MessageBox.Show(imageInfo.Metadata.GetSummaryParagraph("en"));
 					return;
@@ -482,8 +482,8 @@
 						var editor = new PageEditingModel();
 						editor.UpdateMetdataAttributesOnImgElement(imageElement, imageInfo);
 
-						var answer = MessageBox.Show(LocalizationManager.GetString("EditTab.copyImageIPMetdataQuestion", "Copy this information to all other pictures in this book?", "get this after you edit the metadata of an image"), LocalizationManager.GetString("EditTab.titleOfCopyIPToWholeBooksDialog", "Picture Intellectual Property Information"), MessageBoxButtons.YesNo);
-						if (answer == DialogResult.Yes)
+						var answer = MessageBox.Show(LocalizationManager.GetString("EditTab.copyImageIPMetdataQuestion","Copy this information to all other pictures in this book?", "get this after you edit the metadata of an image"), LocalizationManager.GetString("EditTab.titleOfCopyIPToWholeBooksDialog","Picture Intellectual Property Information"), MessageBoxButtons.YesNo);
+						if(answer == DialogResult.Yes)
 						{
 							Cursor = Cursors.WaitCursor;
 							try
@@ -504,141 +504,141 @@
 			//doesn't work: _browser1.WebBrowser.Reload();
 		}
 
-		private void OnPasteImage(DomEventArgs ge)
+    	private void OnPasteImage(DomEventArgs ge)
 		{
 			if (!_model.CanChangeImages())
 			{
 				MessageBox.Show(
-					LocalizationManager.GetString("EditTab.CantPasteImageLocked", "Sorry, this book is locked down so that images cannot be changed."));
+					LocalizationManager.GetString("EditTab.CantPasteImageLocked","Sorry, this book is locked down so that images cannot be changed."));
 				return;
 			}
 
-			Image clipboardImage = null;
-			try
-			{
-				clipboardImage = GetImageFromClipboard();
-				if (clipboardImage == null)
-				{
-					MessageBox.Show(
-						LocalizationManager.GetString("EditTab.NoImageFoundOnClipboard", "Before you can paste an image, copy one onto your 'clipboard', from another program."));
-					return;
-				}
+    	    Image clipboardImage = null;
+            try
+            {
+                clipboardImage = GetImageFromClipboard();
+                if (clipboardImage == null)
+                {
+                    MessageBox.Show(
+                        LocalizationManager.GetString("EditTab.NoImageFoundOnClipboard","Before you can paste an image, copy one onto your 'clipboard', from another program."));
+                    return;
+                }
 
 				var target = (GeckoHtmlElement)ge.Target.CastToGeckoElement();
 				if (target.ClassName.Contains("licenseImage"))
-					return;
-
-				var imageElement = GetImageNode(ge);
-				if (imageElement == null)
-					return;
-				Cursor = Cursors.WaitCursor;
-
-				//nb: later, code closer to the the actual book folder will
-				//improve this file name
-				using (var temp = new TempFile())
-				{
-					clipboardImage.Save(temp.Path, ImageFormat.Png);
-					//                    using (var progressDialog = new ProgressDialogBackground())
-					//                    {
-					//                        progressDialog.ShowAndDoWork((progress, args) =>
-					//                                                         {
-					//                                                             ImageUpdater.CompressImage(temp.Path, progress);
-					//                                                         });
-					//                    }
-					using (var palasoImage = PalasoImage.FromFile(temp.Path))
-					{
-						_model.ChangePicture(imageElement, palasoImage, new NullProgress());
-					}
-				}
-			}
-			catch (Exception error)
-			{
-				Palaso.Reporting.ErrorReport.NotifyUserOfProblem(error, "The program had trouble getting an image from the clipboard.");
-			}
-			finally
-			{
-				if (clipboardImage != null)
-					clipboardImage.Dispose();
-			}
-			Cursor = Cursors.Default;
-		}
-
-
-
-		private Image GetImageFromClipboard()
-		{
-			if (Clipboard.ContainsImage())
-				return Clipboard.GetImage();
-
-			var dataObject = Clipboard.GetDataObject();
-			if (dataObject == null)
-				return null;
-
-			// the ContainsImage() returns false when copying an PNG from MS Word
-			// so here we explicitly ask for a PNG and see if we can convert it.
-			if (dataObject.GetDataPresent("PNG"))
-			{
-				var o = dataObject.GetData("PNG") as System.IO.Stream;
-				try
-				{
-					return Image.FromStream(o);
-				}
-				catch (Exception)
-				{
-				}
-			}
-
-			//People can do a "copy" from the WIndows Photo Viewer but what it puts on the clipboard is a path, not an image
-			if (dataObject.GetDataPresent(DataFormats.FileDrop))
-			{
-				//This line gets all the file paths that were selected in explorer
-				string[] files = dataObject.GetData(DataFormats.FileDrop) as string[];
-				//Get the name of the file. This line only gets the first file name if many file were selected in explorer
-				string path = files[0];
-
-				try
-				{
-					return Image.FromFile(path);
-				}
-				catch (Exception)
-				{
-					return null;//not an image
-				}
-			}
-			return null;
-		}
+                    return;
+
+                var imageElement = GetImageNode(ge);
+                if (imageElement == null)
+                    return;
+                Cursor = Cursors.WaitCursor;
+
+                //nb: later, code closer to the the actual book folder will
+                //improve this file name
+                using (var temp = new TempFile())
+                {
+                    clipboardImage.Save(temp.Path, ImageFormat.Png);
+//                    using (var progressDialog = new ProgressDialogBackground())
+//                    {
+//                        progressDialog.ShowAndDoWork((progress, args) =>
+//                                                         {
+//                                                             ImageUpdater.CompressImage(temp.Path, progress);
+//                                                         });
+//                    }
+                    using (var palasoImage = PalasoImage.FromFile(temp.Path))
+                    {
+                        _model.ChangePicture(imageElement, palasoImage, new NullProgress());
+                    }
+                }
+            }
+            catch (Exception error)
+            {
+                Palaso.Reporting.ErrorReport.NotifyUserOfProblem(error, "The program had trouble getting an image from the clipboard.");
+            }
+            finally
+            {
+                if (clipboardImage != null)
+                    clipboardImage.Dispose();
+            }
+    	    Cursor = Cursors.Default;
+		}
+
+       
+
+        private Image GetImageFromClipboard()
+        {
+            if(Clipboard.ContainsImage())
+                return Clipboard.GetImage();
+
+            var dataObject = Clipboard.GetDataObject();
+            if(dataObject==null)
+               return null;
+
+            // the ContainsImage() returns false when copying an PNG from MS Word
+            // so here we explicitly ask for a PNG and see if we can convert it.
+            if (dataObject.GetDataPresent("PNG"))
+            {
+                var o = dataObject.GetData("PNG") as System.IO.Stream;
+                try
+                {
+                    return Image.FromStream(o);
+                }
+                catch (Exception)
+                {
+                }
+            }
+
+           //People can do a "copy" from the WIndows Photo Viewer but what it puts on the clipboard is a path, not an image
+            if (dataObject.GetDataPresent(DataFormats.FileDrop))
+            {
+                //This line gets all the file paths that were selected in explorer
+                string[] files = dataObject.GetData(DataFormats.FileDrop) as string[];
+                //Get the name of the file. This line only gets the first file name if many file were selected in explorer
+                string path = files[0];
+         
+                try
+                {
+                    return Image.FromFile(path);
+                }
+                catch (Exception)
+                {
+                    return null;//not an image
+                }
+            }
+            return null;
+        }
 
 
 		private static GeckoHtmlElement GetImageNode(DomEventArgs ge)
-		{
+    	{
 			GeckoHtmlElement imageElement = null;
 			var target = (GeckoHtmlElement)ge.Target.CastToGeckoElement();
 			foreach (var n in target.Parent.ChildNodes)
-			{
+    		{
 				imageElement = n as GeckoHtmlElement;
 				if (imageElement != null && imageElement.TagName.ToLower() == "img")
-				{
+    			{
 					return imageElement;
-				}
-			}
+    			}
+    		}
 
 			Debug.Fail("Could not find image element");
 			return null;
-		}
-
-		private void OnChangeImage(DomEventArgs ge)
-		{
+    	}
+
+    	private void OnChangeImage(DomEventArgs ge)
+        {
 			var imageElement = GetImageNode(ge);
 			if (imageElement == null)
 				return;
-			string currentPath = imageElement.GetAttribute("src").Replace("%20", " ");
-
+			 string currentPath = imageElement.GetAttribute("src").Replace("%20", " ");			
+			
 			//TODO: this would let them set it once without us bugging them, but after that if they
 			//go to change it, we would bug them because we don't have a way of knowing that it was a placeholder before.
 			if (!currentPath.ToLower().Contains("placeholder")  //always allow them to put in something over a placeholder
 				&& !_model.CanChangeImages())
 			{
-				if (DialogResult.Cancel == MessageBox.Show(LocalizationManager.GetString("EditTab.ImageChangeWarning", "This book is locked down as shell. Are you sure you want to change the picture?"), LocalizationManager.GetString("EditTab.ChangeImage", "Change Image"), MessageBoxButtons.OKCancel))
+				if(DialogResult.Cancel== MessageBox.Show(LocalizationManager.GetString("EditTab.ImageChangeWarning","This book is locked down as shell. Are you sure you want to change the picture?"),LocalizationManager.GetString("EditTab.ChangeImage","Change Image"),MessageBoxButtons.OKCancel))
 				{
 					return;
 				}
@@ -649,73 +649,73 @@
 
 			Cursor = Cursors.WaitCursor;
 
-			var imageInfo = new PalasoImage();
-			var existingImagePath = Path.Combine(_model.CurrentBook.FolderPath, currentPath);
-
+            var imageInfo = new PalasoImage();
+            var existingImagePath = Path.Combine(_model.CurrentBook.FolderPath, currentPath);
+            
 			//don't send the placeholder to the imagetoolbox... we get a better user experience if we admit we don't have an image yet.
 			if (!currentPath.ToLower().Contains("placeholder") && File.Exists(existingImagePath))
-			{
-				try
-				{
-					imageInfo = PalasoImage.FromFile(existingImagePath);
-				}
-				catch (Exception)
-				{
-					//todo: log this
-				}
-			};
+            {
+                try
+                {
+                    imageInfo = PalasoImage.FromFile(existingImagePath);
+                }
+                catch (Exception)
+                {
+                    //todo: log this
+                }
+            };
 			Logger.WriteEvent("Showing ImageToolboxDialog Editor Dialog");
-			using (var dlg = new ImageToolboxDialog(imageInfo, null))
-			{
-				if (DialogResult.OK == dlg.ShowDialog())
-				{
-					// var path = MakePngOrJpgTempFileForImage(dlg.ImageInfo.Image);
-					try
-					{
-						_model.ChangePicture(imageElement, dlg.ImageInfo, new NullProgress());
-					}
-					catch (System.IO.IOException error)
-					{
-						Palaso.Reporting.ErrorReport.NotifyUserOfProblem(error, error.Message);
-					}
-					catch (ApplicationException error)
-					{
-						Palaso.Reporting.ErrorReport.NotifyUserOfProblem(error, error.Message);
-					}
-					catch (Exception error)
-					{
-						Palaso.Reporting.ErrorReport.NotifyUserOfProblem(error, "Bloom had a problem including that image");
-					}
-				}
-			}
+            using(var dlg = new ImageToolboxDialog(imageInfo, null))
+            {
+                if(DialogResult.OK== dlg.ShowDialog())
+                {
+                    // var path = MakePngOrJpgTempFileForImage(dlg.ImageInfo.Image);
+                    try
+                    {
+                         _model.ChangePicture(imageElement, dlg.ImageInfo, new NullProgress());						
+                    }
+                    catch(System.IO.IOException error)
+                    {
+                        Palaso.Reporting.ErrorReport.NotifyUserOfProblem(error, error.Message);
+                    }
+                    catch (ApplicationException error)
+                    {
+                        Palaso.Reporting.ErrorReport.NotifyUserOfProblem(error, error.Message);
+                    }
+                    catch (Exception error)
+                    {
+                        Palaso.Reporting.ErrorReport.NotifyUserOfProblem(error,"Bloom had a problem including that image");
+                    } 
+                }
+            }
 			Logger.WriteMinorEvent("Emerged from ImageToolboxDialog Editor Dialog");
-			Cursor = Cursors.Default;
-		}
+        	Cursor = Cursors.Default;
+        }
 
 		public void UpdateThumbnailAsync(IPage page)
 		{
 			_pageListView.UpdateThumbnailAsync(page);
 		}
 
-		/// <summary>
-		/// this started as an experiment, where our textareas were not being read when we saved because of the need
-		/// to change the picture
-		/// </summary>
-		public void CleanHtmlAndCopyToPageDom()
-		{
-			RunJavaScript("if ((typeof jQuery !== 'undefined') && jQuery.fn.removeSynphonyMarkup) { jQuery(\".bloom-editable\").removeSynphonyMarkup(); }");
-			_browser1.ReadEditableAreasNow();
-		}
-
-		private void _copyButton_Click(object sender, EventArgs e)
-		{
-			_copyCommand.Execute();
-		}
-
-		private void _pasteButton_Click(object sender, EventArgs e)
-		{
-			_pasteCommand.Execute();
-		}
+        /// <summary>
+        /// this started as an experiment, where our textareas were not being read when we saved because of the need
+        /// to change the picture
+        /// </summary>
+        public void CleanHtmlAndCopyToPageDom()
+        {
+ 			RunJavaScript("if ((typeof jQuery !== 'undefined') && jQuery.fn.removeSynphonyMarkup) { jQuery(\".bloom-editable\").removeSynphonyMarkup(); }");
+            _browser1.ReadEditableAreasNow();
+        }
+
+        private void _copyButton_Click(object sender, EventArgs e)
+        {
+            _copyCommand.Execute();
+        }
+
+        private void _pasteButton_Click(object sender, EventArgs e)
+        {
+            _pasteCommand.Execute();
+        }
 
 		public void UpdateDisplay()
 		{
@@ -726,7 +726,7 @@
 				_contentLanguagesDropdown.DropDownItems.Clear();
 				foreach (var l in _model.ContentLanguages)
 				{
-					ToolStripMenuItem item = (ToolStripMenuItem)_contentLanguagesDropdown.DropDownItems.Add(l.ToString());
+					ToolStripMenuItem item = (ToolStripMenuItem) _contentLanguagesDropdown.DropDownItems.Add(l.ToString());
 					item.Tag = l;
 					item.Enabled = !l.Locked;
 					item.Checked = l.Selected;
@@ -739,22 +739,22 @@
 				var layoutChoices = _model.GetLayoutChoices();
 				foreach (var l in layoutChoices)
 				{
-					var text = LocalizationManager.GetDynamicString("Bloom", "LayoutChoices." + l.ToString(), l.ToString());
-					ToolStripMenuItem item = (ToolStripMenuItem)_layoutChoices.DropDownItems.Add(text);
+                    var text = LocalizationManager.GetDynamicString("Bloom", "LayoutChoices."+l.ToString(), l.ToString());
+				    ToolStripMenuItem item = (ToolStripMenuItem) _layoutChoices.DropDownItems.Add(text);
 					item.Tag = l;
 					//we don't allow the split options here
-					if (l.ElementDistribution == Book.Layout.ElementDistributionChoices.SplitAcrossPages)
+					if(l.ElementDistribution == Book.Layout.ElementDistributionChoices.SplitAcrossPages)
 					{
 						item.Enabled = false;
-						item.ToolTipText = LocalizationManager.GetString("EditTab.layoutInPublishTabOnlyNotice", "This option is only available in the Publish tab.");
+						item.ToolTipText = LocalizationManager.GetString("EditTab.layoutInPublishTabOnlyNotice","This option is only available in the Publish tab.");
 					}
 					item.Text = text;
 					item.Click += new EventHandler(OnPaperSizeAndOrientationMenuClick);
 				}
 
-				if (layoutChoices.Count() < 2)
-				{
-					ToolStripMenuItem item = (ToolStripMenuItem)_layoutChoices.DropDownItems.Add(LocalizationManager.GetString("EditTab.noOtherLayouts", "There are no other layout options for this template.", "Show in the layout chooser dropdown of the edit tab, if there was only a single layout choice"));
+				if(layoutChoices.Count()<2)
+				{
+					ToolStripMenuItem item = (ToolStripMenuItem)_layoutChoices.DropDownItems.Add(LocalizationManager.GetString("EditTab.noOtherLayouts","There are no other layout options for this template.","Show in the layout chooser dropdown of the edit tab, if there was only a single layout choice"));
 					item.Tag = null;
 					item.Enabled = false;
 				}
@@ -764,13 +764,13 @@
 				switch (_model.NumberOfDisplayedLanguages)
 				{
 					case 1:
-						_contentLanguagesDropdown.Text = LocalizationManager.GetString("EditTab.monolingual", "One Language", "Shown in edit tab multilingualism chooser, for monolingual mode, one language per page");
+                        _contentLanguagesDropdown.Text = LocalizationManager.GetString("EditTab.monolingual", "One Language", "Shown in edit tab multilingualism chooser, for monolingual mode, one language per page");
 						break;
 					case 2:
-						_contentLanguagesDropdown.Text = LocalizationManager.GetString("EditTab.bilingual", "Two Languages", "Shown in edit tab multilingualism chooser, for bilingual mode, 2 languages per page");
+                        _contentLanguagesDropdown.Text = LocalizationManager.GetString("EditTab.bilingual", "Two Languages", "Shown in edit tab multilingualism chooser, for bilingual mode, 2 languages per page");
 						break;
 					case 3:
-						_contentLanguagesDropdown.Text = LocalizationManager.GetString("EditTab.trilingual", "Three Languages", "Shown in edit tab multilingualism chooser, for trilingual mode, 3 languages per page");
+                        _contentLanguagesDropdown.Text = LocalizationManager.GetString("EditTab.trilingual", "Three Languages", "Shown in edit tab multilingualism chooser, for trilingual mode, 3 languages per page");
 						break;
 				}
 			}
@@ -793,55 +793,55 @@
 
 		void OnContentLanguageDropdownItem_CheckedChanged(object sender, EventArgs e)
 		{
-			if (_updatingDisplay)
+			if(_updatingDisplay)
 				return;
-			var item = (ToolStripMenuItem)sender;
+			var item = (ToolStripMenuItem) sender;
 			((EditingModel.ContentLanguage)item.Tag).Selected = item.Checked;
-
+			
 			_model.ContentLanguagesSelectionChanged();
 		}
 
-		public void UpdateEditButtons()
-		{
-			UpdateButtonEnabled(_cutButton, _cutCommand);
+    	public void UpdateEditButtons()
+        {
+    		UpdateButtonEnabled(_cutButton, _cutCommand);
 			UpdateButtonEnabled(_copyButton, _copyCommand);
-			UpdateButtonEnabled(_pasteButton, _pasteCommand);
+			UpdateButtonEnabled(_pasteButton,_pasteCommand);
 			UpdateButtonEnabled(_undoButton, _undoCommand);
 			UpdateButtonEnabled(_deletePageButton, _deletePageCommand);
 		}
 
-		private void UpdateButtonEnabled(Button button, Command command)
-		{
+    	private void UpdateButtonEnabled(Button button, Command command)
+    	{
 			button.Enabled = command != null && command.Enabled;
-			//doesn't work becuase the forecolor is ignored when disabled...   
+    		//doesn't work becuase the forecolor is ignored when disabled...   
 			button.ForeColor = button.Enabled ? _enabledToolbarColor : _disabledToolbarColor;//.DimGray;
-			button.Invalidate();
-		}
-
-		private void _editButtonsUpdateTimer_Tick(object sender, EventArgs e)
-		{
-			UpdateEditButtons();
-		}
-
-		private void _cutButton_Click(object sender, EventArgs e)
-		{
-			_cutCommand.Execute();
-		}
-
-		private void _undoButton_Click(object sender, EventArgs e)
-		{
-			_undoCommand.Execute();
-		}
+    		button.Invalidate(); 
+    	}
+
+    	private void _editButtonsUpdateTimer_Tick(object sender, EventArgs e)
+        {
+            UpdateEditButtons();
+        }
+
+        private void _cutButton_Click(object sender, EventArgs e)
+        {
+            _cutCommand.Execute();
+        }
+
+        private void _undoButton_Click(object sender, EventArgs e)
+        {
+            _undoCommand.Execute();
+        }
 
 		public void ClearOutDisplay()
-		{
-			_pageListView.Clear();
-			_browser1.Navigate("about:blank", false);
+    	{
+    		_pageListView.Clear();
+			_browser1.Navigate("about:blank",false);
 		}
 
 		private void _deletePageButton_Click_1(object sender, EventArgs e)
 		{
-			if (ConfirmRemovePageDialog.Confirm())
+			if(ConfirmRemovePageDialog.Confirm())
 			{
 				_deletePageCommand.Execute();
 			}
@@ -849,20 +849,19 @@
 
 		private void EditingView_Load(object sender, EventArgs e)
 		{
-			//Why the check for null? In bl-283, user had been in settings dialog, which caused a closing down, but something
-			//then did a callback to this view, such that ParentForm was null, and this died
-			Debug.Assert(ParentForm != null);
-			if (ParentForm != null)
-			{
-				ParentForm.Activated += new EventHandler(ParentForm_Activated);
-			}
+            //Why the check for null? In bl-283, user had been in settings dialog, which caused a closing down, but something
+            //then did a callback to this view, such that ParentForm was null, and this died
+            Debug.Assert(ParentForm!=null);
+            if(ParentForm!=null)
+            {
+                ParentForm.Activated += new EventHandler(ParentForm_Activated);
+            }
 		}
 
 		public string HelpTopicUrl
 		{
 			get { return "/Tasks/Edit_tasks/Edit_tasks_overview.htm"; }
 		}
-<<<<<<< HEAD
 
 		/// <summary>
 		/// Prevent navigation while a dialog box is showing in the browser control
@@ -874,7 +873,4 @@
 			_pageListView.Enabled = !isModal;
 		}
     }
-=======
-	}
->>>>>>> 37764869
 }