﻿using System;
using System.Diagnostics;
using System.Drawing;
using System.Drawing.Imaging;
using System.IO;
using System.Linq;
using System.Windows.Forms;
using Bloom.Book;
using Bloom.CollectionTab;
using Bloom.ImageProcessing;
using Bloom.Properties;
using Bloom.Api;
using L10NSharp;
using SIL.Extensions;
using SIL.Progress;
using SIL.Reporting;
using SIL.Windows.Forms;
using SIL.Windows.Forms.ClearShare;
using SIL.Windows.Forms.ImageGallery;
using SIL.Windows.Forms.ImageToolbox;
using Gecko;
using TempFile = SIL.IO.TempFile;
using Bloom.Workspace;
using Gecko.DOM;
using SIL.Windows.Forms.Widgets;

namespace Bloom.Edit
{
	public partial class EditingView : UserControl, IBloomTabArea
	{
		private readonly EditingModel _model;
		private PageListView _pageListView;
		private readonly CutCommand _cutCommand;
		private readonly CopyCommand _copyCommand;
		private readonly PasteCommand _pasteCommand;
		private readonly UndoCommand _undoCommand;
		private readonly DuplicatePageCommand _duplicatePageCommand;
		private readonly DeletePageCommand _deletePageCommand;
		private Action _pendingMessageHandler;
		private bool _updatingDisplay;
		private Color _enabledToolbarColor = Color.FromArgb(49, 32, 46);
		private Color _disabledToolbarColor = Color.FromArgb(114, 74, 106);
		private bool _visible;

		public delegate EditingView Factory(); //autofac uses this

		public EditingView(EditingModel model, PageListView pageListView,
			CutCommand cutCommand, CopyCommand copyCommand, PasteCommand pasteCommand, UndoCommand undoCommand,
			DuplicatePageCommand duplicatePageCommand,
			DeletePageCommand deletePageCommand, NavigationIsolator isolator, ControlKeyEvent controlKeyEvent)
		{
			_model = model;
			_pageListView = pageListView;
			_cutCommand = cutCommand;
			_copyCommand = copyCommand;
			_pasteCommand = pasteCommand;
			_undoCommand = undoCommand;
			_duplicatePageCommand = duplicatePageCommand;
			_deletePageCommand = deletePageCommand;
			InitializeComponent();
			_browser1.Isolator = isolator;
			_splitContainer1.Tag = _splitContainer1.SplitterDistance; //save it
			//don't let it grow automatically
//            _splitContainer1.SplitterMoved+= ((object sender, SplitterEventArgs e) => _splitContainer1.SplitterDistance = (int)_splitContainer1.Tag);
			SetupThumnailLists();
			_model.SetView(this);
			_browser1.SetEditingCommands(cutCommand, copyCommand, pasteCommand, undoCommand);

			_browser1.GeckoReady += new EventHandler(OnGeckoReady);

			_browser1.ControlKeyEvent = controlKeyEvent;

			if(SIL.PlatformUtilities.Platform.IsMono)
			{
				RepositionButtonsForMono();
				BackgroundColorsForLinux();
			}

			controlKeyEvent.Subscribe(HandleControlKeyEvent);

			// Adding this renderer prevents a white line from showing up under the components.
			_menusToolStrip.Renderer = new FixedToolStripRenderer();

			//we're giving it to the parent control through the TopBarControls property
			Controls.Remove(_topBarPanel);
			SetupBrowserContextMenu();
		}

		private void SetupBrowserContextMenu()
		{
			// currently nothing to do.
		}

		private void HandleControlKeyEvent(object keyData)
		{
			if(_visible && (Keys) keyData == (Keys.Control | Keys.N))
			{
				// This is for now a TODO
				//_model.HandleAddNewPageKeystroke(null);
			}
		}


#if TooExpensive
		void OnBrowserFocusChanged(object sender, GeckoDomEventArgs e)
		{
			//prevent recursion
			_browser1.WebBrowser.DomFocus -= new EventHandler<GeckoDomEventArgs>(OnBrowserFocusChanged);
			_model.BrowserFocusChanged();
			_browser1.WebBrowser.DomFocus += new EventHandler<GeckoDomEventArgs>(OnBrowserFocusChanged);

		}
#endif

		private void RepositionButtonsForMono()
		{
			// Shift toolstrip controls right to prevent overlapping disable buttons, which causes the
			// overlapped region to not paint.
			var shift = _pasteButton.Left + _pasteButton.Width - _cutButton.Left;
			_cutButton.Left += shift;
			_copyButton.Left += shift;
			_undoButton.Left += shift;
			_duplicatePageButton.Left += shift;
			_deletePageButton.Left += shift;
			_menusToolStrip.Left += shift;
			_topBarPanel.Width = _menusToolStrip.Left + _menusToolStrip.Width + 1;
		}

		private void BackgroundColorsForLinux()
		{

			var bmp = new Bitmap(_menusToolStrip.Width, _menusToolStrip.Height);
			using(var g = Graphics.FromImage(bmp))
			{
				using(var b = new SolidBrush(_menusToolStrip.BackColor))
				{
					g.FillRectangle(b, 0, 0, bmp.Width, bmp.Height);
				}
			}
			_menusToolStrip.BackgroundImage = bmp;
		}

		public Control TopBarControl
		{
			get { return _topBarPanel; }
		}

		/// <summary>
		/// Prevents a white line from appearing below the tool strip
		/// Be careful if using this on Linux; it can have strange side-effects (https://jira.sil.org/browse/BL-509).
		/// </summary>
		public class FixedToolStripRenderer : ToolStripProfessionalRenderer
		{
			protected override void OnRenderToolStripBorder(ToolStripRenderEventArgs e)
			{
				//just don't draw a border
			}
		}

		void ParentForm_Activated(object sender, EventArgs e)
		{
			if(!_visible) //else you get a totally non-responsive Bloom, if you come back to a Bloom that isn't in the Edit tab
				return;

			Debug.WriteLine("EditTab.ParentForm_Activated(): Selecting Browser");
//			Debug.WriteLine("browser focus: "+ (_browser1.Focused ? "true": "false"));
//			Debug.WriteLine("active control: " + ActiveControl.Name);
//			Debug.WriteLine("split container's control: " + _splitContainer1.ActiveControl.Name);
//			Debug.WriteLine("_splitContainer1.ContainsFocus: " + (_splitContainer1.ContainsFocus ? "true" : "false"));
//			Debug.WriteLine("_splitContainer2.ContainsFocus: " + (_splitContainer2.ContainsFocus ? "true" : "false"));
//			Debug.WriteLine("_browser.ContainsFocus: " + (_browser1.ContainsFocus ? "true" : "false"));
//			//focus() made it worse, select has no effect

			/* These two lines are the result of several hours of work. The problem this solves is that when
			 * you're switching between applications (e.g., building a shell book), the browser would highlight
			 * the box you were in, but not really focus on it. So no red border (from the css :focus), and typing/pasting
			 * was erratic.
			 * So now, when we come back to Bloom (this activated event), we *deselect* the browser, then reselect it, and it's happy.
			 */

			_splitContainer1.Select();
			//_browser1.Select();
			_browser1.WebBrowser.Select();

			_editButtonsUpdateTimer.Enabled = Parent != null;
		}

		public Bitmap ToolStripBackground { get; set; }

		private void _handleMessageTimer_Tick(object sender, EventArgs e)
		{
			_handleMessageTimer.Enabled = false;
			_pendingMessageHandler();
			_pendingMessageHandler = null;
		}

		private void OnGeckoReady(object sender, EventArgs e)
		{
#if TooExpensive
			_browser1.WebBrowser.DomFocus += new EventHandler<GeckoDomEventArgs>(OnBrowserFocusChanged);
#endif
			//_browser1.WebBrowser.AddMessageEventListener("PreserveHtmlOfElement", elementHtml => _model.PreserveHtmlOfElement(elementHtml));
		}

		private void OnShowBookMetadataEditor()
		{
			try
			{
				if(!_model.CanEditCopyrightAndLicense)
				{
					MessageBox.Show(LocalizationManager.GetString("EditTab.CannotChangeCopyright",
						"Sorry, the copyright and license for this book cannot be changed."));
					return;
				}

				_model.SaveNow();
				//in case we were in this dialog already and made changes, which haven't found their way out to the Book yet

				var metadata = _model.CurrentBook.GetLicenseMetadata();

				Logger.WriteEvent("Showing Metadata Editor Dialog");
				using(var dlg = new SIL.Windows.Forms.ClearShare.WinFormsUI.MetadataEditorDialog(metadata))
				{
					dlg.ShowCreator = false;
					if(DialogResult.OK == dlg.ShowDialog())
					{
						Logger.WriteEvent("For BL-3166 Investigation");
						if(metadata.License == null)
						{
							Logger.WriteEvent("old LicenseUrl was null ");
						}
						else
						{
							Logger.WriteEvent("old LicenseUrl was " + metadata.License.Url);
						}
						if(dlg.Metadata.License == null)
						{
							Logger.WriteEvent("new LicenseUrl was null ");
						}
						else
						{
							Logger.WriteEvent("new LicenseUrl: " + dlg.Metadata.License.Url);
						}

						_model.ChangeBookLicenseMetaData(dlg.Metadata);
					}
				}
				Logger.WriteMinorEvent("Emerged from Metadata Editor Dialog");
			}
			catch(Exception error)
			{
				// Throwing this exception is causing it to be swallowed.  It results in the web browser just showing a blank white page, but no
				// message is displayed and no exception is caught by the debugger.
				//#if DEBUG
				//				throw;
				//#endif
				SIL.Reporting.ErrorReport.NotifyUserOfProblem(error,
					"There was a problem recording your changes to the copyright and license.");
			}
		}

		private void SetupThumnailLists()
		{
			_pageListView.Dock = DockStyle.Fill;
			_pageListView.AutoSizeMode = System.Windows.Forms.AutoSizeMode.GrowAndShrink;
			_splitContainer1.Panel1.Controls.Add(_pageListView);
		}

		// TODO: this _splitContainer2 could be eliminated now that we no longer have the TemplatePagesView
		private void SetTranslationPanelVisibility()
		{
			_splitContainer2.Panel2.Controls.Clear();
			_splitTemplateAndSource.Panel1.Controls.Clear();
			_splitTemplateAndSource.Panel2.Controls.Clear();
			_splitContainer2.Panel2Collapsed = true; // used to hold TemplatesPagesView
		}

		void VisibleNowAddSlowContents(object sender, EventArgs e)
		{
			//TODO: this is causing green boxes when you quit while it is still working
			//we should change this to a proper background task, with good
			//cancellation in case we switch documents.  Note we may also switch
			//to some other way of making the thumbnails... e.g. it would be nice
			//to have instant placeholders, with thumbnails later.

			Application.Idle -= new EventHandler(VisibleNowAddSlowContents);

			CheckFontAvailablility();

			Cursor = Cursors.WaitCursor;
			_model.ViewVisibleNowDoSlowStuff();

			AddMessageEventListener("setModalStateEvent", SetModalState);
			Cursor = Cursors.Default;
		}


		private void CheckFontAvailablility()
		{
			var fontMessage = _model.GetFontAvailabilityMessage();
			if(!string.IsNullOrEmpty(fontMessage))
			{
				SIL.Reporting.ErrorReport.NotifyUserOfProblem(new ShowOncePerSessionBasedOnExactMessagePolicy(),
					fontMessage);
			}
		}


		/// <summary>
		/// this is called by our model, as a result of a "SelectedTabChangedEvent". So it's a lot more reliable than the normal winforms one.
		/// </summary>
		public void OnVisibleChanged(bool visible)
		{
			_visible = visible;
			if(visible)
			{
				if(_model.GetBookHasChanged())
				{
					//now we're doing it based on the focus textarea: ShowOrHideSourcePane(_model.ShowTranslationPanel);
					SetTranslationPanelVisibility();
					//even before showing, we need to clear some things so the user doesn't see the old stuff
					_pageListView.Clear();
				}
				Application.Idle += new EventHandler(VisibleNowAddSlowContents);
				Cursor = Cursors.WaitCursor;
				Logger.WriteEvent("Entered Edit Tab");
			}
			else
			{
				RemoveMessageEventListener("setModalStateEvent");
				Application.Idle -= new EventHandler(VisibleNowAddSlowContents); //make sure
				_browser1.Navigate("about:blank", false); //so we don't see the old one for moment, the next time we open this tab
			}
		}

		public void UpdateSingleDisplayedPage(IPage page)
		{
			if(!_model.Visible)
			{
				return;
			}

			if(_model.HaveCurrentEditableBook)
			{
#if MEMORYCHECK
	// Check memory for the benefit of developers.
				SIL.Windows.Forms.Reporting.MemoryManagement.CheckMemory(true, "EditingView - about to change the page", false);
#endif
				_pageListView.SelectThumbnailWithoutSendingEvent(page);
				_model.SetupServerWithCurrentPageIframeContents();
				HtmlDom domForCurrentPage = _model.GetXmlDocumentForCurrentPage();
				var dom = _model.GetXmlDocumentForEditScreenWebPage();
				_model.RemoveStandardEventListeners();
				_browser1.Navigate(dom, domForCurrentPage);
				_model.CheckForBL2364("navigated to page");
				_pageListView.Focus();
				// So far, the most reliable way I've found to detect that the page is fully loaded and we can call
				// initialize() is the ReadyStateChanged event (combined with checking that ReadyState is "complete").
				// This works for most pages but not all...some (e.g., the credits page in a basic book) seem to just go on
				// being "interactive". As a desperate step I tried looking for DocumentCompleted (which fires too soon and often),
				// but still, we never get one where the ready state is completed. This page just stays 'interactive'.
				// A desperate expedient would be to try running some Javascript to test whether the 'initialize' function
				// has actually loaded. If you try that, be careful...this function seems to be used in cases where that
				// never happens.
				_browser1.WebBrowser.DocumentCompleted += WebBrowser_ReadyStateChanged;
				_browser1.WebBrowser.ReadyStateChange += WebBrowser_ReadyStateChanged;
			}
			UpdateDisplay();
		}

		void WebBrowser_ReadyStateChanged(object sender, EventArgs e)
		{
			if(_browser1.WebBrowser.Document.ReadyState != "complete")
				return; // Keep receiving until it is complete.
			_browser1.WebBrowser.ReadyStateChange -= WebBrowser_ReadyStateChanged; // just do this once
			_browser1.WebBrowser.DocumentCompleted -= WebBrowser_ReadyStateChanged;
			ChangingPages = false;
			_model.DocumentCompleted();
			_browser1.Focus(); //fix BL-3078 No Initial Insertion Point when any page shown

#if MEMORYCHECK
	// Check memory for the benefit of developers.
			SIL.Windows.Forms.Reporting.MemoryManagement.CheckMemory(true, "EditingView - page change completed", false);
#endif
		}

		public void AddMessageEventListener(string eventName, Action<string> action)
		{
			_browser1.AddMessageEventListener(eventName, action);
		}

		public void RemoveMessageEventListener(string eventName)
		{
			_browser1.RemoveMessageEventListener(eventName);
		}

		public void UpdatePageList(bool emptyThumbnailCache)
		{
			if(emptyThumbnailCache)
				_pageListView.EmptyThumbnailCache();
			_pageListView.SetBook(_model.CurrentBook);
		}

		internal string RunJavaScript(string script)
		{
			return _browser1.RunJavaScript(script);
		}

		private void _browser1_OnBrowserClick(object sender, EventArgs e)
		{
			var ge = e as DomEventArgs;
			if(ge == null || ge.Target == null)
				return; //I've seen this happen

			var target = (GeckoHtmlElement) ge.Target.CastToGeckoElement();
			if(target.ClassName.Contains("sourceTextTab"))
			{
				RememberSourceTabChoice(target);
				return;
			}
			if(target.ClassName.Contains("changeImageButton"))
				OnChangeImage(ge);
			if(target.ClassName.Contains("pasteImageButton"))
				OnPasteImage(ge);
			if(target.ClassName.Contains("cutImageButton"))
				OnCutImage(ge);
			if(target.ClassName.Contains("copyImageButton"))
				OnCopyImage(ge);
			if(target.ClassName.Contains("editMetadataButton"))
				OnEditImageMetdata(ge);

			var anchor = target as Gecko.DOM.GeckoAnchorElement;
			if(anchor != null && anchor.Href != "" && anchor.Href != "#")
			{
				if(anchor.Href.Contains("bookMetadataEditor"))
				{
					OnShowBookMetadataEditor();
					ge.Handled = true;
					return;
				}

				// Let Gecko handle hrefs that are explicitly tagged "javascript"
				if(anchor.Href.StartsWith("javascript")) //tied to, for example, data-functionOnHintClick="ShowTopicChooser()"
				{
					ge.Handled = false; // let gecko handle it
					return;
				}

				if(anchor.Href.ToLowerInvariant().StartsWith("http")) //will cover https also
				{
					// do not open in external browser if localhost...except for some links in the toolbox
					if(anchor.Href.ToLowerInvariant().StartsWith(ServerBase.ServerUrlWithBloomPrefixEndingInSlash))
					{
						ge.Handled = false; // let gecko handle it
						return;
					}

					Process.Start(anchor.Href);
					ge.Handled = true;
					return;
				}
				if(anchor.Href.ToLowerInvariant().StartsWith("file")) //source bubble tabs
				{
					ge.Handled = false; //let gecko handle it
					return;
				}
				ErrorReport.NotifyUserOfProblem("Bloom did not understand this link: " + anchor.Href);
				ge.Handled = true;
			}
		}


		private void RememberSourceTabChoice(GeckoHtmlElement target)
		{
			//"<a class="sourceTextTab" href="#tpi">Tok Pisin</a>"
			var start = 1 + target.OuterHtml.IndexOf("#");
			var end = target.OuterHtml.IndexOf("\">");
			Settings.Default.LastSourceLanguageViewed = target.OuterHtml.Substring(start, end - start);
		}


		private void OnEditImageMetdata(DomEventArgs ge)
		{
			var imageElement = GetImageNode(ge);
			if(imageElement == null)
				return;
			string fileName = HtmlDom.GetImageElementUrl(imageElement).NotEncoded;

			//enhance: this all could be done without loading the image into memory
			//could just deal with the metadata
			//e.g., var metadata = Metadata.FromFile(path)
			var path = Path.Combine(_model.CurrentBook.FolderPath, fileName);
			PalasoImage imageInfo = null;
			try
			{
				imageInfo = PalasoImage.FromFile(path);
			}
			catch(TagLib.CorruptFileException e)
			{
				ErrorReport.NotifyUserOfProblem(e,
					"Bloom ran into a problem while trying to read the metadata portion of this image, " + path);
				return;
			}

			using(imageInfo)
			{
				var hasMetadata = !(imageInfo.Metadata == null || imageInfo.Metadata.IsEmpty);
				if(hasMetadata)
				{
					// If we have metadata with an official collectionUri or we are translating a shell
					// just give a summary of the metadata
					var looksOfficial = !string.IsNullOrEmpty(imageInfo.Metadata.CollectionUri);
					if(looksOfficial || !_model.CanEditCopyrightAndLicense)
					{
						MessageBox.Show(imageInfo.Metadata.GetSummaryParagraph("en"));
						return;
					}
				}
				else
				{
					// If we don't have metadata, but we are translating a shell
					// don't allow the metadata to be edited
					if(!_model.CanEditCopyrightAndLicense)
					{
						MessageBox.Show(LocalizationManager.GetString("EditTab.CannotChangeCopyright",
							"Sorry, the copyright and license for this book cannot be changed."));
						return;
					}
				}
				// Otherwise, bring up the dialog to edit the metadata
				Logger.WriteEvent("Showing Metadata Editor For Image");
				using(var dlg = new SIL.Windows.Forms.ClearShare.WinFormsUI.MetadataEditorDialog(imageInfo.Metadata))
				{
					if(DialogResult.OK == dlg.ShowDialog())
					{
						imageInfo.Metadata = dlg.Metadata;
						imageInfo.Metadata.StoreAsExemplar(Metadata.FileCategory.Image);
						//update so any overlays on the image are brought up to data
						PageEditingModel.UpdateMetadataAttributesOnImage(new ElementProxy(imageElement), imageInfo);
						imageElement.Click(); //wake up javascript to update overlays
						SaveChangedImage(imageElement, imageInfo, "Bloom had a problem updating the image metadata");

						var answer =
							MessageBox.Show(
								LocalizationManager.GetString("EditTab.CopyImageIPMetadataQuestion",
									"Copy this information to all other pictures in this book?", "get this after you edit the metadata of an image"),
								LocalizationManager.GetString("EditTab.TitleOfCopyIPToWholeBooksDialog",
									"Picture Intellectual Property Information"), MessageBoxButtons.YesNo, MessageBoxIcon.Question,
								MessageBoxDefaultButton.Button2);
						if(answer == DialogResult.Yes)
						{
							Cursor = Cursors.WaitCursor;
							try
							{
								_model.CopyImageMetadataToWholeBook(dlg.Metadata);
								// There might be more than one image on this page. Update overlays.
								_model.RefreshDisplayOfCurrentPage();
							}
							catch(Exception e)
							{
								ErrorReport.NotifyUserOfProblem(e, "There was a problem copying the metadata to all the images.");
							}
							Cursor = Cursors.Default;
						}
					}
				}
			}

			//_model.SaveNow();
			//doesn't work: _browser1.WebBrowser.Reload();
		}

		private void OnCutImage(DomEventArgs ge)
		{
			// NB: bloomImages.js contains code that prevents us arriving here
			// if our image is simply the placeholder flower
			if(!_model.CanChangeImages())
			{
				MessageBox.Show(
					LocalizationManager.GetString("EditTab.CantPasteImageLocked",
						"Sorry, this book is locked down so that images cannot be changed."));
				return;
			}

			var bookFolderPath = _model.CurrentBook.FolderPath;

			if(CopyImageToClipboard(ge, bookFolderPath)) // returns 'true' if successful
			{
				// Replace current image with placeHolder.png
				var path = Path.Combine(bookFolderPath, "placeHolder.png");
				using(var palasoImage = PalasoImage.FromFile(path))
				{
					_model.ChangePicture(GetImageNode(ge), palasoImage, new NullProgress());
				}
			}
		}

		private void OnCopyImage(DomEventArgs ge)
		{
			// NB: bloomImages.js contains code that prevents us arriving here
			// if our image is simply the placeholder flower

			CopyImageToClipboard(ge, _model.CurrentBook.FolderPath);
		}

		private void OnPasteImage(DomEventArgs ge)
		{
			if(!_model.CanChangeImages())
			{
				MessageBox.Show(
					LocalizationManager.GetString("EditTab.CantPasteImageLocked",
						"Sorry, this book is locked down so that images cannot be changed."));
				return;
			}

			PalasoImage clipboardImage = null;
			try
			{
				clipboardImage = GetImageFromClipboard();
				if(clipboardImage == null)
				{
					MessageBox.Show(
						LocalizationManager.GetString("EditTab.NoImageFoundOnClipboard",
							"Before you can paste an image, copy one onto your 'clipboard', from another program."));
					return;
				}

				var target = (GeckoHtmlElement) ge.Target.CastToGeckoElement();
				if(target.ClassName.Contains("licenseImage"))
					return;

				var imageElement = GetImageNode(ge);
				if(imageElement == null)
					return;
				Cursor = Cursors.WaitCursor;

				//nb: Taglib# requires an extension that matches the file content type.
				if(ImageUtils.AppearsToBeJpeg(clipboardImage))
				{
					if(ShouldBailOutBecauseUserAgreedNotToUseJpeg(clipboardImage))
						return;
					Logger.WriteMinorEvent("[Paste Image] Pasting jpeg image {0}", clipboardImage.OriginalFilePath);
					_model.ChangePicture(imageElement, clipboardImage, new NullProgress());
				}
				else
				{
					//At this point, it could be a bmp, tiff, or PNG. We want it to be a PNG.
					if(clipboardImage.OriginalFilePath == null) //they pasted an image, not a path
					{
						Logger.WriteMinorEvent("[Paste Image] Pasting image directly from clipboard (e.g. screenshot)");
						_model.ChangePicture(imageElement, clipboardImage, new NullProgress());
					}
					//they pasted a path to a png
					else if(Path.GetExtension(clipboardImage.OriginalFilePath).ToLowerInvariant() == ".png")
					{
						Logger.WriteMinorEvent("[Paste Image] Pasting png file {0}", clipboardImage.OriginalFilePath);
						_model.ChangePicture(imageElement, clipboardImage, new NullProgress());
					}
					else // they pasted a path to some other bitmap format
					{
						var pathToPngVersion = Path.Combine(Path.GetTempPath(),
							Path.GetFileNameWithoutExtension(clipboardImage.FileName) + ".png");
						Logger.WriteMinorEvent("[Paste Image] Saving {0} ({1}) as {2} and converting to PNG", clipboardImage.FileName,
							clipboardImage.OriginalFilePath, pathToPngVersion);
						if(File.Exists(pathToPngVersion))
						{
							File.Delete(pathToPngVersion);
						}
						using(var temp = TempFile.TrackExisting(pathToPngVersion))
						{
							clipboardImage.Image.Save(pathToPngVersion, ImageFormat.Png);

							using(var palasoImage = PalasoImage.FromFile(temp.Path))
							{
								_model.ChangePicture(imageElement, palasoImage, new NullProgress());
							}
						}
					}
				}
			}
			catch(Exception error)
			{
				SIL.Reporting.ErrorReport.NotifyUserOfProblem(error, "The program had trouble getting an image from the clipboard.");
			}
			finally
			{
				if(clipboardImage != null)
					clipboardImage.Dispose();
			}
			Cursor = Cursors.Default;
		}

		private static PalasoImage GetImageFromClipboard()
		{
			return BloomClipboard.GetImageFromClipboard();
		}

		private static bool CopyImageToClipboard(DomEventArgs ge, string bookFolderPath)
		{
			var imageElement = GetImageNode(ge);
			if(imageElement != null)
			{
				var url = HtmlDom.GetImageElementUrl(imageElement);
				if(String.IsNullOrEmpty(url.NotEncoded))
					return false;

				var path = Path.Combine(bookFolderPath, url.NotEncoded);
				try
				{
					using(var image = PalasoImage.FromFile(path))
					{
						BloomClipboard.CopyImageToClipboard(image);
					}
					return true;
				}
				catch(Exception e)
				{
					Debug.Fail(e.Message);
					Logger.WriteEvent("CopyImageToClipboard:" + e.Message);
				}
			}
			return false;
		}

		private static GeckoHtmlElement GetImageNode(DomEventArgs ge)
		{
			var target = (GeckoHtmlElement) ge.Target.CastToGeckoElement();
			var imageContainer = target.Parent;
			if(imageContainer.OuterHtml.Contains("background-image"))
				return imageContainer; // using a background-image instead of child <img> element
			foreach(var node in imageContainer.ChildNodes)
			{
				var imageElement = node as GeckoHtmlElement;
				if(imageElement != null && (imageElement.TagName.ToLowerInvariant() == "img" ||
				                            imageElement.OuterHtml.Contains("background-image")))
				{
					return imageElement;
				}
			}

			Debug.Fail("Could not find image element");
			return null;
		}

		/// <summary>
		/// Returns true if it is either: a) OK to change images, or b) user overrides
		/// Returns false if user cancels message box
		/// </summary>
		/// <param name="imagePath"></param>
		/// <returns></returns>
		private bool CheckIfLockedAndWarn(string imagePath)
		{
			// Enhance: we may want to reinstate some sort of (disableable) warning when they edit a picture while translating.
			// Original comment:  this would let them set it once without us bugging them, but after that if they
			//go to change it, we would bug them because we don't have a way of knowing that it was a placeholder before.
			//if (!imagePath.ToLower().Contains("placeholder")  //always allow them to put in something over a placeholder
			//	&& !_model.CanChangeImages())
			//{
			//	if (DialogResult.Cancel == MessageBox.Show(LocalizationManager.GetString("EditTab.ImageChangeWarning", "This book is locked down as shell. Are you sure you want to change the picture?"), LocalizationManager.GetString("EditTab.ChangeImage", "Change Image"), MessageBoxButtons.OKCancel))
			//	{
			//		return false;
			//	}
			//}
			return true;
		}

		private void OnChangeImage(DomEventArgs ge)
		{
			if(!_model.CanChangeImages())
			{
				MessageBox.Show(
					LocalizationManager.GetString("EditTab.CantPasteImageLocked",
						"Sorry, this book is locked down so that images cannot be changed."));
				return;
			}

			var imageElement = GetImageNode(ge);
			if(imageElement == null)
				return;
			string currentPath = HtmlDom.GetImageElementUrl(imageElement).NotEncoded;

			if(!CheckIfLockedAndWarn(currentPath))
				return;
			var target = (GeckoHtmlElement) ge.Target.CastToGeckoElement();
			if(target.ClassName.Contains("licenseImage"))
				return;

			Cursor = Cursors.WaitCursor;

			var imageInfo = new PalasoImage();
			var existingImagePath = Path.Combine(_model.CurrentBook.FolderPath, currentPath);

			//don't send the placeholder to the imagetoolbox... we get a better user experience if we admit we don't have an image yet.
			if(!currentPath.ToLowerInvariant().Contains("placeholder") && File.Exists(existingImagePath))
			{
				try
				{
					imageInfo = PalasoImage.FromFile(existingImagePath);
				}
				catch(Exception e)
				{
					Logger.WriteMinorEvent("Not able to load image for ImageToolboxDialog: " + e.Message);
				}
			}
			Logger.WriteEvent("Showing ImageToolboxDialog Editor Dialog");
			// Check memory for the benefit of developers.  The user won't see anything.
			SIL.Windows.Forms.Reporting.MemoryManagement.CheckMemory(true, "about to choose picture", false);
			// Deep in the ImageToolboxDialog, when the user asks to see images from the ArtOfReading,
			// We need to use the Gecko version of the thumbnail viewer, since the original ListView
			// one has a sticky scroll bar in applications that are using Gecko.  On Linux, we also
			// need to use the Gecko version of the text box.  Except that the Gecko version of the
			// text box totally freezes the system if the user is using LinuxMint/cinnamon (ie, Wasta).
			// See https://jira.sil.org/browse/BL-1147.
			ThumbnailViewer.UseWebViewer = true;
			if(SIL.PlatformUtilities.Platform.IsUnix &&
			   !(SIL.PlatformUtilities.Platform.IsWasta || SIL.PlatformUtilities.Platform.IsCinnamon))
			{
				TextInputBox.UseWebTextBox = true;
			}
			using(var dlg = new ImageToolboxDialog(imageInfo, null))
			{
				var searchLanguage = Settings.Default.ImageSearchLanguage;
				if(String.IsNullOrWhiteSpace(searchLanguage))
				{
					// Pass in the current UI language.  We want only the main language part of the tag.
					// (for example, "zh-Hans" should pass in as "zh".)
					searchLanguage = Settings.Default.UserInterfaceLanguage;
					var idx = searchLanguage.IndexOfAny(new char[] {'-', '_'});
					if(idx > 0)
						searchLanguage = searchLanguage.Substring(0, idx);
				}

				dlg.SearchLanguage = searchLanguage;
				var result = dlg.ShowDialog();
				// Check memory for the benefit of developers.  The user won't see anything.
				SIL.Windows.Forms.Reporting.MemoryManagement.CheckMemory(true, "picture chosen or canceled", false);
				if(DialogResult.OK == result && dlg.ImageInfo != null)
				{
					// var path = MakePngOrJpgTempFileForImage(dlg.ImageInfo.Image);
					SaveChangedImage(imageElement, dlg.ImageInfo, "Bloom had a problem including that image");
					// Warn the user if we're starting to use too much memory.
					SIL.Windows.Forms.Reporting.MemoryManagement.CheckMemory(true, "picture chosen and saved", true);
				}

				// If the user changed the search language for art of reading, remember their change. But if they didn't
				// touch it, don't remember it. Instead, let it continue to track the UI language so that if
				// they are new and just haven't got around to setting the main UI Language,
				// AOR can automatically start using that when they do.
				if(searchLanguage != dlg.SearchLanguage)
				{
					//store their language selection even if they hit "cancel"
					Settings.Default.ImageSearchLanguage = dlg.SearchLanguage;
					Settings.Default.Save();
				}
			}
			Logger.WriteMinorEvent("Emerged from ImageToolboxDialog Editor Dialog");
			Cursor = Cursors.Default;
			imageInfo.Dispose(); // ensure memory doesn't leak
		}

		void SaveChangedImage(GeckoHtmlElement imageElement, PalasoImage imageInfo, string exceptionMsg)
		{
			try
			{
				if(ShouldBailOutBecauseUserAgreedNotToUseJpeg(imageInfo))
					return;
				_model.ChangePicture(imageElement, imageInfo, new NullProgress());
			}
			catch(System.IO.IOException error)
			{
				ErrorReport.NotifyUserOfProblem(error, error.Message);
			}
			catch(ApplicationException error)
			{
				ErrorReport.NotifyUserOfProblem(error, error.Message);
			}
			catch(Exception error)
			{
				ErrorReport.NotifyUserOfProblem(error, exceptionMsg);
			}
		}

		private bool ShouldBailOutBecauseUserAgreedNotToUseJpeg(PalasoImage imageInfo)
		{
			if(ImageUtils.AppearsToBeJpeg(imageInfo) && JpegWarningDialog.ShouldWarnAboutJpeg(imageInfo.Image))
			{
				using(var jpegDialog = new JpegWarningDialog())
				{
					return jpegDialog.ShowDialog() == DialogResult.Cancel;
				}
			}
			else
			{
				return false;
			}
		}

		public void UpdateThumbnailAsync(IPage page)
		{
			_pageListView.UpdateThumbnailAsync(page);
		}

		/// <summary>
		/// this started as an experiment, where our textareas were not being read when we saved because of the need
		/// to change the picture
		/// </summary>
		public void CleanHtmlAndCopyToPageDom()
		{
			RunJavaScript("if (typeof(FrameExports) !=='undefined') {FrameExports.getToolboxFrameExports().removeToolboxMarkup();}");
			_browser1.ReadEditableAreasNow();
		}

		public GeckoInputElement GetShowToolboxCheckbox()
		{
			return _browser1.WebBrowser.Window.Document.GetElementById("pure-toggle-right") as GeckoInputElement;
		}

		public GeckoElement GetPageBody()
		{
			var frame = _browser1.WebBrowser.Window.Document.GetElementById("page") as GeckoIFrameElement;
			if(frame == null)
				return null;
			// The following line looks like it should work, but it doesn't (at least not reliably in Geckofx45).
			// return frame.ContentDocument.Body;
			return frame.ContentWindow.Document.GetElementsByTagName("body").First();
		}

		/// <summary>
		/// Return the HTML element that represents the body of the toolbox
		/// </summary>
		public ElementProxy ToolBoxElement
		{
			get
			{
				var toolboxFrame = _browser1.WebBrowser.Window.Document.GetElementById("toolbox") as GeckoIFrameElement;
				if(toolboxFrame == null)
					return null;
				return new ElementProxy(toolboxFrame.ContentDocument.Body);
			}
		}

		private void _copyButton_Click(object sender, EventArgs e)
		{
			ExecuteCommandSafely(_copyCommand);
		}

		private void _pasteButton_Click(object sender, EventArgs e)
		{
			ExecuteCommandSafely(_pasteCommand);
		}

		public void UpdateDisplay()
		{
			try
			{
				_updatingDisplay = true;

				_contentLanguagesDropdown.DropDownItems.Clear();
				// L10NSharp doesn't do this automatically
				_contentLanguagesDropdown.ToolTipText = LocalizationManager.GetString("EditTab.ContentLanguagesDropdown.ToolTip",
					//_contentLanguagesDropdown.ToolTipText); doesn't work because the scanner needs literals
					"Choose language to make this a bilingual or trilingual book");

				foreach(var l in _model.ContentLanguages)
				{
					ToolStripMenuItem item = (ToolStripMenuItem) _contentLanguagesDropdown.DropDownItems.Add(l.ToString());
					item.Tag = l;
					item.Enabled = !l.Locked;
					item.Checked = l.Selected;
					item.CheckOnClick = true;
					item.CheckedChanged += new EventHandler(OnContentLanguageDropdownItem_CheckedChanged);
				}

				_layoutChoices.DropDownItems.Clear();
				var layout = _model.GetCurrentLayout();
				var layoutChoices = _model.GetLayoutChoices();
				foreach(var l in layoutChoices)
				{
					var text = LocalizationManager.GetDynamicString("Bloom", "LayoutChoices." + l.ToString(), l.ToString());
					ToolStripMenuItem item = (ToolStripMenuItem) _layoutChoices.DropDownItems.Add(text);
					item.Tag = l;
					//we don't allow the split options here
					if(l.ElementDistribution == Book.Layout.ElementDistributionChoices.SplitAcrossPages)
					{
						item.Enabled = false;
						item.ToolTipText = LocalizationManager.GetString("EditTab.LayoutInPublishTabOnlyNotice",
							"This option is only available in the Publish tab.");
					}
					item.Text = text;
					item.Click += new EventHandler(OnPaperSizeAndOrientationMenuClick);
				}

				if(layoutChoices.Count() < 2)
				{
					ToolStripMenuItem item =
						(ToolStripMenuItem)
							_layoutChoices.DropDownItems.Add(LocalizationManager.GetString("EditTab.NoOtherLayouts",
								"There are no other layout options for this template.",
								"Show in the layout chooser dropdown of the edit tab, if there was only a single layout choice"));
					item.Tag = null;
					item.Enabled = false;
				}

				_layoutChoices.Text = LocalizationManager.GetDynamicString("Bloom", "LayoutChoices." + layout, layout.ToString());

				switch(_model.NumberOfDisplayedLanguages)
				{
					case 1:
						_contentLanguagesDropdown.Text = LocalizationManager.GetString("EditTab.Monolingual", "One Language",
							"Shown in edit tab multilingualism chooser, for monolingual mode, one language per page");
						break;
					case 2:
						_contentLanguagesDropdown.Text = LocalizationManager.GetString("EditTab.Bilingual", "Two Languages",
							"Shown in edit tab multilingualism chooser, for bilingual mode, 2 languages per page");
						break;
					case 3:
						_contentLanguagesDropdown.Text = LocalizationManager.GetString("EditTab.Trilingual", "Three Languages",
							"Shown in edit tab multilingualism chooser, for trilingual mode, 3 languages per page");
						break;
				}

				//I'm surprised that L10NSharp (in aug 2014) doesn't automatically make tooltips localizable, but this is how I got it to work
				_layoutChoices.ToolTipText = LocalizationManager.GetString("EditTab.PageSizeAndOrientation.Tooltip",
					//_layoutChoices.ToolTipText); doesn't work because the scanner needs literals
					"Choose a page size and orientation");

				_pageListView.UpdateDisplay();
			}
			catch(Exception error)
			{
				SIL.Reporting.ErrorReport.NotifyUserOfProblem(error, "There was a problem updating the edit display.");
			}
			finally
			{
				_updatingDisplay = false;
			}
		}

		void OnPaperSizeAndOrientationMenuClick(object sender, EventArgs e)
		{
			var item = (ToolStripMenuItem) sender;
			_model.SetLayout((Layout) item.Tag);
			UpdateDisplay();
		}

		void OnContentLanguageDropdownItem_CheckedChanged(object sender, EventArgs e)
		{
			if(_updatingDisplay)
				return;
			var item = (ToolStripMenuItem) sender;
			((EditingModel.ContentLanguage) item.Tag).Selected = item.Checked;

			_model.ContentLanguagesSelectionChanged();
		}

		public void UpdateEditButtons()
		{
			_browser1.UpdateEditButtons();
			UpdateButtonEnabled(_cutButton, _cutCommand);
			UpdateButtonEnabled(_copyButton, _copyCommand);
			UpdateButtonEnabled(_pasteButton, _pasteCommand);
			UpdateButtonEnabled(_undoButton, _undoCommand);
			UpdateButtonEnabled(_duplicatePageButton, _duplicatePageCommand);
			UpdateButtonEnabled(_deletePageButton, _deletePageCommand);
		}

		public void UpdateButtonLocalizations()
		{
			// This seems to be the only way to ensure that BetterToolTip updates itself
			// with new localization strings.
			CycleEditButtons();
		}

		private void CycleEditButtons()
		{
			_browser1.UpdateEditButtons();
			CycleOneButton(_cutButton, _cutCommand);
			CycleOneButton(_copyButton, _copyCommand);
			CycleOneButton(_pasteButton, _pasteCommand);
			CycleOneButton(_undoButton, _undoCommand);
			CycleOneButton(_duplicatePageButton, _duplicatePageCommand);
			CycleOneButton(_deletePageButton, _deletePageCommand);
		}

		private void CycleOneButton(Button button, Command command)
		{
			var isEnabled = command.Enabled;
			button.Enabled = !isEnabled;
			UpdateButtonEnabled(button, command);
		}

		private void UpdateButtonEnabled(Button button, Command command)
		{
			var enabled = command != null && command.Enabled;
			// DuplicatePage and DeletePage are a bit tricky to get right.
			// See https://silbloom.myjetbrains.com/youtrack/issue/BL-2183.
			if(enabled && command.Implementer != null)
			{
				var target = command.Implementer.Target as EditingModel;
				if(target != null)
				{
					if(command is DuplicatePageCommand)
						enabled = target.CanDuplicatePage;
					else if(command is DeletePageCommand)
						enabled = target.CanDeletePage;
				}
			}
			//doesn't work because the forecolor is ignored when disabled...
			var foreColor = enabled ? _enabledToolbarColor : _disabledToolbarColor; //.DimGray;
			// BL-2338: signficant button flashing is apparently caused by setting these and
			// invalidating when nothing actually changed. So only do it if something DID change.
			if(enabled != button.Enabled || button.ForeColor != foreColor)
			{
				button.Enabled = enabled;
				button.ForeColor = foreColor;
				button.Invalidate();
			}
		}

		protected override void OnParentChanged(EventArgs e)
		{
			base.OnParentChanged(e);
			_editButtonsUpdateTimer.Enabled = Parent != null;
		}

		private void _editButtonsUpdateTimer_Tick(object sender, EventArgs e)
		{
			UpdateEditButtons();
		}

		private void _cutButton_Click(object sender, EventArgs e)
		{
			ExecuteCommandSafely(_cutCommand);
		}

		private void _undoButton_Click(object sender, EventArgs e)
		{
			ExecuteCommandSafely(_undoCommand);
		}

		private void ExecuteCommandSafely(Command cmdObject)
		{
			try
			{
				cmdObject.Execute();
			}
			catch(Exception error)
			{
				ErrorReport.NotifyUserOfProblem(error,
					LocalizationManager.GetString("Errors.SomethingWentWrong", "Sorry, something went wrong."));
			}
		}

		public void ClearOutDisplay()
		{
			_pageListView.Clear();
			_browser1.Navigate("about:blank", false);
		}

		private void _deletePageButton_Click_1(object sender, EventArgs e)
		{
			if(ConfirmRemovePageDialog.Confirm())
			{
				ExecuteCommandSafely(_deletePageCommand);
			}
		}

		private void _duplicatePageButton_Click(object sender, EventArgs e)
		{
			ExecuteCommandSafely(_duplicatePageCommand);
		}

		protected override void OnLoad(EventArgs e)
		{
			base.OnLoad(e);

			//Why the check for null? In bl-283, user had been in settings dialog, which caused a closing down, but something
			//then did a callback to this view, such that ParentForm was null, and this died
			//This assert was driving me crazy (which is a short trip). I'd hit it every time I quit Bloom, but this things are fine. Debug.Assert(ParentForm != null);
			if(ParentForm != null)
			{
				ParentForm.Activated += new EventHandler(ParentForm_Activated);
				ParentForm.Deactivate += (sender, e1) => {
					                                         _editButtonsUpdateTimer.Enabled = false;
				};
			}
		}

		public string HelpTopicUrl
		{
			get { return "/Tasks/Edit_tasks/Edit_tasks_overview.htm"; }
		}

		/// <summary>
		/// Prevent navigation while a dialog box is showing in the browser control
		/// </summary>
		/// <param name="isModal"></param>
		internal void SetModalState(string isModal)
		{
			_pageListView.Enabled = isModal != "true";
		}

		/// <summary>
		/// BL-2153: This is to provide visual feedback to the user that the program has received their
		///          page change click and is actively processing the request.
		/// </summary>
		public bool ChangingPages
		{
			set
			{
				if(_browser1.Visible != value) return;

				_browser1.Visible = !value;
				_pageListView.Enabled = !value;
				Cursor = value ? Cursors.WaitCursor : Cursors.Default;
				_pageListView.Cursor = Cursor;
			}
		}

		public void ShowAddPageDialog()
		{
			//if the dialog is already showing, it is up to this method we're calling to detect that and ignore our request
<<<<<<< HEAD
			RunJavaScript("if (typeof(FrameExports) !=='undefined') {FrameExports.showAddPageDialog(" + jsonTemplates + ");}");
=======
			RunJavaScript("FrameExports.showAddPageDialog(false);");
>>>>>>> f4cf541a
		}

		internal void ShowChangeLayoutDialog(IPage page)
		{
			//if the dialog is already showing, it is up to this method we're calling to detect that and ignore our request
<<<<<<< HEAD
			RunJavaScript("if (typeof(FrameExports) !=='undefined') {FrameExports.showAddPageDialog(" + jsonTemplates + ");}");
		}


		public static string GetInstructionsForUnlockingBook()
		{
			return LocalizationManager.GetString("EditTab.HowToUnlockBook",
							"To unlock this shellbook, go into the toolbox on the right, find the gear icon, and click 'Allow changes to this shellbook'.");
=======
			RunJavaScript("FrameExports.showAddPageDialog(true);");
>>>>>>> f4cf541a
		}
	}
}<|MERGE_RESOLUTION|>--- conflicted
+++ resolved
@@ -1220,18 +1220,13 @@
 		public void ShowAddPageDialog()
 		{
 			//if the dialog is already showing, it is up to this method we're calling to detect that and ignore our request
-<<<<<<< HEAD
-			RunJavaScript("if (typeof(FrameExports) !=='undefined') {FrameExports.showAddPageDialog(" + jsonTemplates + ");}");
-=======
 			RunJavaScript("FrameExports.showAddPageDialog(false);");
->>>>>>> f4cf541a
 		}
 
 		internal void ShowChangeLayoutDialog(IPage page)
 		{
 			//if the dialog is already showing, it is up to this method we're calling to detect that and ignore our request
-<<<<<<< HEAD
-			RunJavaScript("if (typeof(FrameExports) !=='undefined') {FrameExports.showAddPageDialog(" + jsonTemplates + ");}");
+			RunJavaScript("FrameExports.showAddPageDialog(true);");
 		}
 
 
@@ -1239,9 +1234,6 @@
 		{
 			return LocalizationManager.GetString("EditTab.HowToUnlockBook",
 							"To unlock this shellbook, go into the toolbox on the right, find the gear icon, and click 'Allow changes to this shellbook'.");
-=======
-			RunJavaScript("FrameExports.showAddPageDialog(true);");
->>>>>>> f4cf541a
 		}
 	}
 }