--- conflicted
+++ resolved
@@ -49,11 +49,7 @@
 
 		public static string MakeToolboxContent(Book.Book book)
 		{
-<<<<<<< HEAD
-			var path = FileLocator.GetFileDistributedWithApplication("BloomBrowserUI/bookEdit/toolbox", "toolbox.html");
-=======
 			var path = BloomFileLocator.GetBrowserFile("bookEdit/toolbox", "toolbox.html");
->>>>>>> cc1d778c
 			var toolboxFolder = Path.GetDirectoryName(path);
 
 			var domForToolbox = new HtmlDom(XmlHtmlConverter.GetXmlDomFromHtmlFile(path));
