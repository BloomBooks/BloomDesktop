--- conflicted
+++ resolved
@@ -7,12 +7,8 @@
 using Newtonsoft.Json.Linq;
 using Palaso.Code;
 using Palaso.Extensions;
-<<<<<<< HEAD
+using Gecko;
 using Palaso.IO;
-using Skybound.Gecko;
-=======
-using Gecko;
->>>>>>> c5dc142f
 
 namespace Bloom.Edit
 {
