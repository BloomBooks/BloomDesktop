using System;
using System.Collections.Generic;
using System.ComponentModel;
using System.ComponentModel.Design;
using System.Diagnostics;
using System.Drawing;
using System.Text;
using System.Windows.Forms;
using System.Linq;
using System.Runtime.InteropServices;
using System.Xml;
using Bloom.Book;
using Bloom.Api;
using Bloom.MiscUI;
using Bloom.web;
using Gecko;
using SIL.Windows.Forms.Reporting;
using SIL.Xml;
using L10NSharp;
using SIL.IO;
using SIL.Reporting;

namespace Bloom.Edit
{
	/// <summary>
	/// Displays a list page thumbnails (the left column in Edit mode) using a separate Browser configured by
	/// pageThumbnailList.pug to load the React component specified in pageThumbnailList.tsx.
	/// The code here is tightly coupled to the code in pageThumbnailList.tsx and its dependencies,
	/// and also to the code in PageListApi which supports various callbacks to C# from the JS.
	/// Todo: rename this PageThumbnailList (but in another PR, with no other changes).
	/// </summary>
	public partial class WebThumbNailList : UserControl
	{
		public HtmlThumbNailer Thumbnailer;
		public event EventHandler PageSelectedChanged;
		private Bloom.Browser _browser;
		internal EditingModel Model;
		private static string _thumbnailInterval;

		// Store this so we don't have to reload the thing from disk everytime we refresh the screen.
		private readonly string _baseHtml;
		private List<IPage> _pages;
		private bool _usingTwoColumns;
		/// <summary>
		/// The CSS class we give the main div for each page; the same element always has an id attr which identifies the page.
		/// </summary>
		private const string GridItemClass = "gridItem";
		private const string PageContainerClass = "pageContainer";

		// intended to be private except for initialization by PageListView
		internal PageListApi PageListApi
		{
			get => _pageListApi;
			set
			{
				_pageListApi = value;
				_pageListApi.PageList = this;
			}
		}

		internal BloomWebSocketServer WebSocketServer { get; set; }

		internal class MenuItemSpec
		{
			public string Label;
			public Func<IPage, bool> EnableFunction; // called to determine whether the item should be enabled.
			public Action<IPage> ExecuteCommand; // called when the item is chosen to perform the action.
		}

		// A list of menu items that should be in both the web browser'movedPageIdAndNewIndex right-click menu and
		// the one we show ourselves when the arrow is clicked.
		internal List<MenuItemSpec> ContextMenuItems { get; set; }

		public WebThumbNailList()
		{
			InitializeComponent();

			if (!ReallyDesignMode)
			{
				_browser = new Browser();
				_browser.BackColor = Color.DarkGray;
				_browser.Dock = DockStyle.Fill;
				_browser.Location = new Point(0, 0);
				_browser.Name = "_browser";
				_browser.Size = new Size(150, 491);
				_browser.TabIndex = 0;
				_browser.VerticalScroll.Visible = false;
				Controls.Add(_browser);
			}

			// set the thumbnail interval based on physical RAM
			if (string.IsNullOrEmpty(_thumbnailInterval))
			{
				var memInfo = MemoryManagement.GetMemoryInformation();

				// We need to divide by 1024 three times rather than dividing by Math.Pow(1024, 3) because the
				// later will force floating point math, producing incorrect results.
				var physicalMemGb = Convert.ToDecimal(memInfo.TotalPhysicalMemory) / 1024 / 1024 / 1024;

				if (physicalMemGb < 2.5M) // less than 2.5 GB physical RAM
				{
					_thumbnailInterval = "400";
				}
				else if (physicalMemGb < 4M) // less than 4 GB physical RAM
				{
					_thumbnailInterval = "200";
				}
				else  // 4 GB or more physical RAM
				{
					_thumbnailInterval = "100";
				}
			}
			var frame = BloomFileLocator.GetBrowserFile(false, "bookEdit", "pageThumbnailList", "pageThumbnailList.html");
			var backColor = ColorToHtmlCode(BackColor);
			_baseHtml = RobustFile.ReadAllText(frame, Encoding.UTF8).Replace("DarkGray", backColor);
		}

		public Func<GeckoContextMenuEventArgs, bool> ContextMenuProvider
		{
			get { return _browser.ContextMenuProvider; }
			set { _browser.ContextMenuProvider = value; }
		}

		protected bool ReallyDesignMode =>
			(base.DesignMode || GetService(typeof(IDesignerHost)) != null) ||
			(LicenseManager.UsageMode == LicenseUsageMode.Designtime);

		private void InvokePageSelectedChanged(IPage page)
		{
			EventHandler handler = PageSelectedChanged;

			// We're not really sure which of the two times will be shorter,
			// since there is SOME stuff that happens in C# after telling the browser
			// to navigate to the new page. This counts how many of the two reports have
			// been sent, so we can stop the watch when we're done with it.
			int reportsSent = 0;

			if (handler != null && /*REVIEW */ page != null)
			{
				var stopwatch = Stopwatch.StartNew();
				Browser.RequestJsNotification("editPagePainted", () =>
				{
					var paintTime = stopwatch.ElapsedMilliseconds;
					if (reportsSent++ >= 2)
						stopwatch.Stop();
					TroubleShooterDialog.Report($"page change to paint complete took {paintTime} milliseconds");
				});
				handler(page, null);
				var time = stopwatch.ElapsedMilliseconds;
				if (reportsSent++ >= 2)
					stopwatch.Stop();
				TroubleShooterDialog.Report($"C# part of page change took {time} milliseconds");
			}
		}

		public RelocatePageEvent RelocatePageEvent { get; set; }

		public void SelectPage(IPage page)
		{
			if (InvokeRequired)
				Invoke((Action)(() => SelectPageInternal(page)));
			else
				SelectPageInternal(page);
		}

		private void SelectPageInternal(IPage page)
		{
			if (PageListApi != null && PageListApi.SelectedPage != page)
			{
				PageListApi.SelectedPage = page;
				WebSocketServer.SendString("pageThumbnailList", "selecting", page.Id);
			}
<<<<<<< HEAD
			_selectedPage = page;
			if (page == null)
				return;
			var gridElt = GetGridElementForPage(page);
			if (gridElt == null)
				return; // Can't find it yet, will try again after we next build pages.
			var classContent = gridElt.GetAttribute("class");
			if (classContent.Contains("gridSelected"))
				return;
			gridElt.SetAttribute("class", classContent + " gridSelected");
			var menuElt = GetElementForMenuHolder();
			menuElt.ParentElement.RemoveChild(menuElt);
			gridElt.AppendChild(menuElt);
=======
>>>>>>> cabfaba0
		}

		string ColorToHtmlCode(Color color)
		{
			// thanks to http://stackoverflow.com/questions/982028/convert-net-color-objects-to-hex-codes-and-back
			return string.Format("#{0:X2}{1:X2}{2:X2}", color.R, color.G, color.B);
		}

		public void SetItems(IEnumerable<IPage> pages)
		{
			_pages = UpdateItems(pages);
		}

		private bool RoomForTwoColumns => Width > 199;

		protected override void OnSizeChanged(EventArgs e)
		{
			base.OnSizeChanged(e);
			if (_pages != null && _pages.Count > 0 && RoomForTwoColumns != _usingTwoColumns)
				UpdateItems(_pages);
		}

		private void OnPaneContentsChanging(bool hasPages)
		{
			// We try to prevent some spurious javascript errors by shutting down the websocket listener before
			// navigating to the new root page. This may not be entirely reliable as there is a race
			// condition between the navigation request and the reception of the stopListening message.
			WebSocketServer.SendString("pageThumbnailList", "stopListening", "");
		}

		public void UpdateAllThumbnails()
		{
			UpdateItems(_pages);
		}

		private List<IPage> UpdateItems(IEnumerable<IPage> pages)
		{
			List<IPage> result = null;
			if (InvokeRequired)
			{
				Invoke((Action) (() => result = UpdateItemsInternal(pages)));
			}
			else
			{
				result = UpdateItemsInternal(pages);
			}

			return result;
		}

		private List<IPage> UpdateItemsInternal(IEnumerable<IPage> pages)
		{
			var result = pages.ToList();
			// When it'movedPageIdAndNewIndex safe (we're not changing books etc), just send pageListNeedsRefresh to the web socket
			// and return result. (We need to skip(1) for the placeholder to get a meaningful book comparison)
			if (_pages != null && _pages.Skip(1).FirstOrDefault()?.Book == pages.Skip(1).FirstOrDefault()?.Book)
			{
				WebSocketServer.SendString("pageThumbnailList", "pageListNeedsRefresh", "");
				return result;
			}
			OnPaneContentsChanging(result.Any());

			if (result.FirstOrDefault(p => p.Book != null) == null)
			{
				_browser.Navigate(@"about:blank", false); // no pages, we just want a blank screen, if anything.
				return new List<IPage>();
			}
			_usingTwoColumns = RoomForTwoColumns;
			var sizeClass = result.Count > 1
				? Book.Layout.FromPage(result[1].GetDivNodeForThisPage(), Book.Layout.A5Portrait).SizeAndOrientation
					.ClassName
				: "A5Portrait";

			// Somehow, the React code needs to know the page size, mainly so it can put the right class on
			// the pageContainer element in pageThumbnail.tsx.
			// - It could get it by parsing the HTML page content, but that'movedPageIdAndNewIndex clumsy and also really too late:
			//   the pages are drawn empty before the page content is ever retrieved.
			// - we can't use the class on the page element because it is inside the pageContainer we need to affect
			// - we could put a sizeClass on the body or some other higher-level element, and rewrite the CSS
			//   rules to look for pageContainer INSIDE a certain page class. But this seems risky.
			//   Our expectation is that this class is applied to a page-level element. We don't want to
			//   accidentally invoke some rule that makes the whole preview pane A5Portrait-shaped.
			//   It also violates all our expectations, and forces us to do counter-intuitive things
			//   like making pageContainer a certain size if it is 'inside' something that is A5Portrait.
			// So, I ended up putting a data-pageSize attribute on the body element, and having the
			// code that initializes React look for it and pass pageSize to the root React element
			// as it should be, a property.
			var htmlText = _baseHtml.Replace("data-pageSize=\"A5Portrait\"", $"data-pageSize=\"{sizeClass}\"");

			// We will end up navigating to pageListDom
			var pageListDom = new HtmlDom(XmlHtmlConverter.GetXmlDomFromHtml(htmlText));

			if (SIL.PlatformUtilities.Platform.IsLinux)
				OptimizeForLinux(pageListDom);

			pageListDom = Model.CurrentBook.GetHtmlDomReadyToAddPages(pageListDom);

			_browser.WebBrowser.DocumentCompleted += WebBrowser_DocumentCompleted;

			_browser.Navigate(pageListDom, source:BloomServer.SimulatedPageFileSource.Pagelist);
			return result.ToList();
		}

		private static void OptimizeForLinux(HtmlDom pageListDom)
		{
			// BL-987: Add styles to optimize performance on Linux
			var style = pageListDom.RawDom.CreateElement("style");
			style.InnerXml =
				"img { image-rendering: optimizeSpeed; image-rendering: -moz-crisp-edges; image-rendering: crisp-edges; }";
			pageListDom.RawDom.GetElementsByTagName("head")[0].AppendChild(style);
		}

		void WebBrowser_DocumentCompleted(object sender, Gecko.Events.GeckoDocumentCompletedEventArgs e)
		{
			SelectPage(PageListApi?.SelectedPage);
		}

		internal void PageClicked(IPage page)
		{
			InvokePageSelectedChanged(page);
		}

		internal void MenuClicked(IPage page)
		{
			var menu = new ContextMenuStrip();
			if (page == null)
				return;
			foreach (var item in ContextMenuItems)
			{
				var useItem = item; // for use in Click action (reference to loop variable has unpredictable results)
				var menuItem = new ToolStripMenuItem(item.Label);
				menuItem.Click += (sender, args) => useItem.ExecuteCommand(page);
				menuItem.Enabled = item.EnableFunction(page);
				menu.Items.Add(menuItem);
			}
			if (SIL.PlatformUtilities.Platform.IsLinux)
			{
				// The LostFocus event is never received by the ContextMenuStrip on Linux/Mono, and the menu
				// stays open when the user clicks elsewhere in the Edit tool area of the Bloom window.
				// To minimize user frustration, we hook up the local browser and the EditingView browser
				// mouse click handlers to explicitly close the menu.  Perhaps fixing the Mono bug would
				// be better, but I'd rather not go there if I don't have to.
				// See https://issues.bloomlibrary.org/youtrack/issue/BL-6753.
				_browser.OnBrowserClick += Browser_Click;
				Model.GetEditingBrowser().OnBrowserClick += Browser_Click;
				_popupPageMenu = menu;
			}
			menu.Show(MousePosition);
		}

		ContextMenuStrip _popupPageMenu;
		private PageListApi _pageListApi;

		private void Browser_Click(object sender, EventArgs e)
		{
			if (_popupPageMenu != null)
			{
				_popupPageMenu.Close(ToolStripDropDownCloseReason.CloseCalled);
				_popupPageMenu = null;
				_browser.OnBrowserClick -= Browser_Click;
				Model.GetEditingBrowser().OnBrowserClick -= Browser_Click;
			}
		}

		/// <summary>
		/// Given a particular node (typically one the user right-clicked), determine whether it is clearly part of
		/// a particular page (inside a PageContainerClass div).
		/// If so, return the corresponding Page object. If not, return null.
		/// </summary>
		/// <param name="clickNode"></param>
		/// <returns></returns>
		internal IPage GetPageContaining(GeckoNode clickNode)
		{
			bool gotPageElt = false;
			for (var elt = clickNode as GeckoElement ?? clickNode.ParentElement; elt != null; elt = elt.ParentElement)
			{
				var classAttr = elt.Attributes["class"];
				if (classAttr != null)
				{
					var className = " " + classAttr.NodeValue + " ";
					if (className.Contains(" " + PageContainerClass + " "))
					{
						// Click is inside a page element: can succeed. But we want to keep going to find the parent grid
						// element that has the ID we're looking for.
						gotPageElt = true;
						continue;
					}
					if (className.Contains(" " + GridItemClass + " "))
					{
						if (!gotPageElt)
							return null; // clicked somewhere in a grid, but not actually on the page: intended page may be ambiguous.
						var id = elt.Attributes["id"].NodeValue;
						return PageListApi?.PageFromId(id);
					}
				}
			}
			return null;
		}

		// This gets invoked by Javascript (via the PageListApi) when it determines that a particular page has been moved.
		// newIndex is the (zero-based) index that the page is moving to
		// in the whole list of pages, including the placeholder.
		internal void PageMoved(IPage movedPage, int newPageIndex)
		{
			// accounts for placeholder.
			// Enhance: may not be needed in single-column mode, if we ever restore that.
			newPageIndex--;
			if (!movedPage.CanRelocate || !_pages[newPageIndex+1].CanRelocate)
			{
				var msg = LocalizationManager.GetString("EditTab.PageList.CantMoveXMatter",
					"That change is not allowed. Front matter and back matter pages must remain where they are.");
				//previously had a caption that didn't add value, just more translation work
				if (movedPage.Book.LockedDown)
				{
					msg = LocalizationManager.GetString("PageList.CantMoveWhenTranslating",
						"Pages can not be re-ordered when you are translating a book.");
					msg = msg + System.Environment.NewLine + EditingView.GetInstructionsForUnlockingBook();
				}
				MessageBox.Show(msg);
				UpdateItems(_pages); // reset to old state
				return;
			}
			var relocatePageInfo = new RelocatePageInfo(movedPage, newPageIndex);
			RelocatePageEvent.Raise(relocatePageInfo);
			UpdateItems(movedPage.Book.GetPages());
			PageSelectedChanged(movedPage, new EventArgs());
		}


		public void UpdateThumbnailAsync(IPage page)
		{
			WebSocketServer.SendString("pageThumbnailList", "pageNeedsRefresh", page.Id);
		}

		public ControlKeyEvent ControlKeyEvent
		{
			set
			{
				if (_browser != null)
					_browser.ControlKeyEvent = value;
			}
		}
	}
}<|MERGE_RESOLUTION|>--- conflicted
+++ resolved
@@ -170,22 +170,6 @@
 				PageListApi.SelectedPage = page;
 				WebSocketServer.SendString("pageThumbnailList", "selecting", page.Id);
 			}
-<<<<<<< HEAD
-			_selectedPage = page;
-			if (page == null)
-				return;
-			var gridElt = GetGridElementForPage(page);
-			if (gridElt == null)
-				return; // Can't find it yet, will try again after we next build pages.
-			var classContent = gridElt.GetAttribute("class");
-			if (classContent.Contains("gridSelected"))
-				return;
-			gridElt.SetAttribute("class", classContent + " gridSelected");
-			var menuElt = GetElementForMenuHolder();
-			menuElt.ParentElement.RemoveChild(menuElt);
-			gridElt.AppendChild(menuElt);
-=======
->>>>>>> cabfaba0
 		}
 
 		string ColorToHtmlCode(Color color)
