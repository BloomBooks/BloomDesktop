--- conflicted
+++ resolved
@@ -89,11 +89,7 @@
 			server.RegisterEndpointHandler("audio/checkForSegment", HandleCheckForSegment);
 			server.RegisterEndpointHandler("audio/devices", HandleAudioDevices);
 
-<<<<<<< HEAD
 			_peakLevelWebSocketServer = new BloomWebSocketServer((ServerBase.portForHttp+1).ToString(CultureInfo.InvariantCulture));//review: we have no dispose (on us or our parent) so this is never disposed
-=======
-			_peakLevelWebSocketServer = new BloomWebSocketServer("8189");//review: we have no dispose (on us or our parent) so this is never disposed
->>>>>>> 3a0c6c4c
 		}
 
 		// does this page have any audio at all? Used enable the Listen page.
@@ -504,15 +500,10 @@
 				// to update the icon. At that point we start really sending volume requests.
 				if (_recorder == null)
 				{
-<<<<<<< HEAD
-					var formToInvokeOn = Application.OpenForms.Cast<Form>().FirstOrDefault(f => f is Shell);
-					if (formToInvokeOn == null)
-=======
 					_recorder = new AudioRecorder(1);
 					_recorder.PeakLevelChanged += ((s, e) => SetPeakLevel(e));
 					BeginMonitoring(); // will call this recursively; make sure _recorder has been set by now!
 					Application.ApplicationExit += (sender, args) =>
->>>>>>> 3a0c6c4c
 					{
 						if (_recorder != null)
 						{
