--- conflicted
+++ resolved
@@ -1,4 +1,4 @@
-﻿using System;
+using System;
 using System.Diagnostics;
 using System.Globalization;
 using System.IO;
@@ -354,12 +354,6 @@
 				return;
 			}
 
-<<<<<<< HEAD
-			// It is unfortunate that we have to do this RobustFile.Delete stuff before starting the recording.
-			// Sometimes the length of time until the recording actually starts is noticeable to the user and can
-			// cut off the initial speech of the recording.
-			if (RobustFile.Exists(PathToRecordableAudioForCurrentSegment))
-=======
 			if (!PrepareBackupFile(PathToRecordableAudioForCurrentSegment, ref _backupPathForRecordableAudio, request)) return;
 
 			// There are two possible scenarios when starting to record.
@@ -376,8 +370,10 @@
 
 		private static bool PrepareBackupFile(string path, ref string backupPath, ApiRequest request)
 		{
+			// It is unfortunate that we have to do this RobustFile.Delete stuff before starting the recording.
+			// Sometimes the length of time until the recording actually starts is noticeable to the user and can
+			// cut off the initial speech of the recording.
 			if (RobustFile.Exists(path))
->>>>>>> 7365a8d1
 			{
 				//Try to deal with backupPath getting locked (BL-3160)
 				try
@@ -419,14 +415,8 @@
 			{
 				RobustFile.Delete(backupPath);
 			}
-<<<<<<< HEAD
-			_startRecording = DateTime.Now;
-			_startRecordingTimer.Start();
-			request.ReplyWithText("starting record soon");
-=======
 
 			return true;
->>>>>>> 7365a8d1
 		}
 
 		private string GetPathToPublishableAudioForSegment(string segmentId)
