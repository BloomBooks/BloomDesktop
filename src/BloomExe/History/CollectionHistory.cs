--- conflicted
+++ resolved
@@ -138,11 +138,11 @@
                     .Select(ch => BookHistoryEvent.FromCollectionBookHistoryEvent(ch))
                     .ToList();
                 db.Close();
+				BookHistory.FixEventTypesForEnumerationChange(events);
                 return events;
             }
         }
 
-<<<<<<< HEAD
         private static SQLiteConnection GetConnection(string collectionFolder)
         {
             SQLiteConnection db = null;
@@ -150,17 +150,6 @@
             RetryUtility.Retry(() => db = new SQLiteConnection(path));
             if (db == null)
                 throw new ApplicationException("Could not open collection history db for" + path);
-=======
-			using (var db = GetConnection(collectionFolder))
-			{
-				var events = db.Table<CollectionBookHistoryEvent>()
-					.Select(ch => BookHistoryEvent.FromCollectionBookHistoryEvent(ch)).ToList();
-				db.Close();
-				BookHistory.FixEventTypesForEnumerationChange(events);
-				return events;
-			}
-		}
->>>>>>> 07e378dd
 
             // For now, we're keeping things simple by just not assuming *anything*, even that the tables are there.
             // If we find that something is slow or sqllite dislikes this approach, we can do something more complicated.
