--- conflicted
+++ resolved
@@ -3,7 +3,16 @@
 
 namespace Bloom.History
 {
-<<<<<<< HEAD
+	/// <summary>
+	/// This enumeration is used to record the type of event that has occurred in the history of a book.
+	/// The numeric values are stored in the database, so don't change them.  If you add a new item, you
+	/// MUST add it to the end of this list, and also add its name to the end of the list of names stored
+	/// in teamCollection\CollectionHistoryTable.tsx.
+	/// </summary>
+	/// <remarks>
+	/// If you reorder these items, or add a new item anywhere but at the end, you will break the history
+	/// reports by showing the wrong event types for all entries created before the change occurred!!!
+	/// </remarks>
     public enum BookHistoryEventType
     {
         CheckOut,
@@ -16,6 +25,7 @@
         SyncProblem,
         Deleted
         // NB: add them here, too: teamCollection\CollectionHistoryTable.tsx
+		// and also add them to EventTypeEnumerationIsStable() in History\HistoryEventTests.cs
     }
 
     /// <summary>
@@ -56,58 +66,4 @@
         [Column("book_id")]
         public string BookId { get; set; }
     }
-=======
-	/// <summary>
-	/// This enumeration is used to record the type of event that has occurred in the history of a book.
-	/// The numeric values are stored in the database, so don't change them.  If you add a new item, you
-	/// MUST add it to the end of this list, and also add its name to the end of the list of names stored
-	/// in teamCollection\CollectionHistoryTable.tsx.
-	/// </summary>
-	/// <remarks>
-	/// If you reorder these items, or add a new item anywhere but at the end, you will break the history
-	/// reports by showing the wrong event types for all entries created before the change occurred!!!
-	/// </remarks>
-	public enum BookHistoryEventType
-	{
-		CheckOut,
-		CheckIn,
-		Created,
-		Renamed,
-		Uploaded,
-		ForcedUnlock,
-		ImportSpreadsheet,
-		SyncProblem,
-		Deleted
-		// NB: add them here, too: teamCollection\CollectionHistoryTable.tsx
-		// and also add them to EventTypeEnumerationIsStable() in History\HistoryEventTests.cs
-	}
-
-	/// <summary>
-	/// This class represents the common fields of BookHistoryEvent and CollectionBookHistoryEvent.
-	/// Any fields added should also be added to BookHistoryEvent.FromCollectionBookHistoryEvent().
-	/// </summary>
-	public class HistoryEvent
-	{
-		[PrimaryKey, AutoIncrement]
-		public int Id { get; set; }
-
-		[Column("userid")] public string UserId { get; set; }
-		[Column(name: "username")] public string UserName { get; set; }
-		[Column("type")] public BookHistoryEventType Type { get; set; }
-		[Column("user_message")] public string Message { get; set; }
-
-		// I don't fully understand why, but this gets stored in the underlying table in such a way that
-		// the DateTimes that come back are Kind=unspecified. From inspecting the binary data, I _think_
-		// they are being stored as a bigint representing ticks. This means the underlying table
-		// doesn't inherently know whether the DateTime is local or UTC.
-		// Prior to March 10, 2022 we were storing local DateTimes (DateTime.Now), and therefore,
-		// sorting by retrieved DateTimes did not reliably put the events in true chronological order
-		// if they were created in different time zones. We now store the dates as UTC.
-		[Column("date")] public DateTime When { get; set; }
-		[Column("version")] public string BloomVersion {get; set; }
-
-		[Indexed]
-		[Column("book_id")] public string BookId { get; set; }
-	}
->>>>>>> 07e378dd
 }