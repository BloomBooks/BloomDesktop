--- conflicted
+++ resolved
@@ -58,30 +58,25 @@
     }
 
 	public static class TempFileUtils
-	{
-		public static TempFile CreateHtm5FromXml(XmlNode dom)
-		{
-			var temp = TempFile.TrackExisting(GetHtmlTempPath());
+        {
+        public static TempFile CreateHtm5FromXml(XmlNode dom)
+        {
+            var temp = TempFile.TrackExisting(GetHtmlTempPath());
 
 			
-			XmlWriterSettings settings = new XmlWriterSettings();
+        	XmlWriterSettings settings = new XmlWriterSettings();
 			settings.Indent = true;
 			settings.CheckCharacters = true;
 			settings.OmitXmlDeclaration = true;//we're aiming at normal html5, here. Not xhtml.
-			//CAN'T DO THIS: settings.OutputMethod = XmlOutputMethod.Html; // JohnT: someone please explain why not?
+        	//CAN'T DO THIS: settings.OutputMethod = XmlOutputMethod.Html; // JohnT: someone please explain why not?
 
 			// Enhance JohnT: no reason to go to disk for this intermediate version.
-<<<<<<< HEAD
-			using (var writer = XmlWriter.Create(temp.Path, settings))
-			{
-=======
             var sb = new StringBuilder();
 			using (var writer = XmlWriter.Create(sb, settings))
             {
->>>>>>> 6641b6c7
 				dom.WriteContentTo(writer);
-				writer.Close();
-			}
+                writer.Close();
+            }
 			// xml output will produce things like <title /> or <div /> for empty elements, which are not valid HTML 5 and produce
 			// weird results; for example, the browser interprets <title /> as the beginning of an element that is not terminated
 			// until the end of the whole document. Thus, everything becomes part of the title. This then causes errors in our
@@ -91,40 +86,34 @@
 			// There are probably more elements than these which may not be empty. However we can't just use [^ ]* in place of title|div
 			// because there are some elements that never have content like <br /> which should NOT be converted.
 			// It seems safest to just list the ones that can occur empty in Bloom...if we can't find a more reliable way to convert to HTML5.
-<<<<<<< HEAD
-			string xhtml = File.ReadAllText(temp.Path);
+        	string xhtml = sb.ToString();
 			var re = new Regex("<(title|div|i|table|td|span) ([^<]*)/>");
 			xhtml = re.Replace(xhtml, "<$1 $2></$1>");
-=======
-        	string xhtml = sb.ToString();
-        	var re = new Regex("<(title|div) />");
-        	xhtml = re.Replace(xhtml, "<$1></$1>");
->>>>>>> 6641b6c7
 			//now insert the non-xml-ish <!doctype html>
 			File.WriteAllText(temp.Path, string.Format("<!DOCTYPE html>{0}{1}", Environment.NewLine,xhtml));
 
-			return temp;
-		}
-
-		private static string GetHtmlTempPath()
-		{
-			string x,y;
-			do
-			{
+            return temp;
+        }
+
+        private static string GetHtmlTempPath()
+        {
+        	string x,y;
+        	do
+        	{
 				x = Path.GetTempFileName();
-				y = x + ".htm";
-			} while (File.Exists(y));
-			File.Move(x,y);
-			return y;
-		}
-	}
+				y = x + ".htm";        
+        	} while (File.Exists(y));
+            File.Move(x,y);
+            return y;
+        }
+    }
 
 	// ENHANCE: Replace with TemporaryFolder implemented in Palaso. However, that means
 	// refactoring some Palaso code and moving TemporaryFolder from Palaso.TestUtilities into
 	// Palaso.IO
-	public class TemporaryFolder : IDisposable
-	{
-		private string _path;
+    public class TemporaryFolder : IDisposable
+    {
+        private string _path;
 
 
         static public TemporaryFolder TrackExisting(string path)
