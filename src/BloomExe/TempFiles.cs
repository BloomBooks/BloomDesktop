--- conflicted
+++ resolved
@@ -86,15 +86,9 @@
 			// There are probably more elements than these which may not be empty. However we can't just use [^ ]* in place of title|div
 			// because there are some elements that never have content like <br /> which should NOT be converted.
 			// It seems safest to just list the ones that can occur empty in Bloom...if we can't find a more reliable way to convert to HTML5.
-<<<<<<< HEAD
 			string xhtml = File.ReadAllText(temp.Path);
-			var re = new Regex("<(title|div) />");
-			xhtml = re.Replace(xhtml, "<$1></$1>");
-=======
-        	string xhtml = File.ReadAllText(temp.Path);
-        	var re = new Regex("<(title|div|i|table|td|span) ([^<]*)/>");
-        	xhtml = re.Replace(xhtml, "<$1 $2></$1>");
->>>>>>> 245439af
+			var re = new Regex(""<(title|div|i|table|td|span) ([^<]*)/>"");
+			xhtml = re.Replace(xhtml, "<$1 $2></$1>");
 			//now insert the non-xml-ish <!doctype html>
 			File.WriteAllText(temp.Path, string.Format("<!DOCTYPE html>{0}{1}", Environment.NewLine,xhtml));
 
