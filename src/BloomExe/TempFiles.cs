--- conflicted
+++ resolved
@@ -58,33 +58,20 @@
     }
 
 	public static class TempFileUtils
-        {
-        public static TempFile CreateHtm5FromXml(XmlNode dom)
-        {
-            var temp = TempFile.TrackExisting(GetHtmlTempPath());
-
-<<<<<<< HEAD
+	{
+		public static TempFile CreateHtm5FromXml(XmlNode dom)
+		{
+			var temp = TempFile.TrackExisting(GetHtmlTempPath());
+
 			var settings = GetXmlWriterSettingsForHtml5();
-
-		    // Enhance JohnT: no reason to go to disk for this intermediate version.
-			using (var writer = XmlWriter.Create(temp.Path, settings))
-			{
-=======
 			
-        	XmlWriterSettings settings = new XmlWriterSettings();
-			settings.Indent = true;
-			settings.CheckCharacters = true;
-			settings.OmitXmlDeclaration = true;//we're aiming at normal html5, here. Not xhtml.
-        	//CAN'T DO THIS: settings.OutputMethod = XmlOutputMethod.Html; // JohnT: someone please explain why not?
-
 			// Enhance JohnT: no reason to go to disk for this intermediate version.
             var sb = new StringBuilder();
 			using (var writer = XmlWriter.Create(sb, settings))
-            {
->>>>>>> ba9964ac
+			{
 				dom.WriteContentTo(writer);
-                writer.Close();
-            }
+				writer.Close();
+			}
 			// xml output will produce things like <title /> or <div /> for empty elements, which are not valid HTML 5 and produce
 			// weird results; for example, the browser interprets <title /> as the beginning of an element that is not terminated
 			// until the end of the whole document. Thus, everything becomes part of the title. This then causes errors in our
@@ -94,21 +81,12 @@
 			// There are probably more elements than these which may not be empty. However we can't just use [^ ]* in place of title|div
 			// because there are some elements that never have content like <br /> which should NOT be converted.
 			// It seems safest to just list the ones that can occur empty in Bloom...if we can't find a more reliable way to convert to HTML5.
-<<<<<<< HEAD
-			string xhtml = File.ReadAllText(temp.Path);
+			string xhtml =  sb.ToString();
 		    File.WriteAllText(temp.Path, CleanupHtml5(xhtml));
-=======
-        	string xhtml = sb.ToString();
-			var re = new Regex("<(title|div|i|table|td|span) ([^<]*)/>");
-			xhtml = re.Replace(xhtml, "<$1 $2></$1>");
-			//now insert the non-xml-ish <!doctype html>
-			File.WriteAllText(temp.Path, string.Format("<!DOCTYPE html>{0}{1}", Environment.NewLine,xhtml));
->>>>>>> ba9964ac
-
-            return temp;
-        }
-
-<<<<<<< HEAD
+
+			return temp;
+		}
+
         /// <summary>
         /// Create a string that could be the contents of an HTML5 file and which corresponds to the specified DOM
         /// (presumed to contain appropriate content).
@@ -143,38 +121,31 @@
 
 	    public static string CleanupHtml5(string xhtml)
 	    {
-	        var re = new Regex("<(title|div|i|table|td|span) ([^<]*)/>");
-	        xhtml = re.Replace(xhtml, "<$1 $2></$1>");
-	        //now insert the non-xml-ish <!doctype html>
+			var re = new Regex("<(title|div|i|table|td|span) ([^<]*)/>");
+			xhtml = re.Replace(xhtml, "<$1 $2></$1>");
+			//now insert the non-xml-ish <!doctype html>
 	        return string.Format("<!DOCTYPE html>{0}{1}", Environment.NewLine, xhtml);
-	    }
-
-	    private static string GetHtmlTempPath()
+		}
+
+		private static string GetHtmlTempPath()
 		{
 			string x,y;
 			do
 			{
-=======
-        private static string GetHtmlTempPath()
-        {
-        	string x,y;
-        	do
-        	{
->>>>>>> ba9964ac
 				x = Path.GetTempFileName();
-				y = x + ".htm";        
-        	} while (File.Exists(y));
-            File.Move(x,y);
-            return y;
-        }
-    }
+				y = x + ".htm";
+			} while (File.Exists(y));
+			File.Move(x,y);
+			return y;
+		}
+	}
 
 	// ENHANCE: Replace with TemporaryFolder implemented in Palaso. However, that means
 	// refactoring some Palaso code and moving TemporaryFolder from Palaso.TestUtilities into
 	// Palaso.IO
-    public class TemporaryFolder : IDisposable
-    {
-        private string _path;
+	public class TemporaryFolder : IDisposable
+	{
+		private string _path;
 
 
         static public TemporaryFolder TrackExisting(string path)
