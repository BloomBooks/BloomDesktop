--- conflicted
+++ resolved
@@ -66,16 +66,10 @@
             this.Controls.Add(this._openAndCreateControl);
 #if !__MonoCS__
             this.Icon = ((System.Drawing.Icon)(resources.GetObject("$this.Icon")));
-<<<<<<< HEAD
 #endif			
-            this.localizationExtender1.SetLocalizableToolTip(this, null);
-            this.localizationExtender1.SetLocalizationComment(this, null);
-            this.localizationExtender1.SetLocalizingId(this, "OpenCreateNewCollectionsDialog.OpenAndCreateWindowTitle");
-=======
             this._L10NSharpExtender.SetLocalizableToolTip(this, null);
             this._L10NSharpExtender.SetLocalizationComment(this, null);
             this._L10NSharpExtender.SetLocalizingId(this, "OpenCreateNewCollectionsDialog.OpenAndCreateWindowTitle");
->>>>>>> 9b2060f9
             this.MaximizeBox = false;
             this.MinimizeBox = false;
             this.Name = "OpenAndCreateCollectionDialog";
