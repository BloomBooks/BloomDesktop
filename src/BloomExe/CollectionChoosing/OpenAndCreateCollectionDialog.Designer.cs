--- conflicted
+++ resolved
@@ -66,13 +66,10 @@
             this.Controls.Add(this._openAndCreateControl);
 #if !__MonoCS__
             this.Icon = ((System.Drawing.Icon)(resources.GetObject("$this.Icon")));
-<<<<<<< HEAD
-#endif
-=======
+#endif			
             this.localizationExtender1.SetLocalizableToolTip(this, null);
             this.localizationExtender1.SetLocalizationComment(this, null);
             this.localizationExtender1.SetLocalizingId(this, "OpenCreateNewCollectionsDialog.OpenAndCreateWindowTitle");
->>>>>>> 0bc71275
             this.MaximizeBox = false;
             this.MinimizeBox = false;
             this.Name = "OpenAndCreateCollectionDialog";
