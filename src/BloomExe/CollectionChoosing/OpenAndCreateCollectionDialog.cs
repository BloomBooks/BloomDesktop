﻿using System;
using System.Windows.Forms;
using L10NSharp;
using Bloom.CollectionCreating;
using Bloom.Properties;

namespace Bloom.CollectionChoosing
{
    public partial class OpenAndCreateCollectionDialog : Form
    {
        public OpenAndCreateCollectionDialog(MostRecentPathsList mruList)
        {
            InitializeComponent();
            //_welcomeControl.TemplateLabel.ForeColor = Color.FromArgb(0x61, 0x94, 0x38);//0xa0, 0x3c, 0x50);
            _openAndCreateControl.TemplateButton.Image = Resources.collection32x32;
            _openAndCreateControl.TemplateButton.Image.Tag = "testfrombloom";

            _openAndCreateControl.Init(
                mruList,
<<<<<<< HEAD
                Bloom.Collection.CollectionSettings.GetFileDialogFilterString(),
                () =>
=======
                LocalizationManager.GetString(
                    "OpenCreateNewCollectionsDialog.Bloom Collections",
                    "Bloom Collections",
                    "This shows in the file-open dialog that you use to open a different bloom collection"
                ) + @"|*.bloomLibrary;*.bloomCollection",
                (IWin32Window owner) =>
>>>>>>> 629b74bb
                    NewCollectionWizard.CreateNewCollection(
                        () => _openAndCreateControl.UpdateUiLanguageMenuSelection(),
                        owner
                    )
            );

            _openAndCreateControl.DoneChoosingOrCreatingCollection += (x, y) =>
            {
                DialogResult = DialogResult.OK;
                Close();
            };
        }

        protected override void OnHandleCreated(EventArgs e)
        {
            base.OnHandleCreated(e);

            // BL-552, BL-779: a bug in Mono requires us to wait to set Icon until handle created.
            this.Icon = global::Bloom.Properties.Resources.BloomIcon;
        }

        public string SelectedPath
        {
            get { return _openAndCreateControl.SelectedPath; }
        }

        private void OpenAndCreateCollectionDialog_DragEnter(object sender, DragEventArgs e)
        {
            if (e.Data.GetDataPresent(DataFormats.FileDrop))
                e.Effect = DragDropEffects.Copy;
        }

        private void OpenAndCreateCollectionDialog_DragDrop(object sender, DragEventArgs e)
        {
            var files = (string[])e.Data.GetData(DataFormats.FileDrop);
            if (files.Length == 1)
            {
                _openAndCreateControl.SelectCollectionAndClose(files[0]);
            }
        }
    }
}<|MERGE_RESOLUTION|>--- conflicted
+++ resolved
@@ -17,17 +17,8 @@
 
             _openAndCreateControl.Init(
                 mruList,
-<<<<<<< HEAD
                 Bloom.Collection.CollectionSettings.GetFileDialogFilterString(),
-                () =>
-=======
-                LocalizationManager.GetString(
-                    "OpenCreateNewCollectionsDialog.Bloom Collections",
-                    "Bloom Collections",
-                    "This shows in the file-open dialog that you use to open a different bloom collection"
-                ) + @"|*.bloomLibrary;*.bloomCollection",
                 (IWin32Window owner) =>
->>>>>>> 629b74bb
                     NewCollectionWizard.CreateNewCollection(
                         () => _openAndCreateControl.UpdateUiLanguageMenuSelection(),
                         owner
