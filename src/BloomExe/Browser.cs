﻿using System;
using System.Collections.Generic;
using System.Collections.Specialized;
using System.ComponentModel;
using System.Diagnostics;
using System.Drawing;
using System.Globalization;
using System.IO;
using System.Linq;
using System.Reflection;
using System.Runtime.InteropServices;
using System.Text;
using System.Windows.Forms;
using System.Xml;
<<<<<<< HEAD
using Gecko;
using Gecko.DOM;
using Gecko.Events;
=======
using Chorus.Utilities;
>>>>>>> ccc64b18
using Palaso.IO;
using Palaso.Reporting;
//using Palaso.UI.WindowsForms.HtmlBrowser;
using Palaso.Xml;
using TempFile = BloomTemp.TempFile;

namespace Bloom
{
	public partial class Browser : UserControl
	{
		protected GeckoWebBrowser _browser;
		bool _browserIsReadyToNavigate;
		private string _url;
		private XmlDocument _pageDom;
		private TempFile _tempHtmlFile;
		private PasteCommand _pasteCommand;
		private CopyCommand _copyCommand;
		private  UndoCommand _undoCommand;
		private  CutCommand _cutCommand;
		private bool _disposed;
		public event EventHandler OnBrowserClick;

		private static int XulRunnerVersion
		{
			get
			{
				var geckofx = Assembly.GetAssembly(typeof(GeckoWebBrowser));
				if (geckofx == null)
					return 0;

				var versionAttribute = geckofx.GetCustomAttributes(typeof(AssemblyFileVersionAttribute), true)
					.FirstOrDefault() as AssemblyFileVersionAttribute;
				return versionAttribute == null ? 0 : new Version(versionAttribute.Version).Major;
			}
		}

		// TODO: refactor to use same initialization code as Palaso
		public static void SetUpXulRunner()
		{
			if (Xpcom.IsInitialized)
				return;

			string xulRunnerPath = Environment.GetEnvironmentVariable("XULRUNNER");
			if (!Directory.Exists(xulRunnerPath))
			{
				xulRunnerPath = Path.Combine(FileLocator.DirectoryOfApplicationOrSolution, "xulrunner");
				if (!Directory.Exists(xulRunnerPath))
				{
					//if this is a programmer, go look in the lib directory
					xulRunnerPath = Path.Combine(FileLocator.DirectoryOfApplicationOrSolution,
						Path.Combine("lib", "xulrunner"));

					//on my build machine, I really like to have the dir labelled with the version.
					//but it's a hassle to update all the other parts (installer, build machine) with this number,
					//so we only use it if we don't find the unnumbered alternative.
					if (!Directory.Exists(xulRunnerPath))
					{
						xulRunnerPath = Path.Combine(FileLocator.DirectoryOfApplicationOrSolution,
							Path.Combine("lib", "xulrunner" + XulRunnerVersion));
					}

					if (!Directory.Exists(xulRunnerPath))
					{
						throw new ConfigurationException(
							"Can't find the directory where xulrunner (version {0}) is installed",
							XulRunnerVersion);
					}
				}
			}

			Xpcom.Initialize(xulRunnerPath);
			Application.ApplicationExit += OnApplicationExit;
		}

		private static void OnApplicationExit(object sender, EventArgs e)
		{
			// We come here iff we initialized Xpcom. In that case we want to call shutdown,
			// otherwise the app might not exit properly.
			if (Xpcom.IsInitialized)
				Xpcom.Shutdown();
			Application.ApplicationExit -= OnApplicationExit;
		}

		public Browser()
		{
			InitializeComponent();
		}

		public void SetEditingCommands( CutCommand cutCommand, CopyCommand copyCommand, PasteCommand pasteCommand, UndoCommand undoCommand)
		{
			_cutCommand = cutCommand;
			_copyCommand = copyCommand;
			_pasteCommand = pasteCommand;
			_undoCommand = undoCommand;

			_cutCommand.Implementer = () => _browser.CutSelection();
			_copyCommand.Implementer = () => _browser.CopySelection();
			_pasteCommand.Implementer = PasteFilteredText;
			_undoCommand.Implementer = () => _browser.Undo();

			//none of these worked
/*            _browser.DomKeyPress+=new GeckoDomKeyEventHandler((sender, args) => UpdateEditButtons());
			_browser.DomClick += new GeckoDomEventHandler((sender, args) => UpdateEditButtons());
			_browser.DomFocus += new GeckoDomEventHandler((sender, args) => UpdateEditButtons());
  */      }

		public void SaveHTML(string path)
		{
			_browser.SaveDocument(path, "text/html");
		}

		private void UpdateEditButtons()
		{
			if (_copyCommand == null)
				return;
			try
			{
				_cutCommand.Enabled = _browser != null && _browser.CanCutSelection;
				_copyCommand.Enabled = _browser != null && _browser.CanCopySelection;
				_pasteCommand.Enabled = _browser != null && _browser.CanPaste;
				if (_pasteCommand.Enabled)
				{
					//prevent pasting images (BL-93)
					_pasteCommand.Enabled = Clipboard.ContainsText();
				}
				_undoCommand.Enabled = _browser != null && _browser.CanUndo;

			}
			catch (Exception)
			{
				_pasteCommand.Enabled = false;
				Logger.WriteMinorEvent("UpdateEditButtons(): Swallowed exception.");
				//REf jira.palaso.org/issues/browse/BL-197
				//I saw this happen when Bloom was in the background, with just normal stuff on the clipboard.
				//so it's probably just not ok to check if you're not front-most.
			}
		}

		void OnValidating(object sender, CancelEventArgs e)
		{
			LoadPageDomFromBrowser();
			//_afterValidatingTimer.Enabled = true;//LoadPageDomFromBrowser();
		}

		/// <summary>
		/// Clean up any resources being used.
		/// </summary>
		/// <param name="disposing">true if managed resources should be disposed; otherwise, false.</param>
		protected override void Dispose(bool disposing)
		{
			if (_tempHtmlFile != null)
			{
				_tempHtmlFile.Dispose();
				_tempHtmlFile = null;
			}
			if (disposing && (components != null))
			{
				components.Dispose();
			}
			base.Dispose(disposing);
			_disposed = true;
		}
		public GeckoWebBrowser WebBrowser { get { return _browser; } }

		protected override void OnLoad(EventArgs e)
		{
			base.OnLoad(e);

			if(DesignMode)
			{
				this.BackColor=Color.DarkGray;
				return;
			}

			_browser = new GeckoWebBrowser();

			_browser.Parent = this;
			_browser.Dock = DockStyle.Fill;
			Controls.Add(_browser);
			_browser.NoDefaultContextMenu = true;
			_browser.ShowContextMenu += OnShowContextMenu;

			_browser.Navigating += _browser_Navigating;
		   // NB: registering for domclicks seems to stop normal hyperlinking (which we don't
			//necessarily need).  When I comment this out, I get an error if the href had, for example,
			//"bloom" for the protocol.  We could probably install that as a protocol, rather than
			//using the click to just get a target and go from there, if we wanted.
			_browser.DomClick += OnBrowser_DomClick;

			_browser.DomKeyPress += OnDomKeyPress;
			_browserIsReadyToNavigate = true;

			UpdateDisplay();
			_browser.Validating += new CancelEventHandler(OnValidating);
			_browser.Navigated += CleanupAfterNavigation;//there's also a "document completed"
			_browser.DocumentCompleted += new EventHandler(_browser_DocumentCompleted);

			_updateCommandsTimer.Enabled = true;//hack
			var errorsToHide = new List<string>();
			errorsToHide.Add("['Shockwave Flash'] is undefined"); // can happen when mootools (used by calendar) is loaded
			//after swalling that one, you just get another... do this for now
			errorsToHide.Add("mootools"); // can happen when mootools (used by calendar) is loaded

			errorsToHide.Add("PlacesCategoriesStarter.js"); //happens if you let bloom sit there long enough

			errorsToHide.Add("PlacesDBUtils"); //happens if you let bloom sit there long enough

			errorsToHide.Add("privatebrowsing"); //no idea why it shows this error sometimes

			//again, more generally
			errorsToHide.Add("xulrunner"); // can happen when mootools (used by calendar) is loaded

#if !DEBUG
			errorsToHide.Add("Cleanup"); // TODO: can happen when switching pages quickly, as it tries to run it on about:blank. This suggests that sometimes pages aren't cleaned up.
#endif
			//This one started appearing, only on the ImageOnTop pages, when I introduced jquery.resize.js
			//and then added the ResetRememberedSize() function to it. So it's my fault somehow, but I haven't tracked it down yet.
			//it will continue to show in firebug, so i won't forget about it

			errorsToHide.Add("jquery.js at line 622");
			WebBrowser.JavascriptError += (sender, error) =>
			{
				var msg = string.Format("There was a JScript error in {0} at line {1}: {2}",
										error.Filename, error.Line, error.Message);
				if (!errorsToHide.Any(matchString => msg.Contains(matchString)))
					Palaso.Reporting.ErrorReport.NotifyUserOfProblem(msg);
			};

			GeckoPreferences.User["mousewheel.withcontrolkey.action"] = 3;
			GeckoPreferences.User["browser.zoom.full"] = true;

			//in firefox 14, at least, there was a bug such that if you have more than one lang on the page, all are check with English
			//until we get past that, it's just annoying

			GeckoPreferences.User["layout.spellcheckDefault"] = 0;

			RaiseGeckoReady();
	   }

		private void _browser_DocumentCompleted(object sender, EventArgs e)
		{
			//no: crashes (at least in Sept 2012) AutoZoom();
		}

		/// <summary>
		/// Prevent a CTRL+V pasting when we have the Paste button disabled, e.g. when pictures are on the clipboard
		/// </summary>
		/// <param name="sender"></param>
		/// <param name="e"></param>
		void OnDomKeyPress(object sender, DomKeyEventArgs e)
		{
			const uint DOM_VK_INSERT = 0x2D;
			if ((e.CtrlKey && e.KeyChar == 'v') || (e.ShiftKey && e.KeyCode == DOM_VK_INSERT)) //someone was using shift-insert to do the paste
			{
				if (_pasteCommand==null /*happend in calendar config*/ || !_pasteCommand.Enabled)
				{
					Debug.WriteLine("Paste not enabled, so ignoring.");
					e.PreventDefault();
				}
				else if(_browser.CanPaste && Clipboard.ContainsText())
				{
					e.PreventDefault(); //we'll take it from here, thank you very much
					PasteFilteredText();
				}
			}
		}

		private void PasteFilteredText()
		{
			//Remove everything from the clipboard except the unicode text (e.g. remove messy html from ms word)
			var originalText = Clipboard.GetText(TextDataFormat.UnicodeText);
			//setting clears everything else:
			Clipboard.SetText(originalText, TextDataFormat.UnicodeText);
			_browser.Paste();
		}

		void OnShowContextMenu(object sender, GeckoContextMenuEventArgs e)
		{
			var m = e.ContextMenu.MenuItems.Add("Edit Stylesheets in Stylizer", new EventHandler(OnOpenPageInStylizer));
			m.Enabled = !string.IsNullOrEmpty(GetPathToStylizer());

			e.ContextMenu.MenuItems.Add("Open Page in System Browser", new EventHandler(OnOpenPageInSystemBrowser));

			e.ContextMenu.MenuItems.Add("Copy Troubleshooting Information", new EventHandler(OnGetTroubleShootingInformation));
		}
		public void OnGetTroubleShootingInformation(object sender, EventArgs e)
		{
			//we can imagine doing a lot more than this... the main thing I wanted was access to the <link> paths for stylesheets,
			//as those can be the cause of errors if Bloom is using the wrong version of some stylesheet, and it might not do that
			//on a developer/ support-person computer.
			var builder = new StringBuilder();

			foreach (string label in ErrorReport.Properties.Keys)
			{
				 builder.AppendLine(label + ": " + ErrorReport.Properties[label] + Environment.NewLine);
			}

			builder.AppendLine();

			builder.AppendLine(File.ReadAllText(_url));
			Clipboard.SetText(builder.ToString());
			MessageBox.Show("Debugging information has been placed on your clipboard. You can paste it into an email.");
		}

		public void OnOpenPageInSystemBrowser(object sender, EventArgs e)
		{
			var  temp = Palaso.IO.TempFile.WithExtension(".htm");
			File.Copy(_url, temp.Path,true); //we make a copy because once Bloom leaves this page, it will delete it, which can be an annoying thing to have happen your editor
			Process.Start(temp.Path);
		}

		public void OnOpenPageInStylizer(object sender, EventArgs e)
		{
			string path = Path.GetTempFileName().Replace(".tmp",".html");
			File.Copy(_url, path,true); //we make a copy because once Bloom leaves this page, it will delete it, which can be an annoying thing to have happen your editor
			Process.Start(GetPathToStylizer(), path);
		}
		public static string GetPathToStylizer()
		{
			return FileLocator.LocateInProgramFiles("Stylizer.exe", false, new string[] { "Skybound Stylizer 5" });
		}



		void OnBrowser_DomClick(object sender, DomEventArgs e)
		{
		  //this helps with a weird condition: make a new page, click in the text box, go over to another program, click in the box again.
			//it loses its focus.
			_browser.WebBrowserFocus.Activate();//trying to help the disappearing cursor problem

			EventHandler handler = OnBrowserClick;
			if (handler != null)
				handler(this, e);
		}


		void _browser_Navigating(object sender, GeckoNavigatingEventArgs e)
		{
			string url = e.Uri.OriginalString;
			if (url.ToLower().StartsWith("http")) //review: I don't know that this was ever used, since there is no handler for it, but for sure it would block us from adding links to our own website, so I'm removing it:   && !url.ToLower().Contains("bloom"))
			{
				e.Cancel = true;
				Process.Start(url); //open in the system browser instead
				Debug.WriteLine("Navigating " + e.Uri);
			}
		}

		private void CleanupAfterNavigation(object sender, GeckoNavigatedEventArgs e)
		{


			//_setInitialZoomTimer.Enabled = true;

			Application.Idle += new EventHandler(Application_Idle);

		   //NO. We want to leave it around for debugging purposes. It will be deleted when the next page comes along, or when this class is disposed of
//    		if(_tempHtmlFile!=null)
//    		{
//				_tempHtmlFile.Dispose();
//    			_tempHtmlFile = null;
//    		}
			//didn't seem to do anything:  _browser.WebBrowserFocus.SetFocusAtFirstElement();
		}

		void Application_Idle(object sender, EventArgs e)
		{
			if (_disposed)
				return;

			Application.Idle -= new EventHandler(Application_Idle);

			ZoomToFullWidth();

			//this is the only safe way I've found to do a programatic zoom: trigger a resize event at idle time!
			//NB: if we instead directly call AutoZoom() here, we get a accessviolation pretty easily

			//But even though on my machine this doesn't crash, switching between books makes the resizing
			//stop working, so that even manually reziing the window won't get us a new zoom
/*			var original = Size.Height;
			Size = new Size(Size.Width, Size.Height + 1);
			Size = new Size(Size.Width, original);
	*/	}

		public void Navigate(string url, bool cleanupFileAfterNavigating)
		{
			_url=url; //TODO: fix up this hack. We found that deleting the pdf while we're still showing it is a bad idea.
			if(cleanupFileAfterNavigating && !_url.EndsWith(".pdf"))
			{
				SetNewTempFile(TempFile.TrackExisting(url));
			}
			UpdateDisplay();
		}

		//NB: make sure the <base> is set correctly, 'cause you don't know where this method will
		//save the file before navigating to it.
		public void Navigate(XmlDocument dom)
		{
			_pageDom =(XmlDocument) dom;//.CloneNode(true); //clone because we want to modify it a bit

			/*	This doesn't work for the 1st book shown, or when you change book sizes.
			 * But it's still worth doing, becuase without it, we have this annoying re-zoom every time we look at different page.
			*/
			XmlElement body = (XmlElement) _pageDom.GetElementsByTagName("body")[0];
			var scale = GetScaleToShowWholeWidthOfPage();
			if (scale > 0f)
			{
				body.SetAttribute("style", GetZoomCSS(scale));
			}
			XmlHtmlConverter.MakeXmlishTagsSafeForInterpretationAsHtml(dom);
			SetNewTempFile(TempFile.CreateHtm5FromXml(dom));
			_url = _tempHtmlFile.Path;
			UpdateDisplay();
		}

		public void NavigateRawHtml(string html)
		{
			var tf = TempFile.CreateAndGetPathButDontMakeTheFile();
			File.WriteAllText(tf.Path,html);
			SetNewTempFile(tf);
			_url = _tempHtmlFile.Path;
			UpdateDisplay();
		}


		private static string GetZoomCSS(float scale)
		{
			//return "";
			return string.Format("-moz-transform: scale({0}); -moz-transform-origin: 0 0", scale.ToString(CultureInfo.InvariantCulture));
		}

		private void SetNewTempFile(TempFile tempFile)
		{
			if(_tempHtmlFile!=null)
			{
				try
				{
					_tempHtmlFile.Dispose();
				}
				catch(Exception)
				{
						//not worth talking to the user about it. Just abandon it in the Temp directory.
#if DEBUG
					throw;
#endif
				}

			}
			_tempHtmlFile = tempFile;
		}



		private void UpdateDisplay()
		{
			if (!_browserIsReadyToNavigate)
				return;

			if (_url!=null)
			{
				_browser.Visible = true;
				_browser.Navigate(_url);
			}
		}



		private void _afterValidatingTimer_Tick(object sender, EventArgs e)
		{
			_afterValidatingTimer.Enabled = false;
			//LoadPageDomFromBrowser();
			//AutoZoom();
		}
		/// <summary>
		/// What's going on here: the browser is just /editting displaying a copy of one page of the document.
		/// So we need to copy any changes back to the real DOM.
		/// </summary>
		private void LoadPageDomFromBrowser()
		{
			if (_pageDom == null)
				return;

			// As of august 2012 textareas only occur in the Calendar
			if (_pageDom.SelectNodes("//textarea").Count > 0)
			{
				//This approach was to force an onblur so that we can get at the actual user-edited value.
				//This caused problems, with Bloom itself (the Shell) not knowing that it is active.
				//_browser.WebBrowserFocus.Deactivate();
				//_browser.WebBrowserFocus.Activate();

				// Now, we just do the blur directly.
				var activeElement = _browser.Window.Document.ActiveElement;
				if (activeElement != null)
					activeElement.Blur();
			}

			var body = _browser.Document.GetElementsByTagName("body");
			if (body.Length ==0)	//review: this does happen... onValidating comes along, but there is no body. Assuming it is a timing issue.
				return;

			var content = body[0].InnerHtml;
			XmlDocument dom;

			//todo: deal with exception that can come out of this
			try
			{
				dom = XmlHtmlConverter.GetXmlDomFromHtml(content, false);
				var bodyDom = dom.SelectSingleNode("//body");

				if (_pageDom == null)
					return;

				var destinationDomPage = _pageDom.SelectSingleNode("//body//div[contains(@class,'bloom-page')]");
				if (destinationDomPage == null)
					return;
				var expectedPageId = destinationDomPage["id"];

				var browserPageId = bodyDom.SelectSingleNode("//body//div[contains(@class,'bloom-page')]");
				if (browserPageId == null)
					return;//why? but I've seen it happen

				var thisPageId = browserPageId["id"];
				if(expectedPageId != thisPageId)
				{
					Palaso.Reporting.ErrorReport.NotifyUserOfProblem("Bloom encountered an error saving that page (unexpected page id)");
					return;
				}
				_pageDom.GetElementsByTagName("body")[0].InnerXml = bodyDom.InnerXml;

				var userModifiedStyleSheet = _browser.Document.StyleSheets.FirstOrDefault(s =>
					{
						var titleNode = s.OwnerNode.GetSingleElement("@title");
						if (titleNode == null)
							return false;
						return titleNode.NodeValue == "userModifiedStyles";
					});

				if (userModifiedStyleSheet != null)
				{
					try
					{
						/* why are we bothering to walk through the rules instead of just copying the html of the style tag? Because that doesn't
						 * actually get updated when the javascript edits the stylesheets of the page. Well, the <style> tag gets created, but
						 * rules don't show up inside of it. So
						 * this won't work: _pageDom.GetElementsByTagName("head")[0].InnerText = userModifiedStyleSheet.OwnerNode.OuterHtml;
						 */
						var styles = new StringBuilder();
						styles.AppendLine("<style title='userModifiedStyles' type='text/css'>");
						foreach (var cssRule in userModifiedStyleSheet.CssRules)
						{
							styles.AppendLine(cssRule.CssText);
						}
						styles.AppendLine("</style>");
						Debug.WriteLine("*User Modified Stylesheet in browser:"+styles);
						_pageDom.GetElementsByTagName("head")[0].InnerXml = styles.ToString();
					}
					catch (COMException)
					{
						// Trying to access the CssRules might throw an exception if there are
						// no rules. If so, just ignore.
					}
				}

				//enhance: we have jscript for this: cleanup()... but running jscript in this method was leading the browser to show blank screen
//				foreach (XmlElement j in _pageDom.SafeSelectNodes("//div[contains(@class, 'ui-tooltip')]"))
//				{
//					j.ParentNode.RemoveChild(j);
//				}
//				foreach (XmlAttribute j in _pageDom.SafeSelectNodes("//@ariasecondary-describedby | //@aria-describedby"))
//				{
//					j.OwnerElement.RemoveAttributeNode(j);
//				}

			}
			catch(Exception e)
			{
				ErrorReport.NotifyUserOfProblem(e,
					"Sorry, Bloom choked on something on this page (invalid incoming html).{1}{1}+{0}",
					e, Environment.NewLine);
				return;
			}

			try
			{
				XmlHtmlConverter.ThrowIfHtmlHasErrors(_pageDom.OuterXml);
			}
			catch (Exception e)
			{
				var exceptionWithHtmlContents = new Exception(content);
				ErrorReport.NotifyUserOfProblem(e,
					"Sorry, Bloom choked on something on this page (validating page).{1}{1}+{0}",
					e.Message, Environment.NewLine);
			}

		}

		private void OnUpdateDisplayTick(object sender, EventArgs e)
		{
			UpdateEditButtons();
		}

		/// <summary>
		/// This is needed if we want to save before getting a natural Validating event.
		/// </summary>
		public void ReadEditableAreasNow()
		{
			if (_url != "about:blank")
			{
		//		RunJavaScript("Cleanup()");
					//nb: it's important not to move this into LoadPageDomFromBrowser(), which is also called during validation, becuase it isn't allowed then
				LoadPageDomFromBrowser();
			}
		}

		public void Copy()
		{
			_browser.CopySelection();
		}

		/// <summary>
		/// add a jscript source file
		/// </summary>
		/// <param name="filename"></param>
		public void AddScriptSource(string filename)
		{
			if (!File.Exists(Path.Combine(Path.GetDirectoryName(_url), filename)))
				throw new FileNotFoundException(filename);

			GeckoDocument doc = WebBrowser.Document;
			var head = doc.GetElementsByTagName("head").First();
			GeckoScriptElement script = doc.CreateElement("script") as GeckoScriptElement;
			script.Type = "text/javascript";
			script.Src = filename;
			head.AppendChild(script);
		}

		public void AddScriptContent(string content)
		{
			GeckoDocument doc = WebBrowser.Document;
			var head = doc.GetElementsByTagName("head").First();
			GeckoScriptElement script = doc.CreateElement("script") as GeckoScriptElement;
			script.Type = "text/javascript";
			script.Text = content;
			head.AppendChild(script);
		}

		public string RunJavaScript(string script)
		{
			using (AutoJSContext context = new AutoJSContext(_browser.Window.JSContext))
			{
				string result;
				context.EvaluateScript(script, out result);
				return result;
		   }
		}

		HashSet<string> _knownEvents = new HashSet<string>();

		/// <summary>
		/// Only the first call per browser per event name takes effect.
		/// </summary>
		/// <param name="eventName"></param>
		/// <param name="action"></param>
		public void AddMessageEventListener(string eventName, Action<string> action)
		{
			if (_knownEvents.Contains(eventName))
				return; // This browser already knows what to do about this; hopefully we don't have a conflict.
			_browser.AddMessageEventListener(eventName, action);
			_knownEvents.Add(eventName);
		}


		/* snippets
		 *
		 * //           _browser.WebBrowser.Navigate("javascript:void(document.getElementById('output').innerHTML = 'test')");
//            _browser.WebBrowser.Navigate("javascript:void(alert($.fn.jquery))");
//            _browser.WebBrowser.Navigate("javascript:void(alert($(':input').serialize()))");
			//_browser.WebBrowser.Navigate("javascript:void(document.getElementById('output').innerHTML = form2js('form','.',false,null))");
			//_browser.WebBrowser.Navigate("javascript:void(alert($(\"form\").serialize()))");

			*/
		public event EventHandler GeckoReady;

		public void RaiseGeckoReady()
		{
			EventHandler handler = GeckoReady;
			if (handler != null) handler(this, null);
		}

		public void ShowHtml(string html)
		{
			_browser.LoadHtml(html);
		}

		private void Browser_Resize(object sender, EventArgs e)
		{
			ZoomToFullWidth();
		}

		private float GetScaleToShowWholeWidthOfPage()
		{
			if (_browser != null)
			{
				var div = _browser.Document.ActiveElement;
				if (div != null)
				{
					div = div.GetElements("//div[contains(@class, 'bloom-page')]").FirstOrDefault();
					if (div != null)
					{
						if (div.ScrollWidth > _browser.Width)
						{
							var widthWeNeed = div.ScrollWidth + 100 + 100/*for qtips*/;
							return ((float)_browser.Width) / widthWeNeed;

						}
						else
						{
							return 1.0f;
						}
					}
				}
			}
			return 0f;
		}

		private void ZoomToFullWidth()
		{
			var scale = GetScaleToShowWholeWidthOfPage();
			if(scale>0f)
			{
				SetZoom(scale);
			}
		}

		private void SetZoom(float scale)
		{
/*			//Dangerous. See https://bitbucket.org/geckofx/geckofx-11.0/issue/12/setfullzoom-doesnt-work
			//and if I get it to work (by only calling it from onresize, it stops working after you navigate

			var geckoMarkupDocumentViewer = _browser.GetMarkupDocumentViewer();
			if (geckoMarkupDocumentViewer != null)
			{
				geckoMarkupDocumentViewer.SetFullZoomAttribute(scale);
			}
*/
			//so we stick it in the css instead
			_browser.Document.Body.Style.CssText = string.Format("-moz-transform: scale({0}); -moz-transform-origin: 0 0", scale.ToString(CultureInfo.InvariantCulture));
			_browser.Window.ScrollTo(0,0);
		}

		/// <summary>
		/// When you receive a OnBrowserClick and have determined that nothing was clicked on that the c# needs to pay attention to,
		/// pass it on to this method. It will either let the browser handle it normally, or redirect it to the operating system
		/// so that it can open the file or external website itself.
		/// </summary>
		public void HandleLinkClick(GeckoAnchorElement anchor, GeckoDomEventArgs eventArgs, string workingDirectoryForFileLinks)
		{
			if (anchor.Href.ToLower().StartsWith("http")) //will cover https also
			{
				Process.Start(anchor.Href);
				eventArgs.Handled = true;
				return;
			}
			if (anchor.Href.ToLower().StartsWith("file"))
			//links to files are handled externally if we can tell they aren't html/javascript related
			{
				var href = anchor.Attributes["href"].NodeValue;//NB: don't change to anchor.Href; in geckofx22, at least, that will always give you "file:///", dropping the actual path

				var path = href.Replace("file://", "");

				if (new List<string>(new[] { ".pdf", ".odt",".doc", ".docx", ".txt" }).Contains(Path.GetExtension(path).ToLower()))
				{
					eventArgs.Handled = true;
					Process.Start(new ProcessStartInfo()
					{
						FileName = path,
						WorkingDirectory = workingDirectoryForFileLinks
					});
					return;
				}
				eventArgs.Handled = false; //let gecko handle it
				return;
			}
			else if (anchor.Href.ToLower().StartsWith("mailto"))
			{
				eventArgs.Handled = true;
				Process.Start(anchor.Href); //let the system open the email program
				Debug.WriteLine("Opening email program " + anchor.Href);
			}
			else
			{
				ErrorReport.NotifyUserOfProblem("Bloom did not understand this link: " + anchor.Href);
				eventArgs.Handled = true;
			}
		}
	}

}<|MERGE_RESOLUTION|>--- conflicted
+++ resolved
@@ -12,13 +12,9 @@
 using System.Text;
 using System.Windows.Forms;
 using System.Xml;
-<<<<<<< HEAD
 using Gecko;
 using Gecko.DOM;
 using Gecko.Events;
-=======
-using Chorus.Utilities;
->>>>>>> ccc64b18
 using Palaso.IO;
 using Palaso.Reporting;
 //using Palaso.UI.WindowsForms.HtmlBrowser;
@@ -773,7 +769,7 @@
 		/// pass it on to this method. It will either let the browser handle it normally, or redirect it to the operating system
 		/// so that it can open the file or external website itself.
 		/// </summary>
-		public void HandleLinkClick(GeckoAnchorElement anchor, GeckoDomEventArgs eventArgs, string workingDirectoryForFileLinks)
+		public void HandleLinkClick(GeckoAnchorElement anchor, DomEventArgs eventArgs, string workingDirectoryForFileLinks)
 		{
 			if (anchor.Href.ToLower().StartsWith("http")) //will cover https also
 			{
