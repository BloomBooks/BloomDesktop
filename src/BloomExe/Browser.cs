﻿using System;
using System.Collections.Generic;
using System.Collections.Specialized;
using System.ComponentModel;
using System.Diagnostics;
using System.Drawing;
using System.Globalization;
using System.IO;
using System.Linq;
using System.Reflection;
using System.Runtime.InteropServices;
using System.Text;
using System.Windows.Forms;
using System.Xml;
<<<<<<< HEAD
=======
using Gecko;
using Gecko.DOM;
>>>>>>> 94e887ab
using Gecko.Events;
using Palaso.IO;
using Palaso.Reporting;
//using Palaso.UI.WindowsForms.HtmlBrowser;
using Palaso.Xml;
using BloomTemp;

namespace Bloom
{
	public partial class Browser : UserControl
    {
        protected GeckoWebBrowser _browser;
        bool _browserIsReadyToNavigate;
        private string _url;
    	private XmlDocument _pageDom;
    	private TempFile _tempHtmlFile;
        private PasteCommand _pasteCommand;
        private CopyCommand _copyCommand;
		private  UndoCommand _undoCommand;
        private  CutCommand _cutCommand;
	    private bool _disposed;
	    public event EventHandler OnBrowserClick;

		private static int XulRunnerVersion
		{
			get
			{
				var geckofx = Assembly.GetAssembly(typeof(GeckoWebBrowser));
				if (geckofx == null)
					return 0;

				var versionAttribute = geckofx.GetCustomAttributes(typeof(AssemblyFileVersionAttribute), true)
					.FirstOrDefault() as AssemblyFileVersionAttribute;
				return versionAttribute == null ? 0 : new Version(versionAttribute.Version).Major;
			}
		}

		// TODO: refactor to use same initialization code as Palaso
		public static void SetUpXulRunner()
		{
			if (Xpcom.IsInitialized)
				return;

			string xulRunnerPath = Environment.GetEnvironmentVariable("XULRUNNER");
			if (!Directory.Exists(xulRunnerPath))
			{
				xulRunnerPath = Path.Combine(FileLocator.DirectoryOfApplicationOrSolution, "xulrunner");
				if (!Directory.Exists(xulRunnerPath))
				{
					//if this is a programmer, go look in the lib directory
					xulRunnerPath = Path.Combine(FileLocator.DirectoryOfApplicationOrSolution,
<<<<<<< HEAD
												 Path.Combine("lib", "xulrunner22"));
=======
						Path.Combine("lib", "xulrunner"));
>>>>>>> 94e887ab

					//on my build machine, I really like to have the dir labelled with the version.
					//but it's a hassle to update all the other parts (installer, build machine) with this number,
					//so we only use it if we don't find the unnumbered alternative.
					if (!Directory.Exists(xulRunnerPath))
					{
						xulRunnerPath = Path.Combine(FileLocator.DirectoryOfApplicationOrSolution,
							Path.Combine("lib", "xulrunner" + XulRunnerVersion));
					}

					if (!Directory.Exists(xulRunnerPath))
					{
						throw new ConfigurationException(
							"Can't find the directory where xulrunner (version {0}) is installed",
							XulRunnerVersion);
					}
				}
			}

			Xpcom.Initialize(xulRunnerPath);
			Application.ApplicationExit += OnApplicationExit;
		}

		private static void OnApplicationExit(object sender, EventArgs e)
		{
			// We come here iff we initialized Xpcom. In that case we want to call shutdown,
			// otherwise the app might not exit properly.
			if (Xpcom.IsInitialized)
				Xpcom.Shutdown();
			Application.ApplicationExit -= OnApplicationExit;
		}

        public Browser()
        {
            InitializeComponent();
        }

        public void SetEditingCommands( CutCommand cutCommand, CopyCommand copyCommand, PasteCommand pasteCommand, UndoCommand undoCommand)
        {
            _cutCommand = cutCommand;
            _copyCommand = copyCommand;
            _pasteCommand = pasteCommand;
            _undoCommand = undoCommand;

            _cutCommand.Implementer = () => _browser.CutSelection();
            _copyCommand.Implementer = () => _browser.CopySelection();
            _pasteCommand.Implementer = PasteFilteredText;
            _undoCommand.Implementer = () => _browser.Undo();

            //none of these worked
/*            _browser.DomKeyPress+=new GeckoDomKeyEventHandler((sender, args) => UpdateEditButtons());
            _browser.DomClick += new GeckoDomEventHandler((sender, args) => UpdateEditButtons());
            _browser.DomFocus += new GeckoDomEventHandler((sender, args) => UpdateEditButtons());
  */      }

        public void SaveHTML(string path)
        {
            _browser.SaveDocument(path, "text/html");
        }

        private void UpdateEditButtons()
        {
            if (_copyCommand == null)
                return;
			try
			{
				_cutCommand.Enabled = _browser != null && _browser.CanCutSelection;
				_copyCommand.Enabled = _browser != null && _browser.CanCopySelection;
				_pasteCommand.Enabled = _browser != null && _browser.CanPaste;
				if (_pasteCommand.Enabled)
				{
					//prevent pasting images (BL-93)
					_pasteCommand.Enabled = Clipboard.ContainsText();
				}
				_undoCommand.Enabled = _browser != null && _browser.CanUndo;

			}
			catch (Exception)
			{	
				_pasteCommand.Enabled = false;
				Logger.WriteMinorEvent("UpdateEditButtons(): Swallowed exception.");
				//REf jira.palaso.org/issues/browse/BL-197
				//I saw this happen when Bloom was in the background, with just normal stuff on the clipboard.
				//so it's probably just not ok to check if you're not front-most.
			}
        }

        void OnValidating(object sender, CancelEventArgs e)
		{
			LoadPageDomFromBrowser();
			//_afterValidatingTimer.Enabled = true;//LoadPageDomFromBrowser();
		}
 
        /// <summary> 
		/// Clean up any resources being used.
		/// </summary>
		/// <param name="disposing">true if managed resources should be disposed; otherwise, false.</param>
		protected override void Dispose(bool disposing)
		{
			if (_tempHtmlFile != null)
			{
				_tempHtmlFile.Dispose();
				_tempHtmlFile = null;
			}
			if (disposing && (components != null))
			{
				components.Dispose();
			}
			base.Dispose(disposing);
            _disposed = true;
		}
        public GeckoWebBrowser WebBrowser { get { return _browser; } }

        protected override void OnLoad(EventArgs e)
        {
            base.OnLoad(e);

            if(DesignMode)
            {
                this.BackColor=Color.DarkGray;
                return;
            }

            _browser = new GeckoWebBrowser();
		
            _browser.Parent = this;
            _browser.Dock = DockStyle.Fill;
            Controls.Add(_browser);
        	_browser.NoDefaultContextMenu = true;
			_browser.ShowContextMenu += OnShowContextMenu;

			_browser.Navigating += _browser_Navigating;
           // NB: registering for domclicks seems to stop normal hyperlinking (which we don't
            //necessarily need).  When I comment this out, I get an error if the href had, for example,
            //"bloom" for the protocol.  We could probably install that as a protocol, rather than
            //using the click to just get a target and go from there, if we wanted.
			_browser.DomClick += OnBrowser_DomClick;

			_browser.DomKeyPress += OnDomKeyPress;
            _browserIsReadyToNavigate = true;
            
            UpdateDisplay();
			_browser.Validating += new CancelEventHandler(OnValidating);
        	_browser.Navigated += CleanupAfterNavigation;//there's also a "document completed"
            _browser.DocumentCompleted += new EventHandler<GeckoDocumentCompletedEventArgs>(_browser_DocumentCompleted);

            _updateCommandsTimer.Enabled = true;//hack
        	var errorsToHide = new List<string>();
			errorsToHide.Add("['Shockwave Flash'] is undefined"); // can happen when mootools (used by calendar) is loaded
			//after swalling that one, you just get another... do this for now
			errorsToHide.Add("mootools"); // can happen when mootools (used by calendar) is loaded

			errorsToHide.Add("PlacesCategoriesStarter.js"); //happens if you let bloom sit there long enough

			errorsToHide.Add("PlacesDBUtils"); //happens if you let bloom sit there long enough

			errorsToHide.Add("privatebrowsing"); //no idea why it shows this error sometimes

			//again, more generally
			errorsToHide.Add("xulrunner"); // can happen when mootools (used by calendar) is loaded

#if !DEBUG
			errorsToHide.Add("Cleanup"); // TODO: can happen when switching pages quickly, as it tries to run it on about:blank. This suggests that sometimes pages aren't cleaned up.
#endif
			//This one started appearing, only on the ImageOnTop pages, when I introduced jquery.resize.js 
			//and then added the ResetRememberedSize() function to it. So it's my fault somehow, but I haven't tracked it down yet.
			//it will continue to show in firebug, so i won't forget about it

			errorsToHide.Add("jquery.js at line 622");
 			WebBrowser.JavascriptError += (sender, error) =>
			{
				var msg = string.Format("There was a JScript error in {0} at line {1}: {2}",
										error.Filename, error.Line, error.Message);
				if (!errorsToHide.Any(matchString => msg.Contains(matchString)))
					Palaso.Reporting.ErrorReport.NotifyUserOfProblem(msg);
			};

			GeckoPreferences.User["mousewheel.withcontrolkey.action"] = 3;
			GeckoPreferences.User["browser.zoom.full"] = true;
            
            //in firefox 14, at least, there was a bug such that if you have more than one lang on the page, all are check with English
            //until we get past that, it's just annoying
            
            GeckoPreferences.User["layout.spellcheckDefault"] = 0;

			RaiseGeckoReady();
       }

		private void _browser_DocumentCompleted(object sender, EventArgs e)
		{
			//no: crashes (at least in Sept 2012) AutoZoom();
		}

		/// <summary>
		/// Prevent a CTRL+V pasting when we have the Paste button disabled, e.g. when pictures are on the clipboard
		/// </summary>
		/// <param name="sender"></param>
		/// <param name="e"></param>
		void OnDomKeyPress(object sender, DomKeyEventArgs e)
		{
		    const uint DOM_VK_INSERT = 0x2D;
            if ((e.CtrlKey && e.KeyChar == 'v') || (e.ShiftKey && e.KeyCode == DOM_VK_INSERT)) //someone was using shift-insert to do the paste
			{
				if (_pasteCommand==null /*happend in calendar config*/ || !_pasteCommand.Enabled)
				{
					Debug.WriteLine("Paste not enabled, so ignoring.");
					e.PreventDefault();
				}
				else if(_browser.CanPaste && Clipboard.ContainsText())
				{
					e.PreventDefault(); //we'll take it from here, thank you very much
					PasteFilteredText();
				}
			}
		}

		private void PasteFilteredText()
		{
            //Remove everything from the clipboard except the unicode text (e.g. remove messy html from ms word)
			var originalText = Clipboard.GetText(TextDataFormat.UnicodeText);
            //setting clears everything else:
			Clipboard.SetText(originalText, TextDataFormat.UnicodeText);
			_browser.Paste();
		}

		void OnShowContextMenu(object sender, GeckoContextMenuEventArgs e)
		{
			var m = e.ContextMenu.MenuItems.Add("Edit Stylesheets in Stylizer", new EventHandler(OnOpenPageInStylizer));
			m.Enabled = !string.IsNullOrEmpty(GetPathToStylizer());

			e.ContextMenu.MenuItems.Add("Open Page in System Browser", new EventHandler(OnOpenPageInSystemBrowser));

            e.ContextMenu.MenuItems.Add("Copy Troubleshooting Information", new EventHandler(OnGetTroubleShootingInformation));
		}
        public void OnGetTroubleShootingInformation(object sender, EventArgs e)
        {
            //we can imagine doing a lot more than this... the main thing I wanted was access to the <link> paths for stylesheets,
            //as those can be the cause of errors if Bloom is using the wrong version of some stylesheet, and it might not do that
            //on a developer/ support-person computer.
            var builder = new StringBuilder();

            foreach (string label in ErrorReport.Properties.Keys)
            {
                 builder.AppendLine(label + ": " + ErrorReport.Properties[label] + Environment.NewLine);
            }
            
            builder.AppendLine();

            builder.AppendLine(File.ReadAllText(_url));
            Clipboard.SetText(builder.ToString());
            MessageBox.Show("Debugging information has been placed on your clipboard. You can paste it into an email.");
        }

		public void OnOpenPageInSystemBrowser(object sender, EventArgs e)
		{
			var  temp = Palaso.IO.TempFile.WithExtension(".htm");
			File.Copy(_url, temp.Path,true); //we make a copy because once Bloom leaves this page, it will delete it, which can be an annoying thing to have happen your editor
			Process.Start(temp.Path);
		}

		public void OnOpenPageInStylizer(object sender, EventArgs e)
		{
			string path = Path.GetTempFileName().Replace(".tmp",".html");
			File.Copy(_url, path,true); //we make a copy because once Bloom leaves this page, it will delete it, which can be an annoying thing to have happen your editor
			Process.Start(GetPathToStylizer(), path);
		}
		public static string GetPathToStylizer()
		{
			return FileLocator.LocateInProgramFiles("Stylizer.exe", false, new string[] { "Skybound Stylizer 5" });
		}



        void OnBrowser_DomClick(object sender, DomEventArgs e)
        {
          //this helps with a weird condition: make a new page, click in the text box, go over to another program, click in the box again.
            //it loses its focus.
            _browser.WebBrowserFocus.Activate();//trying to help the disappearing cursor problem
            
            EventHandler handler = OnBrowserClick;
            if (handler != null)
                handler(this, e);
        }


        void _browser_Navigating(object sender, GeckoNavigatingEventArgs e)
        {
            string url = e.Uri.OriginalString;
            if (url.ToLower().StartsWith("http")) //review: I don't know that this was ever used, since there is no handler for it, but for sure it would block us from adding links to our own website, so I'm removing it:   && !url.ToLower().Contains("bloom"))
			{
				e.Cancel = true;
				Process.Start(url); //open in the system browser instead
                Debug.WriteLine("Navigating " + e.Uri);
            }
        }
		
		private void CleanupAfterNavigation(object sender, GeckoNavigatedEventArgs e)
		{
		

			//_setInitialZoomTimer.Enabled = true;

			Application.Idle += new EventHandler(Application_Idle);

           //NO. We want to leave it around for debugging purposes. It will be deleted when the next page comes along, or when this class is disposed of
//    		if(_tempHtmlFile!=null)
//    		{
//				_tempHtmlFile.Dispose();
//    			_tempHtmlFile = null;
//    		}
            //didn't seem to do anything:  _browser.WebBrowserFocus.SetFocusAtFirstElement();
    	}

		void Application_Idle(object sender, EventArgs e)
		{
            if (_disposed)
                return;

			Application.Idle -= new EventHandler(Application_Idle);

			ZoomToFullWidth();

			//this is the only safe way I've found to do a programatic zoom: trigger a resize event at idle time!
			//NB: if we instead directly call AutoZoom() here, we get a accessviolation pretty easily

			//But even though on my machine this doesn't crash, switching between books makes the resizing
			//stop working, so that even manually reziing the window won't get us a new zoom
/*			var original = Size.Height;
			Size = new Size(Size.Width, Size.Height + 1);
			Size = new Size(Size.Width, original);
	*/	}

    	public void Navigate(string url, bool cleanupFileAfterNavigating)
        {
            _url=url; //TODO: fix up this hack. We found that deleting the pdf while we're still showing it is a bad idea.
			if(cleanupFileAfterNavigating && !_url.EndsWith(".pdf"))
			{
				SetNewTempFile(TempFile.TrackExisting(url));
			}
            UpdateDisplay();
        }

        //NB: make sure the <base> is set correctly, 'cause you don't know where this method will 
        //save the file before navigating to it.
        public void Navigate(XmlDocument dom)
        {
        	_pageDom =(XmlDocument) dom;//.CloneNode(true); //clone because we want to modify it a bit

			/*	This doesn't work for the 1st book shown, or when you change book sizes.
			 * But it's still worth doing, becuase without it, we have this annoying re-zoom every time we look at different page.
			*/
			XmlElement body = (XmlElement) _pageDom.GetElementsByTagName("body")[0];
        	var scale = GetScaleToShowWholeWidthOfPage();
			if (scale > 0f)
			{
				body.SetAttribute("style", GetZoomCSS(scale));
			}
        	XmlHtmlConverter.MakeXmlishTagsSafeForInterpretationAsHtml(dom);
			SetNewTempFile(TempFileUtils.CreateHtm5FromXml(dom));
			_url = _tempHtmlFile.Path;
            UpdateDisplay();
        }

	    public void NavigateRawHtml(string html)
	    {
	        var tf = TempFile.CreateAndGetPathButDontMakeTheFile();
            File.WriteAllText(tf.Path,html);
	        SetNewTempFile(tf);
	        _url = _tempHtmlFile.Path;
            UpdateDisplay();
	    }


	    private static string GetZoomCSS(float scale)
		{
			//return "";
			return string.Format("-moz-transform: scale({0}); -moz-transform-origin: 0 0", scale.ToString(CultureInfo.InvariantCulture));
		}

		private void SetNewTempFile(TempFile tempFile)
    	{
     		if(_tempHtmlFile!=null)
    		{
				try
				{
					_tempHtmlFile.Dispose();
				}
				catch(Exception)
				{
						//not worth talking to the user about it. Just abandon it in the Temp directory.
#if DEBUG
					throw;
#endif
				}

    		}
    		_tempHtmlFile = tempFile;
    	}

    	

        private void UpdateDisplay()
        {
            if (!_browserIsReadyToNavigate)
                return;

            if (_url!=null)
            {
                _browser.Visible = true;
				_browser.Navigate(_url);
			}
        }



	    private void _afterValidatingTimer_Tick(object sender, EventArgs e)
		{
			_afterValidatingTimer.Enabled = false;
			//LoadPageDomFromBrowser();
			//AutoZoom();
		}
    	/// <summary>
		/// What's going on here: the browser is just /editting displaying a copy of one page of the document.
		/// So we need to copy any changes back to the real DOM.  
		/// </summary>
		private void LoadPageDomFromBrowser()
    	{
			if (_pageDom == null)
                return;

			// As of august 2012 textareas only occur in the Calendar
            if (_pageDom.SelectNodes("//textarea").Count > 0)
            {
                //This approach was to force an onblur so that we can get at the actual user-edited value.
                //This caused problems, with Bloom itself (the Shell) not knowing that it is active.
                //_browser.WebBrowserFocus.Deactivate();
                //_browser.WebBrowserFocus.Activate();

                // Now, we just do the blur directly. 
                var activeElement = _browser.Window.Document.ActiveElement;
                if (activeElement != null)
                    activeElement.Blur();
            }

    		var body = _browser.Document.GetElementsByTagName("body");
			if (body.Length ==0)	//review: this does happen... onValidating comes along, but there is no body. Assuming it is a timing issue.
				return;

			var content = body[0].InnerHtml;
    		XmlDocument dom;

			//todo: deal with exception that can come out of this
			try
			{
				dom = XmlHtmlConverter.GetXmlDomFromHtml(content, false);
				var bodyDom = dom.SelectSingleNode("//body");

				if (_pageDom == null)
					return;

				var destinationDomPage = _pageDom.SelectSingleNode("//body//div[contains(@class,'bloom-page')]");
				if (destinationDomPage == null)
					return;
				var expectedPageId = destinationDomPage["id"];

				var browserPageId = bodyDom.SelectSingleNode("//body//div[contains(@class,'bloom-page')]");
				if (browserPageId == null)
					return;//why? but I've seen it happen

				var thisPageId = browserPageId["id"];
				if(expectedPageId != thisPageId)
				{
					Palaso.Reporting.ErrorReport.NotifyUserOfProblem("Bloom encountered an error saving that page (unexpected page id)");
					return;
				}
				_pageDom.GetElementsByTagName("body")[0].InnerXml = bodyDom.InnerXml;

				var userModifiedStyleSheet = _browser.Document.StyleSheets.FirstOrDefault(s =>
					{
						// workaround for bug #40 (https://bitbucket.org/geckofx/geckofx-29.0/issue/40/xpath-error-hresult-0x805b0034)
						// var titleNode = s.OwnerNode.EvaluateXPath("@title").GetSingleNodeValue();
						var titleNode = s.OwnerNode.EvaluateXPath("@title").GetNodes().FirstOrDefault();
						if (titleNode == null)
							return false;
						return titleNode.NodeValue == "userModifiedStyles";
					});

				if (userModifiedStyleSheet != null)
				{
					try
					{
						/* why are we bothering to walk through the rules instead of just copying the html of the style tag? Because that doesn't
						 * actually get updated when the javascript edits the stylesheets of the page. Well, the <style> tag gets created, but
						 * rules don't show up inside of it. So
						 * this won't work: _pageDom.GetElementsByTagName("head")[0].InnerText = userModifiedStyleSheet.OwnerNode.OuterHtml;
						 */
						var styles = new StringBuilder();
						styles.AppendLine("<style title='userModifiedStyles' type='text/css'>");
						foreach (var cssRule in userModifiedStyleSheet.CssRules)
						{
							styles.AppendLine(cssRule.CssText);
						}
						styles.AppendLine("</style>");
						Debug.WriteLine("*User Modified Stylesheet in browser:"+styles);
						_pageDom.GetElementsByTagName("head")[0].InnerXml = styles.ToString();
					}
					catch (COMException)
					{
						// Trying to access the CssRules might throw an exception if there are
						// no rules. If so, just ignore.
					}
				}

				//enhance: we have jscript for this: cleanup()... but running jscript in this method was leading the browser to show blank screen 
//				foreach (XmlElement j in _pageDom.SafeSelectNodes("//div[contains(@class, 'ui-tooltip')]"))
//				{
//					j.ParentNode.RemoveChild(j);
//				}
//				foreach (XmlAttribute j in _pageDom.SafeSelectNodes("//@ariasecondary-describedby | //@aria-describedby"))
//				{
//					j.OwnerElement.RemoveAttributeNode(j);
//				}

			}
			catch(Exception e)
			{
				ErrorReport.NotifyUserOfProblem(e,
					"Sorry, Bloom choked on something on this page (invalid incoming html).{1}{1}+{0}",
					e, Environment.NewLine);
				return;
			}

			try
			{ 
				XmlHtmlConverter.ThrowIfHtmlHasErrors(_pageDom.OuterXml);
			}
			catch (Exception e)
			{
				var exceptionWithHtmlContents = new Exception(content);
				ErrorReport.NotifyUserOfProblem(e,
					"Sorry, Bloom choked on something on this page (validating page).{1}{1}+{0}",
					e.Message, Environment.NewLine);
			}

		}

        private void OnUpdateDisplayTick(object sender, EventArgs e)
        {
            UpdateEditButtons();
        }

        /// <summary>
        /// This is needed if we want to save before getting a natural Validating event.
        /// </summary>
        public void ReadEditableAreasNow()
        {
			if (_url != "about:blank")
			{
		//		RunJavaScript("Cleanup()");
					//nb: it's important not to move this into LoadPageDomFromBrowser(), which is also called during validation, becuase it isn't allowed then
				LoadPageDomFromBrowser();
			}
        }

        public void Copy()
        {
            _browser.CopySelection();
        }

        /// <summary>
        /// add a jscript source file
        /// </summary>
        /// <param name="filename"></param>
        public void AddScriptSource(string filename)
        {
			if (!File.Exists(Path.Combine(Path.GetDirectoryName(_url), filename)))
				throw new FileNotFoundException(filename);

            GeckoDocument doc = WebBrowser.Document;
            var head = doc.GetElementsByTagName("head").First();
            GeckoScriptElement script = doc.CreateElement("script") as GeckoScriptElement;
            script.Type = "text/javascript";
            script.Src = filename;
            head.AppendChild(script);
        }

        public void AddScriptContent(string content)
        {
            GeckoDocument doc = WebBrowser.Document;
            var head = doc.GetElementsByTagName("head").First();
            GeckoScriptElement script = doc.CreateElement("script") as GeckoScriptElement;
            script.Type = "text/javascript";
            script.Text = content;
            head.AppendChild(script);
        }

        public string RunJavaScript(string script)
        {
            using (AutoJSContext context = new AutoJSContext(_browser.Window.JSContext))
            {
                string result;
                context.EvaluateScript(script, out result);
                return result;
           } 	
        }

        HashSet<string> _knownEvents = new HashSet<string>();

        /// <summary>
        /// Only the first call per browser per event name takes effect.
        /// </summary>
        /// <param name="eventName"></param>
        /// <param name="action"></param>
        public void AddMessageEventListener(string eventName, Action<string> action)
        {
            if (_knownEvents.Contains(eventName))
                return; // This browser already knows what to do about this; hopefully we don't have a conflict.
	        _browser.AddMessageEventListener(eventName, action);
            _knownEvents.Add(eventName);
        }


        /* snippets
         * 
         * //           _browser.WebBrowser.Navigate("javascript:void(document.getElementById('output').innerHTML = 'test')");
//            _browser.WebBrowser.Navigate("javascript:void(alert($.fn.jquery))");
//            _browser.WebBrowser.Navigate("javascript:void(alert($(':input').serialize()))");
            //_browser.WebBrowser.Navigate("javascript:void(document.getElementById('output').innerHTML = form2js('form','.',false,null))");
            //_browser.WebBrowser.Navigate("javascript:void(alert($(\"form\").serialize()))");

            */
    	public event EventHandler GeckoReady;

    	public void RaiseGeckoReady()
    	{
    		EventHandler handler = GeckoReady;
    		if (handler != null) handler(this, null);
    	}

		public void ShowHtml(string html)
		{
			_browser.LoadHtml(html);
		}

		private void Browser_Resize(object sender, EventArgs e)
		{
			ZoomToFullWidth();
		}

		private float GetScaleToShowWholeWidthOfPage()
		{
			if (_browser != null)
			{
				var div = _browser.Document.ActiveElement;
				if (div != null)
				{
                    div = (GeckoHtmlElement)(div.EvaluateXPath("//div[contains(@class, 'bloom-page')]").GetNodes().FirstOrDefault());
					if (div != null)
					{
						if (div.ScrollWidth > _browser.Width)
						{
							var widthWeNeed = div.ScrollWidth + 100 + 100/*for qtips*/;
							return ((float)_browser.Width) / widthWeNeed;
							
						}
						else
						{
							return 1.0f;
						}
					}
				}
			}
			return 0f;
		}

		private void ZoomToFullWidth()
		{
			var scale = GetScaleToShowWholeWidthOfPage();
			if(scale>0f)
			{
				SetZoom(scale);
			}
		}

		private void SetZoom(float scale)
		{
/*			//Dangerous. See https://bitbucket.org/geckofx/geckofx-11.0/issue/12/setfullzoom-doesnt-work
			//and if I get it to work (by only calling it from onresize, it stops working after you navigate
 
			var geckoMarkupDocumentViewer = _browser.GetMarkupDocumentViewer();
			if (geckoMarkupDocumentViewer != null)
			{
				geckoMarkupDocumentViewer.SetFullZoomAttribute(scale);
			}
*/
			// So we append it to the css instead, making sure it's within the 'mainPageScope', if there is one
			var cssString = GetZoomCSS(scale);
			var pageScope = _browser.Document.GetElementById("mainPageScope");
			// Gecko's CssText setter is smart enough not to duplicate styles!
			if (pageScope != null)
				(pageScope as GeckoHtmlElement).Style.CssText += cssString;
			else
				_browser.Document.Body.Style.CssText += cssString;
			_browser.Window.ScrollTo(0, 0);
		}

        /// <summary>
        /// When you receive a OnBrowserClick and have determined that nothing was clicked on that the c# needs to pay attention to,
        /// pass it on to this method. It will either let the browser handle it normally, or redirect it to the operating system 
        /// so that it can open the file or external website itself.
        /// </summary>
        public void HandleLinkClick(GeckoAnchorElement anchor, DomEventArgs eventArgs, string workingDirectoryForFileLinks)
        {
            if (anchor.Href.ToLower().StartsWith("http")) //will cover https also
            {
                Process.Start(anchor.Href);
                eventArgs.Handled = true;
                return;
            }
            if (anchor.Href.ToLower().StartsWith("file"))
            //links to files are handled externally if we can tell they aren't html/javascript related
            {
                // TODO: at this point spaces in the file name will cause the link to fail.
                // That seems to be a problem in the DomEventArgs.Target.CastToGeckoElement() method.
                var href = anchor.Href;

                var path = href.Replace("file:///", "");

                if (new List<string>(new[] { ".pdf", ".odt",".doc", ".docx", ".txt" }).Contains(Path.GetExtension(path).ToLower()))
                {
                    eventArgs.Handled = true;
                    Process.Start(new ProcessStartInfo()
                    {
                        FileName = path,
                        WorkingDirectory = workingDirectoryForFileLinks
                    });
                    return;
                }
                eventArgs.Handled = false; //let gecko handle it
                return;
            }
            else if (anchor.Href.ToLower().StartsWith("mailto"))
            {
                eventArgs.Handled = true;
                Process.Start(anchor.Href); //let the system open the email program
                Debug.WriteLine("Opening email program " + anchor.Href);
            }
            else
            {
                ErrorReport.NotifyUserOfProblem("Bloom did not understand this link: " + anchor.Href);
                eventArgs.Handled = true;
            }
        }
    }

}<|MERGE_RESOLUTION|>--- conflicted
+++ resolved
@@ -12,11 +12,8 @@
 using System.Text;
 using System.Windows.Forms;
 using System.Xml;
-<<<<<<< HEAD
-=======
 using Gecko;
 using Gecko.DOM;
->>>>>>> 94e887ab
 using Gecko.Events;
 using Palaso.IO;
 using Palaso.Reporting;
@@ -47,7 +44,7 @@
 				var geckofx = Assembly.GetAssembly(typeof(GeckoWebBrowser));
 				if (geckofx == null)
 					return 0;
-
+		
 				var versionAttribute = geckofx.GetCustomAttributes(typeof(AssemblyFileVersionAttribute), true)
 					.FirstOrDefault() as AssemblyFileVersionAttribute;
 				return versionAttribute == null ? 0 : new Version(versionAttribute.Version).Major;
@@ -55,8 +52,8 @@
 		}
 
 		// TODO: refactor to use same initialization code as Palaso
-		public static void SetUpXulRunner()
-		{
+        public static void SetUpXulRunner()
+        {
 			if (Xpcom.IsInitialized)
 				return;
 
@@ -64,22 +61,18 @@
 			if (!Directory.Exists(xulRunnerPath))
 			{
 				xulRunnerPath = Path.Combine(FileLocator.DirectoryOfApplicationOrSolution, "xulrunner");
-				if (!Directory.Exists(xulRunnerPath))
-				{
-					//if this is a programmer, go look in the lib directory
+            if (!Directory.Exists(xulRunnerPath))
+            {
+                //if this is a programmer, go look in the lib directory
+                xulRunnerPath = Path.Combine(FileLocator.DirectoryOfApplicationOrSolution,
+                                             Path.Combine("lib", "xulrunner"));
+
+				//on my build machine, I really like to have the dir labelled with the version.
+				//but it's a hassle to update all the other parts (installer, build machine) with this number,
+				//so we only use it if we don't find the unnumbered alternative.
+				if(!Directory.Exists(xulRunnerPath))
+					{
 					xulRunnerPath = Path.Combine(FileLocator.DirectoryOfApplicationOrSolution,
-<<<<<<< HEAD
-												 Path.Combine("lib", "xulrunner22"));
-=======
-						Path.Combine("lib", "xulrunner"));
->>>>>>> 94e887ab
-
-					//on my build machine, I really like to have the dir labelled with the version.
-					//but it's a hassle to update all the other parts (installer, build machine) with this number,
-					//so we only use it if we don't find the unnumbered alternative.
-					if (!Directory.Exists(xulRunnerPath))
-					{
-						xulRunnerPath = Path.Combine(FileLocator.DirectoryOfApplicationOrSolution,
 							Path.Combine("lib", "xulrunner" + XulRunnerVersion));
 					}
 
@@ -94,7 +87,7 @@
 
 			Xpcom.Initialize(xulRunnerPath);
 			Application.ApplicationExit += OnApplicationExit;
-		}
+            }
 
 		private static void OnApplicationExit(object sender, EventArgs e)
 		{
@@ -103,7 +96,7 @@
 			if (Xpcom.IsInitialized)
 				Xpcom.Shutdown();
 			Application.ApplicationExit -= OnApplicationExit;
-		}
+        }
 
         public Browser()
         {
@@ -252,7 +245,7 @@
 
 			GeckoPreferences.User["mousewheel.withcontrolkey.action"] = 3;
 			GeckoPreferences.User["browser.zoom.full"] = true;
-            
+
             //in firefox 14, at least, there was a bug such that if you have more than one lang on the page, all are check with English
             //until we get past that, it's just annoying
             
@@ -318,7 +311,7 @@
             {
                  builder.AppendLine(label + ": " + ErrorReport.Properties[label] + Environment.NewLine);
             }
-            
+
             builder.AppendLine();
 
             builder.AppendLine(File.ReadAllText(_url));
@@ -366,7 +359,7 @@
 				e.Cancel = true;
 				Process.Start(url); //open in the system browser instead
                 Debug.WriteLine("Navigating " + e.Uri);
-            }
+			}
         }
 		
 		private void CleanupAfterNavigation(object sender, GeckoNavigatedEventArgs e)
@@ -441,12 +434,12 @@
 	        var tf = TempFile.CreateAndGetPathButDontMakeTheFile();
             File.WriteAllText(tf.Path,html);
 	        SetNewTempFile(tf);
-	        _url = _tempHtmlFile.Path;
+			_url = _tempHtmlFile.Path;
             UpdateDisplay();
-	    }
-
-
-	    private static string GetZoomCSS(float scale)
+        }
+
+
+		private static string GetZoomCSS(float scale)
 		{
 			//return "";
 			return string.Format("-moz-transform: scale({0}); -moz-transform-origin: 0 0", scale.ToString(CultureInfo.InvariantCulture));
@@ -482,7 +475,7 @@
             if (_url!=null)
             {
                 _browser.Visible = true;
-				_browser.Navigate(_url);
+                _browser.Navigate(_url);
 			}
         }
 
@@ -504,18 +497,18 @@
                 return;
 
 			// As of august 2012 textareas only occur in the Calendar
-            if (_pageDom.SelectNodes("//textarea").Count > 0)
-            {
-                //This approach was to force an onblur so that we can get at the actual user-edited value.
-                //This caused problems, with Bloom itself (the Shell) not knowing that it is active.
-                //_browser.WebBrowserFocus.Deactivate();
-                //_browser.WebBrowserFocus.Activate();
+			if (_pageDom.SelectNodes("//textarea").Count > 0)
+			{
+				//This approach was to force an onblur so that we can get at the actual user-edited value.
+				//This caused problems, with Bloom itself (the Shell) not knowing that it is active.
+				//_browser.WebBrowserFocus.Deactivate();
+				//_browser.WebBrowserFocus.Activate();
 
                 // Now, we just do the blur directly. 
-                var activeElement = _browser.Window.Document.ActiveElement;
-                if (activeElement != null)
-                    activeElement.Blur();
-            }
+				var activeElement = _browser.Window.Document.ActiveElement;
+				if(activeElement!=null)
+					activeElement.Blur();
+			}
 
     		var body = _browser.Document.GetElementsByTagName("body");
 			if (body.Length ==0)	//review: this does happen... onValidating comes along, but there is no body. Assuming it is a timing issue.
@@ -672,7 +665,7 @@
         public string RunJavaScript(string script)
         {
             using (AutoJSContext context = new AutoJSContext(_browser.Window.JSContext))
-            {
+        {
                 string result;
                 context.EvaluateScript(script, out result);
                 return result;
@@ -692,7 +685,7 @@
                 return; // This browser already knows what to do about this; hopefully we don't have a conflict.
 	        _browser.AddMessageEventListener(eventName, action);
             _knownEvents.Add(eventName);
-        }
+       }
 
 
         /* snippets
@@ -776,7 +769,7 @@
 				(pageScope as GeckoHtmlElement).Style.CssText += cssString;
 			else
 				_browser.Document.Body.Style.CssText += cssString;
-			_browser.Window.ScrollTo(0, 0);
+			_browser.Window.ScrollTo(0,0);
 		}
 
         /// <summary>
