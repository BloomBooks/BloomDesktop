--- conflicted
+++ resolved
@@ -12,11 +12,8 @@
 using System.Text;
 using System.Windows.Forms;
 using System.Xml;
-<<<<<<< HEAD
-=======
 using Gecko;
 using Gecko.DOM;
->>>>>>> d98c3cdd
 using Gecko.Events;
 using Palaso.IO;
 using Palaso.Reporting;
@@ -64,26 +61,18 @@
 			if (!Directory.Exists(xulRunnerPath))
 			{
 				xulRunnerPath = Path.Combine(FileLocator.DirectoryOfApplicationOrSolution, "xulrunner");
-				if (!Directory.Exists(xulRunnerPath))
-				{
-					//if this is a programmer, go look in the lib directory
+			if (!Directory.Exists(xulRunnerPath))
+			{
+				//if this is a programmer, go look in the lib directory
+				xulRunnerPath = Path.Combine(FileLocator.DirectoryOfApplicationOrSolution,
+											 Path.Combine("lib", "xulrunner"));
+
+				//on my build machine, I really like to have the dir labelled with the version.
+				//but it's a hassle to update all the other parts (installer, build machine) with this number,
+				//so we only use it if we don't find the unnumbered alternative.
+				if(!Directory.Exists(xulRunnerPath))
+					{
 					xulRunnerPath = Path.Combine(FileLocator.DirectoryOfApplicationOrSolution,
-<<<<<<< HEAD
-												 Path.Combine("lib", "xulrunner22"));
-
-				//NB: WHEN CHANGING VERSIONS, ALSO CHANGE IN THESE LOCATIONS:
-				// get the new xulrunner, zipped (as it comes from mozilla), onto c:\builddownloads on the palaso teamcity build machine
-				//	build/build.win.proj: change the zip file to match the new name
-=======
-						Path.Combine("lib", "xulrunner"));
->>>>>>> d98c3cdd
-
-					//on my build machine, I really like to have the dir labelled with the version.
-					//but it's a hassle to update all the other parts (installer, build machine) with this number,
-					//so we only use it if we don't find the unnumbered alternative.
-					if (!Directory.Exists(xulRunnerPath))
-					{
-						xulRunnerPath = Path.Combine(FileLocator.DirectoryOfApplicationOrSolution,
 							Path.Combine("lib", "xulrunner" + XulRunnerVersion));
 					}
 
@@ -98,7 +87,7 @@
 
 			Xpcom.Initialize(xulRunnerPath);
 			Application.ApplicationExit += OnApplicationExit;
-		}
+			}
 
 		private static void OnApplicationExit(object sender, EventArgs e)
 		{
@@ -517,7 +506,7 @@
 
 				// Now, we just do the blur directly.
 				var activeElement = _browser.Window.Document.ActiveElement;
-				if (activeElement != null)
+				if(activeElement!=null)
 					activeElement.Blur();
 			}
 
@@ -676,7 +665,7 @@
 		public string RunJavaScript(string script)
 		{
 			using (AutoJSContext context = new AutoJSContext(_browser.Window.JSContext))
-			{
+		{
 				string result;
 				context.EvaluateScript(script, out result);
 				return result;
@@ -696,7 +685,7 @@
 				return; // This browser already knows what to do about this; hopefully we don't have a conflict.
 			_browser.AddMessageEventListener(eventName, action);
 			_knownEvents.Add(eventName);
-		}
+	   }
 
 
 		/* snippets
@@ -780,7 +769,7 @@
 				(pageScope as GeckoHtmlElement).Style.CssText += cssString;
 			else
 				_browser.Document.Body.Style.CssText += cssString;
-			_browser.Window.ScrollTo(0, 0);
+			_browser.Window.ScrollTo(0,0);
 		}
 
 		/// <summary>
