--- conflicted
+++ resolved
@@ -343,17 +343,11 @@
 
 		public void OnOpenPageInSystemBrowser(object sender, EventArgs e)
 		{
-<<<<<<< HEAD
 			Debug.Assert(!InvokeRequired);
 			var  temp = Palaso.IO.TempFile.WithExtension(".htm");
-			File.Copy(_url, temp.Path,true); //we make a copy because once Bloom leaves this page, it will delete it, which can be an annoying thing to have happen your editor
-			Process.Start(temp.Path);
-=======
-			var temp = Palaso.IO.TempFile.WithExtension(".htm");
 			var src = _url.FromLocalhost();
 			File.Copy(src, temp.Path,true); //we make a copy because once Bloom leaves this page, it will delete it, which can be an annoying thing to have happen your editor
 			Process.Start(temp.Path.ToLocalhost());
->>>>>>> 567aefc4
 		}
 
 		public void OnOpenPageInStylizer(object sender, EventArgs e)
@@ -372,7 +366,7 @@
 		void OnBrowser_DomClick(object sender, DomEventArgs e)
 		{
 			Debug.Assert(!InvokeRequired);
-			//this helps with a weird condition: make a new page, click in the text box, go over to another program, click in the box again.
+		  //this helps with a weird condition: make a new page, click in the text box, go over to another program, click in the box again.
 			//it loses its focus.
 			_browser.WebBrowserFocus.Activate();//trying to help the disappearing cursor problem
 
@@ -383,15 +377,10 @@
 
 		void _browser_Navigating(object sender, GeckoNavigatingEventArgs e)
 		{
-<<<<<<< HEAD
-			Debug.Assert(!InvokeRequired);
-			string url = e.Uri.OriginalString;
-			if (url.ToLower().StartsWith("http")) //review: I don't know that this was ever used, since there is no handler for it, but for sure it would block us from adding links to our own website, so I'm removing it:   && !url.ToLower().Contains("bloom"))
-=======
+			Debug.Assert(!InvokeRequired);
 			string url = e.Uri.OriginalString.ToLower();
 
 			if ((!url.StartsWith(Bloom.web.ServerBase.PathEndingInSlash)) && (url.StartsWith("http")))
->>>>>>> 567aefc4
 			{
 				e.Cancel = true;
 				Process.Start(e.Uri.OriginalString); //open in the system browser instead
