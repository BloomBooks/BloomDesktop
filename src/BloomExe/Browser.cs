--- conflicted
+++ resolved
@@ -120,20 +120,20 @@
             _browser.DomFocus += new GeckoDomEventHandler((sender, args) => UpdateEditButtons());
   */      }
 
-		public void SaveHTML(string path)
-		{
+        public void SaveHTML(string path)
+        {
 			if (InvokeRequired)
 			{
 				Invoke(new Action<string>(SaveHTML), path);
 				return;
 			}
-			_browser.SaveDocument(path, "text/html");
-		}
-
-		private void UpdateEditButtons()
-		{
-			if (_copyCommand == null)
-				return;
+            _browser.SaveDocument(path, "text/html");
+        }
+
+        private void UpdateEditButtons()
+        {
+            if (_copyCommand == null)
+                return;
 
 			if (InvokeRequired)
 			{
@@ -162,16 +162,16 @@
 				//I saw this happen when Bloom was in the background, with just normal stuff on the clipboard.
 				//so it's probably just not ok to check if you're not front-most.
 			}
-		}
-
-		void OnValidating(object sender, CancelEventArgs e)
+        }
+
+        void OnValidating(object sender, CancelEventArgs e)
 		{
 			Debug.Assert(!InvokeRequired);
 			LoadPageDomFromBrowser();
 			//_afterValidatingTimer.Enabled = true;//LoadPageDomFromBrowser();
 		}
-
-		/// <summary> 
+ 
+        /// <summary> 
 		/// Clean up any resources being used.
 		/// </summary>
 		/// <param name="disposing">true if managed resources should be disposed; otherwise, false.</param>
@@ -187,7 +187,7 @@
 				components.Dispose();
 			}
 			base.Dispose(disposing);
-			_disposed = true;
+            _disposed = true;
 		}
 
         public GeckoWebBrowser WebBrowser { get { return _browser; } }
@@ -207,8 +207,8 @@
 		
             _browser.Parent = this;
             _browser.Dock = DockStyle.Fill;
-			Controls.Add(_browser);
-			_browser.NoDefaultContextMenu = true;
+            Controls.Add(_browser);
+        	_browser.NoDefaultContextMenu = true;
 			_browser.ShowContextMenu += OnShowContextMenu;
 
 			_browser.Navigating += _browser_Navigating;
@@ -225,7 +225,7 @@
 			_browser.Validating += new CancelEventHandler(OnValidating);
         	_browser.Navigated += CleanupAfterNavigation;//there's also a "document completed"
             _browser.DocumentCompleted += new EventHandler<GeckoDocumentCompletedEventArgs>(_browser_DocumentCompleted);
-            
+
             _updateCommandsTimer.Enabled = true;//hack
         	var errorsToHide = new List<string>();
 			errorsToHide.Add("['Shockwave Flash'] is undefined"); // can happen when mootools (used by calendar) is loaded
@@ -284,8 +284,8 @@
 		void OnDomKeyPress(object sender, DomKeyEventArgs e)
 		{
 			Debug.Assert(!InvokeRequired);
-			const uint DOM_VK_INSERT = 0x2D;
-			if ((e.CtrlKey && e.KeyChar == 'v') || (e.ShiftKey && e.KeyCode == DOM_VK_INSERT)) //someone was using shift-insert to do the paste
+		    const uint DOM_VK_INSERT = 0x2D;
+            if ((e.CtrlKey && e.KeyChar == 'v') || (e.ShiftKey && e.KeyCode == DOM_VK_INSERT)) //someone was using shift-insert to do the paste
 			{
 				if (_pasteCommand==null /*happend in calendar config*/ || !_pasteCommand.Enabled)
 				{
@@ -303,9 +303,9 @@
 		private void PasteFilteredText()
 		{
 			Debug.Assert(!InvokeRequired);
-			//Remove everything from the clipboard except the unicode text (e.g. remove messy html from ms word)
+            //Remove everything from the clipboard except the unicode text (e.g. remove messy html from ms word)
 			var originalText = Clipboard.GetText(TextDataFormat.UnicodeText);
-			//setting clears everything else:
+            //setting clears everything else:
 			Clipboard.SetText(originalText, TextDataFormat.UnicodeText);
 			_browser.Paste();
 		}
@@ -318,7 +318,7 @@
 
 			e.ContextMenu.MenuItems.Add("Open Page in System Browser", new EventHandler(OnOpenPageInSystemBrowser));
 
-			e.ContextMenu.MenuItems.Add("Copy Troubleshooting Information", new EventHandler(OnGetTroubleShootingInformation));
+            e.ContextMenu.MenuItems.Add("Copy Troubleshooting Information", new EventHandler(OnGetTroubleShootingInformation));
 		}
 
         public void OnGetTroubleShootingInformation(object sender, EventArgs e)
@@ -343,17 +343,11 @@
 
 		public void OnOpenPageInSystemBrowser(object sender, EventArgs e)
 		{
-<<<<<<< HEAD
 			Debug.Assert(!InvokeRequired);
 			var  temp = Palaso.IO.TempFile.WithExtension(".htm");
-			File.Copy(_url, temp.Path,true); //we make a copy because once Bloom leaves this page, it will delete it, which can be an annoying thing to have happen your editor
-			Process.Start(temp.Path);
-=======
-			var temp = Palaso.IO.TempFile.WithExtension(".htm");
 			var src = _url.FromLocalhost();
 			File.Copy(src, temp.Path,true); //we make a copy because once Bloom leaves this page, it will delete it, which can be an annoying thing to have happen your editor
 			Process.Start(temp.Path.ToLocalhost());
->>>>>>> 79b99ccf
 		}
 
 		public void OnOpenPageInStylizer(object sender, EventArgs e)
@@ -369,35 +363,9 @@
 			return FileLocator.LocateInProgramFiles("Stylizer.exe", false, new string[] { "Skybound Stylizer 5" });
 		}
 
-		void OnBrowser_DomClick(object sender, DomEventArgs e)
-		{
-			Debug.Assert(!InvokeRequired);
-			//this helps with a weird condition: make a new page, click in the text box, go over to another program, click in the box again.
-			//it loses its focus.
-			_browser.WebBrowserFocus.Activate();//trying to help the disappearing cursor problem
-
-			EventHandler handler = OnBrowserClick;
-			if (handler != null)
-				handler(this, e);
-		}
-
-<<<<<<< HEAD
-		void _browser_Navigating(object sender, GeckoNavigatingEventArgs e)
-		{
-			Debug.Assert(!InvokeRequired);
-			string url = e.Uri.OriginalString;
-			if (url.ToLower().StartsWith("http")) //review: I don't know that this was ever used, since there is no handler for it, but for sure it would block us from adding links to our own website, so I'm removing it:   && !url.ToLower().Contains("bloom"))
-			{
-				e.Cancel = true;
-				Process.Start(url); //open in the system browser instead
-				Debug.WriteLine("Navigating " + e.Uri);
-			}
-		}
-
-=======
-
         void OnBrowser_DomClick(object sender, DomEventArgs e)
         {
+			Debug.Assert(!InvokeRequired);
           //this helps with a weird condition: make a new page, click in the text box, go over to another program, click in the box again.
             //it loses its focus.
             _browser.WebBrowserFocus.Activate();//trying to help the disappearing cursor problem
@@ -407,20 +375,19 @@
                 handler(this, e);
         }
 
-
         void _browser_Navigating(object sender, GeckoNavigatingEventArgs e)
         {
+			Debug.Assert(!InvokeRequired);
 			string url = e.Uri.OriginalString.ToLower();
 
 			if ((!url.StartsWith(Bloom.web.ServerBase.PathEndingInSlash)) && (url.StartsWith("http")))
 			{
 				e.Cancel = true;
 				Process.Start(e.Uri.OriginalString); //open in the system browser instead
-				Debug.WriteLine("Navigating " + e.Uri);
-			}
+                Debug.WriteLine("Navigating " + e.Uri);
+            }
         }
 		
->>>>>>> 79b99ccf
 		private void CleanupAfterNavigation(object sender, GeckoNavigatedEventArgs e)
 		{
 			Debug.Assert(!InvokeRequired);
@@ -461,26 +428,26 @@
 			Size = new Size(Size.Width, original);
 	*/	}
 
-		public void Navigate(string url, bool cleanupFileAfterNavigating)
-		{
+    	public void Navigate(string url, bool cleanupFileAfterNavigating)
+        {
 			if (InvokeRequired)
 			{
 				Invoke(new Action<string, bool>(Navigate), url, cleanupFileAfterNavigating);
 				return;
 			}
 
-			_url=url; //TODO: fix up this hack. We found that deleting the pdf while we're still showing it is a bad idea.
+            _url=url; //TODO: fix up this hack. We found that deleting the pdf while we're still showing it is a bad idea.
 			if(cleanupFileAfterNavigating && !_url.EndsWith(".pdf"))
 			{
 				SetNewTempFile(TempFile.TrackExisting(url));
 			}
-			UpdateDisplay();
-		}
-
-		//NB: make sure the <base> is set correctly, 'cause you don't know where this method will 
-		//save the file before navigating to it.
-		public void Navigate(XmlDocument dom)
-		{
+            UpdateDisplay();
+        }
+
+        //NB: make sure the <base> is set correctly, 'cause you don't know where this method will 
+        //save the file before navigating to it.
+        public void Navigate(XmlDocument dom)
+        {
 			if (InvokeRequired)
 			{
 				Invoke(new Action<XmlDocument>(Navigate), dom);
@@ -816,7 +783,7 @@
 				var div = _browser.Document.ActiveElement;
 				if (div != null)
 				{
-					div = (GeckoHtmlElement)(div.EvaluateXPath("//div[contains(@class, 'bloom-page')]").GetNodes().FirstOrDefault());
+                    div = (GeckoHtmlElement)(div.EvaluateXPath("//div[contains(@class, 'bloom-page')]").GetNodes().FirstOrDefault());
 					if (div != null)
 					{
 						if (div.ScrollWidth > _browser.Width)
