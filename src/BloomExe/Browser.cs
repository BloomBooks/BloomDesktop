﻿using System;
using System.Collections.Generic;
using System.Collections.Specialized;
using System.ComponentModel;
using System.Diagnostics;
using System.Drawing;
using System.Globalization;
using System.IO;
using System.Linq;
using System.Net;
using System.Reflection;
using System.Runtime.InteropServices;
using System.Text;
using System.Windows.Forms;
using System.Xml;
using Bloom.Book;
using Gecko;
using Gecko.DOM;
using Gecko.Events;
using Palaso.IO;
using Palaso.Reporting;
using Palaso.Xml;
using BloomTemp;

namespace Bloom
{
	public partial class Browser : UserControl
	{
		protected GeckoWebBrowser _browser;
		bool _browserIsReadyToNavigate;
		private string _url;
		private XmlDocument _rootDom; // root DOM we navigate the browser to; typically a shell with other doms in iframes
		private XmlDocument _pageEditDom; // DOM, dypically in an iframe of _rootDom, which we are editing.
		private TempFile _tempHtmlFile;
		private PasteCommand _pasteCommand;
		private CopyCommand _copyCommand;
		private  UndoCommand _undoCommand;
		private  CutCommand _cutCommand;
		private bool _disposed;
		public event EventHandler OnBrowserClick;

		private static int XulRunnerVersion
		{
			get
			{
				var geckofx = Assembly.GetAssembly(typeof(GeckoWebBrowser));
				if (geckofx == null)
					return 0;

				var versionAttribute = geckofx.GetCustomAttributes(typeof(AssemblyFileVersionAttribute), true)
					.FirstOrDefault() as AssemblyFileVersionAttribute;
				return versionAttribute == null ? 0 : new Version(versionAttribute.Version).Major;
			}
		}

		// TODO: refactor to use same initialization code as Palaso
		public static void SetUpXulRunner()
		{
			if (Xpcom.IsInitialized)
				return;

			string xulRunnerPath = Environment.GetEnvironmentVariable("XULRUNNER");
			if (!Directory.Exists(xulRunnerPath))
			{
				xulRunnerPath = Path.Combine(FileLocator.DirectoryOfApplicationOrSolution, "xulrunner");
				if (!Directory.Exists(xulRunnerPath))
				{
					//if this is a programmer, go look in the lib directory
					xulRunnerPath = Path.Combine(FileLocator.DirectoryOfApplicationOrSolution,
						Path.Combine("lib", "xulrunner"));

					//on my build machine, I really like to have the dir labelled with the version.
					//but it's a hassle to update all the other parts (installer, build machine) with this number,
					//so we only use it if we don't find the unnumbered alternative.
					if (!Directory.Exists(xulRunnerPath))
					{
						xulRunnerPath = Path.Combine(FileLocator.DirectoryOfApplicationOrSolution,
							Path.Combine("lib", "xulrunner" + XulRunnerVersion));
					}

					if (!Directory.Exists(xulRunnerPath))
					{
						throw new ConfigurationException(
							"Can't find the directory where xulrunner (version {0}) is installed",
							XulRunnerVersion);
					}
				}
			}

			Xpcom.Initialize(xulRunnerPath);
			Application.ApplicationExit += OnApplicationExit;
		}

		private static void OnApplicationExit(object sender, EventArgs e)
		{
			// We come here iff we initialized Xpcom. In that case we want to call shutdown,
			// otherwise the app might not exit properly.
			if (Xpcom.IsInitialized)
				Xpcom.Shutdown();
			Application.ApplicationExit -= OnApplicationExit;
		}

		public Browser()
		{
			InitializeComponent();
		}

		/// <summary>
		/// Should be set by every caller of the constructor before attempting navigation. The only reason we don't make it a constructor argument
		/// is so that Browser can be used in designer.
		/// </summary>
		public NavigationIsolator Isolator { get; set; }

		public void SetEditingCommands( CutCommand cutCommand, CopyCommand copyCommand, PasteCommand pasteCommand, UndoCommand undoCommand)
		{
			_cutCommand = cutCommand;
			_copyCommand = copyCommand;
			_pasteCommand = pasteCommand;
			_undoCommand = undoCommand;

			_cutCommand.Implementer = () => _browser.CutSelection();
			_copyCommand.Implementer = () => _browser.CopySelection();
			_pasteCommand.Implementer = PasteFilteredText;
			_undoCommand.Implementer = () => _browser.Undo();

			//none of these worked
/*            _browser.DomKeyPress+=new GeckoDomKeyEventHandler((sender, args) => UpdateEditButtons());
			_browser.DomClick += new GeckoDomEventHandler((sender, args) => UpdateEditButtons());
			_browser.DomFocus += new GeckoDomEventHandler((sender, args) => UpdateEditButtons());
  */      }

		public void SaveHTML(string path)
		{
			if (InvokeRequired)
			{
				Invoke(new Action<string>(SaveHTML), path);
				return;
			}
			_browser.SaveDocument(path, "text/html");
		}

		private void UpdateEditButtons()
		{
			if (_copyCommand == null)
				return;

			if (InvokeRequired)
			{
				Invoke(new Action(UpdateEditButtons));
				return;
			}

			try
			{
				_cutCommand.Enabled = _browser != null && _browser.CanCutSelection;
				_copyCommand.Enabled = _browser != null && _browser.CanCopySelection;
				_pasteCommand.Enabled = _browser != null && _browser.CanPaste;
				if (_pasteCommand.Enabled)
				{
					//prevent pasting images (BL-93)
					_pasteCommand.Enabled = Clipboard.ContainsText();
				}
				_undoCommand.Enabled = _browser != null && _browser.CanUndo;

			}
			catch (Exception)
			{
				_pasteCommand.Enabled = false;
				Logger.WriteMinorEvent("UpdateEditButtons(): Swallowed exception.");
				//REf jira.palaso.org/issues/browse/BL-197
				//I saw this happen when Bloom was in the background, with just normal stuff on the clipboard.
				//so it's probably just not ok to check if you're not front-most.
			}
		}

		void OnValidating(object sender, CancelEventArgs e)
		{
			Debug.Assert(!InvokeRequired);
			LoadPageDomFromBrowser();
			//_afterValidatingTimer.Enabled = true;//LoadPageDomFromBrowser();
		}

		/// <summary>
		/// Clean up any resources being used.
		/// </summary>
		/// <param name="disposing">true if managed resources should be disposed; otherwise, false.</param>
		protected override void Dispose(bool disposing)
		{
			if (_tempHtmlFile != null)
			{
				_tempHtmlFile.Dispose();
				_tempHtmlFile = null;
			}
			if (disposing && (components != null))
			{
				components.Dispose();
			}
			base.Dispose(disposing);
			_disposed = true;
		}

		public GeckoWebBrowser WebBrowser { get { return _browser; } }

		protected override void OnLoad(EventArgs e)
		{
			Debug.Assert(!InvokeRequired);
			base.OnLoad(e);

			if(DesignMode)
			{
				this.BackColor=Color.DarkGray;
				return;
			}

			_browser = new GeckoWebBrowser();

			_browser.Parent = this;
			_browser.Dock = DockStyle.Fill;
			Controls.Add(_browser);
			_browser.NoDefaultContextMenu = true;
			_browser.ShowContextMenu += OnShowContextMenu;

			_browser.Navigating += _browser_Navigating;
		   // NB: registering for domclicks seems to stop normal hyperlinking (which we don't
			//necessarily need).  When I comment this out, I get an error if the href had, for example,
			//"bloom" for the protocol.  We could probably install that as a protocol, rather than
			//using the click to just get a target and go from there, if we wanted.
			_browser.DomClick += OnBrowser_DomClick;

			_browser.DomKeyPress += OnDomKeyPress;
			_browserIsReadyToNavigate = true;

			UpdateDisplay();
			_browser.Validating += new CancelEventHandler(OnValidating);
			_browser.Navigated += CleanupAfterNavigation;//there's also a "document completed"
			_browser.DocumentCompleted += new EventHandler<GeckoDocumentCompletedEventArgs>(_browser_DocumentCompleted);

			_updateCommandsTimer.Enabled = true;//hack
			var errorsToHide = new List<string>();
			errorsToHide.Add("['Shockwave Flash'] is undefined"); // can happen when mootools (used by calendar) is loaded
			//after swalling that one, you just get another... do this for now
			errorsToHide.Add("mootools"); // can happen when mootools (used by calendar) is loaded

			errorsToHide.Add("PlacesCategoriesStarter.js"); //happens if you let bloom sit there long enough

			errorsToHide.Add("PlacesDBUtils"); //happens if you let bloom sit there long enough

			errorsToHide.Add("privatebrowsing"); //no idea why it shows this error sometimes

			//again, more generally
			errorsToHide.Add("xulrunner"); // can happen when mootools (used by calendar) is loaded

#if !DEBUG
			errorsToHide.Add("Cleanup"); // TODO: can happen when switching pages quickly, as it tries to run it on about:blank. This suggests that sometimes pages aren't cleaned up.
#endif
			//This one started appearing, only on the ImageOnTop pages, when I introduced jquery.resize.js
			//and then added the ResetRememberedSize() function to it. So it's my fault somehow, but I haven't tracked it down yet.
			//it will continue to show in firebug, so i won't forget about it
			errorsToHide.Add("jquery.js at line 622");

			WebBrowser.JavascriptError += (sender, error) =>
			{
				// Warnings began popping up when we started using http rather than file urls for script tags.
				// 21 JUL 2014, PH: This is a confirmed bug in firefox (https://bugzilla.mozilla.org/show_bug.cgi?id=1020846)
				//   and is supposed to be fixed in firefox 33.
				if (error.Flags.HasFlag(Gecko.ErrorFlags.REPORT_WARNING)
					&& error.Message.Contains("is being assigned a //# sourceMappingURL, but already has one"))
					return;

				var msg = string.Format("There was a JScript error in {0} at line {1}: {2}",
										error.Filename, error.Line, error.Message);
				if (!errorsToHide.Any(matchString => msg.Contains(matchString)))
					Palaso.Reporting.ErrorReport.NotifyUserOfProblem(msg);
			};

			GeckoPreferences.User["mousewheel.withcontrolkey.action"] = 3;
			GeckoPreferences.User["browser.zoom.full"] = true;

			//in firefox 14, at least, there was a bug such that if you have more than one lang on the page, all are check with English
			//until we get past that, it's just annoying

			GeckoPreferences.User["layout.spellcheckDefault"] = 0;

			RaiseGeckoReady();
	   }

		private void _browser_DocumentCompleted(object sender, EventArgs e)
		{
			//no: crashes (at least in Sept 2012) AutoZoom();
		}

		/// <summary>
		/// Prevent a CTRL+V pasting when we have the Paste button disabled, e.g. when pictures are on the clipboard
		/// </summary>
		/// <param name="sender"></param>
		/// <param name="e"></param>
		void OnDomKeyPress(object sender, DomKeyEventArgs e)
		{
			Debug.Assert(!InvokeRequired);
			const uint DOM_VK_INSERT = 0x2D;
			if ((e.CtrlKey && e.KeyChar == 'v') || (e.ShiftKey && e.KeyCode == DOM_VK_INSERT)) //someone was using shift-insert to do the paste
			{
				if (_pasteCommand==null /*happend in calendar config*/ || !_pasteCommand.Enabled)
				{
					Debug.WriteLine("Paste not enabled, so ignoring.");
					e.PreventDefault();
				}
				else if(_browser.CanPaste && Clipboard.ContainsText())
				{
					e.PreventDefault(); //we'll take it from here, thank you very much
					PasteFilteredText();
				}
			}
		}

		private void PasteFilteredText()
		{
			Debug.Assert(!InvokeRequired);
			//Remove everything from the clipboard except the unicode text (e.g. remove messy html from ms word)
			var originalText = Clipboard.GetText(TextDataFormat.UnicodeText);
			//setting clears everything else:
			Clipboard.SetText(originalText, TextDataFormat.UnicodeText);
			_browser.Paste();
		}

		void OnShowContextMenu(object sender, GeckoContextMenuEventArgs e)
		{
			Debug.Assert(!InvokeRequired);
			var m = e.ContextMenu.MenuItems.Add("Edit Stylesheets in Stylizer", new EventHandler(OnOpenPageInStylizer));
			m.Enabled = !string.IsNullOrEmpty(GetPathToStylizer());

			e.ContextMenu.MenuItems.Add("Open Page in System Browser", new EventHandler(OnOpenPageInSystemBrowser));

			e.ContextMenu.MenuItems.Add("Copy Troubleshooting Information", new EventHandler(OnGetTroubleShootingInformation));
		}

		public void OnGetTroubleShootingInformation(object sender, EventArgs e)
		{
			Debug.Assert(!InvokeRequired);
			//we can imagine doing a lot more than this... the main thing I wanted was access to the <link> paths for stylesheets,
			//as those can be the cause of errors if Bloom is using the wrong version of some stylesheet, and it might not do that
			//on a developer/ support-person computer.
			var builder = new StringBuilder();

			foreach (string label in ErrorReport.Properties.Keys)
			{
				 builder.AppendLine(label + ": " + ErrorReport.Properties[label] + Environment.NewLine);
			}

			builder.AppendLine();

			using (var client = new WebClient())
			{
				builder.AppendLine(client.DownloadString(_url));
			}
			Clipboard.SetText(builder.ToString());
			MessageBox.Show("Debugging information has been placed on your clipboard. You can paste it into an email.");
		}

		public void OnOpenPageInSystemBrowser(object sender, EventArgs e)
		{
			Debug.Assert(!InvokeRequired);
			var  temp = Palaso.IO.TempFile.WithExtension(".htm");
			var src = _url.FromLocalhost();
			File.Copy(src, temp.Path,true); //we make a copy because once Bloom leaves this page, it will delete it, which can be an annoying thing to have happen your editor
			Process.Start(temp.Path.ToLocalhost());
		}

		public void OnOpenPageInStylizer(object sender, EventArgs e)
		{
			Debug.Assert(!InvokeRequired);
			string path = Path.GetTempFileName().Replace(".tmp",".html");
			File.Copy(_url, path,true); //we make a copy because once Bloom leaves this page, it will delete it, which can be an annoying thing to have happen your editor
			Process.Start(GetPathToStylizer(), path);
		}

		public static string GetPathToStylizer()
		{
			return FileLocator.LocateInProgramFiles("Stylizer.exe", false, new string[] { "Skybound Stylizer 5" });
		}

		void OnBrowser_DomClick(object sender, DomEventArgs e)
		{
			Debug.Assert(!InvokeRequired);
		  //this helps with a weird condition: make a new page, click in the text box, go over to another program, click in the box again.
			//it loses its focus.
			_browser.WebBrowserFocus.Activate();//trying to help the disappearing cursor problem

			EventHandler handler = OnBrowserClick;
			if (handler != null)
				handler(this, e);
		}

		void _browser_Navigating(object sender, GeckoNavigatingEventArgs e)
		{
			Debug.Assert(!InvokeRequired);
			string url = e.Uri.OriginalString.ToLower();

			if ((!url.StartsWith(Bloom.web.ServerBase.PathEndingInSlash)) && (url.StartsWith("http")))
			{
				e.Cancel = true;
				Process.Start(e.Uri.OriginalString); //open in the system browser instead
				Debug.WriteLine("Navigating " + e.Uri);
			}
		}

		private void CleanupAfterNavigation(object sender, GeckoNavigatedEventArgs e)
		{
			Debug.Assert(!InvokeRequired);
			//_setInitialZoomTimer.Enabled = true;

			Application.Idle += new EventHandler(Application_Idle);

		   //NO. We want to leave it around for debugging purposes. It will be deleted when the next page comes along, or when this class is disposed of
//    		if(_tempHtmlFile!=null)
//    		{
//				_tempHtmlFile.Dispose();
//    			_tempHtmlFile = null;
//    		}
			//didn't seem to do anything:  _browser.WebBrowserFocus.SetFocusAtFirstElement();
		}

		void Application_Idle(object sender, EventArgs e)
		{
			if (_disposed)
				return;

			if (InvokeRequired)
			{
				Invoke(new Action<object, EventArgs>(Application_Idle), sender, e);
				return;
			}
			Application.Idle -= new EventHandler(Application_Idle);

			ZoomToFullWidth();

			//this is the only safe way I've found to do a programatic zoom: trigger a resize event at idle time!
			//NB: if we instead directly call AutoZoom() here, we get a accessviolation pretty easily

			//But even though on my machine this doesn't crash, switching between books makes the resizing
			//stop working, so that even manually reziing the window won't get us a new zoom
/*			var original = Size.Height;
			Size = new Size(Size.Width, Size.Height + 1);
			Size = new Size(Size.Width, original);
	*/	}

		public void Navigate(string url, bool cleanupFileAfterNavigating)
		{
			if (InvokeRequired)
			{
				Invoke(new Action<string, bool>(Navigate), url, cleanupFileAfterNavigating);
				return;
			}

			_url=url; //TODO: fix up this hack. We found that deleting the pdf while we're still showing it is a bad idea.
			if(cleanupFileAfterNavigating && !_url.EndsWith(".pdf"))
			{
				SetNewTempFile(TempFile.TrackExisting(url));
			}
			UpdateDisplay();
		}

		//NB: make sure the <base> is set correctly, 'cause you don't know where this method will
		//save the file before navigating to it.
		public void Navigate(XmlDocument dom, XmlDocument editDom = null)
		{
			if (InvokeRequired)
			{
				Invoke(new Action<XmlDocument, XmlDocument>(Navigate), dom, editDom);
				return;
			}

			_rootDom = dom;//.CloneNode(true); //clone because we want to modify it a bit
			_pageEditDom = editDom ?? dom;

			/*	This doesn't work for the 1st book shown, or when you change book sizes.
			 * But it's still worth doing, becuase without it, we have this annoying re-zoom every time we look at different page.
			*/
			XmlElement body = (XmlElement) _rootDom.GetElementsByTagName("body")[0];
			var scale = GetScaleToShowWholeWidthOfPage();
			if (scale > 0f)
			{
				body.SetAttribute("style", GetZoomCSS(scale));
			}
			XmlHtmlConverter.MakeXmlishTagsSafeForInterpretationAsHtml(dom);
			SetNewTempFile(TempFileUtils.CreateHtm5FromXml(dom));
			_url = _tempHtmlFile.Path.ToLocalhost();
			UpdateDisplay();
		}

		public void NavigateRawHtml(string html)
		{
			if (InvokeRequired)
			{
				Invoke(new Action<string>(NavigateRawHtml), html);
				return;
			}

			var tf = TempFile.CreateAndGetPathButDontMakeTheFile();
			File.WriteAllText(tf.Path,html);
			SetNewTempFile(tf);
			_url = _tempHtmlFile.Path;
			UpdateDisplay();
		}


		private static string GetZoomCSS(float scale)
		{
			//return "";
			return string.Format("-moz-transform: scale({0}); -moz-transform-origin: 0 0", scale.ToString(CultureInfo.InvariantCulture));
		}

		private void SetNewTempFile(TempFile tempFile)
		{
			if(_tempHtmlFile!=null)
			{
				try
				{
					_tempHtmlFile.Dispose();
				}
				catch(Exception)
				{
						//not worth talking to the user about it. Just abandon it in the Temp directory.
#if DEBUG
					throw;
#endif
				}

			}
			_tempHtmlFile = tempFile;
		}



		private void UpdateDisplay()
		{
			Debug.Assert(!InvokeRequired);
			if (!_browserIsReadyToNavigate)
				return;

			if (_url!=null)
			{
				_browser.Visible = true;
				Isolator.Navigate(_browser, _url);
			}
		}



		private void _afterValidatingTimer_Tick(object sender, EventArgs e)
		{
			_afterValidatingTimer.Enabled = false;
			//LoadPageDomFromBrowser();
			//AutoZoom();
		}
		/// <summary>
		/// What's going on here: the browser is just /editting displaying a copy of one page of the document.
		/// So we need to copy any changes back to the real DOM.
		/// </summary>
		private void LoadPageDomFromBrowser()
		{
			Debug.Assert(!InvokeRequired);
			if (_pageEditDom == null)
				return;

			var contentDocument = _browser.Document;
			if (_pageEditDom != _rootDom)
			{
				// Assume _editDom corresponds to a frame called 'page' in the root. This may eventually need to be more configurable.
				var frameElement = _browser.Window.Document.GetElementById("page") as GeckoIFrameElement;
				if (frameElement == null)
					return;
				contentDocument = frameElement.ContentDocument;
			}
			if (contentDocument == null)
				return; // can this happen?
			// As of august 2012 textareas only occur in the Calendar
			if (_pageEditDom.SelectNodes("//textarea").Count > 0)
			{
				//This approach was to force an onblur so that we can get at the actual user-edited value.
				//This caused problems, with Bloom itself (the Shell) not knowing that it is active.
				//_browser.WebBrowserFocus.Deactivate();
				//_browser.WebBrowserFocus.Activate();

				// Now, we just do the blur directly.
				var activeElement = contentDocument.ActiveElement;
				if (activeElement != null)
					activeElement.Blur();
			}

			var body = contentDocument.GetElementsByTagName("body");
			if (body.Length ==0)	//review: this does happen... onValidating comes along, but there is no body. Assuming it is a timing issue.
				return;

			var content = body[0].InnerHtml;
			XmlDocument dom;

			//todo: deal with exception that can come out of this
			try
			{
				dom = XmlHtmlConverter.GetXmlDomFromHtml(content, false);
				var bodyDom = dom.SelectSingleNode("//body");

				if (_pageEditDom == null)
					return;

				var destinationDomPage = _pageEditDom.SelectSingleNode("//body//div[contains(@class,'bloom-page')]");
				if (destinationDomPage == null)
					return;
				var expectedPageId = destinationDomPage["id"];

				var browserPageId = bodyDom.SelectSingleNode("//body//div[contains(@class,'bloom-page')]");
				if (browserPageId == null)
					return;//why? but I've seen it happen

				var thisPageId = browserPageId["id"];
				if(expectedPageId != thisPageId)
				{
					Palaso.Reporting.ErrorReport.NotifyUserOfProblem("Bloom encountered an error saving that page (unexpected page id)");
					return;
				}
				_pageEditDom.GetElementsByTagName("body")[0].InnerXml = bodyDom.InnerXml;

				var userModifiedStyleSheet = contentDocument.StyleSheets.FirstOrDefault(s =>
					{
						// workaround for bug #40 (https://bitbucket.org/geckofx/geckofx-29.0/issue/40/xpath-error-hresult-0x805b0034)
						// var titleNode = s.OwnerNode.EvaluateXPath("@title").GetSingleNodeValue();
						var titleNode = s.OwnerNode.EvaluateXPath("@title").GetNodes().FirstOrDefault();
						if (titleNode == null)
							return false;
						return titleNode.NodeValue == "userModifiedStyles";
					});

				if (userModifiedStyleSheet != null)
				{
					try
					{
						/* why are we bothering to walk through the rules instead of just copying the html of the style tag? Because that doesn't
						 * actually get updated when the javascript edits the stylesheets of the page. Well, the <style> tag gets created, but
						 * rules don't show up inside of it. So
						 * this won't work: _editDom.GetElementsByTagName("head")[0].InnerText = userModifiedStyleSheet.OwnerNode.OuterHtml;
						 */
						var styles = new StringBuilder();
						styles.AppendLine("<style title='userModifiedStyles' type='text/css'>");
						foreach (var cssRule in userModifiedStyleSheet.CssRules)
						{
							styles.AppendLine(cssRule.CssText);
						}
						styles.AppendLine("</style>");
						Debug.WriteLine("*User Modified Stylesheet in browser:"+styles);
						_pageEditDom.GetElementsByTagName("head")[0].InnerXml = styles.ToString();
					}
					catch (COMException)
					{
						// Trying to access the CssRules might throw an exception if there are
						// no rules. If so, just ignore.
					}
				}

				//enhance: we have jscript for this: cleanup()... but running jscript in this method was leading the browser to show blank screen
//				foreach (XmlElement j in _editDom.SafeSelectNodes("//div[contains(@class, 'ui-tooltip')]"))
//				{
//					j.ParentNode.RemoveChild(j);
//				}
//				foreach (XmlAttribute j in _editDom.SafeSelectNodes("//@ariasecondary-describedby | //@aria-describedby"))
//				{
//					j.OwnerElement.RemoveAttributeNode(j);
//				}

			}
			catch(Exception e)
			{
				ErrorReport.NotifyUserOfProblem(e,
					"Sorry, Bloom choked on something on this page (invalid incoming html).{1}{1}+{0}",
					e, Environment.NewLine);
				return;
			}

			try
			{
				XmlHtmlConverter.ThrowIfHtmlHasErrors(_pageEditDom.OuterXml);
			}
			catch (Exception e)
			{
				var exceptionWithHtmlContents = new Exception(content);
				ErrorReport.NotifyUserOfProblem(e,
					"Sorry, Bloom choked on something on this page (validating page).{1}{1}+{0}",
					e.Message, Environment.NewLine);
			}

		}

		private void OnUpdateDisplayTick(object sender, EventArgs e)
		{
			UpdateEditButtons();
		}

		/// <summary>
		/// This is needed if we want to save before getting a natural Validating event.
		/// </summary>
		public void ReadEditableAreasNow()
		{
			if (_url != "about:blank")
			{
		//		RunJavaScript("Cleanup()");
					//nb: it's important not to move this into LoadPageDomFromBrowser(), which is also called during validation, becuase it isn't allowed then
				LoadPageDomFromBrowser();
			}
		}

		public void Copy()
		{
			Debug.Assert(!InvokeRequired);
			_browser.CopySelection();
		}

		/// <summary>
		/// add a jscript source file
		/// </summary>
		/// <param name="filename"></param>
		public void AddScriptSource(string filename)
		{
			Debug.Assert(!InvokeRequired);
			if (!File.Exists(Path.Combine(Path.GetDirectoryName(_url), filename)))
				throw new FileNotFoundException(filename);

			GeckoDocument doc = WebBrowser.Document;
			var head = doc.GetElementsByTagName("head").First();
			GeckoScriptElement script = doc.CreateElement("script") as GeckoScriptElement;
			script.Type = "text/javascript";
			script.Src = filename;
			head.AppendChild(script);
		}

		public void AddScriptContent(string content)
		{
			Debug.Assert(!InvokeRequired);
			GeckoDocument doc = WebBrowser.Document;
			var head = doc.GetElementsByTagName("head").First();
			GeckoScriptElement script = doc.CreateElement("script") as GeckoScriptElement;
			script.Type = "text/javascript";
			script.Text = content;
			head.AppendChild(script);
		}

		public string RunJavaScript(string script)
		{
<<<<<<< HEAD
			Debug.Assert(!InvokeRequired);
			using (AutoJSContext context = new AutoJSContext(_browser.Window.JSContext))
			{
				string result;
				context.EvaluateScript(script, (nsISupports)_browser.Document.DomObject, out result);
				return result;
		   }
		}
=======
			//NB: someday, look at jsdIDebuggerService, which has an Eval

			//TODO: work on getting the ability to get a return value: http://chadaustin.me/2009/02/evaluating-javascript-in-an-embedded-xulrunnergecko-window/ , EvaluateStringWithValue, nsiscriptcontext,


			Isolator.Navigate(WebBrowser, "javascript:void(" +script+")");
			// from experimentation (at least with a script that shows an alert box), the script isn't run until this happens:
			//var filter = new TestMessageFilter();
			//Application.AddMessageFilter(filter);
				Application.DoEvents();

>>>>>>> 783e24c1

		HashSet<string> _knownEvents = new HashSet<string>();

		/// <summary>
		/// Only the first call per browser per event name takes effect.
		/// </summary>
		/// <param name="eventName"></param>
		/// <param name="action"></param>
		public void AddMessageEventListener(string eventName, Action<string> action)
		{
			Debug.Assert(!InvokeRequired);
			if (_knownEvents.Contains(eventName))
				return; // This browser already knows what to do about this; hopefully we don't have a conflict.
			_browser.AddMessageEventListener(eventName, action);
			_knownEvents.Add(eventName);
		}


		/* snippets
		 *
		 * //           _browser.WebBrowser.Navigate("javascript:void(document.getElementById('output').innerHTML = 'test')");
//            _browser.WebBrowser.Navigate("javascript:void(alert($.fn.jquery))");
//            _browser.WebBrowser.Navigate("javascript:void(alert($(':input').serialize()))");
			//_browser.WebBrowser.Navigate("javascript:void(document.getElementById('output').innerHTML = form2js('form','.',false,null))");
			//_browser.WebBrowser.Navigate("javascript:void(alert($(\"form\").serialize()))");

			*/
		public event EventHandler GeckoReady;

		public void RaiseGeckoReady()
		{
			EventHandler handler = GeckoReady;
			if (handler != null) handler(this, null);
		}

		public void ShowHtml(string html)
		{
			Debug.Assert(!InvokeRequired);
			_browser.LoadHtml(html);
		}

		private void Browser_Resize(object sender, EventArgs e)
		{
			ZoomToFullWidth();
		}

		private float GetScaleToShowWholeWidthOfPage()
		{
			if (_browser != null)
			{
				if (_browser.InvokeRequired)
				{
					return (float)_browser.Invoke((MethodInvoker)(() => GetScaleToShowWholeWidthOfPage()));
				}

				var div = _browser.Document.ActiveElement;
				if (div != null)
				{
					div = (GeckoHtmlElement)(div.EvaluateXPath("//div[contains(@class, 'bloom-page')]").GetNodes().FirstOrDefault());
					if (div != null)
					{
						if (div.ScrollWidth > _browser.Width)
						{
							var widthWeNeed = div.ScrollWidth + 100 + 100/*for qtips*/;
							return ((float)_browser.Width) / widthWeNeed;

						}
						else
						{
							return 1.0f;
						}
					}
				}
			}
			return 0f;
		}

		private void ZoomToFullWidth()
		{
			var scale = GetScaleToShowWholeWidthOfPage();
			if(scale>0f)
			{
				SetZoom(scale);
			}
		}

		private void SetZoom(float scale)
		{
			Debug.Assert(!InvokeRequired);
/*			//Dangerous. See https://bitbucket.org/geckofx/geckofx-11.0/issue/12/setfullzoom-doesnt-work
			//and if I get it to work (by only calling it from onresize, it stops working after you navigate

			var geckoMarkupDocumentViewer = _browser.GetMarkupDocumentViewer();
			if (geckoMarkupDocumentViewer != null)
			{
				geckoMarkupDocumentViewer.SetFullZoomAttribute(scale);
			}
*/
			// So we append it to the css instead, making sure it's within the 'mainPageScope', if there is one
			var cssString = GetZoomCSS(scale);
			var pageScope = _browser.Document.GetElementById("mainPageScope");
			// Gecko's CssText setter is smart enough not to duplicate styles!
			if (pageScope != null)
				(pageScope as GeckoHtmlElement).Style.CssText += cssString;
			else
				_browser.Document.Body.Style.CssText += cssString;
			_browser.Window.ScrollTo(0, 0);
		}

		/// <summary>
		/// When you receive a OnBrowserClick and have determined that nothing was clicked on that the c# needs to pay attention to,
		/// pass it on to this method. It will either let the browser handle it normally, or redirect it to the operating system
		/// so that it can open the file or external website itself.
		/// </summary>
		public void HandleLinkClick(GeckoAnchorElement anchor, DomEventArgs eventArgs, string workingDirectoryForFileLinks)
		{
			Debug.Assert(!InvokeRequired);
			if (anchor.Href.ToLower().StartsWith("http")) //will cover https also
			{
				Process.Start(anchor.Href);
				eventArgs.Handled = true;
				return;
			}
			if (anchor.Href.ToLower().StartsWith("file"))
			//links to files are handled externally if we can tell they aren't html/javascript related
			{
				// TODO: at this point spaces in the file name will cause the link to fail.
				// That seems to be a problem in the DomEventArgs.Target.CastToGeckoElement() method.
				var href = anchor.Href;

				var path = href.Replace("file:///", "");

				if (new List<string>(new[] { ".pdf", ".odt",".doc", ".docx", ".txt" }).Contains(Path.GetExtension(path).ToLower()))
				{
					eventArgs.Handled = true;
					Process.Start(new ProcessStartInfo()
					{
						FileName = path,
						WorkingDirectory = workingDirectoryForFileLinks
					});
					return;
				}
				eventArgs.Handled = false; //let gecko handle it
				return;
			}
			else if (anchor.Href.ToLower().StartsWith("mailto"))
			{
				eventArgs.Handled = true;
				Process.Start(anchor.Href); //let the system open the email program
				Debug.WriteLine("Opening email program " + anchor.Href);
			}
			else
			{
				ErrorReport.NotifyUserOfProblem("Bloom did not understand this link: " + anchor.Href);
				eventArgs.Handled = true;
			}
		}
	}

}<|MERGE_RESOLUTION|>--- conflicted
+++ resolved
@@ -745,8 +745,8 @@
 
 		public string RunJavaScript(string script)
 		{
-<<<<<<< HEAD
-			Debug.Assert(!InvokeRequired);
+			Debug.Assert(!InvokeRequired);
+			// Review JohnT: does this require integration with the NavigationIsolator?
 			using (AutoJSContext context = new AutoJSContext(_browser.Window.JSContext))
 			{
 				string result;
@@ -754,19 +754,6 @@
 				return result;
 		   }
 		}
-=======
-			//NB: someday, look at jsdIDebuggerService, which has an Eval
-
-			//TODO: work on getting the ability to get a return value: http://chadaustin.me/2009/02/evaluating-javascript-in-an-embedded-xulrunnergecko-window/ , EvaluateStringWithValue, nsiscriptcontext,
-
-
-			Isolator.Navigate(WebBrowser, "javascript:void(" +script+")");
-			// from experimentation (at least with a script that shows an alert box), the script isn't run until this happens:
-			//var filter = new TestMessageFilter();
-			//Application.AddMessageFilter(filter);
-				Application.DoEvents();
-
->>>>>>> 783e24c1
 
 		HashSet<string> _knownEvents = new HashSet<string>();
 
