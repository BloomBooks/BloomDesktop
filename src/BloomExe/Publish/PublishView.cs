--- conflicted
+++ resolved
@@ -14,13 +14,9 @@
 using DesktopAnalytics;
 using L10NSharp;
 using Palaso.Reporting;
-<<<<<<< HEAD
+using Palaso.UI.WindowsForms.SuperToolTip;
 using Gecko;
 using Palaso.IO;
-=======
-using Palaso.UI.WindowsForms.SuperToolTip;
-
->>>>>>> 087ba5b3
 
 namespace Bloom.Publish
 {
@@ -78,10 +74,7 @@
 //#endif
 
 			_menusToolStrip.Renderer = new EditingView.FixedToolStripRenderer();
-<<<<<<< HEAD
 			GeckoPreferences.Default["pdfjs.disabled"] = false;
-=======
-
 			SetupLocalization();
 			localizationChangedEvent.Subscribe(o=>SetupLocalization());
 		}
@@ -102,7 +95,6 @@
 			var l10nidForTooltip = l10nIdOfControl + "-tooltip";
 			tooltipinfo.SuperToolTipInfo.BodyText = LocalizationManager.GetDynamicString("Bloom", l10nidForTooltip, english);
 			_superToolTip.SetSuperStuff(controlThatHasSuperTooltipAttached, tooltipinfo);
->>>>>>> 087ba5b3
 		}
 
 
