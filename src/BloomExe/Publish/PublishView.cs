--- conflicted
+++ resolved
@@ -1,12 +1,9 @@
 ﻿using System;
 using System.Collections.Generic;
-<<<<<<< HEAD
 using System.ComponentModel;
 using System.Diagnostics;
 using System.Drawing;
-=======
 using System.ComponentModel.Composition.Primitives;
->>>>>>> d98c3cdd
 using System.IO;
 using System.Linq;
 using System.Threading;
@@ -17,13 +14,10 @@
 using Bloom.WebLibraryIntegration;
 using DesktopAnalytics;
 using Palaso.Reporting;
-<<<<<<< HEAD
 using GeckofxHtmlToPdf;
 
-=======
 using Gecko;
 using Palaso.IO;
->>>>>>> d98c3cdd
 
 namespace Bloom.Publish
 {
@@ -51,7 +45,7 @@
 			_bookTransferrer = bookTransferrer;
 			_loginDialog = login;
 
-			InitializeComponent();
+				InitializeComponent();
 
 			if(this.DesignMode)
 				return;
@@ -267,7 +261,7 @@
 					_workingIndicator.Visible = false; // If we haven't finished creating the PDF, we will indicate that in the progress window.
 					_saveButton.Enabled = _printButton.Enabled = false; // Can't print or save in this mode...wouldn't be obvious what would be saved.
 					_pdfViewer.Visible = false;
-					Cursor = Cursors.Default;
+						Cursor = Cursors.Default;
 
 					if (_publishControl == null)
 					{
@@ -275,8 +269,8 @@
 					}
 
 					break;
-				}
-			}
+			}
+		}
 		}
 
 		private void SetupPublishControl()
