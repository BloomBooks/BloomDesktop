--- conflicted
+++ resolved
@@ -14,13 +14,9 @@
 using DesktopAnalytics;
 using L10NSharp;
 using Palaso.Reporting;
-<<<<<<< HEAD
+using Palaso.UI.WindowsForms.SuperToolTip;
 using Gecko;
 using Palaso.IO;
-=======
-using Palaso.UI.WindowsForms.SuperToolTip;
-
->>>>>>> b571a07a
 
 namespace Bloom.Publish
 {
@@ -78,13 +74,9 @@
 //#endif
 
 			_menusToolStrip.Renderer = new EditingView.FixedToolStripRenderer();
-<<<<<<< HEAD
 			GeckoPreferences.Default["pdfjs.disabled"] = false;
-=======
-
 			SetupLocalization();
 			localizationChangedEvent.Subscribe(o=>SetupLocalization());
->>>>>>> b571a07a
         }
 
 		private void SetupLocalization()
