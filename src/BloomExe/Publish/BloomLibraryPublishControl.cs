--- conflicted
+++ resolved
@@ -374,12 +374,7 @@
 				// Don't call UpdateDisplay, it will wipe out the progress messages.
 				if (_progressBox.CancelRequested)
 				{
-<<<<<<< HEAD
 					_progressBox.WriteMessageWithColor(Color.Red, LocalizationManager.GetString("PublishTab.Upload.Cancelled", "Upload was cancelled"));
-=======
-					// Something went wrong, typically already reported.
-					ReportTryAgainDuringUpload();
->>>>>>> a0acdff9
 				}
 				else {
 					if (completedEvent.Error != null)
@@ -392,9 +387,7 @@
 					else if (string.IsNullOrEmpty((string) completedEvent.Result))
 					{
 						// Something went wrong, typically already reported.
-						string sorryMessage = LocalizationManager.GetString("PublishTab.Upload.FinalUploadFailureNotice",
-							"Sorry, \"{0}\" was not successfully uploaded. Sometimes this is caused by temporary problems with the servers we use. It's worth trying again in an hour or two. If you regularly get this problem please report it to us.");
-						_progressBox.WriteError(sorryMessage, _book.Title);
+						ReportTryAgainDuringUpload();
 					}
 					else
 					{
