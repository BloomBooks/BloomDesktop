--- conflicted
+++ resolved
@@ -610,13 +610,8 @@
 			var result = new HashSet<string>();
 			foreach (var ss in Directory.GetFiles(bookPath, "*.css"))
 			{
-<<<<<<< HEAD
-				var root = File.ReadAllText(ss, Encoding.UTF8);
+				var root = RobustFile.ReadAllText(ss, Encoding.UTF8);
 				HtmlDom.FindFontsUsedInCss(root, result, includeFallbackFonts);
-=======
-				var root = RobustFile.ReadAllText(ss, Encoding.UTF8);
-				HtmlDom.FindFontsUsedInCss(root, result);
->>>>>>> 50b72f43
 			}
 			return result;
 		}
