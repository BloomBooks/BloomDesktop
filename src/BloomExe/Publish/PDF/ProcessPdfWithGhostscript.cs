--- conflicted
+++ resolved
@@ -203,7 +203,6 @@
 			bldr.Append(" -dDownsampleColorImages=true -dColorImageDownsampleThreshold=1.0");
 			bldr.Append(" -dDownsampleGrayImages=true -dGrayImageDownsampleThreshold=1.0");
 			bldr.Append(" -dDownsampleMonoImages=true -dMonoImageDownsampleThreshold=1.0");
-<<<<<<< HEAD
 			// Ghostscript uses JPEG compression by default on all images when compressing a PDF file.
 			// The value in imageCompressDict provides the highest quality image using JPEG compression: best picture, least compression.
 			// See https://files.lfpp.csa.canon.com/media/Assets/PDFs/TSS/external/DPS400/Distillerpdfguide_v1_m56577569830529783.pdf#G5.1030935.
@@ -215,8 +214,8 @@
 			bldr.AppendFormat(" -sColorImageDict=\"{0}\"", imageCompressDict);
 			bldr.AppendFormat(" -sGrayACSImageDict=\"{0}\"", imageCompressDict);
 			bldr.AppendFormat(" -sGrayImageDict=\"{0}\"", imageCompressDict);
-=======
-			if (bookIsFullBleed)
+
+      if (bookIsFullBleed)
 			{
 				// Our full-bleed PDF page generation currently produces a spurious almost-blank page after each real
 				// page, even if we aren't printing the bleed area. Delete them.
@@ -235,7 +234,6 @@
 				bldr.Append(" -sPageList=odd");
 			}
 
->>>>>>> 5c977ddc
 			if (String.IsNullOrEmpty(inputFile))
 				inputFile = _inputPdfPath;
 			bldr.AppendFormat($" -sOutputFile=\"{tempFile}\" \"{DoubleBracesInInputPath(inputFile)}\"");
