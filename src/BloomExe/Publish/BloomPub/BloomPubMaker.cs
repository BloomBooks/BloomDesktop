﻿using System;
using System.Collections.Generic;
using System.Drawing;
using System.IO;
using System.Linq;
using System.Text;
using System.Windows.Forms;
using System.Xml;
using Bloom.Book;
using Bloom.FontProcessing;
using Bloom.Publish.Epub;
using Bloom.web;
using Bloom.web.controllers;
using BloomTemp;
using SIL.IO;
using SIL.Xml;

namespace Bloom.Publish.BloomPub
{
	/// <summary>
	/// This class is the beginnings of a separate place to put code for creating .bloompub files.
	/// Much of the logic is still in BookCompressor. Eventually we might move more of it here,
	/// so that making a bloompub actually starts here and calls BookCompressor.
	/// </summary>
	public static class BloomPubMaker
	{
		public const string BloomPubExtensionWithDot = ".bloompub";
		public const string kQuestionFileName = "questions.json";
		public const string BRExportFolder = "BloomReaderExport";
		internal const string kDistributionFileName = ".distribution";
		internal const string kDistributionBloomDirect = "bloom-direct";
		internal const string kDistributionBloomWeb = "bloom-web";
		internal const string kCreatorBloom = "bloom";
		internal const string kCreatorHarvester = "harvester";
		public static string HashOfMostRecentlyCreatedBook { get; private set; }
		public static Control ControlForInvoke { get; set; }

		public static void CreateBloomPub(BloomPubPublishSettings settings, BookInfo bookInfo, string outputFolder, BookServer bookServer, IWebSocketProgress progress)
		{
			var outputPath = Path.Combine(outputFolder, Path.GetFileName(bookInfo.FolderPath) + BloomPubExtensionWithDot);
			BloomPubMaker.CreateBloomPub(settings: settings, outputPath: outputPath, bookFolderPath: bookInfo.FolderPath, bookServer: bookServer, progress: progress, isTemplateBook: bookInfo.IsSuitableForMakingShells);
		}
		public static void CreateBloomPub(BloomPubPublishSettings settings, string outputPath, Book.Book book, BookServer bookServer, IWebSocketProgress progress)
		{
			CreateBloomPub(settings, outputPath, bookFolderPath: book.FolderPath, bookServer, progress: progress, isTemplateBook: book.IsTemplateBook);
		}

		// Create a BloomReader book while also creating the temporary folder for it (according to the specified parameter) and disposing of it
		public static void CreateBloomPub(BloomPubPublishSettings settings, string outputPath, string bookFolderPath,
BookServer bookServer,
			IWebSocketProgress progress, bool isTemplateBook,
			string tempFolderName = BRExportFolder, string creator = kCreatorBloom)
		{
			using (var temp = new TemporaryFolder(tempFolderName))
			{
				CreateBloomPub(settings, outputPath, bookFolderPath, bookServer, progress, temp, creator, isTemplateBook);
			}
		}

		/// <summary>
		/// Create a Bloom Digital book (the zipped .bloompub file) as used by BloomReader (and Bloom Library etc)
		/// </summary>
		/// <param name="settings"></param>
		/// <param name="outputPath">The path to create the zipped .bloompub output file at</param>
		/// <param name="bookFolderPath">The path to the input book</param>
		/// <param name="bookServer"></param>
		/// <param name="progress"></param>
		/// <param name="tempFolder">A temporary folder. This function will not dispose of it when done</param>
		/// <param name="creator">value for &lt;meta name="creator" content="..."/&gt; (defaults to "bloom")</param>
		/// <param name="isTemplateBook"></param>
		/// <returns>Path to the unzipped .bloompub</returns>
		public static string CreateBloomPub(BloomPubPublishSettings settings, string outputPath, string bookFolderPath,
			BookServer bookServer, IWebSocketProgress progress, TemporaryFolder tempFolder, string creator = kCreatorBloom,
			bool isTemplateBook = false)
		{
			var modifiedBook = PrepareBookForBloomReader(settings, bookFolderPath, bookServer, tempFolder, progress, isTemplateBook, creator);
			// We want at least 256 for Bloom Reader, because the screens have a high pixel density. And (at the moment) we are asking for
			// 64dp in Bloom Reader.

			BookCompressor.MakeSizedThumbnail(modifiedBook, modifiedBook.FolderPath, 256);

			MakeSha(BookStorage.FindBookHtmlInFolder(bookFolderPath), modifiedBook.FolderPath);
			CompressImages(modifiedBook.FolderPath, settings.ImagePublishSettings, modifiedBook.RawDom);
			SignLanguageApi.ProcessVideos(HtmlDom.SelectChildVideoElements(modifiedBook.RawDom.DocumentElement).Cast<XmlElement>(),
				modifiedBook.FolderPath);
			var newContent = XmlHtmlConverter.ConvertDomToHtml5(modifiedBook.RawDom);
			RobustFile.WriteAllText(BookStorage.FindBookHtmlInFolder(modifiedBook.FolderPath), newContent, Encoding.UTF8);

			BookCompressor.CompressBookDirectory(outputPath, modifiedBook.FolderPath,
				MakeFilter(modifiedBook.FolderPath),
				"",
				wrapWithFolder: false);

			return modifiedBook.FolderPath;
		}

		/// <summary>
		/// Make a filter suitable for passing the files a BloomPub needs.
		/// </summary>
		public static IFilter MakeFilter(string folderPath)
		{
			var filter = new BookFileFilter(folderPath)
			{
				IncludeFilesNeededForBloomPlayer = true,
				WantMusic = true,
				WantVideo = true,
				NarrationLanguages = null
			};
			// these are artifacts of uploading book to BloomLibrary.org and not useful in BloomPubs
			filter.AlwaysReject("thumbnail-256.png");
			filter.AlwaysReject("thumbnail-70.png");
			return filter;
		}

		private static void CompressImages(string modifiedBookFolderPath, ImagePublishSettings imagePublishSettings, XmlDocument dom)
		{
			List<string> imagesToPreserveResolution;
			List<string> imagesToGiveTransparentBackgrounds;

			var fullScreenAttr = dom.GetElementsByTagName("body").Cast<XmlElement>().First().Attributes["data-bffullscreenpicture"]?.Value;
			if (fullScreenAttr != null && fullScreenAttr.IndexOf("bloomReader", StringComparison.InvariantCulture) >= 0)
			{
				// This feature (currently used for motion books in landscape mode) triggers an all-black background,
				// due to a rule in bookFeatures.less.
				// Making white pixels transparent on an all-black background makes line-art disappear,
				// which is bad (BL-6564), so just make an empty list in this case.
				imagesToGiveTransparentBackgrounds = new List<string>();
			}
			else
			{
				imagesToGiveTransparentBackgrounds = FindCoverImages(dom);
			}
			imagesToPreserveResolution = FindImagesToPreserveResolution(dom);

			foreach (var filePath in Directory.GetFiles(modifiedBookFolderPath))
			{
				if (BookCompressor.CompressableImageFileExtensions.Contains(Path.GetExtension(filePath).ToLowerInvariant()))
				{
					var fileName = Path.GetFileName(filePath);
					if (imagesToPreserveResolution.Contains(fileName))
						continue; // don't compress these
								  // Cover images should be transparent if possible.  Others don't need to be.
					var makeBackgroundTransparent = imagesToGiveTransparentBackgrounds.Contains(fileName);
					var modifiedContent = BookCompressor.GetImageBytesForElectronicPub(filePath,
						makeBackgroundTransparent,
						imagePublishSettings);
					// In a previous version, we did this during the compression, and therefore didn't have to
					// write out a modified version. There's a small savings in this, but the price is
					// a nasty leak of knowledge about making BloomPubs into a class responsible for
					// compressing to zip files. If we really need this savings, we could refactor to
					// use the overrides parameter of CompressDirectory.
					RobustFile.WriteAllBytes(filePath, modifiedContent);
				}
			}
		}

		private const string kBackgroundImage = "background-image:url('";   // must match format string in HtmlDom.SetImageElementUrl()
		private static List<string> FindCoverImages(XmlDocument xmlDom)
		{
			var transparentImageFiles = new List<string>();
			foreach (var div in xmlDom.SafeSelectNodes("//div[contains(concat(' ',@class,' '),' coverColor ')]//div[contains(@class,'bloom-imageContainer')]").Cast<XmlElement>())
			{
				var style = div.GetAttribute("style");
				if (!String.IsNullOrEmpty(style) && style.Contains(kBackgroundImage))
				{
					System.Diagnostics.Debug.Assert(div.GetStringAttribute("class").Contains("bloom-backgroundImage"));
					// extract filename from the background-image style
					transparentImageFiles.Add(ExtractFilenameFromBackgroundImageStyleUrl(style));
				}
				else
				{
					// extract filename from child img element
					var img = div.SelectSingleNode("//img[@src]");
					if (img != null)
						transparentImageFiles.Add(System.Web.HttpUtility.UrlDecode(img.GetStringAttribute("src")));
				}
			}
			return transparentImageFiles;
		}

		private static List<string> FindImagesToPreserveResolution(XmlDocument dom)
		{
			var preservedImages = new List<string>();
			foreach (var div in dom.SafeSelectNodes("//div[contains(@class,'marginBox')]//div[contains(@class,'bloom-preserveResolution')]").Cast<XmlElement>())
			{
				var style = div.GetAttribute("style");
				if (!string.IsNullOrEmpty(style) && style.Contains(kBackgroundImage))
				{
					System.Diagnostics.Debug.Assert(div.GetStringAttribute("class").Contains("bloom-backgroundImage"));
					preservedImages.Add(ExtractFilenameFromBackgroundImageStyleUrl(style));
				}
			}
			foreach (var img in dom.SafeSelectNodes("//div[contains(@class,'marginBox')]//img[contains(@class,'bloom-preserveResolution')]").Cast<XmlElement>())
			{
				preservedImages.Add(System.Web.HttpUtility.UrlDecode(img.GetStringAttribute("src")));
			}
			return preservedImages;
		}

		private static string ExtractFilenameFromBackgroundImageStyleUrl(string style)
		{
			var filename = style.Substring(style.IndexOf(kBackgroundImage) + kBackgroundImage.Length);
			filename = filename.Substring(0, filename.IndexOf("'"));
			return System.Web.HttpUtility.UrlDecode(filename);
		}

		private static void MakeSha(string pathToFileForSha, string folderForSha)
		{
			var sha = Book.Book.ComputeHashForAllBookRelatedFiles(pathToFileForSha);
			var name = "version.txt"; // must match what BloomReader is looking for in NewBookListenerService.IsBookUpToDate()
			// We send the straight string without a BOM in our advertisement, so that needs to be what we write
			// in the file, otherwise, BR never recognizes that it already has the current version.
			RobustFile.WriteAllText(Path.Combine(folderForSha, name), sha, new UTF8Encoding(encoderShouldEmitUTF8Identifier: false));
			HashOfMostRecentlyCreatedBook = sha;
		}

		public static Dictionary<string, HashSet<string>> BloomPubFontsAndLangsUsed = null;

		public static Book.Book PrepareBookForBloomReader(BloomPubPublishSettings settings, string bookFolderPath,
			BookServer bookServer,
			TemporaryFolder temp, IWebSocketProgress progress,
			bool isTemplateBook,
			string creator = kCreatorBloom)
		{
			// MakeDeviceXmatterTempBook needs to be able to copy customCollectionStyles.css etc into parent of bookFolderPath
			// And bloom-player expects folder name to match html file name.
			var htmPath = BookStorage.FindBookHtmlInFolder(bookFolderPath);
			var tentativeBookFolderPath = Path.Combine(temp.FolderPath,
				// Windows directory names cannot have trailing periods, but FileNameWithoutExtension can have these.  (BH-6097)
				BookStorage.SanitizeNameForFileSystem(Path.GetFileNameWithoutExtension(htmPath)));
			Directory.CreateDirectory(tentativeBookFolderPath);
			var modifiedBook = PublishHelper.MakeDeviceXmatterTempBook(bookFolderPath, bookServer,
				tentativeBookFolderPath, isTemplateBook,
				narrationLanguages: settings?.AudioLanguagesToInclude,
<<<<<<< HEAD
				wantMusic:true,
				// bloom-player has its own @font-face declarations built in for Andika which are compatible with ours.
				// Other fonts that BloomDesktop may serve need to be embedded in the .bloompub file.
				wantFontFaceDeclarations: false);
			
			modifiedBook.SetMotionAttributesOnBody(settings?.PublishAsMotionBookIfApplicable == true && modifiedBook.HasMotionPages);
=======
				wantMusic: true);

			modifiedBook.SetMotionAttributesOnBody(settings?.Motion ?? false);
>>>>>>> 6bddc755

			// Although usually tentativeBookFolderPath and modifiedBook.FolderPath are the same, there are some exceptions
			// In the process of bringing a book up-to-date (called by MakeDeviceXmatterTempBook), the folder path may change.
			// For example, it could change if the original folder path contains punctuation marks now deemed dangerous.
			//    The book will be moved to the sanitized version of the file name instead.
			// It can also happen if we end up picking a different version of the title (i.e. in a different language)
			//    than the one written to the .htm file.
			string modifiedBookFolderPath = modifiedBook.FolderPath;

			if (modifiedBook.CollectionSettings.HaveEnterpriseFeatures)
				ProcessQuizzes(modifiedBookFolderPath, modifiedBook.RawDom);

			// Right here, let's maintain the history of what the BloomdVersion signifies to a reader.
			// Version 1 (as opposed to no BloomdVersion field): the bookFeatures property may be
			// used to report features analytics (with earlier bloompub's, the reader must use its own logic)
			modifiedBook.Storage.BookInfo.MetaData.BloomdVersion = 1;

			modifiedBook.Storage.BookInfo.UpdateOneSingletonTag("distribution", settings?.DistributionTag);
			if (!string.IsNullOrEmpty(settings?.BookshelfTag))
			{
				modifiedBook.Storage.BookInfo.UpdateOneSingletonTag("bookshelf", settings.BookshelfTag);
			}

			if (settings?.RemoveInteractivePages ?? false)
			{
				var activities = modifiedBook.GetPageElements().Cast<XmlNode>()
					.Where(x => x is XmlElement elt && HtmlDom.IsActivityPage(elt)).ToArray();
				foreach (var page in activities)
					page.ParentNode.RemoveChild(page);
			}

			var xmatterLangsToKeep = new HashSet<string>(modifiedBook.BookData.GetAllBookLanguageCodes(true, true));
			if (settings?.LanguagesToInclude != null)
			{
				PublishModel.RemoveUnwantedLanguageData(modifiedBook.OurHtmlDom, settings.LanguagesToInclude,
					shouldPruneXmatter: true, xmatterLangsToKeep);
				// For 5.3, we wholesale keep all L2/L3 rules even though this might result in incorrect error messages about fonts. (BL-11357)
				// In 5.4, we hope to clean up all this font determination stuff by using a real browser to determine what is used.
				var cssLangsToKeep = new HashSet<string> (settings.LanguagesToInclude);
				cssLangsToKeep.UnionWith(xmatterLangsToKeep);
				PublishModel.RemoveUnwantedLanguageRulesFromCssFiles(modifiedBook.FolderPath, cssLangsToKeep);
			}
			else if (Program.RunningHarvesterMode && modifiedBook.OurHtmlDom.SelectSingleNode(BookStorage.ComicalXpath) != null)
			{
				// This indicates that we are harvesting a book with comic speech bubbles or other overlays (Overlay Tool).
				// For books with overlays, we only publish a single language. It's not currently feasible to
				// allow the reader to switch language in a book with overlays, because typically that requires
				// adjusting the positions of the overlays, and we don't yet support having more than one
				// set of overlay locations in a single book. See BL-7912 for some ideas on how we might
				// eventually improve this. In the meantime, switching language would have bad effects,
				// and if you can't switch language, there's no point in the book containing more than one.
				var languagesToInclude = new string[1] { modifiedBook.BookData.Language1.Tag };
				PublishModel.RemoveUnwantedLanguageData(modifiedBook.OurHtmlDom, languagesToInclude,
					shouldPruneXmatter: true, xmatterLangsToKeep);
			}

			// Do this after processing interactive pages, as they can satisfy the criteria for being 'blank'
			HashSet<string> fontsUsed = null;
			using (var helper = new PublishHelper())
			{
				helper.ControlForInvoke = ControlForInvoke;
				ISet<string> warningMessages = new HashSet<string>();
				helper.RemoveUnwantedContent(modifiedBook.OurHtmlDom, modifiedBook, false,
					warningMessages, keepPageLabels: settings?.WantPageLabels ?? false);
				PublishHelper.SendBatchedWarningMessagesToProgress(warningMessages, progress);
				fontsUsed = helper.FontsUsed;
				BloomPubFontsAndLangsUsed = helper.FontsAndLangsUsed;
			}
			if (!modifiedBook.IsTemplateBook)
				modifiedBook.RemoveBlankPages(settings?.LanguagesToInclude);

			// See https://issues.bloomlibrary.org/youtrack/issue/BL-6835.
			RemoveInvisibleImageElements(modifiedBook);
			modifiedBook.Storage.CleanupUnusedSupportFiles(/*isForPublish:*/true, settings?.AudioLanguagesToExclude);
			if (!modifiedBook.IsTemplateBook && RobustFile.Exists(Path.Combine(modifiedBookFolderPath, "placeHolder.png")))
				RobustFile.Delete(Path.Combine(modifiedBookFolderPath, "placeHolder.png"));
			modifiedBook.RemoveObsoleteAudioMarkup();

			// We want these to run after RemoveUnwantedContent() so that the metadata will more accurately reflect
			// the subset of contents that are included in the .bloompub
			// Note that we generally want to disable features here, but not enable them, especially while
			// running harvester!  See https://issues.bloomlibrary.org/youtrack/issue/BL-8995.
			// BloomReader and BloomPlayer are not using the SignLanguage feature, and it's misleading to
			// assume the existence of videos implies sign language.  There is a separate "Video" feature
			// now that gets set automatically.  (Automated setting of the Blind feature is imperfect, but
			// more meaningful than trying to automate sign language just based on one video existing.)
			var enableSignLanguage = modifiedBook.BookInfo.MetaData.Feature_SignLanguage;
			modifiedBook.UpdateMetadataFeatures(
				isSignLanguageEnabled: enableSignLanguage,
				isTalkingBookEnabled: true, // talkingBook is only ever set automatically as far as I can tell.
				allowedLanguages: null // allow all because we've already filtered out the unwanted ones from the dom above.
				);

			modifiedBook.SetAnimationDurationsFromAudioDurations();

			modifiedBook.OurHtmlDom.SetMedia("bloomReader");
			modifiedBook.OurHtmlDom.AddOrReplaceMetaElement("bloom-digital-creator", creator);
			EmbedFonts(modifiedBook, progress, fontsUsed, FontFileFinder.GetInstance(Program.RunningUnitTests));

			var bookFile = BookStorage.FindBookHtmlInFolder(modifiedBook.FolderPath);
			StripImgIfWeCannotFindFile(modifiedBook.RawDom, bookFile);
			StripContentEditableAndTabIndex(modifiedBook.RawDom);
			InsertReaderStylesheet(modifiedBook.RawDom);
			RobustFile.Copy(FileLocationUtilities.GetFileDistributedWithApplication(BloomFileLocator.BrowserRoot, "publish", "ReaderPublish", "readerStyles.css"),
				Path.Combine(modifiedBookFolderPath, "readerStyles.css"));
			ConvertImagesToBackground(modifiedBook.RawDom);

			AddDistributionFile(modifiedBookFolderPath, creator, settings);

			modifiedBook.Save();

			return modifiedBook;
		}

		/// <summary>
		/// Add a `.distribution` file to the zip which will be reported on for analytics from Bloom Reader.
		/// See https://issues.bloomlibrary.org/youtrack/issue/BL-8875.
		/// </summary>
		private static void AddDistributionFile(string bookFolder, string creator, BloomPubPublishSettings settings)
		{
			string distributionValue;
			switch (creator)
			{
				case kCreatorHarvester:
					distributionValue = kDistributionBloomWeb;
					break;
				case kCreatorBloom:
					distributionValue = kDistributionBloomDirect;
					if (settings != null && !string.IsNullOrEmpty(settings.DistributionTag))
						distributionValue = settings.DistributionTag;
					break;
				default: throw new ArgumentException("Unknown creator", creator);
			}
			RobustFile.WriteAllText(Path.Combine(bookFolder, kDistributionFileName), distributionValue);
		}

		private static void ProcessQuizzes(string bookFolderPath, XmlDocument bookDom)
		{
			var jsonPath = Path.Combine(bookFolderPath, kQuestionFileName);
			var questionPages = bookDom.SafeSelectNodes(
				"//html/body/div[contains(@class, 'bloom-page') and contains(@class, 'questions')]");
			var questions = new List<QuestionGroup>();
			foreach (var page in questionPages.Cast<XmlElement>().ToArray())
			{
				ExtractQuestionGroups(page, questions);
				page.ParentNode.RemoveChild(page);
			}

			var quizPages = bookDom.SafeSelectNodes(
				"//html/body/div[contains(@class, 'bloom-page') and contains(@class, 'simple-comprehension-quiz')]");
			foreach (var page in quizPages.Cast<XmlElement>().ToArray())
				AddQuizQuestionGroup(page, questions);
			var builder = new StringBuilder("[");
			foreach (var question in questions)
			{
				if (builder.Length > 1)
					builder.Append(",\n");
				builder.Append(question.GetJson());
			}

			builder.Append("]");
			File.WriteAllText(jsonPath, builder.ToString());
		}

		// Given a page built using the new simple-comprehension-quiz template, generate JSON to produce the same
		// effect (more-or-less) in BloomReader 1.x. These pages are NOT deleted like the old question pages,
		// so we need to mark the JSON onlyForBloomReader1 to prevent BR2 from duplicating them.
		private static void AddQuizQuestionGroup(XmlElement page, List<QuestionGroup> questions)
		{
			var questionElts =
				page.SafeSelectNodes(
					".//div[contains(@class, 'bloom-editable') and contains(@class, 'bloom-content1') and contains(@class, 'QuizQuestion-style')]");
			var answerElts =
				page.SafeSelectNodes(
					".//div[contains(@class, 'bloom-editable') and contains(@class, 'bloom-content1') and contains(@class, 'QuizAnswer-style')]")
				.Cast<XmlElement>()
				.Where(a => !string.IsNullOrWhiteSpace(a.InnerText));
			if (questionElts.Count == 0 || !answerElts.Any())
			{
				return;
			}

			var questionElt = questionElts[0];
			if (string.IsNullOrWhiteSpace(questionElt.InnerText))
				return;
			var lang = questionElt.Attributes["lang"]?.Value ?? "";
			if (string.IsNullOrEmpty(lang))
				return; // paranoia, bloom-editable without lang should not be content1

			var group = new QuestionGroup() { lang = lang, onlyForBloomReader1 = true };
			var question = new Question()
			{
				question = questionElt.InnerText.Trim(),
				answers = answerElts.Select(a => new Answer()
				{
					text = a.InnerText.Trim(),
					correct = ((a.ParentNode?.ParentNode as XmlElement)?.Attributes["class"]?.Value ?? "").Contains("correct-answer")
				}).ToArray()
			};
			group.questions = new[] { question };

			questions.Add(group);
		}


		private static void StripImgIfWeCannotFindFile(XmlDocument dom, string bookFile)
		{
			var folderPath = Path.GetDirectoryName(bookFile);
			foreach (var imgElt in dom.SafeSelectNodes("//img[@src]").Cast<XmlElement>().ToArray())
			{
				var file = UrlPathString.CreateFromUrlEncodedString(imgElt.Attributes["src"].Value).PathOnly.NotEncoded;
				if (!File.Exists(Path.Combine(folderPath, file)))
				{
					imgElt.ParentNode.RemoveChild(imgElt);
				}
			}
		}

		private static void StripContentEditableAndTabIndex(XmlDocument dom)
		{
			foreach (var editableElt in dom.SafeSelectNodes("//div[@contenteditable]").Cast<XmlElement>())
				editableElt.RemoveAttribute("contenteditable");

			// For some reason Bloom adds tabindex="0" to bloom-editables and for some reason we remove them
			// when we go to publish (neither reason are clear to me; "saving space" for the latter?). In any case,
			// we need to keep the tabindex on translationGroups so we preserve audio playback order.
			const string tabindexXpath =
				"//div[@tabindex and not(contains(concat(' ', @class, ' '), ' bloom-translationGroup '))]";
			foreach (var tabIndexDiv in dom.SafeSelectNodes(tabindexXpath).Cast<XmlElement>())
				tabIndexDiv.RemoveAttribute("tabindex");
		}

		/// <summary>
		/// Find every place in the html file where an img element is nested inside a div with class bloom-imageContainer.
		/// Convert the img into a background image of the image container div.
		/// Specifically, make the following changes:
		/// - Copy any data-x attributes from the img element to the div
		/// - Convert the src attribute of the img to style="background-image:url('...')" (with the same source) on the div
		///    (any pre-existing style attribute on the div is lost)
		/// - Add the class bloom-backgroundImage to the div
		/// - delete the img element
		/// (See oldImg and newImg in unit test CompressBookForDevice_ImgInImgContainer_ConvertedToBackground for an example).
		/// </summary>
		/// <param name="wholeBookHtml"></param>
		/// <returns></returns>
		private static void ConvertImagesToBackground(XmlDocument dom)
		{
			foreach (var imgContainer in dom.SafeSelectNodes("//div[contains(@class, 'bloom-imageContainer')]").Cast<XmlElement>().ToArray())
			{
				var img = imgContainer.ChildNodes.Cast<XmlNode>().FirstOrDefault(n => n is XmlElement && n.Name == "img");
				if (img == null || img.Attributes["src"] == null)
					continue;
				// The filename should be already urlencoded since src is a url.
				var src = img.Attributes["src"].Value;
				HtmlDom.SetImageElementUrl(new ElementProxy(imgContainer), UrlPathString.CreateFromUrlEncodedString(src));
				foreach (XmlAttribute attr in img.Attributes)
				{
					if (attr.Name.StartsWith("data-"))
						imgContainer.SetAttribute(attr.Name, attr.Value);
				}

				var classesToAdd = " bloom-backgroundImage";
				// This is a nasty special case; see BL-11712. This class causes images to grow to
				// cover the container, so when we convert to a background image, somehow we need to
				// do the same thing. If we have other similar classes we will have to do it again,
				// and again have two equivalent rules. Maybe we can eventually get rid of converting
				// to background image? Why did we want to, anyway?? Maybe we can copy all classes from
				// the img? But we'd still need duplicate rules.
				if ((img.Attributes["class"]?.Value ?? "").Contains("bloom-imageObjectFit-cover"))
					classesToAdd += " bloom-imageObjectFit-cover";

				imgContainer.SetAttribute("class", imgContainer.Attributes["class"].Value + classesToAdd);
				imgContainer.RemoveChild(img);
			}
		}

		private static void InsertReaderStylesheet(XmlDocument dom)
		{
			var link = dom.CreateElement("link");
			XmlUtils.GetOrCreateElement(dom, "html", "head").AppendChild(link);
			link.SetAttribute("rel", "stylesheet");
			link.SetAttribute("href", "readerStyles.css");
			link.SetAttribute("type", "text/css");
		}

		/// <summary>
		/// Remove image elements that are invisible due to the book's layout orientation.
		/// </summary>
		/// <remarks>
		/// This code is temporary for Version4.5.  Version4.6 extensively refactors the
		/// electronic publishing code to combine ePUB and BloomReader preparation as much
		/// as possible.
		/// </remarks>
		private static void RemoveInvisibleImageElements(Book.Book book)
		{
			var isLandscape = book.GetLayout().SizeAndOrientation.IsLandScape;
			foreach (var img in book.RawDom.SafeSelectNodes("//img").Cast<XmlElement>().ToArray())
			{
				var src = img.Attributes["src"]?.Value;
				if (string.IsNullOrEmpty(src))
					continue;
				var classes = img.Attributes["class"]?.Value;
				if (string.IsNullOrEmpty(classes))
					continue;
				if (isLandscape && classes.Contains("portraitOnly") ||
					!isLandscape && classes.Contains("landscapeOnly"))
				{
					// Remove this img element since it shouldn't be displayed.
					img.ParentNode.RemoveChild(img);
				}
			}
		}

		/// <summary>
		/// Given a book, typically one in a temporary folder made just for exporting (or testing),
		/// and given the set of fonts found while creating that book and removing hidden elements,
		/// find the files needed for those fonts.
		/// Copy the font file for the normal style of that font family from the system font folder,
		/// if permitted; or post a warning in progress if we can't embed it.
		/// Create an extra css file (fonts.css) which tells the book to find the font files for those font families
		/// in the local folder, and insert a link to it into the book.
		/// </summary>
		/// <param name="fontFileFinder">use new FontFinder() for real, or a stub in testing</param>
		public static void EmbedFonts(Book.Book book, IWebSocketProgress progress, HashSet<string> fontsWanted, IFontFinder fontFileFinder)
		{
			const string defaultFont = "Andika"; // "Andika" already in BR, don't need to embed or make rule.
			fontsWanted.Remove(defaultFont);
			fontsWanted.Remove("Andika New Basic");	// This will be handled by the Andika font which is available in BR.
			PublishHelper.CheckFontsForEmbedding(progress, fontsWanted, fontFileFinder, out List<string> filesToEmbed, out HashSet<string> badFonts);
			foreach (var file in filesToEmbed)
			{
				// Enhance: do we need to worry about problem characters in font file names?
				var dest = Path.Combine(book.FolderPath, Path.GetFileName(file));
				RobustFile.Copy(file, dest);
			}
			// Create the fonts.css file, which tells the browser where to find the fonts for those families.
			var sb = new StringBuilder();
			foreach (var font in fontsWanted)
			{
				if (badFonts.Contains(font))
					continue;
				var group = fontFileFinder.GetGroupForFont(font);
				if (group != null)
				{
					EpubMaker.AddFontFace(sb, font, "normal", "normal", group.Normal);
				}
				// We don't need (or want) a rule to use Andika instead.
				// The reader typically WILL use Andika, because we have a rule making it the default font
				// for the whole body of the document, and BloomReader always has it available.
				// However, it's possible that although we aren't allowed to embed the desired font,
				// the device actually has it installed. In that case, we want to use it.
			}
			RobustFile.WriteAllText(Path.Combine(book.FolderPath, "fonts.css"), sb.ToString());
			// Tell the document to use the new stylesheet.
			book.OurHtmlDom.AddStyleSheet("fonts.css");
			// Repair defaultLangStyles.css and other places in the output book if needed.
			if (badFonts.Any())
			{
				PublishHelper.FixCssReferencesForBadFonts(book.FolderPath, defaultFont, badFonts);
				PublishHelper.FixXmlDomReferencesForBadFonts(book.OurHtmlDom.RawDom, defaultFont, badFonts);
			}
		}

		/// <summary>
		/// Start with a page, which should appear to the user to contain blocks like this,
		/// separated by blank lines:
		/// Question A
		/// answer1
		/// *correct answer2
		/// answer3
		///
		/// Question B
		/// *correct answer1
		/// answer2
		/// answer3
		///
		/// The actual html encoding will vary. Each line may be wrapped as a paragraph, or there might be br-type line breaks.
		/// We want to make json like this for each question:
		/// {"question":"Question", "answers": [{"text":"answer1"}, {"text":"correct answer", "correct":true}, {"text":"answer2"}]},
		/// </summary>
		public static void ExtractQuestionGroups(XmlElement page, List<QuestionGroup> questionGroups)
		{
			foreach (XmlElement source in page.SafeSelectNodes(".//div[contains(@class, 'bloom-editable')]"))
			{
				var lang = source.Attributes["lang"]?.Value ?? "";
				if (String.IsNullOrEmpty(lang) || lang == "z")
					continue;
				var group = new QuestionGroup() { lang = lang };
				// this looks weird, but it's just driven by the test cases which are in turn collected
				// from various ways of getting the questions on the page (typing, pasting).
				// See BookReaderFileMakerTests.ExtractQuestionGroups_ParsesCorrectly()
				var separators = new[]
				{
					"<br />", "</p>",
					// now add those may not actually show up in firefox, but are in the pre-existing
					// unit tests, presumably with written-by-hand html?
					"</br>", "<p />"
				};
				var lines = source.InnerXml.Split(separators, StringSplitOptions.None);
				var questions = new List<Question>();
				Question question = null;
				var answers = new List<Answer>();
				foreach (var line in lines)
				{
					var cleanLine = line.Replace("<p>", ""); // our split above just looks at the ends of paragraphs, ignores the starts.
															 // Similarly, our split above just looks at the ends of brs, ignores the starts
															 //(separate start vs. end br elements might not occur in real FF tests, see note above).
					cleanLine = cleanLine.Replace("<br>", "");
					cleanLine = cleanLine.Replace("\u200c", "");
					if (String.IsNullOrWhiteSpace(cleanLine))
					{
						// If we've accumulated an actual question and answers, put it in the output.
						// otherwise, we're probably just dealing with leading white space before the first question.
						if (answers.Any())
						{
							question.answers = answers.ToArray();
							answers.Clear();
							questions.Add(question);
							question = null;
						}
					}
					else
					{
						var trimLine = cleanLine.Trim();
						if (question == null)
						{
							// If we don't already have a question being built, this first line is the question.
							question = new Question() { question = trimLine };
						}
						else
						{
							// We already got the question, and haven't seen a blank line since,
							// so this is one of its answers.
							var correct = trimLine.StartsWith("*");
							if (correct)
							{
								trimLine = trimLine.Substring(1).Trim();
							}
							answers.Add(new Answer() { text = trimLine, correct = correct });
						}
					}
				}
				if (answers.Any())
				{
					// Save the final question.
					question.answers = answers.ToArray();
					questions.Add(question);
				}
				if (questions.Any())
				{
					// There may well be editable divs, especially automatically generated for active langauges,
					// which don't have any questions. Skip them. But if we got at least one, save it.
					group.questions = questions.ToArray();
					questionGroups.Add(group);
				}
			}
		}
	}
}<|MERGE_RESOLUTION|>--- conflicted
+++ resolved
@@ -1,4 +1,4 @@
-﻿using System;
+using System;
 using System.Collections.Generic;
 using System.Drawing;
 using System.IO;
@@ -232,18 +232,12 @@
 			var modifiedBook = PublishHelper.MakeDeviceXmatterTempBook(bookFolderPath, bookServer,
 				tentativeBookFolderPath, isTemplateBook,
 				narrationLanguages: settings?.AudioLanguagesToInclude,
-<<<<<<< HEAD
 				wantMusic:true,
 				// bloom-player has its own @font-face declarations built in for Andika which are compatible with ours.
 				// Other fonts that BloomDesktop may serve need to be embedded in the .bloompub file.
 				wantFontFaceDeclarations: false);
 			
 			modifiedBook.SetMotionAttributesOnBody(settings?.PublishAsMotionBookIfApplicable == true && modifiedBook.HasMotionPages);
-=======
-				wantMusic: true);
-
-			modifiedBook.SetMotionAttributesOnBody(settings?.Motion ?? false);
->>>>>>> 6bddc755
 
 			// Although usually tentativeBookFolderPath and modifiedBook.FolderPath are the same, there are some exceptions
 			// In the process of bringing a book up-to-date (called by MakeDeviceXmatterTempBook), the folder path may change.
