﻿using System;
using System.Collections.Generic;
using System.Linq;
using Bloom.Book;
using Bloom.Publish.BloomLibrary;

namespace Bloom.Publish.BloomPub
{
	// This class is used to pass settings from the PublishToBloomPubApi (or PublishToVideoApi, etc) to the many and varied
	// places that they pass through before getting to BloomPubMaker.
	public class BloomPubPublishSettings
	{
		// A distribution tag goes into analytics as a way of measuring the impact of various distribution efforts. E.g.,
		// sd cards vs. web vs. distributed devices. Note, while we store this in the meta.json so that we don't lose it,
		// in the actual BloomPub we also create a .distribution file containing it. That's a bit confusing, and maybe it
		// is largely for historical reasons (client had to do this themselves, and creating a text file is easier than editing json).
		public string DistributionTag;

		public string BookshelfTag;

		// Specifies the languages whose text should be included in the published book.
		public HashSet<string> LanguagesToInclude;

		// Specifies the languages for which narration audio should not be included, even if their text is included.
		// NOTE: It's more natural for consumers to think about what languages they want to EXCLUDE, rather than what languages they want to INCLUDE.
		public HashSet<string> AudioLanguagesToExclude;

		public string[] AudioLanguagesToInclude
		{
			get
			{
				if (LanguagesToInclude == null)
					return Array.Empty<string>();
				if (AudioLanguagesToExclude == null)
					return LanguagesToInclude.ToArray();
				return LanguagesToInclude.Except(AudioLanguagesToExclude).ToArray();
			}
		}

		// Triggers both not deleting them...they are harmless when making a video...
		// and sending a list of them over a web socket.
		public bool WantPageLabels;

		// True to remove activities, quiz pages...stuff that's inappropriate for making videos.
		public bool RemoveInteractivePages;

		public BloomPubPublishSettings()
		{
			ImagePublishSettings = new ImagePublishSettings();
			LanguagesToInclude = new HashSet<string>();
			AudioLanguagesToExclude = new HashSet<string>();
		}

		// Should we publish as a motion book?
		// Note: rather than a default of false, this should normally be set to the PublishSettings.BloomPub.Motion
		// value stored in the book's BookInfo. This happens automatically if creating one using ForBloomInfo.
		// If you want a different value, for example, AudioVideo.Settings, be sure to set that up.
		public bool PublishAsMotionBookIfApplicable;

		public ImagePublishSettings ImagePublishSettings { get; set; }

		public override bool Equals(object obj)
		{
			if (!(obj is BloomPubPublishSettings))
				return false;
			var other = (BloomPubPublishSettings)obj;
			return LanguagesToInclude.SetEquals(other.LanguagesToInclude) && DistributionTag == other.DistributionTag
				&& PublishAsMotionBookIfApplicable == other.PublishAsMotionBookIfApplicable;

			// REVIEW: why wasn't AudioLanguagesToExclude included here?
		}

		/// <summary>
		/// Return a clone, except that all languages in the passed set are wanted
		/// (and no audio languages excluded).
		/// </summary>
		/// <param name="languages"></param>
		/// <returns></returns>
		public BloomPubPublishSettings WithAllLanguages(IEnumerable<string> languages)
		{
			var result = this.MemberwiseClone() as BloomPubPublishSettings;
			result.AudioLanguagesToExclude = new HashSet<string>(); // exclude none!
			result.LanguagesToInclude = new HashSet<string>(languages);
			return result;
		}

		public override int GetHashCode()
		{
<<<<<<< HEAD
			return LanguagesToInclude.GetHashCode() + DistributionTag.GetHashCode() + (PublishAsMotionBookIfApplicable? 1 : 0);
=======
			return LanguagesToInclude.GetHashCode() + DistributionTag.GetHashCode() + (Motion ? 1 : 0);
>>>>>>> 6bddc755

			// REVIEW: why wasn't AudioLanguagesToExclude included here?
		}

		// BL-10840 When the Harvester is getting BloomPubPublishSettings, we want to use the settings
		// for BloomLibrary, since the book has been uploaded using those settings for text and audio
		// languages. (But, BL-11582, separate BloomPub settings are obsolete, so always use the Library ones,
		// unless they are missing.)
		// Much more complicated before we made BloomPub language settings obsolete and BloomLibrary settings
		// never null; see BL-11582 and before that BL-10840.
		private static HashSet<string> GetLanguagesToInclude(PublishSettings settings)
		{
			var dictToUse = settings.BloomLibrary.TextLangs;
			return new HashSet<string>(dictToUse.Where(kvp => kvp.Value.IsIncluded()).Select(kvp => kvp.Key));
		}

		// Get the set of languages in libraryDict that are excluded. (This was more complicated before we
		// made BloomPub language settings obsolete. In particular, if we reinstate those, this function
		// still needs to yield library language settings when harvesting; see BL-10840.
		private static HashSet<string> GetLanguagesToExclude(Dictionary<string, InclusionSetting> libraryDict)
		{
<<<<<<< HEAD
			return new HashSet<string>(libraryDict.Where(kvp => !kvp.Value.IsIncluded()).Select(kvp => kvp.Key));
=======
			ThrowIfLanguagesNotInitialized(libraryDict);
			return new HashSet<string>(libraryDict.Where(kvp => !kvp.Value.IsIncluded()).Select(kvp => kvp.Key));
		}

		private static void ThrowIfLanguagesNotInitialized(Dictionary<string, InclusionSetting> langDictionary)
		{
			if (langDictionary.Count == 0)
			{
				// This should never happen. If we are running from the UI, we will have initialized things
				// when going into the publish screen. If we are running from the command line, we will
				// have called GetPublishSettingsForBook which guarantees we are properly initialized.
				throw new ApplicationException("Trying to use PublishSettings languages which have not been initialized");
			}
>>>>>>> 6bddc755
		}

		public static BloomPubPublishSettings FromBookInfo(BookInfo bookInfo)
		{
			var libraryTextLangs = bookInfo.PublishSettings.BloomLibrary.TextLangs;
			var libraryAudioLangs = bookInfo.PublishSettings.BloomLibrary.AudioLangs;
			var languagesToInclude = GetLanguagesToInclude(bookInfo.PublishSettings);

			HashSet<string> audioLanguagesToExclude;
			if (libraryAudioLangs.Count == 0)
			{
				if (libraryTextLangs.Count == 0)
				{
					// We really want to exclude all of them, but we don't know what all the possibilities are.
					audioLanguagesToExclude = new HashSet<string>();
				}
				else
				{
					// We want to exclude the audio files for the languages that we are not publishing the text of.
					// We aren't sure if we need this, or if AudioLangs is only null when there is no audio in the book at all.
					audioLanguagesToExclude = GetLanguagesToExclude(libraryTextLangs);
				}
			}
			else
			{
				// We do have some settings for the audio languages, choose the ones that have been explicitly marked as excluded
				audioLanguagesToExclude = GetLanguagesToExclude(libraryAudioLangs);
			}

			return new BloomPubPublishSettings()
			{
				// Note - we want it such that even if the underlying data changes, this settings object won't.
				// (Converting the IEnumerable to a HashSet above happens to accomplish that)
				LanguagesToInclude = languagesToInclude,
				AudioLanguagesToExclude = audioLanguagesToExclude,
				// All the paths that use this are making settings for BloomPub, not Video.
				PublishAsMotionBookIfApplicable = bookInfo.PublishSettings.BloomPub.PublishAsMotionBookIfApplicable,
				ImagePublishSettings = bookInfo.PublishSettings.BloomPub.ImageSettings
			};
		}

		public static BloomPubPublishSettings GetPublishSettingsForBook(BookServer bookServer, BookInfo bookInfo)
		{
			// Normally this is setup by the Publish (or library) screen, but if you've never visited such a screen for this book,
			// perhaps because you are doing a bulk or command line publish, then one of them might be empty. In that case, initialize it here.
			//
			// There are two scenarios where we legitimately don't have any TextLangs or AudioLangs: a picture book and a book
			// with only sign language.
			// In those cases, we may call InitializeLanguages unnecessarily, but it's harmless.
			if (bookInfo.PublishSettings.BloomLibrary.TextLangs.Count == 0 || bookInfo.PublishSettings.BloomLibrary.AudioLangs.Count == 0)
			{
				var book = bookServer.GetBookFromBookInfo(bookInfo);
				BloomLibraryPublishModel.InitializeLanguages(book);
			}
			return FromBookInfo(bookInfo);
		}
	}
}<|MERGE_RESOLUTION|>--- conflicted
+++ resolved
@@ -1,4 +1,4 @@
-﻿using System;
+using System;
 using System.Collections.Generic;
 using System.Linq;
 using Bloom.Book;
@@ -86,11 +86,7 @@
 
 		public override int GetHashCode()
 		{
-<<<<<<< HEAD
 			return LanguagesToInclude.GetHashCode() + DistributionTag.GetHashCode() + (PublishAsMotionBookIfApplicable? 1 : 0);
-=======
-			return LanguagesToInclude.GetHashCode() + DistributionTag.GetHashCode() + (Motion ? 1 : 0);
->>>>>>> 6bddc755
 
 			// REVIEW: why wasn't AudioLanguagesToExclude included here?
 		}
@@ -112,23 +108,7 @@
 		// still needs to yield library language settings when harvesting; see BL-10840.
 		private static HashSet<string> GetLanguagesToExclude(Dictionary<string, InclusionSetting> libraryDict)
 		{
-<<<<<<< HEAD
 			return new HashSet<string>(libraryDict.Where(kvp => !kvp.Value.IsIncluded()).Select(kvp => kvp.Key));
-=======
-			ThrowIfLanguagesNotInitialized(libraryDict);
-			return new HashSet<string>(libraryDict.Where(kvp => !kvp.Value.IsIncluded()).Select(kvp => kvp.Key));
-		}
-
-		private static void ThrowIfLanguagesNotInitialized(Dictionary<string, InclusionSetting> langDictionary)
-		{
-			if (langDictionary.Count == 0)
-			{
-				// This should never happen. If we are running from the UI, we will have initialized things
-				// when going into the publish screen. If we are running from the command line, we will
-				// have called GetPublishSettingsForBook which guarantees we are properly initialized.
-				throw new ApplicationException("Trying to use PublishSettings languages which have not been initialized");
-			}
->>>>>>> 6bddc755
 		}
 
 		public static BloomPubPublishSettings FromBookInfo(BookInfo bookInfo)
