﻿using System;
using System.Collections.Generic;
using System.Linq;
using Bloom.Book;
using Bloom.Publish.BloomLibrary;

namespace Bloom.Publish.BloomPub
{
	// This class is used to pass settings from the PublishToBloomPubApi (or PublishToVideoApi, etc) to the many and varied
	// places that they pass through before getting to BloomPubMaker.
	public class BloomPubPublishSettings
	{
		// A distribution tag goes into analytics as a way of measuring the impact of various distribution efforts. E.g.,
		// sd cards vs. web vs. distributed devices. Note, while we store this in the meta.json so that we don't lose it,
		// in the actual BloomPub we also create a .distribution file containing it. That's a bit confusing, and maybe it
		// is largely for historical reasons (client had to do this themselves, and creating a text file is easier than editing json).
		public string DistributionTag;

		public string BookshelfTag;

		// Specifies the languages whose text should be included in the published book.
		public HashSet<string> LanguagesToInclude;

		// Specifies the languages for which narration audio should not be included, even if their text is included.
		// NOTE: It's more natural for consumers to think about what languages they want to EXCLUDE, rather than what languages they want to INCLUDE.
		public HashSet<string> AudioLanguagesToExclude;

		public string[] AudioLanguagesToInclude
		{
			get
			{
				if (LanguagesToInclude == null)
					return Array.Empty<string>();
				if (AudioLanguagesToExclude == null)
					return LanguagesToInclude.ToArray();
				return LanguagesToInclude.Except(AudioLanguagesToExclude).ToArray();
			}
		}

		// Triggers both not deleting them...they are harmless when making a video...
		// and sending a list of them over a web socket.
		public bool WantPageLabels;

		// True to remove activities, quiz pages...stuff that's inappropriate for making videos.
		public bool RemoveInteractivePages;

		public BloomPubPublishSettings()
		{
			ImagePublishSettings = new ImagePublishSettings();
			LanguagesToInclude = new HashSet<string>();
			AudioLanguagesToExclude = new HashSet<string>();
		}

		// Should we publish as a motion book?
		// Note: rather than a default of false, this should normally be set to the PublishSettings.BloomPub.Motion
		// value stored in the book's BookInfo. This happens automatically if creating one using ForBloomInfo.
		// If you want a different value, for example, AudioVideo.Settings, be sure to set that up.
		public bool PublishAsMotionBookIfApplicable;

		public ImagePublishSettings ImagePublishSettings { get; set; }

		public override bool Equals(object obj)
		{
			if (!(obj is BloomPubPublishSettings))
				return false;
			var other = (BloomPubPublishSettings)obj;
			return LanguagesToInclude.SetEquals(other.LanguagesToInclude) && DistributionTag == other.DistributionTag
				&& PublishAsMotionBookIfApplicable == other.PublishAsMotionBookIfApplicable;

			// REVIEW: why wasn't AudioLanguagesToExclude included here?
		}

		/// <summary>
		/// Return a clone, except that all languages in the passed set are wanted
		/// (and no audio languages excluded).
		/// </summary>
		/// <param name="languages"></param>
		/// <returns></returns>
		public BloomPubPublishSettings WithAllLanguages(IEnumerable<string> languages)
		{
			var result = this.MemberwiseClone() as BloomPubPublishSettings;
			result.AudioLanguagesToExclude = new HashSet<string>(); // exclude none!
			result.LanguagesToInclude = new HashSet<string>(languages);
			return result;
		}

		public override int GetHashCode()
		{
<<<<<<< HEAD
			return LanguagesToInclude.GetHashCode() + DistributionTag.GetHashCode() + (PublishAsMotionBookIfApplicable? 1 : 0);
=======
			return LanguagesToInclude.GetHashCode() + DistributionTag.GetHashCode() + (Motion ? 1 : 0);
>>>>>>> b5ee7192

			// REVIEW: why wasn't AudioLanguagesToExclude included here?
		}

		// BL-10840 When the Harvester is getting BloomPubPublishSettings, we want to use the settings
		// for BloomLibrary, since the book has been uploaded using those settings for text and audio
		// languages. (But, BL-11582, separate BloomPub settings are obsolete, so always use the Library ones,
		// unless they are missing.)
		// Much more complicated before we made BloomPub language settings obsolete and BloomLibrary settings
		// never null; see BL-11582 and before that BL-10840.
		private static HashSet<string> GetLanguagesToInclude(PublishSettings settings)
		{
			var dictToUse = settings.BloomLibrary.TextLangs;

			ThrowIfLanguagesNotInitialized(dictToUse);

			return new HashSet<string>(dictToUse.Where(kvp => kvp.Value.IsIncluded()).Select(kvp => kvp.Key));
		}

		// Get the set of languages in libraryDict that are excluded. (This was more complicated before we
		// made BloomPub language settings obsolete. In particular, if we reinstate those, this function
		// still needs to yield library language settings when harvesting; see BL-10840.
		private static HashSet<string> GetLanguagesToExclude(Dictionary<string, InclusionSetting> libraryDict)
		{
			ThrowIfLanguagesNotInitialized(libraryDict);
			return new HashSet<string>(libraryDict.Where(kvp => !kvp.Value.IsIncluded()).Select(kvp => kvp.Key));
		}

		private static void ThrowIfLanguagesNotInitialized(Dictionary<string, InclusionSetting> langDictionary)
		{
			if (langDictionary.Count == 0)
			{
				// This should never happen. If we are running from the UI, we will have initialized things
				// when going into the publish screen. If we are running from the command line, we will
				// have called GetPublishSettingsForBook which guarantees we are properly initialized.
				throw new ApplicationException("Trying to use PublishSettings languages which have not been initialized");
			}
		}

		public static BloomPubPublishSettings FromBookInfo(BookInfo bookInfo)
		{
			var libraryTextLangs = bookInfo.PublishSettings.BloomLibrary.TextLangs;
			var libraryAudioLangs = bookInfo.PublishSettings.BloomLibrary.AudioLangs;
			var languagesToInclude = GetLanguagesToInclude(bookInfo.PublishSettings);

			HashSet<string> audioLanguagesToExclude;
			if (libraryAudioLangs.Count == 0)
			{
				if (libraryTextLangs.Count == 0)
				{
					// We really want to exclude all of them, but we don't know what all the possibilities are.
					audioLanguagesToExclude = new HashSet<string>();
				}
				else
				{
					// We want to exclude the audio files for the languages that we are not publishing the text of.
					// We aren't sure if we need this, or if AudioLangs is only null when there is no audio in the book at all.
					audioLanguagesToExclude = GetLanguagesToExclude(libraryTextLangs);
				}
			}
			else
			{
				// We do have some settings for the audio languages, choose the ones that have been explicitly marked as excluded
				audioLanguagesToExclude = GetLanguagesToExclude(libraryAudioLangs);
			}

			return new BloomPubPublishSettings()
			{
				// Note - we want it such that even if the underlying data changes, this settings object won't.
				// (Converting the IEnumerable to a HashSet above happens to accomplish that)
				LanguagesToInclude = languagesToInclude,
				AudioLanguagesToExclude = audioLanguagesToExclude,
				// All the paths that use this are making settings for BloomPub, not Video.
				PublishAsMotionBookIfApplicable = bookInfo.PublishSettings.BloomPub.PublishAsMotionBookIfApplicable,
				ImagePublishSettings = bookInfo.PublishSettings.BloomPub.ImageSettings
			};
		}

		public static BloomPubPublishSettings GetPublishSettingsForBook(BookServer bookServer, BookInfo bookInfo)
		{
			// Normally this is setup by the Publish (or library) screen, but if you've never visited such a screen for this book,
			// perhaps because you are doing a bulk or command line publish, then one of them might be empty. In that case, initialize it here.
			if (bookInfo.PublishSettings.BloomLibrary.TextLangs.Count == 0 || bookInfo.PublishSettings.BloomLibrary.AudioLangs.Count == 0)
			{
				var book = bookServer.GetBookFromBookInfo(bookInfo);
				BloomLibraryPublishModel.InitializeLanguages(book);
			}
			return FromBookInfo(bookInfo);
		}
	}
}<|MERGE_RESOLUTION|>--- conflicted
+++ resolved
@@ -86,11 +86,7 @@
 
 		public override int GetHashCode()
 		{
-<<<<<<< HEAD
 			return LanguagesToInclude.GetHashCode() + DistributionTag.GetHashCode() + (PublishAsMotionBookIfApplicable? 1 : 0);
-=======
-			return LanguagesToInclude.GetHashCode() + DistributionTag.GetHashCode() + (Motion ? 1 : 0);
->>>>>>> b5ee7192
 
 			// REVIEW: why wasn't AudioLanguagesToExclude included here?
 		}
