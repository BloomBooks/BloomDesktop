--- conflicted
+++ resolved
@@ -651,13 +651,9 @@
 		{
 			var target = BookUpload.UseSandbox ? UploadDestination.Development : UploadDestination.Production;
 			var bloom = Application.ExecutablePath;
-<<<<<<< HEAD
 			if (SIL.PlatformUtilities.Platform.IsLinux)
 				bloom = $"/opt/mono5-sil/bin/mono {bloom}";
-			var command = $"{bloom} upload \"{collectionFolder}\" -u {_userId.Text} -d {target}";
-=======
 			var command = $"{bloom} upload \"{rootFolderPath}\" -u {_userId.Text} -d {target}";
->>>>>>> 6482214c
 
 			ProcessStartInfo startInfo;
 			if (SIL.PlatformUtilities.Platform.IsWindows)
@@ -697,7 +693,11 @@
 		
 		}
 
-<<<<<<< HEAD
+		private void _uploadSource_SelectedIndexChanged(object sender, EventArgs e)
+		{
+			UpdateDisplay();
+		}
+
 		private string QuoteQuotes(string command)
 		{
 			return command.Replace("\\", "\\\\").Replace("\"", "\\\"");
@@ -737,11 +737,6 @@
 
 			// Give up.
 			return null;
-=======
-		private void _uploadSource_SelectedIndexChanged(object sender, EventArgs e)
-		{
-			UpdateDisplay();
->>>>>>> 6482214c
 		}
 	}
 }