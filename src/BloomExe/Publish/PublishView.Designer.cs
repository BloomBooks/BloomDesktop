﻿namespace Bloom.Publish
{
    partial class PublishView
    {
        /// <summary> 
        /// Required designer variable.
        /// </summary>
        private System.ComponentModel.IContainer components = null;

        /// <summary> 
        /// Clean up any resources being used.
        /// </summary>
        /// <param name="disposing">true if managed resources should be disposed; otherwise, false.</param>
        protected override void Dispose(bool disposing)
        {
            if (disposing && (components != null))
            {
                components.Dispose();
            }
            base.Dispose(disposing);
        }

        #region Component Designer generated code

        /// <summary> 
        /// Required method for Designer support - do not modify 
        /// the contents of this method with the code editor.
        /// </summary>
        private void InitializeComponent()
        {
            this.components = new System.ComponentModel.Container();
            Palaso.UI.WindowsForms.SuperToolTip.SuperToolTipInfoWrapper superToolTipInfoWrapper1 = new Palaso.UI.WindowsForms.SuperToolTip.SuperToolTipInfoWrapper();
            Palaso.UI.WindowsForms.SuperToolTip.SuperToolTipInfo superToolTipInfo1 = new Palaso.UI.WindowsForms.SuperToolTip.SuperToolTipInfo();
            Palaso.UI.WindowsForms.SuperToolTip.SuperToolTipInfoWrapper superToolTipInfoWrapper2 = new Palaso.UI.WindowsForms.SuperToolTip.SuperToolTipInfoWrapper();
            Palaso.UI.WindowsForms.SuperToolTip.SuperToolTipInfo superToolTipInfo2 = new Palaso.UI.WindowsForms.SuperToolTip.SuperToolTipInfo();
            Palaso.UI.WindowsForms.SuperToolTip.SuperToolTipInfoWrapper superToolTipInfoWrapper3 = new Palaso.UI.WindowsForms.SuperToolTip.SuperToolTipInfoWrapper();
            Palaso.UI.WindowsForms.SuperToolTip.SuperToolTipInfo superToolTipInfo3 = new Palaso.UI.WindowsForms.SuperToolTip.SuperToolTipInfo();
            Palaso.UI.WindowsForms.SuperToolTip.SuperToolTipInfoWrapper superToolTipInfoWrapper4 = new Palaso.UI.WindowsForms.SuperToolTip.SuperToolTipInfoWrapper();
            Palaso.UI.WindowsForms.SuperToolTip.SuperToolTipInfo superToolTipInfo4 = new Palaso.UI.WindowsForms.SuperToolTip.SuperToolTipInfo();
            this._loadTimer = new System.Windows.Forms.Timer(this.components);
            this._makePdfBackgroundWorker = new System.ComponentModel.BackgroundWorker();
            this._workingIndicator = new System.Windows.Forms.Panel();
            this._topBarPanel = new System.Windows.Forms.Panel();
            this._saveButton = new System.Windows.Forms.Button();
            this._printButton = new System.Windows.Forms.Button();
            this.tableLayoutPanel1 = new System.Windows.Forms.TableLayoutPanel();
            this._contextMenuStrip = new System.Windows.Forms.ContextMenuStrip(this.components);
            this._openinBrowserMenuItem = new System.Windows.Forms.ToolStripMenuItem();
            this._menusToolStrip = new System.Windows.Forms.ToolStrip();
            this._layoutChoices = new System.Windows.Forms.ToolStripDropDownButton();
            this._bookletCoverRadio = new System.Windows.Forms.RadioButton();
            this.label1 = new System.Windows.Forms.Label();
            this._uploadRadio = new System.Windows.Forms.RadioButton();
            this._showCropMarks = new System.Windows.Forms.CheckBox();
            this._bookletBodyRadio = new System.Windows.Forms.RadioButton();
            this._simpleAllPagesRadio = new System.Windows.Forms.RadioButton();
            this._L10NSharpExtender = new L10NSharp.UI.L10NSharpExtender(this.components);
<<<<<<< HEAD
			this._pdfViewer = new PdfViewer();
            this._superToolTip = new Palaso.UI.WindowsForms.SuperToolTip.SuperToolTip(this.components);
=======
            this._adobeReaderControl = new Bloom.Publish.AdobeReaderControl();
			this._superToolTip = new Palaso.UI.WindowsForms.SuperToolTip.SuperToolTip(this.components);
			this._openPDF = new System.Windows.Forms.ToolStripMenuItem();
>>>>>>> 31231894
            this._workingIndicator.SuspendLayout();
            this._topBarPanel.SuspendLayout();
            this.tableLayoutPanel1.SuspendLayout();
            this._contextMenuStrip.SuspendLayout();
            this._menusToolStrip.SuspendLayout();
			this._pdfViewer.SuspendLayout();
            ((System.ComponentModel.ISupportInitialize)(this._L10NSharpExtender)).BeginInit();
            this.SuspendLayout();
            // 
            // _makePdfBackgroundWorker
            // 
            this._makePdfBackgroundWorker.WorkerSupportsCancellation = true;
            this._makePdfBackgroundWorker.DoWork += new System.ComponentModel.DoWorkEventHandler(this._makePdfBackgroundWorker_DoWork);
            // 
            // _workingIndicator
            // 
            this._workingIndicator.Anchor = ((System.Windows.Forms.AnchorStyles)((((System.Windows.Forms.AnchorStyles.Top | System.Windows.Forms.AnchorStyles.Bottom) 
            | System.Windows.Forms.AnchorStyles.Left) 
            | System.Windows.Forms.AnchorStyles.Right)));
            this._workingIndicator.BackColor = System.Drawing.Color.White;
            this._workingIndicator.Controls.Add(this._topBarPanel);
            this._workingIndicator.Location = new System.Drawing.Point(114, 24);
            this._workingIndicator.Name = "_workingIndicator";
            this._workingIndicator.Size = new System.Drawing.Size(714, 516);
            this._workingIndicator.TabIndex = 8;
            // 
            // _topBarPanel
            // 
            this._topBarPanel.Controls.Add(this._saveButton);
            this._topBarPanel.Controls.Add(this._printButton);
            this._topBarPanel.Location = new System.Drawing.Point(296, 320);
            this._topBarPanel.Name = "_topBarPanel";
            this._topBarPanel.Size = new System.Drawing.Size(327, 70);
            this._topBarPanel.TabIndex = 14;
            // 
            // _saveButton
            // 
            this._saveButton.AutoSize = true;
            this._saveButton.BackColor = System.Drawing.Color.Transparent;
            this._saveButton.FlatAppearance.BorderSize = 0;
            this._saveButton.FlatStyle = System.Windows.Forms.FlatStyle.Flat;
            this._saveButton.Font = new System.Drawing.Font("Segoe UI", 10F, System.Drawing.FontStyle.Regular, System.Drawing.GraphicsUnit.Point, ((byte)(0)));
            this._saveButton.ForeColor = System.Drawing.Color.Black;
            this._saveButton.Image = global::Bloom.Properties.Resources.Usb;
            this._L10NSharpExtender.SetLocalizableToolTip(this._saveButton, null);
            this._L10NSharpExtender.SetLocalizationComment(this._saveButton, null);
            this._L10NSharpExtender.SetLocalizingId(this._saveButton, "PublishTab.SaveButton");
            this._saveButton.Location = new System.Drawing.Point(139, 0);
            this._saveButton.Name = "_saveButton";
            this._saveButton.Size = new System.Drawing.Size(185, 71);
            this._saveButton.TabIndex = 15;
            this._saveButton.Text = "&Save PDF...";
            this._saveButton.TextImageRelation = System.Windows.Forms.TextImageRelation.ImageBeforeText;
            this._saveButton.UseVisualStyleBackColor = false;
            this._saveButton.Click += new System.EventHandler(this.OnSave_Click);
            // 
            // _printButton
            // 
            this._printButton.AutoSize = true;
            this._printButton.BackColor = System.Drawing.Color.Transparent;
            this._printButton.FlatAppearance.BorderSize = 0;
            this._printButton.FlatStyle = System.Windows.Forms.FlatStyle.Flat;
            this._printButton.Font = new System.Drawing.Font("Segoe UI", 10F, System.Drawing.FontStyle.Regular, System.Drawing.GraphicsUnit.Point, ((byte)(0)));
            this._printButton.ForeColor = System.Drawing.Color.Black;
            this._printButton.Image = global::Bloom.Properties.Resources.print;
            this._L10NSharpExtender.SetLocalizableToolTip(this._printButton, null);
            this._L10NSharpExtender.SetLocalizationComment(this._printButton, null);
            this._L10NSharpExtender.SetLocalizingId(this._printButton, "PublishTab.PrintButton");
            this._printButton.Location = new System.Drawing.Point(0, 0);
            this._printButton.Name = "_printButton";
            this._printButton.Size = new System.Drawing.Size(160, 64);
            this._printButton.TabIndex = 14;
            this._printButton.Text = "&Print...";
            this._printButton.TextImageRelation = System.Windows.Forms.TextImageRelation.ImageBeforeText;
            this._printButton.UseVisualStyleBackColor = false;
            this._printButton.Click += new System.EventHandler(this.OnPrint_Click);
            // 
            // tableLayoutPanel1
            // 
            this.tableLayoutPanel1.BackColor = System.Drawing.Color.FromArgb(((int)(((byte)(64)))), ((int)(((byte)(64)))), ((int)(((byte)(64)))));
            this.tableLayoutPanel1.ColumnCount = 1;
            this.tableLayoutPanel1.ColumnStyles.Add(new System.Windows.Forms.ColumnStyle(System.Windows.Forms.SizeType.Percent, 100F));
            this.tableLayoutPanel1.ContextMenuStrip = this._contextMenuStrip;
            this.tableLayoutPanel1.Controls.Add(this._menusToolStrip, 0, 0);
            this.tableLayoutPanel1.Controls.Add(this._bookletCoverRadio, 0, 2);
            this.tableLayoutPanel1.Controls.Add(this.label1, 0, 4);
            this.tableLayoutPanel1.Controls.Add(this._uploadRadio, 0, 5);
            this.tableLayoutPanel1.Controls.Add(this._showCropMarks, 0, 6);
            this.tableLayoutPanel1.Controls.Add(this._bookletBodyRadio, 0, 3);
            this.tableLayoutPanel1.Controls.Add(this._simpleAllPagesRadio, 0, 1);
            this.tableLayoutPanel1.Dock = System.Windows.Forms.DockStyle.Left;
            this.tableLayoutPanel1.ForeColor = System.Drawing.Color.White;
            this.tableLayoutPanel1.Location = new System.Drawing.Point(0, 0);
            this.tableLayoutPanel1.Name = "tableLayoutPanel1";
            this.tableLayoutPanel1.RowCount = 7;
            this.tableLayoutPanel1.RowStyles.Add(new System.Windows.Forms.RowStyle());
            this.tableLayoutPanel1.RowStyles.Add(new System.Windows.Forms.RowStyle());
            this.tableLayoutPanel1.RowStyles.Add(new System.Windows.Forms.RowStyle());
            this.tableLayoutPanel1.RowStyles.Add(new System.Windows.Forms.RowStyle());
            this.tableLayoutPanel1.RowStyles.Add(new System.Windows.Forms.RowStyle());
            this.tableLayoutPanel1.RowStyles.Add(new System.Windows.Forms.RowStyle());
            this.tableLayoutPanel1.RowStyles.Add(new System.Windows.Forms.RowStyle());
            this.tableLayoutPanel1.Size = new System.Drawing.Size(114, 540);
            this.tableLayoutPanel1.TabIndex = 10;
            this.tableLayoutPanel1.Paint += new System.Windows.Forms.PaintEventHandler(this.tableLayoutPanel1_Paint);
            // 
            // _contextMenuStrip
            // 
            this._contextMenuStrip.Items.AddRange(new System.Windows.Forms.ToolStripItem[] {
            this._openinBrowserMenuItem,
            this._openPDF});
            this._L10NSharpExtender.SetLocalizationComment(this._contextMenuStrip, null);
            this._L10NSharpExtender.SetLocalizationPriority(this._contextMenuStrip, L10NSharp.LocalizationPriority.InternalUseOnly);
            this._L10NSharpExtender.SetLocalizingId(this._contextMenuStrip, "_contextMenuStrip._contextMenuStrip");
            this._contextMenuStrip.Name = "_contextMenuStrip";
			this._contextMenuStrip.Size = new System.Drawing.Size(434, 70);
            // 
            // _openinBrowserMenuItem
            // 
            this._L10NSharpExtender.SetLocalizableToolTip(this._openinBrowserMenuItem, null);
            this._L10NSharpExtender.SetLocalizationComment(this._openinBrowserMenuItem, null);
            this._L10NSharpExtender.SetLocalizationPriority(this._openinBrowserMenuItem, L10NSharp.LocalizationPriority.Low);
            this._L10NSharpExtender.SetLocalizingId(this._openinBrowserMenuItem, "EditTab.BookContextMenu.openHtmlInBrowser");
            this._openinBrowserMenuItem.Name = "_openinBrowserMenuItem";
            this._openinBrowserMenuItem.Size = new System.Drawing.Size(433, 22);
            this._openinBrowserMenuItem.Text = "Open the Html used to make this PDF, in Chrome (must be on path)";
            this._openinBrowserMenuItem.ToolTipText = "Will show in chrome rather than firefox because it is closest to the html engine " +
    "the htmltopdf engine uses.";
            this._openinBrowserMenuItem.Click += new System.EventHandler(this._openinBrowserMenuItem_Click);
            // 
            // _menusToolStrip
            // 
            this._menusToolStrip.AutoSize = false;
            this._menusToolStrip.BackColor = System.Drawing.Color.FromArgb(((int)(((byte)(64)))), ((int)(((byte)(64)))), ((int)(((byte)(64)))));
            this._menusToolStrip.CanOverflow = false;
            this._menusToolStrip.Dock = System.Windows.Forms.DockStyle.None;
            this._menusToolStrip.GripStyle = System.Windows.Forms.ToolStripGripStyle.Hidden;
            this._menusToolStrip.Items.AddRange(new System.Windows.Forms.ToolStripItem[] {
            this._layoutChoices});
            this._menusToolStrip.LayoutStyle = System.Windows.Forms.ToolStripLayoutStyle.Flow;
            this._L10NSharpExtender.SetLocalizableToolTip(this._menusToolStrip, null);
            this._L10NSharpExtender.SetLocalizationComment(this._menusToolStrip, null);
            this._L10NSharpExtender.SetLocalizationPriority(this._menusToolStrip, L10NSharp.LocalizationPriority.NotLocalizable);
            this._L10NSharpExtender.SetLocalizingId(this._menusToolStrip, "EditTab._menusToolStrip");
            this._menusToolStrip.Location = new System.Drawing.Point(0, 0);
            this._menusToolStrip.Name = "_menusToolStrip";
            this._menusToolStrip.Size = new System.Drawing.Size(100, 24);
            this._menusToolStrip.TabIndex = 13;
            this._menusToolStrip.Text = "toolStrip1";
            // 
            // _layoutChoices
            // 
            this._layoutChoices.DisplayStyle = System.Windows.Forms.ToolStripItemDisplayStyle.Text;
            this._layoutChoices.ForeColor = System.Drawing.Color.White;
            this._layoutChoices.ImageTransparentColor = System.Drawing.Color.Magenta;
            this._L10NSharpExtender.SetLocalizableToolTip(this._layoutChoices, null);
            this._L10NSharpExtender.SetLocalizationComment(this._layoutChoices, null);
            this._L10NSharpExtender.SetLocalizationPriority(this._layoutChoices, L10NSharp.LocalizationPriority.NotLocalizable);
            this._L10NSharpExtender.SetLocalizingId(this._layoutChoices, "._layoutChoices");
            this._layoutChoices.Name = "_layoutChoices";
            this._layoutChoices.Size = new System.Drawing.Size(85, 19);
            this._layoutChoices.Text = "Page Layout";
            this._layoutChoices.ToolTipText = "Choose a page size and orientation";
            // 
            // _bookletCoverRadio
            // 
            this._bookletCoverRadio.Font = new System.Drawing.Font("Segoe UI", 8.25F, System.Drawing.FontStyle.Regular, System.Drawing.GraphicsUnit.Point, ((byte)(0)));
            this._bookletCoverRadio.Image = global::Bloom.Properties.Resources.coverOnly;
            this._L10NSharpExtender.SetLocalizableToolTip(this._bookletCoverRadio, null);
            this._L10NSharpExtender.SetLocalizationComment(this._bookletCoverRadio, null);
            this._L10NSharpExtender.SetLocalizingId(this._bookletCoverRadio, "PublishTab.CoverOnlyRadio");
            this._bookletCoverRadio.Location = new System.Drawing.Point(3, 130);
            this._bookletCoverRadio.Name = "_bookletCoverRadio";
            this._bookletCoverRadio.Size = new System.Drawing.Size(94, 88);
            superToolTipInfo1.BackgroundGradientBegin = System.Drawing.Color.FromArgb(((int)(((byte)(255)))), ((int)(((byte)(255)))), ((int)(((byte)(255)))));
            superToolTipInfo1.BackgroundGradientEnd = System.Drawing.Color.FromArgb(((int)(((byte)(202)))), ((int)(((byte)(218)))), ((int)(((byte)(239)))));
            superToolTipInfo1.BackgroundGradientMiddle = System.Drawing.Color.FromArgb(((int)(((byte)(242)))), ((int)(((byte)(246)))), ((int)(((byte)(251)))));
            superToolTipInfo1.BodyText = "Make a PDF of just the front and back (both sides), so you can  print on colored " +
    "paper.";
            superToolTipInfo1.HeaderText = "Cover";
            superToolTipInfo1.OffsetForWhereToDisplay = new System.Drawing.Point(120, 0);
            superToolTipInfo1.ShowHeader = false;
            superToolTipInfoWrapper1.SuperToolTipInfo = superToolTipInfo1;
            superToolTipInfoWrapper1.UseSuperToolTip = true;
            this._superToolTip.SetSuperStuff(this._bookletCoverRadio, superToolTipInfoWrapper1);
            this._bookletCoverRadio.TabIndex = 8;
            this._bookletCoverRadio.TabStop = true;
            this._bookletCoverRadio.Text = "Booklet Cover";
            this._bookletCoverRadio.TextAlign = System.Drawing.ContentAlignment.MiddleCenter;
            this._bookletCoverRadio.TextImageRelation = System.Windows.Forms.TextImageRelation.ImageAboveText;
            this._bookletCoverRadio.UseVisualStyleBackColor = true;
            this._bookletCoverRadio.CheckedChanged += new System.EventHandler(this.OnBookletRadioChanged);
            // 
            // label1
            // 
            this.label1.BorderStyle = System.Windows.Forms.BorderStyle.FixedSingle;
            this._L10NSharpExtender.SetLocalizableToolTip(this.label1, null);
            this._L10NSharpExtender.SetLocalizationComment(this.label1, null);
            this._L10NSharpExtender.SetLocalizingId(this.label1, "label1");
            this.label1.Location = new System.Drawing.Point(3, 323);
            this.label1.Name = "label1";
            this.label1.Size = new System.Drawing.Size(108, 1);
            this.label1.TabIndex = 17;
            // 
            // _uploadRadio
            // 
            this._uploadRadio.Font = new System.Drawing.Font("Segoe UI", 8.25F, System.Drawing.FontStyle.Regular, System.Drawing.GraphicsUnit.Point, ((byte)(0)));
            this._uploadRadio.Image = global::Bloom.Properties.Resources.upload;
            this._L10NSharpExtender.SetLocalizableToolTip(this._uploadRadio, null);
            this._L10NSharpExtender.SetLocalizationComment(this._uploadRadio, null);
            this._L10NSharpExtender.SetLocalizingId(this._uploadRadio, "PublishTab.ButtonThatShowsUploadForm");
            this._uploadRadio.Location = new System.Drawing.Point(3, 327);
            this._uploadRadio.Name = "_uploadRadio";
            this._uploadRadio.Size = new System.Drawing.Size(105, 82);
            superToolTipInfo2.BackgroundGradientBegin = System.Drawing.Color.FromArgb(((int)(((byte)(255)))), ((int)(((byte)(255)))), ((int)(((byte)(255)))));
            superToolTipInfo2.BackgroundGradientEnd = System.Drawing.Color.FromArgb(((int)(((byte)(202)))), ((int)(((byte)(218)))), ((int)(((byte)(239)))));
            superToolTipInfo2.BackgroundGradientMiddle = System.Drawing.Color.FromArgb(((int)(((byte)(242)))), ((int)(((byte)(246)))), ((int)(((byte)(251)))));
            superToolTipInfo2.BodyText = "Upload to BloomLibrary.org, where others can download and localize into their own" +
    " language.";
            superToolTipInfo2.OffsetForWhereToDisplay = new System.Drawing.Point(120, 0);
            superToolTipInfo2.ShowHeader = false;
            superToolTipInfoWrapper2.SuperToolTipInfo = superToolTipInfo2;
            superToolTipInfoWrapper2.UseSuperToolTip = true;
            this._superToolTip.SetSuperStuff(this._uploadRadio, superToolTipInfoWrapper2);
            this._uploadRadio.TabIndex = 16;
            this._uploadRadio.TabStop = true;
            this._uploadRadio.Text = "Upload";
            this._uploadRadio.TextAlign = System.Drawing.ContentAlignment.MiddleCenter;
            this._uploadRadio.TextImageRelation = System.Windows.Forms.TextImageRelation.ImageAboveText;
            this._uploadRadio.UseVisualStyleBackColor = true;
            this._uploadRadio.CheckedChanged += new System.EventHandler(this.OnBookletRadioChanged);
            // 
            // _showCropMarks
            // 
            this._showCropMarks.AutoSize = true;
            this._showCropMarks.Font = new System.Drawing.Font("Segoe UI", 8.25F, System.Drawing.FontStyle.Regular, System.Drawing.GraphicsUnit.Point, ((byte)(0)));
            this._showCropMarks.Image = global::Bloom.Properties.Resources.cropMarks;
            this._L10NSharpExtender.SetLocalizableToolTip(this._showCropMarks, null);
            this._L10NSharpExtender.SetLocalizationComment(this._showCropMarks, null);
            this._L10NSharpExtender.SetLocalizingId(this._showCropMarks, "PublishTab.ShowCropMarks");
            this._showCropMarks.Location = new System.Drawing.Point(3, 427);
            this._showCropMarks.Margin = new System.Windows.Forms.Padding(3, 15, 3, 3);
            this._showCropMarks.Name = "_showCropMarks";
            this._showCropMarks.Size = new System.Drawing.Size(85, 62);
            this._showCropMarks.TabIndex = 15;
            this._showCropMarks.Text = "Crop Marks";
            this._showCropMarks.TextImageRelation = System.Windows.Forms.TextImageRelation.ImageAboveText;
            this._showCropMarks.UseVisualStyleBackColor = true;
            this._showCropMarks.Visible = false;
            this._showCropMarks.CheckedChanged += new System.EventHandler(this.OnShowCropMarks_CheckedChanged);
            // 
            // _bookletBodyRadio
            // 
            this._bookletBodyRadio.Font = new System.Drawing.Font("Segoe UI", 8.25F, System.Drawing.FontStyle.Regular, System.Drawing.GraphicsUnit.Point, ((byte)(0)));
            this._bookletBodyRadio.Image = global::Bloom.Properties.Resources.insideBookletPages;
            this._L10NSharpExtender.SetLocalizableToolTip(this._bookletBodyRadio, null);
            this._L10NSharpExtender.SetLocalizationComment(this._bookletBodyRadio, null);
            this._L10NSharpExtender.SetLocalizingId(this._bookletBodyRadio, "PublishTab.BodyOnlyRadio");
            this._bookletBodyRadio.Location = new System.Drawing.Point(3, 224);
            this._bookletBodyRadio.Name = "_bookletBodyRadio";
            this._bookletBodyRadio.Size = new System.Drawing.Size(94, 96);
            superToolTipInfo3.BackgroundGradientBegin = System.Drawing.Color.FromArgb(((int)(((byte)(255)))), ((int)(((byte)(255)))), ((int)(((byte)(255)))));
            superToolTipInfo3.BackgroundGradientEnd = System.Drawing.Color.FromArgb(((int)(((byte)(202)))), ((int)(((byte)(218)))), ((int)(((byte)(239)))));
            superToolTipInfo3.BackgroundGradientMiddle = System.Drawing.Color.FromArgb(((int)(((byte)(242)))), ((int)(((byte)(246)))), ((int)(((byte)(251)))));
            superToolTipInfo3.BodyText = "Make a booklet from the inside pages of the book.\r Pages will be laid out and reo" +
    "rdered so that when you fold it, you\'ll have a booklet.\r\n";
            superToolTipInfo3.HeaderText = "Booklet Inside Pages";
            superToolTipInfo3.OffsetForWhereToDisplay = new System.Drawing.Point(120, 0);
            superToolTipInfo3.ShowHeader = false;
            superToolTipInfoWrapper3.SuperToolTipInfo = superToolTipInfo3;
            superToolTipInfoWrapper3.UseSuperToolTip = true;
            this._superToolTip.SetSuperStuff(this._bookletBodyRadio, superToolTipInfoWrapper3);
            this._bookletBodyRadio.TabIndex = 14;
            this._bookletBodyRadio.TabStop = true;
            this._bookletBodyRadio.Text = "Booklet Insides";
            this._bookletBodyRadio.TextAlign = System.Drawing.ContentAlignment.MiddleCenter;
            this._bookletBodyRadio.TextImageRelation = System.Windows.Forms.TextImageRelation.ImageAboveText;
            this._bookletBodyRadio.UseVisualStyleBackColor = true;
            this._bookletBodyRadio.CheckedChanged += new System.EventHandler(this.OnBookletRadioChanged);
            // 
            // _simpleAllPagesRadio
            // 
            this._simpleAllPagesRadio.Font = new System.Drawing.Font("Segoe UI", 8.25F, System.Drawing.FontStyle.Regular, System.Drawing.GraphicsUnit.Point, ((byte)(0)));
            this._simpleAllPagesRadio.Image = global::Bloom.Properties.Resources.simplePages;
            this._L10NSharpExtender.SetLocalizableToolTip(this._simpleAllPagesRadio, null);
            this._L10NSharpExtender.SetLocalizationComment(this._simpleAllPagesRadio, "Instead of making a booklet, just make normal pages");
            this._L10NSharpExtender.SetLocalizingId(this._simpleAllPagesRadio, "PublishTab.OnePagePerPaperRadio");
            this._simpleAllPagesRadio.Location = new System.Drawing.Point(3, 27);
            this._simpleAllPagesRadio.Name = "_simpleAllPagesRadio";
            this._simpleAllPagesRadio.Size = new System.Drawing.Size(94, 97);
            superToolTipInfo4.BackgroundGradientBegin = System.Drawing.Color.FromArgb(((int)(((byte)(255)))), ((int)(((byte)(255)))), ((int)(((byte)(255)))));
            superToolTipInfo4.BackgroundGradientEnd = System.Drawing.Color.FromArgb(((int)(((byte)(202)))), ((int)(((byte)(218)))), ((int)(((byte)(239)))));
            superToolTipInfo4.BackgroundGradientMiddle = System.Drawing.Color.FromArgb(((int)(((byte)(242)))), ((int)(((byte)(246)))), ((int)(((byte)(251)))));
            superToolTipInfo4.BodyText = "Make a PDF of every page of the book, one page per piece of paper.";
            superToolTipInfo4.OffsetForWhereToDisplay = new System.Drawing.Point(120, 0);
            superToolTipInfo4.ShowHeader = false;
            superToolTipInfoWrapper4.SuperToolTipInfo = superToolTipInfo4;
            superToolTipInfoWrapper4.UseSuperToolTip = true;
            this._superToolTip.SetSuperStuff(this._simpleAllPagesRadio, superToolTipInfoWrapper4);
            this._simpleAllPagesRadio.TabIndex = 10;
            this._simpleAllPagesRadio.TabStop = true;
            this._simpleAllPagesRadio.Text = "Simple";
            this._simpleAllPagesRadio.TextAlign = System.Drawing.ContentAlignment.MiddleCenter;
            this._simpleAllPagesRadio.TextImageRelation = System.Windows.Forms.TextImageRelation.ImageAboveText;
            this._simpleAllPagesRadio.UseVisualStyleBackColor = true;
            this._simpleAllPagesRadio.CheckedChanged += new System.EventHandler(this.OnBookletRadioChanged);
            // 
            // _L10NSharpExtender
            // 
            this._L10NSharpExtender.LocalizationManagerId = "Bloom";
            this._L10NSharpExtender.PrefixForNewItems = null;
            //
            // _pdfViewer
            //
            this._pdfViewer.BackColor = System.Drawing.Color.White;
            this._L10NSharpExtender.SetLocalizableToolTip(this._pdfViewer, null);
            this._L10NSharpExtender.SetLocalizationComment(this._pdfViewer, null);
            this._L10NSharpExtender.SetLocalizingId(this._pdfViewer, "PdfViewer.PdfViewer");
            this._pdfViewer.Location = new System.Drawing.Point(114, 3);
            this._pdfViewer.Name = "_pdfViewer";
            this._pdfViewer.Size = new System.Drawing.Size(716, 537);
            this._pdfViewer.TabIndex = 16;
            this._pdfViewer.Dock = System.Windows.Forms.DockStyle.Fill;
            // 
			// superToolTip1
			// 
			this._superToolTip.FadingInterval = 10;
			// 
			// _openPDF
			// 
			this._L10NSharpExtender.SetLocalizableToolTip(this._openPDF, null);
			this._L10NSharpExtender.SetLocalizationComment(this._openPDF, null);
			this._L10NSharpExtender.SetLocalizingId(this._openPDF, ".openThePDFInTheDefaultSystemPdfViewerToolStripMenuItem");
			this._openPDF.Name = "_openPDF";
			this._openPDF.Size = new System.Drawing.Size(433, 22);
			this._openPDF.Text = "Open the PDF in the default system pdf viewer";
			this._openPDF.Click += new System.EventHandler(this._openPDF_Click);
			// 
            // PublishView
            // 
            this.AutoScaleDimensions = new System.Drawing.SizeF(6F, 13F);
            this.AutoScaleMode = System.Windows.Forms.AutoScaleMode.Font;
            this.BackColor = System.Drawing.Color.FromArgb(((int)(((byte)(64)))), ((int)(((byte)(64)))), ((int)(((byte)(64)))));
            this.Controls.Add(this._pdfViewer);
            this.Controls.Add(this.tableLayoutPanel1);
            this.Controls.Add(this._workingIndicator);
            this._L10NSharpExtender.SetLocalizableToolTip(this, null);
            this._L10NSharpExtender.SetLocalizationComment(this, null);
            this._L10NSharpExtender.SetLocalizingId(this, "PublishView.PublishView");
            this.Name = "PublishView";
            this.Size = new System.Drawing.Size(833, 540);
            this._pdfViewer.ResumeLayout();
            this._workingIndicator.ResumeLayout(false);
            this._topBarPanel.ResumeLayout(false);
            this._topBarPanel.PerformLayout();
            this.tableLayoutPanel1.ResumeLayout(false);
            this.tableLayoutPanel1.PerformLayout();
            this._contextMenuStrip.ResumeLayout(false);
            this._menusToolStrip.ResumeLayout(false);
            this._menusToolStrip.PerformLayout();
            ((System.ComponentModel.ISupportInitialize)(this._L10NSharpExtender)).EndInit();
            this.ResumeLayout(false);

        }

        #endregion

		private System.Windows.Forms.Timer _loadTimer;

		private System.ComponentModel.BackgroundWorker _makePdfBackgroundWorker;
		private System.Windows.Forms.Panel _workingIndicator;
		private System.Windows.Forms.TableLayoutPanel tableLayoutPanel1;
		private System.Windows.Forms.Panel _topBarPanel;
		private System.Windows.Forms.Button _saveButton;
		private System.Windows.Forms.Button _printButton;
		private L10NSharp.UI.L10NSharpExtender _L10NSharpExtender;
		private PdfViewer _pdfViewer;
		private System.Windows.Forms.ContextMenuStrip _contextMenuStrip;
		private System.Windows.Forms.ToolStripMenuItem _openinBrowserMenuItem;
		private System.Windows.Forms.RadioButton _simpleAllPagesRadio;
		private System.Windows.Forms.RadioButton _bookletCoverRadio;
		private System.Windows.Forms.RadioButton _bookletBodyRadio;
		private System.Windows.Forms.ToolStrip _menusToolStrip;
		private System.Windows.Forms.ToolStripDropDownButton _layoutChoices;
		private Palaso.UI.WindowsForms.SuperToolTip.SuperToolTip _superToolTip;
		private System.Windows.Forms.CheckBox _showCropMarks;
		private System.Windows.Forms.RadioButton _uploadRadio;
		private System.Windows.Forms.ToolStripMenuItem _openPDF;
        private System.Windows.Forms.Label label1;
    }
}<|MERGE_RESOLUTION|>--- conflicted
+++ resolved
@@ -55,14 +55,9 @@
             this._bookletBodyRadio = new System.Windows.Forms.RadioButton();
             this._simpleAllPagesRadio = new System.Windows.Forms.RadioButton();
             this._L10NSharpExtender = new L10NSharp.UI.L10NSharpExtender(this.components);
-<<<<<<< HEAD
 			this._pdfViewer = new PdfViewer();
-            this._superToolTip = new Palaso.UI.WindowsForms.SuperToolTip.SuperToolTip(this.components);
-=======
-            this._adobeReaderControl = new Bloom.Publish.AdobeReaderControl();
 			this._superToolTip = new Palaso.UI.WindowsForms.SuperToolTip.SuperToolTip(this.components);
 			this._openPDF = new System.Windows.Forms.ToolStripMenuItem();
->>>>>>> 31231894
             this._workingIndicator.SuspendLayout();
             this._topBarPanel.SuspendLayout();
             this.tableLayoutPanel1.SuspendLayout();
