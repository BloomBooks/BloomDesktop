﻿namespace Bloom.Publish
{
    partial class PublishView
    {
        /// <summary> 
        /// Required designer variable.
        /// </summary>
        private System.ComponentModel.IContainer components = null;

        /// <summary> 
        /// Clean up any resources being used.
        /// </summary>
        /// <param name="disposing">true if managed resources should be disposed; otherwise, false.</param>
        protected override void Dispose(bool disposing)
        {
            if (disposing && (components != null))
            {
                components.Dispose();
            }
            base.Dispose(disposing);
        }

        #region Component Designer generated code

        /// <summary> 
        /// Required method for Designer support - do not modify 
        /// the contents of this method with the code editor.
        /// </summary>
        private void InitializeComponent()
        {
<<<<<<< HEAD
			this.components = new System.ComponentModel.Container();
			Palaso.UI.WindowsForms.SuperToolTip.SuperToolTipInfoWrapper superToolTipInfoWrapper1 = new Palaso.UI.WindowsForms.SuperToolTip.SuperToolTipInfoWrapper();
			Palaso.UI.WindowsForms.SuperToolTip.SuperToolTipInfo superToolTipInfo1 = new Palaso.UI.WindowsForms.SuperToolTip.SuperToolTipInfo();
			Palaso.UI.WindowsForms.SuperToolTip.SuperToolTipInfoWrapper superToolTipInfoWrapper2 = new Palaso.UI.WindowsForms.SuperToolTip.SuperToolTipInfoWrapper();
			Palaso.UI.WindowsForms.SuperToolTip.SuperToolTipInfo superToolTipInfo2 = new Palaso.UI.WindowsForms.SuperToolTip.SuperToolTipInfo();
			this._loadTimer = new System.Windows.Forms.Timer(this.components);
			this._makePdfBackgroundWorker = new System.ComponentModel.BackgroundWorker();
			this._workingIndicator = new System.Windows.Forms.Panel();
			this._topBarPanel = new System.Windows.Forms.Panel();
			this.tableLayoutPanel1 = new System.Windows.Forms.TableLayoutPanel();
			this.contextMenuStrip1 = new System.Windows.Forms.ContextMenuStrip(this.components);
			this._openinBrowserMenuItem = new System.Windows.Forms.ToolStripMenuItem();
			this._menusToolStrip = new System.Windows.Forms.ToolStrip();
			this._layoutChoices = new System.Windows.Forms.ToolStripDropDownButton();
			this._L10NSharpExtender = new L10NSharp.UI.L10NSharpExtender(this.components);
			this.superToolTip1 = new Palaso.UI.WindowsForms.SuperToolTip.SuperToolTip(this.components);
			this._bodyRadio = new System.Windows.Forms.RadioButton();
			this._coverRadio = new System.Windows.Forms.RadioButton();
			this._noBookletRadio = new System.Windows.Forms.RadioButton();
			this._cloudRadio = new System.Windows.Forms.RadioButton();
			this._showCropMarks = new System.Windows.Forms.CheckBox();
			this._saveButton = new System.Windows.Forms.Button();
			this._printButton = new System.Windows.Forms.Button();
			this._adobeReaderControl = new Bloom.Publish.AdobeReaderControl();
			this._workingIndicator.SuspendLayout();
			this._topBarPanel.SuspendLayout();
			this.tableLayoutPanel1.SuspendLayout();
			this.contextMenuStrip1.SuspendLayout();
			this._menusToolStrip.SuspendLayout();
			((System.ComponentModel.ISupportInitialize)(this._L10NSharpExtender)).BeginInit();
			this.SuspendLayout();
			// 
			// _makePdfBackgroundWorker
			// 
			this._makePdfBackgroundWorker.WorkerSupportsCancellation = true;
			this._makePdfBackgroundWorker.DoWork += new System.ComponentModel.DoWorkEventHandler(this._makePdfBackgroundWorker_DoWork);
			// 
			// _workingIndicator
			// 
			this._workingIndicator.Anchor = ((System.Windows.Forms.AnchorStyles)((((System.Windows.Forms.AnchorStyles.Top | System.Windows.Forms.AnchorStyles.Bottom) 
            | System.Windows.Forms.AnchorStyles.Left) 
            | System.Windows.Forms.AnchorStyles.Right)));
			this._workingIndicator.BackColor = System.Drawing.Color.White;
			this._workingIndicator.Controls.Add(this._topBarPanel);
			this._workingIndicator.Location = new System.Drawing.Point(103, 24);
			this._workingIndicator.Name = "_workingIndicator";
			this._workingIndicator.Size = new System.Drawing.Size(714, 516);
			this._workingIndicator.TabIndex = 8;
			// 
			// _topBarPanel
			// 
			this._topBarPanel.Controls.Add(this._saveButton);
			this._topBarPanel.Controls.Add(this._printButton);
			this._topBarPanel.Location = new System.Drawing.Point(296, 320);
			this._topBarPanel.Name = "_topBarPanel";
			this._topBarPanel.Size = new System.Drawing.Size(327, 70);
			this._topBarPanel.TabIndex = 14;
			// 
			// tableLayoutPanel1
			// 
			this.tableLayoutPanel1.BackColor = System.Drawing.Color.FromArgb(((int)(((byte)(64)))), ((int)(((byte)(64)))), ((int)(((byte)(64)))));
			this.tableLayoutPanel1.ColumnCount = 1;
			this.tableLayoutPanel1.ColumnStyles.Add(new System.Windows.Forms.ColumnStyle(System.Windows.Forms.SizeType.Percent, 100F));
			this.tableLayoutPanel1.ContextMenuStrip = this.contextMenuStrip1;
			this.tableLayoutPanel1.Controls.Add(this._menusToolStrip, 0, 0);
			this.tableLayoutPanel1.Controls.Add(this._bodyRadio, 0, 1);
			this.tableLayoutPanel1.Controls.Add(this._coverRadio, 0, 2);
			this.tableLayoutPanel1.Controls.Add(this._noBookletRadio, 0, 3);
			this.tableLayoutPanel1.Controls.Add(this._cloudRadio, 0, 4);
			this.tableLayoutPanel1.Controls.Add(this._showCropMarks, 0, 5);
			this.tableLayoutPanel1.Dock = System.Windows.Forms.DockStyle.Left;
			this.tableLayoutPanel1.ForeColor = System.Drawing.Color.White;
			this.tableLayoutPanel1.Location = new System.Drawing.Point(0, 0);
			this.tableLayoutPanel1.Name = "tableLayoutPanel1";
			this.tableLayoutPanel1.RowCount = 5;
			this.tableLayoutPanel1.RowStyles.Add(new System.Windows.Forms.RowStyle());
			this.tableLayoutPanel1.RowStyles.Add(new System.Windows.Forms.RowStyle());
			this.tableLayoutPanel1.RowStyles.Add(new System.Windows.Forms.RowStyle());
			this.tableLayoutPanel1.RowStyles.Add(new System.Windows.Forms.RowStyle());
			this.tableLayoutPanel1.RowStyles.Add(new System.Windows.Forms.RowStyle());
			this.tableLayoutPanel1.RowStyles.Add(new System.Windows.Forms.RowStyle());
			this.tableLayoutPanel1.RowStyles.Add(new System.Windows.Forms.RowStyle());
			this.tableLayoutPanel1.Size = new System.Drawing.Size(114, 540);
			this.tableLayoutPanel1.TabIndex = 10;
			this.tableLayoutPanel1.Paint += new System.Windows.Forms.PaintEventHandler(this.tableLayoutPanel1_Paint);
			// 
			// contextMenuStrip1
			// 
			this.contextMenuStrip1.Items.AddRange(new System.Windows.Forms.ToolStripItem[] {
            this._openinBrowserMenuItem});
			this._L10NSharpExtender.SetLocalizableToolTip(this.contextMenuStrip1, null);
			this._L10NSharpExtender.SetLocalizationComment(this.contextMenuStrip1, null);
			this._L10NSharpExtender.SetLocalizingId(this.contextMenuStrip1, "contextMenuStrip1.contextMenuStrip1");
			this.contextMenuStrip1.Name = "contextMenuStrip1";
			this.contextMenuStrip1.Size = new System.Drawing.Size(434, 26);
			// 
			// _openinBrowserMenuItem
			// 
			this._L10NSharpExtender.SetLocalizableToolTip(this._openinBrowserMenuItem, null);
			this._L10NSharpExtender.SetLocalizationComment(this._openinBrowserMenuItem, null);
			this._L10NSharpExtender.SetLocalizationPriority(this._openinBrowserMenuItem, L10NSharp.LocalizationPriority.Low);
			this._L10NSharpExtender.SetLocalizingId(this._openinBrowserMenuItem, "EditTab.BookContextMenu.openHtmlInBrowser");
			this._openinBrowserMenuItem.Name = "_openinBrowserMenuItem";
			this._openinBrowserMenuItem.Size = new System.Drawing.Size(433, 22);
			this._openinBrowserMenuItem.Text = "Open the Html used to make this PDF, in Chrome (must be on path)";
			this._openinBrowserMenuItem.ToolTipText = "Will show in chrome rather than firefox because it is closest to the html engine " +
=======
            this.components = new System.ComponentModel.Container();
            Palaso.UI.WindowsForms.SuperToolTip.SuperToolTipInfoWrapper superToolTipInfoWrapper1 = new Palaso.UI.WindowsForms.SuperToolTip.SuperToolTipInfoWrapper();
            Palaso.UI.WindowsForms.SuperToolTip.SuperToolTipInfo superToolTipInfo1 = new Palaso.UI.WindowsForms.SuperToolTip.SuperToolTipInfo();
            Palaso.UI.WindowsForms.SuperToolTip.SuperToolTipInfoWrapper superToolTipInfoWrapper2 = new Palaso.UI.WindowsForms.SuperToolTip.SuperToolTipInfoWrapper();
            Palaso.UI.WindowsForms.SuperToolTip.SuperToolTipInfo superToolTipInfo2 = new Palaso.UI.WindowsForms.SuperToolTip.SuperToolTipInfo();
            this._loadTimer = new System.Windows.Forms.Timer(this.components);
            this._makePdfBackgroundWorker = new System.ComponentModel.BackgroundWorker();
            this._workingIndicator = new System.Windows.Forms.Panel();
            this._topBarPanel = new System.Windows.Forms.Panel();
            this._saveButton = new System.Windows.Forms.Button();
            this._printButton = new System.Windows.Forms.Button();
            this.tableLayoutPanel1 = new System.Windows.Forms.TableLayoutPanel();
            this._contextMenuStrip = new System.Windows.Forms.ContextMenuStrip(this.components);
            this._openinBrowserMenuItem = new System.Windows.Forms.ToolStripMenuItem();
            this._menusToolStrip = new System.Windows.Forms.ToolStrip();
            this._layoutChoices = new System.Windows.Forms.ToolStripDropDownButton();
            this._bodyRadio = new System.Windows.Forms.RadioButton();
            this._coverRadio = new System.Windows.Forms.RadioButton();
            this._noBookletRadio = new System.Windows.Forms.RadioButton();
            this._showCropMarks = new System.Windows.Forms.CheckBox();
            this._L10NSharpExtender = new L10NSharp.UI.L10NSharpExtender(this.components);
            this._adobeReaderControl = new Bloom.Publish.AdobeReaderControl();
            this.superToolTip1 = new Palaso.UI.WindowsForms.SuperToolTip.SuperToolTip(this.components);
            this._workingIndicator.SuspendLayout();
            this._topBarPanel.SuspendLayout();
            this.tableLayoutPanel1.SuspendLayout();
            this._contextMenuStrip.SuspendLayout();
            this._menusToolStrip.SuspendLayout();
            ((System.ComponentModel.ISupportInitialize)(this._L10NSharpExtender)).BeginInit();
            this.SuspendLayout();
            // 
            // _makePdfBackgroundWorker
            // 
            this._makePdfBackgroundWorker.WorkerSupportsCancellation = true;
            this._makePdfBackgroundWorker.DoWork += new System.ComponentModel.DoWorkEventHandler(this._makePdfBackgroundWorker_DoWork);
            // 
            // _workingIndicator
            // 
            this._workingIndicator.Anchor = ((System.Windows.Forms.AnchorStyles)((((System.Windows.Forms.AnchorStyles.Top | System.Windows.Forms.AnchorStyles.Bottom) 
            | System.Windows.Forms.AnchorStyles.Left) 
            | System.Windows.Forms.AnchorStyles.Right)));
            this._workingIndicator.BackColor = System.Drawing.Color.White;
            this._workingIndicator.Controls.Add(this._topBarPanel);
            this._workingIndicator.Location = new System.Drawing.Point(103, 24);
            this._workingIndicator.Name = "_workingIndicator";
            this._workingIndicator.Size = new System.Drawing.Size(714, 516);
            this._workingIndicator.TabIndex = 8;
            // 
            // _topBarPanel
            // 
            this._topBarPanel.Controls.Add(this._saveButton);
            this._topBarPanel.Controls.Add(this._printButton);
            this._topBarPanel.Location = new System.Drawing.Point(296, 320);
            this._topBarPanel.Name = "_topBarPanel";
            this._topBarPanel.Size = new System.Drawing.Size(327, 70);
            this._topBarPanel.TabIndex = 14;
            // 
            // _saveButton
            // 
            this._saveButton.AutoSize = true;
            this._saveButton.BackColor = System.Drawing.Color.Transparent;
            this._saveButton.FlatAppearance.BorderSize = 0;
            this._saveButton.FlatStyle = System.Windows.Forms.FlatStyle.Flat;
            this._saveButton.Font = new System.Drawing.Font("Segoe UI", 10F, System.Drawing.FontStyle.Regular, System.Drawing.GraphicsUnit.Point, ((byte)(0)));
            this._saveButton.ForeColor = System.Drawing.Color.Black;
            this._saveButton.Image = global::Bloom.Properties.Resources.Usb;
            this._L10NSharpExtender.SetLocalizableToolTip(this._saveButton, null);
            this._L10NSharpExtender.SetLocalizationComment(this._saveButton, null);
            this._L10NSharpExtender.SetLocalizingId(this._saveButton, "PublishTab.SaveButton");
            this._saveButton.Location = new System.Drawing.Point(139, 0);
            this._saveButton.Name = "_saveButton";
            this._saveButton.Size = new System.Drawing.Size(185, 71);
            this._saveButton.TabIndex = 15;
            this._saveButton.Text = "&Save PDF...";
            this._saveButton.TextImageRelation = System.Windows.Forms.TextImageRelation.ImageBeforeText;
            this._saveButton.UseVisualStyleBackColor = false;
            this._saveButton.Click += new System.EventHandler(this.OnSave_Click);
            // 
            // _printButton
            // 
            this._printButton.AutoSize = true;
            this._printButton.BackColor = System.Drawing.Color.Transparent;
            this._printButton.FlatAppearance.BorderSize = 0;
            this._printButton.FlatStyle = System.Windows.Forms.FlatStyle.Flat;
            this._printButton.Font = new System.Drawing.Font("Segoe UI", 10F, System.Drawing.FontStyle.Regular, System.Drawing.GraphicsUnit.Point, ((byte)(0)));
            this._printButton.ForeColor = System.Drawing.Color.Black;
            this._printButton.Image = global::Bloom.Properties.Resources.print;
            this._L10NSharpExtender.SetLocalizableToolTip(this._printButton, null);
            this._L10NSharpExtender.SetLocalizationComment(this._printButton, null);
            this._L10NSharpExtender.SetLocalizingId(this._printButton, "PublishTab.PrintButton");
            this._printButton.Location = new System.Drawing.Point(0, 0);
            this._printButton.Name = "_printButton";
            this._printButton.Size = new System.Drawing.Size(160, 64);
            this._printButton.TabIndex = 14;
            this._printButton.Text = "&Print...";
            this._printButton.TextImageRelation = System.Windows.Forms.TextImageRelation.ImageBeforeText;
            this._printButton.UseVisualStyleBackColor = false;
            this._printButton.Click += new System.EventHandler(this.OnPrint_Click);
            // 
            // tableLayoutPanel1
            // 
            this.tableLayoutPanel1.BackColor = System.Drawing.Color.FromArgb(((int)(((byte)(64)))), ((int)(((byte)(64)))), ((int)(((byte)(64)))));
            this.tableLayoutPanel1.ColumnCount = 1;
            this.tableLayoutPanel1.ColumnStyles.Add(new System.Windows.Forms.ColumnStyle(System.Windows.Forms.SizeType.Percent, 100F));
            this.tableLayoutPanel1.ContextMenuStrip = this._contextMenuStrip;
            this.tableLayoutPanel1.Controls.Add(this._menusToolStrip, 0, 0);
            this.tableLayoutPanel1.Controls.Add(this._bodyRadio, 0, 1);
            this.tableLayoutPanel1.Controls.Add(this._coverRadio, 0, 2);
            this.tableLayoutPanel1.Controls.Add(this._noBookletRadio, 0, 3);
            this.tableLayoutPanel1.Controls.Add(this._showCropMarks, 0, 4);
            this.tableLayoutPanel1.Dock = System.Windows.Forms.DockStyle.Left;
            this.tableLayoutPanel1.ForeColor = System.Drawing.Color.White;
            this.tableLayoutPanel1.Location = new System.Drawing.Point(0, 0);
            this.tableLayoutPanel1.Name = "tableLayoutPanel1";
            this.tableLayoutPanel1.RowCount = 5;
            this.tableLayoutPanel1.RowStyles.Add(new System.Windows.Forms.RowStyle());
            this.tableLayoutPanel1.RowStyles.Add(new System.Windows.Forms.RowStyle());
            this.tableLayoutPanel1.RowStyles.Add(new System.Windows.Forms.RowStyle());
            this.tableLayoutPanel1.RowStyles.Add(new System.Windows.Forms.RowStyle());
            this.tableLayoutPanel1.RowStyles.Add(new System.Windows.Forms.RowStyle());
            this.tableLayoutPanel1.Size = new System.Drawing.Size(100, 540);
            this.tableLayoutPanel1.TabIndex = 10;
            this.tableLayoutPanel1.Paint += new System.Windows.Forms.PaintEventHandler(this.tableLayoutPanel1_Paint);
            // 
            // _contextMenuStrip
            // 
            this._contextMenuStrip.Items.AddRange(new System.Windows.Forms.ToolStripItem[] {
            this._openinBrowserMenuItem});
            this._L10NSharpExtender.SetLocalizableToolTip(this._contextMenuStrip, null);
            this._L10NSharpExtender.SetLocalizationComment(this._contextMenuStrip, null);
            this._L10NSharpExtender.SetLocalizationPriority(this._contextMenuStrip, L10NSharp.LocalizationPriority.InternalUseOnly);
            this._L10NSharpExtender.SetLocalizingId(this._contextMenuStrip, "_contextMenuStrip._contextMenuStrip");
            this._contextMenuStrip.Name = "_contextMenuStrip";
            this._contextMenuStrip.Size = new System.Drawing.Size(434, 48);
            // 
            // _openinBrowserMenuItem
            // 
            this._L10NSharpExtender.SetLocalizableToolTip(this._openinBrowserMenuItem, null);
            this._L10NSharpExtender.SetLocalizationComment(this._openinBrowserMenuItem, null);
            this._L10NSharpExtender.SetLocalizationPriority(this._openinBrowserMenuItem, L10NSharp.LocalizationPriority.Low);
            this._L10NSharpExtender.SetLocalizingId(this._openinBrowserMenuItem, "EditTab.BookContextMenu.openHtmlInBrowser");
            this._openinBrowserMenuItem.Name = "_openinBrowserMenuItem";
            this._openinBrowserMenuItem.Size = new System.Drawing.Size(433, 22);
            this._openinBrowserMenuItem.Text = "Open the Html used to make this PDF, in Chrome (must be on path)";
            this._openinBrowserMenuItem.ToolTipText = "Will show in chrome rather than firefox because it is closest to the html engine " +
>>>>>>> f8651b90
    "the htmltopdf engine uses.";
            this._openinBrowserMenuItem.Click += new System.EventHandler(this._openinBrowserMenuItem_Click);
            // 
            // _menusToolStrip
            // 
            this._menusToolStrip.AutoSize = false;
            this._menusToolStrip.BackColor = System.Drawing.Color.FromArgb(((int)(((byte)(64)))), ((int)(((byte)(64)))), ((int)(((byte)(64)))));
            this._menusToolStrip.CanOverflow = false;
            this._menusToolStrip.Dock = System.Windows.Forms.DockStyle.None;
            this._menusToolStrip.GripStyle = System.Windows.Forms.ToolStripGripStyle.Hidden;
            this._menusToolStrip.Items.AddRange(new System.Windows.Forms.ToolStripItem[] {
            this._layoutChoices});
<<<<<<< HEAD
			this._menusToolStrip.LayoutStyle = System.Windows.Forms.ToolStripLayoutStyle.Flow;
			this._L10NSharpExtender.SetLocalizableToolTip(this._menusToolStrip, null);
			this._L10NSharpExtender.SetLocalizationComment(this._menusToolStrip, null);
			this._L10NSharpExtender.SetLocalizationPriority(this._menusToolStrip, L10NSharp.LocalizationPriority.NotLocalizable);
			this._L10NSharpExtender.SetLocalizingId(this._menusToolStrip, "EditTab._menusToolStrip");
			this._menusToolStrip.Location = new System.Drawing.Point(0, 0);
			this._menusToolStrip.Name = "_menusToolStrip";
			this._menusToolStrip.Size = new System.Drawing.Size(100, 24);
			this._menusToolStrip.TabIndex = 13;
			this._menusToolStrip.Text = "toolStrip1";
			// 
			// _layoutChoices
			// 
			this._layoutChoices.DisplayStyle = System.Windows.Forms.ToolStripItemDisplayStyle.Text;
			this._layoutChoices.ForeColor = System.Drawing.Color.White;
			this._layoutChoices.ImageTransparentColor = System.Drawing.Color.Magenta;
			this._L10NSharpExtender.SetLocalizableToolTip(this._layoutChoices, null);
			this._L10NSharpExtender.SetLocalizationComment(this._layoutChoices, null);
			this._L10NSharpExtender.SetLocalizationPriority(this._layoutChoices, L10NSharp.LocalizationPriority.NotLocalizable);
			this._L10NSharpExtender.SetLocalizingId(this._layoutChoices, "._layoutChoices");
			this._layoutChoices.Name = "_layoutChoices";
			this._layoutChoices.Size = new System.Drawing.Size(85, 19);
			this._layoutChoices.Text = "Page Layout";
			this._layoutChoices.ToolTipText = "Choose a page size and orientation";
			// 
			// _L10NSharpExtender
			// 
			this._L10NSharpExtender.LocalizationManagerId = "Bloom";
			this._L10NSharpExtender.PrefixForNewItems = null;
			// 
			// superToolTip1
			// 
			this.superToolTip1.FadingInterval = 10;
			// 
			// _bodyRadio
			// 
			this._bodyRadio.Image = global::Bloom.Properties.Resources.insideBookletPages;
			this._L10NSharpExtender.SetLocalizableToolTip(this._bodyRadio, null);
			this._L10NSharpExtender.SetLocalizationComment(this._bodyRadio, null);
			this._L10NSharpExtender.SetLocalizingId(this._bodyRadio, "PublishTab.BodyOnlyRadio");
			this._bodyRadio.Location = new System.Drawing.Point(3, 27);
			this._bodyRadio.Name = "_bodyRadio";
			this._bodyRadio.Size = new System.Drawing.Size(94, 96);
			superToolTipInfo1.BackgroundGradientBegin = System.Drawing.Color.FromArgb(((int)(((byte)(255)))), ((int)(((byte)(255)))), ((int)(((byte)(255)))));
			superToolTipInfo1.BackgroundGradientEnd = System.Drawing.Color.FromArgb(((int)(((byte)(202)))), ((int)(((byte)(218)))), ((int)(((byte)(239)))));
			superToolTipInfo1.BackgroundGradientMiddle = System.Drawing.Color.FromArgb(((int)(((byte)(242)))), ((int)(((byte)(246)))), ((int)(((byte)(251)))));
			superToolTipInfo1.BodyText = "Use this for making a booklet.\r\nThe pages will be laid out and reordered so that " +
    "when you fold it, you\'ll have a booklet.\r\nThe cover page won\'t be included; use " +
    "the \"Cover Page\" option for that.";
			superToolTipInfo1.HeaderText = "Booklet Inside Pages";
			superToolTipInfo1.OffsetForWhereToDisplay = new System.Drawing.Point(0, 0);
			superToolTipInfoWrapper1.SuperToolTipInfo = superToolTipInfo1;
			superToolTipInfoWrapper1.UseSuperToolTip = true;
			this.superToolTip1.SetSuperStuff(this._bodyRadio, superToolTipInfoWrapper1);
			this._bodyRadio.TabIndex = 14;
			this._bodyRadio.TabStop = true;
			this._bodyRadio.Text = "Booklet Inside Pages";
			this._bodyRadio.TextImageRelation = System.Windows.Forms.TextImageRelation.ImageAboveText;
			this._bodyRadio.UseVisualStyleBackColor = true;
			this._bodyRadio.CheckedChanged += new System.EventHandler(this.OnBookletRadioChanged);
			// 
			// _coverRadio
			// 
			this._coverRadio.Image = global::Bloom.Properties.Resources.coverOnly;
			this._L10NSharpExtender.SetLocalizableToolTip(this._coverRadio, null);
			this._L10NSharpExtender.SetLocalizationComment(this._coverRadio, null);
			this._L10NSharpExtender.SetLocalizingId(this._coverRadio, "PublishTab.CoverOnlyRadio");
			this._coverRadio.Location = new System.Drawing.Point(3, 129);
			this._coverRadio.Name = "_coverRadio";
			this._coverRadio.Size = new System.Drawing.Size(94, 88);
			superToolTipInfo2.BackgroundGradientBegin = System.Drawing.Color.FromArgb(((int)(((byte)(255)))), ((int)(((byte)(255)))), ((int)(((byte)(255)))));
			superToolTipInfo2.BackgroundGradientEnd = System.Drawing.Color.FromArgb(((int)(((byte)(202)))), ((int)(((byte)(218)))), ((int)(((byte)(239)))));
			superToolTipInfo2.BackgroundGradientMiddle = System.Drawing.Color.FromArgb(((int)(((byte)(242)))), ((int)(((byte)(246)))), ((int)(((byte)(251)))));
			superToolTipInfo2.BodyText = "Use this for printing just the cover on front and back of a piece of colored pape" +
    "r.";
			superToolTipInfo2.HeaderText = "Cover";
			superToolTipInfo2.OffsetForWhereToDisplay = new System.Drawing.Point(0, 0);
			superToolTipInfoWrapper2.SuperToolTipInfo = superToolTipInfo2;
			superToolTipInfoWrapper2.UseSuperToolTip = true;
			this.superToolTip1.SetSuperStuff(this._coverRadio, superToolTipInfoWrapper2);
			this._coverRadio.TabIndex = 8;
			this._coverRadio.TabStop = true;
			this._coverRadio.Text = "Cover";
			this._coverRadio.TextImageRelation = System.Windows.Forms.TextImageRelation.ImageAboveText;
			this._coverRadio.UseVisualStyleBackColor = true;
			this._coverRadio.CheckedChanged += new System.EventHandler(this.OnBookletRadioChanged);
			// 
			// _noBookletRadio
			// 
			this._noBookletRadio.Image = global::Bloom.Properties.Resources.simplePages;
			this._L10NSharpExtender.SetLocalizableToolTip(this._noBookletRadio, null);
			this._L10NSharpExtender.SetLocalizationComment(this._noBookletRadio, "Instead of making a booklet, just make normal pages");
			this._L10NSharpExtender.SetLocalizingId(this._noBookletRadio, "PublishTab.OnePagePerPaperRadio");
			this._noBookletRadio.Location = new System.Drawing.Point(3, 223);
			this._noBookletRadio.Name = "_noBookletRadio";
			this._noBookletRadio.Size = new System.Drawing.Size(94, 97);
			this._noBookletRadio.TabIndex = 10;
			this._noBookletRadio.TabStop = true;
			this._noBookletRadio.Text = "One page per piece of paper";
			this._noBookletRadio.TextImageRelation = System.Windows.Forms.TextImageRelation.ImageAboveText;
			this._noBookletRadio.UseVisualStyleBackColor = true;
			this._noBookletRadio.CheckedChanged += new System.EventHandler(this.OnBookletRadioChanged);
			// 
			// _cloudRadio
			// 
			this._cloudRadio.Image = global::Bloom.Properties.Resources.cloud;
			this._L10NSharpExtender.SetLocalizableToolTip(this._cloudRadio, null);
			this._L10NSharpExtender.SetLocalizationComment(this._cloudRadio, "Instead of making a booklet, just make normal pages");
			this._L10NSharpExtender.SetLocalizingId(this._cloudRadio, "PublishTab.OnePagePerPaperRadio");
			this._cloudRadio.Location = new System.Drawing.Point(3, 326);
			this._cloudRadio.Name = "_cloudRadio";
			this._cloudRadio.Size = new System.Drawing.Size(105, 65);
			this._cloudRadio.TabIndex = 16;
			this._cloudRadio.TabStop = true;
			this._cloudRadio.Text = "Upload to Bloom Library.org";
			this._cloudRadio.TextImageRelation = System.Windows.Forms.TextImageRelation.ImageAboveText;
			this._cloudRadio.UseVisualStyleBackColor = true;
	        this._cloudRadio.CheckedChanged += new System.EventHandler(this.OnBookletRadioChanged);
			// 
			// _showCropMarks
			// 
			this._showCropMarks.AutoSize = true;
			this._showCropMarks.Image = global::Bloom.Properties.Resources.cropMarks;
			this._L10NSharpExtender.SetLocalizableToolTip(this._showCropMarks, null);
			this._L10NSharpExtender.SetLocalizationComment(this._showCropMarks, null);
			this._L10NSharpExtender.SetLocalizingId(this._showCropMarks, "PublishTab.ShowCropMarks");
			this._showCropMarks.Location = new System.Drawing.Point(3, 409);
			this._showCropMarks.Margin = new System.Windows.Forms.Padding(3, 15, 3, 3);
			this._showCropMarks.Name = "_showCropMarks";
			this._showCropMarks.Size = new System.Drawing.Size(80, 62);
			this._showCropMarks.TabIndex = 15;
			this._showCropMarks.Text = "Crop Marks";
			this._showCropMarks.TextImageRelation = System.Windows.Forms.TextImageRelation.ImageAboveText;
			this._showCropMarks.UseVisualStyleBackColor = true;
			this._showCropMarks.CheckedChanged += new System.EventHandler(this.OnShowCropMarks_CheckedChanged);
			// 
			// _saveButton
			// 
			this._saveButton.AutoSize = true;
			this._saveButton.BackColor = System.Drawing.Color.Transparent;
			this._saveButton.FlatAppearance.BorderSize = 0;
			this._saveButton.FlatStyle = System.Windows.Forms.FlatStyle.Flat;
			this._saveButton.Font = new System.Drawing.Font("Segoe UI", 10F, System.Drawing.FontStyle.Regular, System.Drawing.GraphicsUnit.Point, ((byte)(0)));
			this._saveButton.ForeColor = System.Drawing.Color.Black;
			this._saveButton.Image = global::Bloom.Properties.Resources.Usb;
			this._L10NSharpExtender.SetLocalizableToolTip(this._saveButton, null);
			this._L10NSharpExtender.SetLocalizationComment(this._saveButton, null);
			this._L10NSharpExtender.SetLocalizingId(this._saveButton, "PublishTab.SaveButton");
			this._saveButton.Location = new System.Drawing.Point(139, 0);
			this._saveButton.Name = "_saveButton";
			this._saveButton.Size = new System.Drawing.Size(185, 71);
			this._saveButton.TabIndex = 15;
			this._saveButton.Text = "&Save PDF...";
			this._saveButton.TextImageRelation = System.Windows.Forms.TextImageRelation.ImageBeforeText;
			this._saveButton.UseVisualStyleBackColor = false;
			this._saveButton.Click += new System.EventHandler(this.OnSave_Click);
			// 
			// _printButton
			// 
			this._printButton.AutoSize = true;
			this._printButton.BackColor = System.Drawing.Color.Transparent;
			this._printButton.FlatAppearance.BorderSize = 0;
			this._printButton.FlatStyle = System.Windows.Forms.FlatStyle.Flat;
			this._printButton.Font = new System.Drawing.Font("Segoe UI", 10F, System.Drawing.FontStyle.Regular, System.Drawing.GraphicsUnit.Point, ((byte)(0)));
			this._printButton.ForeColor = System.Drawing.Color.Black;
			this._printButton.Image = global::Bloom.Properties.Resources.print;
			this._L10NSharpExtender.SetLocalizableToolTip(this._printButton, null);
			this._L10NSharpExtender.SetLocalizationComment(this._printButton, null);
			this._L10NSharpExtender.SetLocalizingId(this._printButton, "PublishTab.PrintButton");
			this._printButton.Location = new System.Drawing.Point(0, 0);
			this._printButton.Name = "_printButton";
			this._printButton.Size = new System.Drawing.Size(160, 64);
			this._printButton.TabIndex = 14;
			this._printButton.Text = "&Print...";
			this._printButton.TextImageRelation = System.Windows.Forms.TextImageRelation.ImageBeforeText;
			this._printButton.UseVisualStyleBackColor = false;
			this._printButton.Click += new System.EventHandler(this.OnPrint_Click);
			// 
			// _adobeReaderControl
			// 
			this._adobeReaderControl.Anchor = ((System.Windows.Forms.AnchorStyles)((((System.Windows.Forms.AnchorStyles.Top | System.Windows.Forms.AnchorStyles.Bottom) 
=======
            this._menusToolStrip.LayoutStyle = System.Windows.Forms.ToolStripLayoutStyle.Flow;
            this._L10NSharpExtender.SetLocalizableToolTip(this._menusToolStrip, null);
            this._L10NSharpExtender.SetLocalizationComment(this._menusToolStrip, null);
            this._L10NSharpExtender.SetLocalizationPriority(this._menusToolStrip, L10NSharp.LocalizationPriority.NotLocalizable);
            this._L10NSharpExtender.SetLocalizingId(this._menusToolStrip, "EditTab._menusToolStrip");
            this._menusToolStrip.Location = new System.Drawing.Point(0, 0);
            this._menusToolStrip.Name = "_menusToolStrip";
            this._menusToolStrip.Size = new System.Drawing.Size(100, 47);
            this._menusToolStrip.TabIndex = 13;
            this._menusToolStrip.Text = "toolStrip1";
            // 
            // _layoutChoices
            // 
            this._layoutChoices.DisplayStyle = System.Windows.Forms.ToolStripItemDisplayStyle.Text;
            this._layoutChoices.ForeColor = System.Drawing.Color.White;
            this._layoutChoices.ImageTransparentColor = System.Drawing.Color.Magenta;
            this._L10NSharpExtender.SetLocalizableToolTip(this._layoutChoices, null);
            this._L10NSharpExtender.SetLocalizationComment(this._layoutChoices, null);
            this._L10NSharpExtender.SetLocalizationPriority(this._layoutChoices, L10NSharp.LocalizationPriority.NotLocalizable);
            this._L10NSharpExtender.SetLocalizingId(this._layoutChoices, "._layoutChoices");
            this._layoutChoices.Name = "_layoutChoices";
            this._layoutChoices.Size = new System.Drawing.Size(85, 19);
            this._layoutChoices.Text = "Page Layout";
            this._layoutChoices.ToolTipText = "Choose a page size and orientation";
            // 
            // _bodyRadio
            // 
            this._bodyRadio.Image = global::Bloom.Properties.Resources.insideBookletPages;
            this._L10NSharpExtender.SetLocalizableToolTip(this._bodyRadio, null);
            this._L10NSharpExtender.SetLocalizationComment(this._bodyRadio, null);
            this._L10NSharpExtender.SetLocalizingId(this._bodyRadio, "PublishTab.BodyOnlyRadio");
            this._bodyRadio.Location = new System.Drawing.Point(3, 50);
            this._bodyRadio.Name = "_bodyRadio";
            this._bodyRadio.Size = new System.Drawing.Size(94, 106);
            superToolTipInfo1.BackgroundGradientBegin = System.Drawing.Color.FromArgb(((int)(((byte)(255)))), ((int)(((byte)(255)))), ((int)(((byte)(255)))));
            superToolTipInfo1.BackgroundGradientEnd = System.Drawing.Color.FromArgb(((int)(((byte)(202)))), ((int)(((byte)(218)))), ((int)(((byte)(239)))));
            superToolTipInfo1.BackgroundGradientMiddle = System.Drawing.Color.FromArgb(((int)(((byte)(242)))), ((int)(((byte)(246)))), ((int)(((byte)(251)))));
            superToolTipInfo1.BodyText = "Use this for making a booklet.\r\nThe pages will be laid out and reordered so that " +
    "when you fold it, you\'ll have a booklet.\r\nThe cover page won\'t be included; use " +
    "the \"Cover Page\" option for that.";
            superToolTipInfo1.HeaderText = "Booklet Inside Pages";
            superToolTipInfo1.OffsetForWhereToDisplay = new System.Drawing.Point(0, 0);
            superToolTipInfoWrapper1.SuperToolTipInfo = superToolTipInfo1;
            superToolTipInfoWrapper1.UseSuperToolTip = true;
            this.superToolTip1.SetSuperStuff(this._bodyRadio, superToolTipInfoWrapper1);
            this._bodyRadio.TabIndex = 14;
            this._bodyRadio.TabStop = true;
            this._bodyRadio.Text = "Booklet Inside Pages";
            this._bodyRadio.TextImageRelation = System.Windows.Forms.TextImageRelation.ImageAboveText;
            this._bodyRadio.UseVisualStyleBackColor = true;
            this._bodyRadio.CheckedChanged += new System.EventHandler(this.OnBookletRadioChanged);
            // 
            // _coverRadio
            // 
            this._coverRadio.Image = global::Bloom.Properties.Resources.coverOnly;
            this._L10NSharpExtender.SetLocalizableToolTip(this._coverRadio, null);
            this._L10NSharpExtender.SetLocalizationComment(this._coverRadio, null);
            this._L10NSharpExtender.SetLocalizingId(this._coverRadio, "PublishTab.CoverOnlyRadio");
            this._coverRadio.Location = new System.Drawing.Point(3, 162);
            this._coverRadio.Name = "_coverRadio";
            this._coverRadio.Size = new System.Drawing.Size(94, 91);
            superToolTipInfo2.BackgroundGradientBegin = System.Drawing.Color.FromArgb(((int)(((byte)(255)))), ((int)(((byte)(255)))), ((int)(((byte)(255)))));
            superToolTipInfo2.BackgroundGradientEnd = System.Drawing.Color.FromArgb(((int)(((byte)(202)))), ((int)(((byte)(218)))), ((int)(((byte)(239)))));
            superToolTipInfo2.BackgroundGradientMiddle = System.Drawing.Color.FromArgb(((int)(((byte)(242)))), ((int)(((byte)(246)))), ((int)(((byte)(251)))));
            superToolTipInfo2.BodyText = "Use this for printing just the cover on front and back of a piece of colored pape" +
    "r.";
            superToolTipInfo2.HeaderText = "Cover";
            superToolTipInfo2.OffsetForWhereToDisplay = new System.Drawing.Point(0, 0);
            superToolTipInfoWrapper2.SuperToolTipInfo = superToolTipInfo2;
            superToolTipInfoWrapper2.UseSuperToolTip = true;
            this.superToolTip1.SetSuperStuff(this._coverRadio, superToolTipInfoWrapper2);
            this._coverRadio.TabIndex = 8;
            this._coverRadio.TabStop = true;
            this._coverRadio.Text = "Cover";
            this._coverRadio.TextImageRelation = System.Windows.Forms.TextImageRelation.ImageAboveText;
            this._coverRadio.UseVisualStyleBackColor = true;
            this._coverRadio.CheckedChanged += new System.EventHandler(this.OnBookletRadioChanged);
            // 
            // _noBookletRadio
            // 
            this._noBookletRadio.Image = global::Bloom.Properties.Resources.simplePages;
            this._L10NSharpExtender.SetLocalizableToolTip(this._noBookletRadio, null);
            this._L10NSharpExtender.SetLocalizationComment(this._noBookletRadio, "Instead of making a booklet, just make normal pages");
            this._L10NSharpExtender.SetLocalizingId(this._noBookletRadio, "PublishTab.OnePagePerPaperRadio");
            this._noBookletRadio.Location = new System.Drawing.Point(3, 259);
            this._noBookletRadio.Name = "_noBookletRadio";
            this._noBookletRadio.Size = new System.Drawing.Size(94, 108);
            this._noBookletRadio.TabIndex = 10;
            this._noBookletRadio.TabStop = true;
            this._noBookletRadio.Text = "One page per piece of paper";
            this._noBookletRadio.TextImageRelation = System.Windows.Forms.TextImageRelation.ImageAboveText;
            this._noBookletRadio.UseVisualStyleBackColor = true;
            this._noBookletRadio.CheckedChanged += new System.EventHandler(this.OnBookletRadioChanged);
            // 
            // _showCropMarks
            // 
            this._showCropMarks.AutoSize = true;
            this._showCropMarks.Image = global::Bloom.Properties.Resources.cropMarks;
            this._L10NSharpExtender.SetLocalizableToolTip(this._showCropMarks, null);
            this._L10NSharpExtender.SetLocalizationComment(this._showCropMarks, null);
            this._L10NSharpExtender.SetLocalizingId(this._showCropMarks, "PublishTab.ShowCropMarks");
            this._showCropMarks.Location = new System.Drawing.Point(3, 400);
            this._showCropMarks.Margin = new System.Windows.Forms.Padding(3, 30, 3, 3);
            this._showCropMarks.Name = "_showCropMarks";
            this._showCropMarks.Size = new System.Drawing.Size(80, 62);
            this._showCropMarks.TabIndex = 15;
            this._showCropMarks.Text = "Crop Marks";
            this._showCropMarks.TextImageRelation = System.Windows.Forms.TextImageRelation.ImageAboveText;
            this._showCropMarks.UseVisualStyleBackColor = true;
            this._showCropMarks.CheckedChanged += new System.EventHandler(this.OnShowCropMarks_CheckedChanged);
            // 
            // _L10NSharpExtender
            // 
            this._L10NSharpExtender.LocalizationManagerId = "Bloom";
            this._L10NSharpExtender.PrefixForNewItems = null;
            // 
            // _adobeReaderControl
            // 
            this._adobeReaderControl.Anchor = ((System.Windows.Forms.AnchorStyles)((((System.Windows.Forms.AnchorStyles.Top | System.Windows.Forms.AnchorStyles.Bottom) 
>>>>>>> f8651b90
            | System.Windows.Forms.AnchorStyles.Left) 
            | System.Windows.Forms.AnchorStyles.Right)));
            this._adobeReaderControl.BackColor = System.Drawing.Color.White;
            this._L10NSharpExtender.SetLocalizableToolTip(this._adobeReaderControl, null);
            this._L10NSharpExtender.SetLocalizationComment(this._adobeReaderControl, null);
            this._L10NSharpExtender.SetLocalizingId(this._adobeReaderControl, "adobeReaderControl1.AdobeReaderControl");
            this._adobeReaderControl.Location = new System.Drawing.Point(103, 3);
            this._adobeReaderControl.Name = "_adobeReaderControl";
            this._adobeReaderControl.Size = new System.Drawing.Size(727, 537);
            this._adobeReaderControl.TabIndex = 16;
            // 
            // superToolTip1
            // 
            this.superToolTip1.FadingInterval = 10;
            // 
            // PublishView
            // 
            this.AutoScaleDimensions = new System.Drawing.SizeF(6F, 13F);
            this.AutoScaleMode = System.Windows.Forms.AutoScaleMode.Font;
            this.BackColor = System.Drawing.Color.FromArgb(((int)(((byte)(64)))), ((int)(((byte)(64)))), ((int)(((byte)(64)))));
            this.Controls.Add(this.tableLayoutPanel1);
            this.Controls.Add(this._workingIndicator);
            this.Controls.Add(this._adobeReaderControl);
            this._L10NSharpExtender.SetLocalizableToolTip(this, null);
            this._L10NSharpExtender.SetLocalizationComment(this, null);
            this._L10NSharpExtender.SetLocalizingId(this, "PublishView.PublishView");
            this.Name = "PublishView";
            this.Size = new System.Drawing.Size(833, 540);
            this._workingIndicator.ResumeLayout(false);
            this._topBarPanel.ResumeLayout(false);
            this._topBarPanel.PerformLayout();
            this.tableLayoutPanel1.ResumeLayout(false);
            this.tableLayoutPanel1.PerformLayout();
            this._contextMenuStrip.ResumeLayout(false);
            this._menusToolStrip.ResumeLayout(false);
            this._menusToolStrip.PerformLayout();
            ((System.ComponentModel.ISupportInitialize)(this._L10NSharpExtender)).EndInit();
            this.ResumeLayout(false);

        }

        #endregion

		private System.Windows.Forms.Timer _loadTimer;

		private System.ComponentModel.BackgroundWorker _makePdfBackgroundWorker;
		private System.Windows.Forms.Panel _workingIndicator;
		private System.Windows.Forms.TableLayoutPanel tableLayoutPanel1;
		private System.Windows.Forms.Panel _topBarPanel;
		private System.Windows.Forms.Button _saveButton;
		private System.Windows.Forms.Button _printButton;
		private L10NSharp.UI.L10NSharpExtender _L10NSharpExtender;
		private AdobeReaderControl _adobeReaderControl;
		private System.Windows.Forms.ContextMenuStrip _contextMenuStrip;
		private System.Windows.Forms.ToolStripMenuItem _openinBrowserMenuItem;
		private System.Windows.Forms.RadioButton _noBookletRadio;
		private System.Windows.Forms.RadioButton _coverRadio;
		private System.Windows.Forms.RadioButton _bodyRadio;
		private System.Windows.Forms.ToolStrip _menusToolStrip;
		private System.Windows.Forms.ToolStripDropDownButton _layoutChoices;
		private Palaso.UI.WindowsForms.SuperToolTip.SuperToolTip superToolTip1;
		private System.Windows.Forms.CheckBox _showCropMarks;
		private System.Windows.Forms.RadioButton _cloudRadio;
    }
}<|MERGE_RESOLUTION|>--- conflicted
+++ resolved
@@ -28,7 +28,6 @@
         /// </summary>
         private void InitializeComponent()
         {
-<<<<<<< HEAD
 			this.components = new System.ComponentModel.Container();
 			Palaso.UI.WindowsForms.SuperToolTip.SuperToolTipInfoWrapper superToolTipInfoWrapper1 = new Palaso.UI.WindowsForms.SuperToolTip.SuperToolTipInfoWrapper();
 			Palaso.UI.WindowsForms.SuperToolTip.SuperToolTipInfo superToolTipInfo1 = new Palaso.UI.WindowsForms.SuperToolTip.SuperToolTipInfo();
@@ -39,7 +38,7 @@
 			this._workingIndicator = new System.Windows.Forms.Panel();
 			this._topBarPanel = new System.Windows.Forms.Panel();
 			this.tableLayoutPanel1 = new System.Windows.Forms.TableLayoutPanel();
-			this.contextMenuStrip1 = new System.Windows.Forms.ContextMenuStrip(this.components);
+            this._contextMenuStrip = new System.Windows.Forms.ContextMenuStrip(this.components);
 			this._openinBrowserMenuItem = new System.Windows.Forms.ToolStripMenuItem();
 			this._menusToolStrip = new System.Windows.Forms.ToolStrip();
 			this._layoutChoices = new System.Windows.Forms.ToolStripDropDownButton();
@@ -52,11 +51,11 @@
 			this._showCropMarks = new System.Windows.Forms.CheckBox();
 			this._saveButton = new System.Windows.Forms.Button();
 			this._printButton = new System.Windows.Forms.Button();
-			this._adobeReaderControl = new Bloom.Publish.AdobeReaderControl();
+            this._adobeReaderControl = new Bloom.Publish.AdobeReaderControl();
 			this._workingIndicator.SuspendLayout();
 			this._topBarPanel.SuspendLayout();
 			this.tableLayoutPanel1.SuspendLayout();
-			this.contextMenuStrip1.SuspendLayout();
+            this._contextMenuStrip.SuspendLayout();
 			this._menusToolStrip.SuspendLayout();
 			((System.ComponentModel.ISupportInitialize)(this._L10NSharpExtender)).BeginInit();
 			this.SuspendLayout();
@@ -92,7 +91,7 @@
 			this.tableLayoutPanel1.BackColor = System.Drawing.Color.FromArgb(((int)(((byte)(64)))), ((int)(((byte)(64)))), ((int)(((byte)(64)))));
 			this.tableLayoutPanel1.ColumnCount = 1;
 			this.tableLayoutPanel1.ColumnStyles.Add(new System.Windows.Forms.ColumnStyle(System.Windows.Forms.SizeType.Percent, 100F));
-			this.tableLayoutPanel1.ContextMenuStrip = this.contextMenuStrip1;
+            this.tableLayoutPanel1.ContextMenuStrip = this._contextMenuStrip;
 			this.tableLayoutPanel1.Controls.Add(this._menusToolStrip, 0, 0);
 			this.tableLayoutPanel1.Controls.Add(this._bodyRadio, 0, 1);
 			this.tableLayoutPanel1.Controls.Add(this._coverRadio, 0, 2);
@@ -115,15 +114,16 @@
 			this.tableLayoutPanel1.TabIndex = 10;
 			this.tableLayoutPanel1.Paint += new System.Windows.Forms.PaintEventHandler(this.tableLayoutPanel1_Paint);
 			// 
-			// contextMenuStrip1
-			// 
-			this.contextMenuStrip1.Items.AddRange(new System.Windows.Forms.ToolStripItem[] {
+            // _contextMenuStrip
+			// 
+            this._contextMenuStrip.Items.AddRange(new System.Windows.Forms.ToolStripItem[] {
             this._openinBrowserMenuItem});
-			this._L10NSharpExtender.SetLocalizableToolTip(this.contextMenuStrip1, null);
-			this._L10NSharpExtender.SetLocalizationComment(this.contextMenuStrip1, null);
-			this._L10NSharpExtender.SetLocalizingId(this.contextMenuStrip1, "contextMenuStrip1.contextMenuStrip1");
-			this.contextMenuStrip1.Name = "contextMenuStrip1";
-			this.contextMenuStrip1.Size = new System.Drawing.Size(434, 26);
+            this._L10NSharpExtender.SetLocalizableToolTip(this._contextMenuStrip, null);
+            this._L10NSharpExtender.SetLocalizationComment(this._contextMenuStrip, null);
+            this._L10NSharpExtender.SetLocalizationPriority(this._contextMenuStrip, L10NSharp.LocalizationPriority.InternalUseOnly);
+            this._L10NSharpExtender.SetLocalizingId(this._contextMenuStrip, "_contextMenuStrip._contextMenuStrip");
+            this._contextMenuStrip.Name = "_contextMenuStrip";
+            this._contextMenuStrip.Size = new System.Drawing.Size(434, 48);
 			// 
 			// _openinBrowserMenuItem
 			// 
@@ -135,166 +135,18 @@
 			this._openinBrowserMenuItem.Size = new System.Drawing.Size(433, 22);
 			this._openinBrowserMenuItem.Text = "Open the Html used to make this PDF, in Chrome (must be on path)";
 			this._openinBrowserMenuItem.ToolTipText = "Will show in chrome rather than firefox because it is closest to the html engine " +
-=======
-            this.components = new System.ComponentModel.Container();
-            Palaso.UI.WindowsForms.SuperToolTip.SuperToolTipInfoWrapper superToolTipInfoWrapper1 = new Palaso.UI.WindowsForms.SuperToolTip.SuperToolTipInfoWrapper();
-            Palaso.UI.WindowsForms.SuperToolTip.SuperToolTipInfo superToolTipInfo1 = new Palaso.UI.WindowsForms.SuperToolTip.SuperToolTipInfo();
-            Palaso.UI.WindowsForms.SuperToolTip.SuperToolTipInfoWrapper superToolTipInfoWrapper2 = new Palaso.UI.WindowsForms.SuperToolTip.SuperToolTipInfoWrapper();
-            Palaso.UI.WindowsForms.SuperToolTip.SuperToolTipInfo superToolTipInfo2 = new Palaso.UI.WindowsForms.SuperToolTip.SuperToolTipInfo();
-            this._loadTimer = new System.Windows.Forms.Timer(this.components);
-            this._makePdfBackgroundWorker = new System.ComponentModel.BackgroundWorker();
-            this._workingIndicator = new System.Windows.Forms.Panel();
-            this._topBarPanel = new System.Windows.Forms.Panel();
-            this._saveButton = new System.Windows.Forms.Button();
-            this._printButton = new System.Windows.Forms.Button();
-            this.tableLayoutPanel1 = new System.Windows.Forms.TableLayoutPanel();
-            this._contextMenuStrip = new System.Windows.Forms.ContextMenuStrip(this.components);
-            this._openinBrowserMenuItem = new System.Windows.Forms.ToolStripMenuItem();
-            this._menusToolStrip = new System.Windows.Forms.ToolStrip();
-            this._layoutChoices = new System.Windows.Forms.ToolStripDropDownButton();
-            this._bodyRadio = new System.Windows.Forms.RadioButton();
-            this._coverRadio = new System.Windows.Forms.RadioButton();
-            this._noBookletRadio = new System.Windows.Forms.RadioButton();
-            this._showCropMarks = new System.Windows.Forms.CheckBox();
-            this._L10NSharpExtender = new L10NSharp.UI.L10NSharpExtender(this.components);
-            this._adobeReaderControl = new Bloom.Publish.AdobeReaderControl();
-            this.superToolTip1 = new Palaso.UI.WindowsForms.SuperToolTip.SuperToolTip(this.components);
-            this._workingIndicator.SuspendLayout();
-            this._topBarPanel.SuspendLayout();
-            this.tableLayoutPanel1.SuspendLayout();
-            this._contextMenuStrip.SuspendLayout();
-            this._menusToolStrip.SuspendLayout();
-            ((System.ComponentModel.ISupportInitialize)(this._L10NSharpExtender)).BeginInit();
-            this.SuspendLayout();
-            // 
-            // _makePdfBackgroundWorker
-            // 
-            this._makePdfBackgroundWorker.WorkerSupportsCancellation = true;
-            this._makePdfBackgroundWorker.DoWork += new System.ComponentModel.DoWorkEventHandler(this._makePdfBackgroundWorker_DoWork);
-            // 
-            // _workingIndicator
-            // 
-            this._workingIndicator.Anchor = ((System.Windows.Forms.AnchorStyles)((((System.Windows.Forms.AnchorStyles.Top | System.Windows.Forms.AnchorStyles.Bottom) 
-            | System.Windows.Forms.AnchorStyles.Left) 
-            | System.Windows.Forms.AnchorStyles.Right)));
-            this._workingIndicator.BackColor = System.Drawing.Color.White;
-            this._workingIndicator.Controls.Add(this._topBarPanel);
-            this._workingIndicator.Location = new System.Drawing.Point(103, 24);
-            this._workingIndicator.Name = "_workingIndicator";
-            this._workingIndicator.Size = new System.Drawing.Size(714, 516);
-            this._workingIndicator.TabIndex = 8;
-            // 
-            // _topBarPanel
-            // 
-            this._topBarPanel.Controls.Add(this._saveButton);
-            this._topBarPanel.Controls.Add(this._printButton);
-            this._topBarPanel.Location = new System.Drawing.Point(296, 320);
-            this._topBarPanel.Name = "_topBarPanel";
-            this._topBarPanel.Size = new System.Drawing.Size(327, 70);
-            this._topBarPanel.TabIndex = 14;
-            // 
-            // _saveButton
-            // 
-            this._saveButton.AutoSize = true;
-            this._saveButton.BackColor = System.Drawing.Color.Transparent;
-            this._saveButton.FlatAppearance.BorderSize = 0;
-            this._saveButton.FlatStyle = System.Windows.Forms.FlatStyle.Flat;
-            this._saveButton.Font = new System.Drawing.Font("Segoe UI", 10F, System.Drawing.FontStyle.Regular, System.Drawing.GraphicsUnit.Point, ((byte)(0)));
-            this._saveButton.ForeColor = System.Drawing.Color.Black;
-            this._saveButton.Image = global::Bloom.Properties.Resources.Usb;
-            this._L10NSharpExtender.SetLocalizableToolTip(this._saveButton, null);
-            this._L10NSharpExtender.SetLocalizationComment(this._saveButton, null);
-            this._L10NSharpExtender.SetLocalizingId(this._saveButton, "PublishTab.SaveButton");
-            this._saveButton.Location = new System.Drawing.Point(139, 0);
-            this._saveButton.Name = "_saveButton";
-            this._saveButton.Size = new System.Drawing.Size(185, 71);
-            this._saveButton.TabIndex = 15;
-            this._saveButton.Text = "&Save PDF...";
-            this._saveButton.TextImageRelation = System.Windows.Forms.TextImageRelation.ImageBeforeText;
-            this._saveButton.UseVisualStyleBackColor = false;
-            this._saveButton.Click += new System.EventHandler(this.OnSave_Click);
-            // 
-            // _printButton
-            // 
-            this._printButton.AutoSize = true;
-            this._printButton.BackColor = System.Drawing.Color.Transparent;
-            this._printButton.FlatAppearance.BorderSize = 0;
-            this._printButton.FlatStyle = System.Windows.Forms.FlatStyle.Flat;
-            this._printButton.Font = new System.Drawing.Font("Segoe UI", 10F, System.Drawing.FontStyle.Regular, System.Drawing.GraphicsUnit.Point, ((byte)(0)));
-            this._printButton.ForeColor = System.Drawing.Color.Black;
-            this._printButton.Image = global::Bloom.Properties.Resources.print;
-            this._L10NSharpExtender.SetLocalizableToolTip(this._printButton, null);
-            this._L10NSharpExtender.SetLocalizationComment(this._printButton, null);
-            this._L10NSharpExtender.SetLocalizingId(this._printButton, "PublishTab.PrintButton");
-            this._printButton.Location = new System.Drawing.Point(0, 0);
-            this._printButton.Name = "_printButton";
-            this._printButton.Size = new System.Drawing.Size(160, 64);
-            this._printButton.TabIndex = 14;
-            this._printButton.Text = "&Print...";
-            this._printButton.TextImageRelation = System.Windows.Forms.TextImageRelation.ImageBeforeText;
-            this._printButton.UseVisualStyleBackColor = false;
-            this._printButton.Click += new System.EventHandler(this.OnPrint_Click);
-            // 
-            // tableLayoutPanel1
-            // 
-            this.tableLayoutPanel1.BackColor = System.Drawing.Color.FromArgb(((int)(((byte)(64)))), ((int)(((byte)(64)))), ((int)(((byte)(64)))));
-            this.tableLayoutPanel1.ColumnCount = 1;
-            this.tableLayoutPanel1.ColumnStyles.Add(new System.Windows.Forms.ColumnStyle(System.Windows.Forms.SizeType.Percent, 100F));
-            this.tableLayoutPanel1.ContextMenuStrip = this._contextMenuStrip;
-            this.tableLayoutPanel1.Controls.Add(this._menusToolStrip, 0, 0);
-            this.tableLayoutPanel1.Controls.Add(this._bodyRadio, 0, 1);
-            this.tableLayoutPanel1.Controls.Add(this._coverRadio, 0, 2);
-            this.tableLayoutPanel1.Controls.Add(this._noBookletRadio, 0, 3);
-            this.tableLayoutPanel1.Controls.Add(this._showCropMarks, 0, 4);
-            this.tableLayoutPanel1.Dock = System.Windows.Forms.DockStyle.Left;
-            this.tableLayoutPanel1.ForeColor = System.Drawing.Color.White;
-            this.tableLayoutPanel1.Location = new System.Drawing.Point(0, 0);
-            this.tableLayoutPanel1.Name = "tableLayoutPanel1";
-            this.tableLayoutPanel1.RowCount = 5;
-            this.tableLayoutPanel1.RowStyles.Add(new System.Windows.Forms.RowStyle());
-            this.tableLayoutPanel1.RowStyles.Add(new System.Windows.Forms.RowStyle());
-            this.tableLayoutPanel1.RowStyles.Add(new System.Windows.Forms.RowStyle());
-            this.tableLayoutPanel1.RowStyles.Add(new System.Windows.Forms.RowStyle());
-            this.tableLayoutPanel1.RowStyles.Add(new System.Windows.Forms.RowStyle());
-            this.tableLayoutPanel1.Size = new System.Drawing.Size(100, 540);
-            this.tableLayoutPanel1.TabIndex = 10;
-            this.tableLayoutPanel1.Paint += new System.Windows.Forms.PaintEventHandler(this.tableLayoutPanel1_Paint);
-            // 
-            // _contextMenuStrip
-            // 
-            this._contextMenuStrip.Items.AddRange(new System.Windows.Forms.ToolStripItem[] {
-            this._openinBrowserMenuItem});
-            this._L10NSharpExtender.SetLocalizableToolTip(this._contextMenuStrip, null);
-            this._L10NSharpExtender.SetLocalizationComment(this._contextMenuStrip, null);
-            this._L10NSharpExtender.SetLocalizationPriority(this._contextMenuStrip, L10NSharp.LocalizationPriority.InternalUseOnly);
-            this._L10NSharpExtender.SetLocalizingId(this._contextMenuStrip, "_contextMenuStrip._contextMenuStrip");
-            this._contextMenuStrip.Name = "_contextMenuStrip";
-            this._contextMenuStrip.Size = new System.Drawing.Size(434, 48);
-            // 
-            // _openinBrowserMenuItem
-            // 
-            this._L10NSharpExtender.SetLocalizableToolTip(this._openinBrowserMenuItem, null);
-            this._L10NSharpExtender.SetLocalizationComment(this._openinBrowserMenuItem, null);
-            this._L10NSharpExtender.SetLocalizationPriority(this._openinBrowserMenuItem, L10NSharp.LocalizationPriority.Low);
-            this._L10NSharpExtender.SetLocalizingId(this._openinBrowserMenuItem, "EditTab.BookContextMenu.openHtmlInBrowser");
-            this._openinBrowserMenuItem.Name = "_openinBrowserMenuItem";
-            this._openinBrowserMenuItem.Size = new System.Drawing.Size(433, 22);
-            this._openinBrowserMenuItem.Text = "Open the Html used to make this PDF, in Chrome (must be on path)";
-            this._openinBrowserMenuItem.ToolTipText = "Will show in chrome rather than firefox because it is closest to the html engine " +
->>>>>>> f8651b90
     "the htmltopdf engine uses.";
-            this._openinBrowserMenuItem.Click += new System.EventHandler(this._openinBrowserMenuItem_Click);
-            // 
-            // _menusToolStrip
-            // 
-            this._menusToolStrip.AutoSize = false;
-            this._menusToolStrip.BackColor = System.Drawing.Color.FromArgb(((int)(((byte)(64)))), ((int)(((byte)(64)))), ((int)(((byte)(64)))));
-            this._menusToolStrip.CanOverflow = false;
-            this._menusToolStrip.Dock = System.Windows.Forms.DockStyle.None;
-            this._menusToolStrip.GripStyle = System.Windows.Forms.ToolStripGripStyle.Hidden;
-            this._menusToolStrip.Items.AddRange(new System.Windows.Forms.ToolStripItem[] {
+			this._openinBrowserMenuItem.Click += new System.EventHandler(this._openinBrowserMenuItem_Click);
+			// 
+			// _menusToolStrip
+			// 
+			this._menusToolStrip.AutoSize = false;
+			this._menusToolStrip.BackColor = System.Drawing.Color.FromArgb(((int)(((byte)(64)))), ((int)(((byte)(64)))), ((int)(((byte)(64)))));
+			this._menusToolStrip.CanOverflow = false;
+			this._menusToolStrip.Dock = System.Windows.Forms.DockStyle.None;
+			this._menusToolStrip.GripStyle = System.Windows.Forms.ToolStripGripStyle.Hidden;
+			this._menusToolStrip.Items.AddRange(new System.Windows.Forms.ToolStripItem[] {
             this._layoutChoices});
-<<<<<<< HEAD
 			this._menusToolStrip.LayoutStyle = System.Windows.Forms.ToolStripLayoutStyle.Flow;
 			this._L10NSharpExtender.SetLocalizableToolTip(this._menusToolStrip, null);
 			this._L10NSharpExtender.SetLocalizationComment(this._menusToolStrip, null);
@@ -476,165 +328,44 @@
 			// _adobeReaderControl
 			// 
 			this._adobeReaderControl.Anchor = ((System.Windows.Forms.AnchorStyles)((((System.Windows.Forms.AnchorStyles.Top | System.Windows.Forms.AnchorStyles.Bottom) 
-=======
-            this._menusToolStrip.LayoutStyle = System.Windows.Forms.ToolStripLayoutStyle.Flow;
-            this._L10NSharpExtender.SetLocalizableToolTip(this._menusToolStrip, null);
-            this._L10NSharpExtender.SetLocalizationComment(this._menusToolStrip, null);
-            this._L10NSharpExtender.SetLocalizationPriority(this._menusToolStrip, L10NSharp.LocalizationPriority.NotLocalizable);
-            this._L10NSharpExtender.SetLocalizingId(this._menusToolStrip, "EditTab._menusToolStrip");
-            this._menusToolStrip.Location = new System.Drawing.Point(0, 0);
-            this._menusToolStrip.Name = "_menusToolStrip";
-            this._menusToolStrip.Size = new System.Drawing.Size(100, 47);
-            this._menusToolStrip.TabIndex = 13;
-            this._menusToolStrip.Text = "toolStrip1";
-            // 
-            // _layoutChoices
-            // 
-            this._layoutChoices.DisplayStyle = System.Windows.Forms.ToolStripItemDisplayStyle.Text;
-            this._layoutChoices.ForeColor = System.Drawing.Color.White;
-            this._layoutChoices.ImageTransparentColor = System.Drawing.Color.Magenta;
-            this._L10NSharpExtender.SetLocalizableToolTip(this._layoutChoices, null);
-            this._L10NSharpExtender.SetLocalizationComment(this._layoutChoices, null);
-            this._L10NSharpExtender.SetLocalizationPriority(this._layoutChoices, L10NSharp.LocalizationPriority.NotLocalizable);
-            this._L10NSharpExtender.SetLocalizingId(this._layoutChoices, "._layoutChoices");
-            this._layoutChoices.Name = "_layoutChoices";
-            this._layoutChoices.Size = new System.Drawing.Size(85, 19);
-            this._layoutChoices.Text = "Page Layout";
-            this._layoutChoices.ToolTipText = "Choose a page size and orientation";
-            // 
-            // _bodyRadio
-            // 
-            this._bodyRadio.Image = global::Bloom.Properties.Resources.insideBookletPages;
-            this._L10NSharpExtender.SetLocalizableToolTip(this._bodyRadio, null);
-            this._L10NSharpExtender.SetLocalizationComment(this._bodyRadio, null);
-            this._L10NSharpExtender.SetLocalizingId(this._bodyRadio, "PublishTab.BodyOnlyRadio");
-            this._bodyRadio.Location = new System.Drawing.Point(3, 50);
-            this._bodyRadio.Name = "_bodyRadio";
-            this._bodyRadio.Size = new System.Drawing.Size(94, 106);
-            superToolTipInfo1.BackgroundGradientBegin = System.Drawing.Color.FromArgb(((int)(((byte)(255)))), ((int)(((byte)(255)))), ((int)(((byte)(255)))));
-            superToolTipInfo1.BackgroundGradientEnd = System.Drawing.Color.FromArgb(((int)(((byte)(202)))), ((int)(((byte)(218)))), ((int)(((byte)(239)))));
-            superToolTipInfo1.BackgroundGradientMiddle = System.Drawing.Color.FromArgb(((int)(((byte)(242)))), ((int)(((byte)(246)))), ((int)(((byte)(251)))));
-            superToolTipInfo1.BodyText = "Use this for making a booklet.\r\nThe pages will be laid out and reordered so that " +
-    "when you fold it, you\'ll have a booklet.\r\nThe cover page won\'t be included; use " +
-    "the \"Cover Page\" option for that.";
-            superToolTipInfo1.HeaderText = "Booklet Inside Pages";
-            superToolTipInfo1.OffsetForWhereToDisplay = new System.Drawing.Point(0, 0);
-            superToolTipInfoWrapper1.SuperToolTipInfo = superToolTipInfo1;
-            superToolTipInfoWrapper1.UseSuperToolTip = true;
-            this.superToolTip1.SetSuperStuff(this._bodyRadio, superToolTipInfoWrapper1);
-            this._bodyRadio.TabIndex = 14;
-            this._bodyRadio.TabStop = true;
-            this._bodyRadio.Text = "Booklet Inside Pages";
-            this._bodyRadio.TextImageRelation = System.Windows.Forms.TextImageRelation.ImageAboveText;
-            this._bodyRadio.UseVisualStyleBackColor = true;
-            this._bodyRadio.CheckedChanged += new System.EventHandler(this.OnBookletRadioChanged);
-            // 
-            // _coverRadio
-            // 
-            this._coverRadio.Image = global::Bloom.Properties.Resources.coverOnly;
-            this._L10NSharpExtender.SetLocalizableToolTip(this._coverRadio, null);
-            this._L10NSharpExtender.SetLocalizationComment(this._coverRadio, null);
-            this._L10NSharpExtender.SetLocalizingId(this._coverRadio, "PublishTab.CoverOnlyRadio");
-            this._coverRadio.Location = new System.Drawing.Point(3, 162);
-            this._coverRadio.Name = "_coverRadio";
-            this._coverRadio.Size = new System.Drawing.Size(94, 91);
-            superToolTipInfo2.BackgroundGradientBegin = System.Drawing.Color.FromArgb(((int)(((byte)(255)))), ((int)(((byte)(255)))), ((int)(((byte)(255)))));
-            superToolTipInfo2.BackgroundGradientEnd = System.Drawing.Color.FromArgb(((int)(((byte)(202)))), ((int)(((byte)(218)))), ((int)(((byte)(239)))));
-            superToolTipInfo2.BackgroundGradientMiddle = System.Drawing.Color.FromArgb(((int)(((byte)(242)))), ((int)(((byte)(246)))), ((int)(((byte)(251)))));
-            superToolTipInfo2.BodyText = "Use this for printing just the cover on front and back of a piece of colored pape" +
-    "r.";
-            superToolTipInfo2.HeaderText = "Cover";
-            superToolTipInfo2.OffsetForWhereToDisplay = new System.Drawing.Point(0, 0);
-            superToolTipInfoWrapper2.SuperToolTipInfo = superToolTipInfo2;
-            superToolTipInfoWrapper2.UseSuperToolTip = true;
-            this.superToolTip1.SetSuperStuff(this._coverRadio, superToolTipInfoWrapper2);
-            this._coverRadio.TabIndex = 8;
-            this._coverRadio.TabStop = true;
-            this._coverRadio.Text = "Cover";
-            this._coverRadio.TextImageRelation = System.Windows.Forms.TextImageRelation.ImageAboveText;
-            this._coverRadio.UseVisualStyleBackColor = true;
-            this._coverRadio.CheckedChanged += new System.EventHandler(this.OnBookletRadioChanged);
-            // 
-            // _noBookletRadio
-            // 
-            this._noBookletRadio.Image = global::Bloom.Properties.Resources.simplePages;
-            this._L10NSharpExtender.SetLocalizableToolTip(this._noBookletRadio, null);
-            this._L10NSharpExtender.SetLocalizationComment(this._noBookletRadio, "Instead of making a booklet, just make normal pages");
-            this._L10NSharpExtender.SetLocalizingId(this._noBookletRadio, "PublishTab.OnePagePerPaperRadio");
-            this._noBookletRadio.Location = new System.Drawing.Point(3, 259);
-            this._noBookletRadio.Name = "_noBookletRadio";
-            this._noBookletRadio.Size = new System.Drawing.Size(94, 108);
-            this._noBookletRadio.TabIndex = 10;
-            this._noBookletRadio.TabStop = true;
-            this._noBookletRadio.Text = "One page per piece of paper";
-            this._noBookletRadio.TextImageRelation = System.Windows.Forms.TextImageRelation.ImageAboveText;
-            this._noBookletRadio.UseVisualStyleBackColor = true;
-            this._noBookletRadio.CheckedChanged += new System.EventHandler(this.OnBookletRadioChanged);
-            // 
-            // _showCropMarks
-            // 
-            this._showCropMarks.AutoSize = true;
-            this._showCropMarks.Image = global::Bloom.Properties.Resources.cropMarks;
-            this._L10NSharpExtender.SetLocalizableToolTip(this._showCropMarks, null);
-            this._L10NSharpExtender.SetLocalizationComment(this._showCropMarks, null);
-            this._L10NSharpExtender.SetLocalizingId(this._showCropMarks, "PublishTab.ShowCropMarks");
-            this._showCropMarks.Location = new System.Drawing.Point(3, 400);
-            this._showCropMarks.Margin = new System.Windows.Forms.Padding(3, 30, 3, 3);
-            this._showCropMarks.Name = "_showCropMarks";
-            this._showCropMarks.Size = new System.Drawing.Size(80, 62);
-            this._showCropMarks.TabIndex = 15;
-            this._showCropMarks.Text = "Crop Marks";
-            this._showCropMarks.TextImageRelation = System.Windows.Forms.TextImageRelation.ImageAboveText;
-            this._showCropMarks.UseVisualStyleBackColor = true;
-            this._showCropMarks.CheckedChanged += new System.EventHandler(this.OnShowCropMarks_CheckedChanged);
-            // 
-            // _L10NSharpExtender
-            // 
-            this._L10NSharpExtender.LocalizationManagerId = "Bloom";
-            this._L10NSharpExtender.PrefixForNewItems = null;
-            // 
-            // _adobeReaderControl
-            // 
-            this._adobeReaderControl.Anchor = ((System.Windows.Forms.AnchorStyles)((((System.Windows.Forms.AnchorStyles.Top | System.Windows.Forms.AnchorStyles.Bottom) 
->>>>>>> f8651b90
             | System.Windows.Forms.AnchorStyles.Left) 
             | System.Windows.Forms.AnchorStyles.Right)));
-            this._adobeReaderControl.BackColor = System.Drawing.Color.White;
-            this._L10NSharpExtender.SetLocalizableToolTip(this._adobeReaderControl, null);
-            this._L10NSharpExtender.SetLocalizationComment(this._adobeReaderControl, null);
-            this._L10NSharpExtender.SetLocalizingId(this._adobeReaderControl, "adobeReaderControl1.AdobeReaderControl");
-            this._adobeReaderControl.Location = new System.Drawing.Point(103, 3);
-            this._adobeReaderControl.Name = "_adobeReaderControl";
-            this._adobeReaderControl.Size = new System.Drawing.Size(727, 537);
-            this._adobeReaderControl.TabIndex = 16;
-            // 
+			this._adobeReaderControl.BackColor = System.Drawing.Color.White;
+			this._L10NSharpExtender.SetLocalizableToolTip(this._adobeReaderControl, null);
+			this._L10NSharpExtender.SetLocalizationComment(this._adobeReaderControl, null);
+			this._L10NSharpExtender.SetLocalizingId(this._adobeReaderControl, "adobeReaderControl1.AdobeReaderControl");
+			this._adobeReaderControl.Location = new System.Drawing.Point(103, 3);
+			this._adobeReaderControl.Name = "_adobeReaderControl";
+			this._adobeReaderControl.Size = new System.Drawing.Size(727, 537);
+			this._adobeReaderControl.TabIndex = 16;
+			// 
             // superToolTip1
             // 
             this.superToolTip1.FadingInterval = 10;
             // 
-            // PublishView
-            // 
-            this.AutoScaleDimensions = new System.Drawing.SizeF(6F, 13F);
-            this.AutoScaleMode = System.Windows.Forms.AutoScaleMode.Font;
-            this.BackColor = System.Drawing.Color.FromArgb(((int)(((byte)(64)))), ((int)(((byte)(64)))), ((int)(((byte)(64)))));
-            this.Controls.Add(this.tableLayoutPanel1);
-            this.Controls.Add(this._workingIndicator);
-            this.Controls.Add(this._adobeReaderControl);
-            this._L10NSharpExtender.SetLocalizableToolTip(this, null);
-            this._L10NSharpExtender.SetLocalizationComment(this, null);
-            this._L10NSharpExtender.SetLocalizingId(this, "PublishView.PublishView");
-            this.Name = "PublishView";
-            this.Size = new System.Drawing.Size(833, 540);
-            this._workingIndicator.ResumeLayout(false);
-            this._topBarPanel.ResumeLayout(false);
-            this._topBarPanel.PerformLayout();
-            this.tableLayoutPanel1.ResumeLayout(false);
-            this.tableLayoutPanel1.PerformLayout();
+			// PublishView
+			// 
+			this.AutoScaleDimensions = new System.Drawing.SizeF(6F, 13F);
+			this.AutoScaleMode = System.Windows.Forms.AutoScaleMode.Font;
+			this.BackColor = System.Drawing.Color.FromArgb(((int)(((byte)(64)))), ((int)(((byte)(64)))), ((int)(((byte)(64)))));
+			this.Controls.Add(this.tableLayoutPanel1);
+			this.Controls.Add(this._workingIndicator);
+			this.Controls.Add(this._adobeReaderControl);
+			this._L10NSharpExtender.SetLocalizableToolTip(this, null);
+			this._L10NSharpExtender.SetLocalizationComment(this, null);
+			this._L10NSharpExtender.SetLocalizingId(this, "PublishView.PublishView");
+			this.Name = "PublishView";
+			this.Size = new System.Drawing.Size(833, 540);
+			this._workingIndicator.ResumeLayout(false);
+			this._topBarPanel.ResumeLayout(false);
+			this._topBarPanel.PerformLayout();
+			this.tableLayoutPanel1.ResumeLayout(false);
+			this.tableLayoutPanel1.PerformLayout();
             this._contextMenuStrip.ResumeLayout(false);
-            this._menusToolStrip.ResumeLayout(false);
-            this._menusToolStrip.PerformLayout();
-            ((System.ComponentModel.ISupportInitialize)(this._L10NSharpExtender)).EndInit();
-            this.ResumeLayout(false);
+			this._menusToolStrip.ResumeLayout(false);
+			this._menusToolStrip.PerformLayout();
+			((System.ComponentModel.ISupportInitialize)(this._L10NSharpExtender)).EndInit();
+			this.ResumeLayout(false);
 
         }
 
