﻿namespace Bloom.Publish
{
    partial class PublishView
    {
        /// <summary> 
        /// Required designer variable.
        /// </summary>
        private System.ComponentModel.IContainer components = null;

        /// <summary> 
        /// Clean up any resources being used.
        /// </summary>
        /// <param name="disposing">true if managed resources should be disposed; otherwise, false.</param>
        protected override void Dispose(bool disposing)
        {
            if (disposing && (components != null))
            {
                components.Dispose();
            }
            base.Dispose(disposing);
        }

        #region Component Designer generated code

        /// <summary> 
        /// Required method for Designer support - do not modify 
        /// the contents of this method with the code editor.
        /// </summary>
        private void InitializeComponent()
        {
            this.components = new System.ComponentModel.Container();
            Palaso.UI.WindowsForms.SuperToolTip.SuperToolTipInfoWrapper superToolTipInfoWrapper1 = new Palaso.UI.WindowsForms.SuperToolTip.SuperToolTipInfoWrapper();
            Palaso.UI.WindowsForms.SuperToolTip.SuperToolTipInfo superToolTipInfo1 = new Palaso.UI.WindowsForms.SuperToolTip.SuperToolTipInfo();
            Palaso.UI.WindowsForms.SuperToolTip.SuperToolTipInfoWrapper superToolTipInfoWrapper2 = new Palaso.UI.WindowsForms.SuperToolTip.SuperToolTipInfoWrapper();
            Palaso.UI.WindowsForms.SuperToolTip.SuperToolTipInfo superToolTipInfo2 = new Palaso.UI.WindowsForms.SuperToolTip.SuperToolTipInfo();
            Palaso.UI.WindowsForms.SuperToolTip.SuperToolTipInfoWrapper superToolTipInfoWrapper3 = new Palaso.UI.WindowsForms.SuperToolTip.SuperToolTipInfoWrapper();
            Palaso.UI.WindowsForms.SuperToolTip.SuperToolTipInfo superToolTipInfo3 = new Palaso.UI.WindowsForms.SuperToolTip.SuperToolTipInfo();
            Palaso.UI.WindowsForms.SuperToolTip.SuperToolTipInfoWrapper superToolTipInfoWrapper4 = new Palaso.UI.WindowsForms.SuperToolTip.SuperToolTipInfoWrapper();
            Palaso.UI.WindowsForms.SuperToolTip.SuperToolTipInfo superToolTipInfo4 = new Palaso.UI.WindowsForms.SuperToolTip.SuperToolTipInfo();
            this._loadTimer = new System.Windows.Forms.Timer(this.components);
            this._makePdfBackgroundWorker = new System.ComponentModel.BackgroundWorker();
            this._workingIndicator = new System.Windows.Forms.Panel();
            this._topBarPanel = new System.Windows.Forms.Panel();
            this._saveButton = new System.Windows.Forms.Button();
            this._printButton = new System.Windows.Forms.Button();
            this.tableLayoutPanel1 = new System.Windows.Forms.TableLayoutPanel();
            this._contextMenuStrip = new System.Windows.Forms.ContextMenuStrip(this.components);
            this._openinBrowserMenuItem = new System.Windows.Forms.ToolStripMenuItem();
            this._menusToolStrip = new System.Windows.Forms.ToolStrip();
            this._layoutChoices = new System.Windows.Forms.ToolStripDropDownButton();
            this._bookletCoverRadio = new System.Windows.Forms.RadioButton();
            this.label1 = new System.Windows.Forms.Label();
            this._uploadRadio = new System.Windows.Forms.RadioButton();
            this._showCropMarks = new System.Windows.Forms.CheckBox();
            this._bookletBodyRadio = new System.Windows.Forms.RadioButton();
            this._simpleAllPagesRadio = new System.Windows.Forms.RadioButton();
            this._L10NSharpExtender = new L10NSharp.UI.L10NSharpExtender(this.components);
<<<<<<< HEAD
            this.superToolTip1 = new Palaso.UI.WindowsForms.SuperToolTip.SuperToolTip(this.components);
            this.label1 = new System.Windows.Forms.Label();
			this._pdfViewer = new PdfViewer();
=======
            this._adobeReaderControl = new Bloom.Publish.AdobeReaderControl();
            this._superToolTip = new Palaso.UI.WindowsForms.SuperToolTip.SuperToolTip(this.components);
>>>>>>> faac5632
            this._workingIndicator.SuspendLayout();
            this._topBarPanel.SuspendLayout();
            this.tableLayoutPanel1.SuspendLayout();
            this._contextMenuStrip.SuspendLayout();
            this._menusToolStrip.SuspendLayout();
			this._pdfViewer.SuspendLayout();
            ((System.ComponentModel.ISupportInitialize)(this._L10NSharpExtender)).BeginInit();
            this.SuspendLayout();
            // 
            // _makePdfBackgroundWorker
            // 
            this._makePdfBackgroundWorker.WorkerSupportsCancellation = true;
            this._makePdfBackgroundWorker.DoWork += new System.ComponentModel.DoWorkEventHandler(this._makePdfBackgroundWorker_DoWork);
            // 
            // _workingIndicator
            // 
            this._workingIndicator.Anchor = ((System.Windows.Forms.AnchorStyles)((((System.Windows.Forms.AnchorStyles.Top | System.Windows.Forms.AnchorStyles.Bottom) 
            | System.Windows.Forms.AnchorStyles.Left) 
            | System.Windows.Forms.AnchorStyles.Right)));
            this._workingIndicator.BackColor = System.Drawing.Color.White;
            this._workingIndicator.Controls.Add(this._topBarPanel);
            this._workingIndicator.Location = new System.Drawing.Point(114, 24);
            this._workingIndicator.Name = "_workingIndicator";
            this._workingIndicator.Size = new System.Drawing.Size(714, 516);
            this._workingIndicator.TabIndex = 8;
            // 
            // _topBarPanel
            // 
            this._topBarPanel.Controls.Add(this._saveButton);
            this._topBarPanel.Controls.Add(this._printButton);
            this._topBarPanel.Location = new System.Drawing.Point(296, 320);
            this._topBarPanel.Name = "_topBarPanel";
            this._topBarPanel.Size = new System.Drawing.Size(327, 70);
            this._topBarPanel.TabIndex = 14;
            // 
            // _saveButton
            // 
            this._saveButton.AutoSize = true;
            this._saveButton.BackColor = System.Drawing.Color.Transparent;
            this._saveButton.FlatAppearance.BorderSize = 0;
            this._saveButton.FlatStyle = System.Windows.Forms.FlatStyle.Flat;
            this._saveButton.Font = new System.Drawing.Font("Segoe UI", 10F, System.Drawing.FontStyle.Regular, System.Drawing.GraphicsUnit.Point, ((byte)(0)));
            this._saveButton.ForeColor = System.Drawing.Color.Black;
            this._saveButton.Image = global::Bloom.Properties.Resources.Usb;
            this._L10NSharpExtender.SetLocalizableToolTip(this._saveButton, null);
            this._L10NSharpExtender.SetLocalizationComment(this._saveButton, null);
            this._L10NSharpExtender.SetLocalizingId(this._saveButton, "PublishTab.SaveButton");
            this._saveButton.Location = new System.Drawing.Point(139, 0);
            this._saveButton.Name = "_saveButton";
            this._saveButton.Size = new System.Drawing.Size(185, 71);
            this._saveButton.TabIndex = 15;
            this._saveButton.Text = "&Save PDF...";
            this._saveButton.TextImageRelation = System.Windows.Forms.TextImageRelation.ImageBeforeText;
            this._saveButton.UseVisualStyleBackColor = false;
            this._saveButton.Click += new System.EventHandler(this.OnSave_Click);
            // 
            // _printButton
            // 
            this._printButton.AutoSize = true;
            this._printButton.BackColor = System.Drawing.Color.Transparent;
            this._printButton.FlatAppearance.BorderSize = 0;
            this._printButton.FlatStyle = System.Windows.Forms.FlatStyle.Flat;
            this._printButton.Font = new System.Drawing.Font("Segoe UI", 10F, System.Drawing.FontStyle.Regular, System.Drawing.GraphicsUnit.Point, ((byte)(0)));
            this._printButton.ForeColor = System.Drawing.Color.Black;
            this._printButton.Image = global::Bloom.Properties.Resources.print;
            this._L10NSharpExtender.SetLocalizableToolTip(this._printButton, null);
            this._L10NSharpExtender.SetLocalizationComment(this._printButton, null);
            this._L10NSharpExtender.SetLocalizingId(this._printButton, "PublishTab.PrintButton");
            this._printButton.Location = new System.Drawing.Point(0, 0);
            this._printButton.Name = "_printButton";
            this._printButton.Size = new System.Drawing.Size(160, 64);
            this._printButton.TabIndex = 14;
            this._printButton.Text = "&Print...";
            this._printButton.TextImageRelation = System.Windows.Forms.TextImageRelation.ImageBeforeText;
            this._printButton.UseVisualStyleBackColor = false;
            this._printButton.Click += new System.EventHandler(this.OnPrint_Click);
            // 
            // tableLayoutPanel1
            // 
            this.tableLayoutPanel1.BackColor = System.Drawing.Color.FromArgb(((int)(((byte)(64)))), ((int)(((byte)(64)))), ((int)(((byte)(64)))));
            this.tableLayoutPanel1.ColumnCount = 1;
            this.tableLayoutPanel1.ColumnStyles.Add(new System.Windows.Forms.ColumnStyle(System.Windows.Forms.SizeType.Percent, 100F));
            this.tableLayoutPanel1.ContextMenuStrip = this._contextMenuStrip;
            this.tableLayoutPanel1.Controls.Add(this._menusToolStrip, 0, 0);
            this.tableLayoutPanel1.Controls.Add(this._bookletCoverRadio, 0, 2);
            this.tableLayoutPanel1.Controls.Add(this.label1, 0, 4);
            this.tableLayoutPanel1.Controls.Add(this._uploadRadio, 0, 5);
            this.tableLayoutPanel1.Controls.Add(this._showCropMarks, 0, 6);
            this.tableLayoutPanel1.Controls.Add(this._bookletBodyRadio, 0, 3);
            this.tableLayoutPanel1.Controls.Add(this._simpleAllPagesRadio, 0, 1);
            this.tableLayoutPanel1.Dock = System.Windows.Forms.DockStyle.Left;
            this.tableLayoutPanel1.ForeColor = System.Drawing.Color.White;
            this.tableLayoutPanel1.Location = new System.Drawing.Point(0, 0);
            this.tableLayoutPanel1.Name = "tableLayoutPanel1";
            this.tableLayoutPanel1.RowCount = 7;
            this.tableLayoutPanel1.RowStyles.Add(new System.Windows.Forms.RowStyle());
            this.tableLayoutPanel1.RowStyles.Add(new System.Windows.Forms.RowStyle());
            this.tableLayoutPanel1.RowStyles.Add(new System.Windows.Forms.RowStyle());
            this.tableLayoutPanel1.RowStyles.Add(new System.Windows.Forms.RowStyle());
            this.tableLayoutPanel1.RowStyles.Add(new System.Windows.Forms.RowStyle());
            this.tableLayoutPanel1.RowStyles.Add(new System.Windows.Forms.RowStyle());
            this.tableLayoutPanel1.RowStyles.Add(new System.Windows.Forms.RowStyle());
            this.tableLayoutPanel1.Size = new System.Drawing.Size(114, 540);
            this.tableLayoutPanel1.TabIndex = 10;
            this.tableLayoutPanel1.Paint += new System.Windows.Forms.PaintEventHandler(this.tableLayoutPanel1_Paint);
            // 
            // _contextMenuStrip
            // 
            this._contextMenuStrip.Items.AddRange(new System.Windows.Forms.ToolStripItem[] {
            this._openinBrowserMenuItem});
            this._L10NSharpExtender.SetLocalizableToolTip(this._contextMenuStrip, null);
            this._L10NSharpExtender.SetLocalizationComment(this._contextMenuStrip, null);
            this._L10NSharpExtender.SetLocalizationPriority(this._contextMenuStrip, L10NSharp.LocalizationPriority.InternalUseOnly);
            this._L10NSharpExtender.SetLocalizingId(this._contextMenuStrip, "_contextMenuStrip._contextMenuStrip");
            this._contextMenuStrip.Name = "_contextMenuStrip";
            this._contextMenuStrip.Size = new System.Drawing.Size(434, 26);
            // 
            // _openinBrowserMenuItem
            // 
            this._L10NSharpExtender.SetLocalizableToolTip(this._openinBrowserMenuItem, null);
            this._L10NSharpExtender.SetLocalizationComment(this._openinBrowserMenuItem, null);
            this._L10NSharpExtender.SetLocalizationPriority(this._openinBrowserMenuItem, L10NSharp.LocalizationPriority.Low);
            this._L10NSharpExtender.SetLocalizingId(this._openinBrowserMenuItem, "EditTab.BookContextMenu.openHtmlInBrowser");
            this._openinBrowserMenuItem.Name = "_openinBrowserMenuItem";
            this._openinBrowserMenuItem.Size = new System.Drawing.Size(433, 22);
            this._openinBrowserMenuItem.Text = "Open the Html used to make this PDF, in Chrome (must be on path)";
            this._openinBrowserMenuItem.ToolTipText = "Will show in chrome rather than firefox because it is closest to the html engine " +
    "the htmltopdf engine uses.";
            this._openinBrowserMenuItem.Click += new System.EventHandler(this._openinBrowserMenuItem_Click);
            // 
            // _menusToolStrip
            // 
            this._menusToolStrip.AutoSize = false;
            this._menusToolStrip.BackColor = System.Drawing.Color.FromArgb(((int)(((byte)(64)))), ((int)(((byte)(64)))), ((int)(((byte)(64)))));
            this._menusToolStrip.CanOverflow = false;
            this._menusToolStrip.Dock = System.Windows.Forms.DockStyle.None;
            this._menusToolStrip.GripStyle = System.Windows.Forms.ToolStripGripStyle.Hidden;
            this._menusToolStrip.Items.AddRange(new System.Windows.Forms.ToolStripItem[] {
            this._layoutChoices});
            this._menusToolStrip.LayoutStyle = System.Windows.Forms.ToolStripLayoutStyle.Flow;
            this._L10NSharpExtender.SetLocalizableToolTip(this._menusToolStrip, null);
            this._L10NSharpExtender.SetLocalizationComment(this._menusToolStrip, null);
            this._L10NSharpExtender.SetLocalizationPriority(this._menusToolStrip, L10NSharp.LocalizationPriority.NotLocalizable);
            this._L10NSharpExtender.SetLocalizingId(this._menusToolStrip, "EditTab._menusToolStrip");
            this._menusToolStrip.Location = new System.Drawing.Point(0, 0);
            this._menusToolStrip.Name = "_menusToolStrip";
            this._menusToolStrip.Size = new System.Drawing.Size(100, 24);
            this._menusToolStrip.TabIndex = 13;
            this._menusToolStrip.Text = "toolStrip1";
            // 
            // _layoutChoices
            // 
            this._layoutChoices.DisplayStyle = System.Windows.Forms.ToolStripItemDisplayStyle.Text;
            this._layoutChoices.ForeColor = System.Drawing.Color.White;
            this._layoutChoices.ImageTransparentColor = System.Drawing.Color.Magenta;
            this._L10NSharpExtender.SetLocalizableToolTip(this._layoutChoices, null);
            this._L10NSharpExtender.SetLocalizationComment(this._layoutChoices, null);
            this._L10NSharpExtender.SetLocalizationPriority(this._layoutChoices, L10NSharp.LocalizationPriority.NotLocalizable);
            this._L10NSharpExtender.SetLocalizingId(this._layoutChoices, "._layoutChoices");
            this._layoutChoices.Name = "_layoutChoices";
            this._layoutChoices.Size = new System.Drawing.Size(85, 19);
            this._layoutChoices.Text = "Page Layout";
            this._layoutChoices.ToolTipText = "Choose a page size and orientation";
            // 
            // _bookletCoverRadio
            // 
            this._bookletCoverRadio.Font = new System.Drawing.Font("Segoe UI", 8.25F, System.Drawing.FontStyle.Regular, System.Drawing.GraphicsUnit.Point, ((byte)(0)));
            this._bookletCoverRadio.Image = global::Bloom.Properties.Resources.coverOnly;
            this._L10NSharpExtender.SetLocalizableToolTip(this._bookletCoverRadio, null);
            this._L10NSharpExtender.SetLocalizationComment(this._bookletCoverRadio, null);
            this._L10NSharpExtender.SetLocalizingId(this._bookletCoverRadio, "PublishTab.CoverOnlyRadio");
            this._bookletCoverRadio.Location = new System.Drawing.Point(3, 130);
            this._bookletCoverRadio.Name = "_bookletCoverRadio";
            this._bookletCoverRadio.Size = new System.Drawing.Size(94, 88);
            superToolTipInfo1.BackgroundGradientBegin = System.Drawing.Color.FromArgb(((int)(((byte)(255)))), ((int)(((byte)(255)))), ((int)(((byte)(255)))));
            superToolTipInfo1.BackgroundGradientEnd = System.Drawing.Color.FromArgb(((int)(((byte)(202)))), ((int)(((byte)(218)))), ((int)(((byte)(239)))));
            superToolTipInfo1.BackgroundGradientMiddle = System.Drawing.Color.FromArgb(((int)(((byte)(242)))), ((int)(((byte)(246)))), ((int)(((byte)(251)))));
            superToolTipInfo1.BodyText = "Make a PDF of just the front and back (both sides), so you can  print on colored " +
    "paper.";
            superToolTipInfo1.HeaderText = "Cover";
            superToolTipInfo1.OffsetForWhereToDisplay = new System.Drawing.Point(120, 0);
            superToolTipInfo1.ShowHeader = false;
            superToolTipInfoWrapper1.SuperToolTipInfo = superToolTipInfo1;
            superToolTipInfoWrapper1.UseSuperToolTip = true;
            this._superToolTip.SetSuperStuff(this._bookletCoverRadio, superToolTipInfoWrapper1);
            this._bookletCoverRadio.TabIndex = 8;
            this._bookletCoverRadio.TabStop = true;
            this._bookletCoverRadio.Text = "Booklet Cover";
            this._bookletCoverRadio.TextAlign = System.Drawing.ContentAlignment.MiddleCenter;
            this._bookletCoverRadio.TextImageRelation = System.Windows.Forms.TextImageRelation.ImageAboveText;
            this._bookletCoverRadio.UseVisualStyleBackColor = true;
            this._bookletCoverRadio.CheckedChanged += new System.EventHandler(this.OnBookletRadioChanged);
            // 
            // label1
            // 
            this.label1.BorderStyle = System.Windows.Forms.BorderStyle.FixedSingle;
            this._L10NSharpExtender.SetLocalizableToolTip(this.label1, null);
            this._L10NSharpExtender.SetLocalizationComment(this.label1, null);
            this._L10NSharpExtender.SetLocalizingId(this.label1, "label1");
            this.label1.Location = new System.Drawing.Point(3, 323);
            this.label1.Name = "label1";
            this.label1.Size = new System.Drawing.Size(108, 1);
            this.label1.TabIndex = 17;
            // 
            // _uploadRadio
            // 
            this._uploadRadio.Font = new System.Drawing.Font("Segoe UI", 8.25F, System.Drawing.FontStyle.Regular, System.Drawing.GraphicsUnit.Point, ((byte)(0)));
            this._uploadRadio.Image = global::Bloom.Properties.Resources.upload;
            this._L10NSharpExtender.SetLocalizableToolTip(this._uploadRadio, null);
            this._L10NSharpExtender.SetLocalizationComment(this._uploadRadio, null);
            this._L10NSharpExtender.SetLocalizingId(this._uploadRadio, "PublishTab.ButtonThatShowsUploadForm");
            this._uploadRadio.Location = new System.Drawing.Point(3, 327);
            this._uploadRadio.Name = "_uploadRadio";
            this._uploadRadio.Size = new System.Drawing.Size(105, 82);
            superToolTipInfo2.BackgroundGradientBegin = System.Drawing.Color.FromArgb(((int)(((byte)(255)))), ((int)(((byte)(255)))), ((int)(((byte)(255)))));
            superToolTipInfo2.BackgroundGradientEnd = System.Drawing.Color.FromArgb(((int)(((byte)(202)))), ((int)(((byte)(218)))), ((int)(((byte)(239)))));
            superToolTipInfo2.BackgroundGradientMiddle = System.Drawing.Color.FromArgb(((int)(((byte)(242)))), ((int)(((byte)(246)))), ((int)(((byte)(251)))));
            superToolTipInfo2.BodyText = "Upload to BloomLibrary.org, where others can download and localize into their own" +
    " language.";
            superToolTipInfo2.OffsetForWhereToDisplay = new System.Drawing.Point(120, 0);
            superToolTipInfo2.ShowHeader = false;
            superToolTipInfoWrapper2.SuperToolTipInfo = superToolTipInfo2;
            superToolTipInfoWrapper2.UseSuperToolTip = true;
            this._superToolTip.SetSuperStuff(this._uploadRadio, superToolTipInfoWrapper2);
            this._uploadRadio.TabIndex = 16;
            this._uploadRadio.TabStop = true;
            this._uploadRadio.Text = "Upload";
            this._uploadRadio.TextAlign = System.Drawing.ContentAlignment.MiddleCenter;
            this._uploadRadio.TextImageRelation = System.Windows.Forms.TextImageRelation.ImageAboveText;
            this._uploadRadio.UseVisualStyleBackColor = true;
            this._uploadRadio.CheckedChanged += new System.EventHandler(this.OnBookletRadioChanged);
            // 
            // _showCropMarks
            // 
            this._showCropMarks.AutoSize = true;
            this._showCropMarks.Font = new System.Drawing.Font("Segoe UI", 8.25F, System.Drawing.FontStyle.Regular, System.Drawing.GraphicsUnit.Point, ((byte)(0)));
            this._showCropMarks.Image = global::Bloom.Properties.Resources.cropMarks;
            this._L10NSharpExtender.SetLocalizableToolTip(this._showCropMarks, null);
            this._L10NSharpExtender.SetLocalizationComment(this._showCropMarks, null);
            this._L10NSharpExtender.SetLocalizingId(this._showCropMarks, "PublishTab.ShowCropMarks");
            this._showCropMarks.Location = new System.Drawing.Point(3, 427);
            this._showCropMarks.Margin = new System.Windows.Forms.Padding(3, 15, 3, 3);
            this._showCropMarks.Name = "_showCropMarks";
            this._showCropMarks.Size = new System.Drawing.Size(85, 62);
            this._showCropMarks.TabIndex = 15;
            this._showCropMarks.Text = "Crop Marks";
            this._showCropMarks.TextImageRelation = System.Windows.Forms.TextImageRelation.ImageAboveText;
            this._showCropMarks.UseVisualStyleBackColor = true;
            this._showCropMarks.Visible = false;
            this._showCropMarks.CheckedChanged += new System.EventHandler(this.OnShowCropMarks_CheckedChanged);
            // 
            // _bookletBodyRadio
            // 
            this._bookletBodyRadio.Font = new System.Drawing.Font("Segoe UI", 8.25F, System.Drawing.FontStyle.Regular, System.Drawing.GraphicsUnit.Point, ((byte)(0)));
            this._bookletBodyRadio.Image = global::Bloom.Properties.Resources.insideBookletPages;
            this._L10NSharpExtender.SetLocalizableToolTip(this._bookletBodyRadio, null);
            this._L10NSharpExtender.SetLocalizationComment(this._bookletBodyRadio, null);
            this._L10NSharpExtender.SetLocalizingId(this._bookletBodyRadio, "PublishTab.BodyOnlyRadio");
            this._bookletBodyRadio.Location = new System.Drawing.Point(3, 224);
            this._bookletBodyRadio.Name = "_bookletBodyRadio";
            this._bookletBodyRadio.Size = new System.Drawing.Size(94, 96);
            superToolTipInfo3.BackgroundGradientBegin = System.Drawing.Color.FromArgb(((int)(((byte)(255)))), ((int)(((byte)(255)))), ((int)(((byte)(255)))));
            superToolTipInfo3.BackgroundGradientEnd = System.Drawing.Color.FromArgb(((int)(((byte)(202)))), ((int)(((byte)(218)))), ((int)(((byte)(239)))));
            superToolTipInfo3.BackgroundGradientMiddle = System.Drawing.Color.FromArgb(((int)(((byte)(242)))), ((int)(((byte)(246)))), ((int)(((byte)(251)))));
            superToolTipInfo3.BodyText = "Make a booklet from the inside pages of the book.\r Pages will be laid out and reo" +
    "rdered so that when you fold it, you\'ll have a booklet.\r\n";
            superToolTipInfo3.HeaderText = "Booklet Inside Pages";
            superToolTipInfo3.OffsetForWhereToDisplay = new System.Drawing.Point(120, 0);
            superToolTipInfo3.ShowHeader = false;
            superToolTipInfoWrapper3.SuperToolTipInfo = superToolTipInfo3;
            superToolTipInfoWrapper3.UseSuperToolTip = true;
            this._superToolTip.SetSuperStuff(this._bookletBodyRadio, superToolTipInfoWrapper3);
            this._bookletBodyRadio.TabIndex = 14;
            this._bookletBodyRadio.TabStop = true;
            this._bookletBodyRadio.Text = "Booklet Insides";
            this._bookletBodyRadio.TextAlign = System.Drawing.ContentAlignment.MiddleCenter;
            this._bookletBodyRadio.TextImageRelation = System.Windows.Forms.TextImageRelation.ImageAboveText;
            this._bookletBodyRadio.UseVisualStyleBackColor = true;
            this._bookletBodyRadio.CheckedChanged += new System.EventHandler(this.OnBookletRadioChanged);
            // 
            // _simpleAllPagesRadio
            // 
            this._simpleAllPagesRadio.Font = new System.Drawing.Font("Segoe UI", 8.25F, System.Drawing.FontStyle.Regular, System.Drawing.GraphicsUnit.Point, ((byte)(0)));
            this._simpleAllPagesRadio.Image = global::Bloom.Properties.Resources.simplePages;
            this._L10NSharpExtender.SetLocalizableToolTip(this._simpleAllPagesRadio, null);
            this._L10NSharpExtender.SetLocalizationComment(this._simpleAllPagesRadio, "Instead of making a booklet, just make normal pages");
            this._L10NSharpExtender.SetLocalizingId(this._simpleAllPagesRadio, "PublishTab.OnePagePerPaperRadio");
            this._simpleAllPagesRadio.Location = new System.Drawing.Point(3, 27);
            this._simpleAllPagesRadio.Name = "_simpleAllPagesRadio";
            this._simpleAllPagesRadio.Size = new System.Drawing.Size(94, 97);
            superToolTipInfo4.BackgroundGradientBegin = System.Drawing.Color.FromArgb(((int)(((byte)(255)))), ((int)(((byte)(255)))), ((int)(((byte)(255)))));
            superToolTipInfo4.BackgroundGradientEnd = System.Drawing.Color.FromArgb(((int)(((byte)(202)))), ((int)(((byte)(218)))), ((int)(((byte)(239)))));
            superToolTipInfo4.BackgroundGradientMiddle = System.Drawing.Color.FromArgb(((int)(((byte)(242)))), ((int)(((byte)(246)))), ((int)(((byte)(251)))));
            superToolTipInfo4.BodyText = "Make a PDF of every page of the book, one page per piece of paper.";
            superToolTipInfo4.OffsetForWhereToDisplay = new System.Drawing.Point(120, 0);
            superToolTipInfo4.ShowHeader = false;
            superToolTipInfoWrapper4.SuperToolTipInfo = superToolTipInfo4;
            superToolTipInfoWrapper4.UseSuperToolTip = true;
            this._superToolTip.SetSuperStuff(this._simpleAllPagesRadio, superToolTipInfoWrapper4);
            this._simpleAllPagesRadio.TabIndex = 10;
            this._simpleAllPagesRadio.TabStop = true;
            this._simpleAllPagesRadio.Text = "Simple";
            this._simpleAllPagesRadio.TextAlign = System.Drawing.ContentAlignment.MiddleCenter;
            this._simpleAllPagesRadio.TextImageRelation = System.Windows.Forms.TextImageRelation.ImageAboveText;
            this._simpleAllPagesRadio.UseVisualStyleBackColor = true;
            this._simpleAllPagesRadio.CheckedChanged += new System.EventHandler(this.OnBookletRadioChanged);
            // 
            // _L10NSharpExtender
            // 
            this._L10NSharpExtender.LocalizationManagerId = "Bloom";
            this._L10NSharpExtender.PrefixForNewItems = null;
            // 
<<<<<<< HEAD
            // superToolTip1
            // 
            this.superToolTip1.FadingInterval = 10;
            // 
            // label1
            // 
            this.label1.BorderStyle = System.Windows.Forms.BorderStyle.FixedSingle;
            this._L10NSharpExtender.SetLocalizableToolTip(this.label1, null);
            this._L10NSharpExtender.SetLocalizationComment(this.label1, null);
            this._L10NSharpExtender.SetLocalizingId(this.label1, "label1");
            this.label1.Location = new System.Drawing.Point(3, 323);
            this.label1.Name = "label1";
            this.label1.Size = new System.Drawing.Size(108, 1);
            this.label1.TabIndex = 17;
            //
            // _pdfViewer
            //
            this._pdfViewer.BackColor = System.Drawing.Color.White;
            this._L10NSharpExtender.SetLocalizableToolTip(this._pdfViewer, null);
            this._L10NSharpExtender.SetLocalizationComment(this._pdfViewer, null);
            this._L10NSharpExtender.SetLocalizingId(this._pdfViewer, "PdfViewer.PdfViewer");
            this._pdfViewer.Location = new System.Drawing.Point(114, 3);
            this._pdfViewer.Name = "_pdfViewer";
            this._pdfViewer.Size = new System.Drawing.Size(716, 537);
            this._pdfViewer.TabIndex = 16;
            this._pdfViewer.Dock = System.Windows.Forms.DockStyle.Fill;
=======
            // _adobeReaderControl
            // 
            this._adobeReaderControl.Anchor = ((System.Windows.Forms.AnchorStyles)((((System.Windows.Forms.AnchorStyles.Top | System.Windows.Forms.AnchorStyles.Bottom) 
            | System.Windows.Forms.AnchorStyles.Left) 
            | System.Windows.Forms.AnchorStyles.Right)));
            this._adobeReaderControl.BackColor = System.Drawing.Color.White;
            this._L10NSharpExtender.SetLocalizableToolTip(this._adobeReaderControl, null);
            this._L10NSharpExtender.SetLocalizationComment(this._adobeReaderControl, null);
            this._L10NSharpExtender.SetLocalizingId(this._adobeReaderControl, "adobeReaderControl1.AdobeReaderControl");
            this._adobeReaderControl.Location = new System.Drawing.Point(114, 3);
            this._adobeReaderControl.Name = "_adobeReaderControl";
            this._adobeReaderControl.Size = new System.Drawing.Size(716, 537);
            this._adobeReaderControl.TabIndex = 16;
>>>>>>> faac5632
            // 
            // _superToolTip
            // 
            this._superToolTip.FadingInterval = 10;
            // 
            // PublishView
            // 
            this.AutoScaleDimensions = new System.Drawing.SizeF(6F, 13F);
            this.AutoScaleMode = System.Windows.Forms.AutoScaleMode.Font;
            this.BackColor = System.Drawing.Color.FromArgb(((int)(((byte)(64)))), ((int)(((byte)(64)))), ((int)(((byte)(64)))));
            this.Controls.Add(this._pdfViewer);
            this.Controls.Add(this.tableLayoutPanel1);
            this.Controls.Add(this._workingIndicator);
            this._L10NSharpExtender.SetLocalizableToolTip(this, null);
            this._L10NSharpExtender.SetLocalizationComment(this, null);
            this._L10NSharpExtender.SetLocalizingId(this, "PublishView.PublishView");
            this.Name = "PublishView";
            this.Size = new System.Drawing.Size(833, 540);
            this._pdfViewer.ResumeLayout();
            this._workingIndicator.ResumeLayout(false);
            this._topBarPanel.ResumeLayout(false);
            this._topBarPanel.PerformLayout();
            this.tableLayoutPanel1.ResumeLayout(false);
            this.tableLayoutPanel1.PerformLayout();
            this._contextMenuStrip.ResumeLayout(false);
            this._menusToolStrip.ResumeLayout(false);
            this._menusToolStrip.PerformLayout();
            ((System.ComponentModel.ISupportInitialize)(this._L10NSharpExtender)).EndInit();
            this.ResumeLayout(false);

        }

        #endregion

		private System.Windows.Forms.Timer _loadTimer;

		private System.ComponentModel.BackgroundWorker _makePdfBackgroundWorker;
		private System.Windows.Forms.Panel _workingIndicator;
		private System.Windows.Forms.TableLayoutPanel tableLayoutPanel1;
		private System.Windows.Forms.Panel _topBarPanel;
		private System.Windows.Forms.Button _saveButton;
		private System.Windows.Forms.Button _printButton;
		private L10NSharp.UI.L10NSharpExtender _L10NSharpExtender;
		private PdfViewer _pdfViewer;
		private System.Windows.Forms.ContextMenuStrip _contextMenuStrip;
		private System.Windows.Forms.ToolStripMenuItem _openinBrowserMenuItem;
		private System.Windows.Forms.RadioButton _simpleAllPagesRadio;
		private System.Windows.Forms.RadioButton _bookletCoverRadio;
		private System.Windows.Forms.RadioButton _bookletBodyRadio;
		private System.Windows.Forms.ToolStrip _menusToolStrip;
		private System.Windows.Forms.ToolStripDropDownButton _layoutChoices;
		private Palaso.UI.WindowsForms.SuperToolTip.SuperToolTip _superToolTip;
		private System.Windows.Forms.CheckBox _showCropMarks;
		private System.Windows.Forms.RadioButton _uploadRadio;
        private System.Windows.Forms.Label label1;
    }
}<|MERGE_RESOLUTION|>--- conflicted
+++ resolved
@@ -55,14 +55,8 @@
             this._bookletBodyRadio = new System.Windows.Forms.RadioButton();
             this._simpleAllPagesRadio = new System.Windows.Forms.RadioButton();
             this._L10NSharpExtender = new L10NSharp.UI.L10NSharpExtender(this.components);
-<<<<<<< HEAD
-            this.superToolTip1 = new Palaso.UI.WindowsForms.SuperToolTip.SuperToolTip(this.components);
-            this.label1 = new System.Windows.Forms.Label();
 			this._pdfViewer = new PdfViewer();
-=======
-            this._adobeReaderControl = new Bloom.Publish.AdobeReaderControl();
             this._superToolTip = new Palaso.UI.WindowsForms.SuperToolTip.SuperToolTip(this.components);
->>>>>>> faac5632
             this._workingIndicator.SuspendLayout();
             this._topBarPanel.SuspendLayout();
             this.tableLayoutPanel1.SuspendLayout();
@@ -374,22 +368,6 @@
             // 
             this._L10NSharpExtender.LocalizationManagerId = "Bloom";
             this._L10NSharpExtender.PrefixForNewItems = null;
-            // 
-<<<<<<< HEAD
-            // superToolTip1
-            // 
-            this.superToolTip1.FadingInterval = 10;
-            // 
-            // label1
-            // 
-            this.label1.BorderStyle = System.Windows.Forms.BorderStyle.FixedSingle;
-            this._L10NSharpExtender.SetLocalizableToolTip(this.label1, null);
-            this._L10NSharpExtender.SetLocalizationComment(this.label1, null);
-            this._L10NSharpExtender.SetLocalizingId(this.label1, "label1");
-            this.label1.Location = new System.Drawing.Point(3, 323);
-            this.label1.Name = "label1";
-            this.label1.Size = new System.Drawing.Size(108, 1);
-            this.label1.TabIndex = 17;
             //
             // _pdfViewer
             //
@@ -402,21 +380,6 @@
             this._pdfViewer.Size = new System.Drawing.Size(716, 537);
             this._pdfViewer.TabIndex = 16;
             this._pdfViewer.Dock = System.Windows.Forms.DockStyle.Fill;
-=======
-            // _adobeReaderControl
-            // 
-            this._adobeReaderControl.Anchor = ((System.Windows.Forms.AnchorStyles)((((System.Windows.Forms.AnchorStyles.Top | System.Windows.Forms.AnchorStyles.Bottom) 
-            | System.Windows.Forms.AnchorStyles.Left) 
-            | System.Windows.Forms.AnchorStyles.Right)));
-            this._adobeReaderControl.BackColor = System.Drawing.Color.White;
-            this._L10NSharpExtender.SetLocalizableToolTip(this._adobeReaderControl, null);
-            this._L10NSharpExtender.SetLocalizationComment(this._adobeReaderControl, null);
-            this._L10NSharpExtender.SetLocalizingId(this._adobeReaderControl, "adobeReaderControl1.AdobeReaderControl");
-            this._adobeReaderControl.Location = new System.Drawing.Point(114, 3);
-            this._adobeReaderControl.Name = "_adobeReaderControl";
-            this._adobeReaderControl.Size = new System.Drawing.Size(716, 537);
-            this._adobeReaderControl.TabIndex = 16;
->>>>>>> faac5632
             // 
             // _superToolTip
             // 
