﻿using System;
using System.Collections.Generic;
using System.ComponentModel;
using System.Diagnostics;
using System.Drawing;
using System.IO;
using System.ComponentModel.Composition;
using System.Security.Cryptography;
using System.Threading;
using System.Windows.Forms;
using System.Xml;
using Bloom.Book;
using System.Linq;
using Palaso.Progress;
using Palaso.Xml;
using Palaso.IO;

namespace Bloom.Publish
{

// ReSharper disable once InconsistentNaming
	/// <summary>
	/// This class currently just does one thing; it adds a right-click menu item in the Publish tab that saved PNG thumbnails of all the "day" pages of a SHRP Pupil's book.
	/// These are used in the corresponding "Teacher's Guide".
	///
	/// It is built as an MEF "part", exporting what Bloom needs (the menu item) and importing what it needs (e.g. the contents of the book, an html thumbnailer)
	///
	/// Currently (In Dec 2013), it isn't actually an extension because it doesn't have its own DLL. But it does demonstrate that we could trivially have extension dlls coming with
	/// templates, in separate DLLS. The key is keeping the dependences to a minimum so that extension don't break with each version of Bloom.
	///
	/// </summary>
	public class SHRP_PupilBookExtension
	{

		public static bool ExtensionIsApplicable(Book.Book book)
		{
			return book.Title.Contains("Folio") || book.Title.Contains("Pupil") || book.Title.Contains("Primer");
		}

		[Import("PathToBookFolder")]
		public string BookFolder;

		[Import("Language1Iso639Code")]
		public string Language1Iso639Code;

		[Import]
		public Action<int, int, HtmlDom, Action<Image>, Action<Exception>> GetThumbnailAsync;


		[Import] public Func<IEnumerable<HtmlDom>> GetPageDoms;

		[Export("GetPublishingMenuCommands")]
		public IEnumerable<ToolStripItem> GetPublishingMenuCommands()
		{
			yield return new ToolStripSeparator();
			yield return new ToolStripMenuItem("Make Thumbnails For Teacher's Guide", null, MakeThumbnailsForTeachersGuide);
		}

		private void MakeThumbnailsForTeachersGuide(object sender, EventArgs e)
		{

//			var dlg = new Palaso.UI.WindowsForms.Progress.ProgressDialog();
//			dlg.Overview = "Creating thumbnail files...";
//			BackgroundWorker preprocessWorker = new BackgroundWorker();
//			preprocessWorker.DoWork += PlaceThumbnailOrders;
//			dlg.BackgroundWorker = preprocessWorker;
//			dlg.CanCancel = true;
//			dlg.ShowDialog();
			PlaceThumbnailOrders(null,null);
		}

		private void PlaceThumbnailOrders(object sender, DoWorkEventArgs doWorkEventArgs)
		{
			//var state = (ProgressState)doWorkEventArgs.Argument;

			var exportFolder = Path.Combine(BookFolder, "Thumbnails");

			//state.StatusLabel = "Creating thumbnail folder at " + exportFolder;
			if (Directory.Exists(exportFolder))
			{
				//state.StatusLabel = "Deleting existing thumbnail directory";
				Directory.Delete(exportFolder, true);
				Thread.Sleep(1000); //let any open windows explorers deal with this before we move on
			}
			Directory.CreateDirectory(exportFolder);
			//state.StatusLabel = "Creating Thumbnail Directory";
			Thread.Sleep(1000); //let any open windows explorers deal with this before we move on

			//state.StatusLabel = "Ordering page thumbnails";

			foreach (var pageDom in GetPageDoms())
			{
				if (null != pageDom.SelectSingleNode("//div[contains(@class,'oddPage') or contains(@class,'evenPage') or contains(@class,'leftPage')  or contains(@class,'rightPage') or contains(@class,'primerPage')]"))
				{
//					if(null != pageDom.SelectSingleNode("//div[contains(@class,'bloom-frontMatter')]"))
//						continue; //c2 p2 had a term intro page with the class "rigthPage" which gives the prior query a false positive

					const double kproportionOfWidthToHeightForB5 = 0.708;
					const int heightInPixels = 700;
					const int widthInPixels = (int) (heightInPixels*kproportionOfWidthToHeightForB5);

					GetThumbnailAsync(widthInPixels, heightInPixels, pageDom, image => ThumbnailReady(exportFolder, pageDom, image),
						error => HandleThumbnailerError(pageDom, error));
				}
			}
			//this folder won't be fully populated yet, but as they watch it will fill up
<<<<<<< HEAD
			PathUtilities.OpenDirectoryInExplorer(exportFolder);
=======
			Process.Start("explorer.exe", " \"" + exportFolder + "\"");

			//state.WriteToLog("Now sit tight and wait for the thumbnail directory to stop filling up.");
>>>>>>> 56c52416
		}

		private void HandleThumbnailerError(HtmlDom pageDom, Exception error)
		{
			throw new NotImplementedException();
		}

		private void ThumbnailReady(string exportFolder, HtmlDom dom, Image image)
		{
			string term;
			string week;
			try
			{
				term = dom.SelectSingleNode("//div[contains(@data-book,'term')]").InnerText.Trim();
				week = dom.SelectSingleNode("//div[contains(@data-book,'week')]").InnerText.Trim();
			}
			catch (Exception e)
			{
				Debug.Fail("Book missing either term or week variable");
				throw new ApplicationException("This page is lacking either a term or week data-book variable.");
			}
			//the selector for day one is different because it doesn't have @data-* attribute
			XmlElement dayNode = dom.SelectSingleNode("//div[contains(@class,'DayStyle')]");
			string page="?";
			// many pupil books don't have a specific day per page

			if (dom.SelectSingleNode("//div[contains(@class,'day5Left')]") != null) // in P2, we have 2 pages for day 5, so we can't use the 'DayStyle' to differentiate them
			{
				page = "5";
			}
			else if (dom.SelectSingleNode("//div[contains(@class,'day5Right')]") != null)
			{
				page = "6";
			}
			else if (dayNode != null)
			{
				page = dayNode.InnerText.Trim();
			}
			else
			{
				if (dom.SelectSingleNode("//div[contains(@class,'page1') or contains(@class,'storyPageLeft')]") != null)
				{
					page = "1";
				}
				else if (dom.SelectSingleNode("//div[contains(@class,'page2') or contains(@class,'storyPageRight')]") != null)
				{
					page = "2";
				}
				else if (dom.SelectSingleNode("//div[contains(@class,'page3') or contains(@class,'thirdPage')]") != null)
				{
					page = "3";
				}
				else if (dom.SelectSingleNode("//div[contains(@class,'page4') or contains(@class,'fourthPage')]") != null)
				{
					page = "4";
				}
				else
				{
					Debug.Fail("Couldn't figure out what page this is.");
				}
			}
			var fileName = Language1Iso639Code + "-t" + term + "-w" + week + "-p" + page + ".png";
			//just doing image.Save() works for .bmp and .jpg, but not .png
			using (var b = new Bitmap(image))
			{
				b.Save(Path.Combine(exportFolder, fileName));
			}
		}
	}
}<|MERGE_RESOLUTION|>--- conflicted
+++ resolved
@@ -13,7 +13,6 @@
 using System.Linq;
 using Palaso.Progress;
 using Palaso.Xml;
-using Palaso.IO;
 
 namespace Bloom.Publish
 {
@@ -104,13 +103,9 @@
 				}
 			}
 			//this folder won't be fully populated yet, but as they watch it will fill up
-<<<<<<< HEAD
-			PathUtilities.OpenDirectoryInExplorer(exportFolder);
-=======
 			Process.Start("explorer.exe", " \"" + exportFolder + "\"");
 
 			//state.WriteToLog("Now sit tight and wait for the thumbnail directory to stop filling up.");
->>>>>>> 56c52416
 		}
 
 		private void HandleThumbnailerError(HtmlDom pageDom, Exception error)
