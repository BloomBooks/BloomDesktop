--- conflicted
+++ resolved
@@ -52,14 +52,10 @@
 		// This constant must match the ID that is used for the listener set up in the React component AndroidPublishUI
 		private const string kWebsocketEventId_Preview = "androidPreview";
 		public const string StagingFolder = "PlaceForStagingBook";
-<<<<<<< HEAD
-		
-=======
 
 		// This constant must match the ID used for the useWatchString called by the React component MethodChooser.
 		private const string kWebsocketState_LicenseOK = "publish/licenseOK";
 
->>>>>>> 9a521215
 		public static string PreviewUrl { get; set; }
 		
 		public PublishToAndroidApi(CollectionSettings collectionSettings, BloomWebSocketServer bloomWebSocketServer, BookServer bookServer, BulkBloomPubCreator bulkBloomPubCreator)
@@ -598,11 +594,7 @@
 		/// <summary>
 		/// Generates a .bloompub file from the book
 		/// </summary>
-<<<<<<< HEAD
 		/// <returns>A valid, well-formed URL on localhost that points to the bloompub</returns>
-=======
-		/// <returns>A valid, well-formed URL on localhost that points to the bloomd</returns>
->>>>>>> 9a521215
 		public string MakeBloomPubForPreview(Book.Book book, BookServer bookServer, WebSocketProgress progress, Color backColor, AndroidPublishSettings settings = null)
 		{
 			progress.Message("PublishTab.Epub.PreparingPreview", "Preparing Preview");	// message shared with Epub publishing
