--- conflicted
+++ resolved
@@ -43,14 +43,9 @@
 		{
 			_webSocketServer = bloomWebSocketServer;
 			_bookServer = bookServer;
-<<<<<<< HEAD
+			_imageProcessor = imageProcessor;
 			_progress = new WebSocketProgress(_webSocketServer);
 			_wifiPublisher = new WiFiPublisher(_progress, _bookServer);
-=======
-			_imageProcessor = imageProcessor;
-			var progress = new WebSocketProgress(_webSocketServer);
-			_wifiPublisher = new WiFiPublisher(progress, _bookServer);
->>>>>>> 7ffce03a
 #if !__MonoCS__
 			_usbPublisher = new UsbPublisher(_progress, _bookServer)
 			{
@@ -109,8 +104,6 @@
 				}
 			}, true);
 
-<<<<<<< HEAD
-=======
 			server.RegisterEndpointHandler(kApiUrlPart + "backColor", request =>
 			{
 				if (request.HttpMethod == HttpMethods.Get)
@@ -149,18 +142,12 @@
 				}
 			}, true);
 
-#if !__MonoCS__
->>>>>>> 7ffce03a
 			server.RegisterEndpointHandler(kApiUrlPart + "usb/start", request =>
 			{
 #if !__MonoCS__
 				SetState("UsbStarted");
-<<<<<<< HEAD
-				_usbPublisher.Connect(request.CurrentBook);
-#endif
-=======
 				_usbPublisher.Connect(request.CurrentBook, _thumbnailBackgroundColor);
->>>>>>> 7ffce03a
+#endif
 				request.PostSucceeded();
 			}, true);
 
