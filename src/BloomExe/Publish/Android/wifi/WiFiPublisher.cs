--- conflicted
+++ resolved
@@ -50,6 +50,7 @@
 					// The property names used here must match the ones in BloomReader, doInBackground method of SendMessage,
 					// a private class of NewBookListenerService.
 					var androidIpAddress = (string) settings.deviceAddress;
+
 					var androidName = (string) settings.deviceName;
 					SendBookOverWiFi(book, androidIpAddress, androidName);
 				}
@@ -114,12 +115,8 @@
 		private void SendBookToClientOnLocalSubNet(Book.Book book, string androidIpAddress, string androidName, IProgress progress)
 		{
 			var androidHttpAddress = "http://" + androidIpAddress + ":5914"; // must match BloomReader SyncServer._serverPort.
-<<<<<<< HEAD
-			progress.WriteMessage($"Sending \"{book.Title}\" to device \"{androidName}\"");
-=======
 			var safeName = BookStorage.SanitizeNameForFileSystem(book.Title);
-			progress.WriteMessage($"Sending \"{safeName}\" to device {androidIpAddress}");
->>>>>>> b7c1c2e9
+			progress.WriteMessage($"Sending \"{safeName}\" to device {androidName}");
 
 			var publishedFileName = safeName + BookCompressor.ExtensionForDeviceBloomBook;
 			using (var bloomdTempFile = TempFile.WithFilenameInTempFolder(publishedFileName))
@@ -132,11 +129,7 @@
 					myClient.UploadData(androidHttpAddress + "/notify?message=transferComplete", new byte[] { 0 });
 				}
 			}
-<<<<<<< HEAD
-			progress.WriteMessage($"Finished sending \"{book.Title}\" to device \"{androidName}\"");
-=======
-			progress.WriteMessage($"Finished sending \"{safeName}\" to device {androidIpAddress}");
->>>>>>> b7c1c2e9
+			progress.WriteMessage($"Finished sending \"{safeName}\" to device {androidName}");
 		}
 
 		private void SendBookOverWiFi(Book.Book book, string androidIpAddress, string androidName)
