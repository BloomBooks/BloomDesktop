--- conflicted
+++ resolved
@@ -90,22 +90,11 @@
 					if (line.TrimStart().StartsWith("#"))
 						continue; //comment
 
-<<<<<<< HEAD
-				var parts = line.Split(new[] {','}, StringSplitOptions.RemoveEmptyEntries);
-				if (parts.Length != 3)
-				{
+					var parts = line.Split(new[] { ',' }, StringSplitOptions.RemoveEmptyEntries);
+					if (parts.Length != 3)
 					Logger.WriteEvent("***Error: UpdateVersionTable could not parse line {0} of this updateTableContent:", line);
 					Logger.WriteEvent(TextContentsOfTable);
-					throw new ApplicationException("Bloom had trouble checking for updates (UpdateVersionTable)");
-				}
-				var lower = Version.Parse(parts[0]);
-				var upper = Version.Parse(parts[1]);
-				if (lower <= RunningVersion && upper >= RunningVersion)
-					return new UpdateVersionTable.UpdateTableLookupResult() {URL = parts[2].Trim()};
-=======
-					var parts = line.Split(new[] { ',' }, StringSplitOptions.RemoveEmptyEntries);
-					if (parts.Length != 3)
-						throw new ApplicationException(line);
+					throw new ApplicationException("Could not parse a line of the UpdateVersionTable on "+URLOfTable+" '"+line+"'");
 					var lower = Version.Parse(parts[0]);
 					var upper = Version.Parse(parts[1]);
 					if (lower <= RunningVersion && upper >= RunningVersion)
@@ -127,7 +116,6 @@
 				// Put a message in the log and don't upgrade (and return a message that will get into a 'toast')
 				parsingErrorMsg = "Could not parse a version number in the UpdateVersionTable" + e.Message;
 				Logger.WriteEvent(parsingErrorMsg);
->>>>>>> 6418d3e9
 			}
 			return new UpdateTableLookupResult() { URL = String.Empty, Error = new WebException(parsingErrorMsg) };
 		}
