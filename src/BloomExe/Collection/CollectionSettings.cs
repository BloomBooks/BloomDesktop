using System;
using System.Collections.Generic;
using System.Diagnostics;
using System.Globalization;
using System.IO;
using System.Linq;
using System.Text;
using System.Windows.Forms;
using System.Xml.Linq;
using System.Xml.Serialization;
using Bloom.Book;
using Bloom.MiscUI;
using Bloom.ToPalaso;
using DesktopAnalytics;
using L10NSharp;
using SIL.Reporting;
using SIL.Windows.Forms.WritingSystems;
using SIL.WritingSystems;
using SIL.Extensions;
using SIL.IO;

namespace Bloom.Collection
{

	public class NewCollectionSettings : CollectionSettings
	{
		public string PathToSettingsFile;
	}

	/// <summary>
	/// A library corresponds to a single folder (with subfolders) on the disk.
	/// In that folder is a file which persists the properties of this class, then a folder for each book
	/// </summary>
	public class CollectionSettings
	{
		private const int kCurrentOneTimeCheckVersionNumber = 1; // bumping this will trigger a new one time check
		public const string kDefaultXmatterName = "Traditional";
		private string _language1Iso639Code;
		private string _language2Iso639Code;
		private string _language3Iso639Code;
		private LanguageLookupModel _lookupIsoCode = new LanguageLookupModel();

		public static readonly Dictionary<string, string> CssNumberStylesToCultureOrDigits =
			new Dictionary<string, string>()
			{
				// Initially, Bloom used CSS for page numbering and css counter styles for
				// controlling the script the page numbers are drawn in. For various reasons
				// we then switched to having code keep the page number in data-page-number,
				// so we can't make use of that CSS feature anymore but want to keep the same
				// list and keep working for users of previous versions.
				// In this dictionary, we're pairing css counting styles (the key) with
				// the 10 digits used by the script. As a side benefit, this will allow us to support
				// other number systems, if people request them (so long as they can be represented by just
				// replacing digits).
				// In many cases, as commented, the ten digits were obtained from Microsoft cultures using this expression:
				// new CultureInfo(cultureCode).NumberFormat.NativeDigits
				// Some of the results are empty strings when it doesn't seem they should be (Hebrew, Armenian, Georgian)
				// This reflects that these systems can't be done with simple digit substitution, so we fall
				// back to not converting
				{ "Arabic-Indic", "٠١٢٣٤٥٦٧٨٩"}, // from ar-SA, not certain that this is correct one
				//{ "Armenian", ""}, // hy-AM yields 0123456789; not true Armenian, an ancient letter-value system so we can't do it
				//{ "Upper-Armenian", ""}, // hy-AM, probably a variation on Armenian also not permitting digit-substitution
				//{ "Lower-Armenian", ""},//haven't found the culture or list of number for this
				{ "Bengali", "০১২৩৪৫৬৭৮৯"}, // from bn-BD
				{ "Cambodian", "០១២៣៤៥៦៧៨៩"}, // from km-KH
				{ "Khmer", "០១២៣៤៥៦៧៨៩"}, // from km-KH"
				{ "Chakma", "𑄶𑄷𑄸𑄹𑄺𑄻𑄼𑄽𑄾𑄿" }, // see https://codepoints.net/search?sc=Cakm
				{ "Cjk-Decimal", "〇一二三四五六七八九"},// haven't found a culture for this
				{ "Decimal", "" },
				{ "Devanagari", "०१२३४५६७८९"}, // from hi-IN
				//{ "Georgian", ""}, //  ka-GE yields 0123456789; https://en.wikipedia.org/wiki/Georgian_numerals says Georgian is not a simple positional system so we can't do it
				{ "Gujarati", "૦૧૨૩૪૫૬૭૮૯"}, // from gu-IN
				{ "Gurmukhi", "੦੧੨੩੪੫੬੭੮੯"}, // from pa-IN
				// { "Hebrew", ""}, // he-IL yields 0123456789; not true Hebrew, which uses a non-positional letter-value system, so we can't do it.
				{ "Kannada", "೦೧೨೩೪೫೬೭೮೯"}, // from kn-IN
				{ "Lao", "໐໑໒໓໔໕໖໗໘໙"}, // from lo-LA
				{ "Malayalam", "൦൧൨൩൪൫൬൭൮൯"}, // ml-IN
				{ "Mongolian", "᠐᠑᠒᠓᠔᠕᠖᠗᠘᠙"}, // from https://en.wikipedia.org/wiki/Mongolian_numerals; was mn-Mong-MN, which would wrongly be used as a digit string.
				{ "Myanmar", "၀၁၂၃၄၅၆၇၈၉"}, // from my-MM
				{ "Oriya", "୦୧୨୩୪୫୬୭୮୯"}, // haven't found a culture for this
				{ "Persian", "۰۱۲۳۴۵۶۷۸۹"}, // from fa-IR
				{ "Tamil", "௦௧௨௩௪௫௬௭௮௯"}, // from ta-IN"
				{ "Telugu", "౦౧౨౩౪౫౬౭౮౯"}, // from te-IN
				{ "Thai", "๐๑๒๓๔๕๖๗๘๙"}, // from th-TH
				{ "Tibetan", "༠༡༢༣༤༥༦༧༨༩"}, // from bo-CN
			};

		/// <summary>
		/// for moq in unit tests only
		/// </summary>
		public CollectionSettings()
		{
			BrandingProjectKey = "Default";
			PageNumberStyle = "Decimal";
			XMatterPackName = kDefaultXmatterName;
			Language2Iso639Code = "en";
			AllowNewBooks = true;
			CollectionName = "dummy collection";
		}

		public static void CreateNewCollection(NewCollectionSettings collectionInfo)
		{
			// For some reason this constructor is used to create new collections. But I think a static method is much clearer.
			new CollectionSettings(collectionInfo);
		}

		public CollectionSettings(NewCollectionSettings collectionInfo)
			:this(collectionInfo.PathToSettingsFile)
		{
			AllowNewBooks = collectionInfo.AllowNewBooks;
			DefaultLanguage1FontName = collectionInfo.DefaultLanguage1FontName;
			Language1LineHeight = collectionInfo.Language1LineHeight;
			IsLanguage1Rtl = collectionInfo.IsLanguage1Rtl;
			DefaultLanguage2FontName = DefaultLanguage3FontName = GetDefaultFontName();

			Language1Iso639Code = collectionInfo.Language1Iso639Code;
			Language2Iso639Code = collectionInfo.Language2Iso639Code;
			Language3Iso639Code = collectionInfo.Language3Iso639Code;
			Language1Name = collectionInfo.Language1Name;
			Country = collectionInfo.Country;
			Province = collectionInfo.Province;
			District = collectionInfo.District;
			IsSourceCollection = collectionInfo.IsSourceCollection;
			XMatterPackName = collectionInfo.XMatterPackName;
			PageNumberStyle = collectionInfo.PageNumberStyle;
			BrandingProjectKey = collectionInfo.BrandingProjectKey;

			Save();
		}

		/// <summary>
		/// can be used whether the library exists already, or not
		/// </summary>
		public CollectionSettings(string desiredOrExistingSettingsFilePath)
			:this()
		{
			SettingsFilePath = desiredOrExistingSettingsFilePath;
			CollectionName = Path.GetFileNameWithoutExtension(desiredOrExistingSettingsFilePath);
			var libraryDirectory = Path.GetDirectoryName(desiredOrExistingSettingsFilePath);
			var parentDirectoryPath = Path.GetDirectoryName(libraryDirectory);

			if (RobustFile.Exists(desiredOrExistingSettingsFilePath))
			{
				DoDefenderFolderProtectionCheck();
				Load();
			}
			else
			{
				if (!Directory.Exists(parentDirectoryPath))
					Directory.CreateDirectory(parentDirectoryPath);

				if (!Directory.Exists(libraryDirectory))
					Directory.CreateDirectory(libraryDirectory);

				DoDefenderFolderProtectionCheck();
				Save();
			}
		}

		private void DoDefenderFolderProtectionCheck()
		{
			// We check for a Windows Defender "Controlled Access" problem when we start Bloom,
			// but the user may have moved their startup collection to a "safe" place and now be opening a different
			// collection in a "controlled" place. Test again with this settings file path.
			// 'FolderPath' is the directory part of 'SettingsFilePath'.
			if (!DefenderFolderProtectionCheck.CanWriteToDirectory(FolderPath))
			{
				Environment.Exit(-1);
			}
		}

		#region Persisted properties

		//these are virtual for the sake of the unit test mock framework
		public virtual string Language1Iso639Code
		{
			get { return _language1Iso639Code; }
			set
			{
				_language1Iso639Code = value;
				Language1Name = GetLanguage1Name_NoCache(Language2Iso639Code);
			}
		}
		public virtual string Language2Iso639Code
		{
			get { return _language2Iso639Code; }
			set
			{
				_language2Iso639Code = value;
				Language2Name = GetLanguage2Name_NoCache(_language2Iso639Code);
			}
		}
		public virtual string Language3Iso639Code
		{
			get { return _language3Iso639Code; }
			set
			{
				_language3Iso639Code = value;
				Language3Name = GetLanguage3Name_NoCache(Language2Iso639Code);
			}
		}

		public virtual string Language1Name { get; set; }
		public virtual string Language2Name { get; set; }
		public virtual string Language3Name { get; set; }

		public virtual bool IsLanguage1Rtl { get; set; }
		public virtual bool IsLanguage2Rtl { get; set; }
		public virtual bool IsLanguage3Rtl { get; set; }

		public bool GetLanguageRtl(int langNum)
		{
			switch (langNum)
			{
				case 1:
					return IsLanguage1Rtl;
				case 2:
					return IsLanguage2Rtl;
				case 3:
					return IsLanguage3Rtl;
				default:
					throw new ArgumentException("The language number is not valid.");
			}
		}

		public void SetLanguageRtl(int langNum, bool isRtl)
		{
			switch (langNum)
			{
				case 1:
					IsLanguage1Rtl = isRtl;
					break;
				case 2:
					IsLanguage2Rtl = isRtl;
					break;
				case 3:
					IsLanguage3Rtl = isRtl;
					break;
				default:
					throw new ArgumentException("The language number is not valid.");
			}
		}

		public virtual decimal Language1LineHeight { get; set; }
		public virtual decimal Language2LineHeight { get; set; }
		public virtual decimal Language3LineHeight { get; set; }

		public decimal GetLanguageLineHeight(int langNum)
		{
			switch (langNum)
			{
				case 1:
					return Language1LineHeight;
				case 2:
					return Language2LineHeight;
				case 3:
					return Language3LineHeight;
				default:
					throw new ArgumentException("The language number is not valid.");
			}
		}

		public void SetLanguageLineHeight(int langNum, decimal lineHeight)
		{
			switch (langNum)
			{
				case 1:
					Language1LineHeight = lineHeight;
					break;
				case 2:
					Language2LineHeight = lineHeight;
					break;
				case 3:
					Language3LineHeight = lineHeight;
					break;
				default:
					throw new ArgumentException("The language number is not valid.");
			}
		}

		// Line breaks are always wanted only between words.  (ignoring hyphenation)
		// Most alphabetic scripts use spaces to separate words, and line-breaks occur only
		// at those spaces.  CJK scripts (which includes scripts outside China, Japan, and
		// Korea) usually do not have spaces, so either line breaks are acceptable anywhere
		// or some fancy algorithm is used to detect word boundaries. (dictionary lookup?)
		// Some minority languages use the CJK script of the national language but also
		// use spaces to separate words.  For these languages, proper display requires
		// the css setting "word-break: keep-all".  This setting affects only how CJK
		// scripts are handled with regard to line breaking.
		// See https://silbloom.myjetbrains.com/youtrack/issue/BL-5761.
		public virtual bool Language1BreaksLinesOnlyAtSpaces { get; set; }
		public virtual bool Language2BreaksLinesOnlyAtSpaces { get; set; }
		public virtual bool Language3BreaksLinesOnlyAtSpaces { get; set; }

		public bool GetBreakLinesOnlyAtSpaces(int langNum)
		{
			switch (langNum)
			{
				case 1:
					return Language1BreaksLinesOnlyAtSpaces;
				case 2:
					return Language2BreaksLinesOnlyAtSpaces;
				case 3:
					return Language3BreaksLinesOnlyAtSpaces;
				default:
					throw new ArgumentException("The language number is not valid.");
			}
		}

		public void SetBreakLinesOnlyAtSpaces(int langNum, bool breakOnlyAtSpaces)
		{
			switch (langNum)
			{
				case 1:
					Language1BreaksLinesOnlyAtSpaces = breakOnlyAtSpaces;
					break;
				case 2:
					Language2BreaksLinesOnlyAtSpaces = breakOnlyAtSpaces;
					break;
				case 3:
					Language3BreaksLinesOnlyAtSpaces = breakOnlyAtSpaces;
					break;
				default:
					throw new ArgumentException("The language number is not valid.");
			}
		}

		/// <summary>
		/// Intended for making shell books and templates, not vernacular
		/// </summary>
		public virtual bool IsSourceCollection { get; set; }

		public string GetLanguage1Name(string inLanguage)
		{
			if(!string.IsNullOrEmpty(this.Language1Name))
				return Language1Name;

			return GetLanguage1Name_NoCache(inLanguage);
		}

		private string GetLanguage1Name_NoCache(string inLanguage)
		{
			var name = _lookupIsoCode.GetLocalizedLanguageName(Language1Iso639Code, inLanguage);
			if (name == Language1Iso639Code)
			{
				string exactLanguageMatch;
				if (!_lookupIsoCode.GetBestLanguageName(Language1Iso639Code, out exactLanguageMatch))
					return "L1-Unknown-" + Language1Iso639Code;
				return exactLanguageMatch;
			}
			return name;
		}

		/// <summary>
		/// Get a name for Language1 that is safe for using as part of a file name.
		/// (Currently used for suggesting a pdf filename when publishing.)
		/// </summary>
		/// <param name="inLanguage"></param>
		/// <returns></returns>
		public object GetFilesafeLanguage1Name(string inLanguage)
		{
			var languageName = GetLanguage1Name(inLanguage);
			return Path.GetInvalidFileNameChars().Aggregate(
				languageName, (current, character) => current.Replace(character, ' '));
		}

		public string GetLanguage2Name(string inLanguage)
		{
			if(!string.IsNullOrEmpty(Language2Iso639Code) && !string.IsNullOrEmpty(Language2Name))
				return Language2Name;
			return GetLanguage2Name_NoCache(inLanguage);
		}

		private string GetLanguage2Name_NoCache(string inLanguage)
		{
			try
			{
				if (string.IsNullOrEmpty(Language2Iso639Code))
					return string.Empty;

				//TODO: we are going to need to show "French" as "Français"... but if the name isn't available, we should have a fall-back mechanism, at least to english
				//So, we'd rather have GetBestLanguageMatch()

				return GetLanguageName(Language2Iso639Code, inLanguage);
			}
			catch (Exception)
			{
				Debug.Fail("check this out. BL-193 Reproduction");
				// a user reported this, and I saw it happen once: had just installed 0.8.38, made a new vernacular
				//project, added a picture dictionary, the above failed (no debugger, so I don't know why).
				return "L2-Unknown-" + Language2Iso639Code;
			}
		}

		/// <summary>
		/// Get the name of the language whose code is the first argument, if possible in the language specified by the second.
		/// If the language code is unknown, return it unchanged.
		/// </summary>
		public string GetLanguageName(string code, string inLanguage)
		{
			return _lookupIsoCode.GetLocalizedLanguageName(code, inLanguage);
		}

		public string GetLanguage3Name(string inLanguage)
		{
			if (!string.IsNullOrEmpty(Language3Iso639Code) && !string.IsNullOrEmpty(Language3Name))
				return Language3Name;
			return GetLanguage3Name_NoCache(inLanguage);
		}
		private string GetLanguage3Name_NoCache(string inLanguage)
		{
			try
			{
				if (string.IsNullOrEmpty(Language3Iso639Code))
					return string.Empty;

				return GetLanguageName(Language3Iso639Code, inLanguage);
			}
			catch (Exception)
			{
				return "L2N-Unknown-" + Language3Iso639Code;
			}
		}
		#endregion

		/// ------------------------------------------------------------------------------------
		public void Save()
		{
			Logger.WriteEvent("Saving Collection Settings");

			XElement library = new XElement("Collection");
			library.Add(new XAttribute("version", "0.2"));
			library.Add(new XElement("Language1Name", Language1Name));
			library.Add(new XElement("Language2Name", Language2Name));
			library.Add(new XElement("Language3Name", Language3Name));
			library.Add(new XElement("Language1Iso639Code", Language1Iso639Code));
			library.Add(new XElement("Language2Iso639Code", Language2Iso639Code));
			library.Add(new XElement("Language3Iso639Code", Language3Iso639Code));
			library.Add(new XElement("DefaultLanguage1FontName", DefaultLanguage1FontName));
			library.Add(new XElement("DefaultLanguage2FontName", DefaultLanguage2FontName));
			library.Add(new XElement("DefaultLanguage3FontName", DefaultLanguage3FontName));
			library.Add(new XElement("OneTimeCheckVersionNumber", OneTimeCheckVersionNumber));
			library.Add(new XElement("IsLanguage1Rtl", IsLanguage1Rtl));
			library.Add(new XElement("IsLanguage2Rtl", IsLanguage2Rtl));
			library.Add(new XElement("IsLanguage3Rtl", IsLanguage3Rtl));
			library.Add(new XElement("Language1LineHeight", Language1LineHeight));
			library.Add(new XElement("Language2LineHeight", Language2LineHeight));
			library.Add(new XElement("Language3LineHeight", Language3LineHeight));
			library.Add(new XElement("Language1BreaksLinesOnlyAtSpaces", Language1BreaksLinesOnlyAtSpaces));
			library.Add(new XElement("Language2BreaksLinesOnlyAtSpaces", Language2BreaksLinesOnlyAtSpaces));
			library.Add(new XElement("Language3BreaksLinesOnlyAtSpaces", Language3BreaksLinesOnlyAtSpaces));
			library.Add(new XElement("IsSourceCollection", IsSourceCollection.ToString()));
			library.Add(new XElement("XMatterPack", XMatterPackName));
			library.Add(new XElement("PageNumberStyle", PageNumberStyle));
			library.Add(new XElement("BrandingProjectName", BrandingProjectKey));
			library.Add(new XElement("Country", Country));
			library.Add(new XElement("Province", Province));
			library.Add(new XElement("District", District));
			library.Add(new XElement("AllowNewBooks", AllowNewBooks.ToString()));
			SIL.IO.RobustIO.SaveXElement(library, SettingsFilePath);

			SaveSettingsCollectionStylesCss();
		}

		private void SaveSettingsCollectionStylesCss()
		{
			string path = FolderPath.CombineForPath("settingsCollectionStyles.css");

			try
			{
				var sb = new StringBuilder();
				sb.AppendLine("/* These styles are controlled by the Settings dialog box in Bloom. */");
				sb.AppendLine("/* They many be over-ridden by rules in customCollectionStyles.css or customBookStyles.css */");
<<<<<<< HEAD
				AddSelectorCssRule(sb, "BODY", GetDefaultFontName(), false, 0, false);
				AddSelectorCssRule(sb, "[lang='" + Language1Iso639Code + "']", DefaultLanguage1FontName, IsLanguage1Rtl, Language1LineHeight, Language1BreaksLinesOnlyAtSpaces);
				AddSelectorCssRule(sb, "[lang='" + Language2Iso639Code + "']", DefaultLanguage2FontName, IsLanguage2Rtl, Language2LineHeight, Language2BreaksLinesOnlyAtSpaces);
=======
				AddFontCssRule(sb, "BODY", GetDefaultFontName(), false, 0);
				// note: css pseudo elements  cannot have a @lang attribute. So this is needed to show page numbers in scripts
				// not covered by Andika New Basic.
				AddFontCssRule(sb, ".numberedPage::after", DefaultLanguage1FontName, IsLanguage1Rtl, Language1LineHeight);
				AddFontCssRule(sb, "[lang='" + Language1Iso639Code + "']", DefaultLanguage1FontName, IsLanguage1Rtl, Language1LineHeight);
				AddFontCssRule(sb, "[lang='" + Language2Iso639Code + "']", DefaultLanguage2FontName, IsLanguage2Rtl, Language2LineHeight);
>>>>>>> da3a4361
				if (!string.IsNullOrEmpty(Language3Iso639Code))
				{
					AddSelectorCssRule(sb, "[lang='" + Language3Iso639Code + "']", DefaultLanguage3FontName, IsLanguage3Rtl, Language3LineHeight, Language3BreaksLinesOnlyAtSpaces);
				}
				RobustFile.WriteAllText(path, sb.ToString());
			}
			catch (Exception error)
			{
				ErrorReport.NotifyUserOfProblem(error, "Bloom was unable to update this file: {0}",path);
			}
		}

		private void AddSelectorCssRule(StringBuilder sb, string selector, string fontName, bool isRtl, decimal lineHeight, bool breakOnlyAtSpaces)
		{
			sb.AppendLine();
			sb.AppendLine(selector);
			sb.AppendLine("{");
			sb.AppendLine(" font-family: '" + fontName + "';");

			if (isRtl)
				sb.AppendLine(" direction: rtl;");

			if (lineHeight > 0)
				sb.AppendLine(" line-height: " + lineHeight.ToString(CultureInfo.InvariantCulture) + ";");

			if (breakOnlyAtSpaces)
				sb.AppendLine(" word-break: keep-all;");

			sb.AppendLine("}");
		}

		/// ------------------------------------------------------------------------------------
		public void Load()
		{
			try
			{
				// Previously was SIL.IO.RobustIO.LoadXElement(SettingsFilePath). However, we had problems with this
				// using some non-roman collection names...specifically, one involving the Northern Pashti
				// localization of 'books' (کتابونه)...see BL-5416. It seems that somewhere in the
				// implementation of Linq.XElement.Load() the path is converted to a URL and then back
				// to a path and something changes in that process so that a valid path passed to Load()
				// raises an invalid path exception. Reading the file directly and then parsing the string
				// works around this problem.
				var settingsContent = RobustFile.ReadAllText(SettingsFilePath, Encoding.UTF8);
				XElement library = XElement.Parse(settingsContent);

				Language1Iso639Code = GetValue(library, "Language1Iso639Code", /* old name */GetValue(library, "Language1Iso639Code", ""));
				Language2Iso639Code = GetValue(library, "Language2Iso639Code",  /* old name */GetValue(library, "National1Iso639Code", "en"));
				Language3Iso639Code = GetValue(library, "Language3Iso639Code",  /* old name */GetValue(library, "National2Iso639Code", ""));
				XMatterPackName = GetValue(library, "XMatterPack", "Factory");

				var style = GetValue(library, "PageNumberStyle", "Decimal");

				//for historical (and maybe future?) reasons, we collect the page number style as one of the
				//CSS counter number styles
				PageNumberStyle = CssNumberStylesToCultureOrDigits.Keys.Contains(style) ? style : "Decimal";

				BrandingProjectKey = GetValue(library, "BrandingProjectName", "Default");

				Language1Name = GetValue(library, "Language1Name",  /* old name */GetValue(library, "LanguageName", ""));
				Language2Name = GetValue(library, "Language2Name", GetLanguage2Name_NoCache(Language2Iso639Code));
				Language3Name = GetValue(library, "Language3Name", GetLanguage3Name_NoCache(Language2Iso639Code));
				DefaultLanguage1FontName = GetValue(library, "DefaultLanguage1FontName", GetDefaultFontName());
				DefaultLanguage2FontName = GetValue(library, "DefaultLanguage2FontName", GetDefaultFontName());
				DefaultLanguage3FontName = GetValue(library, "DefaultLanguage3FontName", GetDefaultFontName());
				OneTimeCheckVersionNumber = GetIntegerValue(library, "OneTimeCheckVersionNumber", 0);
				IsLanguage1Rtl = GetBoolValue(library, "IsLanguage1Rtl", false);
				IsLanguage2Rtl = GetBoolValue(library, "IsLanguage2Rtl", false);
				IsLanguage3Rtl = GetBoolValue(library, "IsLanguage3Rtl", false);
				Language1LineHeight = GetDecimalValue(library, "Language1LineHeight", 0);
				Language2LineHeight = GetDecimalValue(library, "Language2LineHeight", 0);
				Language3LineHeight = GetDecimalValue(library, "Language3LineHeight", 0);
				Language1BreaksLinesOnlyAtSpaces = GetBoolValue(library, "Language1BreaksLinesOnlyAtSpaces", false);
				Language2BreaksLinesOnlyAtSpaces = GetBoolValue(library, "Language2BreaksLinesOnlyAtSpaces", false);
				Language3BreaksLinesOnlyAtSpaces = GetBoolValue(library, "Language3BreaksLinesOnlyAtSpaces", false);

				Country = GetValue(library, "Country", "");
				Province = GetValue(library, "Province", "");
				District = GetValue(library, "District", "");
				AllowNewBooks = GetBoolValue(library, "AllowNewBooks", true);
				IsSourceCollection = GetBoolValue(library, "IsSourceCollection", GetBoolValue(library, "IsShellLibrary" /*the old name*/, GetBoolValue(library, "IsShellMakingProject" /*an even older name*/, false)));
			}
			catch (Exception e)
			{
				string settingsContents = "";
				try
				{
					settingsContents = RobustFile.ReadAllText(SettingsFilePath);
				}
				catch (Exception error)
				{
					settingsContents = error.Message;
				}
				Logger.WriteEvent("Contents of "+SettingsFilePath+": /r/n"+ settingsContents);
				SIL.Reporting.ErrorReport.NotifyUserOfProblem(e, "There was an error reading the file {0}.  Please report this error to the developers. To get access to your books, you should make a new collection, then copy your book folders from this broken collection into the new one, then run Bloom again.",SettingsFilePath);
				throw;
			}

			try
			{
				string oldcustomCollectionStylesPath = FolderPath.CombineForPath("collection.css");
				if(RobustFile.Exists(oldcustomCollectionStylesPath))
				{
					string newcustomCollectionStylesPath = FolderPath.CombineForPath("customCollectionStyles.css");

					RobustFile.Move(oldcustomCollectionStylesPath, newcustomCollectionStylesPath);
				}
			}
			catch (Exception)
			{
				//ah well, we tried, no big deal, only a couple of beta testers used this old name
			}

			// Check if we need to do a one time check (perhaps migrate to a new Settings value)
			if (OneTimeCheckVersionNumber < kCurrentOneTimeCheckVersionNumber)
			{
				DoOneTimeCheck();
			}

			// Remove an obsolete page numbering rule if it exists in the collection styles file.
			// See https://issues.bloomlibrary.org/youtrack/issue/BL-5017.
			// Saving the styles doesn't write the obsolete rule, effectively removing it.  Doing
			// this unconditionally ensures any future similar problems are covered automatically.
			SaveSettingsCollectionStylesCss();

			SetAnalyticsProperties();
		}

		private void DoOneTimeCheck()
		{
			// If we ever have to do another one of these besides our minimal Andika New Basic migration
			// we should refactor this so it calls a method based on the OneTimeCheckVersionNumber
			do
			{
				if(!MigrateSettingsToAndikaNewBasicFont())
					break; // in case of failed migration
				OneTimeCheckVersionNumber++;

			} while (OneTimeCheckVersionNumber < kCurrentOneTimeCheckVersionNumber);
			Save(); // save updated settings
		}

		private bool MigrateSettingsToAndikaNewBasicFont()
		{
			const string newFont = "Andika New Basic";
			if (GetDefaultFontName() != newFont) // sanity check to make sure Andika New Basic is installed
				return false;

			const string id = "CollectionSettingsDialog.AndikaNewBasicUpdate";
			var basicMessage = LocalizationManager.GetDynamicString("Bloom", id + "1",
				"Bloom is switching the default font for \"{0}\" to the new \"Andika New Basic\".");
			var secondaryMessage = LocalizationManager.GetDynamicString("Bloom", id + "2",
				"This will improve the printed output for most languages. If your language is one of the few that need \"Andika\", you can switch it back in Settings:Book Making.");
			const string oldFont = "Andika";
			var safeLanguages = new[] {"en", "es", "fr", "id", "tpi"};
			string msg = string.Empty;
			if(DefaultLanguage1FontName == oldFont)
			{
				DefaultLanguage1FontName = newFont;
				if (!safeLanguages.Contains(Language1Iso639Code))
				{
					msg += String.Format(basicMessage, Language1Name) + Environment.NewLine;
				}
			}
			if (DefaultLanguage2FontName == oldFont)
			{
				DefaultLanguage2FontName = newFont;
				if (!String.IsNullOrEmpty(Language2Iso639Code) && !safeLanguages.Contains(Language2Iso639Code))
				{
					msg += String.Format(basicMessage, GetLanguage2Name(Language2Iso639Code)) + Environment.NewLine;
				}
			}
			if (DefaultLanguage3FontName == oldFont)
			{
				DefaultLanguage3FontName = newFont;
				if (!String.IsNullOrEmpty(Language3Iso639Code) && !safeLanguages.Contains(Language3Iso639Code))
				{
					msg += String.Format(basicMessage, GetLanguage3Name(Language2Iso639Code)) + Environment.NewLine;
				}
			}
			// Only notify the user if the change involves a language that is not known to be okay with
			// the new font.
			if (!String.IsNullOrEmpty(msg) && ErrorReport.IsOkToInteractWithUser)
			{
				msg += Environment.NewLine + secondaryMessage;
				// NB: this MessageBoxOptions.DefaultDesktopOnly option is more than the name implies. It changes the message to a "service message" which is the only
				// way I've found to get the box into the taskbar.
				MessageBox.Show(msg, "Bloom", MessageBoxButtons.OK, MessageBoxIcon.Information, MessageBoxDefaultButton.Button1, MessageBoxOptions.DefaultDesktopOnly);
			}
			return true;
		}

		private bool GetBoolValue(XElement library, string id, bool defaultValue)
		{
			string s = GetValue(library, id, defaultValue.ToString());
			bool b;
			bool.TryParse(s, out b);
			return b;
		}

		private int GetIntegerValue(XElement library, string id, int defaultValue)
		{
			var s = GetValue(library, id, defaultValue.ToString(CultureInfo.InvariantCulture));
			int i;
			int.TryParse(s, out i);
			return i;
		}

		private decimal GetDecimalValue(XElement library, string id, decimal defaultValue)
		{
			var s = GetValue(library, id, defaultValue.ToString(CultureInfo.InvariantCulture));
			decimal d;
			// REVIEW: if we localize the display of decimal values in the line-height combo box, then this
			// needs to handle the localized version of the number.  (This happens automatically by removing
			// the middle two arguments.)
			decimal.TryParse(s, NumberStyles.AllowDecimalPoint, CultureInfo.InvariantCulture, out d);
			return d;
		}

		private string GetValue(XElement document, string id, string defaultValue)
		{
			var nodes = document.Descendants(id);
			if (nodes != null && nodes.Count() > 0)
				return nodes.First().Value;
			else
			{
				return defaultValue;
			}
		}


		public virtual string CollectionName { get; protected set; }

		[XmlIgnore]
		public string FolderPath
		{
			get { return Path.GetDirectoryName(SettingsFilePath); }
		}

		[XmlIgnore]
		public string SettingsFilePath { get; set; }

		/// <summary>
		/// for the "Factory-XMatter.htm", this would be named "Factory"
		/// </summary>
		virtual public string XMatterPackName { get; set; }

		virtual public string Country { get; set; }
		virtual public string Province { get; set; }
		virtual public string District { get; set; }

		public string VernacularCollectionNamePhrase
		{
			get
			{
				//review: in June 2013, I made it just use the collectionName regardless of the type. I wish I'd make a comment with the previous approach
				//explaining *why* we would wnat to just say, for example, "Foobar Books". Probably for some good reason.
				//But it left us with the weird situation of being able to chang the collection name in the settings, and have that only affect the  title
				//bar of the window (and the on-disk name). People wanted to change to a language name they want to see. (We'll probably have to do something
				//to enable that anyhow because it shows up elsewhere, but this is a step).
				//if(IsSourceCollection)
					return CollectionName;
				//var fmt = L10NSharp.LocalizationManager.GetString("CollectionTab.Vernacular Collection Heading", "{0} Books", "The {0} is where we fill in the name of the Vernacular");
				//return string.Format(fmt, Language1Name);
			}
		}

		public string DefaultLanguage1FontName { get; set; }

		public string DefaultLanguage2FontName { get; set; }

		public string DefaultLanguage3FontName { get; set; }

		public string PageNumberStyle { get; set; }

		public string BrandingProjectKey { get; set; }

		public int OneTimeCheckVersionNumber { get; set; }

		public bool AllowNewBooks { get; set; }

		public bool AllowDeleteBooks
		{
			get { return AllowNewBooks; } //at the moment, we're combining these two concepts; we can split them if a good reason to comes along
		}


		public static string GetPathForNewSettings(string parentFolderPath, string newCollectionName)
		{
			return parentFolderPath.CombineForPath(newCollectionName, newCollectionName + ".bloomCollection");
		}


		public static string RenameCollection(string fromDirectory, string toDirectory)
		{
			if (!Directory.Exists(fromDirectory))
			{
				throw new ApplicationException("Bloom could not complete the renaming of the collection, because there isn't a directory with the source name anymore: " + fromDirectory);
			}

			if (Directory.Exists(toDirectory)) //there's already a folder taking this name
			{
				throw new ApplicationException("Bloom could not complete the renaming of the collection, because there is already a directory with the new name: " + toDirectory);
			}

			//this is just a sanity check, it will throw if the existing directory doesn't have a collection
			FindSettingsFileInFolder(fromDirectory);

//first rename the directory, as that is the part more likely to fail (because *any* locked file in there will cause a failure)
			SIL.IO.RobustIO.MoveDirectory(fromDirectory, toDirectory);
			string  collectionSettingsPath;
			try
			{
				collectionSettingsPath = FindSettingsFileInFolder(toDirectory);
			}
			catch (Exception)
			{
				throw;
			}

			try
			{
				//we now make a default name based on the name of the directory
				string destinationPath = Path.Combine(toDirectory, Path.GetFileName(toDirectory)+".bloomCollection");
				if (!RobustFile.Exists(destinationPath))
					RobustFile.Move(collectionSettingsPath, destinationPath);

				return destinationPath;
			}
			catch (Exception error)
			{
				//change the directory name back, so the rename isn't half-done.
				SIL.IO.RobustIO.MoveDirectory(toDirectory, fromDirectory);
				throw new ApplicationException(string.Format("Could change the folder name, but not the collection file name",fromDirectory,toDirectory),error);
			}
		}

		internal static string GetDefaultFontName()
		{
			//Since we always install Andika New Basic, let's just always use that as the default
			//Note (BL-3674) the font installer may not have completed yet, so we don't even check to make
			//sure it's there. It's possible that the user actually uninstalled Andika, but that's ok. Until they change to another font,
			// they'll get a message that this font is not actually installed when they try to edit a book.
			return "Andika New Basic";
		}

		public static string FindSettingsFileInFolder(string folderPath)
		{
			try
			{
				return Directory.GetFiles(folderPath, "*.bloomCollection").First();
			}
			catch (Exception)
			{
				throw new ApplicationException(string.Format("Bloom expected to find a .bloomCollectionFile in {0}, but there isn't one.", folderPath));
			}
		}

		internal LanguageDescriptor[] MakeLanguageUploadData(string[] isoCodes)
		{
			var result = new LanguageDescriptor[isoCodes.Length];
			for (int i = 0; i < isoCodes.Length; i++)
			{
				var code = isoCodes[i];
				string name = Language1Name;
				if (code != Language1Iso639Code)
					_lookupIsoCode.GetBestLanguageName(code, out name);
				string ethCode;
				LanguageSubtag data;
				if (!StandardSubtags.RegisteredLanguages.TryGet(code.ToLowerInvariant(), out data))
					ethCode = code;
				else
				{
					ethCode = data.Iso3Code;
					if (string.IsNullOrEmpty(ethCode))
						ethCode = code;
				}
				result[i] = new LanguageDescriptor() { IsoCode = code, Name = name, EthnologueCode = ethCode };
			}
			return result;
		}

		/// <summary>
		/// Given a choice, what language should we use to describe the license on the page (not in the UI, which is controlled by the UI Language)
		/// </summary>
		public IEnumerable<string> LicenseDescriptionLanguagePriorities
		{
			get
			{
				var result = new[] { Language1Iso639Code, Language2Iso639Code, Language3Iso639Code, "en" };
				// reverse-order loop so that given e.g. zh-Hans followed by zh-Hant we insert zh-CN after the second one.
				// That is, we'll prefer either of the explicit variants to the fall-back.
				// The part before the hyphen (if there is one) is the main language.
				for (int i = result.Length - 1; i >= 0; i--)
				{
					var fullLangTag = result[i];
					if (fullLangTag == null)
						continue;
					var language = fullLangTag.Split('-')[0]; // Generally insert corresponding language for longer culture
					if (language == "zh")
					{
						language = "zh-CN"; // Insert this instead for Chinese
					}
					if (result.IndexOf(language) >= 0)
						continue;
					var temp = result.ToList();
					temp.Insert(i + 1, language);
					result = temp.ToArray();
				}
				return result;
			}
		}

		/// <summary>
		/// The user settings can define a number system. This gives the digits, 0..9 of the selected system.
		/// </summary>
		public string CharactersForDigitsForPageNumbers
		{
			get
			{
				string info;
				if(CssNumberStylesToCultureOrDigits.TryGetValue(PageNumberStyle, out info))
				{
					// normal info.length gives 20 for chakma's 10 characters... I gather because it is converted to utf 16  and then
					// those bytes are counted? Here's all the info:
					// "In short, the length of a string is actually a ridiculously complex question and calculating it can take a lot of CPU time as well as data tables."
					// https://stackoverflow.com/questions/26975736/why-is-the-length-of-this-string-longer-than-the-number-of-characters-in-it
					var infoOnDigitsCharacters = new StringInfo(info);
					if (infoOnDigitsCharacters.LengthInTextElements == 10) // string of digits
						return info; //we've just listed the digits out, no need to look up a culture

					if(infoOnDigitsCharacters.LengthInTextElements == 5) // Microsoft culture code
					{
						try
						{
							var digits = new CultureInfo(info).NumberFormat.NativeDigits;
							Debug.Assert(digits.Length == 10);
							var joined = string.Join("", digits);
							Debug.Assert(joined.Length == 10);
							return joined;
						}
						catch(CultureNotFoundException)
						{
							// fall through to default return value
						}
						catch(Exception)
						{
							//there's no scenario
							//where this is worth stopping people in their tracks. I just want a
							//problem report saying "Hey page numbers don't look right on this machine".
						}
					}
				}
				//Missing or malformed value for this identifier.
				return "0123456789";
			}
		}

		/// <summary>
		/// The collection settings point to object which might not exist. For example, the xmatter pack might not exist.
		/// So this should be called as soon as it is OK to show some UI. It will find any dependencies it can't meet,
		/// revert them to defaults, and notify the user.
		/// </summary>
		public void CheckAndFixDependencies(BloomFileLocator bloomFileLocator)
		{
			var errorTemplate = LocalizationManager.GetString("Errors.XMatterNotFound",
					"This Collection called for Front/Back Matter pack named '{0}', but this version of Bloom does not have it, and Bloom could not find it on this computer. The collection has been changed to use the default Front/Back Matter pages.");
			var errorMessage = String.Format(errorTemplate, XMatterPackName);
			XMatterPackName = XMatterHelper.MigrateXMatterName(XMatterPackName);
			if(string.IsNullOrEmpty(XMatterHelper.GetXMatterDirectory(XMatterPackName, bloomFileLocator, errorMessage, false)))
			{
				this.XMatterPackName = kDefaultXmatterName;
				Save();
			}
		}

		/// <summary>
		/// Set some properties related to this collection, which will go out with every subsequent event
		/// </summary>
		public void SetAnalyticsProperties()
		{
			if (!Analytics.AllowTracking)
			{
				return; //e.g. in unit tests
			}
			// this is ambiguous with what country we are *in*. I'm preserving it for now so we don't have a discontinuity in the analytics database,
			// but then adding an unambiguous duplicate with CollectionCountry
			Analytics.SetApplicationProperty("Country", Country);
			Analytics.SetApplicationProperty("CollectionCountry", Country);
			Analytics.SetApplicationProperty("Language1Iso639Code", Language1Iso639Code);
			Analytics.SetApplicationProperty("Language2Iso639Code", Language2Iso639Code);
			Analytics.SetApplicationProperty("Language3Iso639Code", Language3Iso639Code ?? "---");
			Analytics.SetApplicationProperty("Language1Iso639Name", Language1Name);
			Analytics.SetApplicationProperty("BrandingProjectName", BrandingProjectKey);
		}
	}
}<|MERGE_RESOLUTION|>--- conflicted
+++ resolved
@@ -471,18 +471,12 @@
 				var sb = new StringBuilder();
 				sb.AppendLine("/* These styles are controlled by the Settings dialog box in Bloom. */");
 				sb.AppendLine("/* They many be over-ridden by rules in customCollectionStyles.css or customBookStyles.css */");
-<<<<<<< HEAD
 				AddSelectorCssRule(sb, "BODY", GetDefaultFontName(), false, 0, false);
+				// note: css pseudo elements  cannot have a @lang attribute. So this is needed to show page numbers in scripts
+				// not covered by Andika New Basic.
+				AddSelectorCssRule(sb, ".numberedPage::after", DefaultLanguage1FontName, IsLanguage1Rtl, Language1LineHeight, Language1BreaksLinesOnlyAtSpaces);
 				AddSelectorCssRule(sb, "[lang='" + Language1Iso639Code + "']", DefaultLanguage1FontName, IsLanguage1Rtl, Language1LineHeight, Language1BreaksLinesOnlyAtSpaces);
 				AddSelectorCssRule(sb, "[lang='" + Language2Iso639Code + "']", DefaultLanguage2FontName, IsLanguage2Rtl, Language2LineHeight, Language2BreaksLinesOnlyAtSpaces);
-=======
-				AddFontCssRule(sb, "BODY", GetDefaultFontName(), false, 0);
-				// note: css pseudo elements  cannot have a @lang attribute. So this is needed to show page numbers in scripts
-				// not covered by Andika New Basic.
-				AddFontCssRule(sb, ".numberedPage::after", DefaultLanguage1FontName, IsLanguage1Rtl, Language1LineHeight);
-				AddFontCssRule(sb, "[lang='" + Language1Iso639Code + "']", DefaultLanguage1FontName, IsLanguage1Rtl, Language1LineHeight);
-				AddFontCssRule(sb, "[lang='" + Language2Iso639Code + "']", DefaultLanguage2FontName, IsLanguage2Rtl, Language2LineHeight);
->>>>>>> da3a4361
 				if (!string.IsNullOrEmpty(Language3Iso639Code))
 				{
 					AddSelectorCssRule(sb, "[lang='" + Language3Iso639Code + "']", DefaultLanguage3FontName, IsLanguage3Rtl, Language3LineHeight, Language3BreaksLinesOnlyAtSpaces);
