--- conflicted
+++ resolved
@@ -933,7 +933,6 @@
 				: collectionSettingsLanguageName + "-" + srvCodes + " (" + collectionSettingsLanguageName + ")";
 		}
 
-<<<<<<< HEAD
 		/// <summary>
 		/// Return true if the part of the subscription code that identifies the branding is one we know about.
 		/// Either the branding files must exist or the expiration date must be set, even if expired.
@@ -945,8 +944,6 @@
 			return BrandingProject.HaveFilesForBranding(BrandingProjectKey) || CollectionSettingsApi.GetExpirationDate(SubscriptionCode) != DateTime.MinValue;
 		}
 
-=======
->>>>>>> f6168fc0
 		public CollectionSettingsApi.EnterpriseStatus GetEnterpriseStatus()
 		{
 			if (CollectionSettingsApi.FixEnterpriseSubscriptionCodeMode)
@@ -960,5 +957,19 @@
 				return CollectionSettingsApi.EnterpriseStatus.Community;
 			return CollectionSettingsApi.EnterpriseStatus.Subscription;
 		}
+
+		public CollectionSettingsApi.EnterpriseStatus GetEnterpriseStatus()
+		{
+			if (CollectionSettingsApi.FixEnterpriseSubscriptionCodeMode)
+			{
+				// We're displaying the dialog to fix a branding code...select that option
+				return CollectionSettingsApi.EnterpriseStatus.Subscription;
+			}
+			if (BrandingProjectKey == "Default")
+				return CollectionSettingsApi.EnterpriseStatus.None;
+			else if (BrandingProjectKey == "Local-Community")
+				return CollectionSettingsApi.EnterpriseStatus.Community;
+			return CollectionSettingsApi.EnterpriseStatus.Subscription;
+		}
 	}
 }