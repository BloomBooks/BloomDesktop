﻿using System;
using System.Collections.Generic;
using System.Diagnostics;
using System.Drawing;
using System.IO;
using System.Linq;
using System.Text;
using System.Windows.Forms;
using System.Xml.Linq;
using System.Xml.Serialization;
<<<<<<< HEAD
using Bloom.Publish;
=======
using Bloom.Book;
using L10NSharp;
>>>>>>> d98c3cdd
using Palaso.Reporting;
using Palaso.UI.WindowsForms.WritingSystems;
using Palaso.WritingSystems;
using Palaso.Extensions;

namespace Bloom.Collection
{

	public class NewCollectionSettings : CollectionSettings
	{
		public string PathToSettingsFile;
	}

	/// <summary>
	/// A library corresponds to a single folder (with subfolders) on the disk.
	/// In that folder is a file which persists the properties of this class, then a folder for each book
	/// </summary>
	public class CollectionSettings
	{
		private string _language1Iso639Code;
		private LookupIsoCodeModel _lookupIsoCode = new LookupIsoCodeModel();
		private Dictionary<string, string> _isoToLangNameDictionary = new Dictionary<string, string>();


		/// <summary>
		/// for moq in unit tests only
		/// </summary>
		public CollectionSettings()
		{
			XMatterPackName = "Factory";
			Language2Iso639Code = "en";
			AllowNewBooks = true;
		}

		public static void CreateNewCollection(NewCollectionSettings collectionInfo)
		{
			// For some reason this constructor is used to create new collections. But I think a static method is much clearer.
			new CollectionSettings(collectionInfo);
		}

		public CollectionSettings(NewCollectionSettings collectionInfo)
			:this(collectionInfo.PathToSettingsFile)
		{
			AllowNewBooks = collectionInfo.AllowNewBooks;
			DefaultLanguage1FontName = GetDefaultFontName();

			Language1Iso639Code = collectionInfo.Language1Iso639Code;
			Language2Iso639Code = collectionInfo.Language2Iso639Code;
			Language3Iso639Code = collectionInfo.Language3Iso639Code;
			Language1Name = collectionInfo.Language1Name;
			Country = collectionInfo.Country;
			Province = collectionInfo.Province;
			District = collectionInfo.District;
			IsSourceCollection = collectionInfo.IsSourceCollection;
			XMatterPackName = collectionInfo.XMatterPackName;
			Save();
		}

		/// <summary>
		/// can be used whether the library exists already, or not
		/// </summary>
		public CollectionSettings(string desiredOrExistingSettingsFilePath)
			:this()
		{
			SettingsFilePath = desiredOrExistingSettingsFilePath;
			CollectionName = Path.GetFileNameWithoutExtension(desiredOrExistingSettingsFilePath);
			var libraryDirectory = Path.GetDirectoryName(desiredOrExistingSettingsFilePath);
			var parentDirectoryPath = Path.GetDirectoryName(libraryDirectory);

			if (File.Exists(desiredOrExistingSettingsFilePath))
			{
				Load();
			}
			else
			{
				if (!Directory.Exists(parentDirectoryPath))
					Directory.CreateDirectory(parentDirectoryPath);

				if (!Directory.Exists(libraryDirectory))
					Directory.CreateDirectory(libraryDirectory);

				Save();
			}
		}

		#region Persisted properties

		//these are virtual for the sake of the unit test mock framework
		public virtual string Language1Iso639Code
		{
			get { return _language1Iso639Code; }
			set
			{
				_language1Iso639Code = value;
				Language1Name = GetLanguage1Name(Language2Iso639Code);
			}
		}

		public virtual string Language2Iso639Code { get; set; }
		public virtual string Language3Iso639Code { get; set; }
		public virtual string Language1Name { get; set; }

		/// <summary>
		/// Intended for making shell books and templates, not vernacular
		/// </summary>
		public virtual bool IsSourceCollection { get; set; }

		public string GetLanguage1Name(string inLanguage)
		{
			if(!string.IsNullOrEmpty(this.Language1Name))
				return Language1Name;

			Iso639LanguageCode exactLanguageMatch = _lookupIsoCode.GetExactLanguageMatch(Language1Iso639Code);
			if (exactLanguageMatch == null)
				return "L1-Unknown-" + Language1Iso639Code;
			return GetLanguageNameInUILangIfPossible(exactLanguageMatch.Name, inLanguage);
		}

		public string GetLanguage2Name(string inLanguage)
		{
			try
			{
				//TODO: we are going to need to show "French" as "Français"... but if the name isn't available, we should have a fall-back mechanism, at least to english
				//So, we'd rather have GetBestLanguageMatch()

				return GetLanguageName(Language2Iso639Code, inLanguage);
			}
			catch (Exception)
			{
				Debug.Fail("check this out. BL-193 Reproduction");
				// a user reported this, and I saw it happen once: had just installed 0.8.38, made a new vernacular
				//project, added a picture dictionary, the above failed (no debugger, so I don't know why).
				return "L2-Unknown-" + Language2Iso639Code;
			}
		}

		/// <summary>
		/// Get the name of the language whose code is the first argument, if possible in the language specified by the second.
		/// If the language code is unknown, return it unchanged.
		/// </summary>
		/// <param name="code"></param>
		/// <param name="inLanguage"></param>
		/// <returns></returns>
		public string GetLanguageName(string code, string inLanguage)
		{
			//profiling showed we were spending a lot of time looking this up, hence the cache
			if (!_isoToLangNameDictionary.ContainsKey(code))
			{
				var match = _lookupIsoCode.GetExactLanguageMatch(code);
				if (match == null)
					_isoToLangNameDictionary[code] = code; // best name we can come up with is the code itself
				else
					_isoToLangNameDictionary.Add(code, match.Name);
			}

			return GetLanguageNameInUILangIfPossible(_isoToLangNameDictionary[code], inLanguage);
		}

		private string GetLanguageNameInUILangIfPossible(string name, string codeOfDesiredLanguage)
		{
			//we don't have a general way to get the language names translated yet. But at least we can show a few languages properly

			if (codeOfDesiredLanguage == "fr" && name == "French")
				return "français";
			return name;
		}

		public string GetLanguage3Name(string inLanguage)
		{
			try
			{
				if (string.IsNullOrEmpty(Language3Iso639Code))
					return string.Empty;

				return GetLanguageName(Language3Iso639Code, inLanguage);
			}
			catch (Exception)
			{
				return "L2N-Unknown-" + Language3Iso639Code;
			}
		}
		#endregion

		/// ------------------------------------------------------------------------------------
		public void Save()
		{
			Logger.WriteEvent("Saving Collection Settings");

			XElement library = new XElement("Collection");
			library.Add(new XAttribute("version", "0.2"));
			library.Add(new XElement("Language1Iso639Code", Language1Iso639Code));
			library.Add(new XElement("Language1Name", Language1Name));
			library.Add(new XElement("DefaultLanguage1FontName", DefaultLanguage1FontName));
			library.Add(new XElement("Language2Iso639Code", Language2Iso639Code));
			library.Add(new XElement("Language3Iso639Code", Language3Iso639Code));
			library.Add(new XElement("IsSourceCollection", IsSourceCollection.ToString()));
			library.Add(new XElement("XMatterPack", XMatterPackName));
			library.Add(new XElement("Country", Country));
			library.Add(new XElement("Province", Province));
			library.Add(new XElement("District", District));
			library.Add(new XElement("AllowNewBooks", AllowNewBooks.ToString()));
			library.Save(SettingsFilePath);

			SavesettingsCollectionStylesCss();
		}

		private void SavesettingsCollectionStylesCss()
		{
			string path = FolderPath.CombineForPath("settingsCollectionStyles.css");

			try
			{
				var sb = new StringBuilder();
				sb.AppendLine("/* These styles are controlled by the Settings dialog box in Bloom. */");
				sb.AppendLine("/* They many be over-ridden by rules in customCollectionStyles.css or customBookStyles.css */");
				sb.AppendLine();
				sb.AppendLine("BODY");
				sb.AppendLine("{");
				sb.AppendLine(" font-family: '" + DefaultLanguage1FontName + "';");
				sb.AppendLine("}");
				File.WriteAllText(path, sb.ToString());
			}
			catch (Exception error)
			{
				Palaso.Reporting.ErrorReport.NotifyUserOfProblem(error, "Bloom was unable to update this file: {0}",path);
			}
		}

		/// ------------------------------------------------------------------------------------
		public void Load()
		{
			try
			{
				XElement library = XElement.Load(SettingsFilePath);
				Language1Iso639Code = GetValue(library, "Language1Iso639Code", /* old name */GetValue(library, "Language1Iso639Code", ""));
				Language2Iso639Code = GetValue(library, "Language2Iso639Code",  /* old name */GetValue(library, "National1Iso639Code", "en"));
				Language3Iso639Code = GetValue(library, "Language3Iso639Code",  /* old name */GetValue(library, "National2Iso639Code", ""));
				XMatterPackName = GetValue(library, "XMatterPack", "Factory");
				Language1Name = GetValue(library, "Language1Name",  /* old name */GetValue(library, "LanguageName", ""));
				DefaultLanguage1FontName = GetValue(library, "DefaultLanguage1FontName", GetDefaultFontName());

				Country = GetValue(library, "Country", "");
				Province = GetValue(library, "Province", "");
				District = GetValue(library, "District", "");
				AllowNewBooks = GetBoolValue(library, "AllowNewBooks", true);
				IsSourceCollection = GetBoolValue(library, "IsSourceCollection", GetBoolValue(library, "IsShellLibrary" /*the old name*/, GetBoolValue(library, "IsShellMakingProject" /*an even older name*/, false)));
			}
			catch (Exception e)
			{
				ApplicationException a = new ApplicationException(File.ReadAllText(SettingsFilePath), e);
				Palaso.Reporting.ErrorReport.NotifyUserOfProblem(e,
																 "There was an error reading the library settings file.  Please report this error to the developers. To get access to your books, you should make a new library, then copy your book folders from this broken library into the new one, then run Bloom again.");
				throw;
			}

			try
			{
				string oldcustomCollectionStylesPath = FolderPath.CombineForPath("collection.css");
				if(File.Exists(oldcustomCollectionStylesPath))
				{
					string newcustomCollectionStylesPath = FolderPath.CombineForPath("customCollectionStyles.css");

					File.Move(oldcustomCollectionStylesPath, newcustomCollectionStylesPath);
				}
			}
			catch (Exception)
			{
				//ah well, we tried, no big deal, only a couple of beta testers used this old name
			}
		}

		private bool GetBoolValue(XElement library, string id, bool defaultValue)
		{
			string s = GetValue(library, id, defaultValue.ToString());
			bool b;
			bool.TryParse(s, out b);
			return b;
		}

		private string GetValue(XElement document, string id, string defaultValue)
		{
			var nodes = document.Descendants(id);
			if (nodes != null && nodes.Count() > 0)
				return nodes.First().Value;
			else
			{
				return defaultValue;
			}
		}


		public virtual string CollectionName { get; protected set; }

		/// <summary>
		/// The file (currently at a fixed location in every settings folder) where we store any settings
		/// related to Decodable and Leveled Readers.
		/// </summary>
		public string DecodableLevelPathName
		{
			get { return Path.Combine(Path.GetDirectoryName(SettingsFilePath), "DecodableLevelData.json"); }
		}

		[XmlIgnore]
		public string FolderPath
		{
			get { return Path.GetDirectoryName(SettingsFilePath); }
		}

		[XmlIgnore]
		public string SettingsFilePath { get; set; }

		/// <summary>
		/// for the "Factory-XMatter.htm", this would be named "Factory"
		/// </summary>
		virtual public string XMatterPackName { get; set; }

		virtual public string Country { get; set; }
		virtual public string Province { get; set; }
		virtual public string District { get; set; }

		public string VernacularCollectionNamePhrase
		{
			get
			{
				//review: in June 2013, I made it just use the collectionName regardless of the type. I wish I'd make a comment with the previous approach
				//explaining *why* we would wnat to just say, for example, "Foobar Books". Probably for some good reason.
				//But it left us with the weird situation of being able to chang the collection name in the settings, and have that only affect the  title
				//bar of the window (and the on-disk name). People wanted to change to a language name they want to see. (We'll probably have to do something
				//to enable that anyhow because it shows up elsewhere, but this is a step).
				//if(IsSourceCollection)
					return CollectionName;
				//var fmt = L10NSharp.LocalizationManager.GetString("CollectionTab.Vernacular Collection Heading", "{0} Books", "The {0} is where we fill in the name of the Vernacular");
				//return string.Format(fmt, Language1Name);
			}
		}

		public string DefaultLanguage1FontName { get; set; }

		public bool AllowNewBooks { get; set; }

		public bool AllowDeleteBooks
		{
			get { return AllowNewBooks; } //at the moment, we're combining these two concepts; we can split them if a good reason to comes along
		}

		public PdfMaker.PdfEngineChoices PdfEngineChoice
		{
			get { return PdfMaker.PdfEngineChoices.geckofxHtlmToPdfCommandLine; }//wkHtmlToPdfCommandLine; }
		}


		public static string GetPathForNewSettings(string parentFolderPath, string newCollectionName)
		{
			return parentFolderPath.CombineForPath(newCollectionName, newCollectionName + ".bloomCollection");
		}


		public static string RenameCollection(string fromDirectory, string toDirectory)
		{
			if (!Directory.Exists(fromDirectory))
			{
				throw new ApplicationException("Bloom could not complete the renaming of the collection, because there isn't a directory with the source name anymore: " + fromDirectory);
			}

			if (Directory.Exists(toDirectory)) //there's already a folder taking this name
			{
				throw new ApplicationException("Bloom could not complete the renaming of the collection, because there is already a directory with the new name: " + toDirectory);
			}

			//this is just a sanity check, it will throw if the existing directory doesn't have a collection
			FindSettingsFileInFolder(fromDirectory);

//first rename the directory, as that is the part more likely to fail (because *any* locked file in there will cause a failure)
			Directory.Move(fromDirectory, toDirectory);
			string  collectionSettingsPath;
			try
			{
				collectionSettingsPath = FindSettingsFileInFolder(toDirectory);
			}
			catch (Exception)
			{
				throw;
			}

			try
			{
				//we now make a default name based on the name of the directory
				string destinationPath = Path.Combine(toDirectory, Path.GetFileName(toDirectory)+".bloomCollection");
				if (!File.Exists(destinationPath))
					File.Move(collectionSettingsPath, destinationPath);

				return destinationPath;
			}
			catch (Exception error)
			{
				//change the directory name back, so the rename isn't half-done.
				Directory.Move(toDirectory, fromDirectory);
				throw new ApplicationException(string.Format("Could change the folder name, but not the collection file name",fromDirectory,toDirectory),error);
			}
		}

		private string GetDefaultFontName()
		{
			foreach (var candidate in new[] { "Andika", "Gentium", "Charis", "Paduak"/*Myanmar*/})
			{
				string lower = candidate.ToLower();
				if (FontFamily.Families.FirstOrDefault(f =>
														   {
															   return f.Name.ToLower() == lower;
														   }) != null)
				{
					return candidate;
				}
			}
			return SystemFonts.DefaultFont.Name;
		}

		public static string FindSettingsFileInFolder(string folderPath)
		{
			try
			{
				return Directory.GetFiles(folderPath, "*.BloomCollection").First();
			}
			catch (Exception)
			{
				throw new ApplicationException(string.Format("Bloom expected to find a .BloomCollectionFile in {0}, but there isn't one.", folderPath));
			}
		}

		internal LanguageDescriptor[] MakeLanguageUploadData(string[] isoCodes)
		{
			var result = new LanguageDescriptor[isoCodes.Length];
			for (int i = 0; i < isoCodes.Length; i++)
			{
				var code = isoCodes[i];
				var data = _lookupIsoCode.GetExactLanguageMatch(code);
				string name;
				if (code == Language1Iso639Code)
					name = Language1Name;
				else if (data == null)
					name = code;
				else
					name = data.Name;
				string ethCode;
				if (data == null)
					ethCode = code;
				else
				{
					ethCode = data.ISO3Code;
					if (string.IsNullOrEmpty(ethCode))
						ethCode = code;
				}
				result[i] = new LanguageDescriptor() { IsoCode = code, Name = name, EthnologueCode = ethCode };
			}
			return result;
		}
	}
}<|MERGE_RESOLUTION|>--- conflicted
+++ resolved
@@ -8,12 +8,9 @@
 using System.Windows.Forms;
 using System.Xml.Linq;
 using System.Xml.Serialization;
-<<<<<<< HEAD
 using Bloom.Publish;
-=======
 using Bloom.Book;
 using L10NSharp;
->>>>>>> d98c3cdd
 using Palaso.Reporting;
 using Palaso.UI.WindowsForms.WritingSystems;
 using Palaso.WritingSystems;
@@ -140,7 +137,7 @@
 				//So, we'd rather have GetBestLanguageMatch()
 
 				return GetLanguageName(Language2Iso639Code, inLanguage);
-			}
+				}
 			catch (Exception)
 			{
 				Debug.Fail("check this out. BL-193 Reproduction");
@@ -189,7 +186,7 @@
 					return string.Empty;
 
 				return GetLanguageName(Language3Iso639Code, inLanguage);
-			}
+				}
 			catch (Exception)
 			{
 				return "L2N-Unknown-" + Language3Iso639Code;
@@ -379,7 +376,7 @@
 			}
 
 			if (Directory.Exists(toDirectory)) //there's already a folder taking this name
-			{
+		{
 				throw new ApplicationException("Bloom could not complete the renaming of the collection, because there is already a directory with the new name: " + toDirectory);
 			}
 
