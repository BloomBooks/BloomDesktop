﻿using System;
using System.Globalization;
using System.Linq;
using System.Text;
using System.Xml.Linq;
using SIL.Windows.Forms.WritingSystems;
using SIL.WritingSystems;

namespace Bloom.Collection
{
<<<<<<< HEAD
    public class WritingSystem
    {
        private readonly int _languageNumberInCollection;
        private readonly Func<string> _tagOfDefaultLanguageForNaming;
        public static LanguageLookupModel LookupModel = new LanguageLookupModel();
        private string _langTag;
        public bool IsRightToLeft;

        // Line breaks are always wanted only between words.  (ignoring hyphenation)
        // Most alphabetic scripts use spaces to separate words, and line-breaks occur only
        // at those spaces.  CJK scripts (which includes scripts outside China, Japan, and
        // Korea) usually do not have spaces, so either line breaks are acceptable anywhere
        // or some fancy algorithm is used to detect word boundaries. (dictionary lookup?)
        // Some minority languages use the CJK script of the national language but also
        // use spaces to separate words.  For these languages, proper display requires
        // the css setting "word-break: keep-all".  This setting affects only how CJK
        // scripts are handled with regard to line breaking.
        // See https://silbloom.myjetbrains.com/youtrack/issue/BL-5761.
        public bool BreaksLinesOnlyAtSpaces;

        /// <summary>
        /// When we show this writing system in a tool (e.g. Decodable Reader Tool), how
        /// big does it need to be to be visible? Here 0 means "use the default".
        /// </summary>
        public int BaseUIFontSizeInPoints;

        public int GetBaseUIFontSizeInPointsForCss() =>
            BaseUIFontSizeInPoints == 0 ? 12 : BaseUIFontSizeInPoints;

        public decimal LineHeight;
        public string FontName;

        public WritingSystem(
            int languageNumberInCollection,
            Func<string> tagOfDefaultLanguageForNaming
        )
        {
            _languageNumberInCollection = languageNumberInCollection;

            //Note: I'm not convinced we actually ever rely on dynamic name lookups anymore?
            //See: https://issues.bloomlibrary.org/youtrack/issue/BL-7832
            _tagOfDefaultLanguageForNaming = tagOfDefaultLanguageForNaming;
        }

        public string Name { get; private set; }
        public bool IsCustomName { get; private set; }

        public void SetName(string name, bool isCustom)
        {
            Name = name;
            IsCustomName = isCustom;
        }

        public string Tag
        {
            get { return _langTag; }
            set
            {
                _langTag = value;
                Name = GetLanguageName_NoCache(_tagOfDefaultLanguageForNaming());
            }
        }

        public string GetNameInLanguage(string inLanguage)
        {
            if (!string.IsNullOrEmpty(Tag) && !string.IsNullOrEmpty(Name) && IsCustomName)
                return Name;

            return GetLanguageName_NoCache(inLanguage);
        }

        //		/// <remarks>
        //		/// The user has already verified in the language chooser dialog how he wants to display
        //		/// the language name.  Even if it isn't changed, the value of the Name property must be
        //		/// okay regardless of the UI language.
        //		/// </remarks>
        //		public string UiName
        //		{
        //			get { return GetNameInLanguage(L10NSharp.LocalizationManager.UILanguageId); }
        //		}

        private string GetLanguageName_NoCache(string inLanguage)
        {
            try
            {
                if (string.IsNullOrEmpty(Tag))
                    return string.Empty;

                var name = IetfLanguageTag.GetLocalizedLanguageName(Tag, inLanguage);
                if (name == Tag)
                {
                    string match;
                    if (!IetfLanguageTag.GetBestLanguageName(Tag, out match))
                    {
                        if (_languageNumberInCollection < 0)
                            return $"SignLanguage-Unknown-" + Tag;
                        return $"L{_languageNumberInCollection}-Unknown-" + Tag;
                    }
                    return match;
                }
                return name;
            }
            catch (Exception)
            {
                return "Unknown-" + Tag;
            }
        }

        public void ChangeTag(string value)
        {
            Tag = value; // also sets the name
        }

        public void SaveToXElement(XElement xml)
        {
            var pfx =
                _languageNumberInCollection < 0
                    ? "SignLanguage"
                    : "Language" + _languageNumberInCollection;
            xml.Add(new XElement(pfx + "Name", Name));
            xml.Add(new XElement(pfx + "IsCustomName", IsCustomName));
            xml.Add(new XElement(pfx + "Iso639Code", Tag));
            if (_languageNumberInCollection < 0)
                return;
            xml.Add(
                new XElement($"DefaultLanguage{_languageNumberInCollection}FontName", FontName)
            );
            xml.Add(new XElement($"IsLanguage{_languageNumberInCollection}Rtl", IsRightToLeft));
            xml.Add(new XElement(pfx + "LineHeight", LineHeight));
            xml.Add(new XElement(pfx + "BreaksLinesOnlyAtSpaces", BreaksLinesOnlyAtSpaces));
            xml.Add(new XElement(pfx + "BaseUIFontSizeInPoints", BaseUIFontSizeInPoints));
        }

        public void AddSelectorCssRule(StringBuilder sb, bool omitDirection)
        {
            AddSelectorCssRule(
                sb,
                "[lang='" + Tag + "']",
                FontName,
                IsRightToLeft,
                LineHeight,
                BreaksLinesOnlyAtSpaces,
                omitDirection
            );
        }

        public static void AddSelectorCssRule(
            StringBuilder sb,
            string selector,
            string fontName,
            bool isRtl,
            decimal lineHeight,
            bool breakOnlyAtSpaces,
            bool omitDirection
        )
        {
            sb.AppendLine();
            sb.AppendLine(selector);
            sb.AppendLine("{");
            sb.AppendLine(" font-family: '" + fontName + "';");

            // EPUBs don't handle direction: in CSS files.  <-- I think that is wrong. See BL-7835
            if (!omitDirection)
            {
                if (isRtl)
                    sb.AppendLine(" direction: rtl;");
                else // Ensure proper directionality: see https://silbloom.myjetbrains.com/youtrack/issue/BL-6256.
                    sb.AppendLine(" direction: ltr;");
            }
            if (lineHeight > 0)
                sb.AppendLine(
                    " line-height: " + lineHeight.ToString(CultureInfo.InvariantCulture) + ";"
                );

            if (breakOnlyAtSpaces)
                sb.AppendLine(" word-break: keep-all;");

            sb.AppendLine("}");
        }

        /// <summary>
        /// Read in all the persisted values of this class from an XElement
        /// </summary>
        /// <param name="xml"></param>
        /// <param name="defaultToEnglishIfMissing"></param>
        /// <param name="languageForDefaultNameLookup">a language tag or "self" if we should use the language tag for this spec to look it up</param>
        public void ReadFromXml(
            XElement xml,
            bool defaultToEnglishIfMissing,
            string languageForDefaultNameLookup
        )
        {
            var pfx =
                _languageNumberInCollection < 0
                    ? "SignLanguage"
                    : "Language" + _languageNumberInCollection;

            /* Enhance (from JT):
              When you do this for Language1, the Tag setter will initialize Name using
              _tagOfDefaultLanguageForNaming(). But that will retrieve the Language2 Tag, which hasn't been set yet.
              I suppose it doesn't matter, since two lines down you overwrite that Name, typically with one saved in
              the file. If for some reason there isn't one saved in the file, you will look up an English name for
              it (since you pass that as languageForDefaultNameLookup for Language1).

              Seems like it would simplify things if Name had a getter which would initialize it's variable to
              GetLanguageName_NoCache(_tagOfDefaultLanguageForNaming()) if not already set.
              Then the Tag setter could just clear _name.
              The code just below here would initialize _name by reading the string, but could leave it null if it
              doesn't find it.
              By the time anything needs Name, Language2's Tag should be set, so if you need to look up a default
              name you'll do it in the right language.
              You could then get rid of the languageForDefaultNameLookup argument.
            */

            Tag = ReadString(xml, pfx + "Iso639Code", defaultToEnglishIfMissing ? "en" : "");

            Name = ReadString(xml, pfx + "Name", "");
            if (Name == "")
            {
                Name = GetLanguageName_NoCache(
                    languageForDefaultNameLookup == "self" ? Tag : languageForDefaultNameLookup
                );
            }
            IsCustomName = ReadOrComputeIsCustomName(xml, pfx + "IsCustomName");
            if (_languageNumberInCollection < 0)
            {
                // Set the rest (which isn't used for Sign Languages) to default values and return.
                IsRightToLeft = false;
                LineHeight = 0;
                FontName = GetDefaultFontName(); // probably could just be empty string...
                BreaksLinesOnlyAtSpaces = false;
                BaseUIFontSizeInPoints = 0;
                return;
            }
            IsRightToLeft = ReadBoolean(xml, $"IsLanguage{_languageNumberInCollection}Rtl", false);
            LineHeight = ReadDecimal(xml, pfx + "LineHeight", 0);
            FontName = ReadString(
                xml,
                $"DefaultLanguage{_languageNumberInCollection}FontName",
                GetDefaultFontName()
            );
            BreaksLinesOnlyAtSpaces = ReadBoolean(xml, pfx + "BreaksLinesOnlyAtSpaces", false);
            BaseUIFontSizeInPoints = ReadInt(
                xml,
                pfx + "BaseUIFontSizeInPoints",
                0 /* 0 means "default" */
            );
        }

        private bool ReadOrComputeIsCustomName(XElement xml, string id)
        {
            string s = ReadString(xml, id, null);
            if (s != null)
            {
                bool b;
                if (bool.TryParse(s, out b))
                    return b;
            }
            // Compute value since it wasn't stored.
            if (!LookupModel.AreLanguagesLoaded)
            {
                if (!SIL.WritingSystems.Sldr.IsInitialized)
                    SIL.WritingSystems.Sldr.Initialize(true); // needed for tests
                LookupModel.IncludeScriptMarkers = false;
                // The previous line should have loaded the LanguageLookup object: if something changes so that
                // it doesn't, ensure that happens anyway.
                if (!LookupModel.AreLanguagesLoaded)
                    LookupModel.LoadLanguages();
            }
            if (string.IsNullOrWhiteSpace(Tag))
                return false; // undefined (probably language3 or sign language)

            var language = LookupModel.LanguageLookup.GetLanguageFromCode(Tag);
            // (If the lookup didn't find a language, treat the name as custom.)
            return Name != language?.Names?.FirstOrDefault();
        }

        private bool ReadBoolean(XElement xml, string id, bool defaultValue)
        {
            string s = ReadString(xml, id, defaultValue.ToString());
            bool b;
            bool.TryParse(s, out b);
            return b;
        }

        private decimal ReadDecimal(XElement xml, string id, decimal defaultValue)
        {
            var s = ReadString(xml, id, defaultValue.ToString(CultureInfo.InvariantCulture));
            decimal d;
            // REVIEW: if we localize the display of decimal values in the line-height combo box, then this
            // needs to handle the localized version of the number.  (This happens automatically by removing
            // the middle two arguments.)
            Decimal.TryParse(
                s,
                NumberStyles.AllowDecimalPoint,
                CultureInfo.InvariantCulture,
                out d
            );
            return d;
        }

        private int ReadInt(XElement xml, string id, int defaultValue)
        {
            var s = ReadString(xml, id, defaultValue.ToString(CultureInfo.InvariantCulture));
            int i;
            return int.TryParse(s, out i) ? i : defaultValue;
        }

        private string ReadString(XElement document, string id, string defaultValue)
        {
            var nodes = document.Descendants(id);
            if (nodes != null && nodes.Count() > 0)
                return nodes.First().Value;
            else
            {
                return defaultValue;
            }
        }

        internal static string GetDefaultFontName()
        {
            // Since we always provide Andika, let's just always use that as the default
            return "Andika";
        }

        internal WritingSystem Clone()
        {
            var copy = new WritingSystem(
                this._languageNumberInCollection,
                this._tagOfDefaultLanguageForNaming
            );
            copy.Tag = this.Tag;
            copy.Name = this.Name;
            copy.IsCustomName = this.IsCustomName;
            copy.LineHeight = this.LineHeight;
            copy.FontName = this.FontName;
            copy.BreaksLinesOnlyAtSpaces = this.BreaksLinesOnlyAtSpaces;
            copy.BaseUIFontSizeInPoints = this.BaseUIFontSizeInPoints;
            return copy;
        }

        /*public string GetWritingSystemDisplayForUICss()
        {
            // I wanted to limit this with the language tag, but after 2 hours I gave up simply getting the current language tag
            // to the decodable reader code. What a mess that code is. So now I'm taking advantage of the fact that there is only
            // one language used in our current tools
             return $".lang1InATool[lang='{Tag}']{{font-size: {(BaseUIFontSizeInPoints == 0 ? 10 : BaseUIFontSizeInPoints)}pt;}}";
        }*/
    }
=======
	public class WritingSystem
	{
		private readonly int _languageNumberInCollection;
		private readonly Func<string> _tagOfDefaultLanguageForNaming;
		public static LanguageLookupModel LookupModel = new LanguageLookupModel();
		private string _langTag;
		public bool IsRightToLeft;

		// Line breaks are always wanted only between words.  (ignoring hyphenation)
		// Most alphabetic scripts use spaces to separate words, and line-breaks occur only
		// at those spaces.  CJK scripts (which includes scripts outside China, Japan, and
		// Korea) usually do not have spaces, so either line breaks are acceptable anywhere
		// or some fancy algorithm is used to detect word boundaries. (dictionary lookup?)
		// Some minority languages use the CJK script of the national language but also
		// use spaces to separate words.  For these languages, proper display requires
		// the css setting "word-break: keep-all".  This setting affects only how CJK
		// scripts are handled with regard to line breaking.
		// See https://silbloom.myjetbrains.com/youtrack/issue/BL-5761.
		public bool BreaksLinesOnlyAtSpaces;

		/// <summary>
		/// When we show this writing system in a tool (e.g. Decodable Reader Tool), how
		/// big does it need to be to be visible? Here 0 means "use the default".
		/// </summary>
		public int BaseUIFontSizeInPoints;

		public int GetBaseUIFontSizeInPointsForCss() => BaseUIFontSizeInPoints == 0 ? 12 : BaseUIFontSizeInPoints;

		public decimal LineHeight;
		public string FontName;

		public WritingSystem(int languageNumberInCollection, Func<string> tagOfDefaultLanguageForNaming)
		{
			_languageNumberInCollection = languageNumberInCollection;

			//Note: I'm not convinced we actually ever rely on dynamic name lookups anymore?
			//See: https://issues.bloomlibrary.org/youtrack/issue/BL-7832
			_tagOfDefaultLanguageForNaming = tagOfDefaultLanguageForNaming;
		}

		public string Name { get; private set; }
		public bool IsCustomName { get; private set; }

		public void SetName(string name, bool isCustom)
		{
			Name = name;
			IsCustomName = isCustom;
		}

		public string Tag
		{
			get { return _langTag; }
			set {
				_langTag = value;
				Name = GetLanguageName_NoCache(_tagOfDefaultLanguageForNaming());
			}
		}

		public string GetNameInLanguage(string inLanguage)
		{
			if (!string.IsNullOrEmpty(Tag) && !string.IsNullOrEmpty(Name) && IsCustomName)
				return Name;

			return GetLanguageName_NoCache(inLanguage);
		}

//		/// <remarks>
//		/// The user has already verified in the language chooser dialog how he wants to display
//		/// the language name.  Even if it isn't changed, the value of the Name property must be
//		/// okay regardless of the UI language.
//		/// </remarks>
//		public string UiName
//		{
//			get { return GetNameInLanguage(L10NSharp.LocalizationManager.UILanguageId); }
//		}

		private string GetLanguageName_NoCache(string inLanguage)
		{
			try {
				if (string.IsNullOrEmpty(Tag))
					return string.Empty;

				var name = IetfLanguageTag.GetLocalizedLanguageName(Tag, inLanguage);
				if (name == Tag)
				{
					string match;
					if (!IetfLanguageTag.GetBestLanguageName(Tag, out match))
					{
						if (_languageNumberInCollection < 0)
							return $"SignLanguage-Unknown-" + Tag;
						return $"L{_languageNumberInCollection}-Unknown-" + Tag;
					}
					return match;
				}
				return name;
			}
			catch (Exception)
			{
				return "Unknown-" + Tag;
			}
		}

		public void ChangeTag(string value)
		{
			Tag = value; // also sets the name
		}

		public void SaveToXElement(XElement xml)
		{
			var pfx = _languageNumberInCollection < 0 ? "SignLanguage" : "Language" + _languageNumberInCollection;
			xml.Add(new XElement(pfx+"Name", Name));
			xml.Add(new XElement(pfx+"IsCustomName", IsCustomName));
			xml.Add(new XElement(pfx + "Iso639Code", Tag));
			if (_languageNumberInCollection < 0)
				return;
			xml.Add(new XElement($"DefaultLanguage{_languageNumberInCollection}FontName", FontName));
			xml.Add(new XElement($"IsLanguage{_languageNumberInCollection}Rtl", IsRightToLeft));
			xml.Add(new XElement(pfx + "LineHeight", LineHeight));
			xml.Add(new XElement(pfx+"BreaksLinesOnlyAtSpaces", BreaksLinesOnlyAtSpaces));
			xml.Add(new XElement(pfx+ "BaseUIFontSizeInPoints", BaseUIFontSizeInPoints));
		}

		public void AddSelectorCssRule(StringBuilder sb, bool omitDirection)
		{
			AddSelectorCssRule(sb, "[lang='" + Tag + "']", FontName, IsRightToLeft, LineHeight, BreaksLinesOnlyAtSpaces, omitDirection);
		}

		public static void AddSelectorCssRule(StringBuilder sb, string selector, string fontName, bool isRtl, decimal lineHeight, bool breakOnlyAtSpaces, bool omitDirection)
		{
			sb.AppendLine();
			sb.AppendLine(selector);
			sb.AppendLine("{");
			sb.AppendLine(" font-family: '" + fontName + "';");

			// EPUBs don't handle direction: in CSS files.  <-- I think that is wrong. See BL-7835 
			if (!omitDirection)
			{
				if (isRtl)
					sb.AppendLine(" direction: rtl;");
				else    // Ensure proper directionality: see https://silbloom.myjetbrains.com/youtrack/issue/BL-6256.
					sb.AppendLine(" direction: ltr;");
			}
			if (lineHeight > 0)
				sb.AppendLine(" line-height: " + lineHeight.ToString(CultureInfo.InvariantCulture) + ";");

			if (breakOnlyAtSpaces)
				sb.AppendLine(" word-break: keep-all;");

			sb.AppendLine("}");
		}

		/// <summary>
		/// Read in all the persisted values of this class from an XElement
		/// </summary>
		/// <param name="xml"></param>
		/// <param name="defaultToEnglishIfMissing"></param>
		/// <param name="languageForDefaultNameLookup">a language tag or "self" if we should use the language tag for this spec to look it up</param>
		public void ReadFromXml(XElement xml, bool defaultToEnglishIfMissing,  string languageForDefaultNameLookup)
		{
			var pfx = _languageNumberInCollection < 0 ? "SignLanguage" : "Language" + _languageNumberInCollection;

			/* Enhance (from JT):
			  When you do this for Language1, the Tag setter will initialize Name using
			  _tagOfDefaultLanguageForNaming(). But that will retrieve the Language2 Tag, which hasn't been set yet.
			  I suppose it doesn't matter, since two lines down you overwrite that Name, typically with one saved in
			  the file. If for some reason there isn't one saved in the file, you will look up an English name for
			  it (since you pass that as languageForDefaultNameLookup for Language1).

			  Seems like it would simplify things if Name had a getter which would initialize it's variable to
			  GetLanguageName_NoCache(_tagOfDefaultLanguageForNaming()) if not already set.
			  Then the Tag setter could just clear _name.
			  The code just below here would initialize _name by reading the string, but could leave it null if it
			  doesn't find it.
			  By the time anything needs Name, Language2's Tag should be set, so if you need to look up a default
			  name you'll do it in the right language.
			  You could then get rid of the languageForDefaultNameLookup argument.
			*/

			Tag = ReadString(xml, pfx + "Iso639Code", defaultToEnglishIfMissing?"en":"");
			
			Name = ReadString(xml, pfx+"Name", "");
			if (Name == "")
			{
				Name = GetLanguageName_NoCache(languageForDefaultNameLookup=="self" ? Tag : languageForDefaultNameLookup);
			}
			IsCustomName = ReadOrComputeIsCustomName(xml, pfx+"IsCustomName");
			if (_languageNumberInCollection < 0)
			{
				// Set the rest (which isn't used for Sign Languages) to default values and return.
				IsRightToLeft = false;
				LineHeight = 0;
				FontName = GetDefaultFontName(); // probably could just be empty string...
				BreaksLinesOnlyAtSpaces = false;
				BaseUIFontSizeInPoints = 0;
				return;
			}
			IsRightToLeft = ReadBoolean(xml, $"IsLanguage{_languageNumberInCollection}Rtl", false);
			LineHeight = ReadDecimal(xml, pfx+"LineHeight", 0);
			FontName = ReadString(xml, $"DefaultLanguage{_languageNumberInCollection}FontName", GetDefaultFontName());
			BreaksLinesOnlyAtSpaces = ReadBoolean(xml, pfx+"BreaksLinesOnlyAtSpaces", false);
			BaseUIFontSizeInPoints = ReadInt(xml, pfx + "BaseUIFontSizeInPoints", 0 /* 0 means "default" */);
		}

		private bool ReadOrComputeIsCustomName(XElement xml, string id)
		{
			string s = ReadString(xml, id, null);
			if (s != null)
			{
				bool b;
				if (bool.TryParse(s, out b))
					return b;
			}
			// Compute value since it wasn't stored.
			if (!LookupModel.AreLanguagesLoaded)
			{
				if (!SIL.WritingSystems.Sldr.IsInitialized)
					SIL.WritingSystems.Sldr.Initialize(true);	// needed for tests
				LookupModel.IncludeScriptMarkers = false;
				// The previous line should have loaded the LanguageLookup object: if something changes so that
				// it doesn't, ensure that happens anyway.
				if (!LookupModel.AreLanguagesLoaded)
					LookupModel.LoadLanguages();
			}
			if (string.IsNullOrWhiteSpace(Tag))
				return false;	// undefined (probably language3 or sign language)

			var language = LookupModel.LanguageLookup.GetLanguageFromCode(Tag);
			// (If the lookup didn't find a language, treat the name as custom.)
			return Name != language?.Names?.FirstOrDefault();
		}

		private bool ReadBoolean(XElement xml, string id, bool defaultValue)
		{
			string s = ReadString(xml, id, defaultValue.ToString());
			bool b;
			bool.TryParse(s, out b);
			return b;
		}

		private decimal ReadDecimal(XElement xml, string id, decimal defaultValue)
		{
			var s = ReadString(xml, id, defaultValue.ToString(CultureInfo.InvariantCulture));
			decimal d;
			// REVIEW: if we localize the display of decimal values in the line-height combo box, then this
			// needs to handle the localized version of the number.  (This happens automatically by removing
			// the middle two arguments.)
			Decimal.TryParse(s, NumberStyles.AllowDecimalPoint, CultureInfo.InvariantCulture, out d);
			return d;
		}
		private int ReadInt(XElement xml, string id, int defaultValue)
		{
			var s = ReadString(xml, id, defaultValue.ToString(CultureInfo.InvariantCulture));
			int i;
			return int.TryParse(s, out i) ? i : defaultValue;
		}

		private string ReadString(XElement document, string id, string defaultValue)
		{
			var nodes = document.Descendants(id);
			if (nodes != null && nodes.Count() > 0)
				return nodes.First().Value;
			else
			{
				return defaultValue;
			}
		}

		internal static string GetDefaultFontName()
		{
			// Since we always provide Andika, let's just always use that as the default
			return "Andika";
		}

		internal WritingSystem Clone()
		{
			var copy = new WritingSystem(this._languageNumberInCollection, this._tagOfDefaultLanguageForNaming);
			copy.Tag = this.Tag;
			copy.Name = this.Name;
			copy.IsCustomName = this.IsCustomName;
			copy.LineHeight = this.LineHeight;
			copy.FontName = this.FontName;
			copy.BreaksLinesOnlyAtSpaces = this.BreaksLinesOnlyAtSpaces;
			copy.BaseUIFontSizeInPoints = this.BaseUIFontSizeInPoints;
			copy.IsRightToLeft = this.IsRightToLeft;
			return copy;
		}

		/*public string GetWritingSystemDisplayForUICss()
		{
			// I wanted to limit this with the language tag, but after 2 hours I gave up simply getting the current language tag
			// to the decodable reader code. What a mess that code is. So now I'm taking advantage of the fact that there is only
			// one language used in our current tools
			 return $".lang1InATool[lang='{Tag}']{{font-size: {(BaseUIFontSizeInPoints == 0 ? 10 : BaseUIFontSizeInPoints)}pt;}}";
		}*/
	}
>>>>>>> c142c3aa
}<|MERGE_RESOLUTION|>--- conflicted
+++ resolved
@@ -8,7 +8,6 @@
 
 namespace Bloom.Collection
 {
-<<<<<<< HEAD
     public class WritingSystem
     {
         private readonly int _languageNumberInCollection;
@@ -347,6 +346,7 @@
             copy.FontName = this.FontName;
             copy.BreaksLinesOnlyAtSpaces = this.BreaksLinesOnlyAtSpaces;
             copy.BaseUIFontSizeInPoints = this.BaseUIFontSizeInPoints;
+            copy.IsRightToLeft = this.IsRightToLeft;
             return copy;
         }
 
@@ -358,301 +358,4 @@
              return $".lang1InATool[lang='{Tag}']{{font-size: {(BaseUIFontSizeInPoints == 0 ? 10 : BaseUIFontSizeInPoints)}pt;}}";
         }*/
     }
-=======
-	public class WritingSystem
-	{
-		private readonly int _languageNumberInCollection;
-		private readonly Func<string> _tagOfDefaultLanguageForNaming;
-		public static LanguageLookupModel LookupModel = new LanguageLookupModel();
-		private string _langTag;
-		public bool IsRightToLeft;
-
-		// Line breaks are always wanted only between words.  (ignoring hyphenation)
-		// Most alphabetic scripts use spaces to separate words, and line-breaks occur only
-		// at those spaces.  CJK scripts (which includes scripts outside China, Japan, and
-		// Korea) usually do not have spaces, so either line breaks are acceptable anywhere
-		// or some fancy algorithm is used to detect word boundaries. (dictionary lookup?)
-		// Some minority languages use the CJK script of the national language but also
-		// use spaces to separate words.  For these languages, proper display requires
-		// the css setting "word-break: keep-all".  This setting affects only how CJK
-		// scripts are handled with regard to line breaking.
-		// See https://silbloom.myjetbrains.com/youtrack/issue/BL-5761.
-		public bool BreaksLinesOnlyAtSpaces;
-
-		/// <summary>
-		/// When we show this writing system in a tool (e.g. Decodable Reader Tool), how
-		/// big does it need to be to be visible? Here 0 means "use the default".
-		/// </summary>
-		public int BaseUIFontSizeInPoints;
-
-		public int GetBaseUIFontSizeInPointsForCss() => BaseUIFontSizeInPoints == 0 ? 12 : BaseUIFontSizeInPoints;
-
-		public decimal LineHeight;
-		public string FontName;
-
-		public WritingSystem(int languageNumberInCollection, Func<string> tagOfDefaultLanguageForNaming)
-		{
-			_languageNumberInCollection = languageNumberInCollection;
-
-			//Note: I'm not convinced we actually ever rely on dynamic name lookups anymore?
-			//See: https://issues.bloomlibrary.org/youtrack/issue/BL-7832
-			_tagOfDefaultLanguageForNaming = tagOfDefaultLanguageForNaming;
-		}
-
-		public string Name { get; private set; }
-		public bool IsCustomName { get; private set; }
-
-		public void SetName(string name, bool isCustom)
-		{
-			Name = name;
-			IsCustomName = isCustom;
-		}
-
-		public string Tag
-		{
-			get { return _langTag; }
-			set {
-				_langTag = value;
-				Name = GetLanguageName_NoCache(_tagOfDefaultLanguageForNaming());
-			}
-		}
-
-		public string GetNameInLanguage(string inLanguage)
-		{
-			if (!string.IsNullOrEmpty(Tag) && !string.IsNullOrEmpty(Name) && IsCustomName)
-				return Name;
-
-			return GetLanguageName_NoCache(inLanguage);
-		}
-
-//		/// <remarks>
-//		/// The user has already verified in the language chooser dialog how he wants to display
-//		/// the language name.  Even if it isn't changed, the value of the Name property must be
-//		/// okay regardless of the UI language.
-//		/// </remarks>
-//		public string UiName
-//		{
-//			get { return GetNameInLanguage(L10NSharp.LocalizationManager.UILanguageId); }
-//		}
-
-		private string GetLanguageName_NoCache(string inLanguage)
-		{
-			try {
-				if (string.IsNullOrEmpty(Tag))
-					return string.Empty;
-
-				var name = IetfLanguageTag.GetLocalizedLanguageName(Tag, inLanguage);
-				if (name == Tag)
-				{
-					string match;
-					if (!IetfLanguageTag.GetBestLanguageName(Tag, out match))
-					{
-						if (_languageNumberInCollection < 0)
-							return $"SignLanguage-Unknown-" + Tag;
-						return $"L{_languageNumberInCollection}-Unknown-" + Tag;
-					}
-					return match;
-				}
-				return name;
-			}
-			catch (Exception)
-			{
-				return "Unknown-" + Tag;
-			}
-		}
-
-		public void ChangeTag(string value)
-		{
-			Tag = value; // also sets the name
-		}
-
-		public void SaveToXElement(XElement xml)
-		{
-			var pfx = _languageNumberInCollection < 0 ? "SignLanguage" : "Language" + _languageNumberInCollection;
-			xml.Add(new XElement(pfx+"Name", Name));
-			xml.Add(new XElement(pfx+"IsCustomName", IsCustomName));
-			xml.Add(new XElement(pfx + "Iso639Code", Tag));
-			if (_languageNumberInCollection < 0)
-				return;
-			xml.Add(new XElement($"DefaultLanguage{_languageNumberInCollection}FontName", FontName));
-			xml.Add(new XElement($"IsLanguage{_languageNumberInCollection}Rtl", IsRightToLeft));
-			xml.Add(new XElement(pfx + "LineHeight", LineHeight));
-			xml.Add(new XElement(pfx+"BreaksLinesOnlyAtSpaces", BreaksLinesOnlyAtSpaces));
-			xml.Add(new XElement(pfx+ "BaseUIFontSizeInPoints", BaseUIFontSizeInPoints));
-		}
-
-		public void AddSelectorCssRule(StringBuilder sb, bool omitDirection)
-		{
-			AddSelectorCssRule(sb, "[lang='" + Tag + "']", FontName, IsRightToLeft, LineHeight, BreaksLinesOnlyAtSpaces, omitDirection);
-		}
-
-		public static void AddSelectorCssRule(StringBuilder sb, string selector, string fontName, bool isRtl, decimal lineHeight, bool breakOnlyAtSpaces, bool omitDirection)
-		{
-			sb.AppendLine();
-			sb.AppendLine(selector);
-			sb.AppendLine("{");
-			sb.AppendLine(" font-family: '" + fontName + "';");
-
-			// EPUBs don't handle direction: in CSS files.  <-- I think that is wrong. See BL-7835 
-			if (!omitDirection)
-			{
-				if (isRtl)
-					sb.AppendLine(" direction: rtl;");
-				else    // Ensure proper directionality: see https://silbloom.myjetbrains.com/youtrack/issue/BL-6256.
-					sb.AppendLine(" direction: ltr;");
-			}
-			if (lineHeight > 0)
-				sb.AppendLine(" line-height: " + lineHeight.ToString(CultureInfo.InvariantCulture) + ";");
-
-			if (breakOnlyAtSpaces)
-				sb.AppendLine(" word-break: keep-all;");
-
-			sb.AppendLine("}");
-		}
-
-		/// <summary>
-		/// Read in all the persisted values of this class from an XElement
-		/// </summary>
-		/// <param name="xml"></param>
-		/// <param name="defaultToEnglishIfMissing"></param>
-		/// <param name="languageForDefaultNameLookup">a language tag or "self" if we should use the language tag for this spec to look it up</param>
-		public void ReadFromXml(XElement xml, bool defaultToEnglishIfMissing,  string languageForDefaultNameLookup)
-		{
-			var pfx = _languageNumberInCollection < 0 ? "SignLanguage" : "Language" + _languageNumberInCollection;
-
-			/* Enhance (from JT):
-			  When you do this for Language1, the Tag setter will initialize Name using
-			  _tagOfDefaultLanguageForNaming(). But that will retrieve the Language2 Tag, which hasn't been set yet.
-			  I suppose it doesn't matter, since two lines down you overwrite that Name, typically with one saved in
-			  the file. If for some reason there isn't one saved in the file, you will look up an English name for
-			  it (since you pass that as languageForDefaultNameLookup for Language1).
-
-			  Seems like it would simplify things if Name had a getter which would initialize it's variable to
-			  GetLanguageName_NoCache(_tagOfDefaultLanguageForNaming()) if not already set.
-			  Then the Tag setter could just clear _name.
-			  The code just below here would initialize _name by reading the string, but could leave it null if it
-			  doesn't find it.
-			  By the time anything needs Name, Language2's Tag should be set, so if you need to look up a default
-			  name you'll do it in the right language.
-			  You could then get rid of the languageForDefaultNameLookup argument.
-			*/
-
-			Tag = ReadString(xml, pfx + "Iso639Code", defaultToEnglishIfMissing?"en":"");
-			
-			Name = ReadString(xml, pfx+"Name", "");
-			if (Name == "")
-			{
-				Name = GetLanguageName_NoCache(languageForDefaultNameLookup=="self" ? Tag : languageForDefaultNameLookup);
-			}
-			IsCustomName = ReadOrComputeIsCustomName(xml, pfx+"IsCustomName");
-			if (_languageNumberInCollection < 0)
-			{
-				// Set the rest (which isn't used for Sign Languages) to default values and return.
-				IsRightToLeft = false;
-				LineHeight = 0;
-				FontName = GetDefaultFontName(); // probably could just be empty string...
-				BreaksLinesOnlyAtSpaces = false;
-				BaseUIFontSizeInPoints = 0;
-				return;
-			}
-			IsRightToLeft = ReadBoolean(xml, $"IsLanguage{_languageNumberInCollection}Rtl", false);
-			LineHeight = ReadDecimal(xml, pfx+"LineHeight", 0);
-			FontName = ReadString(xml, $"DefaultLanguage{_languageNumberInCollection}FontName", GetDefaultFontName());
-			BreaksLinesOnlyAtSpaces = ReadBoolean(xml, pfx+"BreaksLinesOnlyAtSpaces", false);
-			BaseUIFontSizeInPoints = ReadInt(xml, pfx + "BaseUIFontSizeInPoints", 0 /* 0 means "default" */);
-		}
-
-		private bool ReadOrComputeIsCustomName(XElement xml, string id)
-		{
-			string s = ReadString(xml, id, null);
-			if (s != null)
-			{
-				bool b;
-				if (bool.TryParse(s, out b))
-					return b;
-			}
-			// Compute value since it wasn't stored.
-			if (!LookupModel.AreLanguagesLoaded)
-			{
-				if (!SIL.WritingSystems.Sldr.IsInitialized)
-					SIL.WritingSystems.Sldr.Initialize(true);	// needed for tests
-				LookupModel.IncludeScriptMarkers = false;
-				// The previous line should have loaded the LanguageLookup object: if something changes so that
-				// it doesn't, ensure that happens anyway.
-				if (!LookupModel.AreLanguagesLoaded)
-					LookupModel.LoadLanguages();
-			}
-			if (string.IsNullOrWhiteSpace(Tag))
-				return false;	// undefined (probably language3 or sign language)
-
-			var language = LookupModel.LanguageLookup.GetLanguageFromCode(Tag);
-			// (If the lookup didn't find a language, treat the name as custom.)
-			return Name != language?.Names?.FirstOrDefault();
-		}
-
-		private bool ReadBoolean(XElement xml, string id, bool defaultValue)
-		{
-			string s = ReadString(xml, id, defaultValue.ToString());
-			bool b;
-			bool.TryParse(s, out b);
-			return b;
-		}
-
-		private decimal ReadDecimal(XElement xml, string id, decimal defaultValue)
-		{
-			var s = ReadString(xml, id, defaultValue.ToString(CultureInfo.InvariantCulture));
-			decimal d;
-			// REVIEW: if we localize the display of decimal values in the line-height combo box, then this
-			// needs to handle the localized version of the number.  (This happens automatically by removing
-			// the middle two arguments.)
-			Decimal.TryParse(s, NumberStyles.AllowDecimalPoint, CultureInfo.InvariantCulture, out d);
-			return d;
-		}
-		private int ReadInt(XElement xml, string id, int defaultValue)
-		{
-			var s = ReadString(xml, id, defaultValue.ToString(CultureInfo.InvariantCulture));
-			int i;
-			return int.TryParse(s, out i) ? i : defaultValue;
-		}
-
-		private string ReadString(XElement document, string id, string defaultValue)
-		{
-			var nodes = document.Descendants(id);
-			if (nodes != null && nodes.Count() > 0)
-				return nodes.First().Value;
-			else
-			{
-				return defaultValue;
-			}
-		}
-
-		internal static string GetDefaultFontName()
-		{
-			// Since we always provide Andika, let's just always use that as the default
-			return "Andika";
-		}
-
-		internal WritingSystem Clone()
-		{
-			var copy = new WritingSystem(this._languageNumberInCollection, this._tagOfDefaultLanguageForNaming);
-			copy.Tag = this.Tag;
-			copy.Name = this.Name;
-			copy.IsCustomName = this.IsCustomName;
-			copy.LineHeight = this.LineHeight;
-			copy.FontName = this.FontName;
-			copy.BreaksLinesOnlyAtSpaces = this.BreaksLinesOnlyAtSpaces;
-			copy.BaseUIFontSizeInPoints = this.BaseUIFontSizeInPoints;
-			copy.IsRightToLeft = this.IsRightToLeft;
-			return copy;
-		}
-
-		/*public string GetWritingSystemDisplayForUICss()
-		{
-			// I wanted to limit this with the language tag, but after 2 hours I gave up simply getting the current language tag
-			// to the decodable reader code. What a mess that code is. So now I'm taking advantage of the fact that there is only
-			// one language used in our current tools
-			 return $".lang1InATool[lang='{Tag}']{{font-size: {(BaseUIFontSizeInPoints == 0 ? 10 : BaseUIFontSizeInPoints)}pt;}}";
-		}*/
-	}
->>>>>>> c142c3aa
 }