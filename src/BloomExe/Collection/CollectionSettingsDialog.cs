using System;
using System.Linq;
using System.Windows.Forms;
using Bloom.Book;
using Bloom.Properties;
using L10NSharp;
using SIL.Reporting;
using SIL.Windows.Forms.WritingSystems;
using SIL.Extensions;
using SIL.WritingSystems;
using Bloom.TeamCollection;
using Bloom.MiscUI;
using Bloom.web.controllers;
using Bloom.Api;
using SIL.Windows.Forms.SettingProtection;

namespace Bloom.Collection
{
	public partial class CollectionSettingsDialog : SIL.Windows.Forms.Miscellaneous.FormForUsingPortableClipboard
	{
		public delegate CollectionSettingsDialog Factory();//autofac uses this

		private readonly CollectionSettings _collectionSettings;
		private readonly QueueRenameOfCollection _queueRenameOfCollection;
		private readonly XMatterPackFinder _xmatterPackFinder;
		private readonly PageRefreshEvent _pageRefreshEvent;
		private bool _restartRequired;
		private bool _loaded;
		private string _subscriptionCode;
		private string _brand;
		private bool _settingsProtectionRequirePassword;
		private bool _settingsProtectionNormallyHidden;

		// Pending values edited through the CollectionSettingsApi
		private string _pendingBookshelf;
		public string PendingDefaultBookshelf
		{
			set
			{
				if (value != _collectionSettings.DefaultBookshelf)
					Invoke((Action) ChangeThatRequiresRestart);
				_pendingBookshelf = value;
			}
			get
			{
				return _pendingBookshelf;
			}
		}

		// "Internal" so CollectionSettingsApi can update these.
		internal readonly string[] PendingFontSelections = new[] { "", "", "" };
		internal string PendingNumberingStyle { get; set; }
		internal string PendingXmatter { get; set; }

		internal WritingSystem PendingLanguage1;
		internal WritingSystem PendingLanguage2;
		internal WritingSystem PendingLanguage3;
<<<<<<< HEAD
		internal WritingSystem PendingSignLanguage;
=======
		internal string PendingSignLanguageName;
		internal string PendingSignLanguageTag;
		// Ugly I know, but we need to be able to access these by an index number sometimes.
		internal WritingSystem[] PendingLanguages = new WritingSystem[3];
>>>>>>> baa49b10

		public CollectionSettingsDialog(CollectionSettings collectionSettings,
			QueueRenameOfCollection queueRenameOfCollection, PageRefreshEvent pageRefreshEvent,
			TeamCollectionManager tcManager, XMatterPackFinder xmatterPackFinder)
		{
			_collectionSettings = collectionSettings;
			_queueRenameOfCollection = queueRenameOfCollection;
			_pageRefreshEvent = pageRefreshEvent;
			_xmatterPackFinder = xmatterPackFinder;
			_settingsProtectionRequirePassword = SettingsProtectionSingleton.Settings.RequirePassword;
			_settingsProtectionNormallyHidden = SettingsProtectionSingleton.Settings.NormallyHidden;
			InitializeComponent();

			_language1Name.UseMnemonic = false; // Allow & to be part of the language display names.
			_language2Name.UseMnemonic = false; // This may be unlikely, but can't be ruled out.
			_language3Name.UseMnemonic = false; // See https://issues.bloomlibrary.org/youtrack/issue/BL-9919.

			PendingLanguage1 = _collectionSettings.Language1.Clone();
			PendingLanguage2 = _collectionSettings.Language2.Clone();
			PendingLanguage3 = _collectionSettings.Language3.Clone();
<<<<<<< HEAD
			PendingSignLanguage = _collectionSettings.SignLanguage.Clone();
=======
			PendingLanguages[0] = PendingLanguage1;
			PendingLanguages[1] = PendingLanguage2;
			PendingLanguages[2] = PendingLanguage3;
			PendingSignLanguageName = _collectionSettings.GetSignLanguageName();
			PendingSignLanguageTag = _collectionSettings.SignLanguageTag;
>>>>>>> baa49b10

			PendingFontSelections[0] = _collectionSettings.LanguagesZeroBased[0].FontName;
			PendingFontSelections[1] = _collectionSettings.LanguagesZeroBased[1].FontName;
			var have3rdLanguage = _collectionSettings.LanguagesZeroBased[2] != null;
			PendingFontSelections[2] = have3rdLanguage ?
				_collectionSettings.LanguagesZeroBased[2].FontName :
				"";
			PendingNumberingStyle = _collectionSettings.PageNumberStyle;
			PendingXmatter = _collectionSettings.XMatterPackName;
			CollectionSettingsApi.DialogBeingEdited = this;

			if (_collectionSettings.IsSourceCollection)
			{
				_language1Label.Text = LocalizationManager.GetString("CollectionSettingsDialog.LanguageTab.Language1InSourceCollection", "Language 1", "In a local language collection, we say 'Local Language', but in a source collection, Local Language has no relevance, so we use this different label");
				_language2Label.Text = LocalizationManager.GetString("CollectionSettingsDialog.LanguageTab.Language2InSourceCollection", "Language 2", "In a local language collection, we say 'Language 2 (e.g. National Language)', but in a source collection, National Language has no relevance, so we use this different label");
				_language3Label.Text = LocalizationManager.GetString("CollectionSettingsDialog.LanguageTab.Language3InSourceCollection", "Language 3", "In a local language collection, we say 'Language 3 (e.g. Regional Language)', but in a source collection, National Language has no relevance, so we use this different label");
			}

			_showExperimentalBookSources.Checked = ExperimentalFeatures.IsFeatureEnabled(ExperimentalFeatures.kExperimentalSourceBooks);
			_allowTeamCollection.Checked = ExperimentalFeatures.IsFeatureEnabled(ExperimentalFeatures.kTeamCollections);
			_allowSpreadsheetImportExport.Checked = ExperimentalFeatures.IsFeatureEnabled(ExperimentalFeatures.kSpreadsheetImportExport);

			if (!ExperimentalFeatures.IsFeatureEnabled(ExperimentalFeatures.kTeamCollections) && tcManager.CurrentCollectionEvenIfDisconnected == null)
			{
				this._tab.Controls.Remove(this._teamCollectionTab);
			}
			// Don't allow the user to disable the Team Collection feature if we're currently in a Team Collection.
			_allowTeamCollection.Enabled = !(_allowTeamCollection.Checked && tcManager.CurrentCollectionEvenIfDisconnected != null);

			// AutoUpdate applies only to Windows: see https://silbloom.myjetbrains.com/youtrack/issue/BL-2317.
			if (SIL.PlatformUtilities.Platform.IsWindows)
				_automaticallyUpdate.Checked = Settings.Default.AutoUpdate;
			else
				_automaticallyUpdate.Hide();

			// Without this, PendingDefaultBookshelf stays null unless the user changes it.
			// The result is the bookshelf selection gets cleared when other collection settings are saved. See BL-10093.
			PendingDefaultBookshelf = _collectionSettings.DefaultBookshelf;

			CollectionSettingsApi.BrandingChangeHandler = ChangeBranding;

			TeamCollectionApi.TheOneInstance.SetCallbackToReopenCollection(() =>
			{
				_restartRequired = true;
				ReactDialog.CloseCurrentModal(); // close the top Create dialog
				_okButton_Click(null, null); // close this dialog
			});

			UpdateDisplay();

			if (CollectionSettingsApi.FixEnterpriseSubscriptionCodeMode)
			{
				_tab.SelectedTab = _enterpriseTab;
			}

			if (tcManager.CurrentCollectionEvenIfDisconnected == null)
			{
				_noRenameTeamCollectionLabel.Visible = false;
			}
			else
			{
				_bloomCollectionName.Enabled = false;
			}
		}

		protected override void OnHandleCreated(EventArgs e)
		{
			base.OnHandleCreated(e);

			// BL-552, BL-779: a bug in Mono requires us to wait to set Icon until handle created.
			this.Icon = global::Bloom.Properties.Resources.BloomIcon;
		}

		public void SetDesiredTab(string tab)
		{
			if (tab == "enterprise")
				_tab.SelectedTab = _enterpriseTab;
		}

		private void UpdateDisplay()
		{
			var lang1UiName = PendingLanguage1.Name;
			var lang2UiName = PendingLanguage2.Name;
			_language1Name.Text = string.Format("{0} ({1})", lang1UiName, PendingLanguage1.Tag);
			_language2Name.Text = string.Format("{0} ({1})", lang2UiName, PendingLanguage2.Tag);
			const string unsetLanguageName = "--";
			if (string.IsNullOrEmpty(PendingLanguage3.Tag))
			{
				_language3Name.Text = unsetLanguageName;
				_removeLanguage3Link.Visible = false;
				_changeLanguage3Link.Text = LocalizationManager.GetString("CollectionSettingsDialog.LanguageTab.SetThirdLanguageLink", "Set...", "If there is no third or sign language specified, the link changes to this.");
			}
			else
			{
				var lang3UiName = PendingLanguage3.Name;
				_language3Name.Text = string.Format("{0} ({1})", lang3UiName, PendingLanguage3.Tag);
				_removeLanguage3Link.Visible = true;
				_changeLanguage3Link.Text = LocalizationManager.GetString("CollectionSettingsDialog.LanguageTab.ChangeLanguageLink", "Change...");
			}

			if (string.IsNullOrEmpty(PendingSignLanguage.Tag))
			{
				_signLanguageName.Text = unsetLanguageName;
				_removeSignLanguageLink.Visible = false;
				_changeSignLanguageLink.Text = LocalizationManager.GetString(
					"CollectionSettingsDialog.LanguageTab.SetThirdLanguageLink", "Set...",
					"If there is no third or sign language specified, the link changes to this.");
			}
			else
			{
				var signLangUiName = PendingSignLanguage.Name;
				_signLanguageName.Text = string.Format("{0} ({1})", signLangUiName, PendingSignLanguage.Tag);
				_removeSignLanguageLink.Visible = true;
				_changeSignLanguageLink.Text =
					LocalizationManager.GetString("CollectionSettingsDialog.LanguageTab.ChangeLanguageLink", "Change...");
			}

			_restartReminder.Visible = AnyReasonToRestart();
			_okButton.Text = AnyReasonToRestart() ? LocalizationManager.GetString("CollectionSettingsDialog.Restart", "Restart", "If you make certain changes in the settings dialog, the OK button changes to this.") : LocalizationManager.GetString("Common.OKButton", "&OK");
		}

		private void _language1ChangeLink_LinkClicked(object sender, LinkLabelLinkClickedEventArgs e)
		{
			var potentiallyCustomName = PendingLanguage1.Name;

			var l = ChangeLanguage(PendingLanguage1.Tag, potentiallyCustomName);

			if (l != null)
			{
				PendingLanguage1.Tag = l.LanguageTag;
				PendingLanguage1.SetName(l.DesiredName, l.DesiredName != l.Names.FirstOrDefault());
				ChangeThatRequiresRestart();
			}
		}
		private void _language2ChangeLink_LinkClicked(object sender, LinkLabelLinkClickedEventArgs e)
		{
			var potentiallyCustomName = PendingLanguage2.Name;
			var l = ChangeLanguage(PendingLanguage2.Tag, potentiallyCustomName);
			if (l != null)
			{
				PendingLanguage2.Tag = l.LanguageTag;
				PendingLanguage2.SetName(l.DesiredName, l.DesiredName != l.Names.FirstOrDefault());
				ChangeThatRequiresRestart();
			}
		}

		private void _language3ChangeLink_LinkClicked(object sender, LinkLabelLinkClickedEventArgs e)
		{
			var potentiallyCustomName = PendingLanguage3.Name;
			var l = ChangeLanguage(PendingLanguage3.Tag, potentiallyCustomName);
			if (l != null)
			{
				PendingLanguage3.Tag = l.LanguageTag;
				PendingLanguage3.SetName(l.DesiredName, l.DesiredName != l.Names.FirstOrDefault());
				ChangeThatRequiresRestart();
			}
		}
		private void _removeSecondNationalLanguageButton_LinkClicked(object sender, LinkLabelLinkClickedEventArgs e)
		{
			PendingLanguage3.ChangeTag(string.Empty);	// null causes a crash in trying to set it again (BL-5795)
			ChangeThatRequiresRestart();
		}

		private void _signLanguageChangeLink_LinkClicked(object sender, LinkLabelLinkClickedEventArgs e)
		{
			var potentiallyCustomName = PendingSignLanguage.Name;
			var l = ChangeLanguage(PendingSignLanguage.Tag, potentiallyCustomName, true);
			if (l != null)
			{
				// How to know if the new sign language name is custom or not!?
				// 1- set the Tag (which also sets the Name to the non-custom default
				// 2- read the Name
				// 3- if it's not the same as DesiredName, the new name is custom
				PendingSignLanguage.Tag = l.LanguageTag;
				var slIsCustom = PendingSignLanguage.Name != l.DesiredName;
				PendingSignLanguage.SetName(l.DesiredName, slIsCustom);
				ChangeThatRequiresRestart();
			}
		}
		private void _removeSignLanguageButton_LinkClicked(object sender, LinkLabelLinkClickedEventArgs e)
		{
			PendingSignLanguage.ChangeTag(string.Empty);
			ChangeThatRequiresRestart();
		}

		public static LanguageInfo ChangeLanguage(string languageIdentifier, string potentiallyCustomName = null,
			bool showScriptAndVariantLink = true)
		{
			using (var dlg = new LanguageLookupDialog())
			{
				//at this point, we don't let them customize the national languages
				dlg.IsDesiredLanguageNameFieldVisible = potentiallyCustomName != null;
				dlg.IsShowRegionalDialectsCheckBoxVisible = true;
				dlg.IsScriptAndVariantLinkVisible = showScriptAndVariantLink;

				var language = new LanguageInfo() { LanguageTag = languageIdentifier};
				if (!string.IsNullOrEmpty(potentiallyCustomName))
				{
					language.DesiredName = potentiallyCustomName; // to be noticed, must set before dlg.SelectedLanguage
				}
				dlg.SelectedLanguage = language;
				// if languageIdentifier includes Script/Region/Variant codes... which it might now...
				// limit the SearchText to the part before the first hyphen (the iso 639 code).
				dlg.SearchText = languageIdentifier.Split('-')[0];

				// Following should be consistent with LanguageIdControl constructor.
				dlg.UseSimplifiedChinese();

				// Avoid showing gratuitous script markers in language tags.
				// See https://issues.bloomlibrary.org/youtrack/issue/BL-7641.
				dlg.IncludeScriptMarkers = false;

				if (DialogResult.OK != dlg.ShowDialog(Shell.GetShellOrOtherOpenForm()))
				{
					return null;
				}
				return  dlg.SelectedLanguage;
			}
		}

		private void _okButton_Click(object sender, EventArgs e)
		{
			Logger.WriteMinorEvent("Settings Dialog OK Clicked");

			CollectionSettingsApi.DialogBeingEdited = null;

			Settings.Default.AutoUpdate = _automaticallyUpdate.Checked;
			UpdateExperimentalBookSources();
			UpdateTeamCollectionAllowed();
			UpdateSpreadsheetImportExportAllowed();
			UpdateUseWebView2();

			_collectionSettings.Country = _countryText.Text.Trim();
			_collectionSettings.Province = _provinceText.Text.Trim();
			_collectionSettings.District = _districtText.Text.Trim();

			var languages = _collectionSettings.LanguagesZeroBased;
			for(int i = 0; i < 3; i++)
			{
				if (languages[i] == null)
					continue;
				languages[i].FontName = PendingFontSelections[i];
				languages[i].IsRightToLeft = PendingLanguages[i].IsRightToLeft;
				languages[i].LineHeight = PendingLanguages[i].LineHeight;
				languages[i].BaseUIFontSizeInPoints = PendingLanguages[i].BaseUIFontSizeInPoints;
				languages[i].BreaksLinesOnlyAtSpaces = PendingLanguages[i].BreaksLinesOnlyAtSpaces;
			}

			_collectionSettings.PageNumberStyle = PendingNumberingStyle; // non-localized key

			var oldBrand = _collectionSettings.BrandingProjectKey;
			_collectionSettings.BrandingProjectKey = _brand;
			_collectionSettings.SubscriptionCode = _subscriptionCode;
			// We don't know which if any of the new branding's bookshelves we should upload to by default,
			// but it will certainly be wrong to upload to one that belongs to some previous branding.
			if (oldBrand != _brand)
				_collectionSettings.DefaultBookshelf = "";

			string xmatterKeyForcedByBranding = _collectionSettings.GetXMatterPackNameSpecifiedByBrandingOrNull();
			PendingXmatter =
				this._xmatterPackFinder.GetValidXmatter(xmatterKeyForcedByBranding, PendingXmatter);
			_collectionSettings.XMatterPackName = PendingXmatter;

			//no point in letting them have the Nat lang 2 be the same as 1
			if (PendingLanguage2.Tag == PendingLanguage3.Tag)
				PendingLanguage3.ChangeTag(String.Empty);
			_collectionSettings.Language1.ChangeTag(PendingLanguage1.Tag);
			_collectionSettings.Language1.SetName(PendingLanguage1.Name, PendingLanguage1.IsCustomName);
			_collectionSettings.Language2.ChangeTag(PendingLanguage2.Tag);
			// Note that setting the tag to empty will cause the name to be set to empty.
			if (!String.IsNullOrEmpty(PendingLanguage2.Tag))
				_collectionSettings.Language2.SetName(PendingLanguage2.Name, PendingLanguage2.IsCustomName);
			_collectionSettings.Language3.ChangeTag(PendingLanguage3.Tag);
			if (!String.IsNullOrEmpty(PendingLanguage3.Tag))
				_collectionSettings.Language3.SetName(PendingLanguage3.Name, PendingLanguage3.IsCustomName);
			_collectionSettings.SignLanguage.ChangeTag(PendingSignLanguage.Tag);
			if (!String.IsNullOrEmpty(PendingSignLanguage.Tag))
				_collectionSettings.SignLanguage.SetName(PendingSignLanguage.Name, PendingSignLanguage.IsCustomName);

			if(_bloomCollectionName.Text.Trim()!=_collectionSettings.CollectionName)
			{
				_queueRenameOfCollection.Raise(_bloomCollectionName.Text.SanitizeFilename('-'));
				//_collectionSettings.PrepareToRenameCollection(_bloomCollectionName.Text.SanitizeFilename('-'));
			}
			Logger.WriteEvent("Closing Settings Dialog");

			_collectionSettings.DefaultBookshelf = PendingDefaultBookshelf;
			_collectionSettings.Save();
			Close();

			DialogResult = AnyReasonToRestart() ? DialogResult.Yes : DialogResult.OK;
		}

		private bool XMatterChangePending
		{
			get
			{
				return PendingXmatter != _collectionSettings.XMatterPackName;
			}
		}

		/// <summary>
		/// Internal so api can trigger this.
		/// </summary>
		internal void ChangeThatRequiresRestart()
		{
			if (!_loaded)//ignore false events that come while setting upt the dialog
				return;

			_restartRequired = true;
			UpdateDisplay();
		}

		private bool AnyReasonToRestart()
		{
			return _restartRequired || XMatterChangePending;
		}

		private void OnLoad(object sender, EventArgs e)
		{
			_countryText.Text = _collectionSettings.Country;
			_provinceText.Text = _collectionSettings.Province;
			_districtText.Text = _collectionSettings.District;
			_bloomCollectionName.Text = _collectionSettings.CollectionName;
			_brand = _collectionSettings.BrandingProjectKey;
			_subscriptionCode = _collectionSettings.SubscriptionCode;
			// Set the branding as an (incomplete) code if we are running with a legacy branding
			if (CollectionSettingsApi.LegacyBrandingName != null && string.IsNullOrEmpty(_subscriptionCode))
			{
				_subscriptionCode = CollectionSettingsApi.LegacyBrandingName;
			}
			CollectionSettingsApi.SetSubscriptionCode(_subscriptionCode, _collectionSettings.IsSubscriptionCodeKnown(), _collectionSettings.GetEnterpriseStatus());
			_loaded = true;
			Logger.WriteEvent("Entered Settings Dialog");
		}

		private void _cancelButton_Click(object sender, EventArgs e)
		{
			DialogResult = DialogResult.Cancel;
			// Restore original value if we cancel this dialog.
			if (SettingsProtectionSingleton.Settings.RequirePassword != _settingsProtectionRequirePassword ||
				SettingsProtectionSingleton.Settings.NormallyHidden != _settingsProtectionNormallyHidden)
			{
				SettingsProtectionSingleton.Settings.RequirePassword = _settingsProtectionRequirePassword;
				SettingsProtectionSingleton.Settings.NormallyHidden = _settingsProtectionNormallyHidden;
				SettingsProtectionSingleton.Settings.Save();
			}
			CollectionSettingsApi.DialogBeingEdited = null;
			Close();
		}

		private void _helpButton_Click(object sender, EventArgs e)
		{
			if (_tab.SelectedTab == tabPage1)
				HelpLauncher.Show(this, "Tasks/Basic_tasks/Change_languages.htm");
			else if (_tab.SelectedTab == _bookMakingTab)
				HelpLauncher.Show(this, "Tasks/Basic_tasks/Select_front_matter_or_back_matter_from_a_pack.htm");
			else if (_tab.SelectedTab == tabPage3)
				HelpLauncher.Show(this, "Tasks/Basic_tasks/Enter_project_information.htm");
			else if (_tab.SelectedTab == _enterpriseTab)
				HelpLauncher.Show(this, "Tasks/Basic_tasks/Select_Bloom_Enterprise_Status.htm");
			else
				HelpLauncher.Show(this, "User_Interface/Dialog_boxes/Settings_dialog_box.htm");
		}

		private void _bloomCollectionName_TextChanged(object sender, EventArgs e)
		{
			if (_bloomCollectionName.Text.Trim() == _collectionSettings.CollectionName)
				return;

			ChangeThatRequiresRestart();
		}

		private void UpdateExperimentalBookSources()
		{
			if (ExperimentalFeatures.IsFeatureEnabled(ExperimentalFeatures.kExperimentalSourceBooks) != _showExperimentalBookSources.Checked)
			{
				ExperimentalFeatures.SetValue(ExperimentalFeatures.kExperimentalSourceBooks, _showExperimentalBookSources.Checked);
				ChangeThatRequiresRestart();
			}
		}

		public bool FontSettingsLinkClicked(int zeroBasedLanguageNumber)
		{
			var pendingLanguage = PendingLanguages[zeroBasedLanguageNumber];
			using (var frm = new ScriptSettingsDialog())
			{
				frm.LanguageName = pendingLanguage.Name;
				frm.LanguageRightToLeft = pendingLanguage.IsRightToLeft;
				frm.LanguageLineSpacing = pendingLanguage.LineHeight;
				frm.UIFontSize = pendingLanguage.BaseUIFontSizeInPoints;
				frm.BreakLinesOnlyAtSpaces = pendingLanguage.BreaksLinesOnlyAtSpaces;
				frm.ShowDialog();

				// get the changes

				// We usually don't need to restart, just gather the changes up. The caller
				// will save the .bloomCollection file. Later when a book
				// is edited, defaultLangStyles.css will be written out in the book's folder, which is all
				// that is needed for this setting to take effect.
				pendingLanguage.LineHeight = frm.LanguageLineSpacing;
				pendingLanguage.BreaksLinesOnlyAtSpaces = frm.BreakLinesOnlyAtSpaces;
				pendingLanguage.BaseUIFontSizeInPoints = frm.UIFontSize;
				pendingLanguage.IsRightToLeft = frm.LanguageRightToLeft;
				return pendingLanguage.IsRightToLeft != _collectionSettings.LanguagesZeroBased[zeroBasedLanguageNumber].IsRightToLeft;
			}
		}

		/// <summary>
		/// We configure the SettingsApi to use this method to notify this (as the manager of the whole dialog
		/// including the "need to reload" message and the Ok/Cancel buttons) of changes the user makes
		/// in the Enterprise tab.
		/// </summary>
		/// <param name="fullBrandingName"></param>
		/// <param name="subscriptionCode"></param>
		/// <returns></returns>
		public bool ChangeBranding(string fullBrandingName, string subscriptionCode)
		{
			if (_brand != fullBrandingName || DifferentSubscriptionCodes(subscriptionCode, _subscriptionCode))
			{
				Invoke((Action) ChangeThatRequiresRestart);
				_brand = fullBrandingName;
				_subscriptionCode = subscriptionCode;
				//if (BrandingProject.HaveFilesForBranding(fullBrandingName))
				//{
				//	// if the branding.json specifies an xmatter, set the default for this collection to that.
				//	var correspondingXMatterPack = BrandingSettings.GetSettingsOrNull(fullBrandingName).GetXmatterToUse();
				//	if (!string.IsNullOrEmpty(correspondingXMatterPack))
				//	{
				//		_collectionSettings.XMatterPackName = correspondingXMatterPack;
				//	}
				//}
				return true;
			}
			return false;
		}

		private bool DifferentSubscriptionCodes(string code1, string code2)
		{
			if (string.IsNullOrEmpty(code1) && string.IsNullOrEmpty(code2))
				return false;
			return code1 != code2;
		}

		private void _numberStyleCombo_SelectedIndexChanged(object sender, EventArgs e)
		{
			ChangeThatRequiresRestart();
		}

		private void UpdateTeamCollectionAllowed()
		{
			if (ExperimentalFeatures.IsFeatureEnabled(ExperimentalFeatures.kTeamCollections) != _allowTeamCollection.Checked)
			{
				ExperimentalFeatures.SetValue(ExperimentalFeatures.kTeamCollections, _allowTeamCollection.Checked);
				ChangeThatRequiresRestart();
			}
		}

		private void UpdateSpreadsheetImportExportAllowed()
		{
			if (ExperimentalFeatures.IsFeatureEnabled(ExperimentalFeatures.kSpreadsheetImportExport) != _allowSpreadsheetImportExport.Checked)
			{
				ExperimentalFeatures.SetValue(ExperimentalFeatures.kSpreadsheetImportExport, _allowSpreadsheetImportExport.Checked);
				ChangeThatRequiresRestart();
			}
		}
<<<<<<< HEAD
=======

		private void UpdateUseWebView2()
		{
			if (ExperimentalFeatures.IsFeatureEnabled(ExperimentalFeatures.kWebView2) != _allowWebView2.Checked)
			{
				ExperimentalFeatures.SetValue(ExperimentalFeatures.kWebView2, _allowWebView2.Checked);
				ChangeThatRequiresRestart();
			}
		}
>>>>>>> baa49b10
	}
}<|MERGE_RESOLUTION|>--- conflicted
+++ resolved
@@ -55,14 +55,9 @@
 		internal WritingSystem PendingLanguage1;
 		internal WritingSystem PendingLanguage2;
 		internal WritingSystem PendingLanguage3;
-<<<<<<< HEAD
 		internal WritingSystem PendingSignLanguage;
-=======
-		internal string PendingSignLanguageName;
-		internal string PendingSignLanguageTag;
 		// Ugly I know, but we need to be able to access these by an index number sometimes.
 		internal WritingSystem[] PendingLanguages = new WritingSystem[3];
->>>>>>> baa49b10
 
 		public CollectionSettingsDialog(CollectionSettings collectionSettings,
 			QueueRenameOfCollection queueRenameOfCollection, PageRefreshEvent pageRefreshEvent,
@@ -83,15 +78,10 @@
 			PendingLanguage1 = _collectionSettings.Language1.Clone();
 			PendingLanguage2 = _collectionSettings.Language2.Clone();
 			PendingLanguage3 = _collectionSettings.Language3.Clone();
-<<<<<<< HEAD
 			PendingSignLanguage = _collectionSettings.SignLanguage.Clone();
-=======
 			PendingLanguages[0] = PendingLanguage1;
 			PendingLanguages[1] = PendingLanguage2;
 			PendingLanguages[2] = PendingLanguage3;
-			PendingSignLanguageName = _collectionSettings.GetSignLanguageName();
-			PendingSignLanguageTag = _collectionSettings.SignLanguageTag;
->>>>>>> baa49b10
 
 			PendingFontSelections[0] = _collectionSettings.LanguagesZeroBased[0].FontName;
 			PendingFontSelections[1] = _collectionSettings.LanguagesZeroBased[1].FontName;
@@ -558,17 +548,5 @@
 				ChangeThatRequiresRestart();
 			}
 		}
-<<<<<<< HEAD
-=======
-
-		private void UpdateUseWebView2()
-		{
-			if (ExperimentalFeatures.IsFeatureEnabled(ExperimentalFeatures.kWebView2) != _allowWebView2.Checked)
-			{
-				ExperimentalFeatures.SetValue(ExperimentalFeatures.kWebView2, _allowWebView2.Checked);
-				ChangeThatRequiresRestart();
-			}
-		}
->>>>>>> baa49b10
 	}
 }