using Bloom.Api;
using Bloom.Book;
using Bloom.ErrorReporter;
using Bloom.ToPalaso;
using L10NSharp;
using SIL.IO;
using SIL.Reporting;
using System;
using System.Diagnostics;
using System.Drawing;
using System.Text;
using System.Threading.Tasks;
using System.Windows.Forms;
using System.Xml;

namespace Bloom
{
    // This is just a temporary thing to centralize switching during progressive coding and testing.
    public class BrowserMaker
    {
        /// <summary>
        /// Create a new WebView2Browser.
        /// <summary>
        /// <param name="offScreen">
        /// Passing offscreen true means that, on Linux, we will use an OffScreenGeckoWebBrowser internally
        /// instead of the usual one.  The only known case where it should be true is when the browser will
        /// be used for GetPreview (and not actually displayed).  It is not necessary when the browser is
        /// used to navigate to a document and make queries about it using Javascript, even if the browser
        /// will never actually appear on the screen.
        /// </parameter>
        /// <remarks>
        /// We can remove the offScreen parameter when we retire Gecko, even if we decide to keep this
        /// static method for creating browsers.
        /// </remarks>
        public static Browser MakeBrowser()
        {
            return new WebView2Browser();
        }
    }

    /// <summary>
    /// This class is a bit of an oddity. The original Browser class was a wrapper for GeckoFxWebBrowser.
    /// It added all kinds of code related to how Bloom uses a browser. Then we needed to be able to use
    /// a different browser class (currently WebView2). So we made the class abstract and all the methods
    /// that depend on exactly which browser we're working with abstract. Then different subclasses can
    /// implement them appropriately. What's left apart from the abstract methods is various stuff
    /// related to how Bloom uses browser components.
    /// </summary>
    public abstract class Browser : UserControl
    {
        internal Point ContextMenuLocation;
        private XmlDocument _pageEditDom; // DOM, dypically in an iframe of _rootDom, which we are editing.
        private XmlDocument _rootDom; // root DOM we navigate the browser to; typically a shell with other doms in iframes

        // A temporary object needed just as long as it is the content of this browser.
        // Currently may be a TempFile (a real filesystem file) or a InMemoryHtmlFile (just a dictionary entry).
        // It gets disposed when the Browser goes away.
        private IDisposable _dependentContent;
        protected string _replacedUrl;

        /// <summary>
        /// Allow creator to hook up this event handler if the browser needs to handle Ctrl-N.
        /// Not every browser instance needs this.
        /// Todo: maybe not yet implemented in WebView2?
        /// </summary>
        public ControlKeyEvent ControlKeyEvent { get; set; }
        int VerticalScrollDistance { get; set; }

        public abstract void EnsureHandleCreated();

        public event EventHandler BrowserReady;
        public event EventHandler OnBrowserClick;
        public event EventHandler DocumentCompleted;

        public abstract string Url { get; }

        /// <summary>
        /// Get a bitmap showing the current state of the browser. Caller should dispose.
        /// </summary>
        /// <returns></returns>
        public abstract Bitmap CapturePreview_Synchronous_Dangerous();

        /// <summary>
        /// If it returns true these are in place of our standard extensions; if false, the
        /// standard ones will follow whatever it adds.
        /// </summary>
        public Func<IMenuItemAdder, bool> ContextMenuProvider { get; set; }

        public Action ReplaceContextMenu { get; set; }

        protected bool WantDebugMenuItems =>
            ApplicationUpdateSupport.IsDevOrAlpha
            || ((ModifierKeys & Keys.Control) == Keys.Control);

        public abstract void CopySelection();
        public abstract void SelectAll();

        public abstract void SelectBrowser();

        protected void RaiseBrowserReady()
        {
            EventHandler handler = BrowserReady;
            if (handler != null)
                handler(this, null);
        }

        protected virtual void RaiseDocumentCompleted(object sender, EventArgs e)
        {
            DocumentCompleted?.Invoke(this, e);
        }

        protected void RaiseBrowserClick(object sender, EventArgs e)
        {
            OnBrowserClick?.Invoke(sender, e);
        }

        public abstract void ActivateFocussed(); // review what should this be called?

        // NB: make sure you assigned HtmlDom.BaseForRelativePaths if the temporary document might
        // contain references to files in the directory of the original HTML file it is derived from,
        // 'cause that provides the information needed
        // to fake out the browser about where the 'file' is so internal references work.();
        public void Navigate(
            HtmlDom htmlDom,
            HtmlDom htmlEditDom = null,
            bool setAsCurrentPageForDebugging = false,
            InMemoryHtmlFileSource source = InMemoryHtmlFileSource.Nav
        )
        {
            if (InvokeRequired)
            {
                Invoke(
                    new Action<HtmlDom, HtmlDom, bool, InMemoryHtmlFileSource>(Navigate),
                    htmlDom,
                    htmlEditDom,
                    setAsCurrentPageForDebugging,
                    source
                );
                return;
            }
            // This must already be called before calling Navigate(), but it doesn't really hurt to call it again.
            EnsureBrowserReadyToNavigate();

            XmlDocument dom = htmlDom.RawDom;
            XmlDocument editDom = htmlEditDom == null ? null : htmlEditDom.RawDom;

            _rootDom = dom; //.CloneNode(true); //clone because we want to modify it a bit
            _pageEditDom = editDom ?? dom;

            XmlHtmlConverter.MakeXmlishTagsSafeForInterpretationAsHtml(dom);
            var fakeTempFile = BloomServer.MakeInMemoryHtmlFileInBookFolder(
                htmlDom,
                setAsCurrentPageForDebugging: setAsCurrentPageForDebugging,
                source: source
            );
            SetNewDependent(fakeTempFile);
            UpdateDisplay(fakeTempFile.Key);
        }

        private void SetNewDependent(IDisposable dependent)
        {
            // Save information needed to prevent http://issues.bloomlibrary.org/youtrack/issue/BL-4268.
            var simulated = _dependentContent as InMemoryHtmlFile;
            _replacedUrl = (simulated != null) ? simulated.Key : null;

            if (_dependentContent != null)
            {
                try
                {
                    _dependentContent.Dispose();
                }
                catch (Exception)
                {
                    //not worth talking to the user about it. Just abandon it in the Temp directory.
#if DEBUG
                    throw;
#endif
<<<<<<< HEAD
                }
            }
            _dependentContent = dependent;
        }

        // Navigate the browser to Url
        protected abstract void UpdateDisplay(string newUrl);

        protected abstract void EnsureBrowserReadyToNavigate();

        public virtual bool IsReadyToNavigate => true;

        public void Navigate(string url, bool cleanupFileAfterNavigating)
        {
            // BL-513: Navigating to "about:blank" is causing the Pages panel to not be updated for a new book on Linux.
            if (url == "about:blank")
            {
                // Creating a temp file every time we need this seems excessive, and it turns out to
                // be fragile as well.  See https://issues.bloomlibrary.org/youtrack/issue/BL-5598.
                url = FileLocationUtilities.GetFileDistributedWithApplication("BloomBlankPage.htm");
                cleanupFileAfterNavigating = false;
            }

            if (InvokeRequired)
            {
                Invoke(new Action<string, bool>(Navigate), url, cleanupFileAfterNavigating);
                return;
            }

            EnsureBrowserReadyToNavigate();

            //TODO: fix up this hack. We found that deleting the pdf while we're still showing it is a bad idea.
            if (cleanupFileAfterNavigating && !url.EndsWith(".pdf"))
            {
                SetNewDependent(TempFile.TrackExisting(url));
            }
            UpdateDisplay(url);
        }

        public abstract bool NavigateAndWaitTillDone(
            HtmlDom htmlDom,
            int timeLimit,
            InMemoryHtmlFileSource source,
            Func<bool> cancelCheck = null,
            bool throwOnTimeout = true
        );

        public void NavigateRawHtml(string html)
        {
            if (InvokeRequired)
            {
                Invoke(new Action<string>(NavigateRawHtml), html);
                return;
            }

            var tf = TempFile.WithExtension("htm"); // For some reason Gecko won't recognize a utf-8 file as html unless it has the right extension
            RobustFile.WriteAllText(tf.Path, html, Encoding.UTF8);
            SetNewDependent(tf);
            UpdateDisplay(tf.Path);
        }

        protected override void Dispose(bool disposing)
        {
            base.Dispose(disposing);
            if (_dependentContent != null)
            {
                _dependentContent.Dispose();
                _dependentContent = null;
            }
        }

        /// <summary>
        /// The normal Navigate() has a similar capability, but I'm not clear where it works
        /// or how it can work, since it expects an actual url, and once you have an actual
        /// url, how do you get back to the file path That you need to delete the temp file?
        /// So in any case, this version takes a path and handles making a url out of it as
        /// well as deleting it when this browser component is disposed of.
        /// </summary>
        /// <param name="path">The path to the temp file. Should be a valid Filesystem path.</param>
        /// <param name="urlQueryParams">The query component of a URL (that is, the part after the "?" char in a URL).
        /// This string should be a valid, appropriately encoded string ready to insert into a URL
        /// You may include or omit the "?" at the beginning, either way is fine.
        /// </param>
        public void NavigateToTempFileThenRemoveIt(string path, string urlQueryParams = "")
        {
            if (InvokeRequired)
            {
                Invoke(
                    new Action<string, string>(NavigateToTempFileThenRemoveIt),
                    path,
                    urlQueryParams
                );
                return;
            }

            // Convert from path to URL
            if (!String.IsNullOrEmpty(urlQueryParams))
            {
                if (!urlQueryParams.StartsWith("?"))
                    urlQueryParams = '?' + urlQueryParams;
            }

            SetNewDependent(TempFile.TrackExisting(path));
            UpdateDisplay(path.ToLocalhost() + urlQueryParams);
        }

        public void OnOpenPageInEdge(object sender, EventArgs e)
        {
            Debug.Assert(!InvokeRequired);
            ProcessExtra.SafeStartInFront("msedge", $"{Url}");
            // intentionally letting any errors just escape, give us an error
        }

        public void ReadEditableAreasNow(string bodyHtml, string userCssContent)
        {
            if (Url != "about:blank")
            {
                LoadPageDomFromBrowser(bodyHtml, userCssContent);
            }
        }

        /// <summary>
        /// What's going on here: the browser is just editing/displaying a copy of one page of the document.
        /// So we need to copy any changes back to the real DOM.
        /// We're now obtaining the new content another way, so this code doesn't have any reason
        /// to be in this class...but we're aiming for a minimal change, maximal safety fix for 4.9
        /// </summary>
        private void LoadPageDomFromBrowser(string bodyHtml, string userCssContent)
        {
            Debug.Assert(!InvokeRequired);
            if (_pageEditDom == null)
                return;

            try
            {
                // unlikely, but if we somehow couldn't get the new content, better keep the old.
                // This MIGHT be able to happen in some cases of very fast page clicking, where
                // the page isn't fully enough loaded to expose the functions we use to get the
                // content. In that case, the user can't have made changes, so not saving is fine.
                if (string.IsNullOrEmpty(bodyHtml))
                    return;

                var content = bodyHtml;
                XmlDocument dom;

                //todo: deal with exception that can come out of this
                dom = XmlHtmlConverter.GetXmlDomFromHtml(content, false);
                var bodyDom = dom.SelectSingleNode("//body");

                if (_pageEditDom == null)
                    return;

                var destinationDomPage = _pageEditDom.SelectSingleNode(
                    "//body//div[contains(@class,'bloom-page')]"
                );
                if (destinationDomPage == null)
                    return;
                var expectedPageId = destinationDomPage.Attributes["id"].Value;

                var browserDomPage = bodyDom.SelectSingleNode(
                    "//body//div[contains(@class,'bloom-page')]"
                );
                if (browserDomPage == null)
                    return; //why? but I've seen it happen

                var thisPageId = browserDomPage.Attributes["id"].Value;
                if (expectedPageId != thisPageId)
                {
                    SIL.Reporting.ErrorReport.NotifyUserOfProblem(
                        LocalizationManager.GetString(
                            "Browser.ProblemSaving",
                            "There was a problem while saving. Please return to the previous page and make sure it looks correct."
                        )
                    );
                    return;
                }

                // We've seen pages get emptied out, and we don't know why. This is a safety check.
                // See BL-13078, BL-13120, BL-13123, and BL-13143 for examples.
                if (BookStorage.CheckForEmptyMarginBoxOnPage(_pageEditDom.DocumentElement))
                {
                    // This has been logged and reported to the user. We don't want to save the empty page.
                    return;
                }

                _pageEditDom.GetElementsByTagName("body")[0].InnerXml = bodyDom.InnerXml;

                SaveCustomizedCssRules(userCssContent);

                //enhance: we have jscript for this: cleanup()... but running jscript in this method was leading the browser to show blank screen
                //				foreach (XmlElement j in _editDom.SafeSelectNodes("//div[contains(@class, 'ui-tooltip')]"))
                //				{
                //					j.ParentNode.RemoveChild(j);
                //				}
                //				foreach (XmlAttribute j in _editDom.SafeSelectNodes("//@ariasecondary-describedby | //@aria-describedby"))
                //				{
                //					j.OwnerElement.RemoveAttributeNode(j);
                //				}
            }
            catch (Exception e)
            {
                Bloom.Utils.MiscUtils.SuppressUnusedExceptionVarWarning(e);
                Debug.Fail(
                    "Debug Mode Only: Error while trying to read changes to CSSRules. In Release, this just gets swallowed. Will now re-throw the exception."
                );
=======
				}

			}
			_dependentContent = dependent;
		}


		// Navigate the browser to Url
		protected abstract void UpdateDisplay(string newUrl);

		protected abstract void EnsureBrowserReadyToNavigate();

		public virtual bool IsReadyToNavigate => true;

		public void Navigate(string url, bool cleanupFileAfterNavigating)
		{
			// BL-513: Navigating to "about:blank" is causing the Pages panel to not be updated for a new book on Linux.
			if (url == "about:blank")
			{
				// Creating a temp file every time we need this seems excessive, and it turns out to
				// be fragile as well.  See https://issues.bloomlibrary.org/youtrack/issue/BL-5598.
				url = FileLocationUtilities.GetFileDistributedWithApplication("BloomBlankPage.htm");
				cleanupFileAfterNavigating = false;
			}

			if (InvokeRequired)
			{
				Invoke(new Action<string, bool>(Navigate), url, cleanupFileAfterNavigating);
				return;
			}

			EnsureBrowserReadyToNavigate();

			//TODO: fix up this hack. We found that deleting the pdf while we're still showing it is a bad idea.
			if (cleanupFileAfterNavigating && !url.EndsWith(".pdf"))
			{
				SetNewDependent(TempFile.TrackExisting(url));
			}
			UpdateDisplay(url);
		}
		public abstract bool NavigateAndWaitTillDone(HtmlDom htmlDom, int timeLimit, InMemoryHtmlFileSource source, Func<bool> cancelCheck = null, bool throwOnTimeout = true);

		public void NavigateRawHtml(string html)
		{
			if (InvokeRequired)
			{
				Invoke(new Action<string>(NavigateRawHtml), html);
				return;
			}

			var tf = TempFile.WithExtension("htm"); // For some reason Gecko won't recognize a utf-8 file as html unless it has the right extension
			RobustFile.WriteAllText(tf.Path, html, Encoding.UTF8);
			SetNewDependent(tf);
			UpdateDisplay(tf.Path);
		}

		protected override void Dispose(bool disposing)
		{
			base.Dispose(disposing);
			if (_dependentContent != null)
			{
				_dependentContent.Dispose();
				_dependentContent = null;
			}
		}

		/// <summary>
		/// The normal Navigate() has a similar capability, but I'm not clear where it works
		/// or how it can work, since it expects an actual url, and once you have an actual
		/// url, how do you get back to the file path That you need to delete the temp file?
		/// So in any case, this version takes a path and handles making a url out of it as
		/// well as deleting it when this browser component is disposed of.
		/// </summary>
		/// <param name="path">The path to the temp file. Should be a valid Filesystem path.</param>
		/// <param name="urlQueryParams">The query component of a URL (that is, the part after the "?" char in a URL).
		/// This string should be a valid, appropriately encoded string ready to insert into a URL
		/// You may include or omit the "?" at the beginning, either way is fine.
		/// </param>
		public void NavigateToTempFileThenRemoveIt(string path, string urlQueryParams = "")
		{
			if (InvokeRequired)
			{
				Invoke(new Action<string, string>(NavigateToTempFileThenRemoveIt), path, urlQueryParams);
				return;
			}

			// Convert from path to URL
			if (!String.IsNullOrEmpty(urlQueryParams))
			{
				if (!urlQueryParams.StartsWith("?"))
					urlQueryParams = '?' + urlQueryParams;
			}

			SetNewDependent(TempFile.TrackExisting(path));
			UpdateDisplay(path.ToLocalhost() + urlQueryParams);
		}

		public void OnOpenPageInEdge(object sender, EventArgs e)
		{
			Debug.Assert(!InvokeRequired);
			ProcessExtra.SafeStartInFront("msedge", $"{Url}");
			// intentionally letting any errors just escape, give us an error
		}

		public void ReadEditableAreasNow(string bodyHtml, string userCssContent)
		{
			if (Url != "about:blank")
			{
				LoadPageDomFromBrowser(bodyHtml, userCssContent);
			}
		}


		/// <summary>
		/// What's going on here: the browser is just editing/displaying a copy of one page of the document.
		/// So we need to copy any changes back to the real DOM.
		/// We're now obtaining the new content another way, so this code doesn't have any reason
		/// to be in this class...but we're aiming for a minimal change, maximal safety fix for 4.9
		/// </summary>
		private void LoadPageDomFromBrowser(string bodyHtml, string userCssContent)
		{
			Debug.Assert(!InvokeRequired);
			if (_pageEditDom == null)
				return;

			try
			{
				// unlikely, but if we somehow couldn't get the new content, better keep the old.
				// This MIGHT be able to happen in some cases of very fast page clicking, where
				// the page isn't fully enough loaded to expose the functions we use to get the
				// content. In that case, the user can't have made changes, so not saving is fine.
				if (string.IsNullOrEmpty(bodyHtml))
					return;

				var content = bodyHtml;
				XmlDocument dom;

				//todo: deal with exception that can come out of this
				dom = XmlHtmlConverter.GetXmlDomFromHtml(content, false);
				var bodyDom = dom.SelectSingleNode("//body");

				if (_pageEditDom == null)
					return;

				var destinationDomPage = _pageEditDom.SelectSingleNode("//body//div[contains(@class,'bloom-page')]");
				if (destinationDomPage == null)
					return;
				var expectedPageId = destinationDomPage.Attributes["id"].Value;

				var browserDomPage = bodyDom.SelectSingleNode("//body//div[contains(@class,'bloom-page')]");
				if (browserDomPage == null)
					return;//why? but I've seen it happen

				var thisPageId = browserDomPage.Attributes["id"].Value;
				if (expectedPageId != thisPageId)
				{
					SIL.Reporting.ErrorReport.NotifyUserOfProblem(LocalizationManager.GetString("Browser.ProblemSaving",
						"There was a problem while saving. Please return to the previous page and make sure it looks correct."));
					return;
				}

				// We've seen pages get emptied out, and we don't know why. This is a safety check.
				// See BL-13078, BL-13120, BL-13123, and BL-13143 for examples.
				if (BookStorage.CheckForEmptyMarginBoxOnPage(browserDomPage as XmlElement))
				{
					// This has been logged and reported to the user. We don't want to save the empty page.
					return;
				}

				_pageEditDom.GetElementsByTagName("body")[0].InnerXml = bodyDom.InnerXml;

				SaveCustomizedCssRules(userCssContent);

				//enhance: we have jscript for this: cleanup()... but running jscript in this method was leading the browser to show blank screen
				//				foreach (XmlElement j in _editDom.SafeSelectNodes("//div[contains(@class, 'ui-tooltip')]"))
				//				{
				//					j.ParentNode.RemoveChild(j);
				//				}
				//				foreach (XmlAttribute j in _editDom.SafeSelectNodes("//@ariasecondary-describedby | //@aria-describedby"))
				//				{
				//					j.OwnerElement.RemoveAttributeNode(j);
				//				}

			}
			catch (Exception e)
			{
				Bloom.Utils.MiscUtils.SuppressUnusedExceptionVarWarning(e);
				Debug.Fail("Debug Mode Only: Error while trying to read changes to CSSRules. In Release, this just gets swallowed. Will now re-throw the exception.");
>>>>>>> d9665919
#if DEBUG
                throw;
#endif
            }

            try
            {
                XmlHtmlConverter.ThrowIfHtmlHasErrors(_pageEditDom.OuterXml);
            }
            catch (Exception e)
            {
                //var exceptionWithHtmlContents = new Exception(content);
                ErrorReport.NotifyUserOfProblem(
                    e,
                    "Sorry, Bloom choked on something on this page (validating page).{1}{1}+{0}",
                    e.Message,
                    Environment.NewLine
                );
            }
        }

        private void SaveCustomizedCssRules(string userCssContent)
        {
            // Yes, this wipes out everything else in the head. At this point, the only things
            // we need in _pageEditDom are the user defined style sheet and the bloom-page element in the body.
            _pageEditDom.GetElementsByTagName("head")[0].InnerXml =
                HtmlDom.CreateUserModifiedStyles(userCssContent);
        }

        [Obsolete(
            "This method is dangerous because it has to loop Application.DoEvents(). RunJavaScriptAsync() is preferred."
        )]
        public abstract string RunJavascriptWithStringResult_Sync_Dangerous(string script);

        public abstract Task<string> GetStringFromJavascriptAsync(string script);
        public abstract Task RunJavascriptAsync(string script);

        public abstract void SaveHTML(string path);

        public void SetEditDom(HtmlDom editDom)
        {
            _pageEditDom = editDom.RawDom;
        }

        public abstract void SetEditingCommands(
            CutCommand cutCommand,
            CopyCommand copyCommand,
            PasteCommand pasteCommand,
            UndoCommand undoCommand
        );
        public abstract void ShowHtml(string html);
        public abstract void UpdateEditButtonsAsync();

        protected void AdjustContextMenu(IMenuItemAdder adder)
        {
            Debug.Assert(!InvokeRequired);

            ContextMenuLocation = PointToClient(Cursor.Position);

            if (ContextMenuProvider != null)
            {
                var replacesStdMenu = ContextMenuProvider(adder);

                // Currently, this whole if condition is useless and we could just remove it.
                // But some day we may reinstitute non-debug, standard menu items, and then
                // this logic will be needed.
                //if (replacesStdMenu)
                //{
                //	AddOtherMenuItemsForDebugging(adder);
                //	return;
                //}
            }

            // Here is where we would add the standard menu items, if we had any.

            AddOtherMenuItemsForDebugging(adder);
        }

        private void AddOtherMenuItemsForDebugging(IMenuItemAdder adder)
        {
            if (!WantDebugMenuItems)
                return;

            adder.Add(
                "Open Page in Edge", // dev only, no need to localize
                OnOpenPageInEdge
            );
        }

        public abstract Task SaveDocumentAsync(string path);
    }

    public interface IMenuItemAdder
    {
        void Add(string caption, EventHandler handler, bool enabled = true);
    }
}<|MERGE_RESOLUTION|>--- conflicted
+++ resolved
@@ -175,7 +175,6 @@
 #if DEBUG
                     throw;
 #endif
-<<<<<<< HEAD
                 }
             }
             _dependentContent = dependent;
@@ -355,7 +354,7 @@
 
                 // We've seen pages get emptied out, and we don't know why. This is a safety check.
                 // See BL-13078, BL-13120, BL-13123, and BL-13143 for examples.
-                if (BookStorage.CheckForEmptyMarginBoxOnPage(_pageEditDom.DocumentElement))
+                if (BookStorage.CheckForEmptyMarginBoxOnPage(browserDomPage as XmlElement))
                 {
                     // This has been logged and reported to the user. We don't want to save the empty page.
                     return;
@@ -381,196 +380,6 @@
                 Debug.Fail(
                     "Debug Mode Only: Error while trying to read changes to CSSRules. In Release, this just gets swallowed. Will now re-throw the exception."
                 );
-=======
-				}
-
-			}
-			_dependentContent = dependent;
-		}
-
-
-		// Navigate the browser to Url
-		protected abstract void UpdateDisplay(string newUrl);
-
-		protected abstract void EnsureBrowserReadyToNavigate();
-
-		public virtual bool IsReadyToNavigate => true;
-
-		public void Navigate(string url, bool cleanupFileAfterNavigating)
-		{
-			// BL-513: Navigating to "about:blank" is causing the Pages panel to not be updated for a new book on Linux.
-			if (url == "about:blank")
-			{
-				// Creating a temp file every time we need this seems excessive, and it turns out to
-				// be fragile as well.  See https://issues.bloomlibrary.org/youtrack/issue/BL-5598.
-				url = FileLocationUtilities.GetFileDistributedWithApplication("BloomBlankPage.htm");
-				cleanupFileAfterNavigating = false;
-			}
-
-			if (InvokeRequired)
-			{
-				Invoke(new Action<string, bool>(Navigate), url, cleanupFileAfterNavigating);
-				return;
-			}
-
-			EnsureBrowserReadyToNavigate();
-
-			//TODO: fix up this hack. We found that deleting the pdf while we're still showing it is a bad idea.
-			if (cleanupFileAfterNavigating && !url.EndsWith(".pdf"))
-			{
-				SetNewDependent(TempFile.TrackExisting(url));
-			}
-			UpdateDisplay(url);
-		}
-		public abstract bool NavigateAndWaitTillDone(HtmlDom htmlDom, int timeLimit, InMemoryHtmlFileSource source, Func<bool> cancelCheck = null, bool throwOnTimeout = true);
-
-		public void NavigateRawHtml(string html)
-		{
-			if (InvokeRequired)
-			{
-				Invoke(new Action<string>(NavigateRawHtml), html);
-				return;
-			}
-
-			var tf = TempFile.WithExtension("htm"); // For some reason Gecko won't recognize a utf-8 file as html unless it has the right extension
-			RobustFile.WriteAllText(tf.Path, html, Encoding.UTF8);
-			SetNewDependent(tf);
-			UpdateDisplay(tf.Path);
-		}
-
-		protected override void Dispose(bool disposing)
-		{
-			base.Dispose(disposing);
-			if (_dependentContent != null)
-			{
-				_dependentContent.Dispose();
-				_dependentContent = null;
-			}
-		}
-
-		/// <summary>
-		/// The normal Navigate() has a similar capability, but I'm not clear where it works
-		/// or how it can work, since it expects an actual url, and once you have an actual
-		/// url, how do you get back to the file path That you need to delete the temp file?
-		/// So in any case, this version takes a path and handles making a url out of it as
-		/// well as deleting it when this browser component is disposed of.
-		/// </summary>
-		/// <param name="path">The path to the temp file. Should be a valid Filesystem path.</param>
-		/// <param name="urlQueryParams">The query component of a URL (that is, the part after the "?" char in a URL).
-		/// This string should be a valid, appropriately encoded string ready to insert into a URL
-		/// You may include or omit the "?" at the beginning, either way is fine.
-		/// </param>
-		public void NavigateToTempFileThenRemoveIt(string path, string urlQueryParams = "")
-		{
-			if (InvokeRequired)
-			{
-				Invoke(new Action<string, string>(NavigateToTempFileThenRemoveIt), path, urlQueryParams);
-				return;
-			}
-
-			// Convert from path to URL
-			if (!String.IsNullOrEmpty(urlQueryParams))
-			{
-				if (!urlQueryParams.StartsWith("?"))
-					urlQueryParams = '?' + urlQueryParams;
-			}
-
-			SetNewDependent(TempFile.TrackExisting(path));
-			UpdateDisplay(path.ToLocalhost() + urlQueryParams);
-		}
-
-		public void OnOpenPageInEdge(object sender, EventArgs e)
-		{
-			Debug.Assert(!InvokeRequired);
-			ProcessExtra.SafeStartInFront("msedge", $"{Url}");
-			// intentionally letting any errors just escape, give us an error
-		}
-
-		public void ReadEditableAreasNow(string bodyHtml, string userCssContent)
-		{
-			if (Url != "about:blank")
-			{
-				LoadPageDomFromBrowser(bodyHtml, userCssContent);
-			}
-		}
-
-
-		/// <summary>
-		/// What's going on here: the browser is just editing/displaying a copy of one page of the document.
-		/// So we need to copy any changes back to the real DOM.
-		/// We're now obtaining the new content another way, so this code doesn't have any reason
-		/// to be in this class...but we're aiming for a minimal change, maximal safety fix for 4.9
-		/// </summary>
-		private void LoadPageDomFromBrowser(string bodyHtml, string userCssContent)
-		{
-			Debug.Assert(!InvokeRequired);
-			if (_pageEditDom == null)
-				return;
-
-			try
-			{
-				// unlikely, but if we somehow couldn't get the new content, better keep the old.
-				// This MIGHT be able to happen in some cases of very fast page clicking, where
-				// the page isn't fully enough loaded to expose the functions we use to get the
-				// content. In that case, the user can't have made changes, so not saving is fine.
-				if (string.IsNullOrEmpty(bodyHtml))
-					return;
-
-				var content = bodyHtml;
-				XmlDocument dom;
-
-				//todo: deal with exception that can come out of this
-				dom = XmlHtmlConverter.GetXmlDomFromHtml(content, false);
-				var bodyDom = dom.SelectSingleNode("//body");
-
-				if (_pageEditDom == null)
-					return;
-
-				var destinationDomPage = _pageEditDom.SelectSingleNode("//body//div[contains(@class,'bloom-page')]");
-				if (destinationDomPage == null)
-					return;
-				var expectedPageId = destinationDomPage.Attributes["id"].Value;
-
-				var browserDomPage = bodyDom.SelectSingleNode("//body//div[contains(@class,'bloom-page')]");
-				if (browserDomPage == null)
-					return;//why? but I've seen it happen
-
-				var thisPageId = browserDomPage.Attributes["id"].Value;
-				if (expectedPageId != thisPageId)
-				{
-					SIL.Reporting.ErrorReport.NotifyUserOfProblem(LocalizationManager.GetString("Browser.ProblemSaving",
-						"There was a problem while saving. Please return to the previous page and make sure it looks correct."));
-					return;
-				}
-
-				// We've seen pages get emptied out, and we don't know why. This is a safety check.
-				// See BL-13078, BL-13120, BL-13123, and BL-13143 for examples.
-				if (BookStorage.CheckForEmptyMarginBoxOnPage(browserDomPage as XmlElement))
-				{
-					// This has been logged and reported to the user. We don't want to save the empty page.
-					return;
-				}
-
-				_pageEditDom.GetElementsByTagName("body")[0].InnerXml = bodyDom.InnerXml;
-
-				SaveCustomizedCssRules(userCssContent);
-
-				//enhance: we have jscript for this: cleanup()... but running jscript in this method was leading the browser to show blank screen
-				//				foreach (XmlElement j in _editDom.SafeSelectNodes("//div[contains(@class, 'ui-tooltip')]"))
-				//				{
-				//					j.ParentNode.RemoveChild(j);
-				//				}
-				//				foreach (XmlAttribute j in _editDom.SafeSelectNodes("//@ariasecondary-describedby | //@aria-describedby"))
-				//				{
-				//					j.OwnerElement.RemoveAttributeNode(j);
-				//				}
-
-			}
-			catch (Exception e)
-			{
-				Bloom.Utils.MiscUtils.SuppressUnusedExceptionVarWarning(e);
-				Debug.Fail("Debug Mode Only: Error while trying to read changes to CSSRules. In Release, this just gets swallowed. Will now re-throw the exception.");
->>>>>>> d9665919
 #if DEBUG
                 throw;
 #endif
