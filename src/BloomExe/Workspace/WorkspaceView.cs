--- conflicted
+++ resolved
@@ -248,9 +248,12 @@
 			if (string.IsNullOrEmpty(selBookPath))
 				return;
 			var inEditableCollection = selBookPath.StartsWith(_collectionSettings.FolderPath);
-			var info = new BookInfo(selBookPath, inEditableCollection);
-			var book = _bookServer.GetBookFromBookInfo(info);
-			_bookSelection.SelectBook(book);
+			if (Directory.Exists(selBookPath))
+			{
+				var info = new BookInfo(selBookPath, inEditableCollection);
+				var book = _bookServer.GetBookFromBookInfo(info);
+				_bookSelection.SelectBook(book);
+			}
 		}
 
 		private void HandleBookSelectionChanged(object sender, BookSelectionChangedEventArgs e)
@@ -263,7 +266,7 @@
 		{
 			var book = _bookSelection.CurrentSelection;
 			var collectionKind = "other";
-			if (book.IsEditable)
+			if (book != null && book.IsEditable)
 			{
 				collectionKind = "main";
 			}
@@ -271,7 +274,7 @@
 			// will both be enabled for all but factory collections. Currently, Bloom is more
 			// restrictive on delete: only books in main or "Books from BloomLibrary.org" can be deleted.
 			// But there doesn't seem to be any reason to prevent deleting books from e.g. a bloompack.
-			else if (BloomFileLocator.IsInstalledFileOrDirectory(book.CollectionSettings.FolderPath))
+			else if (book != null && BloomFileLocator.IsInstalledFileOrDirectory(book.CollectionSettings.FolderPath))
 			{
 				collectionKind = "factory";
 			}
@@ -996,11 +999,7 @@
 				// hide the progress dialog. This is as much as we can postpone.
 				StartupScreenManager.AddStartupAction( () =>
 					{
-<<<<<<< HEAD
-						using (var dlg = new ReactDialog("AutoUpdateSoftwareDialog", "Auto Update"))
-=======
-						using (var dlg = new ReactDialog("autoUpdateSoftwareDlgBundle"))
->>>>>>> 091f3cdf
+						using (var dlg = new ReactDialog("autoUpdateSoftwareDlgBundle", "Auto Update"))
 						{
 							dlg.Height = 350;
 							dlg.FormBorderStyle = FormBorderStyle.FixedDialog;
