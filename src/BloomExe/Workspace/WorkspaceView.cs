--- conflicted
+++ resolved
@@ -340,7 +340,6 @@
 			AdjustButtonTextsForCurrentSize();
 		}
 
-<<<<<<< HEAD
 		public static string MenuItemName(CultureInfo lang)
 		{
 			string englishName = string.Empty;
@@ -353,10 +352,7 @@
 			return menuItemName;
 		}
 
-		private static void UpdateMenuTextToShorterNameOfSelection(ToolStripDropDownButton toolStripButton, CultureInfo language)
-=======
 		public static void UpdateMenuTextToShorterNameOfSelection(ToolStripDropDownButton toolStripButton, CultureInfo language)
->>>>>>> ae326f38
 		{
 			toolStripButton.Text = language.NativeName;
 		}
