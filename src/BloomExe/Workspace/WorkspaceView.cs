using System;
using System.Collections.Generic;
using System.ComponentModel;
using System.Diagnostics;
using System.Drawing;
using System.IO;
using System.Linq;
using System.Threading;
using System.Windows.Forms;
using Bloom.Api;
using Bloom.Book;
using Bloom.Collection;
using Bloom.CollectionTab;
using Bloom.Edit;
using Bloom.MiscUI;
using Bloom.Properties;
using Bloom.Publish;
using Bloom.Registration;
using Bloom.TeamCollection;
using Bloom.ToPalaso;
using Bloom.Utils;
using Bloom.web;
using Bloom.web.controllers;
using L10NSharp;
using Messir.Windows.Forms;
using Newtonsoft.Json;
using SIL.IO;
using SIL.PlatformUtilities;
using SIL.Reporting;
using SIL.Unicode;
using SIL.Windows.Forms.Miscellaneous;
using SIL.Windows.Forms.ReleaseNotes;
using SIL.Windows.Forms.SettingProtection;
using SIL.WritingSystems;

namespace Bloom.Workspace
{
<<<<<<< HEAD
    public partial class WorkspaceView : UserControl
    {
        private readonly WorkspaceModel _model;
        private readonly CollectionSettingsDialog.Factory _settingsDialogFactory;
        private readonly SelectedTabAboutToChangeEvent _selectedTabAboutToChangeEvent;
        private readonly SelectedTabChangedEvent _selectedTabChangedEvent;
        private readonly LocalizationChangedEvent _localizationChangedEvent;
        private readonly CollectionSettings _collectionSettings;
        private bool _viewInitialized;
        private int _originalToolStripPanelWidth;
        private int _originalToolSpecificPanelHorizPos;
        private int _originalUiMenuWidth;
        private int _stage1SpaceSaved;
        private int _stage2SpaceSaved;
        private string _originalHelpText;
        private Image _originalHelpImage;
        private string _originalUiLanguageSelection;
        private EditingView _editingView;
        private PublishView _publishView;
        private CollectionTabView _collectionTabView;
        private Control _previouslySelectedControl;
        public event EventHandler ReopenCurrentProject;
        public static float DPIOfThisAccount;
        private ZoomControl _zoomControl;

        public delegate WorkspaceView Factory();

        private TeamCollectionManager _tcManager;
        private BookSelection _bookSelection;
        private ToastNotifier _returnToCollectionTabNotifier;
        private BloomWebSocketServer _webSocketServer;
        private BookServer _bookServer;
        private WorkspaceTabSelection _tabSelection;
        private CollectionApi _collectionApi;
        private AudioRecording _audioRecording;
        private CollectionSettingsApi _collectionSettingsApi;

        //autofac uses this

        public WorkspaceView(
            WorkspaceModel model,
            CollectionTabView.Factory reactCollectionsTabsViewFactory,
            EditingView.Factory editingViewFactory,
            PublishView.Factory pdfViewFactory,
            CollectionSettingsDialog.Factory settingsDialogFactory,
            EditBookCommand editBookCommand,
            SelectedTabAboutToChangeEvent selectedTabAboutToChangeEvent,
            SelectedTabChangedEvent selectedTabChangedEvent,
            LocalizationChangedEvent localizationChangedEvent,
            CollectionSettings collectionSettings,
            CommonApi commonApi,
            BookSelection bookSelection,
            BookStatusChangeEvent bookStatusChangeEvent,
            TeamCollectionManager tcManager,
            BloomWebSocketServer webSocketServer,
            AppApi appApi,
            BookServer bookServer,
            CollectionApi collectionApi,
            WorkspaceApi workspaceApi,
            WorkspaceTabSelection tabSelection,
            AudioRecording audioRecording,
            CollectionSettingsApi collectionSettingsApi
        )
        {
            _model = model;
            _settingsDialogFactory = settingsDialogFactory;
            _selectedTabAboutToChangeEvent = selectedTabAboutToChangeEvent;
            _selectedTabChangedEvent = selectedTabChangedEvent;
            _bookSelection = bookSelection;
            _localizationChangedEvent = localizationChangedEvent;
            _tcManager = tcManager;
            _webSocketServer = webSocketServer;
            _bookServer = bookServer;
            _tabSelection = tabSelection;
            _audioRecording = audioRecording;
            collectionApi.WorkspaceView = this; // avoids an Autofac exception that appears if collectionApi constructor takes a WorkspaceView
            _collectionApi = collectionApi;
            appApi.WorkspaceView = this; // it needs to know, and there's some circularity involved in having factory pass it in
            workspaceApi.WorkspaceView = this; // and yet one more
            _collectionSettingsApi = collectionSettingsApi;

            _collectionSettings = collectionSettings;
            // This provides the common API with a hook it can use to reload
            // the project. Another option would be to make Autofac pass a WorkspaceView
            // to the CommonApi constructor so it could raise the event more
            // directly. But I'm concerned about circularity: something that needs
            // the CommonApi may be needed itself by the WorkspaceView.
            commonApi.ReloadProjectAction = () =>
            {
                Invoke(ReopenCurrentProject);
            };

            //_chorusSystem = chorusSystem;
            _model.UpdateDisplay += new EventHandler(OnUpdateDisplay);

            // By this point, BloomServer is up and listening and our web controllers are registered,
            // so our new ProblemReportApi will function. These next two lines activate it.
            ErrorReport.OnShowDetails = ProblemReportApi.ShowProblemDialogForNonFatalException;
            FatalExceptionHandler.UseFallback = false;

            InitializeComponent();

            _checkForNewVersionMenuItem.Visible = Platform.IsWindows;

            _toolStrip.Renderer = new NoBorderToolStripRenderer();

            //we have a number of buttons which don't make sense for the remote (therefore vulnerable) low-end user
            //_settingsLauncherHelper.CustomSettingsControl = _toolStrip;
            //NB: these aren't really settings, but we're using that feature to simplify this menu down to what makes sense for the easily-confused user
            _settingsLauncherHelper.ManageComponent(_requestAFeatureMenuItem);
            _settingsLauncherHelper.ManageComponent(_webSiteMenuItem);
            _settingsLauncherHelper.ManageComponent(_releaseNotesMenuItem);
            _settingsLauncherHelper.ManageComponent(_divider2);

            OnSettingsProtectionChanged(this, null); //initial setup
            SettingsProtectionSettings.Default.PropertyChanged += new PropertyChangedEventHandler(
                OnSettingsProtectionChanged
            );

            _uiLanguageMenu.Visible = true;
            _settingsLauncherHelper.ManageComponent(_uiLanguageMenu);

            editBookCommand.Subscribe(OnEditBook);

            Application.Idle += new EventHandler(Application_Idle);
            Text = _model.ProjectName;

            //
            // _editingView needs to be created before we select a tab, since the model
            // gets notified about tab selection, and expects its view to be non-null,
            // and that is done by the EditingView constructor.
            //
            this._editingView = editingViewFactory();
            this._editingView.Dock = DockStyle.Fill;
            this._editingView.Model.EnableSwitchingTabs = (enabled) => _tabStrip.Enabled = enabled;

            _collectionTabView = reactCollectionsTabsViewFactory();
            _collectionTabView.ManageSettings(_settingsLauncherHelper);
            _collectionTabView.Dock = DockStyle.Fill;
            _collectionTabView.BackColor = System.Drawing.Color.FromArgb(
                ((int)(((byte)(87)))),
                ((int)(((byte)(87)))),
                ((int)(((byte)(87))))
            );
            _reactCollectionTab.Tag = _collectionTabView;
            _tabStrip.SelectedTab = _reactCollectionTab;

            //
            // _pdfView
            //
            this._publishView = pdfViewFactory();
            this._publishView.Dock = DockStyle.Fill;

            _publishTab.Tag = _publishView;
            _editTab.Tag = _editingView;

            SetTabVisibility(_publishTab, false);
            SetTabVisibility(_editTab, false);

            this._reactCollectionTab.Text = _collectionTabView.CollectionTabLabel;
            _tabStrip.SelectedTab = _reactCollectionTab;
            SelectPage(_collectionTabView);

            if (Platform.IsMono)
            {
                // Without this adjustment, we lose some controls on smaller resolutions.
                AdjustToolPanelLocation(true);
                // in mono auto-size causes the height of the tab strip to be too short
                _tabStrip.AutoSize = false;
            }

            _toolStrip.SizeChanged += ToolStripOnSizeChanged;

            _uiLanguageMenu.DropDownOpening += (sender, args) =>
            {
                SetupUiLanguageMenu();
            };
            SetupUiLanguageMenu(true);
            SetupZoomControl();
            AdjustButtonTextsForLocale();
            _viewInitialized = false;
            CommonApi.WorkspaceView = this;

            // We put this on the high priority list because the notification it sends
            // updates the highlighting of the selected button. Other subscribers include
            // the code that updates the preview, which is quite slow. We need the button
            // to respond quickly.
            // We'll need to do something even trickier if there start to be slow things that
            // happen in response to the book selection changed websocket message.
            bookSelection.SelectionChangedHighPriority += HandleBookSelectionChanged;
            bookStatusChangeEvent.Subscribe(args =>
            {
                HandleBookStatusChange(args);
            });
        }

        protected override void OnLoad(EventArgs e)
        {
            base.OnLoad(e);
            // If we're loading a team collection, we need to do that...with its progress dialog...
            // before anything else, and we'll need to close the splash screen to make room for
            // that dialog.
            // Note, this not put into _startupActions...it should never be disabled.
            if (_tcManager?.CurrentCollectionEvenIfDisconnected == null)
            {
                ReadyToShowCollections();
            }
            else
            {
                StartupScreenManager.AddStartupAction(
                    () =>
                    {
                        // Don't do anything else after this as part of this idle task.
                        // See the comment near the end of HandleTeamStuffBeforeGetBookCollections.
                        _model.HandleTeamStuffBeforeGetBookCollections(ReadyToShowCollections);
                    },
                    shouldHideSplashScreen: true
                );
            }

            // Must not do this until we've done TC sync. Among various potential confusions,
            // if the book has been renamed remotely but not yet here, we may not be able to tell that it
            // needs to be checked out before BringBookUpToDate renames it here.
            StartupScreenManager.AddStartupAction(
                () => SelectBookAtStartup(),
                // We want to delay this until the buttons get drawn,
                // since it ties up the UI thread for a while.
                // Enhance: the code in CollectionsApi that raises this event is crude; it just
                // looks for the first two button thumbnails to be requested. It would be better if
                // we had some way of knowing when the collection panes were fully rendered.
                // It would be better still if most of the work of SelectPreviouslySelectedBook could
                // be done on a background thread so it could make progress as quickly as possible
                // without holding up drawing the collection panes.
                waitForMilestone: "collectionButtonsDrawn",
                shouldHideSplashScreen: true
            ); // possibility of error message boxes (BL-12155)
        }

        private void ReadyToShowCollections()
        {
            _collectionTabView.ReadyToShowCollections();
        }

        /// <summary>
        /// Restore the the selection of the previously selected book, but only if the book is in either
        /// the same collection (waiting to be edited) or in a source collection (waiting to be created
        /// in the current collection).
        /// </summary>
        /// <remarks>
        /// See https://issues.bloomlibrary.org/youtrack/issue/BL-10225.
        /// </remarks>
        private void SelectBookAtStartup()
        {
            try
            {
                var selBookPath =
                    Program.PathToBookDownloadedAtStartup ?? Settings.Default.CurrentBookPath;
                if (string.IsNullOrEmpty(selBookPath) || !Directory.Exists(selBookPath))
                    return;
                var selBookCollectionFolder = Path.GetDirectoryName(selBookPath);
                var inCurrentCollection = selBookCollectionFolder == _collectionSettings.FolderPath;
                var inSourceFolder =
                    !inCurrentCollection
                    && _model
                        .GetSourceCollectionFolders()
                        .ToList()
                        .Exists(folder => selBookCollectionFolder == folder);
                if (inCurrentCollection || inSourceFolder)
                {
                    // We used to just create a BookInfo here. But there was a race condition where
                    // an API call on another thread looking for the books of the collection would cause
                    // the collection to independently create a bookInfo for the same book while
                    // the book object was being created but before it is registered as the selected book.
                    // Then the book and the collection go on having independent bookInfo objects, and
                    // the bookInfo in the collection doesn't get some important initialization that
                    // we do to (at least) the AppearanceSettings of the selected book.
                    // So now we wait, if necessary, until we can get the bookInfo from the
                    // appropriate collection.
                    // Note: I think the checks above for inCurrentCollection and inSourceFolder can now
                    // be dropped in favor of just checking that we got a bookInfo here. If it's not in
                    // one of the current collections, we won't get one.
                    var info = _collectionTabView.GetBookInfoByFolderPath(selBookPath);
                    //var info = new BookInfo(selBookPath, inCurrentCollection, _tcManager.CurrentCollectionEvenIfDisconnected ?? new AlwaysEditSaveContext() as ISaveContext);
                    // Fully updating book files ensures that the proper branding files are found for
                    // previewing when the collection settings change but the book selection does not.
                    var book = _bookServer.GetBookFromBookInfo(info);
                    _bookSelection.SelectBook(book);
                }
            }
            // I think we would ideally catch ApplicationException here, but, at least for BL-11678,
            // what we actually get is an Autofac.Core.DependencyResolutionException.
            catch (Exception e)
            {
                // All we are trying to do here is select a book.
                // We certainly don't want to crash because we had a problem doing so.
                // One scenario we know of which causes this is if the book at
                // Settings.Default.CurrentBookPath gets corrupted, such as having no .htm file.
                // See BL-11678.
                Settings.Default.CurrentBookPath = null;

                MiscUtils.SuppressUnusedExceptionVarWarning(e);
            }
        }

        private void HandleBookSelectionChanged(object sender, BookSelectionChangedEventArgs e)
        {
            var result = GetCurrentSelectedBookInfo();
            // Important for at least the TeamCollectionBookStatusPanel and the CollectionsTabBookPanel.
            _webSocketServer.SendString("book-selection", "changed", result);
        }

        string _tempBookInfoHtmlPath;

        public string GetCurrentSelectedBookInfo()
        {
            var book = _bookSelection.CurrentSelection;
            var collectionKind = Book.Book.CollectionKind(book);

            string aboutBookInfoUrl = null;
            if (book != null && book.HasAboutBookInformationToShow)
            {
                if (RobustFile.Exists(book.AboutBookHtmlPath))
                {
                    aboutBookInfoUrl = book.AboutBookHtmlPath.ToLocalhost();
                }
                else if (RobustFile.Exists(book.AboutBookMdPath))
                {
                    var mdContent = RobustFile.ReadAllText(book.AboutBookMdPath);
                    var htmlContent = string.Format(
                        "<html><head><meta charset=\"utf-8\"/></head><body>{0}</body></html>",
                        Markdig.Markdown.ToHtml(mdContent)
                    );
                    if (_tempBookInfoHtmlPath != null && RobustFile.Exists(_tempBookInfoHtmlPath))
                        RobustFile.Delete(_tempBookInfoHtmlPath);
                    _tempBookInfoHtmlPath = Path.Combine(
                        Path.GetTempPath(),
                        Path.GetFileNameWithoutExtension(book.AboutBookMdPath) + ".html"
                    );
                    RobustFile.WriteAllText(_tempBookInfoHtmlPath, htmlContent);
                    aboutBookInfoUrl = _tempBookInfoHtmlPath.ToLocalhost();
                }
            }
            // notify browser components that are listening to this event
            var result = JsonConvert.SerializeObject(
                new
                {
                    id = book?.ID,
                    saveable = _bookSelection.CurrentSelection?.IsSaveable ?? false,
                    collectionKind,
                    aboutBookInfoUrl,
                    isTemplate = book?.IsTemplateBook
                }
            );
            return result;
        }

        public static string MustBeAdminMessage(CollectionSettings collectionSettings)
        {
            return LocalizationManager.GetString(
                    "TeamCollection.MustBeAdmin",
                    "You must be an administrator to change collection settings"
                )
                + "<br><br>"
                + LocalizationManager.GetString(
                    "TeamCollection.AdministratorEmails",
                    "Administrator Emails:"
                )
                + " "
                + collectionSettings.AdministratorsDisplayString;
        }

        private void HandleBookStatusChange(BookStatusChangeEventArgs args)
        {
            var bookName = args.BookName;
            if (_bookSelection.CurrentSelection == null)
                return;
            if (this.IsDisposed)
                return; // We can't need the notification, and Invoke will fail.
            // Notify anything on the Javascript side that might care about the status change.
            // (This includes buttons that are not selected.)
            SafeInvoke.Invoke(
                "sending reload status",
                this,
                false,
                true,
                () =>
                {
                    _webSocketServer.SendEvent("bookTeamCollectionStatus", "reload");
                }
            );
            if (bookName != Path.GetFileName(_bookSelection.CurrentSelection?.FolderPath))
                return; // change is not to the book we're interested in.
            if (_tabStrip.SelectedTab == _reactCollectionTab)
                return; // this toast is all about returning to the collection tab
            if (_returnToCollectionTabNotifier != null)
                return; // notification already up
            if (_tcManager.CurrentCollection == null)
                return;
            if (_tcManager.CurrentCollection.HasClobberProblem(bookName))
            {
                SafeInvoke.Invoke(
                    "sending reload status",
                    this,
                    false,
                    true,
                    () =>
                    {
                        var msg = LocalizationManager.GetString(
                            "TeamCollection.ClobberProblem",
                            "The Team Collection has a newer version of this book. Return to the Collection Tab for more information."
                        );
                        _returnToCollectionTabNotifier = new ToastNotifier();
                        _returnToCollectionTabNotifier.Image.Image = Resources.Error32x32;
                        _returnToCollectionTabNotifier.ToastClicked += (sender, _) =>
                        {
                            _returnToCollectionTabNotifier.CloseSafely();
                            _tabStrip.SelectedTab = _reactCollectionTab;
                        };
                        _returnToCollectionTabNotifier.Show(msg, "", -1);
                    }
                );
            }
        }

        private void SetupZoomControl()
        {
            _zoomControl = new ZoomControl();
            _zoomWrapper = new ToolStripControlHost(_zoomControl);
            // We're using a ToolStrip to display these three controls in the top right, and it does a nice job
            // of stretching the width to match localization. But height and spacing we must control exactly,
            // or it goes into an overflow mode that is very ugly.
            _zoomWrapper.Margin = Padding.Empty;
            // Provide access for javascript to adjust this control via the EditingView and EditingModel.
            // See https://issues.bloomlibrary.org/youtrack/issue/BL-5584.
            _editingView.SetZoomControl(_zoomControl);
        }

        private int TabButtonSectionWidth
        {
            get { return _tabStrip.Items.Cast<TabStripButton>().Sum(tab => tab.Width) + 10; }
        }

        /// <summary>
        /// Adjusts the tool panel location to allow more (or optionally less) space
        /// for the tab buttons.
        /// </summary>
        void AdjustToolPanelLocation(bool allowNarrowing)
        {
            var widthOfTabButtons = TabButtonSectionWidth;
            var location = _toolSpecificPanel.Location;
            if (widthOfTabButtons > location.X || allowNarrowing)
            {
                location.X = widthOfTabButtons;
                _toolSpecificPanel.Location = location;
            }
        }

        /// <summary>
        /// Adjust the tool panel location when the chosen localization changes.
        /// See https://jira.sil.org/browse/BL-1212 for what can happen if we
        /// don't adjust.  At the moment, we only widen, we never narrow the
        /// overall area allotted to the tab buttons.  Button widths adjust
        /// themselves automatically to their Text width.  There doesn't seem
        /// to be a built-in mechanism to limit the width to a given maximum
        /// so we implement such an operation ourselves.
        /// </summary>
        void HandleTabTextChanged(object sender, EventArgs e)
        {
            var btn = sender as TabStripButton;
            if (btn != null)
            {
                const string kEllipsis = "\u2026";
                // Preserve the original string as the tooltip.
                if (!btn.Text.EndsWith(kEllipsis))
                    btn.ToolTipText = btn.Text;
                // Ensure the button width is no more than 110 pixels.
                if (btn.Width > 110)
                {
                    using (Graphics g = btn.Owner.CreateGraphics())
                    {
                        btn.Text = ShortenStringToFit(btn.Text, 110, btn.Width, btn.Font, g);
                    }
                }
            }
            AdjustToolPanelLocation(false);
        }

        /// <summary>
        /// Ensure that the TabStripItem or Control or Whatever is no wider than desired by
        /// truncating the Text as needed, with an ellipsis appended to show truncation has
        /// occurred.
        /// </summary>
        /// <returns>the possibly shortened string</returns>
        /// <param name="text">the string to shorten if necessary</param>
        /// <param name="maxWidth">the maximum item width allowed</param>
        /// <param name="originalWidth">the original item width (with the original string)</param>
        /// <param name="font">the font to use</param>
        /// <param name="g">the relevant Graphics object for drawing/measuring</param>
        /// <remarks>Would this be a good library method somewhere?  Where?</remarks>
        public static string ShortenStringToFit(
            string text,
            int maxWidth,
            int originalWidth,
            Font font,
            Graphics g
        )
        {
            const string kEllipsis = "\u2026";
            var txtWidth = TextRenderer.MeasureText(g, text, font).Width;
            var padding = originalWidth - txtWidth;
            while (txtWidth + padding > maxWidth)
            {
                var len = text.Length - 2;
                if (len <= 0)
                    break; // I can't conceive this happening, but I'm also paranoid.
                text = text.Substring(0, len) + kEllipsis; // trim, add ellipsis
                txtWidth = TextRenderer.MeasureText(g, text, font).Width;
            }
            return text;
        }

        private void _applicationUpdateCheckTimer_Tick(object sender, EventArgs e)
        {
            _applicationUpdateCheckTimer.Enabled = false;
            if (!Debugger.IsAttached && Platform.IsWindows)
            {
                ApplicationUpdateSupport.CheckForASquirrelUpdate(
                    ApplicationUpdateSupport.BloomUpdateMessageVerbosity.Quiet,
                    newInstallDir => RestartBloom(newInstallDir),
                    Settings.Default.AutoUpdate
                );
            }
        }

        void OnSettingsProtectionChanged(object sender, PropertyChangedEventArgs e)
        {
            //when we need to use Ctrl+Shift to display stuff, we don't want it also firing up the localization dialog (which shouldn't be done by a user under settings protection anyhow)

            // Commented out due to BL-5111
            //LocalizationManager.EnableClickingOnControlToBringUpLocalizationDialog = !SettingsProtectionSettings.Default.NormallyHidden;
        }

        ToolStripMenuItem _showAllTranslationsItem;

        private void SetupUiLanguageMenu(bool onlyActiveItem = false)
        {
            SetupUiLanguageMenuCommon(
                _uiLanguageMenu,
                FinishUiLanguageMenuItemClick,
                onlyActiveItem
            );

            // REVIEW: should this be part of SetupUiLanguageMenuCommon()?  should it be added only for alpha and beta?
            _uiLanguageMenu.DropDownItems.Add("-");
            _showAllTranslationsItem = new ToolStripMenuItem();
            _showAllTranslationsItem.Text = GetShowUnapprovedTranslationsMenuText();
            _showAllTranslationsItem.Checked = Settings.Default.ShowUnapprovedLocalizations;
            _showAllTranslationsItem.Click += (sender, args) =>
                ToggleShowingOnlyApprovedTranslations();
            _uiLanguageMenu.DropDownItems.Add(_showAllTranslationsItem);

            _uiLanguageMenu.DropDown.Closing += DropDown_Closing;
            _helpMenu.DropDown.Closing += DropDown_Closing;
            _uiLanguageMenu.DropDown.Opening += DropDown_Opening;
            _helpMenu.DropDown.Opening += DropDown_Opening;
            // one side-effect of the above is if the _uiLanguageMenu dropdown is open, a click on the _helpMenu won't close it
            // (and vice versa)
            _helpMenu.Click += (sender, args) =>
                _uiLanguageMenu.DropDown.Close(ToolStripDropDownCloseReason.ItemClicked);
            _uiLanguageMenu.Click += (sender, e) =>
                _helpMenu.DropDown.Close(ToolStripDropDownCloseReason.ItemClicked);
        }

        private void ToggleShowingOnlyApprovedTranslations()
        {
            Settings.Default.ShowUnapprovedLocalizations = !Settings
                .Default
                .ShowUnapprovedLocalizations;
            LocalizationManager.ReturnOnlyApprovedStrings = !Settings
                .Default
                .ShowUnapprovedLocalizations;
            SetupUiLanguageMenu();
            FinishUiLanguageMenuItemClick(); // apply newly revealed/hidden localizations
            // until L10nSharp changes to allow dynamic response to setting change
            Settings.Default.Save();
            Program.RestartBloom(false);
        }

        private bool _ignoreNextAppFocusChange;

        /// <summary>
        /// Prevent undesirable closing of dropdown menus.  This is worth losing some desired
        /// closings, especially for Linux/Gnome in which the menus refuse to stay open at all
        /// without this fix.
        /// </summary>
        /// <remarks>
        /// See https://silbloom.myjetbrains.com/youtrack/issue/BL-5471.
        /// See https://silbloom.myjetbrains.com/youtrack/issue/BL-6107.
        /// The exact behavior seems rather system dependent.
        /// </remarks>
        private void DropDown_Closing(object sender, ToolStripDropDownClosingEventArgs e)
        {
            // ReSharper disable once SwitchStatementMissingSomeCases
            switch (e.CloseReason)
            {
                case ToolStripDropDownCloseReason.AppFocusChange:
                    // this is usually just hovering over the help menu on Windows.
                    // there is always one spurious focus change on Linux/Gnome.
                    e.Cancel = _ignoreNextAppFocusChange;
                    break;
                case ToolStripDropDownCloseReason.AppClicked:
                // "reason" is AppClicked, but is it legit?
                // Every other time we get AppClicked even if we are just hovering over the help menu.
                case ToolStripDropDownCloseReason.Keyboard:
                    // If "reason" is Keyboard, that seems to be generated just by moving the mouse over the
                    // adjacent (visible) button on Linux.
                    var mousePos = _helpMenu.Owner.PointToClient(MousePosition);
                    var bounds =
                        (sender == _helpMenu.DropDown) ? _uiLanguageMenu.Bounds : _helpMenu.Bounds;
                    if (bounds.Contains(mousePos))
                    {
                        // probably a false positive
                        e.Cancel =
                            e.CloseReason == ToolStripDropDownCloseReason.AppClicked
                            || Platform.IsLinux;
                    }
                    break;
                default: // includes ItemClicked, CloseCalled
                    break;
            }
            _ignoreNextAppFocusChange = Platform.IsWindows; // preserve the fix for BL-5476.
            Debug.WriteLine(
                "DEBUG WorkspaceView.DropDown_Closing: reason={0}, cancel={1}",
                e.CloseReason.ToString(),
                e.Cancel
            );
        }

        void DropDown_Opening(object sender, CancelEventArgs e)
        {
            _ignoreNextAppFocusChange = true;
        }

        /// <summary>
        /// This is also called by CollectionChoosing.OpenCreateCloneControl
        /// </summary>
        public static void SetupUiLanguageMenuCommon(
            ToolStripDropDownButton uiMenuControl,
            Action finishClickAction = null,
            bool onlyActiveItem = false
        )
        {
            var items = new List<LanguageItem>();
            if (onlyActiveItem)
            {
                items.Add(CreateLanguageItem(Settings.Default.UserInterfaceLanguage));
            }
            else
            {
                foreach (var lang in LocalizationManager.GetAvailableLocalizedLanguages())
                {
                    // Require that at least 1% of the strings have been translated and approved for alphas,
                    // or 25% translated and approved for betas and release.
                    var approved = FractionApproved(lang);
                    if (Settings.Default.ShowUnapprovedLocalizations)
                        approved = FractionTranslated(lang);
                    var alpha = ApplicationUpdateSupport.IsDevOrAlpha;
                    if ((alpha && approved < 0.01F) || (!alpha && approved < 0.25F))
                        continue;
                    items.Add(CreateLanguageItem(lang));
                }
            }

            items.Sort(compareLangItems);

            var tooltipFormat = LocalizationManager.GetString(
                "CollectionTab.UILanguageMenu.ItemTooltip",
                "{0}% translated",
                "Shown when hovering over an item in the UI Language menu.  The {0} marker is filled in by a number between 1 and 100."
            );
            uiMenuControl.DropDownItems.Clear();
            foreach (var langItem in items)
            {
                var item = uiMenuControl.DropDownItems.Add(langItem.MenuText);
                item.Tag = langItem;
                var fraction = langItem.FractionApproved;
                if (Settings.Default.ShowUnapprovedLocalizations)
                    fraction = langItem.FractionTranslated;
                item.ToolTipText = String.Format(tooltipFormat, (int)(fraction * 100.0F));
                item.Click += (sender, args) =>
                    UiLanguageMenuItemClickHandler(
                        uiMenuControl,
                        sender as ToolStripItem,
                        finishClickAction
                    );
                if (langItem.LangTag == Settings.Default.UserInterfaceLanguage)
                    UpdateMenuTextToShorterNameOfSelection(uiMenuControl, langItem.MenuText);
            }
            uiMenuControl.DropDownItems.Add("-"); // adds ToolStripSeparator
            var message = LocalizationManager.GetString(
                "CollectionTab.UILanguageMenu.HelpTranslate",
                "Help us translate Bloom (web)",
                "The final item in the UI Language menu. When clicked, it opens Bloom's page in the Crowdin web-based translation system."
            );
            var helpItem = uiMenuControl.DropDownItems.Add(message);
            helpItem.Image = Resources.weblink;
            helpItem.Click += (sender, args) =>
                ProcessExtra.SafeStartInFront(UrlLookup.LookupUrl(UrlType.LocalizingSystem, null));
        }

        private static int compareLangItems(LanguageItem a, LanguageItem b)
        {
            var aText = a.MenuText;
            if (!CharacterUtils.IsLatinChar(aText[0]))
                aText = a.EnglishName;
            var bText = b.MenuText;
            if (!CharacterUtils.IsLatinChar(bText[0]))
                bText = b.EnglishName;
            return String.Compare(
                aText.ToLowerInvariant(),
                bText.ToLowerInvariant(),
                StringComparison.Ordinal
            );
        }

        private static void UiLanguageMenuItemClickHandler(
            ToolStripDropDownButton toolStripButton,
            ToolStripItem item,
            Action finishClickAction
        )
        {
            var tag = (LanguageItem)item.Tag;

            LocalizationManager.SetUILanguage(tag.LangTag, true);
            // TODO-WV2: Can we set the browser language in WV2?  Do we need to?
            Settings.Default.UserInterfaceLanguage = tag.LangTag;
            Settings.Default.UserInterfaceLanguageSetExplicitly = true;
            Settings.Default.Save();
            item.Select();
            UpdateMenuTextToShorterNameOfSelection(toolStripButton, item.Text);

            finishClickAction?.Invoke();
        }

        private void FinishUiLanguageMenuItemClick()
        {
            // these lines deal with having a smaller workspace window and minimizing the button texts for smaller windows
            SaveOriginalButtonTexts();
            AdjustButtonTextsForLocale();
            _showAllTranslationsItem.Text = GetShowUnapprovedTranslationsMenuText();
            _localizationChangedEvent.Raise(null);
        }

        private string GetShowUnapprovedTranslationsMenuText()
        {
            return LocalizationManager.GetString(
                "CollectionTab.LanguageMenu.ShowUnapprovedTranslations",
                "Show translations which have not been approved yet"
            );
        }

        public static LanguageItem CreateLanguageItem(string code)
        {
            // Get the language name in its own language if at all possible.
            // Add an English name suffix if it's not in a Latin script.
            var menuText = IetfLanguageTag.GetNativeLanguageNameWithEnglishSubtitle(code);
            var englishName = IetfLanguageTag.GetManuallyOverriddenEnglishNameIfNeeded(
                code,
                () => IetfLanguageTag.GetLocalizedLanguageName(code, "en")
            );
            return new LanguageItem
            {
                EnglishName = englishName,
                LangTag = code,
                MenuText = menuText,
                FractionApproved = FractionApproved(code),
                FractionTranslated = FractionTranslated(code)
            };
        }

        /// <summary>
        /// LocalizationManager.FractionApproved(code) divides by the number of English strings
        /// which is always larger because it includes strings from outside Bloom and Palaso
        /// that have been dynamically discovered.  There are some other things going on in
        /// the dynamic scanning that result in strings being duplicated in multiple .xlf files.
        /// So we calculate the number based solely on the particular language's counts.  Since
        /// Crowdin is supposed to pass through all strings to all localizations, this should be
        /// fairly accurate and give numbers similar to what Crowdin reports.  (Crowdin counts by
        /// word instead of by string.)
        /// </summary>
        public static float FractionApproved(string code)
        {
            var totalCount = LocalizationManager.StringCount(code);
            var approvedCount = LocalizationManager.NumberApproved(code);
            return (float)approvedCount / (float)totalCount;
        }

        /// <summary>
        /// LocalizationManager.FractionTranslated(code) divides by the number of English strings
        /// which is always larger because it includes strings from outside Bloom and Palaso
        /// that have been dynamically discovered.  So we use the language's counts directly to
        /// compute this fraction.
        /// </summary>
        public static float FractionTranslated(string code)
        {
            var totalCount = LocalizationManager.StringCount(code);
            var translatedCount = LocalizationManager.NumberTranslated(code);
            return (float)translatedCount / (float)totalCount;
        }

        public static void UpdateMenuTextToShorterNameOfSelection(
            ToolStripDropDownButton toolStripButton,
            string itemText
        )
        {
            var idxChinese = itemText.IndexOf(" (Chinese");
            if (idxChinese > 0)
            {
                toolStripButton.Text = itemText.Substring(0, idxChinese);
            }
            else
            {
                var idxCountry = itemText.IndexOf(" (");
                if (idxCountry > 0)
                    toolStripButton.Text = itemText.Substring(0, idxCountry);
                else
                {
                    toolStripButton.Text = itemText;
                }
            }
        }

        private void OnEditBook(Book.Book book)
        {
            _tabStrip.SelectedTab = _editTab;
        }

        public bool InEditMode => _tabStrip.SelectedTab == _editTab;

        public bool InCollectionTab => _tabStrip.SelectedTab == _reactCollectionTab;

        internal bool IsInTabStrip(Point pt)
        {
            return _tabStrip != null && _tabStrip.DisplayRectangle.Contains(pt);
        }

        private void Application_Idle(object sender, EventArgs e)
        {
            Application.Idle -= Application_Idle;
        }

        private void OnUpdateDisplay(object sender, EventArgs e)
        {
            SetTabVisibility(_editTab, _model.ShowEditTab);
            SetTabVisibility(_publishTab, _model.ShowPublishTab);
            _editTab.Enabled = !_model.EditTabLocked;
        }

        private void SetTabVisibility(TabStripButton tab, bool visible)
        {
            tab.Visible = visible;
        }

        public void OpenCreateCollection()
        {
            _settingsLauncherHelper.LaunchSettingsIfAppropriate(() =>
            {
                _selectedTabAboutToChangeEvent.Raise(
                    new TabChangedDetails() { From = _previouslySelectedControl, To = null }
                );

                _selectedTabChangedEvent.Raise(
                    new TabChangedDetails() { From = _previouslySelectedControl, To = null }
                );

                _previouslySelectedControl = null;

                Invoke(
                    (Action)(
                        () => Program.ChooseACollection(Shell.GetShellOrOtherOpenForm() as Shell)
                    )
                );
                return DialogResult.OK;
            });
        }

        internal void OnLegacySettingsButton_Click(object sender, EventArgs e)
        {
            OpenLegacySettingsDialog();
        }

        private CollectionSettingsDialog _currentlyOpenSettingsDialog;

        public void OpenLegacySettingsDialog(
            string tab = null,
            bool forFixingEnterpriseSubscription = false
        )
        {
            if (InvokeRequired)
            {
                SafeInvoke.Invoke(
                    "OpenSettingsDialog",
                    this,
                    true,
                    false,
                    (() => OpenLegacySettingsDialog(tab))
                );
            }
            else
            {
                if (_currentlyOpenSettingsDialog != null)
                {
                    _currentlyOpenSettingsDialog.SetDesiredTab(tab);
                    return;
                }

                DialogResult result = _settingsLauncherHelper.LaunchSettingsIfAppropriate(() =>
                {
                    if (!_tcManager.OkToEditCollectionSettings)
                    {
                        BloomMessageBox.ShowInfo(MustBeAdminMessage(_collectionSettings));
                        return DialogResult.Cancel;
                    }
                    _collectionSettingsApi.PrepareToShowDialog();
                    using (var dlg = _settingsDialogFactory())
                    {
                        dlg.FixingEnterpriseSubscriptionCode = forFixingEnterpriseSubscription;
                        _currentlyOpenSettingsDialog = dlg;
                        dlg.SetDesiredTab(tab);
                        var temp = dlg.ShowDialog(this);
                        _currentlyOpenSettingsDialog = null;
                        CollectionSettingsApi.DialogClosed();
                        return temp;
                    }
                });
                if (result == DialogResult.Yes)
                {
                    Invoke(ReopenCurrentProject);
                }
            }
        }

        public void CheckForInvalidBranding()
        {
            if (_collectionSettings.InvalidBranding == null || _collectionSettings.IgnoreExpiration)
                return;
            // I'm not very happy with this, but the only place I could find to detect that we're opening a new project
            // is too soon to bring up a dialog; it comes up before the main window is fully initialized, which can
            // leave the main window in the wrong place. Waiting until idle gives a much better effect.
            StartupScreenManager.AddStartupAction(
                () =>
                {
                    OpenLegacySettingsDialog("enterprise", forFixingEnterpriseSubscription: true);
                },
                shouldHideSplashScreen: true,
                lowPriority: true
            );
        }

        private void SelectPage(Control view)
        {
            // Already on the desired page: nothing to do.  And possible problems if we do do something.
            // See https://issues.bloomlibrary.org/youtrack/issue/BL-8382.
            if (view == _previouslySelectedControl)
                return;

            CurrentTabView = view as IBloomTabArea;
            // Warn the user if we're starting to use too much memory.
            MemoryManagement.CheckMemory(false, "switched tab in workspace", true);

            if (_previouslySelectedControl != null)
            {
                _containerPanel.Controls.Remove(_previouslySelectedControl);
                if (_previouslySelectedControl is EditingView)
                {
                    // I wish this was unnecessary; ideally, we'd get the notification to
                    // stop monitoring from the stopMonitoring function in audioRecording.ts.
                    // We should be able to achieve that when the tabs are embedded in a single
                    // Browser control. For now, the shutdown of the EditingView seems to
                    // preempt it, so we handle it here.
                    _audioRecording.PauseMonitoringAudio(false);
                }
            }

            view.Dock = DockStyle.Fill;
            _containerPanel.Controls.Add(view);

            _toolSpecificPanel.Controls.Clear();

            _panelHoldingToolStrip.BackColor = CurrentTabView.TopBarControl.BackColor =
                _tabStrip.BackColor;

            if (Platform.IsMono)
            {
                BackgroundColorsForLinux(CurrentTabView);
            }

            if (CurrentTabView != null) //can remove when we get rid of info view
            {
                CurrentTabView.PlaceTopBarControl();
                _toolSpecificPanel.Controls.Add(CurrentTabView.TopBarControl);
                CurrentTabView.TopBarControl.Dock = DockStyle.Fill;
            }

            _selectedTabAboutToChangeEvent.Raise(
                new TabChangedDetails()
                {
                    From = _previouslySelectedControl,
                    To = view,
                    PostponedWork = () =>
                    {
                        _selectedTabChangedEvent.Raise(
                            new TabChangedDetails() { From = _previouslySelectedControl, To = view }
                        );

                        _previouslySelectedControl = view;
                        _collectionApi.ResetUpdatingList();

                        var zoomManager = CurrentTabView as IZoomManager;
                        if (zoomManager != null)
                        {
                            if (!_toolStrip.Items.Contains(_zoomWrapper))
                                _toolStrip.Items.Add(_zoomWrapper);
                            _zoomControl.Zoom = zoomManager.Zoom;
                            _zoomControl.ZoomChanged += (sender, args) =>
                                zoomManager.SetZoom(_zoomControl.Zoom);
                        }
                        else
                        {
                            if (_toolStrip.Items.Contains(_zoomWrapper))
                                _toolStrip.Items.Remove(_zoomWrapper);
                        }
                        // TODO-WV2: Can we clear the cache in WV2?  Do we need to?
                    }
                }
            );
        }

        private void BackgroundColorsForLinux(IBloomTabArea currentTabView)
        {
            if (currentTabView.ToolStripBackground == null)
            {
                var bmp = new Bitmap(_toolStrip.Width, _toolStrip.Height);
                using (var g = Graphics.FromImage(bmp))
                {
                    using (var b = new SolidBrush(_panelHoldingToolStrip.BackColor))
                    {
                        g.FillRectangle(b, 0, 0, bmp.Width, bmp.Height);
                    }
                }
                currentTabView.ToolStripBackground = bmp;
            }

            _toolStrip.BackgroundImage = currentTabView.ToolStripBackground;
        }

        protected IBloomTabArea CurrentTabView { get; set; }

        private void _tabStrip_SelectedTabChanged(object sender, SelectedTabChangedEventArgs e)
        {
            if (_tabStrip.SelectedTab == _editTab)
                _tabSelection.ActiveTab = WorkspaceTab.edit;
            else if (_tabStrip.SelectedTab == _publishTab)
                _tabSelection.ActiveTab = WorkspaceTab.publish;
            else
                _tabSelection.ActiveTab = WorkspaceTab.collection;
            if (
                _returnToCollectionTabNotifier != null
                && _tabStrip.SelectedTab == _reactCollectionTab
            )
            {
                _returnToCollectionTabNotifier.CloseSafely();
                _returnToCollectionTabNotifier = null;
            }
            TabStripButton btn = (TabStripButton)e.SelectedTab;
            _tabStrip.BackColor = btn.BarColor;
            _toolSpecificPanel.BackColor = _panelHoldingToolStrip.BackColor = _tabStrip.BackColor;
            Logger.WriteEvent("Selecting Tab Page: " + e.SelectedTab.Name);
            SelectPage((Control)e.SelectedTab.Tag);
            AdjustTabStripDisplayForScreenSize();
            if (_tabSelection.ActiveTab == WorkspaceTab.collection && _collectionTabView != null)
            {
                if (Publish.BloomLibrary.BloomLibraryPublishModel.BookUploaded)
                {
                    // update bloom library status for the either the selected book or the entire collection.
                    _collectionTabView.UpdateBloomLibraryStatus(
                        Publish.BloomLibrary.BloomLibraryPublishModel.BookUploadedId
                    );
                    Publish.BloomLibrary.BloomLibraryPublishModel.BookUploaded = false;
                    Publish.BloomLibrary.BloomLibraryPublishModel.BookUploadedId = null;
                }
            }
        }

        public void ChangeTab(WorkspaceTab newTab)
        {
            switch (newTab)
            {
                case WorkspaceTab.edit:
                    _tabStrip.SelectedTab = _editTab;
                    break;
                case WorkspaceTab.collection:
                    _tabStrip.SelectedTab = _reactCollectionTab;
                    break;
                case WorkspaceTab.publish:
                    _tabStrip.SelectedTab = _publishTab;
                    break;
            }
        }

        private void _tabStrip_BackColorChanged(object sender, EventArgs e)
        {
            //_topBarButtonTable.BackColor = _toolSpecificPanel.BackColor =  _tabStrip.BackColor;
        }

        private void OnAboutBoxClick(object sender, EventArgs e)
        {
            string path = BloomFileLocator.GetBrowserFile(
                true,
                "infoPages",
                "aboutBox-" + LocalizationManager.UILanguageId + ".htm"
            );
            if (String.IsNullOrEmpty(path))
            {
                path = BloomFileLocator.GetBrowserFile(false, "infoPages", "aboutBox.htm");
            }
            using (var dlg = new SILAboutBox(path))
            {
                dlg.ShowDialog();
            }
        }

        private void toolStripMenuItem3_Click(object sender, EventArgs e)
        {
            HelpLauncher.Show(this, CurrentTabView.HelpTopicUrl);
        }

        private void _bloom_docs_Click(object sender, EventArgs e)
        {
            SIL.Program.Process.SafeStart("https://docs.bloomlibrary.org");
        }

        private void _webSiteMenuItem_Click(object sender, EventArgs e)
        {
            ProcessExtra.SafeStartInFront(UrlLookup.LookupUrl(UrlType.LibrarySite, null));
        }

        private void _releaseNotesMenuItem_Click(object sender, EventArgs e)
        {
            SIL.Program.Process.SafeStart("https://docs.bloomlibrary.org/Release-Notes");
        }

        private void _requestAFeatureMenuItem_Click(object sender, EventArgs e)
        {
            ProcessExtra.SafeStartInFront(UrlLookup.LookupUrl(UrlType.UserSuggestions, null));
        }

        private void _askAQuestionMenuItem_Click(object sender, EventArgs e)
        {
            ProcessExtra.SafeStartInFront(UrlLookup.LookupUrl(UrlType.Support, null));
        }

        // Currently not used, but I'm leaving the method in case we want to put it
        // back in for debug or alpha builds, etc.
        private void _showLogMenuItem_Click(object sender, EventArgs e)
        {
            try
            {
                Logger.ShowUserTheLogFile();
            }
            catch (Exception) { }
        }

        private void WorkspaceView_Resize(object sender, EventArgs e)
        {
            if (this.ParentForm != null && this.ParentForm.WindowState != FormWindowState.Minimized)
            {
                AdjustTabStripDisplayForScreenSize();
            }
        }

        private void WorkspaceView_Load(object sender, EventArgs e)
        {
            CheckDPISettings();
            _originalToolStripPanelWidth = 0;
            _viewInitialized = true;
            ShowAutoUpdateDialogIfNeeded();
            ShowForumInvitationDialogIfNeeded();
            // Whether we showed the dialog or not we'll check for a new version in 1 minute.
            _applicationUpdateCheckTimer.Enabled = true;
        }

        private const int kCurrentAutoUpdateVersion = 1;

        private void ShowAutoUpdateDialogIfNeeded()
        {
            if (Platform.IsLinux)
                return;
            // If Bloom is newly installed or we only had old versions before, this should be 0.
            var isShown = Settings.Default.AutoUpdateDialogShown;
            if (isShown < kCurrentAutoUpdateVersion)
            {
                // It's tempting to make the whole process of calling this function a startup action,
                // but until we actually decide whether to show it, we don't know whether we need to
                // hide the splash screen. This is as much as we can postpone.
                StartupScreenManager.AddStartupAction(
                    () =>
                    {
                        using (
                            var dlg = new ReactDialog("autoUpdateSoftwareDlgBundle", "Auto Update")
                        )
                        {
                            dlg.Height = 250;
                            dlg.Width = 500;
                            dlg.ShowDialog(this);
                        }
                    },
                    shouldHideSplashScreen: true,
                    lowPriority: false
                );
            }
        }

        private void ShowForumInvitationDialogIfNeeded()
        {
            if (Settings.Default.ForumInvitationAcknowledged)
                return;
            var lastShown = Settings.Default.ForumInvitationLastShown;
            var today = DateTime.Now;
            if (lastShown == DateTime.MinValue)
            {
                // If Bloom is newly installed or we only had old versions before,
                // wait 2 weeks before showing this nagging dialog.
                Settings.Default.ForumInvitationLastShown = today;
                Settings.Default.Save();
                return;
            }
            // Show once every two weeks until the user gives up and acknowledges it.
            if (today.Subtract(lastShown).TotalDays > 13)
            {
                // It's tempting to make the whole process of calling this function a startup action,
                // but until we actually decide whether to show it, we don't know whether we need to
                // hide the splash screen. This is as much as we can postpone.
                AppApi.OpenDialogs.AddOrUpdate("ForumInvitationDialog", 0, (key, val) => val);
                StartupScreenManager.AddStartupAction(
                    () =>
                    {
                        AppApi.OpenDialogs.AddOrUpdate(
                            "ForumInvitationDialog",
                            1,
                            (key, val) => val + 1
                        );
                        if (
                            AppApi.OpenDialogs.TryGetValue("ForumInvitationDialog", out var count)
                            && count > 1
                        )
                            return;
                        Settings.Default.ForumInvitationLastShown = today;
                        Settings.Default.Save();
                        _webSocketServer.LaunchDialog("ForumInvitationDialog", new DynamicJson());
                    },
                    shouldHideSplashScreen: true,
                    lowPriority: true,
                    needsToRun: () =>
                    {
                        // The startup task is called repeatedly until this function returns false.
                        var shouldShow = AppApi.OpenDialogs.TryGetValue(
                            "ForumInvitationDialog",
                            out var count
                        );
                        return shouldShow && count < 2;
                    },
                    // We need to wait for the "collectionButtonsDrawn" milestone to ensure that the collection
                    // tab has rendered sufficiently to hook up the socket event handler for the dialog.
                    // See September 18-19 comments in https://issues.bloomlibrary.org/youtrack/issue/BL-12410.
                    // But we need to allow a number of ticks for the milestone to show up.  A delay of 100
                    // ticks seems to work well.  A debug build on an older development machine recorded 4654
                    // ticks in about a minute.
                    waitForMilestone: "collectionButtonsDrawn",
                    maxTickWaitForMilestone: 100
                );
            }
        }

        private void OnRegistrationMenuItem_Click(object sender, EventArgs e)
        {
            using (var dlg = new RegistrationDialog(true, _tcManager.UserMayChangeEmail))
            {
                dlg.ShowDialog();
            }
        }

        private void CheckDPISettings()
        {
            Graphics g = this.CreateGraphics();
            try
            {
                var dx = g.DpiX;
                DPIOfThisAccount = dx;
                var dy = g.DpiY;
                if (dx != 96 || dy != 96)
                {
                    ErrorReport.NotifyUserOfProblem(
                        new ShowOncePerSessionBasedOnExactMessagePolicy(),
                        "The \"text size (DPI)\" or \"Screen Magnification\" of the display on this computer is set to a special value, {0}. With that setting, some thing won't look right in Bloom. Possibly books won't lay out correctly. If this is a problem, change the DPI back to 96 (the default on most computers), using the 'Display' Control Panel.",
                        dx
                    );
                }
            }
            finally
            {
                g.Dispose();
            }
        }

        public void CheckForCollectionUpdates()
        {
            _collectionApi.CheckForCollectionUpdates();
        }

        public void CheckForUpdates()
        {
            Invoke((Action)(() => _checkForNewVersionMenuItem_Click(this, new EventArgs())));
        }

        private void _checkForNewVersionMenuItem_Click(object sender, EventArgs e)
        {
            if (ApplicationUpdateSupport.BloomUpdateInProgress)
            {
                //enhance: ideally, what this would do is show a toast of whatever it is squirrel is doing: checking, downloading, waiting for a restart.
                MessageBox.Show(
                    this,
                    LocalizationManager.GetString(
                        "CollectionTab.UpdateCheckInProgress",
                        "Bloom is already working on checking for updates."
                    )
                );
                return;
            }
            if (Debugger.IsAttached)
            {
                MessageBox.Show(this, "Sorry, you cannot check for updates from the debugger.");
            }
            else if (InstallerSupport.SharedByAllUsers())
            {
                MessageBox.Show(
                    this,
                    LocalizationManager.GetString(
                        "CollectionTab.AdminManagesUpdates",
                        "Your system administrator manages Bloom updates for this computer."
                    )
                );
            }
            else if (ApplicationUpdateSupport.IsDev)
            {
                MessageBox.Show(
                    this,
                    "Checking for updates is disabled on developer builds. No relevant channel."
                );
            }
            else
            {
                ApplicationUpdateSupport.CheckForASquirrelUpdate(
                    ApplicationUpdateSupport.BloomUpdateMessageVerbosity.Verbose,
                    newInstallDir => RestartBloom(newInstallDir),
                    Settings.Default.AutoUpdate
                );
            }
        }

        private void RestartBloom(string newInstallDir)
        {
            Control ancestor = Parent;
            while (ancestor != null && !(ancestor is Shell))
                ancestor = ancestor.Parent;
            if (ancestor == null)
                return;
            var shell = (Shell)ancestor;
            var pathToNewExe = Path.Combine(
                newInstallDir,
                Path.ChangeExtension(Application.ProductName, ".exe")
            );
            if (!RobustFile.Exists(pathToNewExe))
                return; // aargh!
            shell.QuitForVersionUpdate = true;
            Process.Start(pathToNewExe);
            Thread.Sleep(2000);
            shell.Close();
        }

        private static void OpenInfoFile(string fileName)
        {
            // These are PDF files, but stored under browser/infoPages.
            ProcessExtra.SafeStartInFront(
                BloomFileLocator.GetBrowserFile(false, "infoPages", fileName)
            );
        }

        private void buildingReaderTemplatesMenuItem_Click(object sender, EventArgs e)
        {
            OpenInfoFile("Building and Distributing Reader Templates in Bloom.pdf");
        }

        private void usingReaderTemplatesMenuItem_Click(object sender, EventArgs e)
        {
            OpenInfoFile("Using Bloom Reader Templates.pdf");
        }

        private void _reportAProblemMenuItem_Click(object sender, EventArgs e)
        {
            // Screen shots were showing the menu still open on Linux, so delay a bit by starting the
            // dialog on the next idle loop.  Also allow one repaint event to be handled immediately.
            // (This method has to return for the menu to fully hide itself on Linux.)
            // See https://silbloom.myjetbrains.com/youtrack/issue/BL-3792.
            Application.DoEvents();
            Application.Idle += StartProblemReport;
        }

        private void StartProblemReport(object sender, EventArgs e)
        {
            Application.Idle -= StartProblemReport;

            // Try to ensure latest changes in book are included in report.  (BL-10480)
            try
            {
                if (_editTab.IsSelected)
                {
                    _editingView.Model.SaveThen(
                        () =>
                        {
                            // To test the Problem Dialog with a fatal error, uncomment this next line.
                            // throw new ApplicationException("I just felt like an error!");

                            // To test the Problem Dialog with a nonfatal error, uncomment this next line.
                            // NonFatalProblem.Report(ModalIf.All, PassiveIf.All, "My test 'yellow screen' error", "Any more details here?");
                            // To test clicking 'Report' in a toast, uncomment the line above, but use ModalIf.None.

                            // To test the old ErrorReport.NotifyUserOfProblem, uncomment this next line.
                            // ErrorReport.NotifyUserOfProblem(new ApplicationException("internal exception message"), "My main message");
                            ReportAndLogProblem();
                            return _editingView.Model.CurrentPage.Id;
                        },
                        () => { } // wrong state, do nothing
                    );
                }
                else
                {
                    ReportAndLogProblem();
                }
            }
            catch
            {
                // Ignore errors saving. (But this may miss problems while responding to getting the page content.)
                ReportAndLogProblem();
            }
        }

        private void ReportAndLogProblem()
        {
            Logger.WriteEvent("User clicked the 'Report a Problem' menu item");
            ProblemReportApi.ShowProblemDialog(this, null);
        }

        public void SetStateOfNonPublishTabs(bool enable)
        {
            if (_reactCollectionTab != null)
                _reactCollectionTab.Enabled = enable;
            _editTab.Enabled = enable;
        }

        private void _trainingVideosMenuItem_Click(object sender, EventArgs e)
        {
            //note: markdown processors pass raw html through unchanged.  Bloom's localization process
            // is designed to produce HTML files, not Markdown files.
            var path = BloomFileLocator.GetBestLocalizableFileDistributedWithApplication(
                false,
                "infoPages",
                "TrainingVideos-en.htm"
            );
            using (var dlg = new ShowReleaseNotesDialog(Resources.BloomIcon, path))
            {
                dlg.ApplyMarkdown = false;
                dlg.Text = LocalizationManager.GetString(
                    "HelpMenu.trainingVideos",
                    "Training Videos"
                );
                dlg.ShowDialog();
            }
        }

        #region Responsive Toolbar

        enum Shrinkage
        {
            FullSize,
            Stage1,
            Stage2,
            Stage3
        }

        private Shrinkage _currentShrinkage = Shrinkage.FullSize;
        private ToolStripControlHost _zoomWrapper;

        private const int MinToolStripMargin = 3;

        // The width of the toolstrip panel in stage 1 is typically its original width, which leaves a bit of margin
        // left of the toolstrip. If a long language name requires more width than typical, make it at least wide
        // enough to hold the language name. In the latter case, stage 2 won't do anything, and we will move right
        // on to stage 3 if stage 1 isn't enough.
        private int Stage_1WidthOfToolStringPanel =>
            Math.Max(_originalToolStripPanelWidth, _toolStrip.Width + MinToolStripMargin);

        // The width at which we switch to stage 1: the actual space needed for the controls in the top panel,
        // when each is in its widest form and the preferred extra space is between the tab controls and the TopBarControl.
        // Since this is meant to be BEFORE we push the _toolSpecificPanel up against the tabs, we use its location
        // rather than the with of the tabs.
        private int STAGE_1 =>
            _originalToolSpecificPanelHorizPos
            + (CurrentTabView?.WidthToReserveForTopBarControl ?? 0)
            + Stage_1WidthOfToolStringPanel;

        private int STAGE_2
        {
            get { return STAGE_1 - _stage1SpaceSaved; }
        }
        private int STAGE_3
        {
            get { return STAGE_2 - _stage2SpaceSaved; }
        }

        // The tabstrip typically changes size when a different language is selected.

        private void ToolStripOnSizeChanged(object o, EventArgs eventArgs)
        {
            AdjustTabStripDisplayForScreenSize();
        }

        private void AdjustTabStripDisplayForScreenSize()
        {
            if (!_viewInitialized)
                return;

            if (_originalToolStripPanelWidth == 0)
            {
                SaveOriginalWidthValues();
                SaveOriginalButtonTexts();
            }

            // First, set the width of _panelHoldingToolstrip, the control holding the language menu,  help menu,
            // and possibly zoom control. It must be wide enough to display its content. In stages Full and 1,
            // it is also not less than original width.
            int desiredToolStripPanelWidth = Math.Max(
                _toolStrip.Width + MinToolStripMargin,
                _currentShrinkage <= Shrinkage.Stage1 ? _originalToolStripPanelWidth : 0
            );
            if (desiredToolStripPanelWidth != _panelHoldingToolStrip.Width)
            {
                _panelHoldingToolStrip.Width = desiredToolStripPanelWidth;
                AlignTopRightPanels();
            }

            switch (_currentShrinkage)
            {
                default:
                    // Shrinkage.FullSize
                    if (Width < STAGE_1)
                    {
                        // shrink to stage 1
                        _currentShrinkage = Shrinkage.Stage1;
                        ShrinkToStage1();

                        // It is possible that we are jumping from FullScreen to a 'remembered'
                        // smaller screen size, so test for all of them!
                        if (Width < STAGE_2)
                        {
                            _currentShrinkage = Shrinkage.Stage2;
                            ShrinkToStage2();

                            if (Width < STAGE_3)
                            {
                                _currentShrinkage = Shrinkage.Stage3;
                                ShrinkToStage3();
                            }
                        }
                    }
                    break;
                case Shrinkage.Stage1:
                    if (Width >= STAGE_1)
                    {
                        // grow back to unshrunk
                        _currentShrinkage = Shrinkage.FullSize;
                        GrowToFullSize();
                        break;
                    }
                    if (Width < STAGE_2)
                    {
                        // shrink to stage 2
                        _currentShrinkage = Shrinkage.Stage2;
                        ShrinkToStage2();
                    }
                    break;
                case Shrinkage.Stage2:
                    if (Width >= STAGE_2)
                    {
                        // grow back to stage 1
                        _currentShrinkage = Shrinkage.Stage1;
                        GrowToStage1();
                        break;
                    }
                    if (Width < STAGE_3)
                    {
                        // shrink to stage 3
                        _currentShrinkage = Shrinkage.Stage3;
                        ShrinkToStage3();
                    }
                    break;
                case Shrinkage.Stage3:
                    if (Width >= STAGE_3)
                    {
                        // grow back to stage 2
                        _currentShrinkage = Shrinkage.Stage2;
                        GrowToStage2();
                    }
                    break;
            }
        }

        private void SaveOriginalWidthValues()
        {
            _originalToolStripPanelWidth = _panelHoldingToolStrip.Width;
            _originalToolSpecificPanelHorizPos = _toolSpecificPanel.Location.X;
            _originalUiMenuWidth = _uiLanguageMenu.Width;
            _stage1SpaceSaved = 0;
            _stage2SpaceSaved = 0;
        }

        private void SaveOriginalButtonTexts()
        {
            _originalHelpText = _helpMenu.Text;
            _originalUiLanguageSelection = _uiLanguageMenu.Text;
        }

        // Stage 1 removes the space we initially leave in edit and publish views to the left of the
        // tool-specific buttons. (It has no visible effect in collection view, where the tool-specific buttons
        // are right-aligned.)
        private void ShrinkToStage1()
        {
            // Calculate right edge of tabs and move _toolSpecificPanel over to it
            var rightEdge = _publishTab.Bounds.Right + 5;
            if (_originalToolSpecificPanelHorizPos <= rightEdge)
                return;
            _stage1SpaceSaved = _originalToolSpecificPanelHorizPos - rightEdge;
            var currentToolPanelVert = _toolSpecificPanel.Location.Y;
            _toolSpecificPanel.Location = new Point(rightEdge, currentToolPanelVert);
            AlignTopRightPanels();
        }

        /// <summary>
        /// Keep the _panelHoldingToolStrip in the top right and the _toolSpecificPanel's right edge aligned with it.
        /// Normally during resize this happens automatically since both are anchored Right. But when we fiddle with
        /// the width or position of one of them we need to straighten things out.
        /// </summary>
        void AlignTopRightPanels()
        {
            _panelHoldingToolStrip.Left = this.Width - _panelHoldingToolStrip.Width; // align this panel on the right.
            _toolSpecificPanel.Width = _panelHoldingToolStrip.Left - _toolSpecificPanel.Left;
        }

        private void GrowToFullSize()
        {
            // revert _toolSpecificPanel to its original location
            _toolSpecificPanel.Location = new Point(
                _originalToolSpecificPanelHorizPos,
                _toolSpecificPanel.Location.Y
            );
            AlignTopRightPanels();
            _stage1SpaceSaved = 0;
        }

        /// <summary>
        /// Adjust buttons for the current Locale. In particular the Help button may be an icon or a translation.
        /// </summary>
        void AdjustButtonTextsForLocale()
        {
            if (_originalHelpImage == null)
                _originalHelpImage = _helpMenu.Image;
            var helpText = LocalizationManager.GetString("HelpMenu.Help Menu", "?");
            if (
                helpText == "?"
                || new[] { "en", "fr", "de", "es" }.Contains(LocalizationManager.UILanguageId)
            )
            {
                _helpMenu.Text = "";
                _helpMenu.Image = _originalHelpImage;
            }
            else
            {
                _helpMenu.Text = helpText;
                _helpMenu.Image = null;
            }
        }

        // Currently stage 2 removes the space between the right-hand toolstrip and the tool-specific controls,
        // by shrinking _panelHoldingToolStrip.
        private void ShrinkToStage2()
        {
            _panelHoldingToolStrip.Width = _toolStrip.Width + MinToolStripMargin;
            AlignTopRightPanels();
            _stage2SpaceSaved = _originalToolStripPanelWidth - _panelHoldingToolStrip.Width;
        }

        private void GrowToStage1()
        {
            _panelHoldingToolStrip.Width = _originalToolStripPanelWidth;
            AlignTopRightPanels();
            _stage2SpaceSaved = 0;
        }

        // Stage 3 hides the right-hand toolstrip altogether.
        private void ShrinkToStage3()
        {
            // Extreme measures for really small screens
            _panelHoldingToolStrip.Visible = false;
            _toolSpecificPanel.Width = Width - _toolSpecificPanel.Left;
        }

        private void GrowToStage2()
        {
            _panelHoldingToolStrip.Visible = true;
            AlignTopRightPanels();
        }

        #endregion
    }

    public class NoBorderToolStripRenderer : ToolStripProfessionalRenderer
    {
        public NoBorderToolStripRenderer()
            : base(new NoBorderToolStripColorTable()) { }

        public Color DisabledColor { get; set; }

        protected override void OnRenderToolStripBorder(ToolStripRenderEventArgs e) { }

        protected override void OnRenderItemText(ToolStripItemTextRenderEventArgs e)
        {
            // this is needed, especially on Linux
            e.SizeTextRectangleToText();
            AdjustToolStripLocationIfNecessary(e);
            if (e.Item.Enabled)
            {
                base.OnRenderItemText(e);
                return;
            }

            // We have to actually take over drawing it, because when disabled, e.TextColor
            // is ignored. There doesn't seem to be a property for disabled text color.
            TextRenderer.DrawText(
                e.Graphics,
                e.Text,
                e.TextFont,
                e.TextRectangle,
                DisabledColor,
                e.TextFormat
            );
        }

        protected override void OnRenderArrow(ToolStripArrowRenderEventArgs e)
        {
            if (!e.Item.Enabled)
                e.ArrowColor = DisabledColor;

            base.OnRenderArrow(e);
        }

        /// <summary>
        /// A toolstrip with one item embedded in a panel embedded in a TableLayoutPanel does not display well
        /// on Linux/Mono.  The text display can be truncated and moves around the panel horizontally.  The
        /// sizing calculation is carried out properly, but the ensuing horizontal location seems almost random.
        /// Rather than try to fix possibly several layers of Mono libary code, we calculate the desired location
        /// here to prevent the text from being truncated if possible.
        /// </summary>
        /// <remarks>
        /// See http://issues.bloomlibrary.org/youtrack/issue/BL-4409.
        /// </remarks>
        private void AdjustToolStripLocationIfNecessary(ToolStripItemTextRenderEventArgs e)
        {
            if (
                SIL.PlatformUtilities.Platform.IsUnix
                && e.ToolStrip != null
                && e.ToolStrip.Items.Count == 1
                && e.ToolStrip.Parent != null
                && e.ToolStrip.Parent.Parent is TableLayoutPanel
            )
            {
                var delta = (e.ToolStrip.Location.X + e.ToolStrip.Width) - e.ToolStrip.Parent.Width;
                // Try to leave a pixel of margin.
                if (delta >= 0)
                {
                    e.ToolStrip.Location = new Point(
                        Math.Max(e.ToolStrip.Location.X - (delta + 1), 1),
                        e.ToolStrip.Location.Y
                    );
                }
            }
        }
    }

    public class NoBorderToolStripColorTable : ProfessionalColorTable
    {
        // BL-5071 Make the border the same color as the button when selected/hovered
        public override Color ButtonSelectedBorder => SystemColors.GradientActiveCaption;
    }

    /// <summary>
    /// Mono refuses to create CultureInfo items for languages it doesn't recognize.  And I'm not
    /// sure that .Net allows you to modify the dummy objects it creates.  So this class serves
    /// to store the language code and the most useful names associated with it, at least for the
    /// purposes of the drop-down menus that display the localization languages available.
    /// </summary>
    public class LanguageItem
    {
        public string LangTag;
        public string EnglishName;
        public string MenuText;
        public float FractionApproved;
        public float FractionTranslated;
    }

    /// <summary>
    /// This class follows a recommendation at
    /// https://support.microsoft.com/en-us/help/953934/deeply-nested-controls-do-not-resize-properly-when-their-parents-are-r
    /// It works around a bug that causes a "deeply nested" panel with a docked child to
    /// fail to adjust the position of the docked child when the parent resizes.
    /// </summary>
    public class NestedDockedChildPanel : Panel
    {
        // This fix is Windows/.Net specific.  It prevents Bloom from displaying the main window at all in Linux/Mono.
=======
	public partial class WorkspaceView : UserControl
	{
		private readonly WorkspaceModel _model;
		private readonly CollectionSettingsDialog.Factory _settingsDialogFactory;
		private readonly SelectedTabAboutToChangeEvent _selectedTabAboutToChangeEvent;
		private readonly SelectedTabChangedEvent _selectedTabChangedEvent;
		private readonly LocalizationChangedEvent _localizationChangedEvent;
		private readonly CollectionSettings _collectionSettings;
		private bool _viewInitialized;
		private int _originalToolStripPanelWidth;
		private int _originalToolSpecificPanelHorizPos;
		private int _originalUiMenuWidth;
		private int _stage1SpaceSaved;
		private int _stage2SpaceSaved;
		private string _originalHelpText;
		private Image _originalHelpImage;
		private string _originalUiLanguageSelection;
		private EditingView _editingView;
		private PublishView _publishView;
		private CollectionTabView _collectionTabView;
		private Control _previouslySelectedControl;
		public event EventHandler ReopenCurrentProject;
		public static float DPIOfThisAccount;
		private ZoomControl _zoomControl;

		public delegate WorkspaceView Factory();

		private TeamCollectionManager _tcManager;
		private BookSelection _bookSelection;
		private ToastNotifier _returnToCollectionTabNotifier;
		private BloomWebSocketServer _webSocketServer;
		private BookServer _bookServer;
		private WorkspaceTabSelection _tabSelection;
		private CollectionApi _collectionApi;
		private AudioRecording _audioRecording;

		//autofac uses this

		public WorkspaceView(WorkspaceModel model,
							CollectionTabView.Factory reactCollectionsTabsViewFactory,
							EditingView.Factory editingViewFactory,
							PublishView.Factory pdfViewFactory,
							CollectionSettingsDialog.Factory settingsDialogFactory,
							EditBookCommand editBookCommand,
							SelectedTabAboutToChangeEvent selectedTabAboutToChangeEvent,
							SelectedTabChangedEvent selectedTabChangedEvent,
							LocalizationChangedEvent localizationChangedEvent,
							CollectionSettings collectionSettings,
							CommonApi commonApi,
							BookSelection bookSelection,
							BookStatusChangeEvent bookStatusChangeEvent,
							TeamCollectionManager tcManager,
							BloomWebSocketServer webSocketServer,
							AppApi appApi,
							BookServer bookServer,
							CollectionApi collectionApi,
							WorkspaceApi workspaceApi,
							WorkspaceTabSelection tabSelection,
							AudioRecording audioRecording
		)
		{
			_model = model;
			_settingsDialogFactory = settingsDialogFactory;
			_selectedTabAboutToChangeEvent = selectedTabAboutToChangeEvent;
			_selectedTabChangedEvent = selectedTabChangedEvent;
			_bookSelection = bookSelection;
			_localizationChangedEvent = localizationChangedEvent;
			_tcManager = tcManager;
			_webSocketServer = webSocketServer;
			_bookServer = bookServer;
			_tabSelection = tabSelection;
			_audioRecording = audioRecording;
			collectionApi.WorkspaceView = this; // avoids an Autofac exception that appears if collectionApi constructor takes a WorkspaceView
			_collectionApi = collectionApi;
			appApi.WorkspaceView = this; // it needs to know, and there's some circularity involved in having factory pass it in
			workspaceApi.WorkspaceView = this; // and yet one more

			_collectionSettings = collectionSettings;
			// This provides the common API with a hook it can use to reload
			// the project. Another option would be to make Autofac pass a WorkspaceView
			// to the CommonApi constructor so it could raise the event more
			// directly. But I'm concerned about circularity: something that needs
			// the CommonApi may be needed itself by the WorkspaceView.
			commonApi.ReloadProjectAction = () => { Invoke(ReopenCurrentProject); };

			//_chorusSystem = chorusSystem;
			_model.UpdateDisplay += new EventHandler(OnUpdateDisplay);

			// By this point, BloomServer is up and listening and our web controllers are registered,
			// so our new ProblemReportApi will function. These next two lines activate it.
			ErrorReport.OnShowDetails = ProblemReportApi.ShowProblemDialogForNonFatalException;
			FatalExceptionHandler.UseFallback = false;

			InitializeComponent();

			_checkForNewVersionMenuItem.Visible = Platform.IsWindows;

			_toolStrip.Renderer = new NoBorderToolStripRenderer();

			//we have a number of buttons which don't make sense for the remote (therefore vulnerable) low-end user
			//_settingsLauncherHelper.CustomSettingsControl = _toolStrip;
			//NB: these aren't really settings, but we're using that feature to simplify this menu down to what makes sense for the easily-confused user
			_settingsLauncherHelper.ManageComponent(_requestAFeatureMenuItem);
			_settingsLauncherHelper.ManageComponent(_webSiteMenuItem);
			_settingsLauncherHelper.ManageComponent(_releaseNotesMenuItem);
			_settingsLauncherHelper.ManageComponent(_divider2);

			OnSettingsProtectionChanged(this, null);//initial setup
			SettingsProtectionSettings.Default.PropertyChanged += new PropertyChangedEventHandler(OnSettingsProtectionChanged);


			_uiLanguageMenu.Visible = true;
			_settingsLauncherHelper.ManageComponent(_uiLanguageMenu);

			editBookCommand.Subscribe(OnEditBook);

			Application.Idle += new EventHandler(Application_Idle);
			Text = _model.ProjectName;

			//
			// _editingView needs to be created before we select a tab, since the model
			// gets notified about tab selection, and expects its view to be non-null,
			// and that is done by the EditingView constructor.
			//
			this._editingView = editingViewFactory();
			this._editingView.Dock = DockStyle.Fill;

			_collectionTabView = reactCollectionsTabsViewFactory();
			_collectionTabView.ManageSettings(_settingsLauncherHelper);
			_collectionTabView.Dock = DockStyle.Fill;
			_collectionTabView.BackColor = System.Drawing.Color.FromArgb(((int)(((byte)(87)))), ((int)(((byte)(87)))), ((int)(((byte)(87)))));
			_reactCollectionTab.Tag = _collectionTabView;
			_tabStrip.SelectedTab = _reactCollectionTab;

			//
			// _pdfView
			//
			this._publishView = pdfViewFactory();
			this._publishView.Dock = DockStyle.Fill;

			_publishTab.Tag = _publishView;
			_editTab.Tag = _editingView;

			SetTabVisibility(_publishTab, false);
			SetTabVisibility(_editTab, false);

			this._reactCollectionTab.Text = _collectionTabView.CollectionTabLabel;
			_tabStrip.SelectedTab = _reactCollectionTab;
			SelectPage(_collectionTabView);

			if (Platform.IsMono)
			{
				// Without this adjustment, we lose some controls on smaller resolutions.
				AdjustToolPanelLocation(true);
				// in mono auto-size causes the height of the tab strip to be too short
				_tabStrip.AutoSize = false;
			}

			_toolStrip.SizeChanged += ToolStripOnSizeChanged;

			_uiLanguageMenu.DropDownOpening += (sender, args) =>
			{
				SetupUiLanguageMenu();
			};
			SetupUiLanguageMenu(true);
			SetupZoomControl();
			AdjustButtonTextsForLocale();
			_viewInitialized = false;
			CommonApi.WorkspaceView = this;

			// We put this on the high priority list because the notification it sends
			// updates the highlighting of the selected button. Other subscribers include
			// the code that updates the preview, which is quite slow. We need the button
			// to respond quickly.
			// We'll need to do something even trickier if there start to be slow things that
			// happen in response to the book selection changed websocket message.
			bookSelection.SelectionChangedHighPriority += HandleBookSelectionChanged;
			bookStatusChangeEvent.Subscribe(args => { HandleBookStatusChange(args); });
		}

		protected override void OnLoad(EventArgs e)
		{
			base.OnLoad(e);
			// If we're loading a team collection, we need to do that...with its progress dialog...
			// before anything else, and we'll need to close the splash screen to make room for
			// that dialog.
			// Note, this not put into _startupActions...it should never be disabled.
			if (_tcManager?.CurrentCollectionEvenIfDisconnected == null)
			{
				ReadyToShowCollections();
			}
			else
			{
				StartupScreenManager.AddStartupAction(() =>
				{
					// Don't do anything else after this as part of this idle task.
					// See the comment near the end of HandleTeamStuffBeforeGetBookCollections.
					_model.HandleTeamStuffBeforeGetBookCollections(ReadyToShowCollections);
				}, shouldHideSplashScreen: true);
			}

			// Must not do this until we've done TC sync. Among various potential confusions,
			// if the book has been renamed remotely but not yet here, we may not be able to tell that it
			// needs to be checked out before BringBookUpToDate renames it here.
			StartupScreenManager.AddStartupAction(() =>
				SelectBookAtStartup(),
				// We want to delay this until the buttons get drawn,
				// since it ties up the UI thread for a while.
				// Enhance: the code in CollectionsApi that raises this event is crude; it just
				// looks for the first two button thumbnails to be requested. It would be better if
				// we had some way of knowing when the collection panes were fully rendered.
				// It would be better still if most of the work of SelectPreviouslySelectedBook could
				// be done on a background thread so it could make progress as quickly as possible
				// without holding up drawing the collection panes.
				waitForMilestone: "collectionButtonsDrawn",
				shouldHideSplashScreen: true);	// possibility of error message boxes (BL-12155)
		}

		private void ReadyToShowCollections()
		{
			_collectionTabView.ReadyToShowCollections();
		}

		/// <summary>
		/// Restore the the selection of the previously selected book, but only if the book is in either
		/// the same collection (waiting to be edited) or in a source collection (waiting to be created
		/// in the current collection).
		/// </summary>
		/// <remarks>
		/// See https://issues.bloomlibrary.org/youtrack/issue/BL-10225.
		/// </remarks>
		private void SelectBookAtStartup()
		{
			try
			{
				var selBookPath = Program.PathToBookDownloadedAtStartup ?? Settings.Default.CurrentBookPath;
				if (string.IsNullOrEmpty(selBookPath) || !Directory.Exists(selBookPath))
					return;
				var selBookCollectionFolder = Path.GetDirectoryName(selBookPath);
				var inCurrentCollection = selBookCollectionFolder == _collectionSettings.FolderPath;
				var inSourceFolder = !inCurrentCollection && _model.GetSourceCollectionFolders().ToList().Exists(folder => selBookCollectionFolder == folder);
				if (inCurrentCollection || inSourceFolder)
				{
					var info = new BookInfo(selBookPath, inCurrentCollection, _tcManager.CurrentCollectionEvenIfDisconnected ?? new AlwaysEditSaveContext() as ISaveContext);
					// Fully updating book files ensures that the proper branding files are found for
					// previewing when the collection settings change but the book selection does not.
					var book = _bookServer.GetBookFromBookInfo(info, fullyUpdateBookFiles: true);
					_bookSelection.SelectBook(book);
				}
			}
			// I think we would ideally catch ApplicationException here, but, at least for BL-11678,
			// what we actually get is an Autofac.Core.DependencyResolutionException.
			catch (Exception e)
			{
				// All we are trying to do here is select a book.
				// We certainly don't want to crash because we had a problem doing so.
				// One scenario we know of which causes this is if the book at
				// Settings.Default.CurrentBookPath gets corrupted, such as having no .htm file.
				// See BL-11678.
				Settings.Default.CurrentBookPath = null;

				MiscUtils.SuppressUnusedExceptionVarWarning(e);
			}
		}

		private void HandleBookSelectionChanged(object sender, BookSelectionChangedEventArgs e)
		{
			var result = GetCurrentSelectedBookInfo();
			// Important for at least the TeamCollectionBookStatusPanel and the CollectionsTabBookPanel.
			_webSocketServer.SendString("book-selection", "changed", result);
		}

		string _tempBookInfoHtmlPath;

		public string GetCurrentSelectedBookInfo()
		{
			var book = _bookSelection.CurrentSelection;
			var collectionKind = Book.Book.CollectionKind(book);

			string aboutBookInfoUrl = null;
			if (book != null && book.HasAboutBookInformationToShow)
			{
				if (RobustFile.Exists(book.AboutBookHtmlPath))
				{
					aboutBookInfoUrl = book.AboutBookHtmlPath.ToLocalhost();
				}
				else if (RobustFile.Exists(book.AboutBookMdPath))
				{
					var mdContent = RobustFile.ReadAllText(book.AboutBookMdPath);
					var htmlContent = string.Format("<html><head><meta charset=\"utf-8\"/></head><body>{0}</body></html>",
						Markdig.Markdown.ToHtml(mdContent));
					if (_tempBookInfoHtmlPath != null && RobustFile.Exists(_tempBookInfoHtmlPath))
						RobustFile.Delete(_tempBookInfoHtmlPath);
					_tempBookInfoHtmlPath = Path.Combine(Path.GetTempPath(), Path.GetFileNameWithoutExtension(book.AboutBookMdPath) + ".html");
					RobustFile.WriteAllText(_tempBookInfoHtmlPath, htmlContent);
					aboutBookInfoUrl = _tempBookInfoHtmlPath.ToLocalhost();
				}
			}
			// notify browser components that are listening to this event
			var result = JsonConvert.SerializeObject(new
			{
				id = book?.ID,
				saveable = _bookSelection.CurrentSelection?.IsSaveable ?? false,
				collectionKind,
				aboutBookInfoUrl,
				isTemplate = book?.IsTemplateBook
			});
			return result;
		}

		public static string MustBeAdminMessage => LocalizationManager.GetString("TeamCollection.MustBeAdmin",
			"You must be an administrator to change collection settings");

		private void HandleBookStatusChange(BookStatusChangeEventArgs args)
		{
			var bookName = args.BookName;
			if (_bookSelection.CurrentSelection == null)
				return;
			if (this.IsDisposed)
				return; // We can't need the notification, and Invoke will fail.
						// Notify anything on the Javascript side that might care about the status change.
						// (This includes buttons that are not selected.)
			SafeInvoke.Invoke("sending reload status", this, false, true,
				() =>
				{
					_webSocketServer.SendEvent("bookStatus", "reload");
				});
			if (bookName != Path.GetFileName(_bookSelection.CurrentSelection?.FolderPath))
				return; // change is not to the book we're interested in.
			if (_tabStrip.SelectedTab == _reactCollectionTab)
				return; // this toast is all about returning to the collection tab
			if (_returnToCollectionTabNotifier != null)
				return; // notification already up
			if (_tcManager.CurrentCollection == null)
				return;
			if (_tcManager.CurrentCollection.HasClobberProblem(bookName))
			{
				SafeInvoke.Invoke("sending reload status", this, false, true, () =>
				{
					var msg = LocalizationManager.GetString("TeamCollection.ClobberProblem",
						"The Team Collection has a newer version of this book. Return to the Collection Tab for more information.");
					_returnToCollectionTabNotifier = new ToastNotifier();
					_returnToCollectionTabNotifier.Image.Image = Resources.Error32x32;
					_returnToCollectionTabNotifier.ToastClicked += (sender, _) =>
					{
						_returnToCollectionTabNotifier.CloseSafely();
						_tabStrip.SelectedTab = _reactCollectionTab;
					};
					_returnToCollectionTabNotifier.Show(msg, "", -1);
				});
			}
		}

		private void SetupZoomControl()
		{
			_zoomControl = new ZoomControl();
			_zoomWrapper = new ToolStripControlHost(_zoomControl);
			// We're using a ToolStrip to display these three controls in the top right, and it does a nice job
			// of stretching the width to match localization. But height and spacing we must control exactly,
			// or it goes into an overflow mode that is very ugly.
			_zoomWrapper.Margin = Padding.Empty;
			// Provide access for javascript to adjust this control via the EditingView and EditingModel.
			// See https://issues.bloomlibrary.org/youtrack/issue/BL-5584.
			_editingView.SetZoomControl(_zoomControl);
		}

		private int TabButtonSectionWidth
		{
			get { return _tabStrip.Items.Cast<TabStripButton>().Sum(tab => tab.Width) + 10; }
		}

		/// <summary>
		/// Adjusts the tool panel location to allow more (or optionally less) space
		/// for the tab buttons.
		/// </summary>
		void AdjustToolPanelLocation(bool allowNarrowing)
		{
			var widthOfTabButtons = TabButtonSectionWidth;
			var location = _toolSpecificPanel.Location;
			if (widthOfTabButtons > location.X || allowNarrowing)
			{
				location.X = widthOfTabButtons;
				_toolSpecificPanel.Location = location;
			}
		}

		/// <summary>
		/// Adjust the tool panel location when the chosen localization changes.
		/// See https://jira.sil.org/browse/BL-1212 for what can happen if we
		/// don't adjust.  At the moment, we only widen, we never narrow the
		/// overall area allotted to the tab buttons.  Button widths adjust
		/// themselves automatically to their Text width.  There doesn't seem
		/// to be a built-in mechanism to limit the width to a given maximum
		/// so we implement such an operation ourselves.
		/// </summary>
		void HandleTabTextChanged(object sender, EventArgs e)
		{
			var btn = sender as TabStripButton;
			if (btn != null)
			{
				const string kEllipsis = "\u2026";
				// Preserve the original string as the tooltip.
				if (!btn.Text.EndsWith(kEllipsis))
					btn.ToolTipText = btn.Text;
				// Ensure the button width is no more than 110 pixels.
				if (btn.Width > 110)
				{
					using (Graphics g = btn.Owner.CreateGraphics())
					{
						btn.Text = ShortenStringToFit(btn.Text, 110, btn.Width, btn.Font, g);
					}
				}
			}
			AdjustToolPanelLocation(false);
		}

		/// <summary>
		/// Ensure that the TabStripItem or Control or Whatever is no wider than desired by
		/// truncating the Text as needed, with an ellipsis appended to show truncation has
		/// occurred.
		/// </summary>
		/// <returns>the possibly shortened string</returns>
		/// <param name="text">the string to shorten if necessary</param>
		/// <param name="maxWidth">the maximum item width allowed</param>
		/// <param name="originalWidth">the original item width (with the original string)</param>
		/// <param name="font">the font to use</param>
		/// <param name="g">the relevant Graphics object for drawing/measuring</param>
		/// <remarks>Would this be a good library method somewhere?  Where?</remarks>
		public static string ShortenStringToFit(string text, int maxWidth, int originalWidth, Font font, Graphics g)
		{
			const string kEllipsis = "\u2026";
			var txtWidth = TextRenderer.MeasureText(g, text, font).Width;
			var padding = originalWidth - txtWidth;
			while (txtWidth + padding > maxWidth)
			{
				var len = text.Length - 2;
				if (len <= 0)
					break;	// I can't conceive this happening, but I'm also paranoid.
				text = text.Substring(0, len) + kEllipsis;	// trim, add ellipsis
				txtWidth = TextRenderer.MeasureText(g, text, font).Width;
			}
			return text;
		}

		private void _applicationUpdateCheckTimer_Tick(object sender, EventArgs e)
		{
			_applicationUpdateCheckTimer.Enabled = false;
			if (!Debugger.IsAttached && Platform.IsWindows)
			{
				ApplicationUpdateSupport.CheckForASquirrelUpdate(ApplicationUpdateSupport.BloomUpdateMessageVerbosity.Quiet, newInstallDir => RestartBloom(newInstallDir), Settings.Default.AutoUpdate);
			}
		}

		void OnSettingsProtectionChanged(object sender, PropertyChangedEventArgs e)
		{
			//when we need to use Ctrl+Shift to display stuff, we don't want it also firing up the localization dialog (which shouldn't be done by a user under settings protection anyhow)

			// Commented out due to BL-5111
			//LocalizationManager.EnableClickingOnControlToBringUpLocalizationDialog = !SettingsProtectionSettings.Default.NormallyHidden;
		}

		ToolStripMenuItem _showAllTranslationsItem;

		private void SetupUiLanguageMenu(bool onlyActiveItem = false)
		{
			SetupUiLanguageMenuCommon(_uiLanguageMenu, FinishUiLanguageMenuItemClick, onlyActiveItem);

			// REVIEW: should this be part of SetupUiLanguageMenuCommon()?  should it be added only for alpha and beta?
			_uiLanguageMenu.DropDownItems.Add("-");
			_showAllTranslationsItem = new ToolStripMenuItem();
			_showAllTranslationsItem.Text = GetShowUnapprovedTranslationsMenuText();
			_showAllTranslationsItem.Checked = Settings.Default.ShowUnapprovedLocalizations;
			_showAllTranslationsItem.Click += (sender, args) => ToggleShowingOnlyApprovedTranslations();
			_uiLanguageMenu.DropDownItems.Add(_showAllTranslationsItem);

			_uiLanguageMenu.DropDown.Closing += DropDown_Closing;
			_helpMenu.DropDown.Closing += DropDown_Closing;
			_uiLanguageMenu.DropDown.Opening += DropDown_Opening;
			_helpMenu.DropDown.Opening += DropDown_Opening;
			// one side-effect of the above is if the _uiLanguageMenu dropdown is open, a click on the _helpMenu won't close it
			// (and vice versa)
			_helpMenu.Click += (sender, args) => _uiLanguageMenu.DropDown.Close(ToolStripDropDownCloseReason.ItemClicked);
			_uiLanguageMenu.Click += (sender, e) => _helpMenu.DropDown.Close(ToolStripDropDownCloseReason.ItemClicked);
		}

		private void ToggleShowingOnlyApprovedTranslations()
		{
			Settings.Default.ShowUnapprovedLocalizations = !Settings.Default.ShowUnapprovedLocalizations;
			LocalizationManager.ReturnOnlyApprovedStrings = !Settings.Default.ShowUnapprovedLocalizations;
			SetupUiLanguageMenu();
			FinishUiLanguageMenuItemClick();	// apply newly revealed/hidden localizations
			// until L10nSharp changes to allow dynamic response to setting change
			Settings.Default.Save();
			Program.RestartBloom(false);
		}

		private bool _ignoreNextAppFocusChange;
		/// <summary>
		/// Prevent undesirable closing of dropdown menus.  This is worth losing some desired
		/// closings, especially for Linux/Gnome in which the menus refuse to stay open at all
		/// without this fix.
		/// </summary>
		/// <remarks>
		/// See https://silbloom.myjetbrains.com/youtrack/issue/BL-5471.
		/// See https://silbloom.myjetbrains.com/youtrack/issue/BL-6107.
		/// The exact behavior seems rather system dependent.
		/// </remarks>
		private void DropDown_Closing(object sender, ToolStripDropDownClosingEventArgs e)
		{
			// ReSharper disable once SwitchStatementMissingSomeCases
			switch (e.CloseReason)
			{
				case ToolStripDropDownCloseReason.AppFocusChange:
					// this is usually just hovering over the help menu on Windows.
					// there is always one spurious focus change on Linux/Gnome.
					e.Cancel = _ignoreNextAppFocusChange;
					break;
				case ToolStripDropDownCloseReason.AppClicked:
				// "reason" is AppClicked, but is it legit?
				// Every other time we get AppClicked even if we are just hovering over the help menu.
				case ToolStripDropDownCloseReason.Keyboard:
					// If "reason" is Keyboard, that seems to be generated just by moving the mouse over the
					// adjacent (visible) button on Linux.
					var mousePos = _helpMenu.Owner.PointToClient(MousePosition);
					var bounds = (sender == _helpMenu.DropDown) ? _uiLanguageMenu.Bounds : _helpMenu.Bounds;
					if (bounds.Contains(mousePos))
					{
						// probably a false positive
						e.Cancel = e.CloseReason==ToolStripDropDownCloseReason.AppClicked || Platform.IsLinux;
					}
					break;
				default: // includes ItemClicked, CloseCalled
					break;
			}
			_ignoreNextAppFocusChange = Platform.IsWindows;	// preserve the fix for BL-5476.
			Debug.WriteLine("DEBUG WorkspaceView.DropDown_Closing: reason={0}, cancel={1}", e.CloseReason.ToString(), e.Cancel);
		}

		void DropDown_Opening(object sender, CancelEventArgs e)
		{
			_ignoreNextAppFocusChange = true;
		}

		/// <summary>
		/// This is also called by CollectionChoosing.OpenCreateCloneControl
		/// </summary>
		public static void SetupUiLanguageMenuCommon(ToolStripDropDownButton uiMenuControl, Action finishClickAction = null, bool onlyActiveItem = false)
		{
			var items = new List<LanguageItem>();
			if (onlyActiveItem)
			{
				if (String.IsNullOrEmpty(Settings.Default.UserInterfaceLanguage))
					Settings.Default.UserInterfaceLanguage = "en";	// See BL-13545.
				items.Add(CreateLanguageItem(Settings.Default.UserInterfaceLanguage));
			}
			else
			{
				foreach (var lang in LocalizationManager.GetAvailableLocalizedLanguages())
				{
					// Require that at least 1% of the strings have been translated and approved for alphas,
					// or 25% translated and approved for betas and release.
					var approved = FractionApproved(lang);
					if (Settings.Default.ShowUnapprovedLocalizations)
						approved = FractionTranslated(lang);
					var alpha = ApplicationUpdateSupport.IsDevOrAlpha;
					if ((alpha && approved < 0.01F) || (!alpha && approved < 0.25F))
						continue;
					items.Add(CreateLanguageItem(lang));
				}
			}

			items.Sort(compareLangItems);

			var tooltipFormat = LocalizationManager.GetString("CollectionTab.UILanguageMenu.ItemTooltip", "{0}% translated",
				"Shown when hovering over an item in the UI Language menu.  The {0} marker is filled in by a number between 1 and 100.");
			uiMenuControl.DropDownItems.Clear();
			foreach (var langItem in items)
			{
				var item = uiMenuControl.DropDownItems.Add(langItem.MenuText);
				item.Tag = langItem;
				var fraction = langItem.FractionApproved;
				if (Settings.Default.ShowUnapprovedLocalizations)
					fraction = langItem.FractionTranslated;
				item.ToolTipText = String.Format(tooltipFormat, (int)(fraction * 100.0F));
				item.Click += (sender, args) => UiLanguageMenuItemClickHandler(uiMenuControl, sender as ToolStripItem, finishClickAction);
				if (langItem.LangTag == Settings.Default.UserInterfaceLanguage)
					UpdateMenuTextToShorterNameOfSelection(uiMenuControl, langItem.MenuText);
			}
			uiMenuControl.DropDownItems.Add("-");		// adds ToolStripSeparator
			var message = LocalizationManager.GetString("CollectionTab.UILanguageMenu.HelpTranslate", "Help us translate Bloom (web)",
				"The final item in the UI Language menu. When clicked, it opens Bloom's page in the Crowdin web-based translation system.");
			var helpItem = uiMenuControl.DropDownItems.Add(message);
			helpItem.Image = Resources.weblink;
			helpItem.Click += (sender, args) => ProcessExtra.SafeStartInFront(UrlLookup.LookupUrl(UrlType.LocalizingSystem, null));
		}

		private static int compareLangItems(LanguageItem a, LanguageItem b)
		{
			var aText = a.MenuText;
			if (!CharacterUtils.IsLatinChar(aText[0]))
				aText = a.EnglishName;
			var bText = b.MenuText;
			if (!CharacterUtils.IsLatinChar(bText[0]))
				bText = b.EnglishName;
			return String.Compare(aText.ToLowerInvariant(), bText.ToLowerInvariant(), StringComparison.Ordinal);
		}

		private static void UiLanguageMenuItemClickHandler(ToolStripDropDownButton toolStripButton, ToolStripItem item, Action finishClickAction)
		{
			var tag = (LanguageItem)item.Tag;

			LocalizationManager.SetUILanguage(tag.LangTag, true);
			// TODO-WV2: Can we set the browser language in WV2?  Do we need to?
			Settings.Default.UserInterfaceLanguage = tag.LangTag;
			Settings.Default.UserInterfaceLanguageSetExplicitly = true;
			Settings.Default.Save();
			item.Select();
			UpdateMenuTextToShorterNameOfSelection(toolStripButton, item.Text);

			finishClickAction?.Invoke();
		}

		private void FinishUiLanguageMenuItemClick()
		{
			// these lines deal with having a smaller workspace window and minimizing the button texts for smaller windows
			SaveOriginalButtonTexts();
			AdjustButtonTextsForLocale();
			_showAllTranslationsItem.Text = GetShowUnapprovedTranslationsMenuText();
			_localizationChangedEvent.Raise(null);
		}

		private string GetShowUnapprovedTranslationsMenuText()
		{
			return LocalizationManager.GetString("CollectionTab.LanguageMenu.ShowUnapprovedTranslations", "Show translations which have not been approved yet");
		}

		public static LanguageItem CreateLanguageItem(string code)
		{
			// Get the language name in its own language if at all possible.
			// Add an English name suffix if it's not in a Latin script.
			var menuText = IetfLanguageTag.GetNativeLanguageNameWithEnglishSubtitle(code);
			var englishName = IetfLanguageTag.GetManuallyOverriddenEnglishNameIfNeeded(code,()=>IetfLanguageTag.GetLocalizedLanguageName(code, "en"));
			return new LanguageItem { EnglishName = englishName, LangTag = code, MenuText = menuText,
				FractionApproved = FractionApproved(code), FractionTranslated = FractionTranslated(code) };
		}

		/// <summary>
		/// LocalizationManager.FractionApproved(code) divides by the number of English strings
		/// which is always larger because it includes strings from outside Bloom and Palaso
		/// that have been dynamically discovered.  There are some other things going on in
		/// the dynamic scanning that result in strings being duplicated in multiple .xlf files.
		/// So we calculate the number based solely on the particular language's counts.  Since
		/// Crowdin is supposed to pass through all strings to all localizations, this should be
		/// fairly accurate and give numbers similar to what Crowdin reports.  (Crowdin counts by
		/// word instead of by string.)
		/// </summary>
		public static float FractionApproved(string code)
		{
			var totalCount = LocalizationManager.StringCount(code);
			var approvedCount = LocalizationManager.NumberApproved(code);
			return (float)approvedCount / (float)totalCount;
		}

		/// <summary>
		/// LocalizationManager.FractionTranslated(code) divides by the number of English strings
		/// which is always larger because it includes strings from outside Bloom and Palaso
		/// that have been dynamically discovered.  So we use the language's counts directly to
		/// compute this fraction.
		/// </summary>
		public static float FractionTranslated(string code)
		{
			var totalCount = LocalizationManager.StringCount(code);
			var translatedCount = LocalizationManager.NumberTranslated(code);
			return (float)translatedCount / (float)totalCount;
		}

		public static void UpdateMenuTextToShorterNameOfSelection(ToolStripDropDownButton toolStripButton, string itemText)
		{
			var idxChinese = itemText.IndexOf(" (Chinese");
			if (idxChinese > 0)
			{
				toolStripButton.Text = itemText.Substring(0, idxChinese);
			}
			else
			{
				var idxCountry = itemText.IndexOf(" (");
				if (idxCountry > 0)
					toolStripButton.Text = itemText.Substring(0, idxCountry);
				else
				{
					toolStripButton.Text = itemText;
				}
			}
		}

		private void OnEditBook(Book.Book book)
		{
			_tabStrip.SelectedTab = _editTab;
		}

		public bool InEditMode => _tabStrip.SelectedTab == _editTab;

		public bool InCollectionTab => _tabStrip.SelectedTab == _reactCollectionTab;

		internal bool IsInTabStrip(Point pt)
		{
			return _tabStrip != null && _tabStrip.DisplayRectangle.Contains(pt);
		}

		private void Application_Idle(object sender, EventArgs e)
		{
			Application.Idle -= Application_Idle;

		}


		private void OnUpdateDisplay(object sender, EventArgs e)
		{
			SetTabVisibility(_editTab, _model.ShowEditTab);
			SetTabVisibility(_publishTab, _model.ShowPublishTab);
			_editTab.Enabled = !_model.EditTabLocked;
		}

		private void SetTabVisibility(TabStripButton tab, bool visible)
		{
			tab.Visible = visible;
		}

		public void OpenCreateCollection()
		{
			_settingsLauncherHelper.LaunchSettingsIfAppropriate(() =>
			{

				_selectedTabAboutToChangeEvent.Raise(new TabChangedDetails()
				{
					From = _previouslySelectedControl,
					To = null
				});

				_selectedTabChangedEvent.Raise(new TabChangedDetails()
				{
					From = _previouslySelectedControl,
					To = null
				});

				_previouslySelectedControl = null;

				Invoke((Action)(() => Program.ChooseACollection(Shell.GetShellOrOtherOpenForm() as Shell)));
				return DialogResult.OK;
			});
		}

		internal void OnLegacySettingsButton_Click(object sender, EventArgs e)
		{
			OpenLegacySettingsDialog();
		}

		private CollectionSettingsDialog _currentlyOpenSettingsDialog;

		public void OpenLegacySettingsDialog(string tab=null)
		{
			if (InvokeRequired)
			{
				SafeInvoke.Invoke("OpenSettingsDialog", this, true, false, (() => OpenLegacySettingsDialog(tab)));
			}
			else
			{
				if (_currentlyOpenSettingsDialog != null)
				{
					_currentlyOpenSettingsDialog.SetDesiredTab(tab);
					return;
				}
				DialogResult result = _settingsLauncherHelper.LaunchSettingsIfAppropriate (() => {
					if (!_tcManager.OkToEditCollectionSettings)
					{
						BloomMessageBox.ShowInfo(MustBeAdminMessage);
						return DialogResult.Cancel;
					}
					using (var dlg = _settingsDialogFactory())
					{
						_currentlyOpenSettingsDialog = dlg;
						dlg.SetDesiredTab(tab);
						var temp = dlg.ShowDialog (this);
						_currentlyOpenSettingsDialog = null;
						return temp;
					}
				});
				if(result==DialogResult.Yes)
				{
					Invoke(ReopenCurrentProject);
				}
			}
		}

		public void CheckForInvalidBranding()
		{
			if (_collectionSettings.InvalidBranding == null)
				return;
			// I'm not very happy with this, but the only place I could find to detect that we're opening a new project
			// is too soon to bring up a dialog; it comes up before the main window is fully initialized, which can
			// leave the main window in the wrong place. Waiting until idle gives a much better effect.
			StartupScreenManager.AddStartupAction(() =>
			{
				BringUpEnterpriseSettings();
			},shouldHideSplashScreen:true, lowPriority:true);
		}

		private void BringUpEnterpriseSettings()
		{
			CollectionSettingsApi.PrepareForFixEnterpriseBranding(_collectionSettings.InvalidBranding, _collectionSettings.SubscriptionCode);
			OnLegacySettingsButton_Click(this, new EventArgs());
			CollectionSettingsApi.EndFixEnterpriseBranding();
		}

		private void SelectPage(Control view)
		{
			// Already on the desired page: nothing to do.  And possible problems if we do do something.
			// See https://issues.bloomlibrary.org/youtrack/issue/BL-8382.
			if (view == _previouslySelectedControl)
				return;

			CurrentTabView = view as IBloomTabArea;
			// Warn the user if we're starting to use too much memory.
			MemoryManagement.CheckMemory(false, "switched page in workspace", true);

			if (_previouslySelectedControl != null)
			{
				_containerPanel.Controls.Remove(_previouslySelectedControl);
				if (_previouslySelectedControl is EditingView)
				{
					// I wish this was unnecessary; ideally, we'd get the notification to
					// stop monitoring from the stopMonitoring function in audioRecording.ts.
					// We should be able to achieve that when the tabs are embedded in a single
					// Browser control. For now, the shutdown of the EditingView seems to
					// preempt it, so we handle it here.
					_audioRecording.PauseMonitoringAudio(false);
				}
			}

			view.Dock = DockStyle.Fill;
			_containerPanel.Controls.Add(view);

			_toolSpecificPanel.Controls.Clear();

			_panelHoldingToolStrip.BackColor = CurrentTabView.TopBarControl.BackColor = _tabStrip.BackColor;

			if (Platform.IsMono)
			{
				BackgroundColorsForLinux(CurrentTabView);
			}

			if (CurrentTabView != null) //can remove when we get rid of info view
			{
				CurrentTabView.PlaceTopBarControl();
				_toolSpecificPanel.Controls.Add(CurrentTabView.TopBarControl);
				CurrentTabView.TopBarControl.Dock = DockStyle.Fill;
			}

			_selectedTabAboutToChangeEvent.Raise(new TabChangedDetails()
			{
				From = _previouslySelectedControl,
				To = view
			});

			_selectedTabChangedEvent.Raise(new TabChangedDetails()
			{
				From = _previouslySelectedControl,
				To = view
			});

			_previouslySelectedControl = view;
			_collectionApi.ResetUpdatingList();

			var zoomManager = CurrentTabView as IZoomManager;
			if (zoomManager != null)
			{
				if (!_toolStrip.Items.Contains(_zoomWrapper))
					_toolStrip.Items.Add(_zoomWrapper);
				_zoomControl.Zoom = zoomManager.Zoom;
				_zoomControl.ZoomChanged += (sender, args) => zoomManager.SetZoom(_zoomControl.Zoom);
			}
			else
			{
				if (_toolStrip.Items.Contains(_zoomWrapper))
					_toolStrip.Items.Remove(_zoomWrapper);
			}
			// TODO-WV2: Can we clear the cache in WV2?  Do we need to?
		}

		private void BackgroundColorsForLinux(IBloomTabArea currentTabView) {

			if (currentTabView.ToolStripBackground == null)
			{
				var bmp = new Bitmap(_toolStrip.Width, _toolStrip.Height);
				using (var g = Graphics.FromImage(bmp))
				{
					using (var b = new SolidBrush(_panelHoldingToolStrip.BackColor))
					{
						g.FillRectangle(b, 0, 0, bmp.Width, bmp.Height);
					}
				}
				currentTabView.ToolStripBackground = bmp;
			}

			_toolStrip.BackgroundImage = currentTabView.ToolStripBackground;
		}

		protected IBloomTabArea CurrentTabView { get; set; }

		private void _tabStrip_SelectedTabChanged(object sender, SelectedTabChangedEventArgs e)
		{
			if (_tabStrip.SelectedTab == _editTab)
				_tabSelection.ActiveTab = WorkspaceTab.edit;
			else if (_tabStrip.SelectedTab == _publishTab)
				_tabSelection.ActiveTab = WorkspaceTab.publish;
			else
				_tabSelection.ActiveTab = WorkspaceTab.collection;
			if (_returnToCollectionTabNotifier != null && _tabStrip.SelectedTab == _reactCollectionTab)
			{
				_returnToCollectionTabNotifier.CloseSafely();
				_returnToCollectionTabNotifier = null;
			}
			TabStripButton btn = (TabStripButton)e.SelectedTab;
			_tabStrip.BackColor = btn.BarColor;
			_toolSpecificPanel.BackColor = _panelHoldingToolStrip.BackColor = _tabStrip.BackColor;
			Logger.WriteEvent("Selecting Tab Page: " + e.SelectedTab.Name);
			SelectPage((Control) e.SelectedTab.Tag);
			AdjustTabStripDisplayForScreenSize();
			if (_tabSelection.ActiveTab == WorkspaceTab.collection && _collectionTabView != null)
			{
				if (Publish.BloomLibrary.BloomLibraryPublishModel.BookUploaded)
				{
					// update bloom library status for the either the selected book or the entire collection.
					_collectionTabView.UpdateBloomLibraryStatus(Publish.BloomLibrary.BloomLibraryPublishModel.BookUploadedId);
					Publish.BloomLibrary.BloomLibraryPublishModel.BookUploaded = false;
					Publish.BloomLibrary.BloomLibraryPublishModel.BookUploadedId = null;
				}
			}
		}

		public void ChangeTab(WorkspaceTab newTab)
		{
			switch (newTab)
			{
				case WorkspaceTab.edit:
					_tabStrip.SelectedTab = _editTab;
					break;
				case WorkspaceTab.collection:
					_tabStrip.SelectedTab = _reactCollectionTab;
					break;
				case WorkspaceTab.publish:
					_tabStrip.SelectedTab = _publishTab;
					break;
			}
		}

		private void _tabStrip_BackColorChanged(object sender, EventArgs e)
		{
			//_topBarButtonTable.BackColor = _toolSpecificPanel.BackColor =  _tabStrip.BackColor;
		}

		private void OnAboutBoxClick(object sender, EventArgs e)
		{
			string path = BloomFileLocator.GetBrowserFile(true,"infoPages","aboutBox-"+LocalizationManager.UILanguageId+".htm");
			if (String.IsNullOrEmpty(path))
			{
				path = BloomFileLocator.GetBrowserFile(false,"infoPages","aboutBox.htm");
			}
			using(var dlg = new SILAboutBox(path))
			{
				dlg.ShowDialog();
			}
		}

		private void toolStripMenuItem3_Click(object sender, EventArgs e)
		{
			HelpLauncher.Show(this, CurrentTabView.HelpTopicUrl);
		}

		private void _bloom_docs_Click(object sender, EventArgs e)
		{
			SIL.Program.Process.SafeStart("https://docs.bloomlibrary.org");
		}

		private void _webSiteMenuItem_Click(object sender, EventArgs e)
		{
			ProcessExtra.SafeStartInFront(UrlLookup.LookupUrl(UrlType.LibrarySite, null));
		}

		private void _releaseNotesMenuItem_Click(object sender, EventArgs e)
		{
			SIL.Program.Process.SafeStart("https://docs.bloomlibrary.org/Release-Notes");
		}

		private void _requestAFeatureMenuItem_Click(object sender, EventArgs e)
		{
			ProcessExtra.SafeStartInFront(UrlLookup.LookupUrl(UrlType.UserSuggestions, null));
		}

		private void _askAQuestionMenuItem_Click(object sender, EventArgs e)
		{
			ProcessExtra.SafeStartInFront(UrlLookup.LookupUrl(UrlType.Support, null));
		}

		// Currently not used, but I'm leaving the method in case we want to put it
		// back in for debug or alpha builds, etc.
		private void _showLogMenuItem_Click(object sender, EventArgs e)
		{
			try
			{
				Logger.ShowUserTheLogFile();
			}
			catch (Exception)
			{
			}
		}

		private void WorkspaceView_Resize(object sender, EventArgs e)
		{
			if (this.ParentForm != null && this.ParentForm.WindowState != FormWindowState.Minimized)
			{
				AdjustTabStripDisplayForScreenSize();
			}
		}

		private void WorkspaceView_Load(object sender, EventArgs e)
		{
			CheckDPISettings();
			_originalToolStripPanelWidth = 0;
			_viewInitialized = true;
			ShowAutoUpdateDialogIfNeeded();
			ShowForumInvitationDialogIfNeeded();
			// Whether we showed the dialog or not we'll check for a new version in 1 minute.
			_applicationUpdateCheckTimer.Enabled = true;
		}

		private const int kCurrentAutoUpdateVersion = 1;

		private void ShowAutoUpdateDialogIfNeeded()
		{
			if (Platform.IsLinux)
				return;
			// If Bloom is newly installed or we only had old versions before, this should be 0.
			var isShown = Settings.Default.AutoUpdateDialogShown;
			if (isShown < kCurrentAutoUpdateVersion)
			{
				// It's tempting to make the whole process of calling this function a startup action,
				// but until we actually decide whether to show it, we don't know whether we need to
				// hide the splash screen. This is as much as we can postpone.
				StartupScreenManager.AddStartupAction( () =>
					{
						using (var dlg = new ReactDialog("autoUpdateSoftwareDlgBundle", "Auto Update"))
						{
							dlg.Height = 250;
							dlg.Width = 500;
							dlg.ShowDialog(this);
						}
					}, shouldHideSplashScreen:true, lowPriority:false);
			}

		}

		private void ShowForumInvitationDialogIfNeeded()
		{
			if (Settings.Default.ForumInvitationAcknowledged)
				return;
			var lastShown = Settings.Default.ForumInvitationLastShown;
			var today = DateTime.Now;
			if (lastShown == DateTime.MinValue)
			{
				// If Bloom is newly installed or we only had old versions before,
				// wait 2 weeks before showing this nagging dialog.
				Settings.Default.ForumInvitationLastShown = today;
				Settings.Default.Save();
				return;
			}
			// Show once every two weeks until the user gives up and acknowledges it.
			if (today.Subtract(lastShown).TotalDays > 13)
			{
				// It's tempting to make the whole process of calling this function a startup action,
				// but until we actually decide whether to show it, we don't know whether we need to
				// hide the splash screen. This is as much as we can postpone.
				AppApi.OpenDialogs.AddOrUpdate("ForumInvitationDialog", 0, (key, val) => val);
				StartupScreenManager.AddStartupAction(() =>
				{
					AppApi.OpenDialogs.AddOrUpdate("ForumInvitationDialog", 1, (key, val) => val + 1);
					if (AppApi.OpenDialogs.TryGetValue("ForumInvitationDialog", out var count) && count > 1)
						return;
					Settings.Default.ForumInvitationLastShown = today;
					Settings.Default.Save();
					_webSocketServer.LaunchDialog("ForumInvitationDialog", new DynamicJson());
				}, shouldHideSplashScreen: true, lowPriority: true, needsToRun: () =>
				{
					// The startup task is called repeatedly until this function returns false.
					var shouldShow = AppApi.OpenDialogs.TryGetValue("ForumInvitationDialog", out var count);
					return shouldShow && count < 2;
				},
				// We need to wait for the "collectionButtonsDrawn" milestone to ensure that the collection
				// tab has rendered sufficiently to hook up the socket event handler for the dialog.
				// See September 18-19 comments in https://issues.bloomlibrary.org/youtrack/issue/BL-12410.
				// But we need to allow a number of ticks for the milestone to show up.  A delay of 100
				// ticks seems to work well.  A debug build on an older development machine recorded 4654
				// ticks in about a minute.
				waitForMilestone: "collectionButtonsDrawn",
				maxTickWaitForMilestone: 100);
			}
		}

		private void OnRegistrationMenuItem_Click(object sender, EventArgs e)
		{
			using (var dlg = new RegistrationDialog(true, _tcManager.UserMayChangeEmail))
			{
				dlg.ShowDialog();
			}
		}

		private void CheckDPISettings()
		{
			Graphics g = this.CreateGraphics();
			try
			{

				var dx = g.DpiX;
				DPIOfThisAccount = dx;
				var dy = g.DpiY;
				if(dx!=96 || dy!=96)
				{
					ErrorReport.NotifyUserOfProblem(new ShowOncePerSessionBasedOnExactMessagePolicy(),
						"The \"text size (DPI)\" or \"Screen Magnification\" of the display on this computer is set to a special value, {0}. With that setting, some thing won't look right in Bloom. Possibly books won't lay out correctly. If this is a problem, change the DPI back to 96 (the default on most computers), using the 'Display' Control Panel.", dx);
				}
			}
			finally
			{
				g.Dispose();
			}
		}

		public void CheckForCollectionUpdates()
		{
			_collectionApi.CheckForCollectionUpdates();
		}

		public void CheckForUpdates()
		{
			Invoke((Action) (() =>_checkForNewVersionMenuItem_Click(this, new EventArgs())));
		}

		private void _checkForNewVersionMenuItem_Click(object sender, EventArgs e)
		{
			if (ApplicationUpdateSupport.BloomUpdateInProgress)
			{
				//enhance: ideally, what this would do is show a toast of whatever it is squirrel is doing: checking, downloading, waiting for a restart.
				MessageBox.Show(this,
					LocalizationManager.GetString("CollectionTab.UpdateCheckInProgress",
						"Bloom is already working on checking for updates."));
				return;
			}
			if (Debugger.IsAttached)
			{
				MessageBox.Show(this, "Sorry, you cannot check for updates from the debugger.");
			}
			else if (InstallerSupport.SharedByAllUsers())
			{
				MessageBox.Show(this, LocalizationManager.GetString("CollectionTab.AdminManagesUpdates",
						"Your system administrator manages Bloom updates for this computer."));
			}
			else if (ApplicationUpdateSupport.IsDev)
			{
				MessageBox.Show(this, "Checking for updates is disabled on developer builds. No relevant channel.");
			}
			else
			{
				ApplicationUpdateSupport.CheckForASquirrelUpdate(ApplicationUpdateSupport.BloomUpdateMessageVerbosity.Verbose,
					newInstallDir => RestartBloom(newInstallDir), Settings.Default.AutoUpdate);
			}
		}

		private void RestartBloom(string newInstallDir)
		{
			Control ancestor = Parent;
			while (ancestor != null && !(ancestor is Shell))
				ancestor = ancestor.Parent;
			if (ancestor == null)
				return;
			var shell = (Shell) ancestor;
			var pathToNewExe = Path.Combine(newInstallDir, Path.ChangeExtension(Application.ProductName, ".exe"));
			if (!RobustFile.Exists(pathToNewExe))
				return; // aargh!
			shell.QuitForVersionUpdate = true;
			Process.Start(pathToNewExe);
			Thread.Sleep(2000);
			shell.Close();
		}

		private static void OpenInfoFile(string fileName)
		{
			// These are PDF files, but stored under browser/infoPages.
			ProcessExtra.SafeStartInFront(BloomFileLocator.GetBrowserFile(false, "infoPages", fileName));
		}

		private void buildingReaderTemplatesMenuItem_Click(object sender, EventArgs e)
		{
			OpenInfoFile("Building and Distributing Reader Templates in Bloom.pdf");
		}

		private void usingReaderTemplatesMenuItem_Click(object sender, EventArgs e)
		{
			OpenInfoFile("Using Bloom Reader Templates.pdf");
		}

		private void _reportAProblemMenuItem_Click(object sender, EventArgs e)
		{
			// Screen shots were showing the menu still open on Linux, so delay a bit by starting the
			// dialog on the next idle loop.  Also allow one repaint event to be handled immediately.
			// (This method has to return for the menu to fully hide itself on Linux.)
			// See https://silbloom.myjetbrains.com/youtrack/issue/BL-3792.
			Application.DoEvents();
			Application.Idle += StartProblemReport;
		}

		private void StartProblemReport(object sender, EventArgs e)
		{
			Application.Idle -= StartProblemReport;

			// Try to ensure latest changes in book are included in report.  (BL-10480)
			try
			{
				if (_editTab.IsSelected)
				{
					_editingView.Model.SaveNow();
				}
			}
			catch
			{
				// Ignore errors saving.
			}

			// To test the Problem Dialog with a fatal error, uncomment this next line.
			// throw new ApplicationException("I just felt like an error!");

			// To test the Problem Dialog with a nonfatal error, uncomment this next line.
			// NonFatalProblem.Report(ModalIf.All, PassiveIf.All, "My test 'yellow screen' error", "Any more details here?");
			// To test clicking 'Report' in a toast, uncomment the line above, but use ModalIf.None.

			// To test the old ErrorReport.NotifyUserOfProblem, uncomment this next line.
			// ErrorReport.NotifyUserOfProblem(new ApplicationException("internal exception message"), "My main message");
			Logger.WriteEvent("User clicked the 'Report a Problem' menu item");
			ProblemReportApi.ShowProblemDialog(this, null);
		}

		public void SetStateOfNonPublishTabs(bool enable)
		{
			if (_reactCollectionTab != null)
				_reactCollectionTab.Enabled = enable;
			_editTab.Enabled = enable;
		}

		private void _trainingVideosMenuItem_Click(object sender, EventArgs e)
		{
			//note: markdown processors pass raw html through unchanged.  Bloom's localization process
			// is designed to produce HTML files, not Markdown files.
			var path = BloomFileLocator.GetBestLocalizableFileDistributedWithApplication(false, "infoPages", "TrainingVideos-en.htm");
			using (var dlg = new ShowReleaseNotesDialog(Resources.BloomIcon, path))
			{
				dlg.ApplyMarkdown = false;
				dlg.Text = LocalizationManager.GetString("HelpMenu.trainingVideos", "Training Videos");
				dlg.ShowDialog();
			}
		}

		#region Responsive Toolbar

		enum Shrinkage { FullSize, Stage1, Stage2, Stage3 }
		private Shrinkage _currentShrinkage = Shrinkage.FullSize;
		private ToolStripControlHost _zoomWrapper;


		private const int MinToolStripMargin = 3;

		// The width of the toolstrip panel in stage 1 is typically its original width, which leaves a bit of margin
		// left of the toolstrip. If a long language name requires more width than typical, make it at least wide
		// enough to hold the language name. In the latter case, stage 2 won't do anything, and we will move right
		// on to stage 3 if stage 1 isn't enough.
		private int Stage_1WidthOfToolStringPanel => Math.Max(_originalToolStripPanelWidth, _toolStrip.Width + MinToolStripMargin);

		// The width at which we switch to stage 1: the actual space needed for the controls in the top panel,
		// when each is in its widest form and the preferred extra space is between the tab controls and the TopBarControl.
		// Since this is meant to be BEFORE we push the _toolSpecificPanel up against the tabs, we use its location
		// rather than the with of the tabs.
		private int STAGE_1 => _originalToolSpecificPanelHorizPos + (CurrentTabView?.WidthToReserveForTopBarControl ?? 0) + Stage_1WidthOfToolStringPanel;

		private int STAGE_2
		{
			get { return STAGE_1 - _stage1SpaceSaved; }
		}
		private int STAGE_3
		{
			get { return STAGE_2 - _stage2SpaceSaved;}
		}

		// The tabstrip typically changes size when a different language is selected.

		private void ToolStripOnSizeChanged(object o, EventArgs eventArgs)
		{
			AdjustTabStripDisplayForScreenSize();
		}

		private void AdjustTabStripDisplayForScreenSize()
		{
			if (!_viewInitialized)
				return;

			if (_originalToolStripPanelWidth == 0)
			{
				SaveOriginalWidthValues();
				SaveOriginalButtonTexts();
			}

			// First, set the width of _panelHoldingToolstrip, the control holding the language menu,  help menu,
			// and possibly zoom control. It must be wide enough to display its content. In stages Full and 1,
			// it is also not less than original width.
			int desiredToolStripPanelWidth = Math.Max(_toolStrip.Width + MinToolStripMargin,
				_currentShrinkage <= Shrinkage.Stage1 ? _originalToolStripPanelWidth : 0);
			if (desiredToolStripPanelWidth != _panelHoldingToolStrip.Width)
			{
				_panelHoldingToolStrip.Width = desiredToolStripPanelWidth;
				AlignTopRightPanels();
			}

			switch (_currentShrinkage)
			{
				default:
					// Shrinkage.FullSize
					if (Width < STAGE_1)
					{
						// shrink to stage 1
						_currentShrinkage = Shrinkage.Stage1;
						ShrinkToStage1();

						// It is possible that we are jumping from FullScreen to a 'remembered'
						// smaller screen size, so test for all of them!
						if (Width < STAGE_2)
						{
							_currentShrinkage = Shrinkage.Stage2;
							ShrinkToStage2();

							if (Width < STAGE_3)
							{
								_currentShrinkage = Shrinkage.Stage3;
								ShrinkToStage3();
							}
						}
					}
					break;
				case Shrinkage.Stage1:
					if (Width >= STAGE_1)
					{
						// grow back to unshrunk
						_currentShrinkage = Shrinkage.FullSize;
						GrowToFullSize();
						break;
					}
					if (Width < STAGE_2)
					{
						// shrink to stage 2
						_currentShrinkage = Shrinkage.Stage2;
						ShrinkToStage2();
					}
					break;
				case Shrinkage.Stage2:
					if (Width >= STAGE_2)
					{
						// grow back to stage 1
						_currentShrinkage = Shrinkage.Stage1;
						GrowToStage1();
						break;
					}
					if (Width < STAGE_3)
					{
						// shrink to stage 3
						_currentShrinkage = Shrinkage.Stage3;
						ShrinkToStage3();
					}
					break;
				case Shrinkage.Stage3:
					if (Width >= STAGE_3)
					{
						// grow back to stage 2
						_currentShrinkage = Shrinkage.Stage2;
						GrowToStage2();
					}
					break;
			}
		}

		private void SaveOriginalWidthValues()
		{
			_originalToolStripPanelWidth = _panelHoldingToolStrip.Width;
			_originalToolSpecificPanelHorizPos = _toolSpecificPanel.Location.X;
			_originalUiMenuWidth = _uiLanguageMenu.Width;
			_stage1SpaceSaved = 0;
			_stage2SpaceSaved = 0;
		}

		private void SaveOriginalButtonTexts()
		{
			_originalHelpText = _helpMenu.Text;
			_originalUiLanguageSelection = _uiLanguageMenu.Text;
		}

		// Stage 1 removes the space we initially leave in edit and publish views to the left of the
		// tool-specific buttons. (It has no visible effect in collection view, where the tool-specific buttons
		// are right-aligned.)
		private void ShrinkToStage1()
		{
			// Calculate right edge of tabs and move _toolSpecificPanel over to it
			var rightEdge = _publishTab.Bounds.Right + 5;
			if (_originalToolSpecificPanelHorizPos <= rightEdge)
				return;
			_stage1SpaceSaved = _originalToolSpecificPanelHorizPos - rightEdge;
			var currentToolPanelVert = _toolSpecificPanel.Location.Y;
			_toolSpecificPanel.Location = new Point(rightEdge, currentToolPanelVert);
			AlignTopRightPanels();
		}

		/// <summary>
		/// Keep the _panelHoldingToolStrip in the top right and the _toolSpecificPanel's right edge aligned with it.
		/// Normally during resize this happens automatically since both are anchored Right. But when we fiddle with
		/// the width or position of one of them we need to straighten things out.
		/// </summary>
		void AlignTopRightPanels()
		{
			_panelHoldingToolStrip.Left = this.Width - _panelHoldingToolStrip.Width; // align this panel on the right.
			_toolSpecificPanel.Width = _panelHoldingToolStrip.Left - _toolSpecificPanel.Left;

		}

		private void GrowToFullSize()
		{
			// revert _toolSpecificPanel to its original location
			_toolSpecificPanel.Location = new Point(_originalToolSpecificPanelHorizPos, _toolSpecificPanel.Location.Y);
			AlignTopRightPanels();
			_stage1SpaceSaved = 0;
		}

		/// <summary>
		/// Adjust buttons for the current Locale. In particular the Help button may be an icon or a translation.
		/// </summary>
		void AdjustButtonTextsForLocale()
		{
			if (_originalHelpImage == null)
				_originalHelpImage = _helpMenu.Image;
			var helpText = LocalizationManager.GetString("HelpMenu.Help Menu", "?");
			if (helpText == "?" || new[] {"en", "fr", "de", "es"}.Contains(LocalizationManager.UILanguageId))
			{
				_helpMenu.Text = "";
				_helpMenu.Image = _originalHelpImage;
			}
			else
			{
				_helpMenu.Text = helpText;
				_helpMenu.Image = null;
			}
		}

		// Currently stage 2 removes the space between the right-hand toolstrip and the tool-specific controls,
		// by shrinking _panelHoldingToolStrip.
		private void ShrinkToStage2()
		{
			_panelHoldingToolStrip.Width = _toolStrip.Width + MinToolStripMargin;
			AlignTopRightPanels();
			_stage2SpaceSaved = _originalToolStripPanelWidth - _panelHoldingToolStrip.Width;
		}

		private void GrowToStage1()
		{
			_panelHoldingToolStrip.Width = _originalToolStripPanelWidth;
			AlignTopRightPanels();
			_stage2SpaceSaved = 0;
		}

		// Stage 3 hides the right-hand toolstrip altogether.
		private void ShrinkToStage3()
		{
			// Extreme measures for really small screens
			_panelHoldingToolStrip.Visible = false;
			_toolSpecificPanel.Width = Width - _toolSpecificPanel.Left;
		}

		private void GrowToStage2()
		{
			_panelHoldingToolStrip.Visible = true;
			AlignTopRightPanels();
		}


		#endregion
	}

	public class NoBorderToolStripRenderer : ToolStripProfessionalRenderer
	{
		public NoBorderToolStripRenderer() : base(new NoBorderToolStripColorTable())
		{

		}
		protected override void OnRenderToolStripBorder(ToolStripRenderEventArgs e) { }

		protected override void OnRenderItemText(ToolStripItemTextRenderEventArgs e)
		{
			// this is needed, especially on Linux
			e.SizeTextRectangleToText();
			AdjustToolStripLocationIfNecessary(e);
			base.OnRenderItemText(e);
		}

		/// <summary>
		/// A toolstrip with one item embedded in a panel embedded in a TableLayoutPanel does not display well
		/// on Linux/Mono.  The text display can be truncated and moves around the panel horizontally.  The
		/// sizing calculation is carried out properly, but the ensuing horizontal location seems almost random.
		/// Rather than try to fix possibly several layers of Mono libary code, we calculate the desired location
		/// here to prevent the text from being truncated if possible.
		/// </summary>
		/// <remarks>
		/// See http://issues.bloomlibrary.org/youtrack/issue/BL-4409.
		/// </remarks>
		private void AdjustToolStripLocationIfNecessary(ToolStripItemTextRenderEventArgs e)
		{
			if (SIL.PlatformUtilities.Platform.IsUnix &&
				e.ToolStrip != null &&
				e.ToolStrip.Items.Count == 1 &&
				e.ToolStrip.Parent != null &&
				e.ToolStrip.Parent.Parent is TableLayoutPanel)
			{
				var delta = (e.ToolStrip.Location.X + e.ToolStrip.Width) - e.ToolStrip.Parent.Width;
				// Try to leave a pixel of margin.
				if (delta >= 0)
				{
					e.ToolStrip.Location = new Point(Math.Max(e.ToolStrip.Location.X - (delta + 1), 1), e.ToolStrip.Location.Y);
				}
			}
		}
	}

	public class NoBorderToolStripColorTable : ProfessionalColorTable
	{
		// BL-5071 Make the border the same color as the button when selected/hovered
		public override Color ButtonSelectedBorder => SystemColors.GradientActiveCaption;
	}

	/// <summary>
	/// Mono refuses to create CultureInfo items for languages it doesn't recognize.  And I'm not
	/// sure that .Net allows you to modify the dummy objects it creates.  So this class serves
	/// to store the language code and the most useful names associated with it, at least for the
	/// purposes of the drop-down menus that display the localization languages available.
	/// </summary>
	public class LanguageItem
	{
		public string LangTag;
		public string EnglishName;
		public string MenuText;
		public float FractionApproved;
		public float FractionTranslated;
	}
	/// <summary>
	/// This class follows a recommendation at
	/// https://support.microsoft.com/en-us/help/953934/deeply-nested-controls-do-not-resize-properly-when-their-parents-are-r
	/// It works around a bug that causes a "deeply nested" panel with a docked child to
	/// fail to adjust the position of the docked child when the parent resizes.
	/// </summary>
	public class NestedDockedChildPanel : Panel
	{
		// This fix is Windows/.Net specific.  It prevents Bloom from displaying the main window at all in Linux/Mono.
>>>>>>> 5e587e7e
#if !__MonoCS__
        protected override void OnSizeChanged(EventArgs e)
        {
            if (this.Handle != null)
            {
                this.BeginInvoke(
                    (MethodInvoker)
                        delegate
                        {
                            base.OnSizeChanged(e);
                        }
                );
            }
        }
#endif
    }
}<|MERGE_RESOLUTION|>--- conflicted
+++ resolved
@@ -35,7 +35,6 @@
 
 namespace Bloom.Workspace
 {
-<<<<<<< HEAD
     public partial class WorkspaceView : UserControl
     {
         private readonly WorkspaceModel _model;
@@ -691,6 +690,8 @@
             var items = new List<LanguageItem>();
             if (onlyActiveItem)
             {
+                if (String.IsNullOrEmpty(Settings.Default.UserInterfaceLanguage))
+                    Settings.Default.UserInterfaceLanguage = "en";  // See BL-13545.
                 items.Add(CreateLanguageItem(Settings.Default.UserInterfaceLanguage));
             }
             else
@@ -1874,1580 +1875,6 @@
     public class NestedDockedChildPanel : Panel
     {
         // This fix is Windows/.Net specific.  It prevents Bloom from displaying the main window at all in Linux/Mono.
-=======
-	public partial class WorkspaceView : UserControl
-	{
-		private readonly WorkspaceModel _model;
-		private readonly CollectionSettingsDialog.Factory _settingsDialogFactory;
-		private readonly SelectedTabAboutToChangeEvent _selectedTabAboutToChangeEvent;
-		private readonly SelectedTabChangedEvent _selectedTabChangedEvent;
-		private readonly LocalizationChangedEvent _localizationChangedEvent;
-		private readonly CollectionSettings _collectionSettings;
-		private bool _viewInitialized;
-		private int _originalToolStripPanelWidth;
-		private int _originalToolSpecificPanelHorizPos;
-		private int _originalUiMenuWidth;
-		private int _stage1SpaceSaved;
-		private int _stage2SpaceSaved;
-		private string _originalHelpText;
-		private Image _originalHelpImage;
-		private string _originalUiLanguageSelection;
-		private EditingView _editingView;
-		private PublishView _publishView;
-		private CollectionTabView _collectionTabView;
-		private Control _previouslySelectedControl;
-		public event EventHandler ReopenCurrentProject;
-		public static float DPIOfThisAccount;
-		private ZoomControl _zoomControl;
-
-		public delegate WorkspaceView Factory();
-
-		private TeamCollectionManager _tcManager;
-		private BookSelection _bookSelection;
-		private ToastNotifier _returnToCollectionTabNotifier;
-		private BloomWebSocketServer _webSocketServer;
-		private BookServer _bookServer;
-		private WorkspaceTabSelection _tabSelection;
-		private CollectionApi _collectionApi;
-		private AudioRecording _audioRecording;
-
-		//autofac uses this
-
-		public WorkspaceView(WorkspaceModel model,
-							CollectionTabView.Factory reactCollectionsTabsViewFactory,
-							EditingView.Factory editingViewFactory,
-							PublishView.Factory pdfViewFactory,
-							CollectionSettingsDialog.Factory settingsDialogFactory,
-							EditBookCommand editBookCommand,
-							SelectedTabAboutToChangeEvent selectedTabAboutToChangeEvent,
-							SelectedTabChangedEvent selectedTabChangedEvent,
-							LocalizationChangedEvent localizationChangedEvent,
-							CollectionSettings collectionSettings,
-							CommonApi commonApi,
-							BookSelection bookSelection,
-							BookStatusChangeEvent bookStatusChangeEvent,
-							TeamCollectionManager tcManager,
-							BloomWebSocketServer webSocketServer,
-							AppApi appApi,
-							BookServer bookServer,
-							CollectionApi collectionApi,
-							WorkspaceApi workspaceApi,
-							WorkspaceTabSelection tabSelection,
-							AudioRecording audioRecording
-		)
-		{
-			_model = model;
-			_settingsDialogFactory = settingsDialogFactory;
-			_selectedTabAboutToChangeEvent = selectedTabAboutToChangeEvent;
-			_selectedTabChangedEvent = selectedTabChangedEvent;
-			_bookSelection = bookSelection;
-			_localizationChangedEvent = localizationChangedEvent;
-			_tcManager = tcManager;
-			_webSocketServer = webSocketServer;
-			_bookServer = bookServer;
-			_tabSelection = tabSelection;
-			_audioRecording = audioRecording;
-			collectionApi.WorkspaceView = this; // avoids an Autofac exception that appears if collectionApi constructor takes a WorkspaceView
-			_collectionApi = collectionApi;
-			appApi.WorkspaceView = this; // it needs to know, and there's some circularity involved in having factory pass it in
-			workspaceApi.WorkspaceView = this; // and yet one more
-
-			_collectionSettings = collectionSettings;
-			// This provides the common API with a hook it can use to reload
-			// the project. Another option would be to make Autofac pass a WorkspaceView
-			// to the CommonApi constructor so it could raise the event more
-			// directly. But I'm concerned about circularity: something that needs
-			// the CommonApi may be needed itself by the WorkspaceView.
-			commonApi.ReloadProjectAction = () => { Invoke(ReopenCurrentProject); };
-
-			//_chorusSystem = chorusSystem;
-			_model.UpdateDisplay += new EventHandler(OnUpdateDisplay);
-
-			// By this point, BloomServer is up and listening and our web controllers are registered,
-			// so our new ProblemReportApi will function. These next two lines activate it.
-			ErrorReport.OnShowDetails = ProblemReportApi.ShowProblemDialogForNonFatalException;
-			FatalExceptionHandler.UseFallback = false;
-
-			InitializeComponent();
-
-			_checkForNewVersionMenuItem.Visible = Platform.IsWindows;
-
-			_toolStrip.Renderer = new NoBorderToolStripRenderer();
-
-			//we have a number of buttons which don't make sense for the remote (therefore vulnerable) low-end user
-			//_settingsLauncherHelper.CustomSettingsControl = _toolStrip;
-			//NB: these aren't really settings, but we're using that feature to simplify this menu down to what makes sense for the easily-confused user
-			_settingsLauncherHelper.ManageComponent(_requestAFeatureMenuItem);
-			_settingsLauncherHelper.ManageComponent(_webSiteMenuItem);
-			_settingsLauncherHelper.ManageComponent(_releaseNotesMenuItem);
-			_settingsLauncherHelper.ManageComponent(_divider2);
-
-			OnSettingsProtectionChanged(this, null);//initial setup
-			SettingsProtectionSettings.Default.PropertyChanged += new PropertyChangedEventHandler(OnSettingsProtectionChanged);
-
-
-			_uiLanguageMenu.Visible = true;
-			_settingsLauncherHelper.ManageComponent(_uiLanguageMenu);
-
-			editBookCommand.Subscribe(OnEditBook);
-
-			Application.Idle += new EventHandler(Application_Idle);
-			Text = _model.ProjectName;
-
-			//
-			// _editingView needs to be created before we select a tab, since the model
-			// gets notified about tab selection, and expects its view to be non-null,
-			// and that is done by the EditingView constructor.
-			//
-			this._editingView = editingViewFactory();
-			this._editingView.Dock = DockStyle.Fill;
-
-			_collectionTabView = reactCollectionsTabsViewFactory();
-			_collectionTabView.ManageSettings(_settingsLauncherHelper);
-			_collectionTabView.Dock = DockStyle.Fill;
-			_collectionTabView.BackColor = System.Drawing.Color.FromArgb(((int)(((byte)(87)))), ((int)(((byte)(87)))), ((int)(((byte)(87)))));
-			_reactCollectionTab.Tag = _collectionTabView;
-			_tabStrip.SelectedTab = _reactCollectionTab;
-
-			//
-			// _pdfView
-			//
-			this._publishView = pdfViewFactory();
-			this._publishView.Dock = DockStyle.Fill;
-
-			_publishTab.Tag = _publishView;
-			_editTab.Tag = _editingView;
-
-			SetTabVisibility(_publishTab, false);
-			SetTabVisibility(_editTab, false);
-
-			this._reactCollectionTab.Text = _collectionTabView.CollectionTabLabel;
-			_tabStrip.SelectedTab = _reactCollectionTab;
-			SelectPage(_collectionTabView);
-
-			if (Platform.IsMono)
-			{
-				// Without this adjustment, we lose some controls on smaller resolutions.
-				AdjustToolPanelLocation(true);
-				// in mono auto-size causes the height of the tab strip to be too short
-				_tabStrip.AutoSize = false;
-			}
-
-			_toolStrip.SizeChanged += ToolStripOnSizeChanged;
-
-			_uiLanguageMenu.DropDownOpening += (sender, args) =>
-			{
-				SetupUiLanguageMenu();
-			};
-			SetupUiLanguageMenu(true);
-			SetupZoomControl();
-			AdjustButtonTextsForLocale();
-			_viewInitialized = false;
-			CommonApi.WorkspaceView = this;
-
-			// We put this on the high priority list because the notification it sends
-			// updates the highlighting of the selected button. Other subscribers include
-			// the code that updates the preview, which is quite slow. We need the button
-			// to respond quickly.
-			// We'll need to do something even trickier if there start to be slow things that
-			// happen in response to the book selection changed websocket message.
-			bookSelection.SelectionChangedHighPriority += HandleBookSelectionChanged;
-			bookStatusChangeEvent.Subscribe(args => { HandleBookStatusChange(args); });
-		}
-
-		protected override void OnLoad(EventArgs e)
-		{
-			base.OnLoad(e);
-			// If we're loading a team collection, we need to do that...with its progress dialog...
-			// before anything else, and we'll need to close the splash screen to make room for
-			// that dialog.
-			// Note, this not put into _startupActions...it should never be disabled.
-			if (_tcManager?.CurrentCollectionEvenIfDisconnected == null)
-			{
-				ReadyToShowCollections();
-			}
-			else
-			{
-				StartupScreenManager.AddStartupAction(() =>
-				{
-					// Don't do anything else after this as part of this idle task.
-					// See the comment near the end of HandleTeamStuffBeforeGetBookCollections.
-					_model.HandleTeamStuffBeforeGetBookCollections(ReadyToShowCollections);
-				}, shouldHideSplashScreen: true);
-			}
-
-			// Must not do this until we've done TC sync. Among various potential confusions,
-			// if the book has been renamed remotely but not yet here, we may not be able to tell that it
-			// needs to be checked out before BringBookUpToDate renames it here.
-			StartupScreenManager.AddStartupAction(() =>
-				SelectBookAtStartup(),
-				// We want to delay this until the buttons get drawn,
-				// since it ties up the UI thread for a while.
-				// Enhance: the code in CollectionsApi that raises this event is crude; it just
-				// looks for the first two button thumbnails to be requested. It would be better if
-				// we had some way of knowing when the collection panes were fully rendered.
-				// It would be better still if most of the work of SelectPreviouslySelectedBook could
-				// be done on a background thread so it could make progress as quickly as possible
-				// without holding up drawing the collection panes.
-				waitForMilestone: "collectionButtonsDrawn",
-				shouldHideSplashScreen: true);	// possibility of error message boxes (BL-12155)
-		}
-
-		private void ReadyToShowCollections()
-		{
-			_collectionTabView.ReadyToShowCollections();
-		}
-
-		/// <summary>
-		/// Restore the the selection of the previously selected book, but only if the book is in either
-		/// the same collection (waiting to be edited) or in a source collection (waiting to be created
-		/// in the current collection).
-		/// </summary>
-		/// <remarks>
-		/// See https://issues.bloomlibrary.org/youtrack/issue/BL-10225.
-		/// </remarks>
-		private void SelectBookAtStartup()
-		{
-			try
-			{
-				var selBookPath = Program.PathToBookDownloadedAtStartup ?? Settings.Default.CurrentBookPath;
-				if (string.IsNullOrEmpty(selBookPath) || !Directory.Exists(selBookPath))
-					return;
-				var selBookCollectionFolder = Path.GetDirectoryName(selBookPath);
-				var inCurrentCollection = selBookCollectionFolder == _collectionSettings.FolderPath;
-				var inSourceFolder = !inCurrentCollection && _model.GetSourceCollectionFolders().ToList().Exists(folder => selBookCollectionFolder == folder);
-				if (inCurrentCollection || inSourceFolder)
-				{
-					var info = new BookInfo(selBookPath, inCurrentCollection, _tcManager.CurrentCollectionEvenIfDisconnected ?? new AlwaysEditSaveContext() as ISaveContext);
-					// Fully updating book files ensures that the proper branding files are found for
-					// previewing when the collection settings change but the book selection does not.
-					var book = _bookServer.GetBookFromBookInfo(info, fullyUpdateBookFiles: true);
-					_bookSelection.SelectBook(book);
-				}
-			}
-			// I think we would ideally catch ApplicationException here, but, at least for BL-11678,
-			// what we actually get is an Autofac.Core.DependencyResolutionException.
-			catch (Exception e)
-			{
-				// All we are trying to do here is select a book.
-				// We certainly don't want to crash because we had a problem doing so.
-				// One scenario we know of which causes this is if the book at
-				// Settings.Default.CurrentBookPath gets corrupted, such as having no .htm file.
-				// See BL-11678.
-				Settings.Default.CurrentBookPath = null;
-
-				MiscUtils.SuppressUnusedExceptionVarWarning(e);
-			}
-		}
-
-		private void HandleBookSelectionChanged(object sender, BookSelectionChangedEventArgs e)
-		{
-			var result = GetCurrentSelectedBookInfo();
-			// Important for at least the TeamCollectionBookStatusPanel and the CollectionsTabBookPanel.
-			_webSocketServer.SendString("book-selection", "changed", result);
-		}
-
-		string _tempBookInfoHtmlPath;
-
-		public string GetCurrentSelectedBookInfo()
-		{
-			var book = _bookSelection.CurrentSelection;
-			var collectionKind = Book.Book.CollectionKind(book);
-
-			string aboutBookInfoUrl = null;
-			if (book != null && book.HasAboutBookInformationToShow)
-			{
-				if (RobustFile.Exists(book.AboutBookHtmlPath))
-				{
-					aboutBookInfoUrl = book.AboutBookHtmlPath.ToLocalhost();
-				}
-				else if (RobustFile.Exists(book.AboutBookMdPath))
-				{
-					var mdContent = RobustFile.ReadAllText(book.AboutBookMdPath);
-					var htmlContent = string.Format("<html><head><meta charset=\"utf-8\"/></head><body>{0}</body></html>",
-						Markdig.Markdown.ToHtml(mdContent));
-					if (_tempBookInfoHtmlPath != null && RobustFile.Exists(_tempBookInfoHtmlPath))
-						RobustFile.Delete(_tempBookInfoHtmlPath);
-					_tempBookInfoHtmlPath = Path.Combine(Path.GetTempPath(), Path.GetFileNameWithoutExtension(book.AboutBookMdPath) + ".html");
-					RobustFile.WriteAllText(_tempBookInfoHtmlPath, htmlContent);
-					aboutBookInfoUrl = _tempBookInfoHtmlPath.ToLocalhost();
-				}
-			}
-			// notify browser components that are listening to this event
-			var result = JsonConvert.SerializeObject(new
-			{
-				id = book?.ID,
-				saveable = _bookSelection.CurrentSelection?.IsSaveable ?? false,
-				collectionKind,
-				aboutBookInfoUrl,
-				isTemplate = book?.IsTemplateBook
-			});
-			return result;
-		}
-
-		public static string MustBeAdminMessage => LocalizationManager.GetString("TeamCollection.MustBeAdmin",
-			"You must be an administrator to change collection settings");
-
-		private void HandleBookStatusChange(BookStatusChangeEventArgs args)
-		{
-			var bookName = args.BookName;
-			if (_bookSelection.CurrentSelection == null)
-				return;
-			if (this.IsDisposed)
-				return; // We can't need the notification, and Invoke will fail.
-						// Notify anything on the Javascript side that might care about the status change.
-						// (This includes buttons that are not selected.)
-			SafeInvoke.Invoke("sending reload status", this, false, true,
-				() =>
-				{
-					_webSocketServer.SendEvent("bookStatus", "reload");
-				});
-			if (bookName != Path.GetFileName(_bookSelection.CurrentSelection?.FolderPath))
-				return; // change is not to the book we're interested in.
-			if (_tabStrip.SelectedTab == _reactCollectionTab)
-				return; // this toast is all about returning to the collection tab
-			if (_returnToCollectionTabNotifier != null)
-				return; // notification already up
-			if (_tcManager.CurrentCollection == null)
-				return;
-			if (_tcManager.CurrentCollection.HasClobberProblem(bookName))
-			{
-				SafeInvoke.Invoke("sending reload status", this, false, true, () =>
-				{
-					var msg = LocalizationManager.GetString("TeamCollection.ClobberProblem",
-						"The Team Collection has a newer version of this book. Return to the Collection Tab for more information.");
-					_returnToCollectionTabNotifier = new ToastNotifier();
-					_returnToCollectionTabNotifier.Image.Image = Resources.Error32x32;
-					_returnToCollectionTabNotifier.ToastClicked += (sender, _) =>
-					{
-						_returnToCollectionTabNotifier.CloseSafely();
-						_tabStrip.SelectedTab = _reactCollectionTab;
-					};
-					_returnToCollectionTabNotifier.Show(msg, "", -1);
-				});
-			}
-		}
-
-		private void SetupZoomControl()
-		{
-			_zoomControl = new ZoomControl();
-			_zoomWrapper = new ToolStripControlHost(_zoomControl);
-			// We're using a ToolStrip to display these three controls in the top right, and it does a nice job
-			// of stretching the width to match localization. But height and spacing we must control exactly,
-			// or it goes into an overflow mode that is very ugly.
-			_zoomWrapper.Margin = Padding.Empty;
-			// Provide access for javascript to adjust this control via the EditingView and EditingModel.
-			// See https://issues.bloomlibrary.org/youtrack/issue/BL-5584.
-			_editingView.SetZoomControl(_zoomControl);
-		}
-
-		private int TabButtonSectionWidth
-		{
-			get { return _tabStrip.Items.Cast<TabStripButton>().Sum(tab => tab.Width) + 10; }
-		}
-
-		/// <summary>
-		/// Adjusts the tool panel location to allow more (or optionally less) space
-		/// for the tab buttons.
-		/// </summary>
-		void AdjustToolPanelLocation(bool allowNarrowing)
-		{
-			var widthOfTabButtons = TabButtonSectionWidth;
-			var location = _toolSpecificPanel.Location;
-			if (widthOfTabButtons > location.X || allowNarrowing)
-			{
-				location.X = widthOfTabButtons;
-				_toolSpecificPanel.Location = location;
-			}
-		}
-
-		/// <summary>
-		/// Adjust the tool panel location when the chosen localization changes.
-		/// See https://jira.sil.org/browse/BL-1212 for what can happen if we
-		/// don't adjust.  At the moment, we only widen, we never narrow the
-		/// overall area allotted to the tab buttons.  Button widths adjust
-		/// themselves automatically to their Text width.  There doesn't seem
-		/// to be a built-in mechanism to limit the width to a given maximum
-		/// so we implement such an operation ourselves.
-		/// </summary>
-		void HandleTabTextChanged(object sender, EventArgs e)
-		{
-			var btn = sender as TabStripButton;
-			if (btn != null)
-			{
-				const string kEllipsis = "\u2026";
-				// Preserve the original string as the tooltip.
-				if (!btn.Text.EndsWith(kEllipsis))
-					btn.ToolTipText = btn.Text;
-				// Ensure the button width is no more than 110 pixels.
-				if (btn.Width > 110)
-				{
-					using (Graphics g = btn.Owner.CreateGraphics())
-					{
-						btn.Text = ShortenStringToFit(btn.Text, 110, btn.Width, btn.Font, g);
-					}
-				}
-			}
-			AdjustToolPanelLocation(false);
-		}
-
-		/// <summary>
-		/// Ensure that the TabStripItem or Control or Whatever is no wider than desired by
-		/// truncating the Text as needed, with an ellipsis appended to show truncation has
-		/// occurred.
-		/// </summary>
-		/// <returns>the possibly shortened string</returns>
-		/// <param name="text">the string to shorten if necessary</param>
-		/// <param name="maxWidth">the maximum item width allowed</param>
-		/// <param name="originalWidth">the original item width (with the original string)</param>
-		/// <param name="font">the font to use</param>
-		/// <param name="g">the relevant Graphics object for drawing/measuring</param>
-		/// <remarks>Would this be a good library method somewhere?  Where?</remarks>
-		public static string ShortenStringToFit(string text, int maxWidth, int originalWidth, Font font, Graphics g)
-		{
-			const string kEllipsis = "\u2026";
-			var txtWidth = TextRenderer.MeasureText(g, text, font).Width;
-			var padding = originalWidth - txtWidth;
-			while (txtWidth + padding > maxWidth)
-			{
-				var len = text.Length - 2;
-				if (len <= 0)
-					break;	// I can't conceive this happening, but I'm also paranoid.
-				text = text.Substring(0, len) + kEllipsis;	// trim, add ellipsis
-				txtWidth = TextRenderer.MeasureText(g, text, font).Width;
-			}
-			return text;
-		}
-
-		private void _applicationUpdateCheckTimer_Tick(object sender, EventArgs e)
-		{
-			_applicationUpdateCheckTimer.Enabled = false;
-			if (!Debugger.IsAttached && Platform.IsWindows)
-			{
-				ApplicationUpdateSupport.CheckForASquirrelUpdate(ApplicationUpdateSupport.BloomUpdateMessageVerbosity.Quiet, newInstallDir => RestartBloom(newInstallDir), Settings.Default.AutoUpdate);
-			}
-		}
-
-		void OnSettingsProtectionChanged(object sender, PropertyChangedEventArgs e)
-		{
-			//when we need to use Ctrl+Shift to display stuff, we don't want it also firing up the localization dialog (which shouldn't be done by a user under settings protection anyhow)
-
-			// Commented out due to BL-5111
-			//LocalizationManager.EnableClickingOnControlToBringUpLocalizationDialog = !SettingsProtectionSettings.Default.NormallyHidden;
-		}
-
-		ToolStripMenuItem _showAllTranslationsItem;
-
-		private void SetupUiLanguageMenu(bool onlyActiveItem = false)
-		{
-			SetupUiLanguageMenuCommon(_uiLanguageMenu, FinishUiLanguageMenuItemClick, onlyActiveItem);
-
-			// REVIEW: should this be part of SetupUiLanguageMenuCommon()?  should it be added only for alpha and beta?
-			_uiLanguageMenu.DropDownItems.Add("-");
-			_showAllTranslationsItem = new ToolStripMenuItem();
-			_showAllTranslationsItem.Text = GetShowUnapprovedTranslationsMenuText();
-			_showAllTranslationsItem.Checked = Settings.Default.ShowUnapprovedLocalizations;
-			_showAllTranslationsItem.Click += (sender, args) => ToggleShowingOnlyApprovedTranslations();
-			_uiLanguageMenu.DropDownItems.Add(_showAllTranslationsItem);
-
-			_uiLanguageMenu.DropDown.Closing += DropDown_Closing;
-			_helpMenu.DropDown.Closing += DropDown_Closing;
-			_uiLanguageMenu.DropDown.Opening += DropDown_Opening;
-			_helpMenu.DropDown.Opening += DropDown_Opening;
-			// one side-effect of the above is if the _uiLanguageMenu dropdown is open, a click on the _helpMenu won't close it
-			// (and vice versa)
-			_helpMenu.Click += (sender, args) => _uiLanguageMenu.DropDown.Close(ToolStripDropDownCloseReason.ItemClicked);
-			_uiLanguageMenu.Click += (sender, e) => _helpMenu.DropDown.Close(ToolStripDropDownCloseReason.ItemClicked);
-		}
-
-		private void ToggleShowingOnlyApprovedTranslations()
-		{
-			Settings.Default.ShowUnapprovedLocalizations = !Settings.Default.ShowUnapprovedLocalizations;
-			LocalizationManager.ReturnOnlyApprovedStrings = !Settings.Default.ShowUnapprovedLocalizations;
-			SetupUiLanguageMenu();
-			FinishUiLanguageMenuItemClick();	// apply newly revealed/hidden localizations
-			// until L10nSharp changes to allow dynamic response to setting change
-			Settings.Default.Save();
-			Program.RestartBloom(false);
-		}
-
-		private bool _ignoreNextAppFocusChange;
-		/// <summary>
-		/// Prevent undesirable closing of dropdown menus.  This is worth losing some desired
-		/// closings, especially for Linux/Gnome in which the menus refuse to stay open at all
-		/// without this fix.
-		/// </summary>
-		/// <remarks>
-		/// See https://silbloom.myjetbrains.com/youtrack/issue/BL-5471.
-		/// See https://silbloom.myjetbrains.com/youtrack/issue/BL-6107.
-		/// The exact behavior seems rather system dependent.
-		/// </remarks>
-		private void DropDown_Closing(object sender, ToolStripDropDownClosingEventArgs e)
-		{
-			// ReSharper disable once SwitchStatementMissingSomeCases
-			switch (e.CloseReason)
-			{
-				case ToolStripDropDownCloseReason.AppFocusChange:
-					// this is usually just hovering over the help menu on Windows.
-					// there is always one spurious focus change on Linux/Gnome.
-					e.Cancel = _ignoreNextAppFocusChange;
-					break;
-				case ToolStripDropDownCloseReason.AppClicked:
-				// "reason" is AppClicked, but is it legit?
-				// Every other time we get AppClicked even if we are just hovering over the help menu.
-				case ToolStripDropDownCloseReason.Keyboard:
-					// If "reason" is Keyboard, that seems to be generated just by moving the mouse over the
-					// adjacent (visible) button on Linux.
-					var mousePos = _helpMenu.Owner.PointToClient(MousePosition);
-					var bounds = (sender == _helpMenu.DropDown) ? _uiLanguageMenu.Bounds : _helpMenu.Bounds;
-					if (bounds.Contains(mousePos))
-					{
-						// probably a false positive
-						e.Cancel = e.CloseReason==ToolStripDropDownCloseReason.AppClicked || Platform.IsLinux;
-					}
-					break;
-				default: // includes ItemClicked, CloseCalled
-					break;
-			}
-			_ignoreNextAppFocusChange = Platform.IsWindows;	// preserve the fix for BL-5476.
-			Debug.WriteLine("DEBUG WorkspaceView.DropDown_Closing: reason={0}, cancel={1}", e.CloseReason.ToString(), e.Cancel);
-		}
-
-		void DropDown_Opening(object sender, CancelEventArgs e)
-		{
-			_ignoreNextAppFocusChange = true;
-		}
-
-		/// <summary>
-		/// This is also called by CollectionChoosing.OpenCreateCloneControl
-		/// </summary>
-		public static void SetupUiLanguageMenuCommon(ToolStripDropDownButton uiMenuControl, Action finishClickAction = null, bool onlyActiveItem = false)
-		{
-			var items = new List<LanguageItem>();
-			if (onlyActiveItem)
-			{
-				if (String.IsNullOrEmpty(Settings.Default.UserInterfaceLanguage))
-					Settings.Default.UserInterfaceLanguage = "en";	// See BL-13545.
-				items.Add(CreateLanguageItem(Settings.Default.UserInterfaceLanguage));
-			}
-			else
-			{
-				foreach (var lang in LocalizationManager.GetAvailableLocalizedLanguages())
-				{
-					// Require that at least 1% of the strings have been translated and approved for alphas,
-					// or 25% translated and approved for betas and release.
-					var approved = FractionApproved(lang);
-					if (Settings.Default.ShowUnapprovedLocalizations)
-						approved = FractionTranslated(lang);
-					var alpha = ApplicationUpdateSupport.IsDevOrAlpha;
-					if ((alpha && approved < 0.01F) || (!alpha && approved < 0.25F))
-						continue;
-					items.Add(CreateLanguageItem(lang));
-				}
-			}
-
-			items.Sort(compareLangItems);
-
-			var tooltipFormat = LocalizationManager.GetString("CollectionTab.UILanguageMenu.ItemTooltip", "{0}% translated",
-				"Shown when hovering over an item in the UI Language menu.  The {0} marker is filled in by a number between 1 and 100.");
-			uiMenuControl.DropDownItems.Clear();
-			foreach (var langItem in items)
-			{
-				var item = uiMenuControl.DropDownItems.Add(langItem.MenuText);
-				item.Tag = langItem;
-				var fraction = langItem.FractionApproved;
-				if (Settings.Default.ShowUnapprovedLocalizations)
-					fraction = langItem.FractionTranslated;
-				item.ToolTipText = String.Format(tooltipFormat, (int)(fraction * 100.0F));
-				item.Click += (sender, args) => UiLanguageMenuItemClickHandler(uiMenuControl, sender as ToolStripItem, finishClickAction);
-				if (langItem.LangTag == Settings.Default.UserInterfaceLanguage)
-					UpdateMenuTextToShorterNameOfSelection(uiMenuControl, langItem.MenuText);
-			}
-			uiMenuControl.DropDownItems.Add("-");		// adds ToolStripSeparator
-			var message = LocalizationManager.GetString("CollectionTab.UILanguageMenu.HelpTranslate", "Help us translate Bloom (web)",
-				"The final item in the UI Language menu. When clicked, it opens Bloom's page in the Crowdin web-based translation system.");
-			var helpItem = uiMenuControl.DropDownItems.Add(message);
-			helpItem.Image = Resources.weblink;
-			helpItem.Click += (sender, args) => ProcessExtra.SafeStartInFront(UrlLookup.LookupUrl(UrlType.LocalizingSystem, null));
-		}
-
-		private static int compareLangItems(LanguageItem a, LanguageItem b)
-		{
-			var aText = a.MenuText;
-			if (!CharacterUtils.IsLatinChar(aText[0]))
-				aText = a.EnglishName;
-			var bText = b.MenuText;
-			if (!CharacterUtils.IsLatinChar(bText[0]))
-				bText = b.EnglishName;
-			return String.Compare(aText.ToLowerInvariant(), bText.ToLowerInvariant(), StringComparison.Ordinal);
-		}
-
-		private static void UiLanguageMenuItemClickHandler(ToolStripDropDownButton toolStripButton, ToolStripItem item, Action finishClickAction)
-		{
-			var tag = (LanguageItem)item.Tag;
-
-			LocalizationManager.SetUILanguage(tag.LangTag, true);
-			// TODO-WV2: Can we set the browser language in WV2?  Do we need to?
-			Settings.Default.UserInterfaceLanguage = tag.LangTag;
-			Settings.Default.UserInterfaceLanguageSetExplicitly = true;
-			Settings.Default.Save();
-			item.Select();
-			UpdateMenuTextToShorterNameOfSelection(toolStripButton, item.Text);
-
-			finishClickAction?.Invoke();
-		}
-
-		private void FinishUiLanguageMenuItemClick()
-		{
-			// these lines deal with having a smaller workspace window and minimizing the button texts for smaller windows
-			SaveOriginalButtonTexts();
-			AdjustButtonTextsForLocale();
-			_showAllTranslationsItem.Text = GetShowUnapprovedTranslationsMenuText();
-			_localizationChangedEvent.Raise(null);
-		}
-
-		private string GetShowUnapprovedTranslationsMenuText()
-		{
-			return LocalizationManager.GetString("CollectionTab.LanguageMenu.ShowUnapprovedTranslations", "Show translations which have not been approved yet");
-		}
-
-		public static LanguageItem CreateLanguageItem(string code)
-		{
-			// Get the language name in its own language if at all possible.
-			// Add an English name suffix if it's not in a Latin script.
-			var menuText = IetfLanguageTag.GetNativeLanguageNameWithEnglishSubtitle(code);
-			var englishName = IetfLanguageTag.GetManuallyOverriddenEnglishNameIfNeeded(code,()=>IetfLanguageTag.GetLocalizedLanguageName(code, "en"));
-			return new LanguageItem { EnglishName = englishName, LangTag = code, MenuText = menuText,
-				FractionApproved = FractionApproved(code), FractionTranslated = FractionTranslated(code) };
-		}
-
-		/// <summary>
-		/// LocalizationManager.FractionApproved(code) divides by the number of English strings
-		/// which is always larger because it includes strings from outside Bloom and Palaso
-		/// that have been dynamically discovered.  There are some other things going on in
-		/// the dynamic scanning that result in strings being duplicated in multiple .xlf files.
-		/// So we calculate the number based solely on the particular language's counts.  Since
-		/// Crowdin is supposed to pass through all strings to all localizations, this should be
-		/// fairly accurate and give numbers similar to what Crowdin reports.  (Crowdin counts by
-		/// word instead of by string.)
-		/// </summary>
-		public static float FractionApproved(string code)
-		{
-			var totalCount = LocalizationManager.StringCount(code);
-			var approvedCount = LocalizationManager.NumberApproved(code);
-			return (float)approvedCount / (float)totalCount;
-		}
-
-		/// <summary>
-		/// LocalizationManager.FractionTranslated(code) divides by the number of English strings
-		/// which is always larger because it includes strings from outside Bloom and Palaso
-		/// that have been dynamically discovered.  So we use the language's counts directly to
-		/// compute this fraction.
-		/// </summary>
-		public static float FractionTranslated(string code)
-		{
-			var totalCount = LocalizationManager.StringCount(code);
-			var translatedCount = LocalizationManager.NumberTranslated(code);
-			return (float)translatedCount / (float)totalCount;
-		}
-
-		public static void UpdateMenuTextToShorterNameOfSelection(ToolStripDropDownButton toolStripButton, string itemText)
-		{
-			var idxChinese = itemText.IndexOf(" (Chinese");
-			if (idxChinese > 0)
-			{
-				toolStripButton.Text = itemText.Substring(0, idxChinese);
-			}
-			else
-			{
-				var idxCountry = itemText.IndexOf(" (");
-				if (idxCountry > 0)
-					toolStripButton.Text = itemText.Substring(0, idxCountry);
-				else
-				{
-					toolStripButton.Text = itemText;
-				}
-			}
-		}
-
-		private void OnEditBook(Book.Book book)
-		{
-			_tabStrip.SelectedTab = _editTab;
-		}
-
-		public bool InEditMode => _tabStrip.SelectedTab == _editTab;
-
-		public bool InCollectionTab => _tabStrip.SelectedTab == _reactCollectionTab;
-
-		internal bool IsInTabStrip(Point pt)
-		{
-			return _tabStrip != null && _tabStrip.DisplayRectangle.Contains(pt);
-		}
-
-		private void Application_Idle(object sender, EventArgs e)
-		{
-			Application.Idle -= Application_Idle;
-
-		}
-
-
-		private void OnUpdateDisplay(object sender, EventArgs e)
-		{
-			SetTabVisibility(_editTab, _model.ShowEditTab);
-			SetTabVisibility(_publishTab, _model.ShowPublishTab);
-			_editTab.Enabled = !_model.EditTabLocked;
-		}
-
-		private void SetTabVisibility(TabStripButton tab, bool visible)
-		{
-			tab.Visible = visible;
-		}
-
-		public void OpenCreateCollection()
-		{
-			_settingsLauncherHelper.LaunchSettingsIfAppropriate(() =>
-			{
-
-				_selectedTabAboutToChangeEvent.Raise(new TabChangedDetails()
-				{
-					From = _previouslySelectedControl,
-					To = null
-				});
-
-				_selectedTabChangedEvent.Raise(new TabChangedDetails()
-				{
-					From = _previouslySelectedControl,
-					To = null
-				});
-
-				_previouslySelectedControl = null;
-
-				Invoke((Action)(() => Program.ChooseACollection(Shell.GetShellOrOtherOpenForm() as Shell)));
-				return DialogResult.OK;
-			});
-		}
-
-		internal void OnLegacySettingsButton_Click(object sender, EventArgs e)
-		{
-			OpenLegacySettingsDialog();
-		}
-
-		private CollectionSettingsDialog _currentlyOpenSettingsDialog;
-
-		public void OpenLegacySettingsDialog(string tab=null)
-		{
-			if (InvokeRequired)
-			{
-				SafeInvoke.Invoke("OpenSettingsDialog", this, true, false, (() => OpenLegacySettingsDialog(tab)));
-			}
-			else
-			{
-				if (_currentlyOpenSettingsDialog != null)
-				{
-					_currentlyOpenSettingsDialog.SetDesiredTab(tab);
-					return;
-				}
-				DialogResult result = _settingsLauncherHelper.LaunchSettingsIfAppropriate (() => {
-					if (!_tcManager.OkToEditCollectionSettings)
-					{
-						BloomMessageBox.ShowInfo(MustBeAdminMessage);
-						return DialogResult.Cancel;
-					}
-					using (var dlg = _settingsDialogFactory())
-					{
-						_currentlyOpenSettingsDialog = dlg;
-						dlg.SetDesiredTab(tab);
-						var temp = dlg.ShowDialog (this);
-						_currentlyOpenSettingsDialog = null;
-						return temp;
-					}
-				});
-				if(result==DialogResult.Yes)
-				{
-					Invoke(ReopenCurrentProject);
-				}
-			}
-		}
-
-		public void CheckForInvalidBranding()
-		{
-			if (_collectionSettings.InvalidBranding == null)
-				return;
-			// I'm not very happy with this, but the only place I could find to detect that we're opening a new project
-			// is too soon to bring up a dialog; it comes up before the main window is fully initialized, which can
-			// leave the main window in the wrong place. Waiting until idle gives a much better effect.
-			StartupScreenManager.AddStartupAction(() =>
-			{
-				BringUpEnterpriseSettings();
-			},shouldHideSplashScreen:true, lowPriority:true);
-		}
-
-		private void BringUpEnterpriseSettings()
-		{
-			CollectionSettingsApi.PrepareForFixEnterpriseBranding(_collectionSettings.InvalidBranding, _collectionSettings.SubscriptionCode);
-			OnLegacySettingsButton_Click(this, new EventArgs());
-			CollectionSettingsApi.EndFixEnterpriseBranding();
-		}
-
-		private void SelectPage(Control view)
-		{
-			// Already on the desired page: nothing to do.  And possible problems if we do do something.
-			// See https://issues.bloomlibrary.org/youtrack/issue/BL-8382.
-			if (view == _previouslySelectedControl)
-				return;
-
-			CurrentTabView = view as IBloomTabArea;
-			// Warn the user if we're starting to use too much memory.
-			MemoryManagement.CheckMemory(false, "switched page in workspace", true);
-
-			if (_previouslySelectedControl != null)
-			{
-				_containerPanel.Controls.Remove(_previouslySelectedControl);
-				if (_previouslySelectedControl is EditingView)
-				{
-					// I wish this was unnecessary; ideally, we'd get the notification to
-					// stop monitoring from the stopMonitoring function in audioRecording.ts.
-					// We should be able to achieve that when the tabs are embedded in a single
-					// Browser control. For now, the shutdown of the EditingView seems to
-					// preempt it, so we handle it here.
-					_audioRecording.PauseMonitoringAudio(false);
-				}
-			}
-
-			view.Dock = DockStyle.Fill;
-			_containerPanel.Controls.Add(view);
-
-			_toolSpecificPanel.Controls.Clear();
-
-			_panelHoldingToolStrip.BackColor = CurrentTabView.TopBarControl.BackColor = _tabStrip.BackColor;
-
-			if (Platform.IsMono)
-			{
-				BackgroundColorsForLinux(CurrentTabView);
-			}
-
-			if (CurrentTabView != null) //can remove when we get rid of info view
-			{
-				CurrentTabView.PlaceTopBarControl();
-				_toolSpecificPanel.Controls.Add(CurrentTabView.TopBarControl);
-				CurrentTabView.TopBarControl.Dock = DockStyle.Fill;
-			}
-
-			_selectedTabAboutToChangeEvent.Raise(new TabChangedDetails()
-			{
-				From = _previouslySelectedControl,
-				To = view
-			});
-
-			_selectedTabChangedEvent.Raise(new TabChangedDetails()
-			{
-				From = _previouslySelectedControl,
-				To = view
-			});
-
-			_previouslySelectedControl = view;
-			_collectionApi.ResetUpdatingList();
-
-			var zoomManager = CurrentTabView as IZoomManager;
-			if (zoomManager != null)
-			{
-				if (!_toolStrip.Items.Contains(_zoomWrapper))
-					_toolStrip.Items.Add(_zoomWrapper);
-				_zoomControl.Zoom = zoomManager.Zoom;
-				_zoomControl.ZoomChanged += (sender, args) => zoomManager.SetZoom(_zoomControl.Zoom);
-			}
-			else
-			{
-				if (_toolStrip.Items.Contains(_zoomWrapper))
-					_toolStrip.Items.Remove(_zoomWrapper);
-			}
-			// TODO-WV2: Can we clear the cache in WV2?  Do we need to?
-		}
-
-		private void BackgroundColorsForLinux(IBloomTabArea currentTabView) {
-
-			if (currentTabView.ToolStripBackground == null)
-			{
-				var bmp = new Bitmap(_toolStrip.Width, _toolStrip.Height);
-				using (var g = Graphics.FromImage(bmp))
-				{
-					using (var b = new SolidBrush(_panelHoldingToolStrip.BackColor))
-					{
-						g.FillRectangle(b, 0, 0, bmp.Width, bmp.Height);
-					}
-				}
-				currentTabView.ToolStripBackground = bmp;
-			}
-
-			_toolStrip.BackgroundImage = currentTabView.ToolStripBackground;
-		}
-
-		protected IBloomTabArea CurrentTabView { get; set; }
-
-		private void _tabStrip_SelectedTabChanged(object sender, SelectedTabChangedEventArgs e)
-		{
-			if (_tabStrip.SelectedTab == _editTab)
-				_tabSelection.ActiveTab = WorkspaceTab.edit;
-			else if (_tabStrip.SelectedTab == _publishTab)
-				_tabSelection.ActiveTab = WorkspaceTab.publish;
-			else
-				_tabSelection.ActiveTab = WorkspaceTab.collection;
-			if (_returnToCollectionTabNotifier != null && _tabStrip.SelectedTab == _reactCollectionTab)
-			{
-				_returnToCollectionTabNotifier.CloseSafely();
-				_returnToCollectionTabNotifier = null;
-			}
-			TabStripButton btn = (TabStripButton)e.SelectedTab;
-			_tabStrip.BackColor = btn.BarColor;
-			_toolSpecificPanel.BackColor = _panelHoldingToolStrip.BackColor = _tabStrip.BackColor;
-			Logger.WriteEvent("Selecting Tab Page: " + e.SelectedTab.Name);
-			SelectPage((Control) e.SelectedTab.Tag);
-			AdjustTabStripDisplayForScreenSize();
-			if (_tabSelection.ActiveTab == WorkspaceTab.collection && _collectionTabView != null)
-			{
-				if (Publish.BloomLibrary.BloomLibraryPublishModel.BookUploaded)
-				{
-					// update bloom library status for the either the selected book or the entire collection.
-					_collectionTabView.UpdateBloomLibraryStatus(Publish.BloomLibrary.BloomLibraryPublishModel.BookUploadedId);
-					Publish.BloomLibrary.BloomLibraryPublishModel.BookUploaded = false;
-					Publish.BloomLibrary.BloomLibraryPublishModel.BookUploadedId = null;
-				}
-			}
-		}
-
-		public void ChangeTab(WorkspaceTab newTab)
-		{
-			switch (newTab)
-			{
-				case WorkspaceTab.edit:
-					_tabStrip.SelectedTab = _editTab;
-					break;
-				case WorkspaceTab.collection:
-					_tabStrip.SelectedTab = _reactCollectionTab;
-					break;
-				case WorkspaceTab.publish:
-					_tabStrip.SelectedTab = _publishTab;
-					break;
-			}
-		}
-
-		private void _tabStrip_BackColorChanged(object sender, EventArgs e)
-		{
-			//_topBarButtonTable.BackColor = _toolSpecificPanel.BackColor =  _tabStrip.BackColor;
-		}
-
-		private void OnAboutBoxClick(object sender, EventArgs e)
-		{
-			string path = BloomFileLocator.GetBrowserFile(true,"infoPages","aboutBox-"+LocalizationManager.UILanguageId+".htm");
-			if (String.IsNullOrEmpty(path))
-			{
-				path = BloomFileLocator.GetBrowserFile(false,"infoPages","aboutBox.htm");
-			}
-			using(var dlg = new SILAboutBox(path))
-			{
-				dlg.ShowDialog();
-			}
-		}
-
-		private void toolStripMenuItem3_Click(object sender, EventArgs e)
-		{
-			HelpLauncher.Show(this, CurrentTabView.HelpTopicUrl);
-		}
-
-		private void _bloom_docs_Click(object sender, EventArgs e)
-		{
-			SIL.Program.Process.SafeStart("https://docs.bloomlibrary.org");
-		}
-
-		private void _webSiteMenuItem_Click(object sender, EventArgs e)
-		{
-			ProcessExtra.SafeStartInFront(UrlLookup.LookupUrl(UrlType.LibrarySite, null));
-		}
-
-		private void _releaseNotesMenuItem_Click(object sender, EventArgs e)
-		{
-			SIL.Program.Process.SafeStart("https://docs.bloomlibrary.org/Release-Notes");
-		}
-
-		private void _requestAFeatureMenuItem_Click(object sender, EventArgs e)
-		{
-			ProcessExtra.SafeStartInFront(UrlLookup.LookupUrl(UrlType.UserSuggestions, null));
-		}
-
-		private void _askAQuestionMenuItem_Click(object sender, EventArgs e)
-		{
-			ProcessExtra.SafeStartInFront(UrlLookup.LookupUrl(UrlType.Support, null));
-		}
-
-		// Currently not used, but I'm leaving the method in case we want to put it
-		// back in for debug or alpha builds, etc.
-		private void _showLogMenuItem_Click(object sender, EventArgs e)
-		{
-			try
-			{
-				Logger.ShowUserTheLogFile();
-			}
-			catch (Exception)
-			{
-			}
-		}
-
-		private void WorkspaceView_Resize(object sender, EventArgs e)
-		{
-			if (this.ParentForm != null && this.ParentForm.WindowState != FormWindowState.Minimized)
-			{
-				AdjustTabStripDisplayForScreenSize();
-			}
-		}
-
-		private void WorkspaceView_Load(object sender, EventArgs e)
-		{
-			CheckDPISettings();
-			_originalToolStripPanelWidth = 0;
-			_viewInitialized = true;
-			ShowAutoUpdateDialogIfNeeded();
-			ShowForumInvitationDialogIfNeeded();
-			// Whether we showed the dialog or not we'll check for a new version in 1 minute.
-			_applicationUpdateCheckTimer.Enabled = true;
-		}
-
-		private const int kCurrentAutoUpdateVersion = 1;
-
-		private void ShowAutoUpdateDialogIfNeeded()
-		{
-			if (Platform.IsLinux)
-				return;
-			// If Bloom is newly installed or we only had old versions before, this should be 0.
-			var isShown = Settings.Default.AutoUpdateDialogShown;
-			if (isShown < kCurrentAutoUpdateVersion)
-			{
-				// It's tempting to make the whole process of calling this function a startup action,
-				// but until we actually decide whether to show it, we don't know whether we need to
-				// hide the splash screen. This is as much as we can postpone.
-				StartupScreenManager.AddStartupAction( () =>
-					{
-						using (var dlg = new ReactDialog("autoUpdateSoftwareDlgBundle", "Auto Update"))
-						{
-							dlg.Height = 250;
-							dlg.Width = 500;
-							dlg.ShowDialog(this);
-						}
-					}, shouldHideSplashScreen:true, lowPriority:false);
-			}
-
-		}
-
-		private void ShowForumInvitationDialogIfNeeded()
-		{
-			if (Settings.Default.ForumInvitationAcknowledged)
-				return;
-			var lastShown = Settings.Default.ForumInvitationLastShown;
-			var today = DateTime.Now;
-			if (lastShown == DateTime.MinValue)
-			{
-				// If Bloom is newly installed or we only had old versions before,
-				// wait 2 weeks before showing this nagging dialog.
-				Settings.Default.ForumInvitationLastShown = today;
-				Settings.Default.Save();
-				return;
-			}
-			// Show once every two weeks until the user gives up and acknowledges it.
-			if (today.Subtract(lastShown).TotalDays > 13)
-			{
-				// It's tempting to make the whole process of calling this function a startup action,
-				// but until we actually decide whether to show it, we don't know whether we need to
-				// hide the splash screen. This is as much as we can postpone.
-				AppApi.OpenDialogs.AddOrUpdate("ForumInvitationDialog", 0, (key, val) => val);
-				StartupScreenManager.AddStartupAction(() =>
-				{
-					AppApi.OpenDialogs.AddOrUpdate("ForumInvitationDialog", 1, (key, val) => val + 1);
-					if (AppApi.OpenDialogs.TryGetValue("ForumInvitationDialog", out var count) && count > 1)
-						return;
-					Settings.Default.ForumInvitationLastShown = today;
-					Settings.Default.Save();
-					_webSocketServer.LaunchDialog("ForumInvitationDialog", new DynamicJson());
-				}, shouldHideSplashScreen: true, lowPriority: true, needsToRun: () =>
-				{
-					// The startup task is called repeatedly until this function returns false.
-					var shouldShow = AppApi.OpenDialogs.TryGetValue("ForumInvitationDialog", out var count);
-					return shouldShow && count < 2;
-				},
-				// We need to wait for the "collectionButtonsDrawn" milestone to ensure that the collection
-				// tab has rendered sufficiently to hook up the socket event handler for the dialog.
-				// See September 18-19 comments in https://issues.bloomlibrary.org/youtrack/issue/BL-12410.
-				// But we need to allow a number of ticks for the milestone to show up.  A delay of 100
-				// ticks seems to work well.  A debug build on an older development machine recorded 4654
-				// ticks in about a minute.
-				waitForMilestone: "collectionButtonsDrawn",
-				maxTickWaitForMilestone: 100);
-			}
-		}
-
-		private void OnRegistrationMenuItem_Click(object sender, EventArgs e)
-		{
-			using (var dlg = new RegistrationDialog(true, _tcManager.UserMayChangeEmail))
-			{
-				dlg.ShowDialog();
-			}
-		}
-
-		private void CheckDPISettings()
-		{
-			Graphics g = this.CreateGraphics();
-			try
-			{
-
-				var dx = g.DpiX;
-				DPIOfThisAccount = dx;
-				var dy = g.DpiY;
-				if(dx!=96 || dy!=96)
-				{
-					ErrorReport.NotifyUserOfProblem(new ShowOncePerSessionBasedOnExactMessagePolicy(),
-						"The \"text size (DPI)\" or \"Screen Magnification\" of the display on this computer is set to a special value, {0}. With that setting, some thing won't look right in Bloom. Possibly books won't lay out correctly. If this is a problem, change the DPI back to 96 (the default on most computers), using the 'Display' Control Panel.", dx);
-				}
-			}
-			finally
-			{
-				g.Dispose();
-			}
-		}
-
-		public void CheckForCollectionUpdates()
-		{
-			_collectionApi.CheckForCollectionUpdates();
-		}
-
-		public void CheckForUpdates()
-		{
-			Invoke((Action) (() =>_checkForNewVersionMenuItem_Click(this, new EventArgs())));
-		}
-
-		private void _checkForNewVersionMenuItem_Click(object sender, EventArgs e)
-		{
-			if (ApplicationUpdateSupport.BloomUpdateInProgress)
-			{
-				//enhance: ideally, what this would do is show a toast of whatever it is squirrel is doing: checking, downloading, waiting for a restart.
-				MessageBox.Show(this,
-					LocalizationManager.GetString("CollectionTab.UpdateCheckInProgress",
-						"Bloom is already working on checking for updates."));
-				return;
-			}
-			if (Debugger.IsAttached)
-			{
-				MessageBox.Show(this, "Sorry, you cannot check for updates from the debugger.");
-			}
-			else if (InstallerSupport.SharedByAllUsers())
-			{
-				MessageBox.Show(this, LocalizationManager.GetString("CollectionTab.AdminManagesUpdates",
-						"Your system administrator manages Bloom updates for this computer."));
-			}
-			else if (ApplicationUpdateSupport.IsDev)
-			{
-				MessageBox.Show(this, "Checking for updates is disabled on developer builds. No relevant channel.");
-			}
-			else
-			{
-				ApplicationUpdateSupport.CheckForASquirrelUpdate(ApplicationUpdateSupport.BloomUpdateMessageVerbosity.Verbose,
-					newInstallDir => RestartBloom(newInstallDir), Settings.Default.AutoUpdate);
-			}
-		}
-
-		private void RestartBloom(string newInstallDir)
-		{
-			Control ancestor = Parent;
-			while (ancestor != null && !(ancestor is Shell))
-				ancestor = ancestor.Parent;
-			if (ancestor == null)
-				return;
-			var shell = (Shell) ancestor;
-			var pathToNewExe = Path.Combine(newInstallDir, Path.ChangeExtension(Application.ProductName, ".exe"));
-			if (!RobustFile.Exists(pathToNewExe))
-				return; // aargh!
-			shell.QuitForVersionUpdate = true;
-			Process.Start(pathToNewExe);
-			Thread.Sleep(2000);
-			shell.Close();
-		}
-
-		private static void OpenInfoFile(string fileName)
-		{
-			// These are PDF files, but stored under browser/infoPages.
-			ProcessExtra.SafeStartInFront(BloomFileLocator.GetBrowserFile(false, "infoPages", fileName));
-		}
-
-		private void buildingReaderTemplatesMenuItem_Click(object sender, EventArgs e)
-		{
-			OpenInfoFile("Building and Distributing Reader Templates in Bloom.pdf");
-		}
-
-		private void usingReaderTemplatesMenuItem_Click(object sender, EventArgs e)
-		{
-			OpenInfoFile("Using Bloom Reader Templates.pdf");
-		}
-
-		private void _reportAProblemMenuItem_Click(object sender, EventArgs e)
-		{
-			// Screen shots were showing the menu still open on Linux, so delay a bit by starting the
-			// dialog on the next idle loop.  Also allow one repaint event to be handled immediately.
-			// (This method has to return for the menu to fully hide itself on Linux.)
-			// See https://silbloom.myjetbrains.com/youtrack/issue/BL-3792.
-			Application.DoEvents();
-			Application.Idle += StartProblemReport;
-		}
-
-		private void StartProblemReport(object sender, EventArgs e)
-		{
-			Application.Idle -= StartProblemReport;
-
-			// Try to ensure latest changes in book are included in report.  (BL-10480)
-			try
-			{
-				if (_editTab.IsSelected)
-				{
-					_editingView.Model.SaveNow();
-				}
-			}
-			catch
-			{
-				// Ignore errors saving.
-			}
-
-			// To test the Problem Dialog with a fatal error, uncomment this next line.
-			// throw new ApplicationException("I just felt like an error!");
-
-			// To test the Problem Dialog with a nonfatal error, uncomment this next line.
-			// NonFatalProblem.Report(ModalIf.All, PassiveIf.All, "My test 'yellow screen' error", "Any more details here?");
-			// To test clicking 'Report' in a toast, uncomment the line above, but use ModalIf.None.
-
-			// To test the old ErrorReport.NotifyUserOfProblem, uncomment this next line.
-			// ErrorReport.NotifyUserOfProblem(new ApplicationException("internal exception message"), "My main message");
-			Logger.WriteEvent("User clicked the 'Report a Problem' menu item");
-			ProblemReportApi.ShowProblemDialog(this, null);
-		}
-
-		public void SetStateOfNonPublishTabs(bool enable)
-		{
-			if (_reactCollectionTab != null)
-				_reactCollectionTab.Enabled = enable;
-			_editTab.Enabled = enable;
-		}
-
-		private void _trainingVideosMenuItem_Click(object sender, EventArgs e)
-		{
-			//note: markdown processors pass raw html through unchanged.  Bloom's localization process
-			// is designed to produce HTML files, not Markdown files.
-			var path = BloomFileLocator.GetBestLocalizableFileDistributedWithApplication(false, "infoPages", "TrainingVideos-en.htm");
-			using (var dlg = new ShowReleaseNotesDialog(Resources.BloomIcon, path))
-			{
-				dlg.ApplyMarkdown = false;
-				dlg.Text = LocalizationManager.GetString("HelpMenu.trainingVideos", "Training Videos");
-				dlg.ShowDialog();
-			}
-		}
-
-		#region Responsive Toolbar
-
-		enum Shrinkage { FullSize, Stage1, Stage2, Stage3 }
-		private Shrinkage _currentShrinkage = Shrinkage.FullSize;
-		private ToolStripControlHost _zoomWrapper;
-
-
-		private const int MinToolStripMargin = 3;
-
-		// The width of the toolstrip panel in stage 1 is typically its original width, which leaves a bit of margin
-		// left of the toolstrip. If a long language name requires more width than typical, make it at least wide
-		// enough to hold the language name. In the latter case, stage 2 won't do anything, and we will move right
-		// on to stage 3 if stage 1 isn't enough.
-		private int Stage_1WidthOfToolStringPanel => Math.Max(_originalToolStripPanelWidth, _toolStrip.Width + MinToolStripMargin);
-
-		// The width at which we switch to stage 1: the actual space needed for the controls in the top panel,
-		// when each is in its widest form and the preferred extra space is between the tab controls and the TopBarControl.
-		// Since this is meant to be BEFORE we push the _toolSpecificPanel up against the tabs, we use its location
-		// rather than the with of the tabs.
-		private int STAGE_1 => _originalToolSpecificPanelHorizPos + (CurrentTabView?.WidthToReserveForTopBarControl ?? 0) + Stage_1WidthOfToolStringPanel;
-
-		private int STAGE_2
-		{
-			get { return STAGE_1 - _stage1SpaceSaved; }
-		}
-		private int STAGE_3
-		{
-			get { return STAGE_2 - _stage2SpaceSaved;}
-		}
-
-		// The tabstrip typically changes size when a different language is selected.
-
-		private void ToolStripOnSizeChanged(object o, EventArgs eventArgs)
-		{
-			AdjustTabStripDisplayForScreenSize();
-		}
-
-		private void AdjustTabStripDisplayForScreenSize()
-		{
-			if (!_viewInitialized)
-				return;
-
-			if (_originalToolStripPanelWidth == 0)
-			{
-				SaveOriginalWidthValues();
-				SaveOriginalButtonTexts();
-			}
-
-			// First, set the width of _panelHoldingToolstrip, the control holding the language menu,  help menu,
-			// and possibly zoom control. It must be wide enough to display its content. In stages Full and 1,
-			// it is also not less than original width.
-			int desiredToolStripPanelWidth = Math.Max(_toolStrip.Width + MinToolStripMargin,
-				_currentShrinkage <= Shrinkage.Stage1 ? _originalToolStripPanelWidth : 0);
-			if (desiredToolStripPanelWidth != _panelHoldingToolStrip.Width)
-			{
-				_panelHoldingToolStrip.Width = desiredToolStripPanelWidth;
-				AlignTopRightPanels();
-			}
-
-			switch (_currentShrinkage)
-			{
-				default:
-					// Shrinkage.FullSize
-					if (Width < STAGE_1)
-					{
-						// shrink to stage 1
-						_currentShrinkage = Shrinkage.Stage1;
-						ShrinkToStage1();
-
-						// It is possible that we are jumping from FullScreen to a 'remembered'
-						// smaller screen size, so test for all of them!
-						if (Width < STAGE_2)
-						{
-							_currentShrinkage = Shrinkage.Stage2;
-							ShrinkToStage2();
-
-							if (Width < STAGE_3)
-							{
-								_currentShrinkage = Shrinkage.Stage3;
-								ShrinkToStage3();
-							}
-						}
-					}
-					break;
-				case Shrinkage.Stage1:
-					if (Width >= STAGE_1)
-					{
-						// grow back to unshrunk
-						_currentShrinkage = Shrinkage.FullSize;
-						GrowToFullSize();
-						break;
-					}
-					if (Width < STAGE_2)
-					{
-						// shrink to stage 2
-						_currentShrinkage = Shrinkage.Stage2;
-						ShrinkToStage2();
-					}
-					break;
-				case Shrinkage.Stage2:
-					if (Width >= STAGE_2)
-					{
-						// grow back to stage 1
-						_currentShrinkage = Shrinkage.Stage1;
-						GrowToStage1();
-						break;
-					}
-					if (Width < STAGE_3)
-					{
-						// shrink to stage 3
-						_currentShrinkage = Shrinkage.Stage3;
-						ShrinkToStage3();
-					}
-					break;
-				case Shrinkage.Stage3:
-					if (Width >= STAGE_3)
-					{
-						// grow back to stage 2
-						_currentShrinkage = Shrinkage.Stage2;
-						GrowToStage2();
-					}
-					break;
-			}
-		}
-
-		private void SaveOriginalWidthValues()
-		{
-			_originalToolStripPanelWidth = _panelHoldingToolStrip.Width;
-			_originalToolSpecificPanelHorizPos = _toolSpecificPanel.Location.X;
-			_originalUiMenuWidth = _uiLanguageMenu.Width;
-			_stage1SpaceSaved = 0;
-			_stage2SpaceSaved = 0;
-		}
-
-		private void SaveOriginalButtonTexts()
-		{
-			_originalHelpText = _helpMenu.Text;
-			_originalUiLanguageSelection = _uiLanguageMenu.Text;
-		}
-
-		// Stage 1 removes the space we initially leave in edit and publish views to the left of the
-		// tool-specific buttons. (It has no visible effect in collection view, where the tool-specific buttons
-		// are right-aligned.)
-		private void ShrinkToStage1()
-		{
-			// Calculate right edge of tabs and move _toolSpecificPanel over to it
-			var rightEdge = _publishTab.Bounds.Right + 5;
-			if (_originalToolSpecificPanelHorizPos <= rightEdge)
-				return;
-			_stage1SpaceSaved = _originalToolSpecificPanelHorizPos - rightEdge;
-			var currentToolPanelVert = _toolSpecificPanel.Location.Y;
-			_toolSpecificPanel.Location = new Point(rightEdge, currentToolPanelVert);
-			AlignTopRightPanels();
-		}
-
-		/// <summary>
-		/// Keep the _panelHoldingToolStrip in the top right and the _toolSpecificPanel's right edge aligned with it.
-		/// Normally during resize this happens automatically since both are anchored Right. But when we fiddle with
-		/// the width or position of one of them we need to straighten things out.
-		/// </summary>
-		void AlignTopRightPanels()
-		{
-			_panelHoldingToolStrip.Left = this.Width - _panelHoldingToolStrip.Width; // align this panel on the right.
-			_toolSpecificPanel.Width = _panelHoldingToolStrip.Left - _toolSpecificPanel.Left;
-
-		}
-
-		private void GrowToFullSize()
-		{
-			// revert _toolSpecificPanel to its original location
-			_toolSpecificPanel.Location = new Point(_originalToolSpecificPanelHorizPos, _toolSpecificPanel.Location.Y);
-			AlignTopRightPanels();
-			_stage1SpaceSaved = 0;
-		}
-
-		/// <summary>
-		/// Adjust buttons for the current Locale. In particular the Help button may be an icon or a translation.
-		/// </summary>
-		void AdjustButtonTextsForLocale()
-		{
-			if (_originalHelpImage == null)
-				_originalHelpImage = _helpMenu.Image;
-			var helpText = LocalizationManager.GetString("HelpMenu.Help Menu", "?");
-			if (helpText == "?" || new[] {"en", "fr", "de", "es"}.Contains(LocalizationManager.UILanguageId))
-			{
-				_helpMenu.Text = "";
-				_helpMenu.Image = _originalHelpImage;
-			}
-			else
-			{
-				_helpMenu.Text = helpText;
-				_helpMenu.Image = null;
-			}
-		}
-
-		// Currently stage 2 removes the space between the right-hand toolstrip and the tool-specific controls,
-		// by shrinking _panelHoldingToolStrip.
-		private void ShrinkToStage2()
-		{
-			_panelHoldingToolStrip.Width = _toolStrip.Width + MinToolStripMargin;
-			AlignTopRightPanels();
-			_stage2SpaceSaved = _originalToolStripPanelWidth - _panelHoldingToolStrip.Width;
-		}
-
-		private void GrowToStage1()
-		{
-			_panelHoldingToolStrip.Width = _originalToolStripPanelWidth;
-			AlignTopRightPanels();
-			_stage2SpaceSaved = 0;
-		}
-
-		// Stage 3 hides the right-hand toolstrip altogether.
-		private void ShrinkToStage3()
-		{
-			// Extreme measures for really small screens
-			_panelHoldingToolStrip.Visible = false;
-			_toolSpecificPanel.Width = Width - _toolSpecificPanel.Left;
-		}
-
-		private void GrowToStage2()
-		{
-			_panelHoldingToolStrip.Visible = true;
-			AlignTopRightPanels();
-		}
-
-
-		#endregion
-	}
-
-	public class NoBorderToolStripRenderer : ToolStripProfessionalRenderer
-	{
-		public NoBorderToolStripRenderer() : base(new NoBorderToolStripColorTable())
-		{
-
-		}
-		protected override void OnRenderToolStripBorder(ToolStripRenderEventArgs e) { }
-
-		protected override void OnRenderItemText(ToolStripItemTextRenderEventArgs e)
-		{
-			// this is needed, especially on Linux
-			e.SizeTextRectangleToText();
-			AdjustToolStripLocationIfNecessary(e);
-			base.OnRenderItemText(e);
-		}
-
-		/// <summary>
-		/// A toolstrip with one item embedded in a panel embedded in a TableLayoutPanel does not display well
-		/// on Linux/Mono.  The text display can be truncated and moves around the panel horizontally.  The
-		/// sizing calculation is carried out properly, but the ensuing horizontal location seems almost random.
-		/// Rather than try to fix possibly several layers of Mono libary code, we calculate the desired location
-		/// here to prevent the text from being truncated if possible.
-		/// </summary>
-		/// <remarks>
-		/// See http://issues.bloomlibrary.org/youtrack/issue/BL-4409.
-		/// </remarks>
-		private void AdjustToolStripLocationIfNecessary(ToolStripItemTextRenderEventArgs e)
-		{
-			if (SIL.PlatformUtilities.Platform.IsUnix &&
-				e.ToolStrip != null &&
-				e.ToolStrip.Items.Count == 1 &&
-				e.ToolStrip.Parent != null &&
-				e.ToolStrip.Parent.Parent is TableLayoutPanel)
-			{
-				var delta = (e.ToolStrip.Location.X + e.ToolStrip.Width) - e.ToolStrip.Parent.Width;
-				// Try to leave a pixel of margin.
-				if (delta >= 0)
-				{
-					e.ToolStrip.Location = new Point(Math.Max(e.ToolStrip.Location.X - (delta + 1), 1), e.ToolStrip.Location.Y);
-				}
-			}
-		}
-	}
-
-	public class NoBorderToolStripColorTable : ProfessionalColorTable
-	{
-		// BL-5071 Make the border the same color as the button when selected/hovered
-		public override Color ButtonSelectedBorder => SystemColors.GradientActiveCaption;
-	}
-
-	/// <summary>
-	/// Mono refuses to create CultureInfo items for languages it doesn't recognize.  And I'm not
-	/// sure that .Net allows you to modify the dummy objects it creates.  So this class serves
-	/// to store the language code and the most useful names associated with it, at least for the
-	/// purposes of the drop-down menus that display the localization languages available.
-	/// </summary>
-	public class LanguageItem
-	{
-		public string LangTag;
-		public string EnglishName;
-		public string MenuText;
-		public float FractionApproved;
-		public float FractionTranslated;
-	}
-	/// <summary>
-	/// This class follows a recommendation at
-	/// https://support.microsoft.com/en-us/help/953934/deeply-nested-controls-do-not-resize-properly-when-their-parents-are-r
-	/// It works around a bug that causes a "deeply nested" panel with a docked child to
-	/// fail to adjust the position of the docked child when the parent resizes.
-	/// </summary>
-	public class NestedDockedChildPanel : Panel
-	{
-		// This fix is Windows/.Net specific.  It prevents Bloom from displaying the main window at all in Linux/Mono.
->>>>>>> 5e587e7e
 #if !__MonoCS__
         protected override void OnSizeChanged(EventArgs e)
         {
