﻿using System;
using System.Diagnostics;
using System.Drawing;
using System.IO;
using System.Linq;
using System.Globalization;
using System.Threading;
using System.Windows.Forms;
using Bloom.Collection;
using Bloom.CollectionTab;
using Bloom.Edit;
using Bloom.MiscUI;
using Bloom.Properties;
using Bloom.Publish;
using Bloom.Registration;
using Bloom.web;
using L10NSharp;
using Messir.Windows.Forms;
using SIL.IO;
using SIL.Reporting;
using SIL.Windows.Forms.ReleaseNotes;
using SIL.Windows.Forms.SettingProtection;
using System.Collections.Generic;

namespace Bloom.Workspace
{
	public partial class WorkspaceView : UserControl
	{
		private readonly WorkspaceModel _model;
		private readonly CollectionSettingsDialog.Factory _settingsDialogFactory;
		private readonly SelectedTabAboutToChangeEvent _selectedTabAboutToChangeEvent;
		private readonly SelectedTabChangedEvent _selectedTabChangedEvent;
		private readonly LocalizationChangedEvent _localizationChangedEvent;
		private readonly FeedbackDialog.Factory _feedbackDialogFactory;
		private readonly ProblemReporterDialog.Factory _problemReportDialogFactory;
#if CHORUS
			private readonly ChorusSystem _chorusSystem;
#else
		private readonly object _chorusSystem;
#endif
		private bool _viewInitialized;
		private int _originalToolStripPanelWidth;
		private int _originalToolSpecificPanelHorizPos;
		private int _originalUiMenuWidth;
		private int _stage1SpaceSaved;
		private int _stage2SpaceSaved;
		private string _originalSettingsText;
		private string _originalCollectionText;
		private string _originalHelpText;
		private string _originalUiLanguageSelection;
		private LibraryView _collectionView;
		private EditingView _editingView;
		private PublishView _publishView;
		private Control _previouslySelectedControl;
		public event EventHandler CloseCurrentProject;
		public event EventHandler ReopenCurrentProject;
		private readonly LocalizationManager _localizationManager;
		public static float DPIOfThisAccount;

		public delegate WorkspaceView Factory(Control libraryView);

//autofac uses this

		public WorkspaceView(WorkspaceModel model,
							 Control libraryView,
							 EditingView.Factory editingViewFactory,
							 PublishView.Factory pdfViewFactory,
							 CollectionSettingsDialog.Factory settingsDialogFactory,
							 EditBookCommand editBookCommand,
							SendReceiveCommand sendReceiveCommand,
							 SelectedTabAboutToChangeEvent selectedTabAboutToChangeEvent,
							SelectedTabChangedEvent selectedTabChangedEvent,
							LocalizationChangedEvent localizationChangedEvent,
							 FeedbackDialog.Factory feedbackDialogFactory,
							ProblemReporterDialog.Factory problemReportDialogFactory,
							//ChorusSystem chorusSystem,
							LocalizationManager localizationManager

			)
		{
			_model = model;
			_settingsDialogFactory = settingsDialogFactory;
			_selectedTabAboutToChangeEvent = selectedTabAboutToChangeEvent;
			_selectedTabChangedEvent = selectedTabChangedEvent;
			_localizationChangedEvent = localizationChangedEvent;
			_feedbackDialogFactory = feedbackDialogFactory;
			_problemReportDialogFactory = problemReportDialogFactory;
			//_chorusSystem = chorusSystem;
			_localizationManager = localizationManager;
			_model.UpdateDisplay += new System.EventHandler(OnUpdateDisplay);
			InitializeComponent();

			_checkForNewVersionMenuItem.Visible = SIL.PlatformUtilities.Platform.IsWindows;

			_toolStrip.Renderer = new NoBorderToolStripRenderer();

			//we have a number of buttons which don't make sense for the remote (therefore vulnerable) low-end user
			//_settingsLauncherHelper.CustomSettingsControl = _toolStrip;

			_settingsLauncherHelper.ManageComponent(_settingsButton);

			//NB: the rest of these aren't really settings, but we're using that feature to simplify this menu down to what makes sense for the easily-confused user
			_settingsLauncherHelper.ManageComponent(_openCreateCollectionButton);
			_settingsLauncherHelper.ManageComponent(_keyBloomConceptsMenuItem);
			_settingsLauncherHelper.ManageComponent(_makeASuggestionMenuItem);
			_settingsLauncherHelper.ManageComponent(_webSiteMenuItem);
			_settingsLauncherHelper.ManageComponent(_showLogMenuItem);
			_settingsLauncherHelper.ManageComponent(_releaseNotesMenuItem);
			_settingsLauncherHelper.ManageComponent(_divider2);
			_settingsLauncherHelper.ManageComponent(_divider3);
			_settingsLauncherHelper.ManageComponent(_divider4);

			OnSettingsProtectionChanged(this, null);//initial setup
			SettingsProtectionSettings.Default.PropertyChanged += new System.ComponentModel.PropertyChangedEventHandler(OnSettingsProtectionChanged);


			_uiLanguageMenu.Visible = true;
			_settingsLauncherHelper.ManageComponent(_uiLanguageMenu);

			editBookCommand.Subscribe(OnEditBook);
			sendReceiveCommand.Subscribe(OnSendReceive);

			//Cursor = Cursors.AppStarting;
			Application.Idle += new EventHandler(Application_Idle);
			Text = _model.ProjectName;

			//SetupTabIcons();

			//
			// _collectionView
			//
			this._collectionView = (LibraryView) libraryView;
			this._collectionView.Dock = System.Windows.Forms.DockStyle.Fill;

			//
			// _editingView
			//
			this._editingView = editingViewFactory();
			this._editingView.Dock = System.Windows.Forms.DockStyle.Fill;

			//
			// _pdfView
			//
			this._publishView = pdfViewFactory();
			this._publishView.Dock = System.Windows.Forms.DockStyle.Fill;

			_collectionTab.Tag = _collectionView;
			_publishTab.Tag = _publishView;
			_editTab.Tag = _editingView;

			this._collectionTab.Text = _collectionView.CollectionTabLabel;

			SetTabVisibility(_publishTab, false);
			SetTabVisibility(_editTab, false);

//			if (Program.StartUpWithFirstOrNewVersionBehavior)
//			{
//				_tabStrip.SelectedTab = _infoTab;
//				SelectPage(_infoView);
//			}
//			else
//			{
				_tabStrip.SelectedTab = _collectionTab;
				SelectPage(_collectionView);
//			}

			if (SIL.PlatformUtilities.Platform.IsMono)
			{
				// Without this adjustment, we lose some controls on smaller resolutions.
				AdjustToolPanelLocation(true);
				// in mono auto-size causes the height of the tab strip to be too short
				_tabStrip.AutoSize = false;
			}

			SetupUiLanguageMenu();
			_viewInitialized = false;
		}

		private int TabButtonSectionWidth
		{
			get { return _tabStrip.Items.Cast<TabStripButton>().Sum(tab => tab.Width) + 10; }
		}

		/// <summary>
		/// Adjusts the tool panel location to allow more (or optionally less) space
		/// for the tab buttons.
		/// </summary>
		void AdjustToolPanelLocation(bool allowNarrowing)
		{
			var widthOfTabButtons = TabButtonSectionWidth;
			var location = _toolSpecificPanel.Location;
			if (widthOfTabButtons > location.X || allowNarrowing)
			{
				location.X = widthOfTabButtons;
				_toolSpecificPanel.Location = location;
			}
		}

		/// <summary>
		/// Adjust the tool panel location when the chosen localization changes.
		/// See https://jira.sil.org/browse/BL-1212 for what can happen if we
		/// don't adjust.  At the moment, we only widen, we never narrow the
		/// overall area allotted to the tab buttons.  Button widths adjust
		/// themselves automatically to their Text width.  There doesn't seem
		/// to be a built-in mechanism to limit the width to a given maximum
		/// so we implement such an operation ourselves.
		/// </summary>
		void HandleTabTextChanged(object sender, EventArgs e)
		{
			var btn = sender as Messir.Windows.Forms.TabStripButton;
			if (btn != null)
			{
				const string kEllipsis = "\u2026";
				// Preserve the original string as the tooltip.
				if (!btn.Text.EndsWith(kEllipsis))
					btn.ToolTipText = btn.Text;
				// Ensure the button width is no more than 110 pixels.
				if (btn.Width > 110)
				{
					using (Graphics g = btn.Owner.CreateGraphics())
					{
						btn.Text = ShortenStringToFit(btn.Text, 110, btn.Width, btn.Font, g);
					}
				}
			}
			AdjustToolPanelLocation(false);
		}

		/// <summary>
		/// Ensure that the TabStripItem or Control or Whatever is no wider than desired by
		/// truncating the Text as needed, with an ellipsis appended to show truncation has
		/// occurred.
		/// </summary>
		/// <returns>the possibly shortened string</returns>
		/// <param name="text">the string to shorten if necessary</param>
		/// <param name="maxWidth">the maximum item width allowed</param>
		/// <param name="originalWidth">the original item width (with the original string)</param>
		/// <param name="font">the font to use</param>
		/// <param name="g">the relevant Graphics object for drawing/measuring</param>
		/// <remarks>Would this be a good library method somewhere?  Where?</remarks>
		public static string ShortenStringToFit(string text, int maxWidth, int originalWidth, Font font, Graphics g)
		{
			const string kEllipsis = "\u2026";
			var txtWidth = g.MeasureString(text, font).Width;
			var padding = originalWidth - txtWidth;
			while (txtWidth + padding > maxWidth)
			{
				var len = text.Length - 2;
				if (len <= 0)
					break;	// I can't conceive this happening, but I'm also paranoid.
				text = text.Substring(0, len) + kEllipsis;	// trim, add ellipsis
				txtWidth = g.MeasureString(text, font).Width;
			}
			return text;
		}

		private void _applicationUpdateCheckTimer_Tick(object sender, EventArgs e)
		{
			_applicationUpdateCheckTimer.Enabled = false;
			if (!Debugger.IsAttached)
			{
				ApplicationUpdateSupport.CheckForASquirrelUpdate(ApplicationUpdateSupport.BloomUpdateMessageVerbosity.Quiet, newInstallDir => RestartBloom(newInstallDir), Settings.Default.AutoUpdate);
			}
		}

		private void OnSendReceive(object obj)
		{
#if CHORUS
			using (SyncDialog dlg = (SyncDialog) _chorusSystem.WinForms.CreateSynchronizationDialog())
			{
				dlg.ShowDialog();
				if(dlg.SyncResult.DidGetChangesFromOthers)
				{
					Invoke(ReopenCurrentProject);
				}
			}
#endif
		}

		void OnSettingsProtectionChanged(object sender, System.ComponentModel.PropertyChangedEventArgs e)
		{
			//when we need to use Ctrl+Shift to display stuff, we don't want it also firing up the localization dialog (which shouldn't be done by a user under settings protection anyhow)

			LocalizationManager.EnableClickingOnControlToBringUpLocalizationDialog = !SettingsProtectionSettings.Default.NormallyHidden;
		}

		private void SetupUiLanguageMenu()
		{
<<<<<<< HEAD
			_uiLanguageMenu.DropDownItems.Clear();
			foreach (var lang in L10NSharp.LocalizationManager.GetUILanguages(true))
			{
				var item = _uiLanguageMenu.DropDownItems.Add(MenuItemName(lang));
				item.Tag = lang;
				item.Click += new EventHandler((a, b) =>
												{
													L10NSharp.LocalizationManager.SetUILanguage(((CultureInfo)item.Tag).IetfLanguageTag, true);
													Settings.Default.UserInterfaceLanguage = ((CultureInfo)item.Tag).IetfLanguageTag;
													item.Select();
													_uiLanguageMenu.Text = ((CultureInfo) item.Tag).NativeName;
													SaveOriginalButtonTexts();
													_localizationChangedEvent.Raise(null);
													AdjustButtonTextsForCurrentSize();
												});
				if (((CultureInfo)item.Tag).IetfLanguageTag == Settings.Default.UserInterfaceLanguage)
				{
					//doesn't do anything item.Select();

					_uiLanguageMenu.Text = ((CultureInfo) item.Tag).NativeName;
				}
			}
=======
			SetupUiLanguageMenuCommon(_uiLanguageMenu, FinishUiLanguageMenuItemClick);
>>>>>>> 76c71564

			_uiLanguageMenu.DropDownItems.Add(new ToolStripSeparator());
			var menu = _uiLanguageMenu.DropDownItems.Add(LocalizationManager.GetString("CollectionTab.MoreLanguagesMenuItem", "More..."));
			menu.Click += new EventHandler((a, b) =>
			{
				_localizationManager.ShowLocalizationDialogBox(false);
				SetupUiLanguageMenu();
				LocalizationManager.ReapplyLocalizationsToAllObjectsInAllManagers(); //review: added this based on its name... does it help?
				_localizationChangedEvent.Raise(null);
				// The following is needed for proper display on Linux, and doesn't hurt anything on Windows.
				// See http://issues.bloomlibrary.org/youtrack/issue/BL-3444.
				AdjustButtonTextsForCurrentSize();
			});
		}

<<<<<<< HEAD
		public static string MenuItemName(CultureInfo lang)
		{
			string englishName = "";
			var langaugeNamesRecognizableByOtherLatinScriptReaders = new List<string> {"en", "fr", "es", "it", "tpi"};
			if ((lang.EnglishName != lang.NativeName) && !(langaugeNamesRecognizableByOtherLatinScriptReaders.Contains(lang.Name)))
			{
				englishName = " (" + lang.EnglishName + ")";
			}
			var menuItemName = lang.NativeName + englishName;
			return menuItemName;
		}

=======
		/// <summary>
		/// This is also called by CollectionChoosing.OpenCreateCloneControl
		/// </summary>
		public static void SetupUiLanguageMenuCommon(ToolStripDropDownButton uiMenuControl, Action finishClickAction = null)
		{
			uiMenuControl.DropDownItems.Clear();
			foreach (var lang in LocalizationManager.GetUILanguages(true))
			{
				var englishName = string.Empty;
				var languageNamesRecognizableByOtherLatinScriptReaders = new List<string> { "en", "fr", "es", "it", "tpi", "id" };
				if ((lang.EnglishName != lang.NativeName) && !languageNamesRecognizableByOtherLatinScriptReaders.Contains(lang.Name))
				{
					englishName = " (" + lang.EnglishName + ")";
				}
				var item = uiMenuControl.DropDownItems.Add(lang.NativeName + englishName);
				item.Tag = lang;
				item.Click += (sender, args) => UiLanguageMenuItemClickHandler(uiMenuControl, sender as ToolStripItem, finishClickAction);
				if (lang.IetfLanguageTag == Settings.Default.UserInterfaceLanguage)
					UpdateMenuTextToShorterNameOfSelection(uiMenuControl, lang);
			}
		}

		private static void UiLanguageMenuItemClickHandler(ToolStripDropDownButton toolStripButton, ToolStripItem item, Action finishClickAction)
		{
			var tag = (CultureInfo)item.Tag;

			LocalizationManager.SetUILanguage(tag.IetfLanguageTag, true);
			Settings.Default.UserInterfaceLanguage = tag.IetfLanguageTag;
			item.Select();
			UpdateMenuTextToShorterNameOfSelection(toolStripButton, tag);

			if (finishClickAction != null)
				finishClickAction();
		}

		private void FinishUiLanguageMenuItemClick()
		{
			// these lines deal with having a smaller workspace window and minimizing the button texts for smaller windows
			SaveOriginalButtonTexts();
			_localizationChangedEvent.Raise(null);
			AdjustButtonTextsForCurrentSize();
		}

		private static void UpdateMenuTextToShorterNameOfSelection(ToolStripDropDownButton toolStripButton, CultureInfo language)
		{
			toolStripButton.Text = language.NativeName;
		}
>>>>>>> 76c71564

		private void OnEditBook(Book.Book book)
		{
			_tabStrip.SelectedTab = _editTab;
		}

		private void Application_Idle(object sender, EventArgs e)
		{
			Application.Idle -= Application_Idle;

		}


		private void OnUpdateDisplay(object sender, System.EventArgs e)
		{
			SetTabVisibility(_editTab, _model.ShowEditPage);
			SetTabVisibility(_publishTab, _model.ShowPublishPage);
		}

		private void SetTabVisibility(TabStripButton page, bool visible)
		{
			page.Visible = visible;
		}

		private void OnOpenCreateLibrary_Click(object sender, EventArgs e)
		{
			OpenCreateLibrary();
		}

		public void OpenCreateLibrary()
		{
			_settingsLauncherHelper.LaunchSettingsIfAppropriate(() =>
			{

				_selectedTabAboutToChangeEvent.Raise(new TabChangedDetails()
				{
					From = _previouslySelectedControl,
					To = null
				});

				_selectedTabChangedEvent.Raise(new TabChangedDetails()
				{
					From = _previouslySelectedControl,
					To = null
				});

				_previouslySelectedControl = null;
				if (_model.CloseRequested())
				{
					Invoke(CloseCurrentProject);
				}
				return DialogResult.OK;
			});
		}

		private void OnSettingsButton_Click(object sender, EventArgs e)
		{
			DialogResult result =  _settingsLauncherHelper.LaunchSettingsIfAppropriate(() =>
																	{
																		using (var dlg = _settingsDialogFactory())
																		{
																			return dlg.ShowDialog();
																		}
																	});
			if(result==DialogResult.Yes)
			{
				Invoke(ReopenCurrentProject);
			}
		}

		private void SelectPage(Control view)
		{
			CurrentTabView = view as IBloomTabArea;
			// Warn the user if we're starting to use too much memory.
			SIL.Windows.Forms.Reporting.MemoryManagement.CheckMemory(false, "switched page in workspace", true);

			if(_previouslySelectedControl !=null)
				_containerPanel.Controls.Remove(_previouslySelectedControl);

			view.Dock = DockStyle.Fill;
			_containerPanel.Controls.Add(view);

			_toolSpecificPanel.Controls.Clear();

			_panelHoldingToolStrip.BackColor = CurrentTabView.TopBarControl.BackColor = _tabStrip.BackColor;

			if (SIL.PlatformUtilities.Platform.IsMono)
			{
				BackgroundColorsForLinux(CurrentTabView);
			}

			CurrentTabView.TopBarControl.Dock = DockStyle.Left;
			if(CurrentTabView!=null)//can remove when we get rid of info view
				_toolSpecificPanel.Controls.Add(CurrentTabView.TopBarControl);

			_selectedTabAboutToChangeEvent.Raise(new TabChangedDetails()
			{
				From = _previouslySelectedControl,
				To = view
			});

			_selectedTabChangedEvent.Raise(new TabChangedDetails()
											{
												From = _previouslySelectedControl,
												To = view
											});

			_previouslySelectedControl = view;
		}

		private void BackgroundColorsForLinux(IBloomTabArea currentTabView) {

			if (currentTabView.ToolStripBackground == null)
			{
				var bmp = new Bitmap(_toolStrip.Width, _toolStrip.Height);
				using (var g = Graphics.FromImage(bmp))
				{
					using (var b = new SolidBrush(_panelHoldingToolStrip.BackColor))
					{
						g.FillRectangle(b, 0, 0, bmp.Width, bmp.Height);
					}
				}
				currentTabView.ToolStripBackground = bmp;
			}

			_toolStrip.BackgroundImage = currentTabView.ToolStripBackground;
		}

		protected IBloomTabArea CurrentTabView { get; set; }

		private void _tabStrip_SelectedTabChanged(object sender, SelectedTabChangedEventArgs e)
		{
			TabStripButton btn = (TabStripButton)e.SelectedTab;
			_tabStrip.BackColor = btn.BarColor;
			_toolSpecificPanel.BackColor = _panelHoldingToolStrip.BackColor = _tabStrip.BackColor;
			Logger.WriteEvent("Selecting Tab Page: " + e.SelectedTab.Name);
			SelectPage((Control) e.SelectedTab.Tag);
			AdjustTabStripDisplayForScreenSize();
		}

		private void _tabStrip_BackColorChanged(object sender, EventArgs e)
		{
			//_topBarButtonTable.BackColor = _toolSpecificPanel.BackColor =  _tabStrip.BackColor;
		}

		private void OnAboutBoxClick(object sender, EventArgs e)
		{
			string path = FileLocator.GetFileDistributedWithApplication(true,"infoPages","aboutBox-"+LocalizationManager.UILanguageId+".htm");
			if (String.IsNullOrEmpty(path))
			{
				path = FileLocator.GetFileDistributedWithApplication(false,"infoPages","aboutBox.htm");
			}
			using(var dlg = new SIL.Windows.Forms.Miscellaneous.SILAboutBox(path))
			{
				dlg.ShowDialog();
			}
		}


		private void toolStripMenuItem3_Click(object sender, EventArgs e)
		{
			HelpLauncher.Show(this, CurrentTabView.HelpTopicUrl);
		}

		private void _webSiteMenuItem_Click(object sender, EventArgs e)
		{
			Process.Start(UrlLookup.LookupUrl(UrlType.LibrarySite));
		}

		private void _releaseNotesMenuItem_Click(object sender, EventArgs e)
		{
			var path = FileLocator.GetFileDistributedWithApplication("ReleaseNotes.md");
			using (var dlg = new ShowReleaseNotesDialog(global::Bloom.Properties.Resources.BloomIcon, path))
			{
				dlg.ShowDialog();
			}
		}

		private void _makeASuggestionMenuItem_Click(object sender, EventArgs e)
		{
			using (var x = _feedbackDialogFactory())
			{
				x.Show();
			}
		}

		private void OnHelpButtonClick(object sender, MouseEventArgs e)
		{
			HelpLauncher.Show(this, CurrentTabView.HelpTopicUrl);
		}

		private void _showLogMenuItem_Click(object sender, EventArgs e)
		{
			try
			{
				Logger.ShowUserTheLogFile();// Process.Start(Logger.LogPath);
			}
			catch (Exception)
			{
			}
		}

		private void WorkspaceView_Resize(object sender, EventArgs e)
		{
			if (this.ParentForm != null && this.ParentForm.WindowState != FormWindowState.Minimized)
			{
				AdjustTabStripDisplayForScreenSize();
			}
		}

		private void WorkspaceView_Load(object sender, EventArgs e)
		{
			CheckDPISettings();
			_originalToolStripPanelWidth = 0;
			_viewInitialized = true;
		}

		private void OnRegistrationMenuItem_Click(object sender, EventArgs e)
		{
			using (var dlg = new RegistrationDialog(true))
			{
				dlg.ShowDialog();
			}
		}

		private void CheckDPISettings()
		{
			Graphics g = this.CreateGraphics();
			try
			{

				var dx = g.DpiX;
				DPIOfThisAccount = dx;
				var dy = g.DpiY;
				if(dx!=96 || dy!=96)
				{
					SIL.Reporting.ErrorReport.NotifyUserOfProblem(
						"The \"text size (DPI)\" or \"Screen Magnification\" of the display on this computer is set to a special value, {0}. With that setting, some thing won't look right in Bloom. Possibly books won't lay out correctly. If this is a problem, change the DPI back to 96 (the default on most computers), using the 'Display' Control Panel.", dx);
				}
			}
			finally
			{
				g.Dispose();
			}
		}

		private void _checkForNewVersionMenuItem_Click(object sender, EventArgs e)
		{
			if (ApplicationUpdateSupport.BloomUpdateInProgress)
			{
				//enhance: ideally, what this would do is show a toast of whatever it is squirrel is doing: checking, downloading, waiting for a restart.
				MessageBox.Show(this,
					LocalizationManager.GetString("CollectionTab.UpdateCheckInProgress",
						"Bloom is already working on checking for updates."));
				return;
			}
			if (Debugger.IsAttached)
			{
				MessageBox.Show(this, "Sorry, you cannot check for updates from the debugger.");
			}
			else if (InstallerSupport.SharedByAllUsers())
			{
				MessageBox.Show(this, LocalizationManager.GetString("CollectionTab.AdminManagesUpdates",
						"Your system administrator manages Bloom updates for this computer."));
			}
			else
			{
				ApplicationUpdateSupport.CheckForASquirrelUpdate(ApplicationUpdateSupport.BloomUpdateMessageVerbosity.Verbose,
					newInstallDir => RestartBloom(newInstallDir), Settings.Default.AutoUpdate);
			}
		}

		private void RestartBloom(string newInstallDir)
		{
			Control ancestor = Parent;
			while (ancestor != null && !(ancestor is Shell))
				ancestor = ancestor.Parent;
			if (ancestor == null)
				return;
			var shell = (Shell) ancestor;
			var pathToNewExe = Path.Combine(newInstallDir, Path.ChangeExtension(Application.ProductName, ".exe"));
			if (!RobustFile.Exists(pathToNewExe))
				return; // aargh!
			shell.QuitForVersionUpdate = true;
			Process.Start(pathToNewExe);
			Thread.Sleep(2000);
			shell.Close();
		}

		private static void OpenInfoFile(string fileName)
		{
			Process.Start(FileLocator.GetFileDistributedWithApplication("infoPages", fileName));
		}

		private void keyBloomConceptsMenuItem_Click(object sender, EventArgs e)
		{
			OpenInfoFile("KeyBloomConcepts.pdf");
		}

		private void buildingReaderTemplatesMenuItem_Click(object sender, EventArgs e)
		{
			OpenInfoFile("Building and Distributing Reader Templates in Bloom.pdf");
		}

		private void usingReaderTemplatesMenuItem_Click(object sender, EventArgs e)
		{
			OpenInfoFile("Using Bloom Reader Templates.pdf");
		}

		private void _reportAProblemMenuItem_Click(object sender, EventArgs e)
		{
			// Screen shots were showing the menu still open on Linux, so delay a bit by starting the
			// dialog on the next idle loop.  Also allow one repaint event to be handled immediately.
			// (This method has to return for the menu to fully hide itself on Linux.)
			// See https://silbloom.myjetbrains.com/youtrack/issue/BL-3792.
			Application.DoEvents();
			Application.Idle += StartProblemReport;
		}

		private void StartProblemReport(object sender, EventArgs e)
		{
			Application.Idle -= StartProblemReport;
			using (var dlg = _problemReportDialogFactory(this))
			{
				dlg.SetDefaultIncludeBookSetting(true);
				dlg.ShowDialog();
			}
		}

		public void SetStateOfNonPublishTabs(bool enable)
		{
			_collectionTab.Enabled = enable;
			_editTab.Enabled = enable;
		}

		private void _trainingVideosMenuItem_Click(object sender, EventArgs e)
		{
			var path = BloomFileLocator.GetBestLocalizableFileDistributedWithApplication(false, "infoPages", "TrainingVideos-en.md");
			//enhance: change the name of this class in SIL.Windows.Forms to just "MarkDownDialog"
			using(var dlg = new ShowReleaseNotesDialog(global::Bloom.Properties.Resources.BloomIcon, path))
			{
				dlg.Text = LocalizationManager.GetString("HelpMenu.trainingVideos", "Training Videos");
				dlg.ShowDialog();
			}
		}

#region Responsive Toolbar

		enum Shrinkage { FullSize, Stage1, Stage2, Stage3 }
		private Shrinkage _currentShrinkage = Shrinkage.FullSize;

		private int STAGE_1
		{
			get
			{
				if (_editTab.IsSelected)
				{
					return TabButtonSectionWidth + _editingView.TopBarControl.Width + _originalToolStripPanelWidth;
				}
				if (_publishTab.IsSelected)
				{
					return TabButtonSectionWidth + _publishView.TopBarControl.Width + PUBLISH_PANEL_FUDGE + _originalToolStripPanelWidth;
				}
				return TabButtonSectionWidth + _originalToolStripPanelWidth;
			}
		}
		private int STAGE_2
		{
			get { return STAGE_1 - _stage1SpaceSaved; }
		}
		private int STAGE_3
		{
			get { return STAGE_2 - _stage2SpaceSaved;}
		}
		private const int PANEL_TOOLSTRIP_SMALLWIDTH = 66;
		private const int PANEL_VERTICAL_SPACER = 10; // Used to center the shrunk icons vertically in the Tool Strip Panel
		private const int PUBLISH_PANEL_FUDGE = 21; // Somehow Publish view TopBarControl's width isn't right
		private const string SPACE = " ";

		private void AdjustTabStripDisplayForScreenSize()
		{
			if (!_viewInitialized)
				return;

			if (_originalToolStripPanelWidth == 0)
			{
				SaveOriginalWidthValues();
				SaveOriginalButtonTexts();
			}

			switch (_currentShrinkage)
			{
				default:
					// Shrinkage.FullSize
					if (Width < STAGE_1)
					{
						// shrink to stage 1
						_currentShrinkage = Shrinkage.Stage1;
						ShrinkToStage1();

						// It is possible that we are jumping from FullScreen to a 'remembered'
						// smaller screen size, so test for all of them!
						if (Width < STAGE_2)
						{
							_currentShrinkage = Shrinkage.Stage2;
							ShrinkToStage2();

							if (Width < STAGE_3)
							{
								_currentShrinkage = Shrinkage.Stage3;
								ShrinkToStage3();
							}
						}
					}
					break;
				case Shrinkage.Stage1:
					if (Width >= STAGE_1)
					{
						// grow back to unshrunk
						_currentShrinkage = Shrinkage.FullSize;
						GrowToFullSize();
						break;
					}
					if (Width < STAGE_2)
					{
						// shrink to stage 2
						_currentShrinkage = Shrinkage.Stage2;
						ShrinkToStage2();
					}
					break;
				case Shrinkage.Stage2:
					if (Width >= STAGE_2)
					{
						// grow back to stage 1
						_currentShrinkage = Shrinkage.Stage1;
						GrowToStage1();
						break;
					}
					if (Width < STAGE_3)
					{
						// shrink to stage 3
						_currentShrinkage = Shrinkage.Stage3;
						ShrinkToStage3();
					}
					break;
				case Shrinkage.Stage3:
					if (Width >= STAGE_3)
					{
						// grow back to stage 2
						_currentShrinkage = Shrinkage.Stage2;
						GrowToStage2();
					}
					break;
			}
		}

		private void SaveOriginalWidthValues()
		{
			_originalToolStripPanelWidth = _panelHoldingToolStrip.Width;
			_originalToolSpecificPanelHorizPos = _toolSpecificPanel.Location.X;
			_originalUiMenuWidth = _uiLanguageMenu.Width;
			_stage1SpaceSaved = 0;
			_stage2SpaceSaved = 0;
		}

		private void SaveOriginalButtonTexts()
		{
			_originalSettingsText = _settingsButton.Text;
			_originalCollectionText = _openCreateCollectionButton.Text;
			_originalHelpText = _helpMenu.Text;
			_originalUiLanguageSelection = _uiLanguageMenu.Text;
		}

		private void RestoreOriginalButtonTexts()
		{
			_settingsButton.Text = _originalSettingsText;
			_settingsButton.ToolTipText = null;
			_openCreateCollectionButton.Text = _originalCollectionText;
			_helpMenu.Text = _originalHelpText;
			_uiLanguageMenu.Text = _originalUiLanguageSelection;
			_uiLanguageMenu.ToolTipText = null;
		}

		private void ShrinkToStage1()
		{
			// Calculate right edge of tabs and move _toolSpecificPanel over to it
			var rightEdge = _publishTab.Bounds.Right + 5;
			if (_originalToolSpecificPanelHorizPos <= rightEdge)
				return;
			_stage1SpaceSaved = _originalToolSpecificPanelHorizPos - rightEdge;
			var currentToolPanelVert = _toolSpecificPanel.Location.Y;
			_toolSpecificPanel.Location = new Point(rightEdge, currentToolPanelVert);
		}

		private void GrowToFullSize()
		{
			// revert _toolSpecificPanel to its original location
			_toolSpecificPanel.Location = new Point(_originalToolSpecificPanelHorizPos, _toolSpecificPanel.Location.Y);
			_stage1SpaceSaved = 0;
		}

		/// <summary>
		/// Remove the button texts if needed for the current size of the main window.
		/// </summary>
		void AdjustButtonTextsForCurrentSize()
		{
			if (_currentShrinkage == Shrinkage.Stage2 || _currentShrinkage == Shrinkage.Stage3)
				RemoveButtonTexts();
		}

		/// <summary>
		/// Remove the text from each of the buttons, but set the tooltip text where
		/// needed.  (Tooltips different than the text have already been set on two of
		/// these buttons.)
		/// </summary>
		private void RemoveButtonTexts()
		{
			// Mono requires an explicit tooltip text when setting the text to an empty
			// string, but .Net seems to remember the previous text string used as a
			// default tooltip.  It's simplest (and safest) to set it in both cases.
			_settingsButton.Text = string.Empty;
			_settingsButton.ToolTipText = _originalSettingsText;
			_helpMenu.Text = string.Empty;
			_openCreateCollectionButton.Text = string.Empty;
			// We can't set this text to the empty string because that makes the menu
			// icon too small by itself.  But setting it to a space also sets the
			// (default) tooltip to just a space.
			_uiLanguageMenu.Text = SPACE;
			_uiLanguageMenu.ToolTipText = _originalUiLanguageSelection;
		}

		private void ShrinkToStage2()
		{
			// before this we want to change button sizes and icons on the 4 items
			RemoveButtonTexts();
			_settingsButton.Image = Resources.settingsbw16x16;
			_openCreateCollectionButton.Image = Resources.OpenCreateLibrary16x16;
			_helpMenu.Image = Resources.help16x16;
			var uiMenuHeight = _uiLanguageMenu.Size.Height;
			_uiLanguageMenu.Width = uiMenuHeight; // make it a small square (hopefully just show the dropdown arrow?)
			var panelLocation = _panelHoldingToolStrip.Location;
			_stage2SpaceSaved = _originalToolStripPanelWidth - PANEL_TOOLSTRIP_SMALLWIDTH;
			_panelHoldingToolStrip.Width = PANEL_TOOLSTRIP_SMALLWIDTH;
			_panelHoldingToolStrip.Height -= PANEL_VERTICAL_SPACER;
			// move the whole panel to the right edge
			_panelHoldingToolStrip.Location =
				new Point(panelLocation.X + _stage2SpaceSaved, panelLocation.Y + PANEL_VERTICAL_SPACER);
			// otherwise as we keep shrinking the right side of the tool specific panel blanks us out
			_panelHoldingToolStrip.BringToFront();
		}

		private void GrowToStage1()
		{
			_panelHoldingToolStrip.Width = _originalToolStripPanelWidth;
			_panelHoldingToolStrip.Height += PANEL_VERTICAL_SPACER;
			_panelHoldingToolStrip.Location =
				new Point(this.Width - _originalToolStripPanelWidth, _panelHoldingToolStrip.Location.Y - PANEL_VERTICAL_SPACER);
			// restore original button sizes and icons
			RestoreOriginalButtonTexts();
			_settingsButton.Image = Resources.settings24x24;
			_openCreateCollectionButton.Image = Resources.OpenCreateLibrary24x24;
			_helpMenu.Image = Resources.help24x24;
			_uiLanguageMenu.Width = _originalUiMenuWidth;
			_stage2SpaceSaved = 0;
		}

		private void ShrinkToStage3()
		{
			// Extreme measures for really small screens
			_panelHoldingToolStrip.Visible = false;
		}

		private void GrowToStage2()
		{
			_panelHoldingToolStrip.Visible = true;
		}


#endregion

	}

	public class NoBorderToolStripRenderer : ToolStripProfessionalRenderer
	{
		protected override void OnRenderToolStripBorder(ToolStripRenderEventArgs e) { }

		protected override void OnRenderItemText(ToolStripItemTextRenderEventArgs e)
		{
			// this is needed, especially on Linux
			e.SizeTextRectangleToText();
			base.OnRenderItemText(e);
		}
	}
}<|MERGE_RESOLUTION|>--- conflicted
+++ resolved
@@ -286,32 +286,7 @@
 
 		private void SetupUiLanguageMenu()
 		{
-<<<<<<< HEAD
-			_uiLanguageMenu.DropDownItems.Clear();
-			foreach (var lang in L10NSharp.LocalizationManager.GetUILanguages(true))
-			{
-				var item = _uiLanguageMenu.DropDownItems.Add(MenuItemName(lang));
-				item.Tag = lang;
-				item.Click += new EventHandler((a, b) =>
-												{
-													L10NSharp.LocalizationManager.SetUILanguage(((CultureInfo)item.Tag).IetfLanguageTag, true);
-													Settings.Default.UserInterfaceLanguage = ((CultureInfo)item.Tag).IetfLanguageTag;
-													item.Select();
-													_uiLanguageMenu.Text = ((CultureInfo) item.Tag).NativeName;
-													SaveOriginalButtonTexts();
-													_localizationChangedEvent.Raise(null);
-													AdjustButtonTextsForCurrentSize();
-												});
-				if (((CultureInfo)item.Tag).IetfLanguageTag == Settings.Default.UserInterfaceLanguage)
-				{
-					//doesn't do anything item.Select();
-
-					_uiLanguageMenu.Text = ((CultureInfo) item.Tag).NativeName;
-				}
-			}
-=======
 			SetupUiLanguageMenuCommon(_uiLanguageMenu, FinishUiLanguageMenuItemClick);
->>>>>>> 76c71564
 
 			_uiLanguageMenu.DropDownItems.Add(new ToolStripSeparator());
 			var menu = _uiLanguageMenu.DropDownItems.Add(LocalizationManager.GetString("CollectionTab.MoreLanguagesMenuItem", "More..."));
@@ -327,20 +302,6 @@
 			});
 		}
 
-<<<<<<< HEAD
-		public static string MenuItemName(CultureInfo lang)
-		{
-			string englishName = "";
-			var langaugeNamesRecognizableByOtherLatinScriptReaders = new List<string> {"en", "fr", "es", "it", "tpi"};
-			if ((lang.EnglishName != lang.NativeName) && !(langaugeNamesRecognizableByOtherLatinScriptReaders.Contains(lang.Name)))
-			{
-				englishName = " (" + lang.EnglishName + ")";
-			}
-			var menuItemName = lang.NativeName + englishName;
-			return menuItemName;
-		}
-
-=======
 		/// <summary>
 		/// This is also called by CollectionChoosing.OpenCreateCloneControl
 		/// </summary>
@@ -349,13 +310,7 @@
 			uiMenuControl.DropDownItems.Clear();
 			foreach (var lang in LocalizationManager.GetUILanguages(true))
 			{
-				var englishName = string.Empty;
-				var languageNamesRecognizableByOtherLatinScriptReaders = new List<string> { "en", "fr", "es", "it", "tpi", "id" };
-				if ((lang.EnglishName != lang.NativeName) && !languageNamesRecognizableByOtherLatinScriptReaders.Contains(lang.Name))
-				{
-					englishName = " (" + lang.EnglishName + ")";
-				}
-				var item = uiMenuControl.DropDownItems.Add(lang.NativeName + englishName);
+				var item = uiMenuControl.DropDownItems.Add(MenuItemName(lang));
 				item.Tag = lang;
 				item.Click += (sender, args) => UiLanguageMenuItemClickHandler(uiMenuControl, sender as ToolStripItem, finishClickAction);
 				if (lang.IetfLanguageTag == Settings.Default.UserInterfaceLanguage)
@@ -384,11 +339,22 @@
 			AdjustButtonTextsForCurrentSize();
 		}
 
+		public static string MenuItemName(CultureInfo lang)
+		{
+			string englishName = string.Empty;
+			var languageNamesRecognizableByOtherLatinScriptReaders = new List<string> { "en", "fr", "es", "it", "tpi", "id" };
+			if ((lang.EnglishName != lang.NativeName) && !(languageNamesRecognizableByOtherLatinScriptReaders.Contains(lang.Name)))
+			{
+				englishName = " (" + lang.EnglishName + ")";
+			}
+			var menuItemName = lang.NativeName + englishName;
+			return menuItemName;
+		}
+
 		private static void UpdateMenuTextToShorterNameOfSelection(ToolStripDropDownButton toolStripButton, CultureInfo language)
 		{
 			toolStripButton.Text = language.NativeName;
 		}
->>>>>>> 76c71564
 
 		private void OnEditBook(Book.Book book)
 		{
