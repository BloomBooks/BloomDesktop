using System;
using System.Collections.Generic;
using System.ComponentModel;
using System.Data;
using System.Diagnostics;
using System.Drawing;
using System.IO;
using System.Linq;
using System.Reflection;
using System.Text;
using System.Threading;
using System.Windows.Forms;
using Bloom.Collection;
using Bloom.Workspace;
using Palaso.Reporting;
using Palaso.Extensions;

namespace Bloom
{
	public partial class Shell : Form
	{
		private readonly CollectionSettings _collectionSettings;
		private readonly LibraryClosing _libraryClosingEvent;
		private readonly WorkspaceView _workspaceView;

<<<<<<< HEAD
		public Shell(Func<WorkspaceView> projectViewFactory, CollectionSettings collectionSettings, LibraryClosing libraryClosingEvent, QueueRenameOfCollection queueRenameOfCollection)
=======
		public Shell(Func<WorkspaceView> projectViewFactory,
										CollectionSettings collectionSettings,
										BookDownloadStartingEvent bookDownloadStartingEvent,
										LibraryClosing libraryClosingEvent,
										QueueRenameOfCollection queueRenameOfCollection,
										Sparkle _sparkle)
>>>>>>> 31231894
		{
			queueRenameOfCollection.Subscribe(newName => _nameToChangeCollectionUponClosing = newName.Trim().SanitizeFilename('-'));
			_collectionSettings = collectionSettings;
			_libraryClosingEvent = libraryClosingEvent;
			InitializeComponent();

			//bring the application to the front (will normally be behind the user's web browser)
			bookDownloadStartingEvent.Subscribe((x) =>
			{
				try
				{
					this.Invoke((Action)this.Activate);
				}
				catch (Exception e)
				{
					Debug.Fail("(Debug Only) Can't bring to front in the current state: "+e.Message);
					//swallow... so we were in some state that we couldn't come to the front... that's ok.
				}
			});


#if DEBUG
			WindowState = FormWindowState.Normal;
			//this.FormBorderStyle = FormBorderStyle.None;  //fullscreen

			Size = new Size(1024,720);
#else
			// We only want this screen size context menu in Debug mode
			ContextMenuStrip = null;
#endif
			_workspaceView = projectViewFactory();
			_workspaceView.CloseCurrentProject += ((x, y) =>
													{
														UserWantsToOpenADifferentProject = true;
														Close();
													});
			_workspaceView.ReopenCurrentProject += ((x, y) =>
			{
				UserWantsToOpeReopenProject = true;
				Close();
			});

			_workspaceView.BackColor =
				System.Drawing.Color.FromArgb(64,64,64);
										_workspaceView.Dock = System.Windows.Forms.DockStyle.Fill;

			this.Controls.Add(this._workspaceView);

			SetWindowText();
		}

		protected override void OnClosing(CancelEventArgs e)
		{
			//get everything saved (under the old collection name, if we are changing the name and restarting)
			_libraryClosingEvent.Raise(null);

			if (!string.IsNullOrEmpty(_nameToChangeCollectionUponClosing) &&
				_nameToChangeCollectionUponClosing != _collectionSettings.CollectionName)
			{
				//Actually restart Bloom with a parameter requesting this name change. It's way more likely to succeed
				//when this run isn't holding onto anything.
				try
				{
					var existingDirectoryPath = Path.GetDirectoryName(_collectionSettings.SettingsFilePath);
					var parentDirectory = Path.GetDirectoryName(existingDirectoryPath);
					var newDirectoryPath = Path.Combine(parentDirectory, _nameToChangeCollectionUponClosing);

					Process.Start(Application.ExecutablePath,
						string.Format("--rename \"{0}\" \"{1}\" ", existingDirectoryPath, newDirectoryPath));

					//give some time for that process.start to finish staring the new instance, which will see
					//we have a mutex and wait for us to die, then see the --rename, and do its work.

					Thread.Sleep(2000);
					Environment.Exit(-1); //Force termination of the current process.
				}
				catch (Exception error)
				{
					Palaso.Reporting.ErrorReport.NotifyUserOfProblem(error,
						"Sorry, Bloom failed to even prepare for the rename of the project to '{0}'", _nameToChangeCollectionUponClosing);
				}
			}

			base.OnClosing(e);
		}

		private void SetWindowText()
		{
			Text = string.Format("{0} - Bloom {1} Built on {2}", _workspaceView.Text, GetShortVersionInfo(), GetBuiltOnDate());
			if(_collectionSettings.IsSourceCollection)
			{
				Text += "SOURCE COLLECTION";
			}
		}

		public static string GetBuiltOnDate()
		{
			var asm = Assembly.GetExecutingAssembly();
			var ver = asm.GetName().Version;
			var file = asm.CodeBase.Replace("file://", string.Empty);
			if (Palaso.PlatformUtilities.Platform.IsWindows)
				file = file.TrimStart('/');
			var fi = new FileInfo(file);

			return string.Format("{0}",fi.CreationTime.ToString("dd-MMM-yyyy"));
		}

		public static string GetShortVersionInfo()
		{
			var asm = Assembly.GetExecutingAssembly();
			var ver = asm.GetName().Version;

			return string.Format("{0}.{1}.{2}", ver.Major, ver.Minor, ver.Build);
		}

		public bool UserWantsToOpenADifferentProject { get; set; }

		public bool UserWantsToOpeReopenProject;
		private string _nameToChangeCollectionUponClosing;


		private void Shell_Activated(object sender, EventArgs e)
		{

		}

		private void Shell_Deactivate(object sender, EventArgs e)
		{
			Debug.WriteLine("Shell Deactivated");
		}

		private void On800x600Click(object sender, EventArgs e)
		{
			Size = new Size(800,600);
		}

		private void On1024x600Click(object sender, EventArgs e)
		{
			Size = new Size(1024, 600);
		}

		private void On1024x768(object sender, EventArgs e)
		{
			Size = new Size(1024, 768);
		}

		private void On1024x586(object sender, EventArgs e)
		{
			Size = new Size(1024, 586);
		}

		/// <summary>
		/// we let the Program call this after it closes the splash screen
		/// </summary>
		public void ReallyComeToFront()
		{
			//try really hard to become top most. See http://stackoverflow.com/questions/5282588/how-can-i-bring-my-application-window-to-the-front
			TopMost = true;
			Focus();
			BringToFront();
			TopMost = false;
		}

	}
}<|MERGE_RESOLUTION|>--- conflicted
+++ resolved
@@ -23,16 +23,11 @@
 		private readonly LibraryClosing _libraryClosingEvent;
 		private readonly WorkspaceView _workspaceView;
 
-<<<<<<< HEAD
 		public Shell(Func<WorkspaceView> projectViewFactory, CollectionSettings collectionSettings, LibraryClosing libraryClosingEvent, QueueRenameOfCollection queueRenameOfCollection)
-=======
-		public Shell(Func<WorkspaceView> projectViewFactory,
-										CollectionSettings collectionSettings,
 										BookDownloadStartingEvent bookDownloadStartingEvent,
 										LibraryClosing libraryClosingEvent,
 										QueueRenameOfCollection queueRenameOfCollection,
 										Sparkle _sparkle)
->>>>>>> 31231894
 		{
 			queueRenameOfCollection.Subscribe(newName => _nameToChangeCollectionUponClosing = newName.Trim().SanitizeFilename('-'));
 			_collectionSettings = collectionSettings;
