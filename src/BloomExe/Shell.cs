﻿using System;
using System.Collections.Generic;
using System.ComponentModel;
using System.Data;
using System.Diagnostics;
using System.Drawing;
using System.IO;
using System.Linq;
using System.Reflection;
<<<<<<< HEAD
using System.Text;
=======
using System.Threading;
>>>>>>> 78951583
using System.Windows.Forms;
using Bloom.Collection;
using Bloom.Properties;
using Bloom.Workspace;
<<<<<<< HEAD
using Palaso.Reporting;
=======
using Palaso.Extensions;

>>>>>>> 78951583

namespace Bloom
{
	public partial class Shell : Form
	{
		private readonly CollectionSettings _collectionSettings;
		private readonly LibraryClosing _libraryClosingEvent;
		private readonly WorkspaceView _workspaceView;

		public Shell(Func<WorkspaceView> projectViewFactory, CollectionSettings collectionSettings, LibraryClosing libraryClosingEvent, QueueRenameOfCollection queueRenameOfCollection)
		{
			queueRenameOfCollection.Subscribe(newName => _nameToChangeCollectionUponClosing = newName.Trim().SanitizeFilename('-'));
			_collectionSettings = collectionSettings;
			_libraryClosingEvent = libraryClosingEvent;
			InitializeComponent();

#if DEBUG
			WindowState = FormWindowState.Normal;
			//this.FormBorderStyle = FormBorderStyle.None;  //fullscreen

			Size = new Size(1024,720);
#endif
			_workspaceView = projectViewFactory();
			_workspaceView.CloseCurrentProject += ((x, y) =>
													{
														UserWantsToOpenADifferentProject = true;
														Close();
													});
			_workspaceView.ReopenCurrentProject += ((x, y) =>
			{
				UserWantsToOpeReopenProject = true;
				Close();
			});

			_workspaceView.BackColor =
				System.Drawing.Color.FromArgb(64,64,64);
										_workspaceView.Dock = System.Windows.Forms.DockStyle.Fill;

			this.Controls.Add(this._workspaceView);


			SetWindowText();
		}

		protected override void OnClosing(CancelEventArgs e)
		{
			//get everything saved (under the old collection name, if we are changing the name and restarting)
			_libraryClosingEvent.Raise(null);

			if (!string.IsNullOrEmpty(_nameToChangeCollectionUponClosing) &&
				_nameToChangeCollectionUponClosing != _collectionSettings.CollectionName)
			{
				//Actually restart Bloom with a parameter requesting this name change. It's way more likely to succeed
				//when this run isn't holding onto anything.
				try
				{
					var existingDirectoryPath = Path.GetDirectoryName(_collectionSettings.SettingsFilePath);
					var parentDirectory = Path.GetDirectoryName(existingDirectoryPath);
					var newDirectoryPath = Path.Combine(parentDirectory, _nameToChangeCollectionUponClosing);

					Process.Start(Application.ExecutablePath,
						string.Format("--rename \"{0}\" \"{1}\" ", existingDirectoryPath, newDirectoryPath));

					//give some time for that process.start to finish staring the new instance, which will see
					//we have a mutex and wait for us to die, then see the --rename, and do its work.

					Thread.Sleep(2000);
					Environment.Exit(-1); //Force termination of the current process.
				}
				catch (Exception error)
				{
					Palaso.Reporting.ErrorReport.NotifyUserOfProblem(error,
						"Sorry, Bloom failed to even prepare for the rename of the project to '{0}'", _nameToChangeCollectionUponClosing);
				}
			}

			base.OnClosing(e);
		}

		private void SetWindowText()
		{
			Text = string.Format("{0} - Bloom {1} Built on {2}", _workspaceView.Text, GetShortVersionInfo(), GetBuiltOnDate());
			if(_collectionSettings.IsSourceCollection)
			{
				Text += "SOURCE COLLECTION";
			}
		}

		public static string GetBuiltOnDate()
		{
			var asm = Assembly.GetExecutingAssembly();
			var ver = asm.GetName().Version;
			var file = asm.CodeBase.Replace("file:", string.Empty);
			file = file.TrimStart('/');
			var fi = new FileInfo(file);

			return string.Format("{0}",fi.CreationTime.ToString("dd-MMM-yyyy"));
		}

		public static string GetShortVersionInfo()
		{
			var asm = Assembly.GetExecutingAssembly();
			var ver = asm.GetName().Version;
			var file = asm.CodeBase.Replace("file:", string.Empty);
			file = file.TrimStart('/');
			var fi = new FileInfo(file);

			return string.Format("{0}.{1}.{2}", ver.Major, ver.Minor, ver.Build);
		}

		public bool UserWantsToOpenADifferentProject { get; set; }

		public bool UserWantsToOpeReopenProject;
		private string _nameToChangeCollectionUponClosing;


		private void Shell_Activated(object sender, EventArgs e)
		{

		}

		private void Shell_Deactivate(object sender, EventArgs e)
		{
			Debug.WriteLine("Shell Deactivated");
		}

		private void On800x600Click(object sender, EventArgs e)
		{
			Size = new Size(800,600);
		}

		private void On1024x600Click(object sender, EventArgs e)
		{
			Size = new Size(1024, 600);
		}

		private void On1024x768(object sender, EventArgs e)
		{
			Size = new Size(1024, 768);
		}

		private void On1024x586(object sender, EventArgs e)
		{
			Size = new Size(1024, 586);
		}

		/// <summary>
		/// we let the Program call this after it closes the splash screen
		/// </summary>
		public void ReallyComeToFront()
		{
			//try really hard to become top most. See http://stackoverflow.com/questions/5282588/how-can-i-bring-my-application-window-to-the-front
			TopMost = true;
			Focus();
			BringToFront();
			TopMost = false;
		}

	}
}<|MERGE_RESOLUTION|>--- conflicted
+++ resolved
@@ -1,4 +1,4 @@
-﻿using System;
+using System;
 using System.Collections.Generic;
 using System.ComponentModel;
 using System.Data;
@@ -7,21 +7,14 @@
 using System.IO;
 using System.Linq;
 using System.Reflection;
-<<<<<<< HEAD
 using System.Text;
-=======
 using System.Threading;
->>>>>>> 78951583
 using System.Windows.Forms;
 using Bloom.Collection;
 using Bloom.Properties;
 using Bloom.Workspace;
-<<<<<<< HEAD
 using Palaso.Reporting;
-=======
 using Palaso.Extensions;
-
->>>>>>> 78951583
 
 namespace Bloom
 {
