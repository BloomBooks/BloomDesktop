--- conflicted
+++ resolved
@@ -421,26 +421,6 @@
 			_bookSelection.SelectBook(b);
 		}
 
-<<<<<<< HEAD
-
-		public void ExportInDesignXml(string path)
-		{
-			var pathToXnDesignXslt = FileLocationUtilities.GetFileDistributedWithApplication("xslts", "BloomXhtmlToDataForMergingIntoInDesign.xsl");
-
-#if DEBUG
-			_bookSelection.CurrentSelection.OurHtmlDom.RawDom.Save(path.Replace(".xml", ".xhtml"));
-#endif
-
-			var dom = _bookSelection.CurrentSelection.OurHtmlDom.ApplyXSLT(pathToXnDesignXslt);
-
-			using (var writer = XmlWriter.Create(path, CanonicalXmlSettings.CreateXmlWriterSettings()))
-			{
-				dom.Save(writer);
-			}
-		}
-
-=======
->>>>>>> 2b2de6a9
 		private bool bookHasClass(string className)
 		{
 			return _bookSelection.CurrentSelection?.OurHtmlDom.Body.GetAttribute("class").Contains(className) ?? false;
