--- conflicted
+++ resolved
@@ -158,54 +158,6 @@
 					}
 					if (_tabSelection.ActiveTab == WorkspaceTab.collection)
 					{
-<<<<<<< HEAD
-						// We got a new or modified book in the downloaded books collection.
-						// If this (collection) tab is active, we want to select it.
-						// (If we're in the middle of editing or publishing some book, we
-						// don't want to change that.)
-						// One day we may enhance it so that we switch tabs and show it,
-						// but there are states where that would be dangerous.
-						var newBook = new BookInfo(eventArgs.Path, false);
-						var book = _model.GetBookFromBookInfo(newBook, true);
-						if (string.IsNullOrEmpty(book.Storage.ErrorMessagesHtml))
-						{
-							// Happy path. Usually we can make a book object out of a downloaded book folder.
-							_bookSelection.SelectBook(book, false);
-						}
-						else
-						{
-							// We failed to load it. In BL-12034, this took the form of not finding an HTM
-							// file in the folder. This might be because debouncing didn't work
-							// and we haven't finished copying the folder to the final destination.
-							// Try again in a couple of seconds.
-							var t = new Timer();
-							var retries = 1;
-							t.Tick += (o, args1) =>
-							{
-								retries++;
-								book = _model.GetBookFromBookInfo(newBook, true);
-								if (string.IsNullOrEmpty(book.Storage.ErrorMessagesHtml))
-								{
-									t.Stop();
-									t.Dispose();
-									_bookSelection.SelectBook(book, false);
-								}
-								else if (retries > 3)
-								{
-									t.Stop();
-									t.Dispose();
-									// Locks Bloom up. Come back to this in 5.6 (BL-12034)
-									//ErrorReport.NotifyUserOfProblem(book.Storage.ErrorMessagesHtml);
-
-									// So instead, go ahead and select it, even though it won't get added to the list
-									// of books if it has no HTML file. This at least allows the user to see the message once.
-									_bookSelection.SelectBook(book, false);
-								}
-							};
-							t.Interval = 2000;
-							t.Start();
-							return;
-=======
 						try
 						{
 							// We got a new or modified book in the downloaded books collection.
@@ -216,7 +168,45 @@
 							// but there are states where that would be dangerous.
 							var newBook = new BookInfo(eventArgs.Path, false);
 							var book = _model.GetBookFromBookInfo(newBook, true);
-							_bookSelection.SelectBook(book, false);
+							if (string.IsNullOrEmpty(book.Storage.ErrorMessagesHtml))
+							{
+								// Happy path. Usually we can make a book object out of a downloaded book folder.
+								_bookSelection.SelectBook(book, false);
+							}
+							else
+							{
+								// We failed to load it. In BL-12034, this took the form of not finding an HTM
+								// file in the folder. This might be because debouncing didn't work
+								// and we haven't finished copying the folder to the final destination.
+								// Try again in a couple of seconds.
+								var t = new Timer();
+								var retries = 1;
+								t.Tick += (o, args1) =>
+								{
+									retries++;
+									book = _model.GetBookFromBookInfo(newBook, true);
+									if (string.IsNullOrEmpty(book.Storage.ErrorMessagesHtml))
+									{
+										t.Stop();
+										t.Dispose();
+										_bookSelection.SelectBook(book, false);
+									}
+									else if (retries > 3)
+									{
+										t.Stop();
+										t.Dispose();
+										// Locks Bloom up. Come back to this in 5.6 (BL-12034)
+										//ErrorReport.NotifyUserOfProblem(book.Storage.ErrorMessagesHtml);
+
+										// So instead, go ahead and select it, even though it won't get added to the list
+										// of books if it has no HTML file. This at least allows the user to see the message once.
+										_bookSelection.SelectBook(book, false);
+									}
+								};
+								t.Interval = 2000;
+								t.Start();
+								return;
+							}
 						}
 						catch (Autofac.Core.DependencyResolutionException e)
 						{
@@ -225,7 +215,6 @@
 								shortUserLevelMessage: "The downloaded book could not be opened.",	// Since this is expected to be very rare, we don't bother localizing this, not even in LowPriority.xlf
 								moreDetails: $"Folder: {eventArgs.Path}",
 								exception: e);
->>>>>>> d33e404c
 						}
 					}
 				};
