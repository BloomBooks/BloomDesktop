﻿using System;
using System.Collections.Generic;
using System.Diagnostics;
using System.Drawing;
using System.IO;
using System.Linq;
using System.Text;
using System.Text.RegularExpressions;
using System.Windows.Forms;
using System.Xml;
using Bloom.Book;
using Bloom.Collection;
using Bloom.SendReceive;
using Bloom.ToPalaso;
using Bloom.ToPalaso.Experimental;
using DesktopAnalytics;
using ICSharpCode.SharpZipLib.Core;
using ICSharpCode.SharpZipLib.Zip;
using SIL.IO;
using SIL.Progress;
using SIL.Reporting;
using SIL.Windows.Forms;
using SIL.Xml;
using SIL.Windows.Forms.FileSystem;

namespace Bloom.CollectionTab
{
	public class LibraryModel
	{
		private readonly BookSelection _bookSelection;
		private readonly string _pathToLibrary;
		private readonly CollectionSettings _collectionSettings;
		private readonly SendReceiver _sendReceiver;
		private readonly SourceCollectionsList _sourceCollectionsList;
		private readonly BookCollection.Factory _bookCollectionFactory;
		private readonly EditBookCommand _editBookCommand;
		private readonly BookServer _bookServer;
		private readonly CurrentEditableCollectionSelection _currentEditableCollectionSelection;
		private List<BookCollection> _bookCollections;
		private readonly BookThumbNailer _thumbNailer;

		public LibraryModel(string pathToLibrary, CollectionSettings collectionSettings,
			SendReceiver sendReceiver,
			BookSelection bookSelection,
			SourceCollectionsList sourceCollectionsList,
			BookCollection.Factory bookCollectionFactory,
			EditBookCommand editBookCommand,
			CreateFromSourceBookCommand createFromSourceBookCommand,
			BookServer bookServer,
			CurrentEditableCollectionSelection currentEditableCollectionSelection,
			BookThumbNailer thumbNailer)
		{
			_bookSelection = bookSelection;
			_pathToLibrary = pathToLibrary;
			_collectionSettings = collectionSettings;
			_sendReceiver = sendReceiver;
			_sourceCollectionsList = sourceCollectionsList;
			_bookCollectionFactory = bookCollectionFactory;
			_editBookCommand = editBookCommand;
			_bookServer = bookServer;
			_currentEditableCollectionSelection = currentEditableCollectionSelection;
			_thumbNailer = thumbNailer;

			createFromSourceBookCommand.Subscribe(CreateFromSourceBook);
		}


		public bool CanDeleteSelection
		{
			get { return _bookSelection.CurrentSelection != null && _collectionSettings.AllowDeleteBooks && _bookSelection.CurrentSelection.CanDelete; }

		}

		public bool CanExportSelection
		{
			get { return _bookSelection.CurrentSelection != null && _bookSelection.CurrentSelection.CanExport; }
		}

		public bool CanUpdateSelection
		{
			get { return _bookSelection.CurrentSelection != null && _bookSelection.CurrentSelection.CanUpdate; }

		}

		public string LanguageName
		{
			get { return _collectionSettings.Language1Name; }
		}

		public List<BookCollection> GetBookCollections()
		{
			if(_bookCollections == null)
			{
				_bookCollections = new List<BookCollection>(GetBookCollectionsOnce());

				//we want the templates to be second (after the vernacular collection) regardless of alphabetical sorting
				var templates = _bookCollections.First(c => c.Name.ToLowerInvariant() == "templates");
				_bookCollections.Remove(templates);
				_bookCollections.Insert(1,templates);
			}
			return _bookCollections;
		}

		public void ReloadCollections()
		{
			_bookCollections = null;
			GetBookCollections();
		}

		/// <summary>
		/// Titles of all the books in the vernacular collection.
		/// </summary>
		internal IEnumerable<string> BookTitles
		{
			get { return TheOneEditableCollection.GetBookInfos().Select(book => book.Title); }
		}

		internal BookCollection TheOneEditableCollection
		{
			get { return GetBookCollections().First(c => c.Type == BookCollection.CollectionType.TheOneEditableCollection); }
		}

		public string VernacularLibraryNamePhrase
		{
			get { return _collectionSettings.VernacularCollectionNamePhrase; }
		}

		public bool IsShellProject
		{
			get { return _collectionSettings.IsSourceCollection; }
		}

		public bool ShowSourceCollections
		{
			get { return _collectionSettings.AllowNewBooks; }

		}

		private IEnumerable<BookCollection> GetBookCollectionsOnce()
		{
			var editableCllection = _bookCollectionFactory(_pathToLibrary, BookCollection.CollectionType.TheOneEditableCollection);
			_currentEditableCollectionSelection.SelectCollection(editableCllection);
			yield return editableCllection;

			foreach (var bookCollection in _sourceCollectionsList.GetSourceCollections())
				yield return bookCollection;
		}


		public  void SelectBook(Book.Book book)
		{
			 _bookSelection.SelectBook(book);
		}

		public bool DeleteBook(Book.Book book)//, BookCollection collection)
		{
			Debug.Assert(book == _bookSelection.CurrentSelection);

			if (_bookSelection.CurrentSelection != null && _bookSelection.CurrentSelection.CanDelete)
			{
				var title = _bookSelection.CurrentSelection.TitleBestForUserDisplay;
				var confirmRecycleDescription = L10NSharp.LocalizationManager.GetString("CollectionTab.ConfirmRecycleDescription", "The book '{0}'");
				if (ConfirmRecycleDialog.JustConfirm(string.Format(confirmRecycleDescription, title), false, "Palaso"))
				{
					TheOneEditableCollection.DeleteBook(book.BookInfo);
					_bookSelection.SelectBook(null);
					_sendReceiver.CheckInNow(string.Format("Deleted '{0}'", title));
					return true;
				}
			}
			return false;
		}

		public void DoubleClickedBook()
		{
			if(_bookSelection.CurrentSelection.IsEditable && ! _bookSelection.CurrentSelection.HasFatalError)
				_editBookCommand.Raise(_bookSelection.CurrentSelection);
		}

		public void OpenFolderOnDisk()
		{
			PathUtilities.SelectFileInExplorer(_bookSelection.CurrentSelection.FolderPath);
		}

		public void BringBookUpToDate()
		{
			var b = _bookSelection.CurrentSelection;
			_bookSelection.SelectBook(null);

			using (var dlg = new ProgressDialogForeground()) //REVIEW: this foreground dialog has known problems in other contexts... it was used here because of its ability to handle exceptions well. TODO: make the background one handle exceptions well
			{
				dlg.ShowAndDoWork(progress=>b.BringBookUpToDate(progress));
			}

			_bookSelection.SelectBook(b);
		}


		public void ExportInDesignXml(string path)
		{
			var pathToXnDesignXslt = FileLocator.GetFileDistributedWithApplication("xslts", "BloomXhtmlToDataForMergingIntoInDesign.xsl");

#if DEBUG
			 _bookSelection.CurrentSelection.OurHtmlDom.RawDom.Save(path.Replace(".xml",".xhtml"));
#endif

			var dom = _bookSelection.CurrentSelection.OurHtmlDom.ApplyXSLT(pathToXnDesignXslt);

			using (var writer = XmlWriter.Create(path, CanonicalXmlSettings.CreateXmlWriterSettings()))
			{
				dom.Save(writer);
			}
		}


		/// <summary>
		/// All we do at this point is make a file with a ".doc" extension and open it.
		/// </summary>
		/// <remarks>
		/// The .doc extension allows the operating system to recognize which program
		/// should open the file, and the program (whether Microsoft Word or LibreOffice
		/// or OpenOffice) seems to handle HTML content just fine.
		/// </remarks>
		public void ExportDocFormat(string path)
		{
			string sourcePath = _bookSelection.CurrentSelection.GetPathHtmlFile();
			if (File.Exists(path))
			{
				File.Delete(path);
			}
			// Linux (Trusty) LibreOffice requires slightly different metadata at the beginning
			// of the file in order to recognize it as HTML.  Otherwise it opens the file as raw
			// HTML (See https://silbloom.myjetbrains.com/youtrack/issue/BL-2276 if you don't
			// believe me.)  I don't know any perfect way to add this information to the file,
			// but a simple string replace should be safe.  This change works okay for both
			// Windows and Linux and for all three programs (Word, OpenOffice and Libre Office).
			string content = File.ReadAllText(sourcePath);
			string fixedContent = content.Replace("<meta charset=\"UTF-8\">", "<meta http-equiv=\"content-type\" content=\"text/html; charset=utf-8\">");
			File.WriteAllText(path, fixedContent);
		}

		public void UpdateThumbnailAsync(Book.Book book, HtmlThumbNailer.ThumbnailOptions thumbnailOptions, Action<Book.BookInfo, Image> callback, Action<Book.BookInfo, Exception> errorCallback)
		{
			if (!(book is ErrorBook))
			{
				_thumbNailer.RebuildThumbNailAsync(book, thumbnailOptions, callback, errorCallback);
			}
			
		}

		public void MakeBloomPack(string path, bool forReaderTools = false)
		{
			try
			{
				if(File.Exists(path))
				{
					// UI already got permission for this
					File.Delete(path);
				}

				Logger.WriteEvent("Making BloomPack at "+path+" forReaderTools="+forReaderTools.ToString());

				using (var pleaseWait = new SimpleMessageDialog("Creating BloomPack...", "Bloom"))
				{
					try
					{
						pleaseWait.Show();
						pleaseWait.BringToFront();
						Application.DoEvents(); // actually show it
						Cursor.Current = Cursors.WaitCursor;

						var dir = TheOneEditableCollection.PathToDirectory;

						var rootName = Path.GetFileName(dir);
						if (rootName == null) return;

						var dirNameOffest = dir.Length - rootName.Length;

						Logger.WriteEvent("BloomPack path will be " + path + ", made from " + dir + " with rootName " + rootName);
						using (var fsOut = File.Create(path))
						{
							using (ZipOutputStream zipStream = new ZipOutputStream(fsOut))
							{
								zipStream.SetLevel(9);

								CompressDirectory(dir, zipStream, dirNameOffest, forReaderTools);

								zipStream.IsStreamOwner = true; // makes the Close() also close the underlying stream
								zipStream.Close();
							}
						}

						// show it
						Logger.WriteEvent("Showing BloomPack on disk");
						PathUtilities.SelectFileInExplorer(path);
						Analytics.Track("Create BloomPack");
					}
					finally
					{
						Cursor.Current = Cursors.Default;
						pleaseWait.Close();
					}
				}
			}
			catch (Exception e)
			{
				ErrorReport.NotifyUserOfProblem(e, "Could not make the BloomPack");
			}
		}

		// these files (if encountered) won't be compressed into a BloomPack
		private static readonly string[] excludedFileExtensions = { ".db", ".pdf", ".BloomPack" };

		/// <summary>
		/// Adds a directory, along with all files and subdirectories, to the ZipStream.
		/// </summary>
		/// <param name="directoryPath">The directory to add recursively</param>
		/// <param name="zipStream">The ZipStream to which the files and directories will be added</param>
		/// <param name="dirNameOffest">This number of characters will be removed from the full directory or file name
		/// before creating the zip entry name</param>
		/// <param name="forReaderTools">If True, then some pre-processing will be done to the contents of decodable
		/// and leveled readers before they are added to the ZipStream</param>
		/// <remarks>Protected for testing purposes</remarks>
		protected static void CompressDirectory(string directoryPath, ZipOutputStream zipStream, int dirNameOffest,
			bool forReaderTools)
		{
			if (Path.GetFileName(directoryPath).ToLowerInvariant() == "audio")
				return; // don't want audio in bloompack. todo: test
			var files = Directory.GetFiles(directoryPath);
			var bookFile = BookStorage.FindBookHtmlInFolder(directoryPath);

			foreach (var filePath in files)
			{
				if (excludedFileExtensions.Contains(Path.GetExtension(filePath)))
					continue; // BL-2246: skip putting this one into the BloomPack

				FileInfo fi = new FileInfo(filePath);

				var entryName = filePath.Substring(dirNameOffest);  // Makes the name in zip based on the folder
				entryName = ZipEntry.CleanName(entryName);          // Removes drive from name and fixes slash direction
				ZipEntry newEntry = new ZipEntry(entryName) { DateTime = fi.LastWriteTime };
				newEntry.IsUnicodeText = true; // encode filename and comment in UTF8
				byte[] modifiedContent = {};

				// if this is a ReaderTools book, call GetBookReplacedWithTemplate() to get the contents
				if (forReaderTools && (bookFile == filePath))
				{
					modifiedContent = Encoding.UTF8.GetBytes(GetBookReplacedWithTemplate(filePath));
					newEntry.Size = modifiedContent.Length;
				}
				else if (forReaderTools && (Path.GetFileName(filePath)=="meta.json"))
				{
					modifiedContent = Encoding.UTF8.GetBytes(GetMetaJsonModfiedForTemplate(filePath));
					newEntry.Size = modifiedContent.Length;
				}
				else
				{
					newEntry.Size = fi.Length;
				}

				zipStream.PutNextEntry(newEntry);

				if (modifiedContent.Length > 0)
				{
					using (var memStream = new MemoryStream(modifiedContent))
					{
						StreamUtils.Copy(memStream, zipStream, new byte[modifiedContent.Length]);
					}
				}
				else
				{
					// Zip the file in buffered chunks
					byte[] buffer = new byte[4096];
					using (var streamReader = File.OpenRead(filePath))
					{
						StreamUtils.Copy(streamReader, zipStream, buffer);
					}
				}

				zipStream.CloseEntry();
			}

			var folders = Directory.GetDirectories(directoryPath);

			foreach (var folder in folders)
			{
				var dirName = Path.GetFileName(folder);
				if ((dirName == null) || (dirName.ToLowerInvariant() == "sample texts"))
					continue; // Don't want to bundle these up

				CompressDirectory(folder, zipStream, dirNameOffest, forReaderTools);
			}
		}

		private static string GetMetaJsonModfiedForTemplate(string path)
		{
			var meta = BookMetaData.FromString(File.ReadAllText(path));
			meta.IsSuitableForMakingShells = true;
			return meta.Json;
		}

		/// <summary>
		/// Does some pre-processing on reader files
		/// </summary>
<<<<<<< HEAD
		/// <param name="bookFile"></param>
		/// <returns>A UTF8-encoded byte array filled with the contents of the bookFile</returns>
		private static byte[] GetBookReplacedWithTemplate(string bookFile)
		{		
			var text = File.ReadAllText(bookFile, Encoding.UTF8);
=======
		/// <param name="bookPath"></param>
		private static string GetBookReplacedWithTemplate(string bookPath)
		{		
			//TODO: the following, which is the original code before late in 3.6, just modified the tags in the HTML
			//Whereas currently, we use the meta.json as the authoritative source.
			//TODO Should we just get rid of these tags in the HTML? Can they be accessed from javascript? If so,
			//then they will be needed eventually (as we involve c# less in the UI)
			var text = File.ReadAllText(bookPath, Encoding.UTF8);
>>>>>>> 140cc9de
			// Note that we're getting rid of preceding newline but not following one. Hopefully we cleanly remove a whole line.
			// I'm not sure the </meta> ever occurs in html files, but just in case we'll match if present.
			var regex = new Regex("\\s*<meta\\s+name=(['\\\"])lockedDownAsShell\\1 content=(['\\\"])true\\2>(</meta>)? *");
			var match = regex.Match(text);
			if (match.Success)
				text = text.Substring(0, match.Index) + text.Substring(match.Index + match.Length);

			// BL-2476: Readers made from BloomPacks should have the formatting dialog disabled
			regex = new Regex("\\s*<meta\\s+name=(['\\\"])pageTemplateSource\\1 content=(['\\\"])(Leveled|Decodable) Reader\\2>(</meta>)? *");
			match = regex.Match(text);
			if (match.Success)
			{
				// has the lockFormatting meta tag been added already?
				var regexSuppress = new Regex("\\s*<meta\\s+name=(['\\\"])lockFormatting\\1 content=(['\\\"])(.*)\\2>(</meta>)? *");
				var matchSuppress = regexSuppress.Match(text);
				if (matchSuppress.Success)
				{
					// the meta tag already exists, make sure the value is "true"
					if (matchSuppress.Groups[3].Value.ToLower() != "true")
					{
						text = text.Substring(0, matchSuppress.Groups[3].Index) + "true"
							+  text.Substring(matchSuppress.Groups[3].Index + matchSuppress.Groups[3].Length);
					}
				}
				else
				{
					// the meta tag has not been added, add it now
					text = text.Insert(match.Index + match.Length,
						"\r\n    <meta name=\"lockFormatting\" content=\"true\"></meta>");
				}
			}

			return text;
		}

		public string GetSuggestedBloomPackPath()
		{
			return TheOneEditableCollection.Name+".BloomPack";
		}

		public void DoUpdatesOfAllBooks()
		{
			using (var dlg = new ProgressDialogBackground())
			{
				dlg.ShowAndDoWork((progress, args) => DoUpdatesOfAllBooks(progress));
			}
		}

		public void DoUpdatesOfAllBooks(IProgress progress)
		{
			int i = 0;
			foreach (var bookInfo in TheOneEditableCollection.GetBookInfos())
			{
				i++;
				var book = _bookServer.GetBookFromBookInfo(bookInfo);
				//gets overwritten: progress.WriteStatus(book.TitleBestForUserDisplay);
				progress.WriteMessage("Processing " + book.TitleBestForUserDisplay+ " " + i + "/" + TheOneEditableCollection.GetBookInfos().Count());
				book.BringBookUpToDate(progress);
			}
		}

		public void DoChecksOfAllBooks()
		{
			using (var dlg = new ProgressDialogBackground())
			{
				dlg.ShowAndDoWork((progress, args) => DoChecksOfAllBooksBackgroundWork(dlg,null));
				if (dlg.Progress.ErrorEncountered || dlg.Progress.WarningsEncountered)
				{
					MessageBox.Show("Bloom will now open a list of problems it found.");
					var path = Path.GetTempFileName() + ".txt";
					File.WriteAllText(path, dlg.ProgressString.Text);
					PathUtilities.OpenFileInApplication(path);
				}
				else
				{
					MessageBox.Show("Bloom didn't find any problems.");
				}
			}
		}

		public void AttemptMissingImageReplacements(string pathToFolderOfReplacementImages=null)
		{
			using (var dlg = new ProgressDialogBackground())
			{
				dlg.ShowAndDoWork((progress, args) => DoChecksOfAllBooksBackgroundWork(dlg, pathToFolderOfReplacementImages));
				if (dlg.Progress.ErrorEncountered || dlg.Progress.WarningsEncountered)
				{
					MessageBox.Show("There were some problems. Bloom will now open a log of the attempt to replace missing images.");
				}
				else
				{
					MessageBox.Show("There are no more missing images. Bloom will now open a log of what it did.");
				}

				var path = Path.GetTempFileName() + ".txt";
				File.WriteAllText(path, dlg.ProgressString.Text);
				PathUtilities.OpenFileInApplication(path);
			}

		}


		public void DoChecksOfAllBooksBackgroundWork(ProgressDialogBackground dialog, string pathToFolderOfReplacementImages)
		{
			var bookInfos = TheOneEditableCollection.GetBookInfos();
			var count = bookInfos.Count();
			if (count == 0)
				return;

			foreach (var bookInfo in bookInfos)
			{
				//not allowed in this thread: dialog.ProgressBar.Value++;
				dialog.Progress.ProgressIndicator.PercentCompleted += 100/count;

				var book = _bookServer.GetBookFromBookInfo(bookInfo);

				dialog.Progress.WriteMessage("Checking " + book.TitleBestForUserDisplay);
				book.CheckBook(dialog.Progress, pathToFolderOfReplacementImages);
				dialog.ProgressString.WriteMessage("");
			}
			dialog.ProgressBar.Value++;
		}




		private void CreateFromSourceBook(Book.Book sourceBook)
		{
			try
			{
				var newBook = _bookServer.CreateFromSourceBook(sourceBook, TheOneEditableCollection.PathToDirectory);
				if (newBook == null)
					return; //This can happen if there is a configuration dialog and the user clicks Cancel
				
				TheOneEditableCollection.AddBookInfo(newBook.BookInfo);

				if (_bookSelection != null)
				{
					_bookSelection.SelectBook(newBook);
				}
				//enhance: would be nice to know if this is a new shell
				if (sourceBook.IsShellOrTemplate)
				{
					Analytics.Track("Create Book",
						new Dictionary<string, string>() {{"Category", sourceBook.CategoryForUsageReporting}});
				}
				_editBookCommand.Raise(newBook);
			}
			catch (Exception e)
			{
				SIL.Reporting.ErrorReport.NotifyUserOfProblem(e,
					"Bloom ran into an error while creating that book. (Sorry!)");
			}

		}

		public Book.Book GetBookFromBookInfo(BookInfo bookInfo)
		{
			return _bookServer.GetBookFromBookInfo(bookInfo);
		}

	}
}<|MERGE_RESOLUTION|>--- conflicted
+++ resolved
@@ -402,13 +402,6 @@
 		/// <summary>
 		/// Does some pre-processing on reader files
 		/// </summary>
-<<<<<<< HEAD
-		/// <param name="bookFile"></param>
-		/// <returns>A UTF8-encoded byte array filled with the contents of the bookFile</returns>
-		private static byte[] GetBookReplacedWithTemplate(string bookFile)
-		{		
-			var text = File.ReadAllText(bookFile, Encoding.UTF8);
-=======
 		/// <param name="bookPath"></param>
 		private static string GetBookReplacedWithTemplate(string bookPath)
 		{		
@@ -417,7 +410,6 @@
 			//TODO Should we just get rid of these tags in the HTML? Can they be accessed from javascript? If so,
 			//then they will be needed eventually (as we involve c# less in the UI)
 			var text = File.ReadAllText(bookPath, Encoding.UTF8);
->>>>>>> 140cc9de
 			// Note that we're getting rid of preceding newline but not following one. Hopefully we cleanly remove a whole line.
 			// I'm not sure the </meta> ever occurs in html files, but just in case we'll match if present.
 			var regex = new Regex("\\s*<meta\\s+name=(['\\\"])lockedDownAsShell\\1 content=(['\\\"])true\\2>(</meta>)? *");
