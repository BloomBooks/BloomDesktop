using System;
using System.Collections.Concurrent;
using System.Collections.Generic;
using System.ComponentModel;
using System.Diagnostics;
using System.Drawing;
using System.Drawing.Imaging;
using System.IO;
using System.Linq;
using System.Windows.Forms;
using Bloom.Book;
using Bloom.Collection;
using Bloom.ImageProcessing;
using Bloom.Properties;
using Bloom.ToPalaso;
using Bloom.web;
using Bloom.WebLibraryIntegration;
using Bloom.Workspace;
using DesktopAnalytics;
using SIL.Reporting;
using L10NSharp;
using SIL.IO;

namespace Bloom.CollectionTab
{
	public partial class LibraryListView : UserControl
	{
		private const int ButtonHeight = 112;
		private const int ButtonWidth = 92;
		private readonly Size MaxThumbnailSize = new Size(HtmlThumbNailer.ThumbnailOptions.DefaultHeight, HtmlThumbNailer.ThumbnailOptions.DefaultHeight);

		public delegate LibraryListView Factory();//autofac uses this

		private readonly LibraryModel _model;
		private readonly BookSelection _bookSelection;
		//private readonly HistoryAndNotesDialog.Factory _historyAndNotesDialogFactory;
		private Font _headerFont;
		private Font _editableBookFont;
		private Font _collectionBookFont;
		private bool _thumbnailRefreshPending;
		private DateTime _lastClickTime;
		private bool _primaryCollectionReloadPending;
		private bool _disposed;
		private BookCollection _downloadedBookCollection;
		private Image _dropdownImage;
		private string _previousTargetSaveAs = null;

		enum ButtonManagementStage
		{
			LoadPrimary, ImprovePrimary, LoadSourceCollections, ImproveAndRefresh, FinalizeSetup
		}

		private ButtonManagementStage _buttonManagementStage = ButtonManagementStage.LoadPrimary;

		/// <summary>
		/// we go through these at idle time, doing slow things like actually instantiating the book to get the title in preferred language
		/// A stack would be better for updating "the thing I just changed", but we're using a queue at the moment simply because we
		/// want you'd see at the top of the screen to update before what's at the bottom or offscreen
		/// </summary>
		private readonly ConcurrentQueue<ButtonRefreshInfo> _buttonsNeedingSlowUpdate;

		private bool _alreadyReportedErrorDuringImproveAndRefreshBookButtons;

		public LibraryListView(LibraryModel model, BookSelection bookSelection, SelectedTabChangedEvent selectedTabChangedEvent, LocalizationChangedEvent localizationChangedEvent)
			//HistoryAndNotesDialog.Factory historyAndNotesDialogFactory)
		{
			_model = model;
			_bookSelection = bookSelection;
			localizationChangedEvent.Subscribe(unused=>LoadSourceCollectionButtons());
			//_historyAndNotesDialogFactory = historyAndNotesDialogFactory;
			_buttonsNeedingSlowUpdate = new ConcurrentQueue<ButtonRefreshInfo>();
			selectedTabChangedEvent.Subscribe(OnSelectedTabChanged);
			InitializeComponent();
			_primaryCollectionFlow.HorizontalScroll.Visible = false;

			_primaryCollectionFlow.Controls.Clear();
			_primaryCollectionFlow.HorizontalScroll.Visible = false;
			_sourceBooksFlow.Controls.Clear();
			_sourceBooksFlow.HorizontalScroll.Visible = false;
			_sourceBooksFlow.SizeChanged += _sourceBooksFlow_SizeChanged;
			_sourceBooksFlow.BackColor = Palette.GeneralBackground;
			splitContainer1.BackColor =  Palette.BookListSplitterColor;
			if (!_model.ShowSourceCollections)
			{
				splitContainer1.Panel2Collapsed = true;
			}
			
			_headerFont = new Font(SystemFonts.DialogFont.FontFamily, (float)10.0, FontStyle.Bold);
			_editableBookFont = new Font(SystemFonts.DialogFont.FontFamily, (float)9.0);//, FontStyle.Bold);
			_collectionBookFont = new Font(SystemFonts.DialogFont.FontFamily, (float)9.0);

			this.BackColor =  Palette.GeneralBackground;

			//enhance: move to model
			bookSelection.SelectionChanged += OnBookSelectionChanged;

			_settingsProtectionHelper.ManageComponent(_openFolderOnDisk);

			_showHistoryMenu.Visible = _showNotesMenu.Visible = Settings.Default.ShowSendReceive;

			if(Settings.Default.ShowExperimentalFeatures)
				_settingsProtectionHelper.ManageComponent(_exportToXMLForInDesignToolStripMenuItem);//we are restricting it because it opens a folder from which the user could do damage
			_exportToXMLForInDesignToolStripMenuItem.Visible = Settings.Default.ShowExperimentalFeatures;

			SetupBookDropdownIcon();
			_bookContextMenu.Closed += _bookContextMenu_Closed;
			_bookContextMenu.Opening += _bookContextMenu_Opening;
		}

		// BL-2678 Adjust the context menu item visibility based on what sort of collection we're in
		// If we're in factory-installed templates or the sample shell, don't show a menu at all
		// If we're in a book downloaded from BloomLibrary.org, only show "Open Folder on Disk" and "Delete"
		// If we're in our one editable collection, show everything
		// Otherwise (which should be bloompacks or other user-installed stuff not downloaded):
		//   only show "Open Folder on Disk"
		private void _bookContextMenu_Opening(object sender, CancelEventArgs e)
		{
			_leveledReaderMenuItem.Checked = _model.IsBookLeveled;
			_decodableReaderMenuItem.Checked = _model.IsBookDecodable;

			var btn = (sender as ContextMenuStrip).SourceControl as Button;
			if (btn == null)
			{
				// At least in Mono, the button selection doesn't always survive from the click to this point.
				// See https://silbloom.myjetbrains.com/youtrack/issue/BL-3424 and various internet posts like
				// http://stackoverflow.com/questions/3026380/getting-the-highest-owner-of-a-toolstripdropdownitem.
				// This might be needed only on Linux/Mono, but is safe for windows.
				btn = _clickedButton;
				_clickedButton = null;
				if (btn == null)
				{
					e.Cancel = true; // don't show the menu at all
					return;
				}
			}
			var btnInfo = btn.Tag as BookButtonInfo;
			if (btnInfo.IsEditable)
				return; // leave them all on
			if (btnInfo.HasNoContextMenu)
			{
				e.Cancel = true; // don't show the menu at all (but leave them visible for next time)
				return;
			}
			foreach (ToolStripItem menuItem in (sender as ContextMenuStrip).Items)
			{
				if (menuItem == deleteMenuItem && btnInfo.IsBLibraryBook)
					continue; // leave this one on for BloomLibrary books
				if (menuItem == _openFolderOnDisk)
					continue; // leave this one on (for both BloomLibrary and BloomPack books)
				menuItem.Visible = false;
			}
		}

		private void _bookContextMenu_Closed(object sender, ToolStripDropDownClosedEventArgs e)
		{
			// Not sure which ones are visible at this point
			// So make them all visible so they are available in the right-click menu
			foreach (ToolStripItem menuItem in (sender as ContextMenuStrip).Items)
			{
				// Except that we do know that this one's visibility has already been set correctly;
				// Don't change it! (BL-4176)
				if (menuItem == _exportToXMLForInDesignToolStripMenuItem)
					menuItem.Visible = _exportToXMLForInDesignToolStripMenuItem.Visible;
				else menuItem.Visible = true;
			}
		}

		private static BookInfo GetBookInfoFromButton(Button bookButton)
		{
			var bookButtonInfo = bookButton.Tag as BookButtonInfo;
			return bookButtonInfo == null ? null : bookButtonInfo.BookInfo;
		}

		private void SetupBookDropdownIcon()
		{
			// we just need the bottom part of the image for this button
			_dropdownImage = new Bitmap(10, 8, PixelFormat.Format32bppArgb);
			var src = (Bitmap)_menuTriangle.Image;
			using (var g = Graphics.FromImage(_dropdownImage))
			{
				g.DrawImage(src, new Rectangle(0, 0, 10, 8), new Rectangle(0, 7, 13, 11), GraphicsUnit.Pixel);
			}
		}

		Button _clickedButton;	// safety net for ContextMenuStrip to know caller.  (BL-3424)

		void _bookTriangle_Click(Button btn, Point clickLocation)
		{
			// hide these controls in the triangle menu
			toolStripSeparator1.Visible = false;
			_updateThumbnailMenu.Visible = false;
			_updateFrontMatterToolStripMenu.Visible = false;

			_clickedButton = btn;
			btn.ContextMenuStrip.Show(btn, clickLocation);
		}

		private void OnExportToXmlForInDesign(object sender, EventArgs e)
		{
			using(var d = new InDesignXmlInformationDialog())
			{
				d.ShowDialog();
			}
			using (var dlg = new DialogAdapters.SaveFileDialogAdapter())
			{
				dlg.FileName = Path.GetFileNameWithoutExtension(SelectedBook.GetPathHtmlFile())+".xml";
				dlg.InitialDirectory = SelectedBook.FolderPath;
				dlg.OverwritePrompt = true;
				if(DialogResult.OK == dlg.ShowDialog())
				{
					try
					{
						_model.ExportInDesignXml(dlg.FileName);
						PathUtilities.SelectFileInExplorer(dlg.FileName);
						Analytics.Track("Exported XML For InDesign");
					}
					catch (Exception error)
					{
						SIL.Reporting.ErrorReport.NotifyUserOfProblem(error, "Could not export the book to XML");
						Analytics.ReportException(error);
					}
				}
			}
		}

		private void OnBookSelectionChanged(object sender, BookSelectionChangedEventArgs bookSelectionChangedEventArgs)
		{
			if (sender == null) return;

			var selection = (BookSelection)sender;
			if ((selection.CurrentSelection != null) && (selection.CurrentSelection.BookInfo != null))
			{
				HighlightBookButtonAndShowContextMenuButton(selection.CurrentSelection.BookInfo);
			}
		}

		public int PreferredWidth
		{
			get { return 300; }
		}

		protected override void OnLoad(EventArgs e)
		{
			base.OnLoad(e);
			Application.Idle += ManageButtonsAtIdleTime;
		}

		private void ManageButtonsAtIdleTime(object sender, EventArgs e)
		{
			if (_disposed) //could happen if a version update was detected on app launch
				return;

			switch (_buttonManagementStage)
			{
				case ButtonManagementStage.LoadPrimary:
					LoadPrimaryCollectionButtons();
					_buttonManagementStage = ButtonManagementStage.ImprovePrimary;
					_primaryCollectionFlow.Refresh();
					break;

				//here we do any expensive fix up of the buttons in the primary collection (typically, getting vernacular captions, which requires reading their html)
				case ButtonManagementStage.ImprovePrimary:
					if (_buttonsNeedingSlowUpdate.IsEmpty)
					{
						_buttonManagementStage = ButtonManagementStage.LoadSourceCollections;
					}
					else
					{
						ImproveAndRefreshBookButtons();
					}
					break;
				case ButtonManagementStage.LoadSourceCollections:
					LoadSourceCollectionButtons();
					_buttonManagementStage = ButtonManagementStage.ImproveAndRefresh;
					if (Program.PathToBookDownloadedAtStartup != null)
					{
						// We started up with a command to downloaded a book...Select it.
						SelectBook(new BookInfo(Program.PathToBookDownloadedAtStartup, false));
					}
					break;
				case ButtonManagementStage.ImproveAndRefresh:
					// GJM Sept 23 2015: BL-2778 Concern about memory leaks led to not updating thumbnails on
					// source collections for new books. To undo, uncomment ImproveAndRefreshBookButtons()
					// and comment out removing the event handler.
					//ImproveAndRefreshBookButtons();
					_buttonManagementStage = ButtonManagementStage.FinalizeSetup;
					break;
				case ButtonManagementStage.FinalizeSetup:
					// If we repair duplicates and there is a reason to toast (e.g. locked meta.json file),
					// The ongoing UI activity focuses Bloom over top of the toast after a brief flash.
					// For that reason, we add a new stage for tasks that need to happen after the UI is updated.
					RepairDuplicates();
					Application.Idle -= ManageButtonsAtIdleTime; // stop running to this to do nothing.
					break;
				default:
					throw new ArgumentOutOfRangeException();
			}
		}

		private void RepairDuplicates()
		{
			var collectionPath = _model.TheOneEditableCollection.PathToDirectory;
			BookInfo.RepairDuplicateInstanceIds(collectionPath);
		}

		/// <summary>
		/// the primary could as well be called "the one editable collection"... the one at the top
		/// </summary>
		private void LoadPrimaryCollectionButtons()
		{
			_primaryCollectionReloadPending = false;
			_primaryCollectionFlow.SuspendLayout();
			_primaryCollectionFlow.Controls.Clear();
			//without this guy, the FLowLayoutPanel uses the height of a button, on *the next row*, for the height of this row!
			var invisibleHackPartner = new Label() {Text = "", Width = 0};
			_primaryCollectionFlow.Controls.Add(invisibleHackPartner);
			var primaryCollectionHeader = new ListHeader() {ForeColor = Palette.LightTextAgainstDarkBackground};
			primaryCollectionHeader.Label.Text = _model.VernacularLibraryNamePhrase;
			primaryCollectionHeader.AdjustWidth();
			_primaryCollectionFlow.Controls.Add(primaryCollectionHeader);
			//_primaryCollectionFlow.SetFlowBreak(primaryCollectionHeader, true);
			_primaryCollectionFlow.Controls.Add(_menuTriangle);//NB: we're using a picture box instead of a button because the former can have transparency.
			LoadOneCollection(_model.GetBookCollections().First(), _primaryCollectionFlow);
			_primaryCollectionFlow.ResumeLayout();
		}

		private void LoadSourceCollectionButtons()
		{
			if (!_model.ShowSourceCollections)
			{
				_sourceBooksFlow.Visible = false;
				string lockNotice = LocalizationManager.GetString("CollectionTab.BookSourcesLockNotice",
																			   "This collection is locked, so new books cannot be added/removed.");

				var lockNoticeLabel = new Label()
					{
						Text = lockNotice,
						Size = new Size(_primaryCollectionFlow.Width - 20, 15),
						ForeColor = Palette.LightTextAgainstDarkBackground,
						Padding = new Padding(10, 0, 0, 0)
					};
				_primaryCollectionFlow.Controls.Add(lockNoticeLabel);
				return;
			}

			var collections = _model.GetBookCollections();
			//without this guy, the FLowLayoutPanel uses the height of a button, on *the next row*, for the height of this row!
			var invisibleHackPartner = new Label() {Text = "", Width = 0, Anchor = AnchorStyles.None};

			_sourceBooksFlow.SuspendLayout();
			_sourceBooksFlow.Controls.Clear();
			var bookSourcesHeader = new ListHeader() { ForeColor = Palette.LightTextAgainstDarkBackground, Width = 450, Anchor = AnchorStyles.None };

			string shellSourceHeading = LocalizationManager.GetString("CollectionTab.SourcesForNewShellsHeading",
																				"Sources For New Shells");
			string bookSourceHeading = LocalizationManager.GetString("CollectionTab.BookSourceHeading",
																			   "Sources For New Books");
			bookSourcesHeader.Label.Text = _model.IsShellProject ? shellSourceHeading : bookSourceHeading;
			// Don't truncate the heading: see https://jira.sil.org/browse/BL-250.
			// But do allow it to wrap
			bookSourcesHeader.AdjustSize(_sourceBooksFlow.Width - SystemInformation.VerticalScrollBarWidth);
			invisibleHackPartner = new Label() {Text = "", Width = 0, Anchor = AnchorStyles.None };
			_sourceBooksFlow.Controls.Add(invisibleHackPartner);
			_sourceBooksFlow.Controls.Add(bookSourcesHeader);
			_sourceBooksFlow.SetFlowBreak(bookSourcesHeader, true);


			foreach (BookCollection collection in collections.Skip(1))
			{
				if (_sourceBooksFlow.Controls.Count > 0)
					_sourceBooksFlow.SetFlowBreak(_sourceBooksFlow.Controls[_sourceBooksFlow.Controls.Count - 1], true);

				int indexForHeader = _sourceBooksFlow.Controls.Count;
				if (LoadOneCollection(collection, _sourceBooksFlow))
				{
					//without this guy, the FLowLayoutPanel uses the height of a button, on *the next row*, for the height of this row!
					invisibleHackPartner = new Label() {Text = "", Width = 0, Anchor = AnchorStyles.None };
					_sourceBooksFlow.Controls.Add(invisibleHackPartner);
					_sourceBooksFlow.Controls.SetChildIndex(invisibleHackPartner, indexForHeader);

					//We showed at least one book, so now go back and insert the header
					var collectionName = L10NSharp.LocalizationManager.GetDynamicString("Bloom", "CollectionTab." + collection.Name, collection.Name);
					var collectionHeader = new Label()
					{
						Text = collectionName,
						Size = GetSizeForLabel(collectionName, _headerFont),
						ForeColor = Palette.LightTextAgainstDarkBackground,
						Padding = new Padding(10, 0, 0, 0),
						Anchor = AnchorStyles.None
					};
					collectionHeader.Margin = new Padding(0, 10, 0, 0);
					collectionHeader.Font = _headerFont;
					_sourceBooksFlow.Controls.Add(collectionHeader);
					_sourceBooksFlow.Controls.SetChildIndex(collectionHeader, indexForHeader + 1);
					_sourceBooksFlow.SetFlowBreak(collectionHeader, true);
				}
			}

			AddFinalLinks();
			_sourceBooksFlow.ResumeLayout();
		}

		// We want to make the label a size that fits in the parent width.
		// Otherwise, the flow won't be any narrower than the label, other
		// things may not wrap properly, and part of the label will be hidden.
		Size GetSizeForLabel(string text, Font font)
		{
			if (string.IsNullOrEmpty(text))
				return new Size(20,0);
			var textSize = TextRenderer.MeasureText(text, font,
				// We need to leave room for the scroll bar, the margin outside the labels (6), the padding inside (10),
				// and a fudge factor for the frame of the control.
				new Size(_sourceBooksFlow.Width - SystemInformation.VerticalScrollBarWidth - 6 - 10 - 4, Int32.MaxValue),
				TextFormatFlags.WordBreak);
			return new Size(textSize.Width + 10, textSize.Height + 3);
		}

		private void _sourceBooksFlow_SizeChanged(object sender, EventArgs e)
		{
			_sourceBooksFlow.SuspendLayout();
			// We turn AutoScroll off and back on again as the only workaround I've found
			// for a bizarre problem in FlowLayoutPanel where the only time it notices
			// that the width of the widest child control changed is when the visibility of
			// the horizontal scroll bar changes. And since turning it off and on again
			// resets the scroll position, we remember it and try to put it back where it should be.
			// Note: it doesn't work to turn it off and straight on again at the end of the loop,
			// (perhaps only if some child changed size). I tried several variations.
			// It's probably possible to do a separate pass to figure out whether anything
			// is going to change size, but that feels like too much trouble, especially
			// since we eventually hope to replace this whole control with HTML.
			var oldPosition = _sourceBooksFlow.AutoScrollPosition;
			_sourceBooksFlow.AutoScroll = false;
			foreach (Control c in _sourceBooksFlow.Controls)
			{
				var label = c as Label;
				var header = c as ListHeader;
				if (header != null)
					header.AdjustSize(_sourceBooksFlow.Width - SystemInformation.VerticalScrollBarWidth);
				else if (label != null && !string.IsNullOrEmpty(label.Text))
					label.Size = GetSizeForLabel(label.Text, label.Font);
			}
			_sourceBooksFlow.ResumeLayout(true);
			_sourceBooksFlow.AutoScroll = true;
			_sourceBooksFlow.AutoScrollPosition = new Point(-oldPosition.X, -oldPosition.Y);
		}

		private void AddFinalLinks()
		{
			// Nothing to do currently. This was used to display the missing books link in a source collection.
		}

		/// <summary>
		/// Called at idle time after everything else is set up, and only when this tab is visible
		/// </summary>
		private void ImproveAndRefreshBookButtons()
		{
			ButtonRefreshInfo buttonRefreshInfo;
			if (!_buttonsNeedingSlowUpdate.TryDequeue(out buttonRefreshInfo))
				return;

			var button = buttonRefreshInfo.Button;
			var bookInfo = GetBookInfoFromButton(button);
			Book.Book book;
			try
			{
				book = _model.GetBookFromBookInfo(bookInfo);
			}
			catch (Exception error)
			{
				//skip over the dependency injection layer
				if (error.Source == "Autofac" && error.InnerException != null)
					error = error.InnerException;
				Logger.WriteEvent("There was a problem with the book at " + bookInfo.FolderPath + ". " + error.Message);
				if (!_alreadyReportedErrorDuringImproveAndRefreshBookButtons)
				{
					_alreadyReportedErrorDuringImproveAndRefreshBookButtons = true;
					SIL.Reporting.ErrorReport.NotifyUserOfProblem(error, "There was a problem with the book at {0}. \r\n\r\nClick the 'Details' button for more information.\r\n\r\nThis error may effect other books, but this is the only notice you will receive.\r\n\r\nSee 'Help:Show Event Log' for any further errors.", bookInfo.FolderPath);
				}
				return;
			}

			//Only go looking for a better title if the book hasn't already been localized when we first showed it.
			//The idea is, if we already have a localization mapping for this name, then
			// we're not going to get a better title by digging into the document itself and overriding what the localizer
			// chose to call it.
			// Note: currently (August 2014) the books that will have been localized are are those in the main "templates" section: Basic Book, Calendar, etc.
			if (button.Text == ShortenTitleIfNeeded(bookInfo.QuickTitleUserDisplay, button))
			{
				var bestTitle = book.TitleBestForUserDisplay;
				var titleBestForUserDisplay = ShortenTitleIfNeeded(bestTitle, button);
				if (titleBestForUserDisplay != button.Text)
				{
					Debug.WriteLine(button.Text + " --> " + titleBestForUserDisplay);
					button.Text = titleBestForUserDisplay;
					toolTip1.SetToolTip(button, bestTitle);
				}
			}
			if (buttonRefreshInfo.ThumbnailRefreshNeeded)//!bookInfo.TryGetPremadeThumbnail(out unusedImage))
				ScheduleRefreshOfOneThumbnail(book);
		}

		void OnBloomLibrary_Click(object sender, EventArgs e)
		{
			if (_model.IsShellProject)
			{
				// Display dialog making sure they know what they're doing
				var dialogResult = ShowBloomLibraryLinkVerificationDialog();
				if (dialogResult != DialogResult.OK)
					return;
			}
			SIL.Program.Process.SafeStart(UrlLookup.LookupUrl(UrlType.LibrarySite, BookTransfer.UseSandbox) + "/books");
		}

		DialogResult ShowBloomLibraryLinkVerificationDialog()
		{
			var dlg = new BloomLibraryLinkVerification();
			return dlg.GetVerification(this);
		}

		/// <summary>
		///
		/// </summary>
		/// <returns>True if the collection should be shown</returns>
		private bool LoadOneCollection(BookCollection collection, FlowLayoutPanel flowLayoutPanel)
		{
			collection.CollectionChanged += OnCollectionChanged;
			bool loadedAtLeastOneBook = false;
			foreach (var bookInfo in collection.GetBookInfos())
			{
				try
				{
					if (collection.Type == BookCollection.CollectionType.TheOneEditableCollection || bookInfo.ShowThisBookAsSource())
					{
						AddOneBook(bookInfo, flowLayoutPanel, collection);
						loadedAtLeastOneBook = true;
					}
				}
				catch (Exception error)
				{
					ErrorReport.NotifyUserOfProblem(error, "Could not load the book at " + bookInfo.FolderPath);
				}
			}
			if (collection.ContainsDownloadedBooks)
			{
				_downloadedBookCollection = collection;
				collection.FolderContentChanged += DownLoadedBooksChanged;
				collection.WatchDirectory(); // In case another instance downloads a book.
				var bloomLibrayLink = new LinkLabel()
				{
					Text =
						LocalizationManager.GetString("CollectionTab.BloomLibraryLinkLabel",
																"Get more source books at BloomLibrary.org",
																"Shown at the bottom of the list of books. User can click on it and it will attempt to open a browser to show the Bloom Library"),
					Margin = new Padding(17, 0, 0, 0),
					LinkColor = Palette.LightTextAgainstDarkBackground
				};
				bloomLibrayLink.Size = GetSizeForLabel(bloomLibrayLink.Text, bloomLibrayLink.Font);
				bloomLibrayLink.Click += new EventHandler(OnBloomLibrary_Click);
				flowLayoutPanel.Controls.Add(bloomLibrayLink);
				loadedAtLeastOneBook = true;
			}
			// We could look for it in the main loop, but it seems safer to let the collection be fully constructed before
			// we start trying to select things in it.
			// Check the collection type to only allow the main, editable collection to select a book in the right preview pane.
			//   Collections loaded to populate "Sources for New Shells" will not be allowed to select a book.
			//   (FYI, when you load a book from BloomLibrary.org, it goes through a different code path to select the path)
			if (collection.Type == BookCollection.CollectionType.TheOneEditableCollection && _bookSelection.CurrentSelection == null && !string.IsNullOrEmpty(Settings.Default.CurrentBookPath))
			{
				foreach (var bookInfo in collection.GetBookInfos())
				{
					if (bookInfo.FolderPath == Settings.Default.CurrentBookPath)
					{
						_bookSelection.SelectBook(_model.GetBookFromBookInfo(bookInfo, true));
						break;
					}
				}
			}
			return loadedAtLeastOneBook;
		}

	   private bool IsSuitableSourceForThisEditableCollection(BookInfo bookInfo)
		{
			return (_model.IsShellProject && bookInfo.IsSuitableForMakingShells) ||
				   (!_model.IsShellProject && bookInfo.IsSuitableForVernacularLibrary);
		}

		private Timer _newDownloadTimer;
		private HashSet<string> _changingFolders = new HashSet<string>();
		/// <summary>
		/// Called when a file system watcher notices a new book (or some similar change) in our downloaded books folder.
		/// This will happen on a thread-pool thread.
		/// Since we are updating the UI in response we want to deal with it on the main thread.
		/// This also has the effect that it can't happen in the middle of another LoadSourceCollectionButtons().
		/// </summary>
		/// <param name="sender"></param>
		/// <param name="eventArgs"></param>
		private void DownLoadedBooksChanged(object sender, ProjectChangedEventArgs eventArgs)
		{
			SafeInvoke.InvokeIfPossible("LibraryListView update downloaded books",this,true,(Action) (() =>
			{
				// We may notice a change to the downloaded books directory before the other Bloom instance has finished
				// copying the new book there. Finishing should not take long, because the download is done...at worst
				// we have to copy the book on our own filesystem. Typically we only have to move the directory.
				// As a safeguard, wait half a second before we update things.
				if (_newDownloadTimer != null)
				{
					// Things changed again before we started the update! Forget the old update and wait until things
					// are stable for the required interval.
					_newDownloadTimer.Stop();
					_newDownloadTimer.Dispose();
				}
				_newDownloadTimer = new Timer();
				_newDownloadTimer.Tick += (o, args) =>
				{
					_newDownloadTimer.Stop();
					_newDownloadTimer.Dispose();
					_newDownloadTimer = null;

					// Updating the books involves selecting the modified book, which might involve changing
					// some files (e.g., adding a branding image, BL-4914), which could trigger this again.
					// So don't allow it to be triggered by changes to a folder we're already sending
					// notifications about.
					// (It's PROBABLY overkill to maintain a set of these...don't expect a notification about
					// one folder to trigger a change to another...but better safe than sorry.)
					// (Note that we don't need synchronized access to this dictionary, because all this
					// happens only on the UI thread.)
					if (!_changingFolders.Contains(eventArgs.Path))
					{
						try
						{
							_changingFolders.Add(eventArgs.Path);
							UpdateDownloadedBooks(eventArgs.Path);
						}
						finally
						{
							// Now we need to arrange to remove it again. But the critical time to suppress
							// a notification on the same folder isn't DURING the notification, but just AFTER
							// it, when the system is idle enough to notice the change in the folder.
							// I'm giving it a generous 10 seconds before paying attention to new changes to
							// this folder. Probably excessive, but this monitor is meant to catch new downloads;
							// it's unlikely the same book can be downloaded again within 10 seconds.
							var waitTimer = new Timer();
							waitTimer.Interval = 10000;
							waitTimer.Tick += (sender1, args1) =>
							{
								_changingFolders.Remove(eventArgs.Path);
								waitTimer.Stop();
								waitTimer.Dispose();
							};
							waitTimer.Start();
						}
					}
				};
				_newDownloadTimer.Interval = 500;
				_newDownloadTimer.Start();
			}));
		}

		private void UpdateDownloadedBooks(string pathToChangedBook)
		{
			var newBook = new BookInfo(pathToChangedBook, false);
			// It's always worth reloading...maybe we didn't have a button before because it was not
			// suitable for making vernacular books, but now it is! Or maybe the metadata changed some
			// other way...we want the button to have valid metadata for the book.
			// Optimize: maybe it would be worth trying to find the right place to insert or replace just one button?
			LoadSourceCollectionButtons();
			if (Enabled && CollectionTabIsActive)
				SelectBook(newBook);
		}

		/// <summary>
		/// Tells whether the collections tab is visible. If it isn't, we don't try to switch to show the selected book.
		/// In the current configuration, Parent.Parent.Parent is the LibraryView; this is added and removed from
		/// the higher level view depending on whether it is wanted, so if it has no higher parent it is hidden
		/// (although Visible is still true!) and we should not try to switch.
		/// One day we may enhance it so that we switch tabs and show it, but there are states where that would
		/// be dangerous.
		/// </summary>
		private bool CollectionTabIsActive
		{
			get { return Parent.Parent.Parent.Parent != null; }
		}

		private void AddOneBook(BookInfo bookInfo, FlowLayoutPanel flowLayoutPanel, BookCollection collection)
		{
			string title = bookInfo.QuickTitleUserDisplay;
			if (collection.IsFactoryInstalled)
				title = LocalizationManager.GetDynamicString("Bloom", "TemplateBooks.BookName." + title, title);

			var button = new Button
			{
				Size = new Size(ButtonWidth, ButtonHeight),
				Font = bookInfo.IsEditable ? _editableBookFont : _collectionBookFont,
				TextImageRelation = TextImageRelation.ImageAboveText,
				ImageAlign = ContentAlignment.TopCenter,
				TextAlign = ContentAlignment.BottomCenter,
				FlatStyle = FlatStyle.Flat,
				ForeColor = Palette.LightTextAgainstDarkBackground,
				UseMnemonic = false, //otherwise, it tries to interpret '&' as a shortcut
				ContextMenuStrip = _bookContextMenu,
				AutoSize = false,
				Anchor = AnchorStyles.None,
				Tag = new BookButtonInfo(bookInfo, collection, collection == _model.TheOneEditableCollection)
			};

			button.MouseDown += OnClickBook; //we need this for right-click menu selection, which needs to 1st select the book
			//doesn't work: item.DoubleClick += (sender,arg)=>_model.DoubleClickedBook();

			button.Text = ShortenTitleIfNeeded(title, button);
			button.FlatAppearance.BorderSize = 1;
			button.FlatAppearance.BorderColor = BackColor;

			toolTip1.SetToolTip(button, title);

			Image thumbnail = Resources.PagePlaceHolder;
			_bookThumbnails.Images.Add(bookInfo.Id, thumbnail);
			button.ImageIndex = _bookThumbnails.Images.Count - 1;
			flowLayoutPanel.Controls.Add(button); // important to add it before RefreshOneThumbnail; uses parent flow to decide whether primary

			// Can't use this test until after we add button (uses parent info)
			if (!IsUsableBook(button))
				button.ForeColor = Palette.DisabledTextAgainstDarkBackColor;

			Image img;
			var refreshThumbnail = false;
			//review: we could do this at idle time, too:
			if (bookInfo.TryGetPremadeThumbnail(out img))
			{
				RefreshOneThumbnail(bookInfo, img);
			}
			else
			{
				//show this one for now, in the background someone will do the slow work of getting us a better one
				RefreshOneThumbnail(bookInfo,Resources.placeHolderBookThumbnail);
				refreshThumbnail = true;
			}
			_buttonsNeedingSlowUpdate.Enqueue(new ButtonRefreshInfo(button, refreshThumbnail));
		}

		private string ShortenTitleIfNeeded(string title, Button button)
		{
			var maxHeight = ButtonHeight - HtmlThumbNailer.ThumbnailOptions.DefaultHeight - (button.FlatAppearance.BorderSize * 2);

			// -2 because the text will wrap if there is not at least one pixel between the text and the border
			var width = button.Width - button.Margin.Horizontal - (button.FlatAppearance.BorderSize * 2) - 2;

			var targetSize = new Size(width, int.MaxValue);
			// WordBreak is necessary for sensible measurment of line widths...otherwise it ignores the width
			// constraint and puts all the text on one line.
			// NoPrefix suppresses special treatment of ampersand.
			var flags = TextFormatFlags.WordBreak | TextFormatFlags.NoPrefix;
			var source = title;
			var firstLine = ""; // May be used if the first line starts with a long word; see below.
			using (var g = this.CreateGraphics())
			{
				var size = TextRenderer.MeasureText(g, source, button.Font, targetSize, flags);
				if (size.Height <= maxHeight && size.Width <= width)
					return source;
				var tooBig = source;
				var fits = source.Substring(0, 4); // include something not entirely trivial
				for (int i = 0; i < 2; i++) // trick to get a second iteration for long word on first line
				{
					while (tooBig.Length > fits.Length + 1)
					{
						var probe = source.Substring(0, (tooBig.Length + fits.Length)/2);
						size = TextRenderer.MeasureText(g, probe + "…", button.Font, targetSize, flags);
						if (size.Height <= maxHeight && size.Width <= width)
							fits = probe;
						else
							tooBig = probe;
					}
					if (i == 0 && size.Height <= maxHeight/2)
					{
						// Pesky TextRenderer won't break long words, but button layout code will.
						// If we got a long word on first line, the algorithm above will truncate
						// all the way down to ONE line. See if we can fit some more on the second line.
						// (Note that we don't need to consider the case of a one-line result that
						// contains white space. If it's possible to put even one short word on the
						// first line, that's what the TextRenderer and the button layout code both do.)

						// Enhance: this fix assumes that we are only showing two lines, even though
						// most of the code here is designed to be more general. If there is room for
						// three or more lines, the current code could still truncate to two if there
						// is a long word on the second. It's somewhat tricky to make it handle n lines:
						// we start to really need to know the line height to tell whether truncation
						// happened. The space that's available for more lines may not be exactly
						// the total minus the height of the first line. I decided to apply YAGNI.
						maxHeight -= size.Height;
						firstLine = fits;
						source = source.Substring(firstLine.Length);
						// Rather arbitrary, but 4 are pretty sure to fit, and trying to measure an
						// empty string might be a problem.
						if (source.Length > 4)
							fits = source.Substring(0, 4);
						else
							fits = source;

						tooBig = source;
					}
					else
					{
						// Already iterated, or what we have already takes two lines
						// (maybe the long word was on the second line).
						break;
					}
				}
				return firstLine + fits + "…";
			}
		}

		/// <summary>
		/// Make the result look like it's on a colored paper, or make it transparent for composing on top
		/// of some other image.
		/// </summary>
		private ImageAttributes MagentaToPaperColor(Color paperColor)
		{
			ImageAttributes imageAttributes = new ImageAttributes();
			ColorMap map = new ColorMap();
			map.OldColor =  Color.Magenta;
			map.NewColor = paperColor;
			imageAttributes.SetRemapTable(new ColorMap[] {map});
			return imageAttributes;
		}

		private void OnCollectionChanged(object sender, EventArgs e)
		{
			_primaryCollectionReloadPending = true;
		}


		private void OnClickBook(object sender, EventArgs e)
		{
			var thisBtn = (Button)sender;

			if (!IsUsableBook(thisBtn))
			{
				MessageBox.Show(LocalizationManager.GetString("CollectionTab.HiddenBookExplanationForSourceCollections", "Because this is a source collection, Bloom isn't offering any existing shells as sources for new shells. If you want to add a language to a shell, instead you need to edit the collection containing the shell, rather than making a copy of it. Also, the Wall Calendar currently can't be used to make a new Shell."));
				return;
			}
			var bookInfo = GetBookInfoFromButton(thisBtn);
			if (bookInfo == null)
				return;

			var lastClickTime = _lastClickTime;
			_lastClickTime = DateTime.Now;

			try
			{
				if (SelectedBook != null && bookInfo == SelectedBook.BookInfo)
				{
					//I couldn't get the DoubleClick event to work, so I rolled my own
					if (Control.MouseButtons == MouseButtons.Left &&
					    DateTime.Now.Subtract(lastClickTime).TotalMilliseconds < SystemInformation.DoubleClickTime)
					{
						_model.DoubleClickedBook();
					}
					else
					{
						// detect click on book dropdown menu
						var pt = thisBtn.PointToClient(MousePosition);
						if ((pt.X > thisBtn.Width - 12) && (pt.Y > thisBtn.Height - 12))
						{
							_bookTriangle_Click(thisBtn, pt);
						}
					}
					return; // already selected, nothing to do.
				}
			}
			catch (Exception error) // Review: is this needed now bulk of method refactored into SelectBook?
			{
				//skip over the dependency injection layer
				if (error.Source == "Autofac" && error.InnerException != null)
					error = error.InnerException;

				SIL.Reporting.ErrorReport.NotifyUserOfProblem(error, "Bloom cannot display that book.");
			}
			SelectBook(bookInfo);
		}

		private void HighlightBookButtonAndShowContextMenuButton(BookInfo bookInfo)
		{
			foreach (var btn in AllBookButtons())
			{
				var bookButtonInfo = btn.Tag as BookButtonInfo;
				if (bookButtonInfo.BookInfo == bookInfo)
				{
					// BL-2678 don't display menu triangle if there's no menu to display
					if(!bookButtonInfo.HasNoContextMenu) btn.Paint += btn_Paint;
					btn.FlatAppearance.BorderColor = Palette.LightTextAgainstDarkBackground;
				}
				else
				{
					btn.Paint -= btn_Paint;
					btn.FlatAppearance.BorderColor = BackColor;
				}
			}
		}

		void btn_Paint(object sender, PaintEventArgs e)
		{
			var obj = (Button) sender;
			var rect = new Rectangle
			{
				X = obj.Width - _dropdownImage.Width - 3,
				Y = obj.Height - _dropdownImage.Height - 3,
				Width = _dropdownImage.Width,
				Height = _dropdownImage.Height
			};
			e.Graphics.DrawImage(_dropdownImage, rect);
		}

		private void SelectBook(BookInfo bookInfo)
		{
			try
			{
				_bookSelection.SelectBook(_model.GetBookFromBookInfo(bookInfo, true));

				_bookContextMenu.Enabled = true;
				//Debug.WriteLine("before selecting " + SelectedBook.Title);
				_model.SelectBook(SelectedBook);
				//Debug.WriteLine("after selecting " + SelectedBook.Title);
				//didn't help: _listView.Focus();//hack we were losing clicks
				SelectedBook.ContentsChanged -= new EventHandler(OnContentsOfSelectedBookChanged); //in case we're already subscribed
				SelectedBook.ContentsChanged += new EventHandler(OnContentsOfSelectedBookChanged);

				deleteMenuItem.Enabled = _model.CanDeleteSelection;
				_updateThumbnailMenu.Visible = _model.CanUpdateSelection;
				exportToWordOrLibreOfficeToolStripMenuItem.Visible = _model.CanExportSelection;
				_updateFrontMatterToolStripMenu.Visible = _model.CanUpdateSelection;
			}
			catch (Exception error)
			{
				//skip over the dependency injection layer
				if (error.Source == "Autofac" && error.InnerException != null)
					error = error.InnerException;

				SIL.Reporting.ErrorReport.NotifyUserOfProblem(error, "Bloom cannot display that book.");
			}
		}

		private Book.Book SelectedBook
		{
			get { return _bookSelection.CurrentSelection; }
		}

		private Button SelectedButton
		{
			get
			{
				return AllBookButtons().FirstOrDefault(b => GetBookInfoFromButton(b) == SelectedBook.BookInfo);
			}
		}

		/// <summary>
		/// The image to show on the cover might have changed. Just make a note ot re-show it next time we're visible
		/// </summary>
		private void OnContentsOfSelectedBookChanged(object sender, EventArgs e)
		{
			_thumbnailRefreshPending = true;
		}

		private void OnBackColorChanged(object sender, EventArgs e)
		{
			_primaryCollectionFlow.BackColor = BackColor;
		}

		private void OnSelectedTabChanged(TabChangedDetails obj)
		{
			if(obj.To is LibraryView)
			{
				Application.Idle -= ManageButtonsAtIdleTime;
				Application.Idle += ManageButtonsAtIdleTime;
				Book.Book book = SelectedBook;
				if (book != null && SelectedButton != null)
				{
					var bestTitle = book.TitleBestForUserDisplay;
					SelectedButton.Text = ShortenTitleIfNeeded(bestTitle, SelectedButton);
					toolTip1.SetToolTip(SelectedButton, bestTitle);
					if (_thumbnailRefreshPending)
					{
						_thumbnailRefreshPending = false;
						ScheduleRefreshOfOneThumbnail(book);
					}
				}
				if (_primaryCollectionReloadPending)
				{
					LoadPrimaryCollectionButtons();
					// One reason to reload is that we created a new book. We need to go through the steps of selecting it
					// so that e.g. its menu options are properly configured.
					if (SelectedBook != null)
					{
						SelectBook(SelectedBook.BookInfo);
						ScheduleRefreshOfOneThumbnail(book);
					}
				}
			}
			else
			{
				Application.Idle -= ManageButtonsAtIdleTime;
			}
		}

		private void RefreshOneThumbnail(Book.BookInfo bookInfo, Image image)
		{
			if (IsDisposed)
				return;
			try
			{
				var imageIndex = _bookThumbnails.Images.IndexOfKey(bookInfo.Id);
				if (imageIndex > -1)
				{
					var button = FindBookButton(bookInfo);
					if (button == null || button.IsDisposed)
						return; // I (gjm) found that this condition occurred sometimes when testing BL-6100
					image = ImageUtils.CenterImageIfNecessary(MaxThumbnailSize, image);
					_bookThumbnails.Images[imageIndex] = image;
					button.Image = IsUsableBook(button) ? image : MakeDim(image);
				}
			}

			catch (Exception e)
			{
				Logger.WriteEvent("Error refreshing thumbnail. "+e.Message);
#if DEBUG
				throw;
#endif
			}
		}

		bool IsUsableBook(Button bookButton)
		{
			//This caused more problems then it was worth for people editing source books they got off of BloomLibrary, or making a Bloompack of shells, etc.
			return true;

			// We'd prefer to use collection.Type == BookCollection.CollectionType.TheOneEditableCollection)
			// but we don't have access to the collection at all the points where we need to evaluate this.
			// Depending on the parent like this unfortunately means we can't use this method until the button
			// has its parent.
			// Either way, the basic idea is that books in the main collection you are now editing are always usable.
			if (bookButton.Parent == _primaryCollectionFlow)
				return true;
			var bookInfo = GetBookInfoFromButton(bookButton);
			return IsSuitableSourceForThisEditableCollection(bookInfo);
		}

		// Adapted from http://tech.pro/tutorial/660/csharp-tutorial-convert-a-color-image-to-grayscale
		// Author claims this is about 20x faster than manipulating pixels directly (62 vs 1135ms for some image on some hardware).
		public static Bitmap MakeDim(Image original)
		{
			//create a blank bitmap the same size as original
			Bitmap newBitmap = new Bitmap(original.Width, original.Height);

			//get a graphics object from the new image
			using (Graphics g = Graphics.FromImage(newBitmap))
			{
				//create the grayscale ColorMatrix
				var colorMatrix = new ColorMatrix(
					new float[][]
					{
						// convert to greyscale: this (original) version leaves them too bright, and the distinction may be lost on color-blind
						//new float[] {.3f, .3f, .3f, 0, 0},
						//new float[] {.59f, .59f, .59f, 0, 0},
						//new float[] {.11f, .11f, .11f, 0, 0},
						//new float[] {0, 0, 0, 1, 0},
						//new float[] {0, 0, 0, 0, 1}

						// halve all color values to make darker--very similar to the chosen variant, but dark colors are strengthened.
						//new float[] {0.5f, 0, 0, 0, 0},
						//new float[] {0, 0.5f, 0, 0, 0},
						//new float[] {0, 0, 0.5f, 0, 0},
						//new float[] {0, 0, 0, 1, 0},
						//new float[] {0, 0, 0, 0, 1}

						// make it semi-transparent; this reduces contrast with background for all colors.
						new float[] {1.0f, 0, 0, 0, 0},
						new float[] {0, 1.0f, 0, 0, 0},
						new float[] {0, 0, 1.0f, 0, 0},
						new float[] {0, 0, 0, 0.4f, 0}, // the 0.4 here is what really does it.
						new float[] {0, 0, 0, 0, 1}
					});

				ImageAttributes attributes = new ImageAttributes();
				attributes.SetColorMatrix(colorMatrix);

				//draw the original image on the new image using the color matrix to adapt the colors
				g.DrawImage(original, new Rectangle(0, 0, original.Width, original.Height),
					0, 0, original.Width, original.Height, GraphicsUnit.Pixel, attributes);
			}
			return newBitmap;
		}

		private Button FindBookButton(BookInfo bookInfo)
		{
			return AllBookButtons().FirstOrDefault(b => GetBookInfoFromButton(b) == bookInfo);
		}

		private IEnumerable<Button> AllBookButtons()
		{
			foreach(var btn in _primaryCollectionFlow.Controls.OfType<Button>())
			{
				yield return btn;
			}

			foreach (var btn in _sourceBooksFlow.Controls.OfType<Button>())
			{
				yield return btn;
			}
		}

		private void ScheduleRefreshOfOneThumbnail(Book.Book book)
		{
			_model.UpdateThumbnailAsync(book, new HtmlThumbNailer.ThumbnailOptions(), RefreshOneThumbnail, HandleThumbnailerErrror);
		}

		private void HandleThumbnailerErrror(Book.BookInfo bookInfo, Exception error)
		{
			RefreshOneThumbnail(bookInfo, Resources.Error70x70);
		}

		private void deleteMenuItem_Click(object sender, EventArgs e)
		{
			var button = FindBookButton(SelectedBook.BookInfo);
			if (_model.DeleteBook(SelectedBook))
			{
				Debug.Assert(button != null);	// what if we just deleted the last book that had been downloaded?
				if (button != null)
				{
					// BL-2678 it must be in one or the other, but now it could be
					// a book downloaded from BloomLibrary.org
					if (_primaryCollectionFlow.Controls.Contains(button))
						_primaryCollectionFlow.Controls.Remove(button);
					else
						_sourceBooksFlow.Controls.Remove(button);
				}
			}
		}

		private void _updateThumbnailMenu_Click(object sender, EventArgs e)
		{
			ScheduleRefreshOfOneThumbnail(SelectedBook);
		}

		private void OnBringBookUpToDate_Click(object sender, EventArgs e)
		{
			try
			{
				_model.BringBookUpToDate();
			}
			catch (Exception error)
			{
				var msg = LocalizationManager.GetString("Errors.ErrorUpdating",
					"There was a problem updating the book.  Restarting Bloom may fix the problem.  If not, please click the 'Details' button and report the problem to the Bloom Developers.");
				ErrorReport.NotifyUserOfProblem(error, msg);
			}
		}

		private void _openFolderOnDisk_Click(object sender, EventArgs e)
		{
			_model.OpenFolderOnDisk();
		}

		private void OnOpenAdditionalCollectionsFolderClick(object sender, EventArgs e)
		{
			PathUtilities.SelectFileInExplorer(ProjectContext.GetInstalledCollectionsDirectory());
		}

		private void OnVernacularProjectHistoryClick(object sender, EventArgs e)
		{
		#if Chorus
			using(var dlg = _historyAndNotesDialogFactory())
			{
				dlg.ShowDialog();
			}
		#endif
		}

		private void OnShowNotesMenu(object sender, EventArgs e)
		{
			#if Chorus
			using (var dlg = _historyAndNotesDialogFactory())
			{
				dlg.ShowNotesFirst = true;
				dlg.ShowDialog();
			}
			#endif
		}

		private void OnMakeBloomPackOfBook(object sender, EventArgs e)
		{
			using (var dlg = new DialogAdapters.SaveFileDialogAdapter())
			{
				var extension = Path.GetExtension(_model.GetSuggestedBloomPackPath());
				var filename = _bookSelection.CurrentSelection.Storage.FileName;
				dlg.FileName = Path.ChangeExtension(filename, extension);
				dlg.Filter = "BloomPack|*.BloomPack";
				dlg.RestoreDirectory = true;
				dlg.OverwritePrompt = true;
				if (DialogResult.Cancel == dlg.ShowDialog())
				{
					return;
				}
				var folder = _bookSelection.CurrentSelection.Storage.FolderPath;
				_model.MakeSingleBookBloomPack(dlg.FileName, _bookSelection.CurrentSelection.Storage.FolderPath);
			}
		}

		private void _doChecksAndUpdatesOfAllBooksToolStripMenuItem_Click(object sender, EventArgs e)
		{
			_model.DoUpdatesOfAllBooks();
		}

		private void _doChecksOfAllBooksToolStripMenuItem_Click(object sender, EventArgs e)
		{
			_model.DoChecksOfAllBooks();
		}

		private void _rescueMissingImagesToolStripMenuItem_Click(object sender, EventArgs e)
		{
			using (var dlg = new FolderBrowserDialog())
			{
				dlg.ShowNewFolderButton = false;
				dlg.Description = "Select the folder where replacement images can be found";
				if (DialogResult.OK == dlg.ShowDialog())
				{
					_model.AttemptMissingImageReplacements(dlg.SelectedPath);
				}
			}
		}

		/// <summary>
		/// Clean up any resources being used.
		/// </summary>
		/// <param name="disposing">true if managed resources should be disposed; otherwise, false.</param>
		protected override void Dispose(bool disposing)
		{
			if (disposing && (_newDownloadTimer != null))
			{
				_newDownloadTimer.Stop();
				_newDownloadTimer.Dispose();
			}
			if (disposing && (components != null))
			{
				components.Dispose();
			}
			if (disposing && _downloadedBookCollection != null)
			{
				_downloadedBookCollection.StopWatchingDirectory();
				_downloadedBookCollection.FolderContentChanged -= DownLoadedBooksChanged;
			}
			base.Dispose(disposing);
			_disposed = true;
		}

		internal void MakeBloomPack(bool forReaderTools)
		{
			using (var dlg = new DialogAdapters.SaveFileDialogAdapter())
			{
				dlg.FileName = _model.GetSuggestedBloomPackPath();
				dlg.Filter = "BloomPack|*.BloomPack";
				dlg.RestoreDirectory = true;
				dlg.OverwritePrompt = true;
				if (DialogResult.Cancel == dlg.ShowDialog())
				{
					return;
				}
				_model.MakeBloomPack(dlg.FileName, forReaderTools);
			}
		}

		private void exportToWordOrLibreOfficeToolStripMenuItem_Click(object sender, EventArgs e)
		{
			try
			{
				MessageBox.Show(LocalizationManager.GetString("CollectionTab.BookMenu.ExportDocMessage",
					"Bloom will now open this HTML document in your word processing program (normally Word or LibreOffice). You will be able to work with the text and images of this book. These programs normally don't do well with preserving the layout, so don't expect much."));
				var destPath = _bookSelection.CurrentSelection.GetPathHtmlFile().Replace(".htm", ".doc");
				_model.ExportDocFormat(destPath);
				PathUtilities.OpenFileInApplication(destPath);
				Analytics.Track("Exported To Doc format");
			}
			catch (IOException error)
			{
				SIL.Reporting.ErrorReport.NotifyUserOfProblem(error.Message, "Could not export the book");
				Analytics.ReportException(error);
			}
			catch (Exception error)
			{
				SIL.Reporting.ErrorReport.NotifyUserOfProblem(error, "Could not export the book");
				Analytics.ReportException(error);
			}
		}

		private void makeReaderTemplateBloomPackToolStripMenuItem_Click(object sender, EventArgs e)
		{
			using (var dlg = new MakeReaderTemplateBloomPackDlg())
			{
				dlg.SetLanguage(_model.LanguageName);
				dlg.SetTitles(_model.BookTitles);
				if (dlg.ShowDialog(this) != DialogResult.OK)
					return;
				MakeBloomPack(true);
			}
		}

		private void _menuButton_Click(object sender, EventArgs e)
		{
			_vernacularCollectionMenuStrip.Show(_menuTriangle, new Point(0, 0));
		}

		private class ButtonRefreshInfo
		{
			public ButtonRefreshInfo(Button button, bool thumbnailRefreshNeeded)
			{
				Button = button;
				ThumbnailRefreshNeeded = thumbnailRefreshNeeded;
			}
			public Button Button { get; set; }
			public bool ThumbnailRefreshNeeded { get; set; }
		}

		private void openCreateCollectionToolStripMenuItem_Click(object sender, EventArgs e)
		{
			var workspaceView = GetWorkspaceView(this, typeof(WorkspaceView));
			if (workspaceView != null)
				workspaceView.OpenCreateLibrary();
		}

		private static WorkspaceView GetWorkspaceView(Control ctrl, Type workspaceViewType)
		{
			while (true)
			{
				var parent = ctrl.Parent;

				if (parent == null)
					return null;

				if (parent.GetType() == workspaceViewType)
					return (WorkspaceView) parent;

				ctrl = parent;
			}
		}


		private void _copyBook_Click(object sender, EventArgs e)
		{
			if (SelectedBook == null) return;

			var newBookDir = SelectedBook.Storage.Duplicate();

			// reload the collection
			_model.ReloadCollections();
			LoadPrimaryCollectionButtons();

			// select the new book
			var bookInfo = AllBookButtons().Select(GetBookInfoFromButton).FirstOrDefault(info => info.FolderPath == newBookDir);
			if (bookInfo != null)
			{
				SelectBook(bookInfo);
				HighlightBookButtonAndShowContextMenuButton(bookInfo);
			}
		}

<<<<<<< HEAD
		private void SaveAsBloomToolStripMenuItem_Click(object sender, EventArgs e)
		{
			if (SelectedBook == null) return;

			const string bloomFilter = "Bloom files (*.bloom)|*.bloom|All files (*.*)|*.*";

			OnBringBookUpToDate_Click(sender, e);

			var srcFolderName = SelectedBook.StoragePageFolder;

			// Save As dialog, initially proposing My Documents, then defaulting to last target folder
			// Review: Do we need to persist this to some settings somewhere, or just for the current run?
			var dlg = new SaveFileDialog
			{
				AddExtension = true,
				OverwritePrompt = true,
				DefaultExt = "bloom",
				FileName = Path.GetFileName(srcFolderName),
				Filter = bloomFilter,
				InitialDirectory = _previousTargetSaveAs != null ?
					_previousTargetSaveAs :
					Environment.GetFolderPath(Environment.SpecialFolder.MyDocuments)
			};
			var result = dlg.ShowDialog(this);
			if (result != DialogResult.OK)
				return;

			var destFileName = dlg.FileName;
			_previousTargetSaveAs = Path.GetDirectoryName(destFileName);

			_model.SaveAsBloomFile(srcFolderName, destFileName);
=======
		private void _leveledReaderMenuItem_Click(object sender, EventArgs e)
		{
			_model.SetIsBookLeveled(!_model.IsBookLeveled);
		}

		private void _decodableReaderMenuItem_Click(object sender, EventArgs e)
		{
			_model.SetIsBookDecodable(!_model.IsBookDecodable);
>>>>>>> 0c8dc6a0
		}
	}

	internal class BookButtonInfo
	{
		private readonly BookInfo _bookInfo;
		internal BookInfo BookInfo { get { return _bookInfo; } }

		private readonly BookCollection _collection;

		internal bool IsEditable { get { return _bookInfo.IsEditable; } }

		internal bool IsBLibraryBook { get { return _collection.ContainsDownloadedBooks; } }

		internal bool HasNoContextMenu { get { return _collection.IsFactoryInstalled; } }

		public BookButtonInfo(BookInfo bookInfo, BookCollection collection, bool isVernacular)
		{
			_bookInfo = bookInfo;
			_collection = collection;
		}
	}
}<|MERGE_RESOLUTION|>--- conflicted
+++ resolved
@@ -1361,7 +1361,6 @@
 			}
 		}
 
-<<<<<<< HEAD
 		private void SaveAsBloomToolStripMenuItem_Click(object sender, EventArgs e)
 		{
 			if (SelectedBook == null) return;
@@ -1393,7 +1392,8 @@
 			_previousTargetSaveAs = Path.GetDirectoryName(destFileName);
 
 			_model.SaveAsBloomFile(srcFolderName, destFileName);
-=======
+		}
+
 		private void _leveledReaderMenuItem_Click(object sender, EventArgs e)
 		{
 			_model.SetIsBookLeveled(!_model.IsBookLeveled);
@@ -1402,7 +1402,6 @@
 		private void _decodableReaderMenuItem_Click(object sender, EventArgs e)
 		{
 			_model.SetIsBookDecodable(!_model.IsBookDecodable);
->>>>>>> 0c8dc6a0
 		}
 	}
 
