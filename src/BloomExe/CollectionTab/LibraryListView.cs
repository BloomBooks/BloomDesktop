﻿using System;
using System.Collections.Concurrent;
using System.Collections.Generic;
using System.Diagnostics;
using System.Drawing;
using System.Drawing.Imaging;
using System.IO;
using System.Linq;
using System.Windows.Forms;
using Bloom.Book;
using Bloom.Collection;
using Bloom.MiscUI;
using Bloom.Properties;
using Bloom.WebLibraryIntegration;
using DesktopAnalytics;
using Palaso.Reporting;
using Palaso.UI.WindowsForms.ImageToolbox;
using Palaso.UI.WindowsForms.Widgets;
using L10NSharp;

namespace Bloom.CollectionTab
{
    public partial class LibraryListView : UserControl
    {
        public delegate LibraryListView Factory();//autofac uses this

        private readonly LibraryModel _model;
        private readonly BookSelection _bookSelection;
	    private readonly HistoryAndNotesDialog.Factory _historyAndNotesDialogFactory;
		private Font _headerFont;
		private Font _editableBookFont;
		private Font _collectionBookFont;
    	private bool _thumbnailRefreshPending;
	    private BookTransfer _bookTransferrer;
    	private DateTime _lastClickTime;
    	private bool _primaryCollectionReloadPending;
        private LinkLabel _missingBooksLink;
        private bool _disposed;
	    private BookCollection _downloadedBookCollection;
		enum ButtonManagementStage
		{
			LoadPrimary, ImprovePrimary, LoadSourceCollections, ImproveAndRefresh
		}

		private ButtonManagementStage _buttonManagementStage = ButtonManagementStage.LoadPrimary;

		/// <summary>
		/// we go through these at idle time, doing slow things like actually instantiating the book to get the title in prefered language
		/// A stack would be better for updating "the thing I just changed", but we're using a queue at the moment simply because we
		/// want you'd see at the top of the screen to update before what's at the bottom or offscreen
		/// </summary>
		private ConcurrentQueue<Button> _buttonsNeedingSlowUpdate;

        private bool _alreadyReportedErrorDuringImproveAndRefreshBookButtons;

		public LibraryListView(LibraryModel model, BookSelection bookSelection, SelectedTabChangedEvent selectedTabChangedEvent, LocalizationChangedEvent localizationChangedEvent,
			HistoryAndNotesDialog.Factory historyAndNotesDialogFactory, BookTransfer bookTransferrer)
        {
            _model = model;
            _bookSelection = bookSelection;
			localizationChangedEvent.Subscribe(unused=>LoadSourceCollectionButtons());
			_historyAndNotesDialogFactory = historyAndNotesDialogFactory;
	        _bookTransferrer = bookTransferrer;
			_buttonsNeedingSlowUpdate = new ConcurrentQueue<Button>();
	        selectedTabChangedEvent.Subscribe(OnSelectedTabChanged);
			InitializeComponent();
			_primaryCollectionFlow.HorizontalScroll.Visible = false;

			_primaryCollectionFlow.Controls.Clear();
			_primaryCollectionFlow.HorizontalScroll.Visible = false;
			_sourceBooksFlow.Controls.Clear();
			_sourceBooksFlow.HorizontalScroll.Visible = false;

	        if (!_model.ShowSourceCollections)
	        {
		        splitContainer1.Panel2Collapsed = true;
	        }

	        _headerFont = new Font(SystemFonts.DialogFont.FontFamily, (float)10.0, FontStyle.Bold);
			_editableBookFont = new Font(SystemFonts.DialogFont.FontFamily, (float)9.0);//, FontStyle.Bold);
			_collectionBookFont = new Font(SystemFonts.DialogFont.FontFamily, (float)9.0);
			
            //enhance: move to model
        	bookSelection.SelectionChanged += new EventHandler(OnBookSelectionChanged);

			_settingsProtectionHelper.ManageComponent(_openFolderOnDisk);

		    _showHistoryMenu.Visible = _showNotesMenu.Visible = Settings.Default.ShowSendReceive;

			if(Settings.Default.ShowExperimentalCommands)
				_settingsProtectionHelper.ManageComponent(_exportToXMLForInDesignToolStripMenuItem);//we are restriting it because it opens a folder from which the user could do damage
			_exportToXMLForInDesignToolStripMenuItem.Visible = Settings.Default.ShowExperimentalCommands;
        }

	    private void OnExportToXmlForInDesign(object sender, EventArgs e)
	    {

			using(var d = new InDesignXmlInformationDialog())
		    {
			    d.ShowDialog();
		    }
		    using (var dlg = new SaveFileDialog())
		    {
				dlg.FileName = Path.GetFileNameWithoutExtension(SelectedBook.GetPathHtmlFile())+".xml";
			    dlg.InitialDirectory = SelectedBook.FolderPath;	
				if(DialogResult.OK == dlg.ShowDialog())
				{
					try
				    {
						_model.ExportInDesignXml(dlg.FileName);
#if !__MonoCS__
						Process.Start("explorer.exe", "/select, \"" + dlg.FileName + "\"");
#endif
						Analytics.Track("Exported XML For InDesign");
					}
				    catch (Exception error)
				    {
					    Palaso.Reporting.ErrorReport.NotifyUserOfProblem(error, "Could not export the book to XML");
						Analytics.ReportException(error);
				    }
			    }
		    }
	    }


	    private void OnBookSelectionChanged(object sender, EventArgs e)
        {
//TODO
//            foreach (ListViewItem item in _listView.Items)
//            {
//                if(item.Tag == _bookSelection.CurrentSelection)
//                {
//                    item.Selected = true;
//                    break;
//                }
//            }
        }

        public int PreferredWidth
        {
            get { return 300; }
        }

        protected override void OnLoad(EventArgs e)
        {
            base.OnLoad(e);
	        Application.Idle += ManageButtonsAtIdleTime;
        }


	    private void ManageButtonsAtIdleTime(object sender, EventArgs e)
	    {
			if (_disposed) //could happen if a version update was detected on app launch
				return;
			
			switch (_buttonManagementStage)
			{
				case ButtonManagementStage.LoadPrimary:
					LoadPrimaryCollectionButtons();
					_buttonManagementStage = ButtonManagementStage.ImprovePrimary;
					_primaryCollectionFlow.Refresh();
					break;

				//here we do any expensive fix up of the buttons in the primary collection (typically, getting vernacular captions, which requires reading their html)
				case ButtonManagementStage.ImprovePrimary:
					if (_buttonsNeedingSlowUpdate.IsEmpty)
					{
						_buttonManagementStage = ButtonManagementStage.LoadSourceCollections;
					}
					else
					{
						ImproveAndRefreshBookButtons();
					}
					break;
				case ButtonManagementStage.LoadSourceCollections:
					LoadSourceCollectionButtons();
					_buttonManagementStage = ButtonManagementStage.ImproveAndRefresh;
					if (Program.PathToBookDownloadedAtStartup != null)
					{
						// We started up with a command to downloaded a book...Select it.
						SelectBook(new BookInfo(Program.PathToBookDownloadedAtStartup, false));
					}
					break;
				case ButtonManagementStage.ImproveAndRefresh:
					ImproveAndRefreshBookButtons();
					break;
				default:
					throw new ArgumentOutOfRangeException();
			}
	    }

		/// <summary>
		/// the primary could as well be called "the one editable collection"... the one at the top
		/// </summary>
		private void LoadPrimaryCollectionButtons()
        {
            _primaryCollectionReloadPending = false;
            _primaryCollectionFlow.SuspendLayout();
            _primaryCollectionFlow.Controls.Clear();
			//without this guy, the FLowLayoutPanel uses the height of a button, on *the next row*, for the height of this row!
            var invisibleHackPartner = new Label() {Text = "", Width = 0};
            _primaryCollectionFlow.Controls.Add(invisibleHackPartner);
            var primaryCollectionHeader = new ListHeader() {ForeColor = Palette.TextAgainstDarkBackground};
            primaryCollectionHeader.Label.Text = _model.VernacularLibraryNamePhrase;
            _primaryCollectionFlow.Controls.Add(primaryCollectionHeader);
            _primaryCollectionFlow.SetFlowBreak(primaryCollectionHeader, true);
			LoadOneCollection(_model.GetBookCollections().First(), _primaryCollectionFlow);
			_primaryCollectionFlow.ResumeLayout();
        }

	    private void LoadSourceCollectionButtons()
	    {
			if (!_model.ShowSourceCollections)
			{
				_sourceBooksFlow.Visible = false;
				string lockNotice = L10NSharp.LocalizationManager.GetString("CollectionTab.bookSourcesLockNotice",
																			   "This collection is locked, so new books cannot be added/removed.");

				var lockNoticeLabel = new Label()
					{
						Text = lockNotice,
						Size = new Size(_primaryCollectionFlow.Width - 20, 15),
						ForeColor = Palette.TextAgainstDarkBackground,
						Padding = new Padding(10, 0, 0, 0)
					};
				_primaryCollectionFlow.Controls.Add(lockNoticeLabel);
				return;
			}	

		    var collections = _model.GetBookCollections();
		    //without this guy, the FLowLayoutPanel uses the height of a button, on *the next row*, for the height of this row!
		    var invisibleHackPartner = new Label() {Text = "", Width = 0};

		    _sourceBooksFlow.SuspendLayout();
		    _sourceBooksFlow.Controls.Clear();
		    var bookSourcesHeader = new ListHeader() {ForeColor = Palette.TextAgainstDarkBackground};

		    string shellSourceHeading = L10NSharp.LocalizationManager.GetString("CollectionTab.sourcesForNewShellsHeading",
		                                                                        "Sources For New Shells");
		    string bookSourceHeading = L10NSharp.LocalizationManager.GetString("CollectionTab.bookSourceHeading",
		                                                                       "Sources For New Books");
				bookSourcesHeader.Label.Text = _model.IsShellProject ? shellSourceHeading : bookSourceHeading;
		    invisibleHackPartner = new Label() {Text = "", Width = 0};
		    _sourceBooksFlow.Controls.Add(invisibleHackPartner);
		    _sourceBooksFlow.Controls.Add(bookSourcesHeader);
		    _sourceBooksFlow.SetFlowBreak(bookSourcesHeader, true);


		    foreach (BookCollection collection in collections.Skip(1))
		    {
			    if (_sourceBooksFlow.Controls.Count > 0)
				    _sourceBooksFlow.SetFlowBreak(_sourceBooksFlow.Controls[_sourceBooksFlow.Controls.Count - 1], true);

			    int indexForHeader = _sourceBooksFlow.Controls.Count;
			    if (LoadOneCollection(collection, _sourceBooksFlow))
			    {
				    //without this guy, the FLowLayoutPanel uses the height of a button, on *the next row*, for the height of this row!
				    invisibleHackPartner = new Label() {Text = "", Width = 0};
				    _sourceBooksFlow.Controls.Add(invisibleHackPartner);
				    _sourceBooksFlow.Controls.SetChildIndex(invisibleHackPartner, indexForHeader);

				    //We showed at least one book, so now go back and insert the header
				    var collectionHeader = new Label()
					    {
							Text = L10NSharp.LocalizationManager.GetDynamicString("Bloom", "CollectionTab." + collection.Name, collection.Name),
						    Size = new Size(_sourceBooksFlow.Width - 20, 20),
						    ForeColor = Palette.TextAgainstDarkBackground,
						    Padding = new Padding(10, 0, 0, 0)
					    };
				    collectionHeader.Margin = new Padding(0, 10, 0, 0);
				    collectionHeader.Font = _headerFont;
				    _sourceBooksFlow.Controls.Add(collectionHeader);
				    _sourceBooksFlow.Controls.SetChildIndex(collectionHeader, indexForHeader + 1);
				    _sourceBooksFlow.SetFlowBreak(collectionHeader, true);
			    }
		    }

		    AddFinalLinks();
		    _sourceBooksFlow.ResumeLayout();
	    }

	    private void AddFinalLinks()
	    {
	        if (_model.IsShellProject)
		    {
			    _missingBooksLink = new LinkLabel()
				    {
					    Text =
						    L10NSharp.LocalizationManager.GetString("CollectionTab.hiddenBooksNotice",
						                                            "Where's the rest?",
						                                            "Shown at the bottom of the list of books. User can click on it and get some explanation of why some books are hidden"),
					    Width = 200,
					    Margin = new Padding(0, 30, 0, 0),
					    TextAlign = ContentAlignment.TopCenter,
					    LinkColor = Palette.TextAgainstDarkBackground
				    };

			    _missingBooksLink.Click += new EventHandler(OnMissingBooksLink_Click);
			    _sourceBooksFlow.Controls.Add(_missingBooksLink);
			    _sourceBooksFlow.SetFlowBreak(_missingBooksLink, true);
		    }
	    }

				/// <summary>
		/// Called at idle time after everything else is set up, and only when this tab is visible
		/// </summary>
	    private void ImproveAndRefreshBookButtons()
	    {
		    Button button;
			if(!_buttonsNeedingSlowUpdate.TryDequeue(out button))
				return;

		    BookInfo bookInfo = button.Tag as BookInfo;
			Book.Book book;
			try
			{
				book = _model.GetBookFromBookInfo(bookInfo);
			}
			catch (Exception error)
			{
				//skip over the dependency injection layer
				if (error.Source == "Autofac" && error.InnerException != null)
					error = error.InnerException;
				Logger.WriteEvent("There was a problem with the book at " + bookInfo.FolderPath + ". " + error.Message);
				if (!_alreadyReportedErrorDuringImproveAndRefreshBookButtons)
				{
					_alreadyReportedErrorDuringImproveAndRefreshBookButtons = true;
					Palaso.Reporting.ErrorReport.NotifyUserOfProblem(error, "There was a problem with the book at {0}. \r\n\r\nClick the 'Details' button for more information.\r\n\r\nThis error may effect other books, but this is the only notice you will receive.\r\n\r\nSee 'Help:Show Event Log' for any further errors.", bookInfo.FolderPath);
				}
				return;
			}

<<<<<<< HEAD
            var titleBestForUserDisplay = ShortenTitleIfNeeded(book.TitleBestForUserDisplay);
		    if (titleBestForUserDisplay != button.Text)
		    {
			    Debug.WriteLine(button.Text +" --> "+titleBestForUserDisplay);
				button.Text = titleBestForUserDisplay;
		    }
		    if (button.ImageIndex==999)//!bookInfo.TryGetPremadeThumbnail(out unusedImage))
=======
			//Only go looking for a better title if the book hasn't already been localized when we first showed it.
			//The idea is, if we already have a localization mapping for this name, then 
			// we're not going to get a better title by digging into the document itself and overriding what the localizer
			// chose to call it.
			// Note: currently (August 2014) the books that will have been localized are are those in the main "templates" section: Basic Book, Calendar, etc.
			if (button.Text == ShortenTitleIfNeeded(bookInfo.QuickTitleUserDisplay))
			{
				var titleBestForUserDisplay = ShortenTitleIfNeeded(book.TitleBestForUserDisplay);
				if (titleBestForUserDisplay != button.Text)
				{
					Debug.WriteLine(button.Text + " --> " + titleBestForUserDisplay);
					button.Text = titleBestForUserDisplay;
				}
			}
			if (button.ImageIndex==999)//!bookInfo.TryGetPremadeThumbnail(out unusedImage))
>>>>>>> 6641b6c7
		    {
				ScheduleRefreshOfOneThumbnail(book);
		    }
	    }

        void OnBloomLibrary_Click(object sender, EventArgs e)
        {
            if (_model.IsShellProject)
            {
                // Display dialog making sure they know what they're doing
                var dialogResult = ShowBloomLibraryLinkVerificationDialog();
                if (dialogResult != DialogResult.OK)
                    return;
            }
            Process.Start(BookTransfer.UseSandbox
                ? "http://dev.bloomlibrary.org/books"
                : "http://bloomlibrary.org/books");
        }

        DialogResult ShowBloomLibraryLinkVerificationDialog()
        {
            var dlg = new BloomLibraryLinkVerification();
            return dlg.GetVerification(this);
        }

	    void OnMissingBooksLink_Click(object sender, EventArgs e)
        {
            if (_model.IsShellProject)
            {
                MessageBox.Show(LocalizationManager.GetString("CollectionTab.hiddenBookExplanationForSourceCollections", "Because this is a source collection, Bloom isn't offering any existing shells as sources for new shells. If you want to add a language to a shell, instead you need to edit the collection containing the shell, rather than making a copy of it. Also, the Wall Calendar currently can't be used to make a new Shell."), _missingBooksLink.Text);
            }
        }

        /// <summary>
        /// 
        /// </summary>
        /// <returns>True if the collection should be shown</returns>
        private bool LoadOneCollection(BookCollection collection, FlowLayoutPanel flowLayoutPanel)
    	{
			collection.CollectionChanged += OnCollectionChanged;
    		bool loadedAtLeastOneBook = false;
    		foreach (Book.BookInfo bookInfo in collection.GetBookInfos())
    		{
    		    try
    		    {
					if (IsSuitableSourceForThisEditableCollection(bookInfo) || collection.Type == BookCollection.CollectionType.TheOneEditableCollection)
                    {
                        if (!bookInfo.IsExperimental || Settings.Default.ShowExperimentalBooks)
                        {
                            loadedAtLeastOneBook = true;
							AddOneBook(bookInfo, flowLayoutPanel, collection.Name.ToLower() == "templates");
                        }
                    }
    		    }
    		    catch (Exception error)
    		    {
    		        Palaso.Reporting.ErrorReport.NotifyUserOfProblem(error,"Could not load the book at "+bookInfo.FolderPath);
    		    }
    		}
            if (collection.Name == BookCollection.DownloadedBooksCollectionNameInEnglish)
            {
	            _downloadedBookCollection = collection;
                collection.FolderContentChanged += DownLoadedBooksChanged;
                collection.WatchDirectory(); // In case another instance downloads a book.
                var bloomLibrayLink = new LinkLabel()
                {
                    Text =
                        L10NSharp.LocalizationManager.GetString("CollectionTab.bloomLibraryLinkLabel",
                                                                "Get more source books at BloomLibrary.org",
                                                                "Shown at the bottom of the list of books. User can click on it and it will attempt to open a browser to show the Bloom Library"),
                    Width = 400,
                    Margin = new Padding(17, 0, 0, 0),
                    LinkColor = Palette.TextAgainstDarkBackground
                };
                bloomLibrayLink.Click += new EventHandler(OnBloomLibrary_Click);
                flowLayoutPanel.Controls.Add(bloomLibrayLink);
                return true;
            }
            return loadedAtLeastOneBook;
    	}

 	   private bool IsSuitableSourceForThisEditableCollection(BookInfo bookInfo)
		{
			return (_model.IsShellProject && bookInfo.IsSuitableForMakingShells) ||
				   (!_model.IsShellProject && bookInfo.IsSuitableForVernacularLibrary);
		}

		private Timer _newDownloadTimer;
		/// <summary>
		/// Called when a file system watcher notices a new book (or some similar change) in our downloaded books folder.
		/// This will happen on a thread-pool thread.
		/// Since we are updating the UI in response we want to deal with it on the main thread.
		/// This also has the effect that it can't happen in the middle of another LoadSourceCollectionButtons().
		/// </summary>
		/// <param name="sender"></param>
		/// <param name="eventArgs"></param>
		private void DownLoadedBooksChanged(object sender, ProjectChangedEventArgs eventArgs)
		{
			Invoke((Action) (() =>
			{
				// We may notice a change to the downloaded books directory before the other Bloom instance has finished
				// copying the new book there. Finishing should not take long, because the download is done...at worst
				// we have to copy the book on our own filesystem. Typically we only have to move the directory.
				// As a safeguard, wait half a second before we update things.
				if (_newDownloadTimer != null)
				{
					// Things changed again before we started the update! Forget the old update and wait until things
					// are stable for the required interval.
					_newDownloadTimer.Stop();
					_newDownloadTimer.Dispose();					
				}
				_newDownloadTimer = new Timer();
				_newDownloadTimer.Tick += (o, args) =>
				{
					_newDownloadTimer.Stop();
					_newDownloadTimer.Dispose();
					_newDownloadTimer = null;
					UpdateDownloadedBooks(eventArgs.Path);
				};
				_newDownloadTimer.Interval = 500;
				_newDownloadTimer.Start();
			}));
		}

	    private void UpdateDownloadedBooks(string pathToChangedBook)
	    {
			var newBook = new BookInfo(pathToChangedBook, false);
		    // It's always worth reloading...maybe we didn't have a button before because it was not
		    // suitable for making vernacular books, but now it is! Or maybe the metadata changed some
		    // other way...we want the button to have valid metadata for the book.
		    // Optimize: maybe it would be worth trying to find the right place to insert or replace just one button?
		    LoadSourceCollectionButtons();
		    if (Enabled && CollectionTabIsActive)
			    SelectBook(newBook);
	    }

	    /// <summary>
		/// Tells whether the collections tab is visible. If it isn't, we don't try to switch to show the selected book.
		/// In the current configuration, Parent.Parent.Parent is the LibraryView; this is added and removed from
		/// the higher level view depending on whether it is wanted, so if it has no higher parent it is hidden
		/// (although Visible is still true!) and we should not try to switch.
		/// One day we may enhance it so that we switch tabs and show it, but there are states where that would
		/// be dangerous.
		/// </summary>
	    private bool CollectionTabIsActive
	    {
		    get { return Parent.Parent.Parent.Parent != null; }
	    }

        private void AddOneBook(Book.BookInfo bookInfo, FlowLayoutPanel flowLayoutPanel, bool localizeTitle)
    	{
			var button = new Button(){Size=new Size(90,110)};
	        string title = bookInfo.QuickTitleUserDisplay;
	        if (localizeTitle)
		        title = LocalizationManager.GetDynamicString("Bloom", "Template."+title,title);

	        button.Text = ShortenTitleIfNeeded(title);
    		button.TextImageRelation = TextImageRelation.ImageAboveText;
			button.ImageAlign = ContentAlignment.TopCenter;
    		button.TextAlign = ContentAlignment.BottomCenter;
    		button.FlatStyle = FlatStyle.Flat;
            button.ForeColor = Palette.TextAgainstDarkBackground ;
    		button.FlatAppearance.BorderSize = 0;
    		button.ContextMenuStrip = _bookContextMenu;
			button.MouseDown += OnClickBook; //we need this for right-click menu selection, which needs to 1st select the book
			//doesn't work: item.DoubleClick += (sender,arg)=>_model.DoubleClickedBook();
    		
			button.Font = bookInfo.IsEditable ? _editableBookFont : _collectionBookFont;


    		button.Tag=bookInfo;

			
    		Image thumbnail = Resources.PagePlaceHolder;;
			_bookThumbnails.Images.Add(bookInfo.Id, thumbnail);
    	    button.ImageIndex = _bookThumbnails.Images.Count - 1;
    	    flowLayoutPanel.Controls.Add(button);

			Image img;

			//review: we could do this at idle time, too:
			if (bookInfo.TryGetPremadeThumbnail(out img))
			{
				RefreshOneThumbnail(bookInfo, img);
			}
			else
			{
				//show this one for now, in the background someone will do the slow work of getting us a better one
				RefreshOneThumbnail(bookInfo,Resources.placeHolderBookThumbnail);
				//hack to signal that we need to make a real one when get a chance
				button.ImageIndex = 999;
			}
			_buttonsNeedingSlowUpdate.Enqueue(button);
    		
//			bookInfo.GetThumbNailOfBookCoverAsync(bookInfo.Type != Book.Book.BookType.Publication,
//				                                  image => RefreshOneThumbnail(bookInfo, image),
//												  error=> RefreshOneThumbnail(bookInfo, Resources.Error70x70));
			
    	}

    	private string ShortenTitleIfNeeded(string title)
    	{
			int kMaxCaptionLetters = 17;
			return title.Length > kMaxCaptionLetters ? title.Substring(0, kMaxCaptionLetters-2) + "…" : title;
    	}

    	/// <summary>
		/// Make the result look like it's on a colored paper, or make it transparent for composing on top
		/// of some other image.
		/// </summary>
		private ImageAttributes MagentaToPaperColor(Color paperColor)
		{
			ImageAttributes imageAttributes = new ImageAttributes();
			ColorMap map = new ColorMap();
			map.OldColor =  Color.Magenta;
			map.NewColor = paperColor;
			imageAttributes.SetRemapTable(new ColorMap[] {map});
			return imageAttributes;
		}

    	private void OnCollectionChanged(object sender, EventArgs e)
    	{
    		_primaryCollectionReloadPending = true;
		}

		private void OnClickBook(object sender, EventArgs e)
		{
			BookInfo bookInfo = ((Button)sender).Tag as BookInfo;
			if (bookInfo == null)
				return;

			var lastClickTime = _lastClickTime;
			_lastClickTime = DateTime.Now;

			try
			{
				if (SelectedBook != null && bookInfo == SelectedBook.BookInfo)
				{
					//I couldn't get the DoubleClick event to work, so I rolled my own
					if (Control.MouseButtons == MouseButtons.Left &&
					    DateTime.Now.Subtract(lastClickTime).TotalMilliseconds < SystemInformation.DoubleClickTime)
					{
						_model.DoubleClickedBook();
					}
					return; // already selected, nothing to do.
				}
			}
			catch (Exception error) // Review: is this needed now bulk of method refactored into SelectBook?
			{
				//skip over the dependency injection layer
				if (error.Source == "Autofac" && error.InnerException != null)
					error = error.InnerException;

				Palaso.Reporting.ErrorReport.NotifyUserOfProblem(error, "Bloom cannot display that book.");
			}
			SelectBook(bookInfo);
		}

	    private void SelectBook(BookInfo bookInfo)
	    {
			try
			{
				_bookSelection.SelectBook(_model.GetBookFromBookInfo(bookInfo));

				_bookContextMenu.Enabled = true;
				//Debug.WriteLine("before selecting " + SelectedBook.Title);
				_model.SelectBook(SelectedBook);
				//Debug.WriteLine("after selecting " + SelectedBook.Title);
				//didn't help: _listView.Focus();//hack we were losing clicks
				SelectedBook.ContentsChanged -= new EventHandler(OnContentsOfSelectedBookChanged); //in case we're already subscribed
				SelectedBook.ContentsChanged += new EventHandler(OnContentsOfSelectedBookChanged);

				deleteMenuItem.Enabled = _model.CanDeleteSelection;
				_updateThumbnailMenu.Visible = _model.CanUpdateSelection;
				_updateFrontMatterToolStripMenu.Visible = _model.CanUpdateSelection;
			}
			catch (Exception error)
			{
				//skip over the dependency injection layer
				if (error.Source == "Autofac" && error.InnerException != null)
					error = error.InnerException;

				Palaso.Reporting.ErrorReport.NotifyUserOfProblem(error, "Bloom cannot display that book.");
			}
		}

	    private Book.Book SelectedBook
		{
			set
			{
				foreach (var btn in AllBookButtons())
				{
					btn.BackColor = btn.Tag==value ? Color.DarkGray : _primaryCollectionFlow.BackColor;
				}
			}
			get { return _bookSelection.CurrentSelection; }
		}

    	private Button SelectedButton
    	{
    		get
    		{
    			return AllBookButtons().FirstOrDefault(b => b.Tag == SelectedBook.BookInfo);
    		}
    	}

    	/// <summary>
        /// The image to show on the cover might have changed. Just make a note ot re-show it next time we're visible
        /// </summary>
        private void OnContentsOfSelectedBookChanged(object sender, EventArgs e)
        {
            _thumbnailRefreshPending = true;
        }

        private void OnBackColorChanged(object sender, EventArgs e)
        {
            _primaryCollectionFlow.BackColor = BackColor;
        }

		private void OnSelectedTabChanged(TabChangedDetails obj)
		{
			if(obj.To is LibraryView)
			{
				Application.Idle -= ManageButtonsAtIdleTime;
				Application.Idle += ManageButtonsAtIdleTime; 
				Book.Book book = SelectedBook;
                if (book != null && SelectedButton != null)
                {
                    SelectedButton.Text = ShortenTitleIfNeeded(book.TitleBestForUserDisplay);

                    if (_thumbnailRefreshPending)
                    {
                        _thumbnailRefreshPending = false;
                        ScheduleRefreshOfOneThumbnail(book);
                    }
                }
                if (_primaryCollectionReloadPending)
                {
                    LoadPrimaryCollectionButtons();
                }
			}
			else
			{
				Application.Idle -= ManageButtonsAtIdleTime;
			}
		}


    	private void RefreshOneThumbnail(Book.BookInfo bookInfo, Image image)
    	{
			if (IsDisposed)
				return;
            try
            {
                var imageIndex = _bookThumbnails.Images.IndexOfKey(bookInfo.Id);
                if (imageIndex > -1)
                {
                    _bookThumbnails.Images[imageIndex] = image;
                    var button = FindBookButton(bookInfo);
                    button.Image = image;
                }
            }
            
    	    catch (Exception e)
    	    {
                Logger.WriteEvent("Error refreshing thumbnail. "+e.Message);
#if DEBUG
    	        throw;
#endif
    	    }
    	}

    	private Button FindBookButton(Book.BookInfo bookInfo)
    	{
			return AllBookButtons().FirstOrDefault(b => b.Tag == bookInfo);
    	}

		private IEnumerable<Button> AllBookButtons()
		{
			foreach(var btn in _primaryCollectionFlow.Controls.OfType<Button>())
			{
				yield return btn;
			}

			foreach (var btn in _sourceBooksFlow.Controls.OfType<Button>())
			{
				yield return btn;
			}
		}

		private void ScheduleRefreshOfOneThumbnail(Book.Book book)
		{
			_model.UpdateThumbnailAsync(book, new HtmlThumbNailer.ThumbnailOptions(), RefreshOneThumbnail, HandleThumbnailerErrror); 
		}

		private void HandleThumbnailerErrror(Book.BookInfo bookInfo, Exception error)
    	{
			RefreshOneThumbnail(bookInfo, Resources.Error70x70);
    	}

    	private void deleteMenuItem_Click(object sender, EventArgs e)
		{
			var button = AllBookButtons().FirstOrDefault(b => b.Tag == SelectedBook.BookInfo);
    		if (_model.DeleteBook(SelectedBook))
    		{
    			Debug.Assert(button != null && _primaryCollectionFlow.Controls.Contains(button));
    			if (button != null && _primaryCollectionFlow.Controls.Contains(button))
    			{
    				_primaryCollectionFlow.Controls.Remove(button);
    			}
    		}
		}

		private void _updateThumbnailMenu_Click(object sender, EventArgs e)
		{
			ScheduleRefreshOfOneThumbnail(SelectedBook);
		}

		private void OnBringBookUpToDate_Click(object sender, EventArgs e)
		{
			_model.BringBookUpToDate();
		}

		private void _openFolderOnDisk_Click(object sender, EventArgs e)
		{
			_model.OpenFolderOnDisk();
		}

		private void OnOpenAdditionalCollectionsFolderClick(object sender, EventArgs e)
		{
			Process.Start(ProjectContext.GetInstalledCollectionsDirectory());
		}

		private void OnVernacularProjectHistoryClick(object sender, EventArgs e)
		{
			using(var dlg = _historyAndNotesDialogFactory())
			{
				dlg.ShowDialog();
			}
		}

		private void OnShowNotesMenu(object sender, EventArgs e)
		{
			using (var dlg = _historyAndNotesDialogFactory())
			{
				dlg.ShowNotesFirst = true;
				dlg.ShowDialog();
			}
		}

		private void label3_Click(object sender, EventArgs e)
		{

		}

		private void _vernacularCollectionMenuStrip_Opening(object sender, System.ComponentModel.CancelEventArgs e)
		{

		}

        private void _doChecksAndUpdatesOfAllBooksToolStripMenuItem_Click(object sender, EventArgs e)
        {
            _model.DoUpdatesOfAllBooks();
        }
		private void _doChecksOfAllBooksToolStripMenuItem_Click(object sender, EventArgs e)
		{
			_model.DoChecksOfAllBooks();
		}

		private void _rescueMissingImagesToolStripMenuItem_Click(object sender, EventArgs e)
		{
			using (var dlg = new FolderBrowserDialog())
			{
				dlg.ShowNewFolderButton = false;
				dlg.Description = "Select the folder where replacement images can be found";
				if (DialogResult.OK == dlg.ShowDialog())
				{
					_model.AttemptMissingImageReplacements(dlg.SelectedPath);
				}
			}
		}

        /// <summary> 
        /// Clean up any resources being used.
        /// </summary>
        /// <param name="disposing">true if managed resources should be disposed; otherwise, false.</param>
        protected override void Dispose(bool disposing)
        {
            if (disposing && (components != null))
            {
                components.Dispose();
            }
	        if (disposing && _downloadedBookCollection != null)
	        {
		        _downloadedBookCollection.StopWatchingDirectory();
		        _downloadedBookCollection.FolderContentChanged -= DownLoadedBooksChanged;
	        }
	        base.Dispose(disposing);
            _disposed = true;
        }





		/// <summary>
		/// Occasionally, when select a book, the Bloom App itself loses focus. I assume this is a gecko-related issue.
		/// You can see it happen because the title bar of the application changes to the Windows unselected color (lighter).
		/// And then, if you click on a tab, the click is swallowed selecting the app, and you have to click again.
		/// 
		/// So, this occasionally checks that the Workspace control has focus, and if it doesn't, pulls it back here.
		/// </summary>
		/// <param name="sender"></param>
		/// <param name="e"></param>
//		private void _keepFocusTimer_Tick(object sender, EventArgs e)
//		{
//			if(Visible)
//			{
//				var findForm = FindForm();//visible is worthless, but FindForm() happily does fail when we aren't visible.
//
//				if (findForm != null && !findForm.ContainsFocus) 
//				{
//				//	Focus();
//
//					//Debug.WriteLine("Grabbing back focus");
//				}
//			}
//		}
    }
}<|MERGE_RESOLUTION|>--- conflicted
+++ resolved
@@ -26,7 +26,7 @@
 
         private readonly LibraryModel _model;
         private readonly BookSelection _bookSelection;
-	    private readonly HistoryAndNotesDialog.Factory _historyAndNotesDialogFactory;
+    	private readonly HistoryAndNotesDialog.Factory _historyAndNotesDialogFactory;
 		private Font _headerFont;
 		private Font _editableBookFont;
 		private Font _collectionBookFont;
@@ -329,16 +329,7 @@
 				}
 				return;
 			}
-
-<<<<<<< HEAD
-            var titleBestForUserDisplay = ShortenTitleIfNeeded(book.TitleBestForUserDisplay);
-		    if (titleBestForUserDisplay != button.Text)
-		    {
-			    Debug.WriteLine(button.Text +" --> "+titleBestForUserDisplay);
-				button.Text = titleBestForUserDisplay;
-		    }
-		    if (button.ImageIndex==999)//!bookInfo.TryGetPremadeThumbnail(out unusedImage))
-=======
+			
 			//Only go looking for a better title if the book hasn't already been localized when we first showed it.
 			//The idea is, if we already have a localization mapping for this name, then 
 			// we're not going to get a better title by digging into the document itself and overriding what the localizer
@@ -346,15 +337,14 @@
 			// Note: currently (August 2014) the books that will have been localized are are those in the main "templates" section: Basic Book, Calendar, etc.
 			if (button.Text == ShortenTitleIfNeeded(bookInfo.QuickTitleUserDisplay))
 			{
-				var titleBestForUserDisplay = ShortenTitleIfNeeded(book.TitleBestForUserDisplay);
-				if (titleBestForUserDisplay != button.Text)
-				{
+		    var titleBestForUserDisplay = ShortenTitleIfNeeded(book.TitleBestForUserDisplay);
+		    if (titleBestForUserDisplay != button.Text)
+		    {
 					Debug.WriteLine(button.Text + " --> " + titleBestForUserDisplay);
-					button.Text = titleBestForUserDisplay;
-				}
-			}
-			if (button.ImageIndex==999)//!bookInfo.TryGetPremadeThumbnail(out unusedImage))
->>>>>>> 6641b6c7
+				button.Text = titleBestForUserDisplay;
+		    }
+			}
+		    if (button.ImageIndex==999)//!bookInfo.TryGetPremadeThumbnail(out unusedImage))
 		    {
 				ScheduleRefreshOfOneThumbnail(book);
 		    }
