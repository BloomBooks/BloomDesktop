--- conflicted
+++ resolved
@@ -843,7 +843,6 @@
             _disposed = true;
         }
 
-<<<<<<< HEAD
 		internal void MakeBloomPack(bool forReaderTools)
 		{
 			using (var dlg = new SaveFileDialog())
@@ -859,7 +858,6 @@
 				_model.MakeBloomPack(dlg.FileName, forReaderTools);
 			}
 		}
-=======
 		private void exportToWordOrLibreOfficeToolStripMenuItem_Click(object sender, EventArgs e)
 		{
 			try
@@ -886,7 +884,6 @@
 			}
 		}
 
->>>>>>> 32b7280b
 
 		private void makeReaderTemplateBloomPackToolStripMenuItem_Click(object sender, EventArgs e)
 		{
