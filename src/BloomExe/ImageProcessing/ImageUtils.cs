using System;
using System.Collections.Generic;
using System.Diagnostics;
using System.Drawing;
using System.Drawing.Drawing2D;
using System.Drawing.Imaging;
using System.Globalization;
using System.IO;
using System.Linq;
using System.Text;
using System.Windows.Forms;
using Bloom.Book;
using Bloom.Utils;
using BloomTemp;
using SIL.IO;
using SIL.PlatformUtilities;
using SIL.Progress;
using SIL.Windows.Forms.ImageToolbox;
using SIL.Code;
using TagLib;
using TagLib.Png;
using TagLib.Xmp;
using Encoder = System.Drawing.Imaging.Encoder;
using Logger = SIL.Reporting.Logger;
using TempFile = SIL.IO.TempFile;
using Bloom.ToPalaso;
using SIL.CommandLineProcessing;
<<<<<<< HEAD
using SIL.Windows.Forms.ClearShare;

namespace Bloom.ImageProcessing
{
    static class ImageUtils
    {
        public const int MaxLength = 3840; // equals Ultra HD ("4K") long dimension (max width for landscape, height for portrait)
        public const int MaxBreadth = 2800; // balanced lesser size for print, larger than Ultra HD short dimension (max height for landscape, width for portrait)
        public const double MaxImageAspectPortrait = 3840.0 / 2800.0;
        public const double MaxImageAspectLandscape = 2800.0 / 3840.0;

        public static bool AppearsToBeJpeg(PalasoImage imageInfo)
        {
            // A user experienced a crash due to a null object in this section of the code.
            // I've added a couple of checks to prevent that kind of crash here.
            if (imageInfo == null || imageInfo.Image == null)
                return false;
            /*
             * Note, each guid is VERY SIMILAR. The difference is only in the last 2 digits of the 1st group.
               Undefined  B96B3CA9
                MemoryBMP  B96B3CAA
                BMP    B96B3CAB
                EMF    B96B3CAC
                WMF    B96B3CAD
                JPEG    B96B3CAE
                PNG    B96B3CAF
                GIF    B96B3CB0
                TIFF    B96B3CB1
                EXIF    B96B3CB2
                Icon    B96B3CB5
             */
            if (ImageFormat.Jpeg.Guid == imageInfo.Image.RawFormat.Guid)
                return true;

            // If it's been saved with a current path assigned, it may have been saved as a JPEG file,
            // and the caller will be using the current file, not the in-memory Image.
            var currentPath = imageInfo.GetCurrentFilePath();
            if (!String.IsNullOrEmpty(currentPath))
                return IsJpegFile(currentPath);

            // Don't trust the filename extension if the RawFormat and current file don't tell us.
            return false;
        }

        private class ColorInfo
        {
            public Color color;
            public bool isGrayish;
            public bool isNearWhite;
        }

        /// <summary>
        /// Check whether we should try to make the background of this image transparent.
        /// Return true only if this is a two-color image with one of the colors being white.
        /// (or a grayscale picture with one of the colors being white)
        /// Return false also if any pixel encountered in scanning the picture is transparent
        /// at all.
        /// </summary>
        public static bool ShouldMakeBackgroundTransparent(PalasoImage imageInfo)
        {
            // We want to make the white background of Black and White pictures transparent.
            // JPEG pictures generally never meet that criteria and cannot be made transparent anyway.
            if (!AppearsToBePng(imageInfo))
                return false;
            var colors = new List<ColorInfo>();
            if ((imageInfo.Image.PixelFormat & PixelFormat.Indexed) == PixelFormat.Indexed)
            {
                var palette = imageInfo.Image.Palette;
                if (palette != null && palette.Entries != null)
                {
                    bool whiteFound = false;
                    foreach (var color in palette.Entries)
                    {
                        if (color.A < 255)
                            return false; // already have transparent pixels
                        if (!IsThisColorForLineDrawing(color, colors, ref whiteFound))
                            return false; // have a 3rd distinct non-gray color
                    }
                    return colors.Count == 2 && whiteFound;
                }
            }
            // Harder to check if not indexed...
            if (imageInfo.Image is Bitmap bitmapImage)
            {
                var whiteFound = false;
                // Yes, this is as expensive as it looks.  But we only sample 100 pixels
                // spread through the picture, stopping as soon as we hit either a
                // transparent pixel or a 3rd distinct non-gray color.
                int yDelta = Math.Max(bitmapImage.Height / 10, 2);
                int xDelta = Math.Max(bitmapImage.Width / 10, 2);
                var randomXFix = GenerateRandomAdjustments(271828182, xDelta);
                var randomYFix = GenerateRandomAdjustments(271828182, yDelta);
                for (int j = 0, y = yDelta / 2; y < bitmapImage.Height; y += yDelta, ++j)
                {
                    j = Math.Min(j, 9);
                    for (int i = 0, x = xDelta / 2; x < bitmapImage.Width; x += xDelta, ++i)
                    {
                        i = Math.Min(i, 9);
                        var y1 = y + randomYFix[j, i];
                        var x1 = x + randomXFix[j, i];
                        y1 = Math.Min(Math.Max(y1, 0), bitmapImage.Height - 1);
                        x1 = Math.Min(Math.Max(x1, 0), bitmapImage.Width - 1);
                        var color = bitmapImage.GetPixel(x1, y1);
                        if (color.A < 255)
                            return false; // already have transparent pixels
                        if (!IsThisColorForLineDrawing(color, colors, ref whiteFound))
                            return false; // have a 3rd distinct non-gray color
                    }
                }
                // At least two colors encountered, likely black and white or greyscale in intent.
                // But if none of the colors is white, return false. (Our code wouldn't make anything
                // transparent anyway.)
                return colors.Count == 2 && whiteFound;
            }
            // we can't tell, so err on the side of caution.
            return false;
        }

        /// <summary>
        /// Check whether this color is near white or grayish, and store the first two colors
        /// encountered.  Return false if we encounter a third color and any of the three colors
        /// are neither near white nor grayish.  (If only two colors are encountered, one of them
        /// must be near white, but the other does not have to be grayish.)  It would be nice to
        /// allow, for example, shades of purple, but that's too hard to do reliably.
        /// </summary>
        private static bool IsThisColorForLineDrawing(
            Color color,
            List<ColorInfo> colors,
            ref bool whiteFound
        )
        {
            var whitish = IsNearWhite(color);
            var grayish = IsGrayish(color);
            if (colors.Count == 0)
            {
                colors.Add(
                    new ColorInfo
                    {
                        color = color,
                        isGrayish = grayish,
                        isNearWhite = whitish
                    }
                );
            }
            else if (colors.Count == 1 && color != colors[0].color)
            {
                colors.Add(
                    new ColorInfo
                    {
                        color = color,
                        isGrayish = grayish,
                        isNearWhite = whitish
                    }
                );
            }
            else if (colors.Count == 2 && color != colors[0].color && color != colors[1].color)
            {
                // NearWhite is not guaranteed to be Grayish, so we have to check both.
                if (
                    !(colors[0].isGrayish || colors[0].isNearWhite)
                    || !(colors[1].isGrayish || colors[1].isNearWhite)
                    || !(grayish || whitish)
                )
                {
                    // we have at least 3 colors, at least one of which is neither white nor gray
                    return false;
                }
            }
            // Enhance: store all distinct colors encountered, not just the first two, and store a
            // count of how often they were found (for the bitmap check).  Then the caller could
            // check all of them for grayishness and whiteness, or do a more sophisticated analysis
            // for being shades of a given color, or (for the bitmap) look at the ratio of white vs
            // non-white colors for line drawing detection.  (Of course, then the name of the method
            // might no longer be appropriate and the return value wouldn't exist.)
            whiteFound |= whitish;
            return true;
        }

        private static int[,] GenerateRandomAdjustments(int seed, int range)
        {
            var rand = new Random(seed);
            var adjustments = new int[10, 10];
            for (var i = 0; i < 10; ++i)
                for (var j = 0; j < 10; ++j)
                    adjustments[i, j] = rand.Next(range) - (range / 2);
            return adjustments;
        }

        /// <summary>
        /// Detect the color range that we would consider "white" and make transparent.
        /// </summary>
        internal static bool IsNearWhite(Color color)
        {
            return color.R >= 253
                && color.R <= 255
                && color.G >= 253
                && color.G <= 255
                && color.B >= 253
                && color.B <= 255;
        }

        internal static bool IsGrayish(Color color)
        {
            return color.R == color.G && color.G == color.B;
        }

        public static bool IsJpegFile(string path)
        {
            if (string.IsNullOrEmpty(path) || !RobustFile.Exists(path))
                return false;
            byte[] bytes = new byte[10];
            using (var file = RobustFile.OpenRead(path))
            {
                file.Read(bytes, 0, 10);
            }
            // see https://www.sparkhound.com/blog/detect-image-file-types-through-byte-arrays
            var jpeg = new byte[] { 255, 216, 255, 224 }; // jpeg
            var jpeg2 = new byte[] { 255, 216, 255, 225 }; // jpeg canon

            return jpeg.SequenceEqual(bytes.Take(jpeg.Length))
                || jpeg2.SequenceEqual(bytes.Take(jpeg2.Length));
        }

        public static bool HasJpegExtension(string filename)
        {
            return new[] { ".jpg", ".jpeg" }.Contains(
                Path.GetExtension(filename)?.ToLowerInvariant()
            );
        }

        public static bool AppearsToBePng(PalasoImage imageInfo)
        {
            if (imageInfo == null || imageInfo.Image == null)
                return false;
            if (ImageFormat.Png.Guid == imageInfo.Image.RawFormat.Guid)
                return true;

            // If it's been saved with a current path assigned, it may have been saved as a PNG file,
            // and the caller will be using the current file, not the in-memory Image.
            var currentPath = imageInfo.GetCurrentFilePath();
            if (!String.IsNullOrEmpty(currentPath))
                return IsPngFile(currentPath);

            // Don't trust the original filename extension if the RawFormat and current file don't tell us.
            return false;
        }

        public static bool IsPngFile(string path)
        {
            if (string.IsNullOrEmpty(path) || !RobustFile.Exists(path))
                return false;
            byte[] bytes = new byte[10];
            using (var file = RobustFile.OpenRead(path))
            {
                file.Read(bytes, 0, 10);
            }
            // see https://www.sparkhound.com/blog/detect-image-file-types-through-byte-arrays
            var png = new byte[] { 137, 80, 78, 71 }; // PNG

            return png.SequenceEqual(bytes.Take(png.Length));
        }

        /// <summary>
        /// Ensure the image does not exceed the maximum size we've set with MaxLength and MaxBreadth.
        /// Ensure that non-jpeg files have an opaque background.
        /// Make the image a png if it's not a jpeg.  Make large png images into jpeg images to save space.
        /// Save the processed image in the book's folder.
        ///
        /// If the image has a filename, that name is used in creating any new files.
        /// WARNING: imageInfo.Image could be replaced (causing the original to be disposed)
        /// </summary>
        /// <returns>The name of the file, now in the book's folder.</returns>
        public static string ProcessAndSaveImageIntoFolder(
            PalasoImage imageInfo,
            string bookFolderPath,
            bool isSameFile
        )
        {
            LogMemoryUsage();

            // If we go through all the processing and saving machinations for the placeholder image,
            // we just get more and more placeholders when we cut images (BL-9011).
            // And the normal update process that a book goes through when selecting it (in the Collection tab)
            // for editing ensures that the placeHolder.png file is present in the book.
            if (
                !string.IsNullOrEmpty(imageInfo.OriginalFilePath)
                && imageInfo.OriginalFilePath.ToLowerInvariant().EndsWith("placeholder.png")
            )
            {
                return Path.GetFileName(imageInfo.OriginalFilePath);
            }
            if (!Directory.Exists(bookFolderPath))
                throw new DirectoryNotFoundException(bookFolderPath + " does not exist"); // may as well check this early
            bool isEncodedAsJpeg = false;
            try
            {
                var size = GetDesiredImageSize(imageInfo.Image.Width, imageInfo.Image.Height);

                if (
                    size.Width < imageInfo.Image.Width
                    || size.Height < imageInfo.Image.Height
                    || !(AppearsToBeJpeg(imageInfo) || AppearsToBePng(imageInfo))
                )
                {
                    // Either need to shrink the image since it's larger than our maximum allowed size,
                    // or need to convert from a BMP or TIFF file to a PNG file (or both).
                    // NB: the original imageInfo.Image is disposed of in the setter below.
                    // As of now (9/2016) this is safe because there are no other references to it higher in the stack.
                    var img = TryResizeImageWithGraphicsMagick(imageInfo, size);
                    if (img != null)
                    {
                        imageInfo.Image = img;
                    }
                }
                var needToStripMetadata = imageInfo.Metadata.ExceptionCaughtWhileLoading != null;

                isEncodedAsJpeg = AppearsToBeJpeg(imageInfo);
                bool isEncodedAsPng = !isEncodedAsJpeg && AppearsToBePng(imageInfo);

                string jpegFilePath = Path.Combine(
                    bookFolderPath,
                    GetFileNameToUseForSavingImage(bookFolderPath, imageInfo, true)
                );
                var convertedToJpeg =
                    !isEncodedAsJpeg
                    && !HasTransparency(imageInfo.Image)
                    && TryChangeFormatToJpegIfHelpful(imageInfo, jpegFilePath);
                if (convertedToJpeg)
                    return Path.GetFileName(jpegFilePath);

                string imageFileName;
                if (isSameFile)
                    imageFileName = imageInfo.FileName;
                else
                    imageFileName = GetFileNameToUseForSavingImage(
                        bookFolderPath,
                        imageInfo,
                        isEncodedAsJpeg
                    );
                var sourcePath = imageInfo.GetCurrentFilePath();
                var destinationPath = Path.Combine(bookFolderPath, imageFileName);
                if (isEncodedAsJpeg || isEncodedAsPng)
                {
                    if (needToStripMetadata)
                    {
                        if (
                            !TryStripMetadataWithGraphicsMagick(
                                imageInfo,
                                sourcePath,
                                destinationPath
                            )
                        )
                            imageInfo.Image.Save(
                                destinationPath,
                                isEncodedAsJpeg ? ImageFormat.Jpeg : ImageFormat.Png
                            );
                    }
                    else
                    {
                        RobustFile.Copy(sourcePath, destinationPath);
                    }
                }
                else
                {
                    imageInfo.Image.Save(destinationPath, ImageFormat.Png); // destinationPath already has .png extension
                }
                if (_createdTempImageFile != null)
                {
                    if (RobustFile.Exists(_createdTempImageFile))
                        RobustFile.Delete(_createdTempImageFile);
                    _createdTempImageFile = null;
                }
                return imageFileName;
            }
            catch (IOException)
            {
                throw; //these are informative on their own
            }
            /* No. OutOfMemory is almost meaningless when it comes to image errors. Better not to confuse people
         * catch (OutOfMemoryException error)
        {
            //Enhance: it would be great if we could bring up that problem dialog ourselves, and offer this picture as an attachment
            throw new ApplicationException("Bloom ran out of memory while trying to import the picture. We suggest that you quit Bloom, run it again, and then try importing this picture again. If that fails, please go to the Help menu and choose 'Report a Problem'", error);
        }*/
            catch (Exception error)
            {
                if (
                    !String.IsNullOrEmpty(imageInfo.FileName)
                    && RobustFile.Exists(imageInfo.OriginalFilePath)
                )
                {
                    var megs = new FileInfo(imageInfo.OriginalFilePath).Length / (1024 * 1000);
                    if (megs > 2)
                    {
                        var msg = String.Format(
                            "Bloom was not able to prepare that picture for including in the book. \r\nThis is a rather large image to be adding to a book --{0} Megs--.",
                            megs
                        );
                        if (isEncodedAsJpeg)
                        {
                            msg +=
                                "\r\nNote, this file is a jpeg, which is normally used for photographs, and complex color artwork. Bloom can handle smallish jpegs, large ones are difficult to handle, especially if memory is limited.";
                        }
                        throw new ApplicationException(msg, error);
                    }
                }

                throw new ApplicationException(
                    "Bloom was not able to prepare that picture for including in the book. We'd like to investigate, so if possible, would you please email it to issues@bloomlibrary.org?"
                        + Environment.NewLine
                        + imageInfo.FileName,
                    error
                );
            }
        }

        /// <summary>
        /// Try to strip the metadata from the image using GraphicsMagick.
        /// </summary>
        /// <returns>true if successful, false if an error occurs or GraphicsMagick can't be found</returns>
        private static bool TryStripMetadataWithGraphicsMagick(
            PalasoImage imageInfo,
            string sourcePath,
            string destinationPath
        )
        {
            var graphicsMagickPath = GetGraphicsMagickPath();
            if (RobustFile.Exists(graphicsMagickPath))
            {
                // http://www.graphicsmagick.org/GraphicsMagick.html#details-profile states:
                // Use +profile profile_name to remove the respective profile.
                // For example, +profile '!icm,*' strips all profiles except for the ICM profile.
                var profiles = "!icm,*"; // strip all metadata except color profile
                if (
                    imageInfo.Metadata?.ExceptionCaughtWhileLoading?.StackTrace != null
                    && imageInfo.Metadata.ExceptionCaughtWhileLoading.StackTrace.Contains(
                        "ReadAPP13Segment"
                    )
                )
                {
                    profiles = "iptc"; // We know taglib-sharp doesn't handle IPTC profiles very well.
                }
                var options = new GraphicsMagickOptions
                {
                    Size = new Size(0, 0),
                    MakeOpaque = false,
                    MakeTransparent = false,
                    JpegQuality = 0,
                    ProfilesToStrip = profiles
                };
                var result = RunGraphicsMagick(sourcePath, destinationPath, options);
                var resultExitCode = result.ExitCode;
                if (resultExitCode != 0)
                {
                    Logger.WriteEvent(
                        $"Failed to strip image metadata from {sourcePath}. ExitCode = {resultExitCode}. StandardError = {result.StandardError}"
                    );
                }
                return resultExitCode == 0;
            }

            Logger.WriteEvent(
                $"Failed to strip image metadata from {sourcePath}. Could not find GraphicsMagick. graphicsMagickPath = {graphicsMagickPath}."
            );
            return false;
        }

        public static void StripMetadataFromImageFile(PalasoImage imageInfo)
        {
            using (
                var tempFile = TempFile.WithExtension(
                    Path.GetExtension(imageInfo.GetCurrentFilePath())
                )
            )
            {
                if (
                    !TryStripMetadataWithGraphicsMagick(
                        imageInfo,
                        imageInfo.GetCurrentFilePath(),
                        tempFile.Path
                    )
                )
                {
                    imageInfo.Image.Save(
                        tempFile.Path,
                        AppearsToBeJpeg(imageInfo) ? ImageFormat.Jpeg : ImageFormat.Png
                    );
                }
                RobustFile.Copy(tempFile.Path, imageInfo.GetCurrentFilePath(), true);
            }
        }

        /// <summary>
        /// Return the largest image size that either matches the original width and height or
        /// is bounded by our predetermined maximums based on Ultra HD and paper sizes at 300dpi.
        /// </summary>
        internal static Size GetDesiredImageSize(int width, int height)
        {
            return GetDesiredImageSize(width, height, MaxBreadth, MaxLength);
        }

        /// <summary>
        /// Determine the largest image size that either matches the original width and height or
        /// fits within the given maximums.  The aspect ratio of the original image is preserved.
        /// </summary>
        /// <param name="width">original width (unknown orientation)</param>
        /// <param name="height">original height (unknown orientation)</param>
        /// <param name="maxShortSide">smaller maximum dimension (portrait orientation width)</param>
        /// <param name="maxLongSide">larger maximum dimension (portrait orientation height)</param>
        /// <returns>maximum size of image that fits within given maximums while keeping the aspect ratio</returns>
        internal static Size GetDesiredImageSize(
            int width,
            int height,
            int maxShortSide,
            int maxLongSide
        )
        {
            var aspect = (double)height / (double)width;
            if (height > width)
            {
                // We're going to determine the size based on fitting it on a portrait-oriented page
                var portraitAspect = (double)maxLongSide / (double)maxShortSide;
                if (height > maxLongSide || width > maxShortSide)
                {
                    if (aspect <= portraitAspect)
                        // closer to square than a standard page, the size is limited by the smaller dimension, the width of a portrait page
                        return new Size(maxShortSide, (int)(aspect * (double)maxShortSide));
                    else
                        // Tall, skinny picture's size is limited by the larger dimension, the height of a portrait page
                        return new Size((int)((double)maxLongSide / aspect), maxLongSide);
                }
            }
            else if (width > height)
            {
                // We're going to determine the size based on fitting it on a landscape-oriented page
                var landscapeAspect = (double)maxShortSide / (double)maxLongSide;
                if (height > maxShortSide || width > maxLongSide)
                {
                    if (aspect > landscapeAspect)
                        // Closer to square than the page, the size is limited by the smaller dimension of the page, which is the height in landscape
                        return new Size((int)((double)maxShortSide / aspect), maxShortSide);
                    else
                        // Low, wide picture, the size is limited by the larger page dimension, which is the width in landscape.
                        return new Size(maxLongSide, (int)(aspect * (double)maxLongSide));
                }
            }
            else
            {
                // square picture
                if (width > maxShortSide)
                    return new Size(maxShortSide, maxShortSide);
            }
            return new Size(width, height);
        }

        private static string GetFileNameToUseForSavingImage(
            string bookFolderPath,
            PalasoImage imageInfo,
            bool isJpeg
        )
        {
            var extension = isJpeg ? ".jpg" : ".png";
            // Some images, like from a scanner or camera, won't have a name yet.  Some will need a number
            // in order to differentiate from what is already there. We don't try and be smart somehow and
            // know when to just replace the existing one with the same name... some other process will have
            // to remove unused images.
            string basename;
            if (String.IsNullOrEmpty(imageInfo.FileName) || imageInfo.FileName.StartsWith("tmp"))
            {
                basename = "image";
            }
            else
            {
                // Even pictures that aren't obviously unnamed or temporary may have the same name.
                // See https://silbloom.myjetbrains.com/youtrack/issue/BL-2627 ("Weird Image Problem").
                basename = Path.GetFileNameWithoutExtension(imageInfo.FileName);
            }
            return GetUnusedFilename(bookFolderPath, basename, extension);
        }

        /// <summary>
        /// Get an unused filename in the given folder based on the basename and extension. "extension" must
        /// start with a period. As well as being unused, the name will be truncated enough to minimize
        /// the danger of exceeding the maximum path length for Windows.  Multiple consecutive spaces will
        /// be collapsed to a single space, and leading and trailing spaces will be removed.
        /// </summary>
        internal static string GetUnusedFilename(
            string bookFolderPath,
            string basenameIn,
            string extension,
            string defaultName = "image"
        )
        {
            if (extension == null)
                extension = "";
            var basename = MiscUtils.TruncateFileBasename(basenameIn, extension, defaultName);
            // basename may already end in one or more digits. Try to strip off digits, parse and increment.
            try
            {
                int i;
                var newBasename = ParseFilename(basename, out i);
                while (
                    RobustFile.Exists(ConstructFilename(bookFolderPath, newBasename, i, extension))
                )
                {
                    ++i;
                }
                return newBasename + GetCounterString(i) + extension;
            }
            catch (System.OverflowException)
            {
                // Image filenames can look like "FB_IMG_1629606288606.jpg", with a huge number at the end.
                // For these files, try appending a hyphen and a number.
                // See https://issues.bloomlibrary.org/youtrack/issue/BL-10307.
                var newBasename = basename + "-";
                int i = 1;
                while (
                    RobustFile.Exists(ConstructFilename(bookFolderPath, newBasename, i, extension))
                )
                {
                    ++i;
                }
                return newBasename + GetCounterString(i) + extension;
            }
        }

        private static string ConstructFilename(
            string folderPath,
            string basename,
            int currentNum,
            string extension
        )
        {
            return Path.Combine(folderPath, basename + GetCounterString(currentNum) + extension);
        }

        private static string GetCounterString(int currentCounter)
        {
            return currentCounter == 0
                ? string.Empty
                : currentCounter.ToString(CultureInfo.InvariantCulture);
        }

        private static string ParseFilename(string basename, out int versionNumber)
        {
            const string digits = "0123456789";
            var length = basename.Length;
            var i = length;
            while (i > 0 && digits.Contains(basename[i - 1]))
            {
                --i;
            }
            // i will be the index of the first digit
            if (i == length)
            {
                // In this case, there are no digits to be had
                versionNumber = 0;
                return basename;
            }
            if (i == 0)
            {
                // In this case, the whole filename is digits
                versionNumber = int.Parse(basename);
                return string.Empty;
            }
            // We have some combination of letters with digits at the end.
            var newBasename = basename.Substring(0, i);
            versionNumber = int.Parse(basename.Substring(i, length - i));
            return newBasename;
        }

        private static void LogMemoryUsage()
        {
            using (var proc = Process.GetCurrentProcess())
            {
                const int bytesPerMegabyte = 1048576;
                Logger.WriteEvent(
                    "Paged Memory: " + proc.PagedMemorySize64 / bytesPerMegabyte + " MB"
                );
                Logger.WriteEvent(
                    "Peak Paged Memory: " + proc.PeakPagedMemorySize64 / bytesPerMegabyte + " MB"
                );
                Logger.WriteEvent(
                    "Peak Virtual Memory: "
                        + proc.PeakVirtualMemorySize64 / bytesPerMegabyte
                        + " MB"
                );
                Logger.WriteEvent(
                    "GC Total Memory: " + GC.GetTotalMemory(false) / bytesPerMegabyte + " MB"
                );
            }
        }

        /// <summary>
        /// Check whether any images are too big and need to be reduced in size.
        /// </summary>
        public static bool NeedToShrinkImages(string folderPath)
        {
            var startTime = DateTime.Now;
            try
            {
                var filePaths = Directory.GetFiles(folderPath, "*.*");
                var pngFiles = filePaths
                    .Where(path => path.ToLowerInvariant().EndsWith(".png"))
                    .ToArray();
                var jpgFiles = filePaths
                    .Where(
                        path =>
                            path.ToLowerInvariant().EndsWith(".jpg")
                            || path.ToLowerInvariant().EndsWith(".jpeg")
                    )
                    .ToArray();
                foreach (string path in pngFiles)
                {
                    if (Path.GetFileName(path)?.ToLowerInvariant() == "placeholder.png")
                        continue;
                    // Very large PNG files can cause "out of memory" errors here, while making thumbnails,
                    // and when creating ePUBs or BloomPub books.  So, we check for sizes bigger than our
                    // maximum and return true if any are found.
                    try
                    {
                        var tagFile = RobustFileIO.CreateTaglibFile(path);
                        if (
                            tagFile.Properties != null
                            && tagFile.Properties.Description.Contains("PNG")
                        )
                        {
                            if (
                                IsImageSizeTooBig(
                                    tagFile.Properties.PhotoWidth,
                                    tagFile.Properties.PhotoHeight
                                )
                            )
                                return true;
                        }
                    }
                    catch (Exception ex)
                    {
                        Bloom.Utils.MiscUtils.SuppressUnusedExceptionVarWarning(ex);
                        continue; // if something goes wrong, well, we'll just hope this image isn't too big.
                    }
                }

                foreach (string path in jpgFiles)
                {
                    // Very large JPG files can cause "out of memory" errors while making thumbnails and
                    // when creating ePUBs or BloomPub books.  So, we check for sizes bigger than our
                    // maximum and return true if any are found.
                    try
                    {
                        var tagFile = RobustFileIO.CreateTaglibFile(path);
                        if (
                            tagFile.Properties != null
                            && tagFile.Properties.Description.Contains("JFIF")
                        )
                        {
                            if (
                                IsImageSizeTooBig(
                                    tagFile.Properties.PhotoWidth,
                                    tagFile.Properties.PhotoHeight
                                )
                            )
                                return true;
                        }
                    }
                    catch (Exception ex)
                    {
                        Bloom.Utils.MiscUtils.SuppressUnusedExceptionVarWarning(ex);
                        continue; // if something goes wrong, well, we'll just hope this image isn't too big.
                    }
                }

                return false;
            }
            finally
            {
                var endTime = DateTime.Now;
                Debug.WriteLine(
                    $"DEBUG: ImageUtils.NeedToShrinkImages({folderPath}) took {endTime - startTime}"
                );
            }
        }

        private static bool IsImageSizeTooBig(int width, int height)
        {
            if (height > width) // portrait orientation
            {
                return (height > MaxLength || width > MaxBreadth);
            }
            else if (width > height) // landscape orientation
            {
                return (height > MaxBreadth || width > MaxLength);
            }
            else // square picture
            {
                return (width > MaxBreadth);
            }
        }

        /// <summary>
        /// Shrink any images in the folder that are bigger than our maximum reasonable size (3840x2800)
        /// to fit within that size.
        /// Also remove transparency on desired images (which there usually won't be any).
        /// </summary>
        /// <remarks>
        /// Up through Bloom 3.0, we would make white areas transparent when importing images, in order to make them
        /// look good against the colored background of a book cover.  This caused problems with some PDF viewers, so
        /// in Bloom 3.1, we switched to only making them transparent at runtime.  This method allows us to undo that
        /// transparency-making.
        /// This method also allows to shrink enormous PNG and JPEG files to our desired maximum size (but not
        /// converting PNG files to JPEG as can sometimes happen when initially setting the image files from the
        /// Image Chooser dialog).  Some books have acquired large images that cause frequent "out of memory"
        /// errors, some of which are hidden from the user.
        /// Transparency is removed only from images the caller wants to be fixed. (BL-8819)
        /// None of the current callers will want transparency to be removed. (BL-8846)
        /// </remarks>
        public static void FixSizeAndTransparencyOfImagesInFolder(
            string folderPath,
            IEnumerable<string> namesOfFilesToFixTransparency,
            IProgress progress
        )
        {
            // On Windows, "*.png" and "*.jp?g" would work to collect the desired image files using the
            // Directory.GetFiles method.  These fail on Linux for two reasons: case sensitivity and the ?
            // wildcard character represents a single character on Linux instead of an optional character.
            // So we collect a larger set of file paths and extract the ones we want to the separate lists
            // in a system independent way.
            var filePaths = Directory.GetFiles(folderPath, "*.*");
            var pngFiles = filePaths
                .Where(path => path.ToLowerInvariant().EndsWith(".png"))
                .ToArray();
            var jpgFiles = filePaths
                .Where(
                    path =>
                        path.ToLowerInvariant().EndsWith(".jpg")
                        || path.ToLowerInvariant().EndsWith(".jpeg")
                )
                .ToArray();
            int completed = 0;
            int totalFileCount = pngFiles.Length + jpgFiles.Length;
            foreach (string path in pngFiles)
            {
                progress.ProgressIndicator.PercentCompleted = (int)(
                    100.0 * (float)completed / (float)totalFileCount
                );
                if (Path.GetFileName(path)?.ToLowerInvariant() == "placeholder.png")
                {
                    ++completed;
                    continue;
                }
                // Very large PNG files can cause "out of memory" errors here, while making thumbnails,
                // and when creating ePUBs or BloomPub books.  So, we check for sizes bigger than our
                // maximum and reduce the image here if needed.
                var tagFile = RobustFileIO.CreateTaglibFile(path);
                if (tagFile.Properties != null && tagFile.Properties.Description.Contains("PNG"))
                {
                    var size = GetDesiredImageSize(
                        tagFile.Properties.PhotoWidth,
                        tagFile.Properties.PhotoHeight
                    );
                    if (
                        size.Width != tagFile.Properties.PhotoWidth
                        || size.Height != tagFile.Properties.PhotoHeight
                    )
                    {
                        var makeOpaque = namesOfFilesToFixTransparency.Contains(
                            Path.GetFileName(path)
                        );
                        if (
                            ResizeImageFileWithOptionalTransparency(
                                path,
                                size,
                                makeOpaque,
                                false,
                                tagFile,
                                progress
                            )
                        )
                        {
                            ++completed;
                            continue;
                        }
                    }
                }
                // Remove transparency only from images the caller wants to be fixed.
                // (This is largely for the benefit of not changing branding images.  See BL-8819.)
                if (!namesOfFilesToFixTransparency.Contains(Path.GetFileName(path)))
                {
                    ++completed;
                    continue;
                }
                using (var pi = PalasoImage.FromFileRobustly(path))
                {
                    // If the image isn't jpeg (which it shouldn't be), and we can't be sure it's already
                    // opaque, change the image to be opaque.  As explained above, some PDF viewers don't
                    // handle transparent images very well.
                    // But the PDF should not be displaying the thumbnail or placeholder images, so leave
                    // them alone.  See https://issues.bloomlibrary.org/youtrack/issue/BL-8700.
                    if (
                        !AppearsToBeJpeg(pi)
                        && !IsIndexedAndOpaque(pi.Image)
                        && Path.GetFileName(path).ToLowerInvariant() != "thumbnail.png"
                        && Path.GetFileName(path).ToLowerInvariant() != "placeholder.png"
                    )
                    {
                        RemoveTransparency(pi, path, progress);
                    }
                }
                completed++;
            }
            foreach (string path in jpgFiles)
            {
                progress.ProgressIndicator.PercentCompleted = (int)(
                    100.0 * (float)completed / (float)totalFileCount
                );
                // Very large JPG files can cause "out of memory" errors while making thumbnails and
                // when creating ePUBs or BloomPub books.  So, we check for sizes bigger than our
                // maximum and reduce the image here if needed.
                var tagFile = RobustFileIO.CreateTaglibFile(path);
                if (tagFile.Properties != null && tagFile.Properties.Description.Contains("JFIF"))
                {
                    var size = GetDesiredImageSize(
                        tagFile.Properties.PhotoWidth,
                        tagFile.Properties.PhotoHeight
                    );
                    if (
                        size.Width != tagFile.Properties.PhotoWidth
                        || size.Height != tagFile.Properties.PhotoHeight
                    )
                    {
                        ResizeImageFileWithOptionalTransparency(
                            path,
                            size,
                            false,
                            false,
                            tagFile,
                            progress
                        );
                    }
                }
                ++completed;
            }
        }

        /// <summary>
        /// Use GraphicsMagick to replace a PNG (or JPEG) file with one of the given size optionally
        /// having an opaque or transparent background.
        /// </summary>
        /// <returns>true if successful, false if GraphicsMagick doesn't exist or didn't work</returns>
        internal static bool ResizeImageFileWithOptionalTransparency(
            string path,
            Size size,
            bool makeOpaque,
            bool forUseOnColoredBackground,
            TagLib.File oldMetaData,
            IProgress progress = null
        )
        {
            if (progress != null)
            {
                var msgFmt = L10NSharp.LocalizationManager.GetString(
                    "ImageUtils.PreparingImage",
                    "Preparing image: {0}",
                    "{0} is a placeholder for the image file name"
                );
                var msg = string.Format(msgFmt, Path.GetFileName(path));
                progress.WriteStatus(msg);
            }
            var exeGraphicsMagick = GetGraphicsMagickPath();
            if (!RobustFile.Exists(exeGraphicsMagick))
                return false;
            var tempCopy = TempFileUtils.GetTempFilepathWithExtension(Path.GetExtension(path));

            bool makeTransparent = false;
            if (forUseOnColoredBackground)
            {
                try
                {
                    using (var originalImage = PalasoImage.FromFileRobustly(path))
                    {
                        makeTransparent = ShouldMakeBackgroundTransparent(originalImage);
                    }
                }
                catch (Exception e)
                {
                    string messageString =
                        $"Error loading image from {path} for ShouldMakeBackgroundTransparent check. Will not make transparent. "
                        + e.Message;
                    Logger.WriteEvent(messageString);
                    Console.WriteLine(messageString);
                }
            }
            try
            {
                var options = new GraphicsMagickOptions
                {
                    Size = size,
                    MakeOpaque = makeOpaque,
                    MakeTransparent = makeTransparent,
                    JpegQuality = 0,
                    ProfilesToStrip = null
                };
                var result = RunGraphicsMagick(path, tempCopy, options);
                if (result.ExitCode == 0)
                {
                    RobustFile.Copy(tempCopy, path, true);
                    // Copy metadata from older file to the new one.  GraphicsMagick does a poor job on metadata.
                    var newMeta = RobustFileIO.CreateTaglibFile(path);
                    CopyTags(oldMetaData, newMeta);
                    newMeta.Save();
                    if (progress != null)
                        Application.DoEvents(); // allow progress report to work
                    return true;
                }
                else
                {
                    LogGraphicsMagickFailure(result);
                }
            }
            catch (Exception e)
            {
                Console.WriteLine(e);
            }
            finally
            {
                // Ignore any errors deleting temp files.  If we leak, we leak...
                try
                {
                    RobustFile.Delete(tempCopy); // don't need this any longer
                }
                catch (Exception e)
                {
                    // log and ignore
                    Bloom.Utils.MiscUtils.SuppressUnusedExceptionVarWarning(e);
                }
            }
            return false;
        }

        /// <summary>
        /// Copy the metadata from one image file to another using TagLib.File objects to represent the two files.
        /// Note that PNG files uses both PNG tags and XMP tags and JPEG files use XMP tags.  (JPEG files may also
        /// use other types of tags, but in practice the XMP tags carry all the intellectual property information
        /// we care about.)
        /// </summary>
        private static void CopyTags(TagLib.File originalTags, TagLib.File newTags)
        {
            if ((originalTags.TagTypes & TagTypes.Png) == TagTypes.Png)
            {
                if (
                    originalTags.GetTag(TagTypes.Png) is PngTag tag
                    && newTags.GetTag(TagTypes.Png, true) is PngTag newTag
                )
                {
                    foreach (KeyValuePair<string, string> kvp in tag)
                        newTag.SetKeyword(kvp.Key, kvp.Value);
                }
            }
            if ((originalTags.TagTypes & TagTypes.XMP) == TagTypes.XMP)
            {
                if (
                    originalTags.GetTag(TagTypes.XMP) is XmpTag tag
                    && newTags.GetTag(TagTypes.XMP, true) is XmpTag newTag
                )
                {
                    // Don't bother copying camera/scanner related information.
                    // We just want the creator/copyright/description type information.
                    foreach (var node in tag.NodeTree.Children)
                    {
                        if (
                            node.Namespace == "http://purl.org/dc/elements/1.1/"
                            || node.Namespace == "http://creativecommons.org/ns#"
                            || node.Namespace
                                == "http://www.metadataworkinggroup.com/schemas/collections/"
                            || (
                                node.Namespace == "http://ns.adobe.com/exif/1.0/"
                                && node.Name == "UserComment"
                            )
                        )
                        {
                            newTag.NodeTree.AddChild(node);
                        }
                    }
                }
            }
        }

        private static void RemoveTransparency(
            PalasoImage original,
            string path,
            IProgress progress
        )
        {
            progress.WriteStatus("RemovingTransparency from image: " + Path.GetFileName(path));
            using (var b = new Bitmap(original.Image.Width, original.Image.Height))
            {
                DrawImageWithWhiteBackground(original.Image, b);
                original.Image = b;
                PalasoImage.SaveImageRobustly(original, path); // BL-4148: this method preserves existing metadata
            }
        }

        /// <summary>
        /// Check whether this image has an indexed format, and if so, whether all of its colors are totally opaque.
        /// (If so, we won't need to create a copy of the image without any transparency.
        /// </summary>
        /// <remarks>
        /// It's too hard/expensive to check all the pixels in a non-indexed image to see if they're all opaque.
        /// </remarks>
        public static bool IsIndexedAndOpaque(Image image)
        {
            if ((image.PixelFormat & PixelFormat.Indexed) == PixelFormat.Indexed)
            {
                foreach (var color in image.Palette.Entries)
                {
                    if (color.A != 255)
                        return false; // 255 == opaque, other values varying amount of transparency
                }
                return true;
            }
            // Too hard / expensive to determine transparency/opacity
            return false;
        }

        /// <summary>
        /// Check whether the image has any transparency.
        /// If it becomes too difficult or expensive to determine, we punt and return false.
        /// </summary>
        public static bool HasTransparency(Image image)
        {
            if ((image.PixelFormat & PixelFormat.Indexed) == PixelFormat.Indexed)
            {
                foreach (var color in image.Palette.Entries)
                {
                    if (color.A != 255)
                        return true; // 255 == opaque, other values varying amount of transparency
                }
                return false;
            }

            if (image is Bitmap bitmapImage)
            {
                // Yes, this is as expensive as it looks. But we take advantage of the fact that almost all
                // transparent images which someone would use in Bloom would be transparent in the corner.
                // Leave a little fudge for a non-transparent border.
                int maxPixelsFromCorner = 15;
                for (int y = 0; y < bitmapImage.Height && y < maxPixelsFromCorner; ++y)
                    for (int x = 0; x < bitmapImage.Width && x < maxPixelsFromCorner; ++x)
                        if (bitmapImage.GetPixel(x, y).A != 255)
                            return true;

                return false;
            }

            // Too hard / expensive to determine transparency/opacity
            return false;
        }

        /// <summary>
        /// If GraphicsMagick exists, use it to resize the image, optionally making it opaque in the process.
        /// If GraphicsMagick cannot be found, use the C# .Net code for the desired operation.
        /// </summary>
        /// <remarks>
        /// The reason for using GraphicsMagick is that some images are just too big to handle without getting
        /// an "out of memory" error.
        /// </remarks>
        /// <returns>Returns null if the resize wouldn't make the file smaller,
        /// else the new image.</returns>
        private static Image TryResizeImageWithGraphicsMagick(
            PalasoImage imageInfo,
            Size size,
            bool makeOpaque = false
        )
        {
            var graphicsMagickPath = GetGraphicsMagickPath();
            if (RobustFile.Exists(graphicsMagickPath))
            {
                var sourcePath = imageInfo.GetCurrentFilePath();
                var isJpegImage = AppearsToBeJpeg(imageInfo);
                if (String.IsNullOrEmpty(sourcePath) || !RobustFile.Exists(sourcePath))
                {
                    sourcePath = CreateSourceFileForImage(imageInfo, isJpegImage);
                }
                var destPath = TempFileUtils.GetTempFilepathWithExtension(
                    isJpegImage ? ".jpg" : ".png"
                );
                try
                {
                    var options = new GraphicsMagickOptions
                    {
                        Size = size,
                        MakeOpaque = makeOpaque,
                        MakeTransparent = false,
                        JpegQuality = 0,
                        ProfilesToStrip = null
                    };
                    var result = RunGraphicsMagick(sourcePath, destPath, options);
                    if (result.ExitCode == 0)
                    {
                        if (new FileInfo(destPath).Length > new FileInfo(sourcePath).Length)
                        {
                            // The new file is actually larger (BL-11441) so bail out
                            Debug.WriteLine(
                                $"New file for {Path.GetFileName(sourcePath)} at {size} is larger than original at {imageInfo.Image.Size}."
                            );
                            return null;
                        }
                        imageInfo.SetCurrentFilePath(destPath);
                        return RobustImageIO.GetImageFromFile(destPath);
                    }
                    else
                    {
                        LogGraphicsMagickFailure(result);
                    }
                }
                catch (Exception e)
                {
                    Console.WriteLine(e);
                }
                finally
                {
                    // Ignore any errors deleting temp files.  If we leak, we leak...
                    try
                    {
                        // don't need this any longer if it's a temp file and not used for the current image
                        if (
                            sourcePath.StartsWith(Path.GetTempPath())
                            && sourcePath != imageInfo.GetCurrentFilePath()
                        )
                            RobustFile.Delete(sourcePath);
                    }
                    catch (Exception e)
                    {
                        // log and ignore
                        Bloom.Utils.MiscUtils.SuppressUnusedExceptionVarWarning(e);
                    }
                }
            }
            // GraphicsMagick is not working (or doesn't exist).  Try the old way with System.Drawing operations.
            var bm = new Bitmap(size.Width, size.Height);
            var rect = new Rectangle(Point.Empty, size);
            using (var g = Graphics.FromImage(bm))
            {
                if (makeOpaque)
                    g.Clear(Color.White);
                g.DrawImage(imageInfo.Image, rect);
            }
            return bm;
        }

        static string _createdTempImageFile;

        private static string CreateSourceFileForImage(PalasoImage imageInfo, bool isJpegImage)
        {
            // This must be from a paste instead of the ImageChooser dialog.
            var sourcePath = Path.GetTempFileName();
            RobustFile.Delete(sourcePath);
            if (isJpegImage)
            {
                sourcePath += ".jpg";
                imageInfo.Image.Save(sourcePath, ImageFormat.Jpeg);
            }
            else
            {
                sourcePath += ".png";
                imageInfo.Image.Save(sourcePath, ImageFormat.Png);
            }
            imageInfo.SetCurrentFilePath(sourcePath);
            if (_createdTempImageFile != null)
            {
                if (RobustFile.Exists(_createdTempImageFile))
                    RobustFile.Delete(_createdTempImageFile);
            }
            _createdTempImageFile = sourcePath;
            return sourcePath;
        }

        private static void LogGraphicsMagickFailure(ExecutionResult result)
        {
            var standardOutput = result.StandardOutput;
            var standardError = result.StandardError;
            var msgBldr = new StringBuilder();
            msgBldr.AppendLine("GraphicsMagick failed to convert an image file.");
            msgBldr.AppendFormat("{0} {1}", result.ExePath, result.Arguments);
            msgBldr.AppendLine();
            msgBldr.AppendFormat("GraphicsMagick exit code = {0}", result.ExitCode);
            msgBldr.AppendLine();
            msgBldr.AppendLine("stderr =");
            msgBldr.AppendLine(standardError);
            msgBldr.AppendLine("stdout =");
            msgBldr.AppendLine(standardOutput);
            Logger.WriteEvent(msgBldr.ToString());
            Console.Write(msgBldr.ToString());
        }

        private struct GraphicsMagickOptions
        {
            internal Size Size; // if (0,0), don't resize
            internal bool MakeOpaque;
            internal bool MakeTransparent;
            internal int JpegQuality; // 0 means use input jpeg's quality
            internal string ProfilesToStrip; // null means don't strip any profiles
        }

        private static ExecutionResult RunGraphicsMagick(
            string sourcePath,
            string destPath,
            GraphicsMagickOptions options
        )
        {
            Debug.Assert(
                !(options.MakeOpaque && options.MakeTransparent),
                "makeOpaque and makeTransparent cannot both be true."
            );
            // We have no idea what the input (and output) file names are, and whether they can be safely represented
            // in the user's codepage.  We also have no idea what the user's codepage is.  This has a major impact
            // on whether the spawned GraphicsMagick process will succeed in reading/writing the files.  We can
            // assume that ASCII file paths are safe regardless of the user's default codepage.
            var safeSourcePath = sourcePath;
            if (!IsAsciiFilepath(sourcePath))
            {
                safeSourcePath = TempFileUtils.GetTempFilepathWithExtension(
                    Path.GetExtension(sourcePath)
                );
                RobustFile.Copy(sourcePath, safeSourcePath);
            }
            var safeDestPath = destPath;
            if (!IsAsciiFilepath(destPath))
                safeDestPath = TempFileUtils.GetTempFilepathWithExtension(
                    Path.GetExtension(destPath)
                );
            try
            {
                var argsBldr = new StringBuilder();
                argsBldr.AppendFormat("convert \"{0}\"", sourcePath);
                if (options.MakeOpaque)
                    argsBldr.Append(" -background white -extent 0x0 +matte");
                else if (options.MakeTransparent)
                    argsBldr.Append(
                        " -transparent \"#ffffff\" -transparent \"#fefefe\" -transparent \"#fdfdfd\""
                    );

                // http://www.graphicsmagick.org/GraphicsMagick.html#details-profile states:
                // Use +profile profile_name to remove the respective profile.
                // For example, +profile '!icm,*' strips all profiles except for the ICM profile.
                if (!String.IsNullOrEmpty(options.ProfilesToStrip))
                    argsBldr.AppendFormat(" +profile \"{0}\"", options.ProfilesToStrip);

                // GraphicsMagick quality numbers: http://www.graphicsmagick.org/GraphicsMagick.html#details-quality
                // For PNG files, "quality" really means "compression".  75 is the default value used in GraphicsMagick
                // for .png files, and tests out as having a good balance between speed and resulting file size.
                // See https://issues.bloomlibrary.org/youtrack/issue/BL-11441 for an extensive discussion of this.
                if (destPath.EndsWith(".png", StringComparison.InvariantCultureIgnoreCase))
                    argsBldr.Append(" -quality 75"); // no lossage in output, use adaptive filter in changing image dimensions
                else if (destPath.EndsWith(".jpg", StringComparison.InvariantCultureIgnoreCase))
                {
                    if (options.JpegQuality == 0 && sourcePath.EndsWith(".jpg"))
                        argsBldr.Append(" -define jpeg:preserve-settings"); // preserve input quality and sampling factor
                    else if (options.JpegQuality > 0)
                        argsBldr.AppendFormat(" -quality {0}", options.JpegQuality);
                    else
                        argsBldr.Append(" -quality 90"); // high quality (but not extreme) if we don't know any better
                }
                argsBldr.Append(" -density 96"); // GraphicsMagick defaults to 72 dpi, which is rather low
                if (options.Size.Height > 0 && options.Size.Width > 0)
                    // -resize would do a better job than -scale, but it can be much (~10x) slower on large images.
                    argsBldr.AppendFormat(
                        " -scale {0}x{1}",
                        options.Size.Width,
                        options.Size.Height
                    );
                argsBldr.AppendFormat(" \"{0}\"", safeDestPath);
                var arguments = argsBldr.ToString();

                var result = CommandLineRunnerExtra.RunWithInvariantCulture(
                    GetGraphicsMagickPath(),
                    arguments,
                    "",
                    600,
                    new NullProgress()
                );

                if (result.ExitCode == 0 && destPath != safeDestPath)
                    RobustFile.Copy(safeDestPath, destPath, true);
                return result;
            }
            finally
            {
                // remove unneeded copies
                if (sourcePath != safeSourcePath)
                    RobustFile.Delete(safeSourcePath);
                if (destPath != safeDestPath)
                    RobustFile.Delete(safeDestPath);
            }
        }

        /// <summary>
        /// Check whether the give file path contains any non-ASCII characters.  We don't know what
        /// the user's default codepage is, and when we spawn a process to run an external program,
        /// the filename characters may not be representable in that codepage.  We have to assume
        /// that ASCII is a subset of every codepage.  (Too much would break if that weren't true!)
        /// </summary>
        private static bool IsAsciiFilepath(string path)
        {
            for (int i = 0; i < path.Length; ++i)
            {
                if (path[i] < 0x20 || path[i] > 0x7E)
                    return false;
            }
            return true;
        }

        private static string GetGraphicsMagickPath()
        {
            if (Platform.IsLinux)
            {
                return "/usr/bin/gm";
            }
            else
            {
                var codeBaseDir = BloomFileLocator.GetCodeBaseFolder();
                return Path.Combine(codeBaseDir, "gm", "gm.exe");
            }
        }

        private static void DrawImageWithWhiteBackground(Image source, Bitmap target)
        {
            // Color.White is not a constant value, so it can't be used as a default method parameter value.
            DrawImageWithOpaqueBackground(source, target, Color.White);
        }

        public static void DrawImageWithOpaqueBackground(Image source, Bitmap target, Color color)
        {
            Rectangle rect = new Rectangle(Point.Empty, source.Size);
            using (Graphics g = Graphics.FromImage(target))
            {
                g.Clear(color);
                g.DrawImageUnscaledAndClipped(source, rect);
            }
        }

        /// <summary>
        /// When images are copied from LibreOffice, images that were jpegs there are converted to bitmaps for the clipboard.
        /// So when we just saved them as bitmaps (pngs), we dramatically inflated the size of user's image files (and
        /// this then led to memory problems).
        /// So the idea here is to detect whether we would be better off saving the image as a jpeg, and to save the
        /// jpeg file at the indicated path if so.
        /// Note that even at 100%, we're still going to lose some quality. So this method is only going to return true
        /// with the file existing at the given path if the file size would be at least 50% smaller as a jpeg.
        /// WARNING: a previously existing file at the given path may cause this method to fail with a GraphicsMagick
        /// failure.  If the process works, but the decision is to not use jpeg, any file at the given path will be
        /// deleted.
        /// </summary>
        public static bool TryChangeFormatToJpegIfHelpful(PalasoImage image, string jpegFilePath)
        {
            try
            {
                var graphicsMagickPath = GetGraphicsMagickPath();
                if (RobustFile.Exists(graphicsMagickPath))
                {
                    var path = image.GetCurrentFilePath();
                    if (path == null || !RobustFile.Exists(path))
                        path = CreateSourceFileForImage(image, false); // already know it's not jpeg
                    var options = new GraphicsMagickOptions
                    {
                        Size = new Size(0, 0), // preserve current size (no scaling)
                        MakeOpaque = false,
                        MakeTransparent = false,
                        JpegQuality = 92, // High quality (but not extreme)
                        ProfilesToStrip = null
                    };

                    var result = RunGraphicsMagick(path, jpegFilePath, options);
                    if (result.ExitCode == 0)
                    {
                        var pngInfo = new FileInfo(path);
                        var jpegInfo = new FileInfo(jpegFilePath);
                        // this is just our heuristic.
                        const double fractionOfTheOriginalThatWouldWarrantChangingToJpeg = .5;
                        if (
                            jpegInfo.Length
                            < (
                                pngInfo.Length
                                * (1.0 - fractionOfTheOriginalThatWouldWarrantChangingToJpeg)
                            )
                        )
                        {
                            return true;
                        }
                        RobustFile.Delete(jpegFilePath); // don't need it after all.
                    }
                    else
                    {
                        LogGraphicsMagickFailure(result);
                    }
                }
                return false;
            }
            catch (Exception e)
            {
                // Don't bother reporting this to the user, but log it in case it might be relevant for a real bug.
                Logger.WriteError(
                    $"ImageUtils.TryChangeFormatToJpegIfHelpful({image.GetCurrentFilePath() ?? _createdTempImageFile}) caught an exception.",
                    e
                );
                return false;
            }
        }

        /// <summary>
        /// Save the image (of any format) to a jpeg file with 100 quality
        /// Note that this is still going to introduce some errors if the input is a bitmap.
        /// </summary>
        /// <remarks>Will throw if the destination is locked and the user tells us to give up. </remarks>
        public static void SaveAsTopQualityJpeg(Image image, string destinationPath)
        {
            var jpgEncoder = ImageCodecInfo
                .GetImageDecoders()
                .First(codec => codec.FormatID == ImageFormat.Jpeg.Guid);
            var encoder = Encoder.Quality;

            //nb: there are cases (notably http://jira.palaso.org/issues/browse/WS-34711, after cropping a jpeg) where we get out of memory if we are not operating on a copy

            if (!Directory.Exists(Path.GetDirectoryName(destinationPath)))
            {
                // Most likely the book is newly created and being renamed. We'll try again later in the right folder.
                return;
            }
            // Use a temporary file pathname in the destination folder.  This is needed to ensure proper permissions are granted
            // to the resulting file later after FileUtils.ReplaceFileWithUserInteractionIfNeeded is called.  That method may call
            // RobustFile.Replace which replaces both the file content and the file metadata (permissions).  The result of that if we use
            // the user's temp directory is described in http://issues.bloomlibrary.org/youtrack/issue/BL-3954.
            using (var temp = TempFile.InFolderOf(destinationPath))
            using (var safetyImage = new Bitmap(image))
            {
                using (var parameters = new EncoderParameters(1))
                {
                    //0 = max compression, 100 = least
                    parameters.Param[0] = new EncoderParameter(encoder, 100L);
                    SIL.IO.RobustImageIO.SaveImage(safetyImage, temp.Path, jpgEncoder, parameters);
                }
                FileUtils.ReplaceFileWithUserInteractionIfNeeded(temp.Path, destinationPath, null);
            }
        }

        /// <summary>
        /// 'input' is usually '#' + 6 hex digits, but could also rarely be a color word, like 'black'.
        /// </summary>
        public static bool TryCssColorFromString(string input, out Color result)
        {
            result = Color.White; // some default in case of error.
            if (input.Length < 3) // I don't think there are any 2-letter color words.
                return false; // arbitrary failure
            try
            {
                result = ColorTranslator.FromHtml(input);
            }
            catch (Exception e)
            {
                Bloom.Utils.MiscUtils.SuppressUnusedExceptionVarWarning(e);
                return false;
            }
            return true;
        }

        public static Image ResizeImageIfNecessary(
            Size maxSize,
            Image image,
            bool shouldAddDashedBorder
        )
        {
            return DrawResizedImage(maxSize, image, false, shouldAddDashedBorder);
        }

        public static Image CenterImageIfNecessary(
            Size size,
            Image image,
            bool shouldAddDashedBorder
        )
        {
            return DrawResizedImage(size, image, true, shouldAddDashedBorder);
        }

        /// <summary>
        /// Return a possibly resized and possibly centered image.  If no change is needed,
        /// a new copy of the image is returned. Also possibly add a dashed border (for templates).
        /// </summary>
        /// <remarks>
        /// Always returning a new image simplifies keeping track of when to dispose the original
        /// image.
        /// Note that this method never returns a larger image than the original: only one the
        /// same size or smaller.
        /// </remarks>
        private static Image DrawResizedImage(
            Size maxSize,
            Image image,
            bool centerImage,
            bool shouldAddDashedBorder
        )
        {
            // adapted from https://www.c-sharpcorner.com/article/resize-image-in-c-sharp/
            var desiredHeight = maxSize.Height;
            var desiredWidth = maxSize.Width;
            if (image.Width == desiredWidth && image.Height == desiredHeight)
            {
                if (shouldAddDashedBorder)
                    return AddDashedBorderToOtherwiseUnchangedImage(image);
                return new Bitmap(image); // exact match already
            }
            int newHeight;
            int newWidth;
            if (image.Height <= desiredHeight && image.Width <= desiredWidth)
            {
                if (!centerImage)
                {
                    if (shouldAddDashedBorder)
                        return AddDashedBorderToOtherwiseUnchangedImage(image);
                    return new Bitmap(image);
                }
                newHeight = image.Height; // not really new...
                newWidth = image.Width;
            }
            else
            {
                // Try resizing to desired width first
                newHeight = image.Height * desiredWidth / image.Width;
                newWidth = desiredWidth;
                if (newHeight > desiredHeight)
                {
                    // Resize to desired height instead
                    newWidth = image.Width * desiredHeight / image.Height;
                    newHeight = desiredHeight;
                }
            }
            Image newImage = centerImage
                ? new Bitmap(desiredWidth, desiredHeight)
                : new Bitmap(newWidth, newHeight);
            using (var graphic = Graphics.FromImage(newImage))
            {
                // I tried using HighSpeed settings in here with no appreciable difference in loading speed.
                // However, the "High Quality" settings can greatly increase memory use, possibly causing "Out of Memory"
                // errors when creating thumbnail images.  So we use the default settings for drawing the image here.
                // Some thumbnails may be a bit uglier, but they're supposed to just give an idea of what the front cover
                // looks like: they're not works of art themselves.
                // See https://stackoverflow.com/questions/15438509/graphics-drawimage-throws-out-of-memory-exception?lq=1
                // (the second answer).
                // The following x and y are only non-zero when centering an image and then one or the other will be (non-zero).
                var x = (newImage.Width - newWidth) / 2;
                var y = (newImage.Height - newHeight) / 2;
                graphic.DrawImage(image, x, y, newWidth, newHeight);
                if (shouldAddDashedBorder)
                {
                    var pen = GetDashedBlackPen();
                    graphic.DrawRectangle(pen, new Rectangle(x, y, newWidth, newHeight));
                }
            }
            return newImage;
        }

        private static Pen GetDashedBlackPen()
        {
            return new Pen(Brushes.Black, 2) { DashStyle = DashStyle.Dash };
        }

        private static Image AddDashedBorderToOtherwiseUnchangedImage(Image source)
        {
            using (var graphic = Graphics.FromImage(source))
            {
                var pen = GetDashedBlackPen();
                graphic.DrawRectangle(pen, new Rectangle(0, 0, source.Width, source.Height));
            }

            return source;
        }

        /// <summary>
        /// Store the current file paths for PalasoImage objects.
        /// </summary>
        static Dictionary<string, string> _currentFilePaths = new Dictionary<string, string>();

        /// <summary>
        /// Extend PalasoImage to store a "current file path" for the image.
        /// </summary>
        public static void SetCurrentFilePath(this PalasoImage image, string filePath)
        {
            var key = image.GetFileKey();
            if (filePath == null)
                _currentFilePaths.Remove(key);
            else
                _currentFilePaths[key] = filePath;
        }

        /// <summary>
        /// Extend PalasoImage to retrieve a "current file path" for the image.
        /// </summary>
        public static string GetCurrentFilePath(this PalasoImage image)
        {
            var key = image.GetFileKey();
            if (_currentFilePaths.TryGetValue(key, out string filePath))
                return filePath;
            return image.OriginalFilePath;
        }

        /// <summary>
        /// Get the key for storing the current file path for a PalasoImage object.
        /// </summary>
        private static string GetFileKey(this PalasoImage image)
        {
            return image.OriginalFilePath == null
                ? image.GetHashCode().ToString()
                : image.OriginalFilePath;
        }

        /// <summary>
        /// Save the Image data to path as a PNG image, or delete the file if image is null.
        /// </summary>
        public static void SaveOrDeletePngImageToPath(System.Drawing.Image image, string imagePath)
        {
            var originalReadOnly = FileAttributes.Normal;
            try
            {
                // Almost all of the reports for BL-3227 that have been generated are for an UnauthorizedAccessException
                // in the FileStream constructor (which is different than the original error reported in BL-3227).  This
                // can happen if the file has become read-only for some reason.  Changing the FileAttribute is easy.  The
                // more complicated permission settings are probably too difficult to fix, and fixing them even likelier
                // to not be allowed.
                if (RobustFile.Exists(imagePath))
                {
                    var originalFileAttributes = RobustFile.GetAttributes(imagePath);
                    originalReadOnly = originalFileAttributes & FileAttributes.ReadOnly;
                    if (originalReadOnly == FileAttributes.ReadOnly)
                        RobustFile.SetAttributes(imagePath, FileAttributes.Normal);
                }
                if (image != null)
                {
                    using (Stream fs = RobustIO.GetFileStream(imagePath, FileMode.Create))
                    {
                        SIL.IO.RobustImageIO.SaveImage(image, fs, ImageFormat.Png);
                    }
                    if (originalReadOnly == FileAttributes.ReadOnly)
                    {
                        // This may be useful to know even if only reported with other issues happening elsewhere.
                        Logger.WriteEvent(
                            $"Updating {imagePath} required turning off the ReadOnly attribute (BL-3227)."
                        );
                    }
                }
                else
                {
                    if (RobustFile.Exists(imagePath))
                        RobustFile.Delete(imagePath);
                }
            }
            catch (Exception error)
            {
                // BL-3227 Occasionally get The process cannot access the file '...\license.png' because it is being used by another process.
                // That's worth a toast, since the user might like a hint why the license image isn't up to date.  Note that these reports
                // don't always involve license.png.  They may involve branding.png, placeHolder.png, or thumbnail.png (or possibly other PNG
                // files).
                // BL-9533: these errors keep happening, but we can't help users who respond to a toast and send in an error report.
                // Logging it will allow us to possibly correlate an error here with another problem that does get reported.
                var message = $"Could not update PNG image (BL-3227) at {imagePath}";
                string details;
                details = MiscUtils.GetExtendedFileCopyErrorInformation(imagePath);
                NonFatalProblem.Report(
                    ModalIf.None,
                    PassiveIf.All,
                    message,
                    details,
                    exception: error,
                    showSendReport: false,
                    showRequestDetails: true
                );
            }
        }

        public static void SaveImageMetadataIfNeeded(
            Metadata metadata,
            string folderPath,
            string filename
        )
        {
            using (
                var imageBeingModified = ImageUpdater.GetImageInfoSafelyFromFilePath(
                    folderPath,
                    filename
                )
            )
            {
                imageBeingModified.Metadata = metadata;
                imageBeingModified.Metadata.StoreAsExemplar(Metadata.FileCategory.Image);
                try
                {
                    imageBeingModified.SaveUpdatedMetadataIfItMakesSense();
                }
                catch (Exception e)
                {
                    if (e.Source == "TagLibSharp")
                    {
                        // The metadata is corrupt in a way that prevents writing it back to the file.
                        // Try to remove the old, corrupt metadata from the file and write the new metadata.
                        ImageUtils.StripMetadataFromImageFile(imageBeingModified);
                        imageBeingModified.SaveUpdatedMetadataIfItMakesSense();
                    }
                    else
                    {
                        throw;
                    }
                }
            }
        }

        public static void SaveImageMetadata(PalasoImage imageInfo, string imagePath)
        {
            try
            {
                // It would seem more natural to use a metadata-saving method on imageInfo,
                // but the imageInfo has the source file's path locked into it, and the API
                // gives us no way to change it, so such a save would go to the wrong file.
                imageInfo.Metadata.Write(imagePath);
            }
            catch (Exception ex)
            {
                // We must have bad metadata in the original file.
                if (ex.Source == "TagLibSharp")
                {
                    // The metadata is corrupt in a way that prevents writing it back to the file.
                    // Try to remove the old, corrupt metadata from the file and write the new metadata.
                    imageInfo.SetCurrentFilePath(imagePath);
                    ImageUtils.StripMetadataFromImageFile(imageInfo);
                    imageInfo.Metadata.Write(imagePath);
                }
                else
                {
                    throw;
                }
            }
        }
    }
=======
using Bloom.ErrorReporter;
using L10NSharp;

namespace Bloom.ImageProcessing
{
	static class ImageUtils
	{
		public const int MaxLength = 3840;		// equals Ultra HD ("4K") long dimension (max width for landscape, height for portrait)
		public const int MaxBreadth = 2800;     // balanced lesser size for print, larger than Ultra HD short dimension (max height for landscape, width for portrait)
		public const double MaxImageAspectPortrait = 3840.0 / 2800.0;
		public const double MaxImageAspectLandscape = 2800.0 / 3840.0;

		public static bool AppearsToBeJpeg(PalasoImage imageInfo)
		{
			// A user experienced a crash due to a null object in this section of the code.
			// I've added a couple of checks to prevent that kind of crash here.
			if (imageInfo == null || imageInfo.Image == null)
				return false;
			/*
			 * Note, each guid is VERY SIMILAR. The difference is only in the last 2 digits of the 1st group.
			   Undefined  B96B3CA9
				MemoryBMP  B96B3CAA
				BMP    B96B3CAB
				EMF    B96B3CAC
				WMF    B96B3CAD
				JPEG    B96B3CAE
				PNG    B96B3CAF
				GIF    B96B3CB0
				TIFF    B96B3CB1
				EXIF    B96B3CB2
				Icon    B96B3CB5
			 */
			if (ImageFormat.Jpeg.Guid == imageInfo.Image.RawFormat.Guid)
				return true;

			// If it's been saved with a current path assigned, it may have been saved as a JPEG file,
			// and the caller will be using the current file, not the in-memory Image.
			var currentPath = imageInfo.GetCurrentFilePath();
			if (!String.IsNullOrEmpty(currentPath))
				return IsJpegFile(currentPath);

			// Don't trust the filename extension if the RawFormat and current file don't tell us.
			return false;
		}

		private class ColorInfo
		{
			public Color color;
			public bool isGrayish;
			public bool isNearWhite;
		}

		/// <summary>
		/// Check whether we should try to make the background of this image transparent.
		/// Return true only if this is a two-color image with one of the colors being white.
		/// (or a grayscale picture with one of the colors being white)
		/// Return false also if any pixel encountered in scanning the picture is transparent
		/// at all.
		/// </summary>
		public static bool ShouldMakeBackgroundTransparent(PalasoImage imageInfo)
		{
			// We want to make the white background of Black and White pictures transparent.
			// JPEG pictures generally never meet that criteria and cannot be made transparent anyway.
			if (!AppearsToBePng(imageInfo))
				return false;
			var colors = new List<ColorInfo>();
			if ((imageInfo.Image.PixelFormat & PixelFormat.Indexed) == PixelFormat.Indexed)
			{
				var palette = imageInfo.Image.Palette;
				if (palette != null && palette.Entries != null)
				{
					bool whiteFound = false;
					foreach (var color in palette.Entries)
					{
						if (color.A < 255)
							return false;   // already have transparent pixels
						if (!IsThisColorForLineDrawing(color, colors, ref whiteFound))
							return false;   // have a 3rd distinct non-gray color
					}
					return colors.Count == 2 && whiteFound;
				}
			}
			// Harder to check if not indexed...
			if (imageInfo.Image is Bitmap bitmapImage)
			{
				var whiteFound = false;
				// Yes, this is as expensive as it looks.  But we only sample 100 pixels
				// spread through the picture, stopping as soon as we hit either a
				// transparent pixel or a 3rd distinct non-gray color.
				int yDelta = Math.Max(bitmapImage.Height / 10, 2);
				int xDelta = Math.Max(bitmapImage.Width / 10, 2);
				var randomXFix = GenerateRandomAdjustments(271828182, xDelta);
				var randomYFix = GenerateRandomAdjustments(271828182, yDelta);
				for (int j = 0, y = yDelta / 2; y < bitmapImage.Height; y += yDelta, ++j)
				{
					j = Math.Min(j, 9);
					for (int i = 0, x = xDelta / 2; x < bitmapImage.Width; x += xDelta, ++i)
					{
						i = Math.Min(i, 9);
						var y1 = y + randomYFix[j, i];
						var x1 = x + randomXFix[j, i];
						y1 = Math.Min(Math.Max(y1, 0), bitmapImage.Height - 1);
						x1 = Math.Min(Math.Max(x1, 0), bitmapImage.Width - 1);
						var color = bitmapImage.GetPixel(x1, y1);
						if (color.A < 255)
							return false;   // already have transparent pixels
						if (!IsThisColorForLineDrawing(color, colors, ref whiteFound))
							return false;   // have a 3rd distinct non-gray color
					}
				}
				// At least two colors encountered, likely black and white or greyscale in intent.
				// But if none of the colors is white, return false. (Our code wouldn't make anything
				// transparent anyway.)
				return colors.Count == 2 && whiteFound;
			}
			// we can't tell, so err on the side of caution.
			return false;
		}

		/// <summary>
		/// Check whether this color is near white or grayish, and store the first two colors
		/// encountered.  Return false if we encounter a third color and any of the three colors
		/// are neither near white nor grayish.  (If only two colors are encountered, one of them
		/// must be near white, but the other does not have to be grayish.)  It would be nice to
		/// allow, for example, shades of purple, but that's too hard to do reliably.
		/// </summary>
		private static bool IsThisColorForLineDrawing(Color color, List<ColorInfo> colors, ref bool whiteFound)
		{
			var whitish = IsNearWhite(color);
			var grayish = IsGrayish(color);
			if (colors.Count == 0)
			{
				colors.Add(new ColorInfo { color = color, isGrayish = grayish, isNearWhite = whitish });
			}
			else if (colors.Count == 1 && color != colors[0].color)
			{
				colors.Add(new ColorInfo { color = color, isGrayish = grayish, isNearWhite = whitish });
			}
			else if (colors.Count == 2 && color != colors[0].color && color != colors[1].color)
			{
				// NearWhite is not guaranteed to be Grayish, so we have to check both.
				if (!(colors[0].isGrayish || colors[0].isNearWhite) ||
					!(colors[1].isGrayish || colors[1].isNearWhite) ||
					!(grayish || whitish))
				{
					// we have at least 3 colors, at least one of which is neither white nor gray
					return false;
				}
			}
			// Enhance: store all distinct colors encountered, not just the first two, and store a
			// count of how often they were found (for the bitmap check).  Then the caller could
			// check all of them for grayishness and whiteness, or do a more sophisticated analysis
			// for being shades of a given color, or (for the bitmap) look at the ratio of white vs
			// non-white colors for line drawing detection.  (Of course, then the name of the method
			// might no longer be appropriate and the return value wouldn't exist.)
			whiteFound |= whitish;
			return true;
		}

		private static int[,] GenerateRandomAdjustments(int seed, int range)
		{
			var rand = new Random(seed);
			var adjustments = new int[10,10];
			for (var i = 0; i < 10; ++i)
				for (var j = 0; j < 10; ++j)
					adjustments[i,j] = rand.Next(range) - (range / 2);
			return adjustments;
		}

		/// <summary>
		/// Detect the color range that we would consider "white" and make transparent.
		/// </summary>
		internal static bool IsNearWhite(Color color)
		{
			return color.R >= 253 && color.R <= 255 &&
					color.G >= 253 && color.G <= 255 &&
					color.B >= 253 && color.B <= 255;
		}

		internal static bool IsGrayish(Color color)
		{
			return color.R == color.G && color.G == color.B;
		}

		public static bool IsJpegFile(string path)
		{
			if (string.IsNullOrEmpty(path) || !RobustFile.Exists(path))
				return false;
			byte[] bytes = new byte[10];
			using (var file = RobustFile.OpenRead(path))
			{
				file.Read(bytes, 0, 10);
			}
			// see https://www.sparkhound.com/blog/detect-image-file-types-through-byte-arrays
			var jpeg = new byte[] { 255, 216, 255, 224 }; // jpeg
			var jpeg2 = new byte[] { 255, 216, 255, 225 }; // jpeg canon

			return jpeg.SequenceEqual(bytes.Take(jpeg.Length)) || jpeg2.SequenceEqual(bytes.Take(jpeg2.Length));
		}

		public static bool HasJpegExtension(string filename)
		{
			return new[] { ".jpg", ".jpeg" }.Contains(Path.GetExtension(filename)?.ToLowerInvariant());
		}

		public static bool AppearsToBePng(PalasoImage imageInfo)
		{
			if (imageInfo == null || imageInfo.Image == null)
				return false;
			if (ImageFormat.Png.Guid == imageInfo.Image.RawFormat.Guid)
				return true;

			// If it's been saved with a current path assigned, it may have been saved as a PNG file,
			// and the caller will be using the current file, not the in-memory Image.
			var currentPath = imageInfo.GetCurrentFilePath();
			if (!String.IsNullOrEmpty(currentPath))
				return IsPngFile(currentPath);

			// Don't trust the original filename extension if the RawFormat and current file don't tell us.
			return false;
		}

		public static bool IsPngFile(string path)
		{
			if (string.IsNullOrEmpty(path) || !RobustFile.Exists(path))
				return false;
			byte[] bytes = new byte[10];
			using (var file = RobustFile.OpenRead(path))
			{
				file.Read(bytes, 0, 10);
			}
			// see https://www.sparkhound.com/blog/detect-image-file-types-through-byte-arrays
			var png = new byte[] { 137, 80, 78, 71 };    // PNG

			return png.SequenceEqual(bytes.Take(png.Length));
		}


		public static void ReportImageMetadataProblem(string filePath, Exception ex)
		{
			var msgFmt = LocalizationManager.GetString("EditTab.ImageMetadata.Corrupt",
				"Bloom had a problem with {0}. The file may be corrupted. Please try another image, or try with Bloom 6.0 or newer.");
			var msg = string.Format(msgFmt, Path.GetFileName(filePath));
			var btnLabel = LocalizationManager.GetString("EditTab.ImageMetadata.MoreInfo",
				"More Information");
			var settings = new NotifyUserOfProblemSettings(AllowSendReport.Disallow,
				btnLabel,
				(str, ex) => {
					SIL.Program.Process.SafeStart("https://docs.bloomlibrary.org/image-license-problem");
				});
			BloomErrorReport.NotifyUserOfProblem(msg, ex, settings);
		}

		/// <summary>
		/// Ensure the image does not exceed the maximum size we've set with MaxLength and MaxBreadth.
		/// Ensure that non-jpeg files have an opaque background.
		/// Make the image a png if it's not a jpeg.  Make large png images into jpeg images to save space.
		/// Save the processed image in the book's folder.
		///
		/// If the image has a filename, that name is used in creating any new files.
		/// WARNING: imageInfo.Image could be replaced (causing the original to be disposed)
		/// </summary>
		/// <returns>The name of the file, now in the book's folder.</returns>
		public static string ProcessAndSaveImageIntoFolder(PalasoImage imageInfo, string bookFolderPath, bool isSameFile)
		{
			LogMemoryUsage();

			// If we go through all the processing and saving machinations for the placeholder image,
			// we just get more and more placeholders when we cut images (BL-9011).
			// And the normal update process that a book goes through when selecting it (in the Collection tab)
			// for editing ensures that the placeHolder.png file is present in the book.
			if (!string.IsNullOrEmpty(imageInfo.OriginalFilePath) && imageInfo.OriginalFilePath.ToLowerInvariant().EndsWith("placeholder.png"))
			{
				return Path.GetFileName(imageInfo.OriginalFilePath);
			}
			if (!Directory.Exists(bookFolderPath))
				throw new DirectoryNotFoundException(bookFolderPath + " does not exist");	// may as well check this early
			bool isEncodedAsJpeg = false;
			try
			{
				var size = GetDesiredImageSize(imageInfo.Image.Width, imageInfo.Image.Height);

				if (size.Width < imageInfo.Image.Width || size.Height < imageInfo.Image.Height ||
					!(AppearsToBeJpeg(imageInfo) || AppearsToBePng(imageInfo)))
				{
					// Either need to shrink the image since it's larger than our maximum allowed size,
					// or need to convert from a BMP or TIFF file to a PNG file (or both).
					// NB: the original imageInfo.Image is disposed of in the setter below.
					// As of now (9/2016) this is safe because there are no other references to it higher in the stack.
					var img = TryResizeImageWithGraphicsMagick(imageInfo, size);
					if (img !=null)
					{
						imageInfo.Image = img;
					}
				}

				isEncodedAsJpeg = AppearsToBeJpeg(imageInfo);
				bool isEncodedAsPng = !isEncodedAsJpeg && AppearsToBePng(imageInfo);

				string jpegFilePath = Path.Combine(bookFolderPath, GetFileNameToUseForSavingImage(bookFolderPath, imageInfo, true));
				var convertedToJpeg = !isEncodedAsJpeg && !HasTransparency(imageInfo.Image) && TryChangeFormatToJpegIfHelpful(imageInfo, jpegFilePath);
				if (convertedToJpeg)
					return Path.GetFileName(jpegFilePath);

				string imageFileName;
				if (isSameFile)
					imageFileName = imageInfo.FileName;
				else
					imageFileName = GetFileNameToUseForSavingImage(bookFolderPath, imageInfo, isEncodedAsJpeg);
				var sourcePath = imageInfo.GetCurrentFilePath();
				var destinationPath = Path.Combine(bookFolderPath, imageFileName);
				if (isEncodedAsJpeg || isEncodedAsPng)
					RobustFile.Copy(sourcePath, destinationPath);
				else
					imageInfo.Image.Save(destinationPath, ImageFormat.Png); // destinationPath already has .png extension
				if (_createdTempImageFile != null)
				{
					if (RobustFile.Exists(_createdTempImageFile))
						RobustFile.Delete(_createdTempImageFile);
					_createdTempImageFile = null;
				}
				return imageFileName;
			}
			catch (IOException)
			{
				throw; //these are informative on their own
			}
				/* No. OutOfMemory is almost meaningless when it comes to image errors. Better not to confuse people
			 * catch (OutOfMemoryException error)
			{
				//Enhance: it would be great if we could bring up that problem dialog ourselves, and offer this picture as an attachment
				throw new ApplicationException("Bloom ran out of memory while trying to import the picture. We suggest that you quit Bloom, run it again, and then try importing this picture again. If that fails, please go to the Help menu and choose 'Report a Problem'", error);
			}*/
			catch (Exception error)
			{
				if (!String.IsNullOrEmpty(imageInfo.FileName) && RobustFile.Exists(imageInfo.OriginalFilePath))
				{
					var megs = new FileInfo(imageInfo.OriginalFilePath).Length/(1024*1000);
					if (megs > 2)
					{
						var msg =
							String.Format(
								"Bloom was not able to prepare that picture for including in the book. \r\nThis is a rather large image to be adding to a book --{0} Megs--.",
								megs);
						if (isEncodedAsJpeg)
						{
							msg +=
								"\r\nNote, this file is a jpeg, which is normally used for photographs, and complex color artwork. Bloom can handle smallish jpegs, large ones are difficult to handle, especially if memory is limited.";
						}
						throw new ApplicationException(msg, error);
					}
				}

				throw new ApplicationException(
					"Bloom was not able to prepare that picture for including in the book. We'd like to investigate, so if possible, would you please email it to issues@bloomlibrary.org?" +
					Environment.NewLine + imageInfo.FileName, error);
			}
		}

		/// <summary>
		/// Return the largest image size that either matches the original width and height or
		/// is bounded by the length of A4 paper and the width of Letter paper, both at 300dpi.
		/// </summary>
		internal static Size GetDesiredImageSize(int width, int height)
		{
			var aspect = (double) height / (double) width;
			if (height > width)
			{
				// portrait orientation
				if (height > MaxLength || width > MaxBreadth)
				{
					if (aspect <= MaxImageAspectPortrait)
						return new Size(MaxBreadth, (int)(aspect * (double)MaxBreadth));
					else
						return new Size((int)((double)MaxLength / aspect), MaxLength);
				}
			}
			else if (width > height)
			{
				// landscape orientation
				if (height > MaxBreadth || width > MaxLength)
				{
					if (aspect > MaxImageAspectLandscape)
						return new Size((int)((double)MaxBreadth / aspect), MaxBreadth);
					else
						return new Size(MaxLength, (int)(aspect * (double)MaxLength));
				}
			}
			else
			{
				// square picture
				if (width > MaxBreadth)
					return new Size(MaxBreadth, MaxBreadth);
			}
			return new Size(width, height);
		}

		private static string GetFileNameToUseForSavingImage(string bookFolderPath, PalasoImage imageInfo, bool isJpeg)
		{
			var extension = isJpeg ? ".jpg" : ".png";
			// Some images, like from a scanner or camera, won't have a name yet.  Some will need a number
			// in order to differentiate from what is already there. We don't try and be smart somehow and
			// know when to just replace the existing one with the same name... some other process will have
			// to remove unused images.
			string basename;
			if (String.IsNullOrEmpty(imageInfo.FileName) || imageInfo.FileName.StartsWith("tmp"))
			{
				basename = "image";
			}
			else
			{
				// Even pictures that aren't obviously unnamed or temporary may have the same name.
				// See https://silbloom.myjetbrains.com/youtrack/issue/BL-2627 ("Weird Image Problem").
				basename = Path.GetFileNameWithoutExtension(imageInfo.FileName);
			}
			return GetUnusedFilename(bookFolderPath, basename, extension);
		}

		/// <summary>
		/// Get an unused filename in the given folder based on the basename and extension. "extension" must
		/// start with a period. As well as being unused, the name will be truncated enough to minimize
		/// the danger of exceeding the maximum path length for Windows.  Multiple consecutive spaces will
		/// be collapsed to a single space, and leading and trailing spaces will be removed.
		/// </summary>
		internal static string GetUnusedFilename(string bookFolderPath, string basenameIn, string extension, string defaultName = "image")
		{
			if (extension == null)
				extension = "";
			var basename = MiscUtils.TruncateFileBasename(basenameIn, extension, defaultName);
			// basename may already end in one or more digits. Try to strip off digits, parse and increment.
			try
			{
				int i;
				var newBasename = ParseFilename(basename, out i);
				while (RobustFile.Exists(ConstructFilename(bookFolderPath, newBasename, i, extension)))
				{
					++i;
				}
				return newBasename + GetCounterString(i) + extension;
			}
			catch (System.OverflowException)
			{
				// Image filenames can look like "FB_IMG_1629606288606.jpg", with a huge number at the end.
				// For these files, try appending a hyphen and a number.
				// See https://issues.bloomlibrary.org/youtrack/issue/BL-10307.
				var newBasename = basename + "-";
				int i = 1;
				while (RobustFile.Exists(ConstructFilename(bookFolderPath, newBasename, i, extension)))
				{
					++i;
				}
				return newBasename + GetCounterString(i) + extension;
			}
		}

		private static string ConstructFilename(string folderPath, string basename, int currentNum, string extension)
		{
			return Path.Combine(folderPath,
				basename +
				GetCounterString(currentNum) +
				extension);
		}

		private static string GetCounterString(int currentCounter)
		{
			return currentCounter == 0 ? string.Empty : currentCounter.ToString(CultureInfo.InvariantCulture);
		}

		private static string ParseFilename(string basename, out int versionNumber)
		{
			const string digits = "0123456789";
			var length = basename.Length;
			var i = length;
			while (i > 0 && digits.Contains(basename[i - 1]))
			{
				--i;
			}
			// i will be the index of the first digit
			if (i == length)
			{
				// In this case, there are no digits to be had
				versionNumber = 0;
				return basename;
			}
			if (i == 0)
			{
				// In this case, the whole filename is digits
				versionNumber = int.Parse(basename);
				return string.Empty;
			}
			// We have some combination of letters with digits at the end.
			var newBasename = basename.Substring(0, i);
			versionNumber = int.Parse(basename.Substring(i, length - i));
			return newBasename;
		}

		private static void LogMemoryUsage()
		{
			using (var proc = Process.GetCurrentProcess())
			{
				const int bytesPerMegabyte = 1048576;
				Logger.WriteEvent("Paged Memory: " + proc.PagedMemorySize64 / bytesPerMegabyte + " MB");
				Logger.WriteEvent("Peak Paged Memory: " + proc.PeakPagedMemorySize64 / bytesPerMegabyte + " MB");
				Logger.WriteEvent("Peak Virtual Memory: " + proc.PeakVirtualMemorySize64 / bytesPerMegabyte + " MB");
				Logger.WriteEvent("GC Total Memory: " + GC.GetTotalMemory(false) / bytesPerMegabyte + " MB");
			}
		}

		/// <summary>
		/// Check whether any images are too big and need to be reduced in size.
		/// </summary>
		public static bool NeedToShrinkImages(string folderPath)
		{
			var startTime = DateTime.Now;
			try
			{
				var filePaths = Directory.GetFiles(folderPath, "*.*");
				var pngFiles = filePaths.Where(path => path.ToLowerInvariant().EndsWith(".png")).ToArray();
				var jpgFiles = filePaths.Where(path =>
					path.ToLowerInvariant().EndsWith(".jpg") || path.ToLowerInvariant().EndsWith(".jpeg")).ToArray();
				foreach (string path in pngFiles)
				{
					if (Path.GetFileName(path)?.ToLowerInvariant() == "placeholder.png")
						continue;
					// Very large PNG files can cause "out of memory" errors here, while making thumbnails,
					// and when creating ePUBs or BloomPub books.  So, we check for sizes bigger than our
					// maximum and return true if any are found.
					try
					{
						var tagFile = RobustFileIO.CreateTaglibFile(path);
						if (tagFile.Properties != null && tagFile.Properties.Description.Contains("PNG"))
						{
							if (IsImageSizeTooBig(tagFile.Properties.PhotoWidth, tagFile.Properties.PhotoHeight))
								return true;
						}
					}
					catch (Exception ex)
					{
						Bloom.Utils.MiscUtils.SuppressUnusedExceptionVarWarning(ex);
						continue; // if something goes wrong, well, we'll just hope this image isn't too big.
					}
				}

				foreach (string path in jpgFiles)
				{
					// Very large JPG files can cause "out of memory" errors while making thumbnails and
					// when creating ePUBs or BloomPub books.  So, we check for sizes bigger than our
					// maximum and return true if any are found.
					try
					{
						var tagFile = RobustFileIO.CreateTaglibFile(path);
						if (tagFile.Properties != null && tagFile.Properties.Description.Contains("JFIF"))
						{
							if (IsImageSizeTooBig(tagFile.Properties.PhotoWidth, tagFile.Properties.PhotoHeight))
								return true;
						}
					}
					catch (Exception ex)
					{
						Bloom.Utils.MiscUtils.SuppressUnusedExceptionVarWarning(ex);
						continue; // if something goes wrong, well, we'll just hope this image isn't too big.
					}
				}

				return false;
			}
			finally
			{
				var endTime = DateTime.Now;
				Debug.WriteLine($"DEBUG: ImageUtils.NeedToShrinkImages({folderPath}) took {endTime - startTime}");
			}
		}

		private static bool IsImageSizeTooBig(int width, int height)
		{
			if (height > width)	// portrait orientation
			{
				return (height > MaxLength || width > MaxBreadth);
			}
			else if (width > height)	// landscape orientation
			{
				return (height > MaxBreadth || width > MaxLength);
			}
			else	// square picture
			{
				return (width > MaxBreadth);
			}
		}

		/// <summary>
		/// Shrink any images in the folder that are bigger than our maximum reasonable size (3840x2800)
		/// to fit within that size.
		/// Also remove transparency on desired images (which there usually won't be any).
		/// </summary>
		/// <remarks>
		/// Up through Bloom 3.0, we would make white areas transparent when importing images, in order to make them
		/// look good against the colored background of a book cover.  This caused problems with some PDF viewers, so
		/// in Bloom 3.1, we switched to only making them transparent at runtime.  This method allows us to undo that
		/// transparency-making.
		/// This method also allows to shrink enormous PNG and JPEG files to our desired maximum size (but not
		/// converting PNG files to JPEG as can sometimes happen when initially setting the image files from the
		/// Image Chooser dialog).  Some books have acquired large images that cause frequent "out of memory"
		/// errors, some of which are hidden from the user.
		/// Transparency is removed only from images the caller wants to be fixed. (BL-8819)
		/// None of the current callers will want transparency to be removed. (BL-8846)
		/// </remarks>
		public static void FixSizeAndTransparencyOfImagesInFolder(string folderPath, IEnumerable<string> namesOfFilesToFixTransparency,
			IProgress progress)
		{
			// On Windows, "*.png" and "*.jp?g" would work to collect the desired image files using the
			// Directory.GetFiles method.  These fail on Linux for two reasons: case sensitivity and the ?
			// wildcard character represents a single character on Linux instead of an optional character.
			// So we collect a larger set of file paths and extract the ones we want to the separate lists
			// in a system independent way.
			var filePaths = Directory.GetFiles(folderPath, "*.*");
			var pngFiles = filePaths.Where(path => path.ToLowerInvariant().EndsWith(".png")).ToArray();
			var jpgFiles = filePaths.Where(path =>
				path.ToLowerInvariant().EndsWith(".jpg") || path.ToLowerInvariant().EndsWith(".jpeg")).ToArray();
			int completed = 0;
			int totalFileCount = pngFiles.Length + jpgFiles.Length;
			foreach (string path in pngFiles)
			{
				progress.ProgressIndicator.PercentCompleted = (int)(100.0 * (float)completed / (float)totalFileCount);
				if (Path.GetFileName(path)?.ToLowerInvariant() == "placeholder.png")
				{
					++completed;
					continue;
				}
				// Very large PNG files can cause "out of memory" errors here, while making thumbnails,
				// and when creating ePUBs or BloomPub books.  So, we check for sizes bigger than our
				// maximum and reduce the image here if needed.
				var tagFile = RobustFileIO.CreateTaglibFile(path);
				if (tagFile.Properties != null && tagFile.Properties.Description.Contains("PNG"))
				{
					var size = GetDesiredImageSize(tagFile.Properties.PhotoWidth, tagFile.Properties.PhotoHeight);
					if (size.Width != tagFile.Properties.PhotoWidth || size.Height != tagFile.Properties.PhotoHeight)
					{
						var makeOpaque = namesOfFilesToFixTransparency.Contains(Path.GetFileName(path));
						if (ReplaceImageFileWithSmallerOpaqueCopy(path, size, makeOpaque, tagFile, progress))
						{
							++completed;
							continue;
						}
					}
				}
				// Remove transparency only from images the caller wants to be fixed.
				// (This is largely for the benefit of not changing branding images.  See BL-8819.)
				if (!namesOfFilesToFixTransparency.Contains(Path.GetFileName(path)))
				{
					++completed;
					continue;
				}
				using (var pi = PalasoImage.FromFileRobustly(path))
				{
					// If the image isn't jpeg (which it shouldn't be), and we can't be sure it's already
					// opaque, change the image to be opaque.  As explained above, some PDF viewers don't
					// handle transparent images very well.
					// But the PDF should not be displaying the thumbnail or placeholder images, so leave
					// them alone.  See https://issues.bloomlibrary.org/youtrack/issue/BL-8700.
					if (!AppearsToBeJpeg(pi) && !IsIndexedAndOpaque(pi.Image) &&
						Path.GetFileName(path).ToLowerInvariant() != "thumbnail.png" &&
						Path.GetFileName(path).ToLowerInvariant() != "placeholder.png")
					{
						RemoveTransparency(pi, path, progress);
					}
				}
				completed++;
			}
			foreach (string path in jpgFiles)
			{
				progress.ProgressIndicator.PercentCompleted = (int)(100.0 * (float)completed / (float)totalFileCount);
				// Very large JPG files can cause "out of memory" errors while making thumbnails and
				// when creating ePUBs or BloomPub books.  So, we check for sizes bigger than our
				// maximum and reduce the image here if needed.
				var tagFile = RobustFileIO.CreateTaglibFile(path);
				if (tagFile.Properties != null && tagFile.Properties.Description.Contains("JFIF"))
				{
					var size = GetDesiredImageSize(tagFile.Properties.PhotoWidth, tagFile.Properties.PhotoHeight);
					if (size.Width != tagFile.Properties.PhotoWidth || size.Height != tagFile.Properties.PhotoHeight)
					{
						ReplaceImageFileWithSmallerOpaqueCopy(path, size, false, tagFile, progress);
					}
				}
				++completed;
			}
		}

		/// <summary>
		/// Use GraphicsMagick to replace a PNG (or JPEG) file with one of the given size optionally
		/// having an opaque background.
		/// </summary>
		/// <returns>true if successful, false if GraphicsMagick doesn't exist or didn't work</returns>
		private static bool ReplaceImageFileWithSmallerOpaqueCopy(string path, Size size, bool makeOpaque, TagLib.File oldMetaData, IProgress progress)
		{
			var msgFmt = L10NSharp.LocalizationManager.GetString("ImageUtils.PreparingImage", "Preparing image: {0}", "{0} is a placeholder for the image file name");
			var msg = string.Format(msgFmt, Path.GetFileName(path));
			progress.WriteStatus(msg);
			var exeGraphicsMagick = GetGraphicsMagickPath();
			if (!RobustFile.Exists(exeGraphicsMagick))
				return false;
			var tempCopy = TempFileUtils.GetTempFilepathWithExtension(Path.GetExtension(path));
			try
			{
				var result = RunGraphicsMagick(exeGraphicsMagick, path, tempCopy, size, makeOpaque);
				if (result.ExitCode == 0)
				{
					RobustFile.Copy(tempCopy, path, true);
					// Copy metadata from older file to the new one.  GraphicsMagick does a poor job on metadata.
					var newMeta = RobustFileIO.CreateTaglibFile(path);
					CopyTags(oldMetaData, newMeta);
					newMeta.Save();
					Application.DoEvents();	// allow progress report to work
					return true;
				}
				else
				{
					LogGraphicsMagickFailure(result);
				}
			}
			catch (Exception e)
			{
				Console.WriteLine(e);
			}
			finally
			{
				// Ignore any errors deleting temp files.  If we leak, we leak...
				try
				{
					RobustFile.Delete(tempCopy);	// don't need this any longer
				}
				catch (Exception e)
				{
					// log and ignore
					Bloom.Utils.MiscUtils.SuppressUnusedExceptionVarWarning(e);
				}
			}
			return false;
		}

		/// <summary>
		/// Copy the metadata from one image file to another using TagLib.File objects to represent the two files.
		/// Note that PNG files uses both PNG tags and XMP tags and JPEG files use XMP tags.  (JPEG files may also
		/// use other types of tags, but in practice the XMP tags carry all the intellectual property information
		/// we care about.)
		/// </summary>
		private static void CopyTags(TagLib.File originalTags, TagLib.File newTags)
		{
			if ((originalTags.TagTypes & TagTypes.Png) == TagTypes.Png)
			{
				if (originalTags.GetTag(TagTypes.Png) is PngTag tag &&
					newTags.GetTag(TagTypes.Png, true) is PngTag newTag)
				{
					foreach (KeyValuePair<string, string> kvp in tag)
						newTag.SetKeyword(kvp.Key, kvp.Value);
				}
			}
			if ((originalTags.TagTypes & TagTypes.XMP) == TagTypes.XMP)
			{
				if (originalTags.GetTag(TagTypes.XMP) is XmpTag tag &&
					newTags.GetTag(TagTypes.XMP, true) is XmpTag newTag)
				{
					// Don't bother copying camera/scanner related information.
					// We just want the creator/copyright/description type information.
					foreach (var node in tag.NodeTree.Children)
					{
						if (node.Namespace == "http://purl.org/dc/elements/1.1/" ||
							node.Namespace == "http://creativecommons.org/ns#" ||
							node.Namespace == "http://www.metadataworkinggroup.com/schemas/collections/" ||
							(node.Namespace == "http://ns.adobe.com/exif/1.0/" && node.Name == "UserComment"))
						{
							newTag.NodeTree.AddChild(node);
						}
					}
				}
			}
		}

		private static void RemoveTransparency(PalasoImage original, string path, IProgress progress)
		{
			progress.WriteStatus("RemovingTransparency from image: " + Path.GetFileName(path));
			using (var b = new Bitmap(original.Image.Width, original.Image.Height))
			{
				DrawImageWithWhiteBackground(original.Image, b);
				original.Image = b;
				PalasoImage.SaveImageRobustly(original, path); // BL-4148: this method preserves existing metadata
			}
		}

		/// <summary>
		/// Check whether this image has an indexed format, and if so, whether all of its colors are totally opaque.
		/// (If so, we won't need to create a copy of the image without any transparency.
		/// </summary>
		/// <remarks>
		/// It's too hard/expensive to check all the pixels in a non-indexed image to see if they're all opaque.
		/// </remarks>
		public static bool IsIndexedAndOpaque(Image image)
		{
			if ((image.PixelFormat & PixelFormat.Indexed) == PixelFormat.Indexed)
			{
				foreach (var color in image.Palette.Entries)
				{
					if (color.A != 255)
						return false;   // 255 == opaque, other values varying amount of transparency
				}
				return true;
			}
			// Too hard / expensive to determine transparency/opacity
			return false;
		}

		/// <summary>
		/// Check whether the image has any transparency.
		/// If it becomes too difficult or expensive to determine, we punt and return false.
		/// </summary>
		public static bool HasTransparency(Image image)
		{
			if ((image.PixelFormat & PixelFormat.Indexed) == PixelFormat.Indexed)
			{
				foreach (var color in image.Palette.Entries)
				{
					if (color.A != 255)
						return true;   // 255 == opaque, other values varying amount of transparency
				}
				return false;
			}
			
			if (image is Bitmap bitmapImage)
			{
				// Yes, this is as expensive as it looks. But we take advantage of the fact that almost all
				// transparent images which someone would use in Bloom would be transparent in the corner.
				// Leave a little fudge for a non-transparent border.
				int maxPixelsFromCorner = 15;
				for (int y = 0; y < bitmapImage.Height && y < maxPixelsFromCorner; ++y)
					for (int x = 0; x < bitmapImage.Width && x < maxPixelsFromCorner; ++x)
						if (bitmapImage.GetPixel(x, y).A != 255)
							return true;

				return false;
			}

			// Too hard / expensive to determine transparency/opacity
			return false;
		}

		/// <summary>
		/// If GraphicsMagick exists, use it to resize the image, optionally making it opaque in the process.
		/// If GraphicsMagick cannot be found, use the C# .Net code for the desired operation.
		/// </summary>
		/// <remarks>
		/// The reason for using GraphicsMagick is that some images are just too big to handle without getting
		/// an "out of memory" error.
		/// </remarks>
		/// <returns>Returns null if the resize wouldn't make the file smaller,
		/// else the new image.</returns>
		private static Image TryResizeImageWithGraphicsMagick(PalasoImage imageInfo, Size size, bool makeOpaque=false)
		{
			var graphicsMagickPath = GetGraphicsMagickPath();
			if (RobustFile.Exists(graphicsMagickPath))
			{
				var sourcePath = imageInfo.GetCurrentFilePath();
				var isJpegImage = AppearsToBeJpeg(imageInfo);
				if (String.IsNullOrEmpty(sourcePath) || !RobustFile.Exists(sourcePath))
				{
					sourcePath = CreateSourceFileForImage(imageInfo, isJpegImage);
				}
				var destPath = TempFileUtils.GetTempFilepathWithExtension(isJpegImage ? ".jpg" : ".png");
				try
				{
					var result = RunGraphicsMagick(graphicsMagickPath, sourcePath, destPath, size, makeOpaque);
					if (result.ExitCode == 0)
					{
						if(new FileInfo(destPath).Length > new FileInfo(sourcePath).Length){
							// The new file is actually larger (BL-11441) so bail out
							Debug.WriteLine($"New file for {Path.GetFileName(sourcePath)} at {size} is larger than original at {imageInfo.Image.Size}.");
							return null;
						}
						imageInfo.SetCurrentFilePath(destPath);
						return RobustImageIO.GetImageFromFile(destPath);
					}
					else
					{
						LogGraphicsMagickFailure(result);
					}
				}
				catch (Exception e)
				{
					Console.WriteLine(e);
				}
				finally
				{
					// Ignore any errors deleting temp files.  If we leak, we leak...
					try
					{
						// don't need this any longer if it's a temp file and not used for the current image
						if (sourcePath.StartsWith(Path.GetTempPath()) && sourcePath != imageInfo.GetCurrentFilePath())
							RobustFile.Delete(sourcePath);
					}
					catch (Exception e)
					{
						// log and ignore
						Bloom.Utils.MiscUtils.SuppressUnusedExceptionVarWarning(e);
					}
				}
			}
			// GraphicsMagick is not working (or doesn't exist).  Try the old way with System.Drawing operations.
			var bm = new Bitmap(size.Width, size.Height);
			var rect = new Rectangle(Point.Empty, size);
			using (var g = Graphics.FromImage(bm))
			{
				if (makeOpaque)
					g.Clear(Color.White);
				g.DrawImage(imageInfo.Image, rect);
			}
			return bm;
		}

		static string _createdTempImageFile;

		private static string CreateSourceFileForImage(PalasoImage imageInfo, bool isJpegImage)
		{
			// This must be from a paste instead of the ImageChooser dialog.
			var sourcePath = Path.GetTempFileName();
			RobustFile.Delete(sourcePath);
			if (isJpegImage)
			{
				sourcePath += ".jpg";
				imageInfo.Image.Save(sourcePath, ImageFormat.Jpeg);
			}
			else
			{
				sourcePath += ".png";
				imageInfo.Image.Save(sourcePath, ImageFormat.Png);
			}
			imageInfo.SetCurrentFilePath(sourcePath);
			if (_createdTempImageFile != null)
			{
				if (RobustFile.Exists(_createdTempImageFile))
					RobustFile.Delete(_createdTempImageFile);
			}
			_createdTempImageFile = sourcePath;
			return sourcePath;
		}

		private static void LogGraphicsMagickFailure(ExecutionResult result)
		{
			var standardOutput = result.StandardOutput;
			var standardError = result.StandardError;
			var msgBldr = new StringBuilder();
			msgBldr.AppendLine("GraphicsMagick failed to convert an image file.");
			msgBldr.AppendFormat("{0} {1}", result.ExePath, result.Arguments);
			msgBldr.AppendLine();
			msgBldr.AppendFormat("GraphicsMagick exit code = {0}", result.ExitCode);
			msgBldr.AppendLine();
			msgBldr.AppendLine("stderr =");
			msgBldr.AppendLine(standardError);
			msgBldr.AppendLine("stdout =");
			msgBldr.AppendLine(standardOutput);
			Logger.WriteEvent(msgBldr.ToString());
			Console.Write(msgBldr.ToString());
		}

		private static ExecutionResult RunGraphicsMagick(string graphicsMagickPath, string sourcePath, string destPath, Size size,
			bool makeOpaque)
		{
			// We have no idea what the input (and output) file names are, and whether they can be safely represented
			// in the user's codepage.  We also have no idea what the user's codepage is.  This has a major impact
			// on whether the spawned GraphicsMagick process will succeed in reading/writing the files.  We can
			// assume that ASCII file paths are safe regardless of the user's default codepage.
			var safeSourcePath = sourcePath;
			if (!IsAsciiFilepath(sourcePath))
			{
				safeSourcePath = TempFileUtils.GetTempFilepathWithExtension(Path.GetExtension(sourcePath));
				RobustFile.Copy(sourcePath, safeSourcePath);
			}
			var safeDestPath = destPath;
			if (!IsAsciiFilepath(destPath))
				safeDestPath = TempFileUtils.GetTempFilepathWithExtension(Path.GetExtension(destPath));
			try
			{
				var argsBldr = new StringBuilder();
				argsBldr.AppendFormat("convert \"{0}\"", safeSourcePath);
				if (makeOpaque)
					argsBldr.Append(" -background white -extent 0x0 +matte");
				// GraphicsMagick quality numbers: http://www.graphicsmagick.org/GraphicsMagick.html#details-quality
				// For PNG files, "quality" really means "compression".  75 is the default value used in GraphicsMagick
				// for .png files, and tests out as having a good balance between speed and resulting file size.
				// See https://issues.bloomlibrary.org/youtrack/issue/BL-11441 for an extensive discussion of this.
				if (destPath.EndsWith(".png", StringComparison.InvariantCultureIgnoreCase))
					argsBldr.Append(" -quality 75");	// no lossage in output, use adaptive filter in changing image dimensions
				else if (destPath.EndsWith(".jpg", StringComparison.InvariantCultureIgnoreCase))
					argsBldr.Append(" -quality 99");	// still lossy, but not near as bad as the default (bigger file, however)
				argsBldr.AppendFormat(" -scale {0}x{1} \"{2}\"", size.Width, size.Height, safeDestPath);
				var arguments = argsBldr.ToString();

				var result = CommandLineRunnerExtra.RunWithInvariantCulture(graphicsMagickPath, arguments, "", 600, new NullProgress());

				if (destPath != safeDestPath)
					RobustFile.Copy(safeDestPath, destPath, true);
				return result;
			}
			finally
			{
				// remove unneeded copies
				if (sourcePath != safeSourcePath)
					RobustFile.Delete(safeSourcePath);
				if (destPath != safeDestPath)
					RobustFile.Delete(safeDestPath);
			}
		}

		/// <summary>
		/// Check whether the give file path contains any non-ASCII characters.  We don't know what
		/// the user's default codepage is, and when we spawn a process to run an external program,
		/// the filename characters may not be representable in that codepage.  We have to assume
		/// that ASCII is a subset of every codepage.  (Too much would break if that weren't true!)
		/// </summary>
		private static bool IsAsciiFilepath(string path)
		{
			for (int i = 0; i < path.Length; ++i)
			{
				if (path[i] < 0x20 || path[i] > 0x7E)
					return false;
			}
			return true;
		}

		private static string GetGraphicsMagickPath()
		{
			if (Platform.IsLinux)
			{
				return "/usr/bin/gm";
			}
			else
			{
				var codeBaseDir = BloomFileLocator.GetCodeBaseFolder();
				return Path.Combine(codeBaseDir, "gm", "gm.exe");
			}
		}

		private static void DrawImageWithWhiteBackground(Image source, Bitmap target)
		{
			// Color.White is not a constant value, so it can't be used as a default method parameter value.
			DrawImageWithOpaqueBackground(source, target, Color.White);
		}

		public static void DrawImageWithOpaqueBackground(Image source, Bitmap target, Color color)
		{
			Rectangle rect = new Rectangle(Point.Empty, source.Size);
			using (Graphics g = Graphics.FromImage(target))
			{
				g.Clear(color);
				g.DrawImageUnscaledAndClipped(source, rect);
			}
		}

		/// <summary>
		/// When images are copied from LibreOffice, images that were jpegs there are converted to bitmaps for the clipboard.
		/// So when we just saved them as bitmaps (pngs), we dramatically inflated the size of user's image files (and
		/// this then led to memory problems).
		/// So the idea here is to detect whether we would be better off saving the image as a jpeg, and to save the
		/// jpeg file at the indicated path if so.
		/// Note that even at 100%, we're still going to lose some quality. So this method is only going to return true
		/// with the file existing at the given path if the file size would be at least 50% smaller as a jpeg.
		/// WARNING: a previously existing file at the given path may cause this method to fail with a GraphicsMagick
		/// failure.  If the process works, but the decision is to not use jpeg, any file at the given path will be
		/// deleted.
		/// </summary>
		public static bool TryChangeFormatToJpegIfHelpful(PalasoImage image, string jpegFilePath)
		{
			try
			{
				var graphicsMagickPath = GetGraphicsMagickPath();
				if (RobustFile.Exists(graphicsMagickPath))
				{
					var path = image.GetCurrentFilePath();
					if (path == null || !RobustFile.Exists(path))
						path = CreateSourceFileForImage(image, false);	// already know it's not jpeg
					var result = RunGraphicsMagick(graphicsMagickPath, path, jpegFilePath, new Size(image.Image.Width, image.Image.Height), false);
					if (result.ExitCode == 0)
					{
						var pngInfo = new FileInfo(path);
						var jpegInfo = new FileInfo(jpegFilePath);
						// this is just our heuristic.
						const double fractionOfTheOriginalThatWouldWarrantChangingToJpeg = .5;
						if (jpegInfo.Length < (pngInfo.Length*(1.0 - fractionOfTheOriginalThatWouldWarrantChangingToJpeg)))
						{
							return true;
						}
						RobustFile.Delete(jpegFilePath);	// don't need it after all.
					}
					else
					{
						LogGraphicsMagickFailure(result);
					}
				}
				return false;
			}
			catch (Exception e)
			{
				NonFatalProblem.Report(ModalIf.Alpha, PassiveIf.All,"Could not convert image to jpeg.", "ref BL-3387", exception: e);
				return false;
			}
		}

		/// <summary>
		/// Save the image (of any format) to a jpeg file with 100 quality
		/// Note that this is still going to introduce some errors if the input is a bitmap.
		/// </summary>
		/// <remarks>Will throw if the destination is locked and the user tells us to give up. </remarks>
		public static void SaveAsTopQualityJpeg(Image image, string destinationPath)
		{
			var jpgEncoder = ImageCodecInfo.GetImageDecoders().First(codec => codec.FormatID == ImageFormat.Jpeg.Guid);
			var encoder = Encoder.Quality;

			//nb: there are cases (notably http://jira.palaso.org/issues/browse/WS-34711, after cropping a jpeg) where we get out of memory if we are not operating on a copy

			if (!Directory.Exists(Path.GetDirectoryName(destinationPath)))
			{
				// Most likely the book is newly created and being renamed. We'll try again later in the right folder.
				return;
			}
			// Use a temporary file pathname in the destination folder.  This is needed to ensure proper permissions are granted
			// to the resulting file later after FileUtils.ReplaceFileWithUserInteractionIfNeeded is called.  That method may call
			// RobustFile.Replace which replaces both the file content and the file metadata (permissions).  The result of that if we use
			// the user's temp directory is described in http://issues.bloomlibrary.org/youtrack/issue/BL-3954.
			using (var temp = TempFile.InFolderOf(destinationPath))
			using (var safetyImage = new Bitmap(image))
			{
				using(var parameters = new EncoderParameters(1))
				{
					//0 = max compression, 100 = least
					parameters.Param[0] = new EncoderParameter(encoder, 100L);
					SIL.IO.RobustImageIO.SaveImage(safetyImage, temp.Path, jpgEncoder, parameters);
				}
				FileUtils.ReplaceFileWithUserInteractionIfNeeded(temp.Path, destinationPath, null);
			}
		}

		/// <summary>
		/// 'input' is usually '#' + 6 hex digits, but could also rarely be a color word, like 'black'.
		/// </summary>
		public static bool TryCssColorFromString(string input, out Color result)
		{
			result = Color.White; // some default in case of error.
			if (input.Length < 3) // I don't think there are any 2-letter color words.
				return false; // arbitrary failure
			try
			{
				result = ColorTranslator.FromHtml(input);
			}
			catch (Exception e)
			{
				Bloom.Utils.MiscUtils.SuppressUnusedExceptionVarWarning(e);
				return false;
			}
			return true;
		}

		public static Image ResizeImageIfNecessary(Size maxSize, Image image, bool shouldAddDashedBorder)
		{
			return DrawResizedImage(maxSize, image, false, shouldAddDashedBorder);
		}

		public static Image CenterImageIfNecessary(Size size, Image image, bool shouldAddDashedBorder)
		{
			return DrawResizedImage(size, image, true, shouldAddDashedBorder);
		}

		/// <summary>
		/// Return a possibly resized and possibly centered image.  If no change is needed,
		/// a new copy of the image is returned. Also possibly add a dashed border (for templates).
		/// </summary>
		/// <remarks>
		/// Always returning a new image simplifies keeping track of when to dispose the original
		/// image.
		/// Note that this method never returns a larger image than the original: only one the
		/// same size or smaller.
		/// </remarks>
		private static Image DrawResizedImage(Size maxSize, Image image, bool centerImage, bool shouldAddDashedBorder)
		{
			// adapted from https://www.c-sharpcorner.com/article/resize-image-in-c-sharp/
			var desiredHeight = maxSize.Height;
			var desiredWidth = maxSize.Width;
			if (image.Width == desiredWidth && image.Height == desiredHeight)
			{
				if (shouldAddDashedBorder)
					return AddDashedBorderToOtherwiseUnchangedImage(image);
				return new Bitmap(image);	// exact match already
			}
			int newHeight;
			int newWidth;
			if (image.Height <= desiredHeight && image.Width <= desiredWidth)
			{
				if (!centerImage)
				{
					if (shouldAddDashedBorder)
						return AddDashedBorderToOtherwiseUnchangedImage(image);
					return new Bitmap(image);
				}
				newHeight = image.Height;	// not really new...
				newWidth = image.Width;
			}
			else
			{
				// Try resizing to desired width first
				newHeight = image.Height * desiredWidth / image.Width;
				newWidth = desiredWidth;
				if (newHeight > desiredHeight)
				{
					// Resize to desired height instead
					newWidth = image.Width * desiredHeight / image.Height;
					newHeight = desiredHeight;
				}
			}
			Image newImage = centerImage ?
				new Bitmap(desiredWidth, desiredHeight) :
				new Bitmap(newWidth, newHeight);
			using (var graphic = Graphics.FromImage(newImage))
			{
				// I tried using HighSpeed settings in here with no appreciable difference in loading speed.
				// However, the "High Quality" settings can greatly increase memory use, possibly causing "Out of Memory"
				// errors when creating thumbnail images.  So we use the default settings for drawing the image here.
				// Some thumbnails may be a bit uglier, but they're supposed to just give an idea of what the front cover
				// looks like: they're not works of art themselves.
				// See https://stackoverflow.com/questions/15438509/graphics-drawimage-throws-out-of-memory-exception?lq=1
				// (the second answer).
				// The following x and y are only non-zero when centering an image and then one or the other will be (non-zero).
				var x = (newImage.Width - newWidth) / 2;
				var y = (newImage.Height - newHeight) / 2;
				graphic.DrawImage(image, x, y, newWidth, newHeight);
				if (shouldAddDashedBorder)
				{
					var pen = GetDashedBlackPen();
					graphic.DrawRectangle(pen, new Rectangle(x, y, newWidth, newHeight));
				}
			}
			return newImage;
		}

		private static Pen GetDashedBlackPen()
		{
			return new Pen(Brushes.Black, 2)
			{
				DashStyle = DashStyle.Dash
			};
		}

		private static Image AddDashedBorderToOtherwiseUnchangedImage(Image source)
		{
			using (var graphic = Graphics.FromImage(source))
			{
				var pen = GetDashedBlackPen();
				graphic.DrawRectangle(pen, new Rectangle(0, 0, source.Width, source.Height));
			}

			return source;
		}

		/// <summary>
		/// Store the current file paths for PalasoImage objects.
		/// </summary>
		static Dictionary<string, string> _currentFilePaths = new Dictionary<string, string>();

		/// <summary>
		/// Extend PalasoImage to store a "current file path" for the image.
		/// </summary>
		public static void SetCurrentFilePath(this PalasoImage image, string filePath)
		{
			var key = image.GetFileKey();
			if (filePath == null)
				_currentFilePaths.Remove(key);
			else
				_currentFilePaths[key] = filePath;
		}

		/// <summary>
		/// Extend PalasoImage to retrieve a "current file path" for the image.
		/// </summary>
		public static string GetCurrentFilePath(this PalasoImage image)
		{
			var key = image.GetFileKey();
			if (_currentFilePaths.TryGetValue(key, out string filePath))
				return filePath;
			return image.OriginalFilePath;
		}

		/// <summary>
		/// Get the key for storing the current file path for a PalasoImage object.
		/// </summary>
		private static string GetFileKey(this PalasoImage image)
		{
			return image.OriginalFilePath == null ? image.GetHashCode().ToString() : image.OriginalFilePath;
		}

		/// <summary>
		/// Save the Image data to path as a PNG image, or delete the file if image is null.
		/// </summary>
		public static void SaveOrDeletePngImageToPath(System.Drawing.Image image, string imagePath)
		{
			var originalReadOnly = FileAttributes.Normal;
			try
			{
				// Almost all of the reports for BL-3227 that have been generated are for an UnauthorizedAccessException
				// in the FileStream constructor (which is different than the original error reported in BL-3227).  This
				// can happen if the file has become read-only for some reason.  Changing the FileAttribute is easy.  The
				// more complicated permission settings are probably too difficult to fix, and fixing them even likelier
				// to not be allowed.
				if (RobustFile.Exists(imagePath))
				{
					var originalFileAttributes = RobustFile.GetAttributes(imagePath);
					originalReadOnly = originalFileAttributes & FileAttributes.ReadOnly;
					if (originalReadOnly == FileAttributes.ReadOnly)
						RobustFile.SetAttributes(imagePath, FileAttributes.Normal);
				}
				if (image != null)
				{
					using (Stream fs = RobustIO.GetFileStream(imagePath, FileMode.Create))
					{
						SIL.IO.RobustImageIO.SaveImage(image, fs, ImageFormat.Png);
					}
					if (originalReadOnly == FileAttributes.ReadOnly)
					{
						// This may be useful to know even if only reported with other issues happening elsewhere.
						Logger.WriteEvent($"Updating {imagePath} required turning off the ReadOnly attribute (BL-3227).");
					}
				}
				else
				{
					if (RobustFile.Exists(imagePath))
						RobustFile.Delete(imagePath);
				}
			}
			catch (Exception error)
			{
				// BL-3227 Occasionally get The process cannot access the file '...\license.png' because it is being used by another process.
				// That's worth a toast, since the user might like a hint why the license image isn't up to date.  Note that these reports
				// don't always involve license.png.  They may involve branding.png, placeHolder.png, or thumbnail.png (or possibly other PNG
				// files).
				// BL-9533: these errors keep happening, but we can't help users who respond to a toast and send in an error report.
				// Logging it will allow us to possibly correlate an error here with another problem that does get reported.
				var message = $"Could not update PNG image (BL-3227) at {imagePath}";
				string details;
				details = MiscUtils.GetExtendedFileCopyErrorInformation(imagePath);
				NonFatalProblem.Report(ModalIf.None, PassiveIf.All, message, details, exception: error, showSendReport: false, showRequestDetails: true);
			}
		}
	}
>>>>>>> fd63ac96
}<|MERGE_RESOLUTION|>--- conflicted
+++ resolved
@@ -25,8 +25,9 @@
 using TempFile = SIL.IO.TempFile;
 using Bloom.ToPalaso;
 using SIL.CommandLineProcessing;
-<<<<<<< HEAD
 using SIL.Windows.Forms.ClearShare;
+using Bloom.ErrorReporter;
+using L10NSharp;
 
 namespace Bloom.ImageProcessing
 {
@@ -288,6 +289,21 @@
             return png.SequenceEqual(bytes.Take(png.Length));
         }
 
+        public static void ReportImageMetadataProblem(string filePath, Exception ex)
+        {
+            var msgFmt = LocalizationManager.GetString("EditTab.ImageMetadata.Corrupt",
+                "Bloom had a problem with {0}. The file may be corrupted. Please try another image, or try with Bloom 6.0 or newer.");
+            var msg = string.Format(msgFmt, Path.GetFileName(filePath));
+            var btnLabel = LocalizationManager.GetString("EditTab.ImageMetadata.MoreInfo",
+                "More Information");
+            var settings = new NotifyUserOfProblemSettings(AllowSendReport.Disallow,
+                btnLabel,
+                (str, ex) => {
+                    SIL.Program.Process.SafeStart("https://docs.bloomlibrary.org/image-license-problem");
+                });
+            BloomErrorReport.NotifyUserOfProblem(msg, ex, settings);
+        }
+
         /// <summary>
         /// Ensure the image does not exceed the maximum size we've set with MaxLength and MaxBreadth.
         /// Ensure that non-jpeg files have an opaque background.
@@ -1865,1353 +1881,4 @@
             }
         }
     }
-=======
-using Bloom.ErrorReporter;
-using L10NSharp;
-
-namespace Bloom.ImageProcessing
-{
-	static class ImageUtils
-	{
-		public const int MaxLength = 3840;		// equals Ultra HD ("4K") long dimension (max width for landscape, height for portrait)
-		public const int MaxBreadth = 2800;     // balanced lesser size for print, larger than Ultra HD short dimension (max height for landscape, width for portrait)
-		public const double MaxImageAspectPortrait = 3840.0 / 2800.0;
-		public const double MaxImageAspectLandscape = 2800.0 / 3840.0;
-
-		public static bool AppearsToBeJpeg(PalasoImage imageInfo)
-		{
-			// A user experienced a crash due to a null object in this section of the code.
-			// I've added a couple of checks to prevent that kind of crash here.
-			if (imageInfo == null || imageInfo.Image == null)
-				return false;
-			/*
-			 * Note, each guid is VERY SIMILAR. The difference is only in the last 2 digits of the 1st group.
-			   Undefined  B96B3CA9
-				MemoryBMP  B96B3CAA
-				BMP    B96B3CAB
-				EMF    B96B3CAC
-				WMF    B96B3CAD
-				JPEG    B96B3CAE
-				PNG    B96B3CAF
-				GIF    B96B3CB0
-				TIFF    B96B3CB1
-				EXIF    B96B3CB2
-				Icon    B96B3CB5
-			 */
-			if (ImageFormat.Jpeg.Guid == imageInfo.Image.RawFormat.Guid)
-				return true;
-
-			// If it's been saved with a current path assigned, it may have been saved as a JPEG file,
-			// and the caller will be using the current file, not the in-memory Image.
-			var currentPath = imageInfo.GetCurrentFilePath();
-			if (!String.IsNullOrEmpty(currentPath))
-				return IsJpegFile(currentPath);
-
-			// Don't trust the filename extension if the RawFormat and current file don't tell us.
-			return false;
-		}
-
-		private class ColorInfo
-		{
-			public Color color;
-			public bool isGrayish;
-			public bool isNearWhite;
-		}
-
-		/// <summary>
-		/// Check whether we should try to make the background of this image transparent.
-		/// Return true only if this is a two-color image with one of the colors being white.
-		/// (or a grayscale picture with one of the colors being white)
-		/// Return false also if any pixel encountered in scanning the picture is transparent
-		/// at all.
-		/// </summary>
-		public static bool ShouldMakeBackgroundTransparent(PalasoImage imageInfo)
-		{
-			// We want to make the white background of Black and White pictures transparent.
-			// JPEG pictures generally never meet that criteria and cannot be made transparent anyway.
-			if (!AppearsToBePng(imageInfo))
-				return false;
-			var colors = new List<ColorInfo>();
-			if ((imageInfo.Image.PixelFormat & PixelFormat.Indexed) == PixelFormat.Indexed)
-			{
-				var palette = imageInfo.Image.Palette;
-				if (palette != null && palette.Entries != null)
-				{
-					bool whiteFound = false;
-					foreach (var color in palette.Entries)
-					{
-						if (color.A < 255)
-							return false;   // already have transparent pixels
-						if (!IsThisColorForLineDrawing(color, colors, ref whiteFound))
-							return false;   // have a 3rd distinct non-gray color
-					}
-					return colors.Count == 2 && whiteFound;
-				}
-			}
-			// Harder to check if not indexed...
-			if (imageInfo.Image is Bitmap bitmapImage)
-			{
-				var whiteFound = false;
-				// Yes, this is as expensive as it looks.  But we only sample 100 pixels
-				// spread through the picture, stopping as soon as we hit either a
-				// transparent pixel or a 3rd distinct non-gray color.
-				int yDelta = Math.Max(bitmapImage.Height / 10, 2);
-				int xDelta = Math.Max(bitmapImage.Width / 10, 2);
-				var randomXFix = GenerateRandomAdjustments(271828182, xDelta);
-				var randomYFix = GenerateRandomAdjustments(271828182, yDelta);
-				for (int j = 0, y = yDelta / 2; y < bitmapImage.Height; y += yDelta, ++j)
-				{
-					j = Math.Min(j, 9);
-					for (int i = 0, x = xDelta / 2; x < bitmapImage.Width; x += xDelta, ++i)
-					{
-						i = Math.Min(i, 9);
-						var y1 = y + randomYFix[j, i];
-						var x1 = x + randomXFix[j, i];
-						y1 = Math.Min(Math.Max(y1, 0), bitmapImage.Height - 1);
-						x1 = Math.Min(Math.Max(x1, 0), bitmapImage.Width - 1);
-						var color = bitmapImage.GetPixel(x1, y1);
-						if (color.A < 255)
-							return false;   // already have transparent pixels
-						if (!IsThisColorForLineDrawing(color, colors, ref whiteFound))
-							return false;   // have a 3rd distinct non-gray color
-					}
-				}
-				// At least two colors encountered, likely black and white or greyscale in intent.
-				// But if none of the colors is white, return false. (Our code wouldn't make anything
-				// transparent anyway.)
-				return colors.Count == 2 && whiteFound;
-			}
-			// we can't tell, so err on the side of caution.
-			return false;
-		}
-
-		/// <summary>
-		/// Check whether this color is near white or grayish, and store the first two colors
-		/// encountered.  Return false if we encounter a third color and any of the three colors
-		/// are neither near white nor grayish.  (If only two colors are encountered, one of them
-		/// must be near white, but the other does not have to be grayish.)  It would be nice to
-		/// allow, for example, shades of purple, but that's too hard to do reliably.
-		/// </summary>
-		private static bool IsThisColorForLineDrawing(Color color, List<ColorInfo> colors, ref bool whiteFound)
-		{
-			var whitish = IsNearWhite(color);
-			var grayish = IsGrayish(color);
-			if (colors.Count == 0)
-			{
-				colors.Add(new ColorInfo { color = color, isGrayish = grayish, isNearWhite = whitish });
-			}
-			else if (colors.Count == 1 && color != colors[0].color)
-			{
-				colors.Add(new ColorInfo { color = color, isGrayish = grayish, isNearWhite = whitish });
-			}
-			else if (colors.Count == 2 && color != colors[0].color && color != colors[1].color)
-			{
-				// NearWhite is not guaranteed to be Grayish, so we have to check both.
-				if (!(colors[0].isGrayish || colors[0].isNearWhite) ||
-					!(colors[1].isGrayish || colors[1].isNearWhite) ||
-					!(grayish || whitish))
-				{
-					// we have at least 3 colors, at least one of which is neither white nor gray
-					return false;
-				}
-			}
-			// Enhance: store all distinct colors encountered, not just the first two, and store a
-			// count of how often they were found (for the bitmap check).  Then the caller could
-			// check all of them for grayishness and whiteness, or do a more sophisticated analysis
-			// for being shades of a given color, or (for the bitmap) look at the ratio of white vs
-			// non-white colors for line drawing detection.  (Of course, then the name of the method
-			// might no longer be appropriate and the return value wouldn't exist.)
-			whiteFound |= whitish;
-			return true;
-		}
-
-		private static int[,] GenerateRandomAdjustments(int seed, int range)
-		{
-			var rand = new Random(seed);
-			var adjustments = new int[10,10];
-			for (var i = 0; i < 10; ++i)
-				for (var j = 0; j < 10; ++j)
-					adjustments[i,j] = rand.Next(range) - (range / 2);
-			return adjustments;
-		}
-
-		/// <summary>
-		/// Detect the color range that we would consider "white" and make transparent.
-		/// </summary>
-		internal static bool IsNearWhite(Color color)
-		{
-			return color.R >= 253 && color.R <= 255 &&
-					color.G >= 253 && color.G <= 255 &&
-					color.B >= 253 && color.B <= 255;
-		}
-
-		internal static bool IsGrayish(Color color)
-		{
-			return color.R == color.G && color.G == color.B;
-		}
-
-		public static bool IsJpegFile(string path)
-		{
-			if (string.IsNullOrEmpty(path) || !RobustFile.Exists(path))
-				return false;
-			byte[] bytes = new byte[10];
-			using (var file = RobustFile.OpenRead(path))
-			{
-				file.Read(bytes, 0, 10);
-			}
-			// see https://www.sparkhound.com/blog/detect-image-file-types-through-byte-arrays
-			var jpeg = new byte[] { 255, 216, 255, 224 }; // jpeg
-			var jpeg2 = new byte[] { 255, 216, 255, 225 }; // jpeg canon
-
-			return jpeg.SequenceEqual(bytes.Take(jpeg.Length)) || jpeg2.SequenceEqual(bytes.Take(jpeg2.Length));
-		}
-
-		public static bool HasJpegExtension(string filename)
-		{
-			return new[] { ".jpg", ".jpeg" }.Contains(Path.GetExtension(filename)?.ToLowerInvariant());
-		}
-
-		public static bool AppearsToBePng(PalasoImage imageInfo)
-		{
-			if (imageInfo == null || imageInfo.Image == null)
-				return false;
-			if (ImageFormat.Png.Guid == imageInfo.Image.RawFormat.Guid)
-				return true;
-
-			// If it's been saved with a current path assigned, it may have been saved as a PNG file,
-			// and the caller will be using the current file, not the in-memory Image.
-			var currentPath = imageInfo.GetCurrentFilePath();
-			if (!String.IsNullOrEmpty(currentPath))
-				return IsPngFile(currentPath);
-
-			// Don't trust the original filename extension if the RawFormat and current file don't tell us.
-			return false;
-		}
-
-		public static bool IsPngFile(string path)
-		{
-			if (string.IsNullOrEmpty(path) || !RobustFile.Exists(path))
-				return false;
-			byte[] bytes = new byte[10];
-			using (var file = RobustFile.OpenRead(path))
-			{
-				file.Read(bytes, 0, 10);
-			}
-			// see https://www.sparkhound.com/blog/detect-image-file-types-through-byte-arrays
-			var png = new byte[] { 137, 80, 78, 71 };    // PNG
-
-			return png.SequenceEqual(bytes.Take(png.Length));
-		}
-
-
-		public static void ReportImageMetadataProblem(string filePath, Exception ex)
-		{
-			var msgFmt = LocalizationManager.GetString("EditTab.ImageMetadata.Corrupt",
-				"Bloom had a problem with {0}. The file may be corrupted. Please try another image, or try with Bloom 6.0 or newer.");
-			var msg = string.Format(msgFmt, Path.GetFileName(filePath));
-			var btnLabel = LocalizationManager.GetString("EditTab.ImageMetadata.MoreInfo",
-				"More Information");
-			var settings = new NotifyUserOfProblemSettings(AllowSendReport.Disallow,
-				btnLabel,
-				(str, ex) => {
-					SIL.Program.Process.SafeStart("https://docs.bloomlibrary.org/image-license-problem");
-				});
-			BloomErrorReport.NotifyUserOfProblem(msg, ex, settings);
-		}
-
-		/// <summary>
-		/// Ensure the image does not exceed the maximum size we've set with MaxLength and MaxBreadth.
-		/// Ensure that non-jpeg files have an opaque background.
-		/// Make the image a png if it's not a jpeg.  Make large png images into jpeg images to save space.
-		/// Save the processed image in the book's folder.
-		///
-		/// If the image has a filename, that name is used in creating any new files.
-		/// WARNING: imageInfo.Image could be replaced (causing the original to be disposed)
-		/// </summary>
-		/// <returns>The name of the file, now in the book's folder.</returns>
-		public static string ProcessAndSaveImageIntoFolder(PalasoImage imageInfo, string bookFolderPath, bool isSameFile)
-		{
-			LogMemoryUsage();
-
-			// If we go through all the processing and saving machinations for the placeholder image,
-			// we just get more and more placeholders when we cut images (BL-9011).
-			// And the normal update process that a book goes through when selecting it (in the Collection tab)
-			// for editing ensures that the placeHolder.png file is present in the book.
-			if (!string.IsNullOrEmpty(imageInfo.OriginalFilePath) && imageInfo.OriginalFilePath.ToLowerInvariant().EndsWith("placeholder.png"))
-			{
-				return Path.GetFileName(imageInfo.OriginalFilePath);
-			}
-			if (!Directory.Exists(bookFolderPath))
-				throw new DirectoryNotFoundException(bookFolderPath + " does not exist");	// may as well check this early
-			bool isEncodedAsJpeg = false;
-			try
-			{
-				var size = GetDesiredImageSize(imageInfo.Image.Width, imageInfo.Image.Height);
-
-				if (size.Width < imageInfo.Image.Width || size.Height < imageInfo.Image.Height ||
-					!(AppearsToBeJpeg(imageInfo) || AppearsToBePng(imageInfo)))
-				{
-					// Either need to shrink the image since it's larger than our maximum allowed size,
-					// or need to convert from a BMP or TIFF file to a PNG file (or both).
-					// NB: the original imageInfo.Image is disposed of in the setter below.
-					// As of now (9/2016) this is safe because there are no other references to it higher in the stack.
-					var img = TryResizeImageWithGraphicsMagick(imageInfo, size);
-					if (img !=null)
-					{
-						imageInfo.Image = img;
-					}
-				}
-
-				isEncodedAsJpeg = AppearsToBeJpeg(imageInfo);
-				bool isEncodedAsPng = !isEncodedAsJpeg && AppearsToBePng(imageInfo);
-
-				string jpegFilePath = Path.Combine(bookFolderPath, GetFileNameToUseForSavingImage(bookFolderPath, imageInfo, true));
-				var convertedToJpeg = !isEncodedAsJpeg && !HasTransparency(imageInfo.Image) && TryChangeFormatToJpegIfHelpful(imageInfo, jpegFilePath);
-				if (convertedToJpeg)
-					return Path.GetFileName(jpegFilePath);
-
-				string imageFileName;
-				if (isSameFile)
-					imageFileName = imageInfo.FileName;
-				else
-					imageFileName = GetFileNameToUseForSavingImage(bookFolderPath, imageInfo, isEncodedAsJpeg);
-				var sourcePath = imageInfo.GetCurrentFilePath();
-				var destinationPath = Path.Combine(bookFolderPath, imageFileName);
-				if (isEncodedAsJpeg || isEncodedAsPng)
-					RobustFile.Copy(sourcePath, destinationPath);
-				else
-					imageInfo.Image.Save(destinationPath, ImageFormat.Png); // destinationPath already has .png extension
-				if (_createdTempImageFile != null)
-				{
-					if (RobustFile.Exists(_createdTempImageFile))
-						RobustFile.Delete(_createdTempImageFile);
-					_createdTempImageFile = null;
-				}
-				return imageFileName;
-			}
-			catch (IOException)
-			{
-				throw; //these are informative on their own
-			}
-				/* No. OutOfMemory is almost meaningless when it comes to image errors. Better not to confuse people
-			 * catch (OutOfMemoryException error)
-			{
-				//Enhance: it would be great if we could bring up that problem dialog ourselves, and offer this picture as an attachment
-				throw new ApplicationException("Bloom ran out of memory while trying to import the picture. We suggest that you quit Bloom, run it again, and then try importing this picture again. If that fails, please go to the Help menu and choose 'Report a Problem'", error);
-			}*/
-			catch (Exception error)
-			{
-				if (!String.IsNullOrEmpty(imageInfo.FileName) && RobustFile.Exists(imageInfo.OriginalFilePath))
-				{
-					var megs = new FileInfo(imageInfo.OriginalFilePath).Length/(1024*1000);
-					if (megs > 2)
-					{
-						var msg =
-							String.Format(
-								"Bloom was not able to prepare that picture for including in the book. \r\nThis is a rather large image to be adding to a book --{0} Megs--.",
-								megs);
-						if (isEncodedAsJpeg)
-						{
-							msg +=
-								"\r\nNote, this file is a jpeg, which is normally used for photographs, and complex color artwork. Bloom can handle smallish jpegs, large ones are difficult to handle, especially if memory is limited.";
-						}
-						throw new ApplicationException(msg, error);
-					}
-				}
-
-				throw new ApplicationException(
-					"Bloom was not able to prepare that picture for including in the book. We'd like to investigate, so if possible, would you please email it to issues@bloomlibrary.org?" +
-					Environment.NewLine + imageInfo.FileName, error);
-			}
-		}
-
-		/// <summary>
-		/// Return the largest image size that either matches the original width and height or
-		/// is bounded by the length of A4 paper and the width of Letter paper, both at 300dpi.
-		/// </summary>
-		internal static Size GetDesiredImageSize(int width, int height)
-		{
-			var aspect = (double) height / (double) width;
-			if (height > width)
-			{
-				// portrait orientation
-				if (height > MaxLength || width > MaxBreadth)
-				{
-					if (aspect <= MaxImageAspectPortrait)
-						return new Size(MaxBreadth, (int)(aspect * (double)MaxBreadth));
-					else
-						return new Size((int)((double)MaxLength / aspect), MaxLength);
-				}
-			}
-			else if (width > height)
-			{
-				// landscape orientation
-				if (height > MaxBreadth || width > MaxLength)
-				{
-					if (aspect > MaxImageAspectLandscape)
-						return new Size((int)((double)MaxBreadth / aspect), MaxBreadth);
-					else
-						return new Size(MaxLength, (int)(aspect * (double)MaxLength));
-				}
-			}
-			else
-			{
-				// square picture
-				if (width > MaxBreadth)
-					return new Size(MaxBreadth, MaxBreadth);
-			}
-			return new Size(width, height);
-		}
-
-		private static string GetFileNameToUseForSavingImage(string bookFolderPath, PalasoImage imageInfo, bool isJpeg)
-		{
-			var extension = isJpeg ? ".jpg" : ".png";
-			// Some images, like from a scanner or camera, won't have a name yet.  Some will need a number
-			// in order to differentiate from what is already there. We don't try and be smart somehow and
-			// know when to just replace the existing one with the same name... some other process will have
-			// to remove unused images.
-			string basename;
-			if (String.IsNullOrEmpty(imageInfo.FileName) || imageInfo.FileName.StartsWith("tmp"))
-			{
-				basename = "image";
-			}
-			else
-			{
-				// Even pictures that aren't obviously unnamed or temporary may have the same name.
-				// See https://silbloom.myjetbrains.com/youtrack/issue/BL-2627 ("Weird Image Problem").
-				basename = Path.GetFileNameWithoutExtension(imageInfo.FileName);
-			}
-			return GetUnusedFilename(bookFolderPath, basename, extension);
-		}
-
-		/// <summary>
-		/// Get an unused filename in the given folder based on the basename and extension. "extension" must
-		/// start with a period. As well as being unused, the name will be truncated enough to minimize
-		/// the danger of exceeding the maximum path length for Windows.  Multiple consecutive spaces will
-		/// be collapsed to a single space, and leading and trailing spaces will be removed.
-		/// </summary>
-		internal static string GetUnusedFilename(string bookFolderPath, string basenameIn, string extension, string defaultName = "image")
-		{
-			if (extension == null)
-				extension = "";
-			var basename = MiscUtils.TruncateFileBasename(basenameIn, extension, defaultName);
-			// basename may already end in one or more digits. Try to strip off digits, parse and increment.
-			try
-			{
-				int i;
-				var newBasename = ParseFilename(basename, out i);
-				while (RobustFile.Exists(ConstructFilename(bookFolderPath, newBasename, i, extension)))
-				{
-					++i;
-				}
-				return newBasename + GetCounterString(i) + extension;
-			}
-			catch (System.OverflowException)
-			{
-				// Image filenames can look like "FB_IMG_1629606288606.jpg", with a huge number at the end.
-				// For these files, try appending a hyphen and a number.
-				// See https://issues.bloomlibrary.org/youtrack/issue/BL-10307.
-				var newBasename = basename + "-";
-				int i = 1;
-				while (RobustFile.Exists(ConstructFilename(bookFolderPath, newBasename, i, extension)))
-				{
-					++i;
-				}
-				return newBasename + GetCounterString(i) + extension;
-			}
-		}
-
-		private static string ConstructFilename(string folderPath, string basename, int currentNum, string extension)
-		{
-			return Path.Combine(folderPath,
-				basename +
-				GetCounterString(currentNum) +
-				extension);
-		}
-
-		private static string GetCounterString(int currentCounter)
-		{
-			return currentCounter == 0 ? string.Empty : currentCounter.ToString(CultureInfo.InvariantCulture);
-		}
-
-		private static string ParseFilename(string basename, out int versionNumber)
-		{
-			const string digits = "0123456789";
-			var length = basename.Length;
-			var i = length;
-			while (i > 0 && digits.Contains(basename[i - 1]))
-			{
-				--i;
-			}
-			// i will be the index of the first digit
-			if (i == length)
-			{
-				// In this case, there are no digits to be had
-				versionNumber = 0;
-				return basename;
-			}
-			if (i == 0)
-			{
-				// In this case, the whole filename is digits
-				versionNumber = int.Parse(basename);
-				return string.Empty;
-			}
-			// We have some combination of letters with digits at the end.
-			var newBasename = basename.Substring(0, i);
-			versionNumber = int.Parse(basename.Substring(i, length - i));
-			return newBasename;
-		}
-
-		private static void LogMemoryUsage()
-		{
-			using (var proc = Process.GetCurrentProcess())
-			{
-				const int bytesPerMegabyte = 1048576;
-				Logger.WriteEvent("Paged Memory: " + proc.PagedMemorySize64 / bytesPerMegabyte + " MB");
-				Logger.WriteEvent("Peak Paged Memory: " + proc.PeakPagedMemorySize64 / bytesPerMegabyte + " MB");
-				Logger.WriteEvent("Peak Virtual Memory: " + proc.PeakVirtualMemorySize64 / bytesPerMegabyte + " MB");
-				Logger.WriteEvent("GC Total Memory: " + GC.GetTotalMemory(false) / bytesPerMegabyte + " MB");
-			}
-		}
-
-		/// <summary>
-		/// Check whether any images are too big and need to be reduced in size.
-		/// </summary>
-		public static bool NeedToShrinkImages(string folderPath)
-		{
-			var startTime = DateTime.Now;
-			try
-			{
-				var filePaths = Directory.GetFiles(folderPath, "*.*");
-				var pngFiles = filePaths.Where(path => path.ToLowerInvariant().EndsWith(".png")).ToArray();
-				var jpgFiles = filePaths.Where(path =>
-					path.ToLowerInvariant().EndsWith(".jpg") || path.ToLowerInvariant().EndsWith(".jpeg")).ToArray();
-				foreach (string path in pngFiles)
-				{
-					if (Path.GetFileName(path)?.ToLowerInvariant() == "placeholder.png")
-						continue;
-					// Very large PNG files can cause "out of memory" errors here, while making thumbnails,
-					// and when creating ePUBs or BloomPub books.  So, we check for sizes bigger than our
-					// maximum and return true if any are found.
-					try
-					{
-						var tagFile = RobustFileIO.CreateTaglibFile(path);
-						if (tagFile.Properties != null && tagFile.Properties.Description.Contains("PNG"))
-						{
-							if (IsImageSizeTooBig(tagFile.Properties.PhotoWidth, tagFile.Properties.PhotoHeight))
-								return true;
-						}
-					}
-					catch (Exception ex)
-					{
-						Bloom.Utils.MiscUtils.SuppressUnusedExceptionVarWarning(ex);
-						continue; // if something goes wrong, well, we'll just hope this image isn't too big.
-					}
-				}
-
-				foreach (string path in jpgFiles)
-				{
-					// Very large JPG files can cause "out of memory" errors while making thumbnails and
-					// when creating ePUBs or BloomPub books.  So, we check for sizes bigger than our
-					// maximum and return true if any are found.
-					try
-					{
-						var tagFile = RobustFileIO.CreateTaglibFile(path);
-						if (tagFile.Properties != null && tagFile.Properties.Description.Contains("JFIF"))
-						{
-							if (IsImageSizeTooBig(tagFile.Properties.PhotoWidth, tagFile.Properties.PhotoHeight))
-								return true;
-						}
-					}
-					catch (Exception ex)
-					{
-						Bloom.Utils.MiscUtils.SuppressUnusedExceptionVarWarning(ex);
-						continue; // if something goes wrong, well, we'll just hope this image isn't too big.
-					}
-				}
-
-				return false;
-			}
-			finally
-			{
-				var endTime = DateTime.Now;
-				Debug.WriteLine($"DEBUG: ImageUtils.NeedToShrinkImages({folderPath}) took {endTime - startTime}");
-			}
-		}
-
-		private static bool IsImageSizeTooBig(int width, int height)
-		{
-			if (height > width)	// portrait orientation
-			{
-				return (height > MaxLength || width > MaxBreadth);
-			}
-			else if (width > height)	// landscape orientation
-			{
-				return (height > MaxBreadth || width > MaxLength);
-			}
-			else	// square picture
-			{
-				return (width > MaxBreadth);
-			}
-		}
-
-		/// <summary>
-		/// Shrink any images in the folder that are bigger than our maximum reasonable size (3840x2800)
-		/// to fit within that size.
-		/// Also remove transparency on desired images (which there usually won't be any).
-		/// </summary>
-		/// <remarks>
-		/// Up through Bloom 3.0, we would make white areas transparent when importing images, in order to make them
-		/// look good against the colored background of a book cover.  This caused problems with some PDF viewers, so
-		/// in Bloom 3.1, we switched to only making them transparent at runtime.  This method allows us to undo that
-		/// transparency-making.
-		/// This method also allows to shrink enormous PNG and JPEG files to our desired maximum size (but not
-		/// converting PNG files to JPEG as can sometimes happen when initially setting the image files from the
-		/// Image Chooser dialog).  Some books have acquired large images that cause frequent "out of memory"
-		/// errors, some of which are hidden from the user.
-		/// Transparency is removed only from images the caller wants to be fixed. (BL-8819)
-		/// None of the current callers will want transparency to be removed. (BL-8846)
-		/// </remarks>
-		public static void FixSizeAndTransparencyOfImagesInFolder(string folderPath, IEnumerable<string> namesOfFilesToFixTransparency,
-			IProgress progress)
-		{
-			// On Windows, "*.png" and "*.jp?g" would work to collect the desired image files using the
-			// Directory.GetFiles method.  These fail on Linux for two reasons: case sensitivity and the ?
-			// wildcard character represents a single character on Linux instead of an optional character.
-			// So we collect a larger set of file paths and extract the ones we want to the separate lists
-			// in a system independent way.
-			var filePaths = Directory.GetFiles(folderPath, "*.*");
-			var pngFiles = filePaths.Where(path => path.ToLowerInvariant().EndsWith(".png")).ToArray();
-			var jpgFiles = filePaths.Where(path =>
-				path.ToLowerInvariant().EndsWith(".jpg") || path.ToLowerInvariant().EndsWith(".jpeg")).ToArray();
-			int completed = 0;
-			int totalFileCount = pngFiles.Length + jpgFiles.Length;
-			foreach (string path in pngFiles)
-			{
-				progress.ProgressIndicator.PercentCompleted = (int)(100.0 * (float)completed / (float)totalFileCount);
-				if (Path.GetFileName(path)?.ToLowerInvariant() == "placeholder.png")
-				{
-					++completed;
-					continue;
-				}
-				// Very large PNG files can cause "out of memory" errors here, while making thumbnails,
-				// and when creating ePUBs or BloomPub books.  So, we check for sizes bigger than our
-				// maximum and reduce the image here if needed.
-				var tagFile = RobustFileIO.CreateTaglibFile(path);
-				if (tagFile.Properties != null && tagFile.Properties.Description.Contains("PNG"))
-				{
-					var size = GetDesiredImageSize(tagFile.Properties.PhotoWidth, tagFile.Properties.PhotoHeight);
-					if (size.Width != tagFile.Properties.PhotoWidth || size.Height != tagFile.Properties.PhotoHeight)
-					{
-						var makeOpaque = namesOfFilesToFixTransparency.Contains(Path.GetFileName(path));
-						if (ReplaceImageFileWithSmallerOpaqueCopy(path, size, makeOpaque, tagFile, progress))
-						{
-							++completed;
-							continue;
-						}
-					}
-				}
-				// Remove transparency only from images the caller wants to be fixed.
-				// (This is largely for the benefit of not changing branding images.  See BL-8819.)
-				if (!namesOfFilesToFixTransparency.Contains(Path.GetFileName(path)))
-				{
-					++completed;
-					continue;
-				}
-				using (var pi = PalasoImage.FromFileRobustly(path))
-				{
-					// If the image isn't jpeg (which it shouldn't be), and we can't be sure it's already
-					// opaque, change the image to be opaque.  As explained above, some PDF viewers don't
-					// handle transparent images very well.
-					// But the PDF should not be displaying the thumbnail or placeholder images, so leave
-					// them alone.  See https://issues.bloomlibrary.org/youtrack/issue/BL-8700.
-					if (!AppearsToBeJpeg(pi) && !IsIndexedAndOpaque(pi.Image) &&
-						Path.GetFileName(path).ToLowerInvariant() != "thumbnail.png" &&
-						Path.GetFileName(path).ToLowerInvariant() != "placeholder.png")
-					{
-						RemoveTransparency(pi, path, progress);
-					}
-				}
-				completed++;
-			}
-			foreach (string path in jpgFiles)
-			{
-				progress.ProgressIndicator.PercentCompleted = (int)(100.0 * (float)completed / (float)totalFileCount);
-				// Very large JPG files can cause "out of memory" errors while making thumbnails and
-				// when creating ePUBs or BloomPub books.  So, we check for sizes bigger than our
-				// maximum and reduce the image here if needed.
-				var tagFile = RobustFileIO.CreateTaglibFile(path);
-				if (tagFile.Properties != null && tagFile.Properties.Description.Contains("JFIF"))
-				{
-					var size = GetDesiredImageSize(tagFile.Properties.PhotoWidth, tagFile.Properties.PhotoHeight);
-					if (size.Width != tagFile.Properties.PhotoWidth || size.Height != tagFile.Properties.PhotoHeight)
-					{
-						ReplaceImageFileWithSmallerOpaqueCopy(path, size, false, tagFile, progress);
-					}
-				}
-				++completed;
-			}
-		}
-
-		/// <summary>
-		/// Use GraphicsMagick to replace a PNG (or JPEG) file with one of the given size optionally
-		/// having an opaque background.
-		/// </summary>
-		/// <returns>true if successful, false if GraphicsMagick doesn't exist or didn't work</returns>
-		private static bool ReplaceImageFileWithSmallerOpaqueCopy(string path, Size size, bool makeOpaque, TagLib.File oldMetaData, IProgress progress)
-		{
-			var msgFmt = L10NSharp.LocalizationManager.GetString("ImageUtils.PreparingImage", "Preparing image: {0}", "{0} is a placeholder for the image file name");
-			var msg = string.Format(msgFmt, Path.GetFileName(path));
-			progress.WriteStatus(msg);
-			var exeGraphicsMagick = GetGraphicsMagickPath();
-			if (!RobustFile.Exists(exeGraphicsMagick))
-				return false;
-			var tempCopy = TempFileUtils.GetTempFilepathWithExtension(Path.GetExtension(path));
-			try
-			{
-				var result = RunGraphicsMagick(exeGraphicsMagick, path, tempCopy, size, makeOpaque);
-				if (result.ExitCode == 0)
-				{
-					RobustFile.Copy(tempCopy, path, true);
-					// Copy metadata from older file to the new one.  GraphicsMagick does a poor job on metadata.
-					var newMeta = RobustFileIO.CreateTaglibFile(path);
-					CopyTags(oldMetaData, newMeta);
-					newMeta.Save();
-					Application.DoEvents();	// allow progress report to work
-					return true;
-				}
-				else
-				{
-					LogGraphicsMagickFailure(result);
-				}
-			}
-			catch (Exception e)
-			{
-				Console.WriteLine(e);
-			}
-			finally
-			{
-				// Ignore any errors deleting temp files.  If we leak, we leak...
-				try
-				{
-					RobustFile.Delete(tempCopy);	// don't need this any longer
-				}
-				catch (Exception e)
-				{
-					// log and ignore
-					Bloom.Utils.MiscUtils.SuppressUnusedExceptionVarWarning(e);
-				}
-			}
-			return false;
-		}
-
-		/// <summary>
-		/// Copy the metadata from one image file to another using TagLib.File objects to represent the two files.
-		/// Note that PNG files uses both PNG tags and XMP tags and JPEG files use XMP tags.  (JPEG files may also
-		/// use other types of tags, but in practice the XMP tags carry all the intellectual property information
-		/// we care about.)
-		/// </summary>
-		private static void CopyTags(TagLib.File originalTags, TagLib.File newTags)
-		{
-			if ((originalTags.TagTypes & TagTypes.Png) == TagTypes.Png)
-			{
-				if (originalTags.GetTag(TagTypes.Png) is PngTag tag &&
-					newTags.GetTag(TagTypes.Png, true) is PngTag newTag)
-				{
-					foreach (KeyValuePair<string, string> kvp in tag)
-						newTag.SetKeyword(kvp.Key, kvp.Value);
-				}
-			}
-			if ((originalTags.TagTypes & TagTypes.XMP) == TagTypes.XMP)
-			{
-				if (originalTags.GetTag(TagTypes.XMP) is XmpTag tag &&
-					newTags.GetTag(TagTypes.XMP, true) is XmpTag newTag)
-				{
-					// Don't bother copying camera/scanner related information.
-					// We just want the creator/copyright/description type information.
-					foreach (var node in tag.NodeTree.Children)
-					{
-						if (node.Namespace == "http://purl.org/dc/elements/1.1/" ||
-							node.Namespace == "http://creativecommons.org/ns#" ||
-							node.Namespace == "http://www.metadataworkinggroup.com/schemas/collections/" ||
-							(node.Namespace == "http://ns.adobe.com/exif/1.0/" && node.Name == "UserComment"))
-						{
-							newTag.NodeTree.AddChild(node);
-						}
-					}
-				}
-			}
-		}
-
-		private static void RemoveTransparency(PalasoImage original, string path, IProgress progress)
-		{
-			progress.WriteStatus("RemovingTransparency from image: " + Path.GetFileName(path));
-			using (var b = new Bitmap(original.Image.Width, original.Image.Height))
-			{
-				DrawImageWithWhiteBackground(original.Image, b);
-				original.Image = b;
-				PalasoImage.SaveImageRobustly(original, path); // BL-4148: this method preserves existing metadata
-			}
-		}
-
-		/// <summary>
-		/// Check whether this image has an indexed format, and if so, whether all of its colors are totally opaque.
-		/// (If so, we won't need to create a copy of the image without any transparency.
-		/// </summary>
-		/// <remarks>
-		/// It's too hard/expensive to check all the pixels in a non-indexed image to see if they're all opaque.
-		/// </remarks>
-		public static bool IsIndexedAndOpaque(Image image)
-		{
-			if ((image.PixelFormat & PixelFormat.Indexed) == PixelFormat.Indexed)
-			{
-				foreach (var color in image.Palette.Entries)
-				{
-					if (color.A != 255)
-						return false;   // 255 == opaque, other values varying amount of transparency
-				}
-				return true;
-			}
-			// Too hard / expensive to determine transparency/opacity
-			return false;
-		}
-
-		/// <summary>
-		/// Check whether the image has any transparency.
-		/// If it becomes too difficult or expensive to determine, we punt and return false.
-		/// </summary>
-		public static bool HasTransparency(Image image)
-		{
-			if ((image.PixelFormat & PixelFormat.Indexed) == PixelFormat.Indexed)
-			{
-				foreach (var color in image.Palette.Entries)
-				{
-					if (color.A != 255)
-						return true;   // 255 == opaque, other values varying amount of transparency
-				}
-				return false;
-			}
-			
-			if (image is Bitmap bitmapImage)
-			{
-				// Yes, this is as expensive as it looks. But we take advantage of the fact that almost all
-				// transparent images which someone would use in Bloom would be transparent in the corner.
-				// Leave a little fudge for a non-transparent border.
-				int maxPixelsFromCorner = 15;
-				for (int y = 0; y < bitmapImage.Height && y < maxPixelsFromCorner; ++y)
-					for (int x = 0; x < bitmapImage.Width && x < maxPixelsFromCorner; ++x)
-						if (bitmapImage.GetPixel(x, y).A != 255)
-							return true;
-
-				return false;
-			}
-
-			// Too hard / expensive to determine transparency/opacity
-			return false;
-		}
-
-		/// <summary>
-		/// If GraphicsMagick exists, use it to resize the image, optionally making it opaque in the process.
-		/// If GraphicsMagick cannot be found, use the C# .Net code for the desired operation.
-		/// </summary>
-		/// <remarks>
-		/// The reason for using GraphicsMagick is that some images are just too big to handle without getting
-		/// an "out of memory" error.
-		/// </remarks>
-		/// <returns>Returns null if the resize wouldn't make the file smaller,
-		/// else the new image.</returns>
-		private static Image TryResizeImageWithGraphicsMagick(PalasoImage imageInfo, Size size, bool makeOpaque=false)
-		{
-			var graphicsMagickPath = GetGraphicsMagickPath();
-			if (RobustFile.Exists(graphicsMagickPath))
-			{
-				var sourcePath = imageInfo.GetCurrentFilePath();
-				var isJpegImage = AppearsToBeJpeg(imageInfo);
-				if (String.IsNullOrEmpty(sourcePath) || !RobustFile.Exists(sourcePath))
-				{
-					sourcePath = CreateSourceFileForImage(imageInfo, isJpegImage);
-				}
-				var destPath = TempFileUtils.GetTempFilepathWithExtension(isJpegImage ? ".jpg" : ".png");
-				try
-				{
-					var result = RunGraphicsMagick(graphicsMagickPath, sourcePath, destPath, size, makeOpaque);
-					if (result.ExitCode == 0)
-					{
-						if(new FileInfo(destPath).Length > new FileInfo(sourcePath).Length){
-							// The new file is actually larger (BL-11441) so bail out
-							Debug.WriteLine($"New file for {Path.GetFileName(sourcePath)} at {size} is larger than original at {imageInfo.Image.Size}.");
-							return null;
-						}
-						imageInfo.SetCurrentFilePath(destPath);
-						return RobustImageIO.GetImageFromFile(destPath);
-					}
-					else
-					{
-						LogGraphicsMagickFailure(result);
-					}
-				}
-				catch (Exception e)
-				{
-					Console.WriteLine(e);
-				}
-				finally
-				{
-					// Ignore any errors deleting temp files.  If we leak, we leak...
-					try
-					{
-						// don't need this any longer if it's a temp file and not used for the current image
-						if (sourcePath.StartsWith(Path.GetTempPath()) && sourcePath != imageInfo.GetCurrentFilePath())
-							RobustFile.Delete(sourcePath);
-					}
-					catch (Exception e)
-					{
-						// log and ignore
-						Bloom.Utils.MiscUtils.SuppressUnusedExceptionVarWarning(e);
-					}
-				}
-			}
-			// GraphicsMagick is not working (or doesn't exist).  Try the old way with System.Drawing operations.
-			var bm = new Bitmap(size.Width, size.Height);
-			var rect = new Rectangle(Point.Empty, size);
-			using (var g = Graphics.FromImage(bm))
-			{
-				if (makeOpaque)
-					g.Clear(Color.White);
-				g.DrawImage(imageInfo.Image, rect);
-			}
-			return bm;
-		}
-
-		static string _createdTempImageFile;
-
-		private static string CreateSourceFileForImage(PalasoImage imageInfo, bool isJpegImage)
-		{
-			// This must be from a paste instead of the ImageChooser dialog.
-			var sourcePath = Path.GetTempFileName();
-			RobustFile.Delete(sourcePath);
-			if (isJpegImage)
-			{
-				sourcePath += ".jpg";
-				imageInfo.Image.Save(sourcePath, ImageFormat.Jpeg);
-			}
-			else
-			{
-				sourcePath += ".png";
-				imageInfo.Image.Save(sourcePath, ImageFormat.Png);
-			}
-			imageInfo.SetCurrentFilePath(sourcePath);
-			if (_createdTempImageFile != null)
-			{
-				if (RobustFile.Exists(_createdTempImageFile))
-					RobustFile.Delete(_createdTempImageFile);
-			}
-			_createdTempImageFile = sourcePath;
-			return sourcePath;
-		}
-
-		private static void LogGraphicsMagickFailure(ExecutionResult result)
-		{
-			var standardOutput = result.StandardOutput;
-			var standardError = result.StandardError;
-			var msgBldr = new StringBuilder();
-			msgBldr.AppendLine("GraphicsMagick failed to convert an image file.");
-			msgBldr.AppendFormat("{0} {1}", result.ExePath, result.Arguments);
-			msgBldr.AppendLine();
-			msgBldr.AppendFormat("GraphicsMagick exit code = {0}", result.ExitCode);
-			msgBldr.AppendLine();
-			msgBldr.AppendLine("stderr =");
-			msgBldr.AppendLine(standardError);
-			msgBldr.AppendLine("stdout =");
-			msgBldr.AppendLine(standardOutput);
-			Logger.WriteEvent(msgBldr.ToString());
-			Console.Write(msgBldr.ToString());
-		}
-
-		private static ExecutionResult RunGraphicsMagick(string graphicsMagickPath, string sourcePath, string destPath, Size size,
-			bool makeOpaque)
-		{
-			// We have no idea what the input (and output) file names are, and whether they can be safely represented
-			// in the user's codepage.  We also have no idea what the user's codepage is.  This has a major impact
-			// on whether the spawned GraphicsMagick process will succeed in reading/writing the files.  We can
-			// assume that ASCII file paths are safe regardless of the user's default codepage.
-			var safeSourcePath = sourcePath;
-			if (!IsAsciiFilepath(sourcePath))
-			{
-				safeSourcePath = TempFileUtils.GetTempFilepathWithExtension(Path.GetExtension(sourcePath));
-				RobustFile.Copy(sourcePath, safeSourcePath);
-			}
-			var safeDestPath = destPath;
-			if (!IsAsciiFilepath(destPath))
-				safeDestPath = TempFileUtils.GetTempFilepathWithExtension(Path.GetExtension(destPath));
-			try
-			{
-				var argsBldr = new StringBuilder();
-				argsBldr.AppendFormat("convert \"{0}\"", safeSourcePath);
-				if (makeOpaque)
-					argsBldr.Append(" -background white -extent 0x0 +matte");
-				// GraphicsMagick quality numbers: http://www.graphicsmagick.org/GraphicsMagick.html#details-quality
-				// For PNG files, "quality" really means "compression".  75 is the default value used in GraphicsMagick
-				// for .png files, and tests out as having a good balance between speed and resulting file size.
-				// See https://issues.bloomlibrary.org/youtrack/issue/BL-11441 for an extensive discussion of this.
-				if (destPath.EndsWith(".png", StringComparison.InvariantCultureIgnoreCase))
-					argsBldr.Append(" -quality 75");	// no lossage in output, use adaptive filter in changing image dimensions
-				else if (destPath.EndsWith(".jpg", StringComparison.InvariantCultureIgnoreCase))
-					argsBldr.Append(" -quality 99");	// still lossy, but not near as bad as the default (bigger file, however)
-				argsBldr.AppendFormat(" -scale {0}x{1} \"{2}\"", size.Width, size.Height, safeDestPath);
-				var arguments = argsBldr.ToString();
-
-				var result = CommandLineRunnerExtra.RunWithInvariantCulture(graphicsMagickPath, arguments, "", 600, new NullProgress());
-
-				if (destPath != safeDestPath)
-					RobustFile.Copy(safeDestPath, destPath, true);
-				return result;
-			}
-			finally
-			{
-				// remove unneeded copies
-				if (sourcePath != safeSourcePath)
-					RobustFile.Delete(safeSourcePath);
-				if (destPath != safeDestPath)
-					RobustFile.Delete(safeDestPath);
-			}
-		}
-
-		/// <summary>
-		/// Check whether the give file path contains any non-ASCII characters.  We don't know what
-		/// the user's default codepage is, and when we spawn a process to run an external program,
-		/// the filename characters may not be representable in that codepage.  We have to assume
-		/// that ASCII is a subset of every codepage.  (Too much would break if that weren't true!)
-		/// </summary>
-		private static bool IsAsciiFilepath(string path)
-		{
-			for (int i = 0; i < path.Length; ++i)
-			{
-				if (path[i] < 0x20 || path[i] > 0x7E)
-					return false;
-			}
-			return true;
-		}
-
-		private static string GetGraphicsMagickPath()
-		{
-			if (Platform.IsLinux)
-			{
-				return "/usr/bin/gm";
-			}
-			else
-			{
-				var codeBaseDir = BloomFileLocator.GetCodeBaseFolder();
-				return Path.Combine(codeBaseDir, "gm", "gm.exe");
-			}
-		}
-
-		private static void DrawImageWithWhiteBackground(Image source, Bitmap target)
-		{
-			// Color.White is not a constant value, so it can't be used as a default method parameter value.
-			DrawImageWithOpaqueBackground(source, target, Color.White);
-		}
-
-		public static void DrawImageWithOpaqueBackground(Image source, Bitmap target, Color color)
-		{
-			Rectangle rect = new Rectangle(Point.Empty, source.Size);
-			using (Graphics g = Graphics.FromImage(target))
-			{
-				g.Clear(color);
-				g.DrawImageUnscaledAndClipped(source, rect);
-			}
-		}
-
-		/// <summary>
-		/// When images are copied from LibreOffice, images that were jpegs there are converted to bitmaps for the clipboard.
-		/// So when we just saved them as bitmaps (pngs), we dramatically inflated the size of user's image files (and
-		/// this then led to memory problems).
-		/// So the idea here is to detect whether we would be better off saving the image as a jpeg, and to save the
-		/// jpeg file at the indicated path if so.
-		/// Note that even at 100%, we're still going to lose some quality. So this method is only going to return true
-		/// with the file existing at the given path if the file size would be at least 50% smaller as a jpeg.
-		/// WARNING: a previously existing file at the given path may cause this method to fail with a GraphicsMagick
-		/// failure.  If the process works, but the decision is to not use jpeg, any file at the given path will be
-		/// deleted.
-		/// </summary>
-		public static bool TryChangeFormatToJpegIfHelpful(PalasoImage image, string jpegFilePath)
-		{
-			try
-			{
-				var graphicsMagickPath = GetGraphicsMagickPath();
-				if (RobustFile.Exists(graphicsMagickPath))
-				{
-					var path = image.GetCurrentFilePath();
-					if (path == null || !RobustFile.Exists(path))
-						path = CreateSourceFileForImage(image, false);	// already know it's not jpeg
-					var result = RunGraphicsMagick(graphicsMagickPath, path, jpegFilePath, new Size(image.Image.Width, image.Image.Height), false);
-					if (result.ExitCode == 0)
-					{
-						var pngInfo = new FileInfo(path);
-						var jpegInfo = new FileInfo(jpegFilePath);
-						// this is just our heuristic.
-						const double fractionOfTheOriginalThatWouldWarrantChangingToJpeg = .5;
-						if (jpegInfo.Length < (pngInfo.Length*(1.0 - fractionOfTheOriginalThatWouldWarrantChangingToJpeg)))
-						{
-							return true;
-						}
-						RobustFile.Delete(jpegFilePath);	// don't need it after all.
-					}
-					else
-					{
-						LogGraphicsMagickFailure(result);
-					}
-				}
-				return false;
-			}
-			catch (Exception e)
-			{
-				NonFatalProblem.Report(ModalIf.Alpha, PassiveIf.All,"Could not convert image to jpeg.", "ref BL-3387", exception: e);
-				return false;
-			}
-		}
-
-		/// <summary>
-		/// Save the image (of any format) to a jpeg file with 100 quality
-		/// Note that this is still going to introduce some errors if the input is a bitmap.
-		/// </summary>
-		/// <remarks>Will throw if the destination is locked and the user tells us to give up. </remarks>
-		public static void SaveAsTopQualityJpeg(Image image, string destinationPath)
-		{
-			var jpgEncoder = ImageCodecInfo.GetImageDecoders().First(codec => codec.FormatID == ImageFormat.Jpeg.Guid);
-			var encoder = Encoder.Quality;
-
-			//nb: there are cases (notably http://jira.palaso.org/issues/browse/WS-34711, after cropping a jpeg) where we get out of memory if we are not operating on a copy
-
-			if (!Directory.Exists(Path.GetDirectoryName(destinationPath)))
-			{
-				// Most likely the book is newly created and being renamed. We'll try again later in the right folder.
-				return;
-			}
-			// Use a temporary file pathname in the destination folder.  This is needed to ensure proper permissions are granted
-			// to the resulting file later after FileUtils.ReplaceFileWithUserInteractionIfNeeded is called.  That method may call
-			// RobustFile.Replace which replaces both the file content and the file metadata (permissions).  The result of that if we use
-			// the user's temp directory is described in http://issues.bloomlibrary.org/youtrack/issue/BL-3954.
-			using (var temp = TempFile.InFolderOf(destinationPath))
-			using (var safetyImage = new Bitmap(image))
-			{
-				using(var parameters = new EncoderParameters(1))
-				{
-					//0 = max compression, 100 = least
-					parameters.Param[0] = new EncoderParameter(encoder, 100L);
-					SIL.IO.RobustImageIO.SaveImage(safetyImage, temp.Path, jpgEncoder, parameters);
-				}
-				FileUtils.ReplaceFileWithUserInteractionIfNeeded(temp.Path, destinationPath, null);
-			}
-		}
-
-		/// <summary>
-		/// 'input' is usually '#' + 6 hex digits, but could also rarely be a color word, like 'black'.
-		/// </summary>
-		public static bool TryCssColorFromString(string input, out Color result)
-		{
-			result = Color.White; // some default in case of error.
-			if (input.Length < 3) // I don't think there are any 2-letter color words.
-				return false; // arbitrary failure
-			try
-			{
-				result = ColorTranslator.FromHtml(input);
-			}
-			catch (Exception e)
-			{
-				Bloom.Utils.MiscUtils.SuppressUnusedExceptionVarWarning(e);
-				return false;
-			}
-			return true;
-		}
-
-		public static Image ResizeImageIfNecessary(Size maxSize, Image image, bool shouldAddDashedBorder)
-		{
-			return DrawResizedImage(maxSize, image, false, shouldAddDashedBorder);
-		}
-
-		public static Image CenterImageIfNecessary(Size size, Image image, bool shouldAddDashedBorder)
-		{
-			return DrawResizedImage(size, image, true, shouldAddDashedBorder);
-		}
-
-		/// <summary>
-		/// Return a possibly resized and possibly centered image.  If no change is needed,
-		/// a new copy of the image is returned. Also possibly add a dashed border (for templates).
-		/// </summary>
-		/// <remarks>
-		/// Always returning a new image simplifies keeping track of when to dispose the original
-		/// image.
-		/// Note that this method never returns a larger image than the original: only one the
-		/// same size or smaller.
-		/// </remarks>
-		private static Image DrawResizedImage(Size maxSize, Image image, bool centerImage, bool shouldAddDashedBorder)
-		{
-			// adapted from https://www.c-sharpcorner.com/article/resize-image-in-c-sharp/
-			var desiredHeight = maxSize.Height;
-			var desiredWidth = maxSize.Width;
-			if (image.Width == desiredWidth && image.Height == desiredHeight)
-			{
-				if (shouldAddDashedBorder)
-					return AddDashedBorderToOtherwiseUnchangedImage(image);
-				return new Bitmap(image);	// exact match already
-			}
-			int newHeight;
-			int newWidth;
-			if (image.Height <= desiredHeight && image.Width <= desiredWidth)
-			{
-				if (!centerImage)
-				{
-					if (shouldAddDashedBorder)
-						return AddDashedBorderToOtherwiseUnchangedImage(image);
-					return new Bitmap(image);
-				}
-				newHeight = image.Height;	// not really new...
-				newWidth = image.Width;
-			}
-			else
-			{
-				// Try resizing to desired width first
-				newHeight = image.Height * desiredWidth / image.Width;
-				newWidth = desiredWidth;
-				if (newHeight > desiredHeight)
-				{
-					// Resize to desired height instead
-					newWidth = image.Width * desiredHeight / image.Height;
-					newHeight = desiredHeight;
-				}
-			}
-			Image newImage = centerImage ?
-				new Bitmap(desiredWidth, desiredHeight) :
-				new Bitmap(newWidth, newHeight);
-			using (var graphic = Graphics.FromImage(newImage))
-			{
-				// I tried using HighSpeed settings in here with no appreciable difference in loading speed.
-				// However, the "High Quality" settings can greatly increase memory use, possibly causing "Out of Memory"
-				// errors when creating thumbnail images.  So we use the default settings for drawing the image here.
-				// Some thumbnails may be a bit uglier, but they're supposed to just give an idea of what the front cover
-				// looks like: they're not works of art themselves.
-				// See https://stackoverflow.com/questions/15438509/graphics-drawimage-throws-out-of-memory-exception?lq=1
-				// (the second answer).
-				// The following x and y are only non-zero when centering an image and then one or the other will be (non-zero).
-				var x = (newImage.Width - newWidth) / 2;
-				var y = (newImage.Height - newHeight) / 2;
-				graphic.DrawImage(image, x, y, newWidth, newHeight);
-				if (shouldAddDashedBorder)
-				{
-					var pen = GetDashedBlackPen();
-					graphic.DrawRectangle(pen, new Rectangle(x, y, newWidth, newHeight));
-				}
-			}
-			return newImage;
-		}
-
-		private static Pen GetDashedBlackPen()
-		{
-			return new Pen(Brushes.Black, 2)
-			{
-				DashStyle = DashStyle.Dash
-			};
-		}
-
-		private static Image AddDashedBorderToOtherwiseUnchangedImage(Image source)
-		{
-			using (var graphic = Graphics.FromImage(source))
-			{
-				var pen = GetDashedBlackPen();
-				graphic.DrawRectangle(pen, new Rectangle(0, 0, source.Width, source.Height));
-			}
-
-			return source;
-		}
-
-		/// <summary>
-		/// Store the current file paths for PalasoImage objects.
-		/// </summary>
-		static Dictionary<string, string> _currentFilePaths = new Dictionary<string, string>();
-
-		/// <summary>
-		/// Extend PalasoImage to store a "current file path" for the image.
-		/// </summary>
-		public static void SetCurrentFilePath(this PalasoImage image, string filePath)
-		{
-			var key = image.GetFileKey();
-			if (filePath == null)
-				_currentFilePaths.Remove(key);
-			else
-				_currentFilePaths[key] = filePath;
-		}
-
-		/// <summary>
-		/// Extend PalasoImage to retrieve a "current file path" for the image.
-		/// </summary>
-		public static string GetCurrentFilePath(this PalasoImage image)
-		{
-			var key = image.GetFileKey();
-			if (_currentFilePaths.TryGetValue(key, out string filePath))
-				return filePath;
-			return image.OriginalFilePath;
-		}
-
-		/// <summary>
-		/// Get the key for storing the current file path for a PalasoImage object.
-		/// </summary>
-		private static string GetFileKey(this PalasoImage image)
-		{
-			return image.OriginalFilePath == null ? image.GetHashCode().ToString() : image.OriginalFilePath;
-		}
-
-		/// <summary>
-		/// Save the Image data to path as a PNG image, or delete the file if image is null.
-		/// </summary>
-		public static void SaveOrDeletePngImageToPath(System.Drawing.Image image, string imagePath)
-		{
-			var originalReadOnly = FileAttributes.Normal;
-			try
-			{
-				// Almost all of the reports for BL-3227 that have been generated are for an UnauthorizedAccessException
-				// in the FileStream constructor (which is different than the original error reported in BL-3227).  This
-				// can happen if the file has become read-only for some reason.  Changing the FileAttribute is easy.  The
-				// more complicated permission settings are probably too difficult to fix, and fixing them even likelier
-				// to not be allowed.
-				if (RobustFile.Exists(imagePath))
-				{
-					var originalFileAttributes = RobustFile.GetAttributes(imagePath);
-					originalReadOnly = originalFileAttributes & FileAttributes.ReadOnly;
-					if (originalReadOnly == FileAttributes.ReadOnly)
-						RobustFile.SetAttributes(imagePath, FileAttributes.Normal);
-				}
-				if (image != null)
-				{
-					using (Stream fs = RobustIO.GetFileStream(imagePath, FileMode.Create))
-					{
-						SIL.IO.RobustImageIO.SaveImage(image, fs, ImageFormat.Png);
-					}
-					if (originalReadOnly == FileAttributes.ReadOnly)
-					{
-						// This may be useful to know even if only reported with other issues happening elsewhere.
-						Logger.WriteEvent($"Updating {imagePath} required turning off the ReadOnly attribute (BL-3227).");
-					}
-				}
-				else
-				{
-					if (RobustFile.Exists(imagePath))
-						RobustFile.Delete(imagePath);
-				}
-			}
-			catch (Exception error)
-			{
-				// BL-3227 Occasionally get The process cannot access the file '...\license.png' because it is being used by another process.
-				// That's worth a toast, since the user might like a hint why the license image isn't up to date.  Note that these reports
-				// don't always involve license.png.  They may involve branding.png, placeHolder.png, or thumbnail.png (or possibly other PNG
-				// files).
-				// BL-9533: these errors keep happening, but we can't help users who respond to a toast and send in an error report.
-				// Logging it will allow us to possibly correlate an error here with another problem that does get reported.
-				var message = $"Could not update PNG image (BL-3227) at {imagePath}";
-				string details;
-				details = MiscUtils.GetExtendedFileCopyErrorInformation(imagePath);
-				NonFatalProblem.Report(ModalIf.None, PassiveIf.All, message, details, exception: error, showSendReport: false, showRequestDetails: true);
-			}
-		}
-	}
->>>>>>> fd63ac96
 }