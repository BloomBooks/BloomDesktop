--- conflicted
+++ resolved
@@ -369,15 +369,13 @@
 		//look good against the colored background of a book cover.
 		//This caused problems with some PDF viewers, so in Bloom 3.1, we switched to only making them transparent at runtime.
 		//This method allows us to undo that transparency-making.
-<<<<<<< HEAD
 		// This method also allows to shrink enormous PNG and JPEG files to our desired maximum size (but not
 		// converting PNG files to JPEG as can sometimes happen when initially setting the image files from the
 		// Image Chooser dialog).  Some books have acquired large images that cause frequent "out of memory"
 		// errors, some of which are hidden from the user.
-		public static void FixSizeAndTransparencyOfImagesInFolder(string folderPath, IProgress progress)
-=======
-		public static void RemoveTransparencyOfImagesInFolder(string folderPath, IEnumerable<string> namesOfFilesToFix, IProgress progress)
->>>>>>> 0949d157
+		// Transparency is removed only from images the caller wants to be fixed. (BL-8819)
+		public static void FixSizeAndTransparencyOfImagesInFolder(string folderPath, IEnumerable<string> namesOfFilesToFixTransparency,
+			IProgress progress)
 		{
 			// On Windows, "*.png" and "*.jp?g" would work to collect the desired image files using the
 			// Directory.GetFiles method.  These fail on Linux for two reasons: case sensitivity and the ?
@@ -392,21 +390,8 @@
 			int totalFileCount = pngFiles.Length + jpgFiles.Length;
 			foreach (string path in pngFiles)
 			{
-<<<<<<< HEAD
 				progress.ProgressIndicator.PercentCompleted = (int)(100.0 * (float)completed / (float)totalFileCount);
 				if (Path.GetFileName(path)?.ToLowerInvariant() == "placeholder.png")
-=======
-
-				if (Path.GetFileName(path).ToLowerInvariant() == "placeholder.png")
-					continue;
-				// Remove transparency only from images the caller wants to be fixed.
-				// (This is largely for the benefit of not changing branding images.  See BL-8819.)
-				if (!namesOfFilesToFix.Contains(Path.GetFileName(path)))
-					continue;
-
-				progress.ProgressIndicator.PercentCompleted = (int)(100.0 * (float)completed / (float)imageFiles.Length);
-				using(var pi = PalasoImage.FromFileRobustly(path))
->>>>>>> 0949d157
 				{
 					++completed;
 					continue;
@@ -420,12 +405,20 @@
 					var size = GetDesiredImageSize(tagFile.Properties.PhotoWidth, tagFile.Properties.PhotoHeight);
 					if (size.Width != tagFile.Properties.PhotoWidth || size.Height != tagFile.Properties.PhotoHeight)
 					{
-						if (ReplaceImageFileWithSmallerOpaqueCopy(path, size, true, tagFile, progress))
+						var makeOpaque = namesOfFilesToFixTransparency.Contains(Path.GetFileName(path));
+						if (ReplaceImageFileWithSmallerOpaqueCopy(path, size, makeOpaque, tagFile, progress))
 						{
 							++completed;
 							continue;
 						}
 					}
+				}
+				// Remove transparency only from images the caller wants to be fixed.
+				// (This is largely for the benefit of not changing branding images.  See BL-8819.)
+				if (!namesOfFilesToFixTransparency.Contains(Path.GetFileName(path)))
+				{
+					++completed;
+					continue;
 				}
 				using (var pi = PalasoImage.FromFileRobustly(path))
 				{
