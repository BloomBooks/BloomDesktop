<?xml version="1.0" encoding="utf-8"?>
<packages>
    <package id="Analytics" version="2.0.2" targetFramework="net461" />
    <package id="Autofac" version="4.1.1" targetFramework="net461" />
    <package id="AWSSDK.Core" version="3.3.2.1" targetFramework="net461" />
    <package id="AWSSDK.S3" version="3.3.1" targetFramework="net461" />
    <package id="CommandLineParser" version="2.5.0" targetFramework="net461" />
    <package id="DeltaCompressionDotNet" version="1.1.0" targetFramework="net461" />
    <package id="DesktopAnalytics" version="1.2.4.11" targetFramework="net461" />
<<<<<<< HEAD
    <package id="DialogAdapters" version="0.1.9" targetFramework="net461" />
=======
    <package id="DialogAdapters.Gtk2" version="0.1.10" targetFramework="net461" />
>>>>>>> 5be6425b
    <package id="EasyHttp" version="1.6.86.0" targetFramework="net461" />
    <package id="Fleck" version="0.14.0.59" targetFramework="net461" />
    <package id="Glob" version="0.4.0" targetFramework="net461" />
    <package id="icu.net" version="2.5.2" targetFramework="net461" />
    <package id="JsonFx" version="2.0.1209.2802" targetFramework="net461" />
    <package id="MarkdownDeep.NET" version="1.5" targetFramework="net40-Client" />
    <package id="Microsoft.DotNet.PlatformAbstractions" version="2.0.4" targetFramework="net461" />
    <package id="Microsoft.Extensions.DependencyModel" version="2.0.4" targetFramework="net461" />
    <package id="Microsoft.Web.Xdt" version="2.1.1" targetFramework="net461" />
    <package id="Mono.Cecil" version="0.9.6.4" targetFramework="net461" />
    <package id="Newtonsoft.Json" version="11.0.1" targetFramework="net461" />
    <package id="NuGet.Core" version="2.12.0" targetFramework="net461" />
    <package id="RestSharp" version="105.2.3" targetFramework="net461" />
    <package id="SharpZipLib" version="1.1.0" targetFramework="net461" />
    <package id="Shipwreck.Phash" version="0.5.0" targetFramework="net461" />
    <package id="Shipwreck.Phash.Bitmaps" version="0.5.0" targetFramework="net461" />
    <package id="SourceMapDotNet" version="1.0.5478.26629" targetFramework="net461" />
    <package id="System.ValueTuple" version="4.5.0" targetFramework="net461" />
    <package id="TechTalk.JiraRestClient.RestSharp105" version="2.3.0.1" targetFramework="net461" />
    <!-- Linux specific packages.  Changes above this line must be copied to ../packages.config -->
    <package id="Geckofx60.64.Linux" version="60.0.44" targetFramework="net461" />
    <package id="SharpFont" version="3.1.0" targetFramework="net461" />
</packages><|MERGE_RESOLUTION|>--- conflicted
+++ resolved
@@ -7,11 +7,7 @@
     <package id="CommandLineParser" version="2.5.0" targetFramework="net461" />
     <package id="DeltaCompressionDotNet" version="1.1.0" targetFramework="net461" />
     <package id="DesktopAnalytics" version="1.2.4.11" targetFramework="net461" />
-<<<<<<< HEAD
-    <package id="DialogAdapters" version="0.1.9" targetFramework="net461" />
-=======
-    <package id="DialogAdapters.Gtk2" version="0.1.10" targetFramework="net461" />
->>>>>>> 5be6425b
+    <package id="DialogAdapters" version="0.1.10" targetFramework="net461" />
     <package id="EasyHttp" version="1.6.86.0" targetFramework="net461" />
     <package id="Fleck" version="0.14.0.59" targetFramework="net461" />
     <package id="Glob" version="0.4.0" targetFramework="net461" />
