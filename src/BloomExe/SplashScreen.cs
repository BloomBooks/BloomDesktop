﻿using System;
using System.Windows.Forms;

namespace Bloom
{
	/// <summary>
	/// Make these 3 calls: CreateAndShow(), StayAboveThisWindow(), FadeAndClose()
	///
	/// </summary>
	public partial class SplashScreen : Form
	{
		public static SplashScreen CreateAndShow()
		{
			var f = new SplashScreen();
			f.Show();
			Application.DoEvents();//show the splash
			return f;
		}

		public void StayAboveThisWindow(Form window)
		{
			TopMost = true;
			Owner = window;//required to keep it on top
		}

		public void FadeAndClose()
		{
			_fadeOutTimer.Enabled = true;
		}

		private SplashScreen()
		{
			InitializeComponent();
			_versionInfo.Text = Shell.GetVersionInfo();
		}

		private void _fadeOutTimer_Tick(object sender, EventArgs e)
		{
			if (Opacity <= 0)
			{
				//Close();
				//if were were showing a dialog (like to choose a new project), Close would close that dialog too!
				//I tried setting the splashform.owner to the dlg, but that wasn't allowed.
				Hide();
			}
			Opacity -= 0.20;
		}

<<<<<<< HEAD
		private void label1_Click(object sender, EventArgs e)
		{

		}
	}

	public class Splasher
	{
		static SplashScreen _splashForm ;
		static Thread _splashThread;

		static public void Show()
		{
			_splashForm = new SplashScreen();
			Application.Run(_splashForm);
		}

		static public void Hide()
		{
			_splashForm.Hide();
		}


		static public void Close()
=======
		private void SplashScreen_Load(object sender, EventArgs e)
>>>>>>> cda4f8c6
		{
			//try really hard to become top most. See http://stackoverflow.com/questions/5282588/how-can-i-bring-my-application-window-to-the-front
			TopMost = true;
			Focus();
			BringToFront();
		}

	}
}<|MERGE_RESOLUTION|>--- conflicted
+++ resolved
@@ -46,34 +46,7 @@
 			Opacity -= 0.20;
 		}
 
-<<<<<<< HEAD
-		private void label1_Click(object sender, EventArgs e)
-		{
-
-		}
-	}
-
-	public class Splasher
-	{
-		static SplashScreen _splashForm ;
-		static Thread _splashThread;
-
-		static public void Show()
-		{
-			_splashForm = new SplashScreen();
-			Application.Run(_splashForm);
-		}
-
-		static public void Hide()
-		{
-			_splashForm.Hide();
-		}
-
-
-		static public void Close()
-=======
 		private void SplashScreen_Load(object sender, EventArgs e)
->>>>>>> cda4f8c6
 		{
 			//try really hard to become top most. See http://stackoverflow.com/questions/5282588/how-can-i-bring-my-application-window-to-the-front
 			TopMost = true;
