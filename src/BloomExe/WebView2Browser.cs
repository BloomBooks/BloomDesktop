--- conflicted
+++ resolved
@@ -23,7 +23,6 @@
 
 namespace Bloom
 {
-<<<<<<< HEAD
     public partial class WebView2Browser : Browser
     {
         public static string AlternativeWebView2Path;
@@ -99,6 +98,17 @@
                     // hard exit
                     Environment.Exit(1);
                 }
+				// Prevent the browser from opening external links in iframes by intercepting FrameNavigationStarting events.
+				// See https://issues.bloomlibrary.org/youtrack/issue/BL-13316.  Old versions of Bloom would open a new browser
+				// window for external links the same as this does.
+				_webview.CoreWebView2.FrameNavigationStarting += (object sender, CoreWebView2NavigationStartingEventArgs args) =>
+				{
+					if (args.Uri.StartsWith("http") && !args.Uri.StartsWith("http://localhost"))
+					{
+						args.Cancel = true;
+						ToPalaso.ProcessExtra.SafeStartInFront(args.Uri);
+					}
+				};
                 _webview.CoreWebView2.FrameNavigationCompleted += (o, eventArgs) =>
                 {
                     RaiseDocumentCompleted(o, eventArgs);
@@ -726,621 +736,4 @@
             _menuList.Insert(_menuList.Count, newItem);
         }
     }
-=======
-	public partial class WebView2Browser : Browser
-	{
-		public static string AlternativeWebView2Path;
-		private bool _readyToNavigate;
-		private PasteCommand _pasteCommand;
-		private CopyCommand _copyCommand;
-		private UndoCommand _undoCommand;
-		private CutCommand _cutCommand;
-		public WebView2Browser()
-		{
-			InitializeComponent();
-
-			// I don't think anything we're doing here will take long enough for us to need to await it.
-			InitWebView();
-
-			_webview.CoreWebView2InitializationCompleted += (object sender, CoreWebView2InitializationCompletedEventArgs args) =>
-			{
-				if (args.IsSuccess == false)
-				{
-					// One way to get this to fail is to have a zombie Bloom running that has different "accept-lang" arguments.
-					// enhance: how to show using the winforms error dialog?
-					MessageBox.Show($"Bloom was unable to initialize the WebView2 browser. Please see https://docs.bloomlibrary.org/wv2trouble. \r\n\r\n{args.InitializationException.Message}\r\n{args.InitializationException.ToString()}\r\n{args.InitializationException.StackTrace}", "Error", MessageBoxButtons.OK, MessageBoxIcon.Error);
-					// hard exit
-					Environment.Exit(1);
-				}
-				try
-				{
-					Logger.WriteEvent($"Initialized a WebView2  {_webview.CoreWebView2.Environment.BrowserVersionString} with UserDataFolder at '{_webview.CoreWebView2.Environment.UserDataFolder}");
-
-					// prevent the browser from opening external links, by intercepting NavigationStarting
-					_webview.CoreWebView2.NavigationStarting += (object sender1, CoreWebView2NavigationStartingEventArgs args1) =>
-						{
-							if (args1.Uri.StartsWith("http") && !args1.Uri.StartsWith("http://localhost"))
-							{
-								args1.Cancel = true;
-								ToPalaso.ProcessExtra.SafeStartInFront(args1.Uri);
-							}
-						};
-					_webview.CoreWebView2.NavigationCompleted += (object sender2, CoreWebView2NavigationCompletedEventArgs args2) =>
-						{
-							RaiseDocumentCompleted(sender2, args2);
-						};
-				}
-				catch (Exception ex)
-				{
-					// enhance: how to show using the winforms error dialog?
-					MessageBox.Show("Bloom was unable to initialize the WebView2 browser. Please see https://docs.bloomlibrary.org/wv2trouble", "Error", MessageBoxButtons.OK, MessageBoxIcon.Error);
-					// hard exit
-					Environment.Exit(1);
-				}
-				// Prevent the browser from opening external links in iframes by intercepting FrameNavigationStarting events.
-				// See https://issues.bloomlibrary.org/youtrack/issue/BL-13316.  Old versions of Bloom would open a new browser
-				// window for external links the same as this does.
-				_webview.CoreWebView2.FrameNavigationStarting += (object sender, CoreWebView2NavigationStartingEventArgs args) =>
-				{
-					if (args.Uri.StartsWith("http") && !args.Uri.StartsWith("http://localhost"))
-					{
-						args.Cancel = true;
-						ToPalaso.ProcessExtra.SafeStartInFront(args.Uri);
-					}
-				};
-				_webview.CoreWebView2.FrameNavigationCompleted += (o, eventArgs) =>
-				{
-					RaiseDocumentCompleted(o, eventArgs);
-				};
-				// We thought we might need something like this to tell WebView2 to open pages in the system browser
-				// rather than a new WebView2 window. But ExternalLinkController.HandleLink() does what we want if we
-				// hook things up correctly on the typescript side (see hookupLinkHandler in linkHandler.ts).
-				//_webview.CoreWebView2.NewWindowRequested += (object sender3, CoreWebView2NewWindowRequestedEventArgs eventArgs) =>
-				//{
-				//	if (eventArgs.Uri.StartsWith("https://"))
-				//	{
-				//		eventArgs.Handled = true;
-				//		ProcessExtra.SafeStartInFront(eventArgs.Uri);
-				//	}
-				//};
-				_webview.CoreWebView2.ContextMenuRequested += ContextMenuRequested;
-
-				// This is only really needed for the print tab. But it is harmless elsewhere.
-				// It removes some unwanted controls from the toolbar that WebView2 inserts when
-				// previewing a PDF file.
-				_webview.CoreWebView2.Settings.HiddenPdfToolbarItems = CoreWebView2PdfToolbarItems.Print // we prefer our big print button, and it may show a dialog first
-																	   | CoreWebView2PdfToolbarItems.Rotate // shouldn't be needed, just clutter
-																	   | CoreWebView2PdfToolbarItems.Save // would always be disabled, there's no known place to save
-																	   | CoreWebView2PdfToolbarItems.SaveAs // We want our Save code, which checks things like not saving in the book folder
-																	   | CoreWebView2PdfToolbarItems.FullScreen // doesn't work right and is hard to recover from
-																	   | CoreWebView2PdfToolbarItems.MoreSettings; // none of its functions seem useful
-
-				_webview.CoreWebView2.Settings.IsStatusBarEnabled = false;
-				_webview.CoreWebView2.Settings.IsWebMessageEnabled = true;
-				// Disable swipe navigation, which is a problem on trackpads (and touch screens). See BL-12405.
-				_webview.CoreWebView2.Settings.IsSwipeNavigationEnabled = false;
-
-				// Based on https://github.com/MicrosoftEdge/WebView2Feedback/issues/308,
-				// this attempts to prevent Bloom asking permission to read the clipboard
-				// the first time the user does a paste. I can't test it, because I don't know
-				// how to revoke that permission.
-				_webview.CoreWebView2.PermissionRequested += (o, e) =>
-				{
-					if (e.PermissionKind == CoreWebView2PermissionKind.ClipboardRead)
-						e.State = CoreWebView2PermissionState.Allow;
-				};
-				_readyToNavigate = true;
-			};
-		}
-
-		private void ContextMenuRequested(object sender, CoreWebView2ContextMenuRequestedEventArgs e)
-		{
-			if (ReplaceContextMenu != null)
-			{
-				e.Handled = true;
-				ReplaceContextMenu();
-				return;
-			}
-
-			var wantDebug = WantDebugMenuItems;
-			// Remove built-in items (except "Inspect" and "Refresh", if we're in a debugging context)
-			var menuList = e.MenuItems;
-			for (int index = 0; index < menuList.Count;)
-			{
-				if (wantDebug && new string[] { "inspectElement", "reload" }.Contains(menuList[index].Name))
-				{
-					index++;
-					continue;
-				}
-				menuList.RemoveAt(index);
-			}
-			AdjustContextMenu(new WebViewItemAdder(_webview, menuList));
-		}
-
-		private static bool _clearedCache;
-		private static string _uiLanguageOfThisRun;
-		private static bool _alreadyOpenedAWebView2Instance;
-
-		private async void InitWebView()
-		{
-			// based on https://stackoverflow.com/questions/63404822/how-to-disable-cors-in-wpf-webview2
-			// this should disable CORS, but it doesn't seem to work, at least for fixing communication from
-			// an iframe in one domain to a parent in another. Keeping in case I need to try further.
-			// However, the reason I thought I needed to disable it was a problem that sourced the root
-			// HTML document in edit mode from the wrong domain; we may not need this at all.
-			//var op = new CoreWebView2EnvironmentOptions("--allow-insecure-localhost --disable-web-security");
-			//var env = await CoreWebView2Environment.CreateAsync(null, null, op);
-			//await _webview.EnsureCoreWebView2Async(env);
-			// We played with this also when it seemed that the only way to record a video might be to
-			// disable the gpu. It didn't work; not sure whether because using the GPU wasn't the
-			// problem, or because I still haven't figured out how to make this API actually work,
-			// or because that specific option is not supported in WebView2.
-			//var op = new CoreWebView2EnvironmentOptions("--disable-gpu");
-			//var env = await CoreWebView2Environment.CreateAsync(null, null, op);
-			//await _webview.EnsureCoreWebView2Async(env);
-			// Setting the UI language in the second parameter ought to work, but it doesn't.
-			// In the meantime, setting the "accept-lang" additional browser switch does work.
-			// Unfortunately, this setting cannot be changed "on the fly", so Bloom will need to be restarted before
-			// a change in UI language will take effect at this level.
-			// See https://github.com/MicrosoftEdge/WebView2Feedback/issues/3635 (which was just opened last week!)
-			var additionalBrowserArgs = "--autoplay-policy=no-user-gesture-required";
-
-			// WebView2 can fail to initialize if we try to open a new one with different `--accept-lang` arguments.
-			// This even happens if it is a different copy of Bloom running. Our hypothesis is that this is because they are sharing
-			// the same user data folder. That is super rare, but expensive when it happens and the dev or user doesn't know why.
-			// Therefore,
-			// 1) we will only set the UI language of the browser once per run of Bloom. As a result, we don't get to pass on the UI language to the
-			// browser until the next run, ah well. So things like full-stop vs. comma in numbers will be wrong until then.
-			// 2) we will use a different folder name for each language (to prevent collisions between running Blooms).
-
-			if (!_alreadyOpenedAWebView2Instance)
-			{
-				_alreadyOpenedAWebView2Instance = true;
-				_uiLanguageOfThisRun = Settings.Default.UserInterfaceLanguage;
-			}
-			if (!string.IsNullOrEmpty(_uiLanguageOfThisRun))
-			{
-				additionalBrowserArgs += " --accept-lang=" + _uiLanguageOfThisRun;
-			}
-
-			var op = new CoreWebView2EnvironmentOptions(additionalBrowserArgs);
-
-
-			// In 5.5 time period, John Hatton kept getting into a situation where no version of Bloom would run,
-			// and even a "Hello World" of WV2 would not run.
-			// One hypothesis was that this was caused by an update to WV2, as it seemed to coincide, and also the
-			// problem going away seemed to coincide. This could happen to a user too. A workaround
-			// is to point to the WV2 in edge using an environment variable.
-			// THIS IS DESCRIBED in the troubleshooting documentation at https://docs.bloomlibrary.org/wv2trouble,
-			// so if you change it here, change the instructions there.
-			AlternativeWebView2Path = Environment.GetEnvironmentVariable("BloomWV2Path");
-
-			if (!string.IsNullOrEmpty(AlternativeWebView2Path))
-			{
-				if (AlternativeWebView2Path.ToLower() == "edge")
-				{
-					AlternativeWebView2Path = GetEdgeInstallationPath();
-				}
-
-				if (!Directory.Exists(AlternativeWebView2Path))
-				{
-					MessageBox.Show(AlternativeWebView2Path + " does not exist anymore. Please remove or update the environment variable 'BloomWV2Path' to point to a valid folder.", "BloomWV2Path is invalid", MessageBoxButtons.OK, MessageBoxIcon.Error);
-					MessageBox.Show("Bloom will now attempt with the default path (the WebView2 Evergreen Runtime");
-					AlternativeWebView2Path = null;
-				}
-				Bloom.ErrorReporter.BloomErrorReport.NotifyUserUnobtrusively("Using alternate WebView2 path: " + AlternativeWebView2Path, "");
-			}
-
-			// I suspect that some situations may require the user deleting this folder to get things working again.
-			// Normally, it seems to get deleted automatically when we exit. But if we crash, it may not.
-			// We are adding the language code because otherwise if you run two copies of Bloom with different languages, WV2 will fail to initialize.
-			//var dataFolder = Path.Combine(Path.GetTempPath(), "Bloom WebView2 "+_uiLanguageOfThisRun).Trim(); // TODO: was dying in tests
-			var dataFolder = Path.Combine(Path.GetTempPath(), "Bloom WebView2");
-			var env = await CoreWebView2Environment.CreateAsync(browserExecutableFolder: AlternativeWebView2Path, userDataFolder: dataFolder, options: op);
-			await _webview.EnsureCoreWebView2Async(env);
-
-			// I is kinda hard to get a click event from webview2. This needs to be explicitly sent from the browser code,
-			// e.g. (window as any).chrome.webview.postMessage("browser-clicked");
-			_webview.WebMessageReceived += (o, e) =>
-			{
-				// for now the only thing we're using this for is to close the page thumbnail list context menu when the user clicks outside it
-				if (e.TryGetWebMessageAsString() == "browser-clicked")
-				{
-					RaiseBrowserClick(null, null);
-				}
-			};
-
-			// Now do the same thing for any iframes. When an iframe is created...
-			_webview.CoreWebView2.FrameCreated += (o, e) =>
-			{
-				// ... register for a message that our javascript will send us.
-				// We are using this in the Edit View
-				// to know when to cancel a page context menu until we rewrite that in React.
-				// Note that _webview.GotFocus() is easier, but I was not able to get the
-				// winforms popup menu to receive focus such that the webview would lose it
-				// and thus tell us when it regained it.
-				e.Frame.WebMessageReceived += (a, b) =>
-				{
-					if (b.TryGetWebMessageAsString() == "browser-clicked")
-					{
-						RaiseBrowserClick(null, null);
-					}
-				};
-			};
-
-
-
-			if (!_clearedCache)
-			{
-				_clearedCache = true;
-				// The intent here is that none of Bloom's assets should be cached from one run of the program to another
-				// (in case a new version of Bloom has been installed).
-				// OTOH, I don't want to clear things so drastically as to preclude using local storage or cookies.
-				// The doc is unclear as to the distinction between CacheStorage and DiskCache, but I _think_
-				// this should clear what we need and nothing else.
-				await _webview.CoreWebView2.Profile.ClearBrowsingDataAsync(CoreWebView2BrowsingDataKinds.CacheStorage | CoreWebView2BrowsingDataKinds.DiskCache);
-			}
-		}
-
-		// used when the WebView2 installation is broken
-		public static string GetEdgeInstallationPath()
-		{
-			string path = null;
-
-			// Check registry for Edge installation path
-			RegistryKey regKey = Registry.LocalMachine.OpenSubKey(@"SOFTWARE\WOW6432Node\Microsoft\EdgeUpdate\Clients");
-			if (regKey != null)
-			{
-				string edgeAppId = "{56EB18F8-B008-4CBD-B6D2-8C97FE7E9062}";
-				RegistryKey edgeKey = regKey.OpenSubKey(edgeAppId);
-				if (edgeKey != null)
-				{
-					string version = edgeKey.GetValue("pv") as string;
-					if (!string.IsNullOrEmpty(version))
-					{
-						string programFiles = Environment.GetFolderPath(Environment.SpecialFolder.ProgramFilesX86);
-						path = Path.Combine(programFiles, "Microsoft", "EdgeCore", version);
-					}
-				}
-			}
-
-			return path;
-		}
-
-
-		// needed by geckofx but not webview2
-		public override void EnsureHandleCreated()
-		{
-		}
-		public override void CopySelection()
-		{
-			// I think it's fine that this is async but we aren't waiting, as long as this
-			// is only used for user actions and not by code that would immediately try to
-			// do something.
-			_webview.ExecuteScriptAsync("document.execCommand(\"Copy\")");
-
-		}
-		public override void SelectAll()
-		{
-			// I think it's fine that this is async but we aren't waiting, as long as this
-			// is only used for user actions and not by code that would immediately try to
-			// do something.
-			_webview.ExecuteScriptAsync("document.execCommand(\"SelectAll\")");
-		}
-
-		public override void SelectBrowser()
-		{
-			// Enhance: investigate reasons why we do this. Possibly it is not necessary after we
-			// settle on WebView2; at least one client was just using it to work around a
-			// peculiar behavior of GeckoFx.
-			_webview.Select();
-		}
-
-		public override void ActivateFocussed()
-		{
-			// I can't find any place where this does anything useful in GeckoFx that would allow me to
-			// test a WebView2 implementation. For example, from the comment in the ReactControl_Load
-			// method which is currently the only caller, I would expect that using it would cause
-			// something useful, possibly the OK button or the number, to be selected in the Duplicate Many
-			// dialog, which is one thing that actually executes this method as it launches. But
-			// in fact nothing helpful is focused in either Gecko mode or WV2 mode, and in both modes,
-			// it takes the same number of tab presses to get focus to the desired control. I think we
-			// can leave implementing this until someone identifies a difference in Gecko vs WV2 behavior
-			// that we think is due to not implementing it.
-		}
-
-		protected override void UpdateDisplay(string newUrl)
-		{
-			EnsureBrowserReadyToNavigate();
-			_webview.CoreWebView2.Navigate(newUrl);
-		}
-
-		protected override void EnsureBrowserReadyToNavigate()
-		{
-			// Don't really know if this is enough. Arguably, we should also
-			// wait until we are sure all the awaits in InitWebView complete.
-			// But that is very hard to do without making half Bloom's code async.
-			// This seems to be enough for the one case (making epubs) where I
-			// experienced a problem from navigating too soon.
-			// True confessions: I'm not sure why this works, nor even absolutely
-			// sure that it could not loop forever. But in every case I've tried,
-			// it did terminate, and in the one case where Navigation previously
-			// threw an Exception indicating it was not ready, waiting like this fixed it.
-			while (!_readyToNavigate)
-			{
-				Application.DoEvents();
-				Thread.Sleep(10);
-			}
-		}
-
-		public override bool NavigateAndWaitTillDone(HtmlDom htmlDom, int timeLimit, InMemoryHtmlFileSource source, Func<bool> cancelCheck, bool throwOnTimeout)
-		{
-			// Should be called on UI thread. Since it is quite typical for this method to create the
-			// window handle and browser, it can't do its own Invoke, which depends on already having a handle.
-			// OTOH, Unit tests are often not run on the UI thread (and would therefore just pop up annoying asserts).
-			// For future reference, if we are navigating to produce a preview, make sure that the api call that
-			// requests the call is syncing on the correct thumbnail/preview sync object, otherwise we can get a
-			// deadlock here while trying to navigate (See BL-11513).
-			Debug.Assert(Program.RunningOnUiThread || Program.RunningUnitTests || Program.RunningInConsoleMode,
-				"Should be running on UI Thread or Unit Tests or Console mode");
-			var done = false;
-			var navTimer = new Stopwatch();
-			EnsureBrowserReadyToNavigate();
-
-			navTimer.Start();
-			_webview.CoreWebView2.NavigationCompleted += (sender, args) => done = true;
-			// The Gecko implementation also had _browser.NavigationError += (sender, e) => done = true;
-			// I can't find any equivalent for WebView2 and I think the doc says it will raise NavigationCompleted
-			// even if there was an error, but consider this if implementing for yet another browser.
-			Navigate(htmlDom, source: source);
-			// If done is set (by NavigationError?) prematurely, we still need to wait while IsBusy
-			// is true to give the loaded document time to become available for the checks later.
-			// See https://issues.bloomlibrary.org/youtrack/issue/BL-8741.
-			while ((!done) && navTimer.ElapsedMilliseconds < timeLimit)
-			{
-				Application.DoEvents(); // NOTE: this has bad consequences all down the line. See BL-6122.
-				Thread.Sleep(10);
-				// Remember this might be needed if we reimplement with a Linux-compatible control.
-				// OTOH, it doesn't help on Windows, and may lead to unwanted reentrancy if multiple
-				// navigation-involving tasks as waiting on Idle.
-				// I haven't made it conditional-compilation because this whole WebView2-based class is Windows-only.
-				// Application.RaiseIdle(new EventArgs()); // needed on Linux to avoid deadlock starving browser navigation
-				if (cancelCheck != null && cancelCheck())
-				{
-					navTimer.Stop();
-					return false;
-				}
-			}
-
-			navTimer.Stop();
-
-			if (!done)
-			{
-				if (throwOnTimeout)
-					throw new ApplicationException("Browser unexpectedly took too long to load a page");
-				else return false;
-			}
-
-			return true;
-		}
-
-		// This should be used as little as possible, since it breaks the goal of being able to
-		// just drop in another implementation of the base class. However, some code outside this
-		// class (currently the PDF preview code in Publish tab) already has different behaviors
-		// depending on which browser we're using, and it seems simpler to me to just let it get
-		// at the underlying object. If we do introduce another browser, it may become clearer
-		// how we might want to encapsulate the things we use this for.
-		public WebView2 InternalBrowser => _webview;
-
-		public override string Url => _webview.Source.ToString();
-		public override Bitmap CapturePreview_Synchronous_Dangerous()
-		{
-			var stream = new MemoryStream();
-			var task = _webview.CoreWebView2.CapturePreviewAsync(CoreWebView2CapturePreviewImageFormat.Png, stream);
-			while (!task.IsCompleted)
-			{
-				Application.DoEvents();
-				Thread.Sleep(10);
-			}
-			stream.Position = 0;
-			return new Bitmap(stream);
-		}
-
-		public override async Task SaveDocumentAsync(string path)
-		{
-			var html = await GetStringFromJavascriptAsync("document.documentElement.outerHTML");
-			RobustFile.WriteAllText(path, html, Encoding.UTF8);
-		}
-
-		[Obsolete("This method is dangerous because it has to loop Application.DoEvents(). RunJavaScriptAsync() is preferred.")]
-		public override string RunJavascriptWithStringResult_Sync_Dangerous(string script)
-		{
-			Task<string> task = GetStringFromJavascriptAsync(script);
-			// This is dangerous. E.g. it caused this bug: https://issues.bloomlibrary.org/youtrack/issue/BL-12614
-			// Came from an answer in https://stackoverflow.com/questions/65327263/how-to-get-sync-return-from-executescriptasync-in-webview2'
-			while (!task.IsCompleted)
-			{
-				Application.DoEvents();
-				Thread.Sleep(10);
-			}
-
-			return task.Result;
-		}
-		public override async Task RunJavascriptAsync(string script)
-		{
-			await _webview.ExecuteScriptAsync(script);
-		}
-		public override async Task<string> GetStringFromJavascriptAsync(string script)
-		{
-			var result = await _webview.ExecuteScriptAsync(script);
-			// Whatever the javascript produces gets JSON encoded automatically by ExecuteScriptAsync.
-			// All the methods Bloom calls this way return strings (or null), so we just need to do this to recover them.
-			var result2 = JsonConvert.DeserializeObject(result);
-			var result3 = result2?.ToString();
-			return result3;
-		}
-
-		public override void SaveHTML(string path)
-		{
-			throw new NotImplementedException();
-		}
-
-		public override void SetEditingCommands(CutCommand cutCommand, CopyCommand copyCommand, PasteCommand pasteCommand, UndoCommand undoCommand)
-		{
-			_cutCommand = cutCommand;
-			_copyCommand = copyCommand;
-			_pasteCommand = pasteCommand;
-			_undoCommand = undoCommand;
-
-			// These implementations are all specific to our Edit tab. This is currently the only place
-			// we show the buttons that use these commands, but we will have to generalize somehow if
-			// that changes. I'm not sure whether the checks for existence of editTabBundle etc are needed.
-			// I deliberately use RunJavaScriptAsync here without awaiting it, because nothing requires the
-			// result (we only care about the side effects on the clipboard and document)
-			_cutCommand.Implementer = () =>
-			{
-				RunJavascriptAsync("editTabBundle?.getEditablePageBundleExports()?.cutSelection()");
-			};
-			_copyCommand.Implementer = () =>
-			{
-				RunJavascriptAsync("editTabBundle?.getEditablePageBundleExports()?.copySelection()");
-			};
-			_pasteCommand.Implementer = () =>
-			{
-				RunJavascriptAsync("editTabBundle?.getEditablePageBundleExports()?.pasteClipboardText()");
-
-			};
-			_undoCommand.Implementer = () =>
-			{
-				// Note: this is only used for the Undo button in the toolbar;
-				// ctrl-z is handled in JavaScript directly.
-				RunJavascriptAsync("editTabBundle.handleUndo()");	// works fine async in testing
-			};
-		}
-
-		public override void ShowHtml(string html)
-		{
-			throw new NotImplementedException();
-		}
-
-		/// <summary>
-		/// We configure something in Javascript to keep track of this, since WebView2 doesn't provide an API for it
-		/// (This means this method is only reliable in EditingView, but that's also the only context where we
-		/// currently use it).
-		/// </summary>
-		/// <returns></returns>
-		private bool IsThereACurrentTextSelection()
-		{
-			return EditingModel.IsTextSelected;
-		}
-
-		bool _currentlyInUpdateButtons = false;
-		public override async void UpdateEditButtonsAsync()
-		{
-			if (_currentlyInUpdateButtons)
-				return;
-			_currentlyInUpdateButtons = true;
-
-			try
-			{
-				if (_copyCommand == null)
-					return;
-
-				if (InvokeRequired)
-				{
-					Invoke(new Action(UpdateEditButtonsAsync));
-					return;
-				}
-
-				try
-				{
-					var isTextSelection = IsThereACurrentTextSelection();
-					_cutCommand.Enabled = isTextSelection;
-					_copyCommand.Enabled = isTextSelection;
-					_pasteCommand.Enabled = PortableClipboard.ContainsText();
-
-					_undoCommand.Enabled = await CanUndoAsync();
-
-				}
-				catch (Exception)
-				{
-					_pasteCommand.Enabled = false;
-					Logger.WriteMinorEvent("UpdateEditButtons(): Swallowed exception.");
-					//REf jira.palaso.org/issues/browse/BL-197
-					//I saw this happen when Bloom was in the background, with just normal stuff on the clipboard.
-					//so it's probably just not ok to check if you're not front-most.
-				}
-			}
-			finally
-			{
-				_currentlyInUpdateButtons = false;
-			}
-		}
-
-		bool _currentlyRunningCanUndo = false;
-		private async Task<bool> CanUndoAsync()
-		{
-			// once we got a stackoverflow exception here, when, apparently, JS took longer to complete this than the timer interval
-			if (_currentlyRunningCanUndo)
-				return true;
-			try
-			{
-				_currentlyRunningCanUndo = true;
-				return "yes" == await GetStringFromJavascriptAsync("editTabBundle?.canUndo?.()");
-			}
-
-			finally
-			{
-				_currentlyRunningCanUndo = false;
-			}
-		}
-
-		public static string kWebView2NotInstalled = "not installed";
-
-		// If we change this minimum WebView2 version, consider updating the rule near the end of
-		// "BloomBrowserUI/webpack.common.js".
-		public static string kMinimumWebView2Version= "112.0.0.0";
-		public static bool GetIsWebView2NewEnough(out string version)
-		{
-			version = GetWebView2Version();
-			if(kWebView2NotInstalled == version)
-				return false;
-			return (CoreWebView2Environment.CompareBrowserVersions(version, kMinimumWebView2Version) >= 0);
-		}
-
-		public static string GetWebView2Version()
-		{
-			try
-			{
-				return CoreWebView2Environment.GetAvailableBrowserVersionString();
-			}
-			catch (WebView2RuntimeNotFoundException)
-			{
-				return kWebView2NotInstalled;
-			}
-		}
-	}
-
-
-	class WebViewItemAdder : IMenuItemAdder
-	{
-		private readonly IList<CoreWebView2ContextMenuItem> _menuList;
-		private Microsoft.Web.WebView2.WinForms.WebView2 _webview;
-		public WebViewItemAdder(Microsoft.Web.WebView2.WinForms.WebView2 webview, IList<CoreWebView2ContextMenuItem> menuList)
-		{
-			_webview = webview;
-			_menuList = menuList;
-		}
-		public void Add(string caption, EventHandler handler, bool enabled = true)
-		{
-			CoreWebView2ContextMenuItem newItem =
-				_webview.CoreWebView2.Environment.CreateContextMenuItem(
-					caption, null, CoreWebView2ContextMenuItemKind.Command);
-			newItem.CustomItemSelected += (sender, args) => handler(sender, new EventArgs());
-			newItem.IsEnabled = enabled;
-			_menuList.Insert(_menuList.Count, newItem);
-		}
-	}
-
->>>>>>> ad276401
 }