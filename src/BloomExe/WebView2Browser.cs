--- conflicted
+++ resolved
@@ -33,7 +33,6 @@
         private UndoCommand _undoCommand;
         private CutCommand _cutCommand;
         private bool _inDisposeMethod;
-<<<<<<< HEAD
 
         // All our existing code assumes we can just construct a browser. And it seems to work.
         // But in some newer code involving awaits and multiple browsers in unit tests, we
@@ -57,8 +56,6 @@
             await browser.InitWebView();
             return browser;
         }
-=======
->>>>>>> 4863e07d
 
         public WebView2Browser()
         {
@@ -93,11 +90,7 @@
             ) =>
             {
                 if (Disposing || _inDisposeMethod)
-<<<<<<< HEAD
-                    return; // disposed before initialization completed.  See BL-13593.
-=======
                     return; // disposed before initialization completed.  See BL-13593 and BL-11384.
->>>>>>> 4863e07d
                 if (args.IsSuccess == false)
                 {
                     // One way to get this to fail is to have a zombie Bloom running that has different "accept-lang" arguments.
