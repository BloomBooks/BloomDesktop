--- conflicted
+++ resolved
@@ -210,19 +210,16 @@
     <Compile Include="Edit\ReaderToolsView.Designer.cs">
       <DependentUpon>ReaderToolsView.cs</DependentUpon>
     </Compile>
-    <Compile Include="Edit\TransparentPanel.cs">
-      <SubType>Component</SubType>
-    </Compile>
-<<<<<<< HEAD
     <Compile Include="Edit\WebThumbNailList.cs">
       <SubType>UserControl</SubType>
     </Compile>
     <Compile Include="Edit\WebThumbNailList.Designer.cs">
       <DependentUpon>WebThumbNailList.cs</DependentUpon>
     </Compile>
-=======
+    <Compile Include="Edit\TransparentPanel.cs">
+      <SubType>Component</SubType>
+    </Compile>
     <Compile Include="Extensions.cs" />
->>>>>>> 4b4b9858
     <Compile Include="MiscUI\DontShowThisAgainButton.cs">
       <SubType>Component</SubType>
     </Compile>
