--- conflicted
+++ resolved
@@ -75,9 +75,11 @@
     <Reference Include="Chorus">
       <HintPath>..\..\lib\dotnet\Chorus.exe</HintPath>
     </Reference>
-<<<<<<< HEAD
     <Reference Include="DeltaCompressionDotNet">
       <HintPath>..\..\packages\DeltaCompressionDotNet.1.0.0\lib\net45\DeltaCompressionDotNet.dll</HintPath>
+    </Reference>
+    <Reference Include="Fleck">
+      <HintPath>..\..\packages\Fleck.0.12.0.39\lib\net40\Fleck.dll</HintPath>
     </Reference>
     <Reference Include="DeltaCompressionDotNet.MsDelta">
       <HintPath>..\..\packages\DeltaCompressionDotNet.1.0.0\lib\net45\DeltaCompressionDotNet.MsDelta.dll</HintPath>
@@ -88,13 +90,6 @@
     <Reference Include="ICSharpCode.SharpZipLib, Version=0.86.0.518, Culture=neutral, processorArchitecture=MSIL">
       <SpecificVersion>False</SpecificVersion>
       <HintPath>..\..\packages\squirrel.windows.0.8.5\lib\Net45\ICSharpCode.SharpZipLib.dll</HintPath>
-=======
-    <Reference Include="Fleck">
-      <HintPath>..\..\packages\Fleck.0.12.0.39\lib\net40\Fleck.dll</HintPath>
-    </Reference>
-    <Reference Include="ICSharpCode.SharpZipLib">
-      <HintPath>..\..\packages\ICSharpCode.SharpZipLib.dll.0.85.4.369\lib\net20\ICSharpCode.SharpZipLib.dll</HintPath>
->>>>>>> bee4df4c
     </Reference>
     <Reference Include="Interop.Acrobat">
       <HintPath>..\..\lib\dotnet\Interop.Acrobat.dll</HintPath>
