--- conflicted
+++ resolved
@@ -96,17 +96,12 @@
     <Reference Include="Chorus">
       <HintPath>..\..\lib\dotnet\Chorus.exe</HintPath>
     </Reference>
-<<<<<<< HEAD
     <Reference Include="CommandLine, Version=2.0.275.0, Culture=neutral, PublicKeyToken=de6f01bd326f8c32, processorArchitecture=MSIL">
       <SpecificVersion>False</SpecificVersion>
       <HintPath>..\..\lib\CommandLine.dll</HintPath>
     </Reference>
-    <Reference Include="DesktopAnalytics, Version=1.2.0.0, Culture=neutral, processorArchitecture=MSIL">
-      <HintPath>..\..\packages\DesktopAnalytics.1.2.1\lib\net40\DesktopAnalytics.dll</HintPath>
-=======
     <Reference Include="DesktopAnalytics, Version=1.2.3.0, Culture=neutral, processorArchitecture=MSIL">
       <HintPath>..\..\packages\DesktopAnalytics.1.2.3\lib\net40\DesktopAnalytics.dll</HintPath>
->>>>>>> 8b5be103
       <Private>True</Private>
     </Reference>
     <Reference Include="EasyHttp">
