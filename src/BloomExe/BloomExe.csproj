﻿<?xml version="1.0" encoding="utf-8"?>
<Project ToolsVersion="4.0" DefaultTargets="Build" xmlns="http://schemas.microsoft.com/developer/msbuild/2003">
  <PropertyGroup>
    <ApplicationManifest>app.manifest</ApplicationManifest>
    <ProjectGuid>{304D5612-167C-4725-AF27-B9F2BB788B57}</ProjectGuid>
    <TargetFrameworkVersion>v4.0</TargetFrameworkVersion>
    <TargetFrameworkProfile>Client</TargetFrameworkProfile>
    <SolutionDir Condition="$(SolutionDir) == '' Or $(SolutionDir) == '*Undefined*'">..\..\</SolutionDir>
    <RestorePackages>true</RestorePackages>
    <Configuration Condition=" '$(Configuration)' == '' ">Debug</Configuration>
    <Platform Condition=" '$(Platform)' == '' ">x86</Platform>
  </PropertyGroup>
  <PropertyGroup Condition="'$(Configuration)|$(Platform)' == 'Debug|x86'">
    <DebugSymbols>true</DebugSymbols>
    <OutputPath>..\..\output\Debug\</OutputPath>
    <DefineConstants>DEBUG;TRACE</DefineConstants>
    <DebugType>full</DebugType>
    <PlatformTarget>x86</PlatformTarget>
    <CodeAnalysisLogFile>..\..\output\Debug\Bloom.exe.CodeAnalysisLog.xml</CodeAnalysisLogFile>
    <CodeAnalysisUseTypeNameInSuppression>true</CodeAnalysisUseTypeNameInSuppression>
    <CodeAnalysisModuleSuppressionsFile>GlobalSuppressions.cs</CodeAnalysisModuleSuppressionsFile>
    <ErrorReport>prompt</ErrorReport>
    <CodeAnalysisRuleSet>MinimumRecommendedRules.ruleset</CodeAnalysisRuleSet>
    <CodeAnalysisRuleSetDirectories>;C:\Program Files (x86)\Microsoft Visual Studio 10.0\Team Tools\Static Analysis Tools\\Rule Sets</CodeAnalysisRuleSetDirectories>
    <CodeAnalysisIgnoreBuiltInRuleSets>false</CodeAnalysisIgnoreBuiltInRuleSets>
    <CodeAnalysisRuleDirectories>;C:\Program Files (x86)\Microsoft Visual Studio 10.0\Team Tools\Static Analysis Tools\FxCop\\Rules</CodeAnalysisRuleDirectories>
    <CodeAnalysisIgnoreBuiltInRules>false</CodeAnalysisIgnoreBuiltInRules>
    <CodeAnalysisFailOnMissingRules>false</CodeAnalysisFailOnMissingRules>
    <WarningLevel>4</WarningLevel>
    <Optimize>false</Optimize>
  </PropertyGroup>
  <PropertyGroup Condition="'$(Configuration)|$(Platform)' == 'Release|x86'">
    <OutputPath>..\..\output\Release\</OutputPath>
    <DebugType>pdbonly</DebugType>
    <PlatformTarget>x86</PlatformTarget>
    <CodeAnalysisLogFile>..\..\output\Release\Bloom.exe.CodeAnalysisLog.xml</CodeAnalysisLogFile>
    <CodeAnalysisUseTypeNameInSuppression>true</CodeAnalysisUseTypeNameInSuppression>
    <CodeAnalysisModuleSuppressionsFile>GlobalSuppressions.cs</CodeAnalysisModuleSuppressionsFile>
    <ErrorReport>prompt</ErrorReport>
    <CodeAnalysisRuleSet>MinimumRecommendedRules.ruleset</CodeAnalysisRuleSet>
    <CodeAnalysisRuleSetDirectories>;C:\Program Files (x86)\Microsoft Visual Studio 10.0\Team Tools\Static Analysis Tools\\Rule Sets</CodeAnalysisRuleSetDirectories>
    <CodeAnalysisIgnoreBuiltInRuleSets>true</CodeAnalysisIgnoreBuiltInRuleSets>
    <CodeAnalysisRuleDirectories>;C:\Program Files (x86)\Microsoft Visual Studio 10.0\Team Tools\Static Analysis Tools\FxCop\\Rules</CodeAnalysisRuleDirectories>
    <CodeAnalysisIgnoreBuiltInRules>false</CodeAnalysisIgnoreBuiltInRules>
    <CodeAnalysisFailOnMissingRules>false</CodeAnalysisFailOnMissingRules>
    <WarningLevel>4</WarningLevel>
    <Optimize>false</Optimize>
    <DebugSymbols>true</DebugSymbols>
    <DefineConstants>TRACE</DefineConstants>
  </PropertyGroup>
  <PropertyGroup>
    <OutputType>WinExe</OutputType>
  </PropertyGroup>
  <PropertyGroup>
    <RootNamespace>Bloom</RootNamespace>
  </PropertyGroup>
  <PropertyGroup>
    <ApplicationIcon>Resources\Bloom.ico</ApplicationIcon>
  </PropertyGroup>
  <PropertyGroup>
    <AssemblyName>Bloom</AssemblyName>
  </PropertyGroup>
  <ItemGroup>
    <Reference Include="Analytics.NET, Version=2.0.0.0, Culture=neutral, processorArchitecture=MSIL">
      <SpecificVersion>False</SpecificVersion>
      <HintPath>..\..\packages\Analytics.2.0.0\lib\Analytics.NET.dll</HintPath>
    </Reference>
    <Reference Include="Autofac">
      <HintPath>..\..\packages\Autofac.2.6.3.862\lib\NET35\Autofac.dll</HintPath>
    </Reference>
    <Reference Include="Autofac.Configuration">
      <HintPath>..\..\packages\Autofac.2.6.3.862\lib\NET35\Autofac.Configuration.dll</HintPath>
    </Reference>
    <Reference Include="AWSSDK, Version=2.1.7.0, Culture=neutral, PublicKeyToken=9f476d3089b52be3, processorArchitecture=MSIL">
      <SpecificVersion>False</SpecificVersion>
      <HintPath>..\..\packages\AWSSDK.2.1.7.0\lib\net35\AWSSDK.dll</HintPath>
    </Reference>
    <Reference Include="Chorus">
      <HintPath>..\..\lib\dotnet\Chorus.exe</HintPath>
    </Reference>
    <Reference Include="DesktopAnalytics, Version=1.1.0.0, Culture=neutral, processorArchitecture=MSIL">
      <SpecificVersion>False</SpecificVersion>
      <HintPath>..\..\packages\DesktopAnalytics.1.1.2\lib\net40\DesktopAnalytics.dll</HintPath>
    </Reference>
    <Reference Include="Interop.Acrobat">
      <HintPath>..\..\lib\dotnet\Interop.Acrobat.dll</HintPath>
      <EmbedInteropTypes>True</EmbedInteropTypes>
    </Reference>
<<<<<<< HEAD
=======
    <Reference Include="Interop.AcroPDFLib, Version=1.0.0.0, Culture=neutral, processorArchitecture=x86">
      <SpecificVersion>False</SpecificVersion>
      <EmbedInteropTypes>True</EmbedInteropTypes>
      <HintPath>..\..\lib\dotnet\Interop.AcroPDFLib.dll</HintPath>
    </Reference>
    <Reference Include="Ionic.Zip.Reduced, Version=1.9.1.8, Culture=neutral, PublicKeyToken=edbe51ad942a3f5c, processorArchitecture=MSIL">
      <SpecificVersion>False</SpecificVersion>
      <HintPath>..\..\packages\DotNetZip.Reduced.1.9.1.8\lib\net20\Ionic.Zip.Reduced.dll</HintPath>
    </Reference>
    <Reference Include="L10NSharp, Version=2.0.9.0, Culture=neutral, processorArchitecture=MSIL">
      <SpecificVersion>False</SpecificVersion>
      <HintPath>..\..\packages\L10NSharp.2.0.9\lib\net40-Client\L10NSharp.dll</HintPath>
    </Reference>
>>>>>>> 7475fd28
    <Reference Include="LibChorus">
      <HintPath>..\..\lib\dotnet\LibChorus.dll</HintPath>
    </Reference>
    <Reference Include="Microsoft.CSharp" />
    <Reference Include="NetSparkle.Net40">
      <HintPath>..\..\lib\dotnet\NetSparkle.Net40.dll</HintPath>
    </Reference>
    <Reference Include="PdfDroplet, Version=2.3.495.0, Culture=neutral, processorArchitecture=x86">
      <SpecificVersion>False</SpecificVersion>
      <ExecutableExtension>.exe</ExecutableExtension>
      <HintPath>..\..\lib\dotnet\PdfDroplet.exe</HintPath>
    </Reference>
<<<<<<< HEAD
    <Reference Include="PdfSharp">
      <HintPath>..\..\lib\dotnet\PdfSharp.dll</HintPath>
=======
    <Reference Include="PalasoUIWindowsForms, Version=1.0.0.0, Culture=neutral, processorArchitecture=x86">
      <SpecificVersion>False</SpecificVersion>
      <HintPath>..\..\lib\dotnet\PalasoUIWindowsForms.dll</HintPath>
    </Reference>
    <Reference Include="PdfDroplet, Version=2.3.2.0, Culture=neutral, processorArchitecture=x86">
      <SpecificVersion>False</SpecificVersion>
      <HintPath>..\..\packages\PdfDroplet.2.3.14.0\lib\net40-Client\PdfDroplet.exe</HintPath>
    </Reference>
    <Reference Include="PdfSharp, Version=1.32.2608.0, Culture=neutral, PublicKeyToken=f94615aa0424f9eb, processorArchitecture=MSIL">
      <SpecificVersion>False</SpecificVersion>
      <HintPath>..\..\lib\PdfSharp.dll</HintPath>
>>>>>>> 7475fd28
    </Reference>
    <Reference Include="RestSharp">
      <HintPath>..\..\packages\RestSharp.104.4.0\lib\net4-client\RestSharp.dll</HintPath>
    </Reference>
    <Reference Include="System" />
    <Reference Include="System.ComponentModel.Composition" />
    <Reference Include="System.Core" />
    <Reference Include="System.Runtime.Serialization" />
    <Reference Include="System.Xml.Linq" />
    <Reference Include="System.Data.DataSetExtensions" />
    <Reference Include="System.Data" />
    <Reference Include="System.Deployment" />
    <Reference Include="System.Drawing" />
    <Reference Include="System.Windows.Forms" />
    <Reference Include="System.Xml" />
    <Reference Include="AeroWizard">
      <HintPath>..\..\lib\dotnet\AeroWizard.dll</HintPath>
    </Reference>
    <Reference Include="AxInterop.AcroPDFLib">
      <HintPath>..\..\lib\dotnet\AxInterop.AcroPDFLib.dll</HintPath>
    </Reference>
    <Reference Include="Interop.AcroPDFLib">
      <HintPath>..\..\lib\dotnet\Interop.AcroPDFLib.dll</HintPath>
    </Reference>
    <Reference Include="L10NSharp">
      <HintPath>..\..\lib\dotnet\L10NSharp.dll</HintPath>
    </Reference>
    <Reference Include="Palaso">
      <HintPath>..\..\lib\dotnet\Palaso.dll</HintPath>
    </Reference>
    <Reference Include="PalasoUIWindowsForms">
      <HintPath>..\..\lib\dotnet\PalasoUIWindowsForms.dll</HintPath>
    </Reference>
    <Reference Include="TidyManaged">
      <HintPath>..\..\lib\dotnet\TidyManaged.dll</HintPath>
    </Reference>
    <Reference Include="Ionic.Zip.Reduced">
      <HintPath>..\..\packages\DotNetZip.Reduced.1.9.1.8\lib\net20\Ionic.Zip.Reduced.dll</HintPath>
    </Reference>
    <Reference Include="Newtonsoft.Json">
      <HintPath>..\..\packages\Newtonsoft.Json.6.0.3\lib\net40\Newtonsoft.Json.dll</HintPath>
    </Reference>
    <Reference Include="Geckofx-Core, Version=29.0.8.0, Culture=neutral" Condition="'$(OS)'!='Windows_NT'">
      <Package>Geckofx-Core</Package>
      <SpecificVersion>False</SpecificVersion>
    </Reference>
    <Reference Include="Geckofx-Winforms, Version=29.0.8.0, Culture=neutral" Condition="'$(OS)'!='Windows_NT'">
      <Package>Geckofx-Winforms</Package>
      <SpecificVersion>False</SpecificVersion>
    </Reference>
    <Reference Include="Geckofx-Core" Condition="'$(OS)'=='Windows_NT'">
      <HintPath>..\..\lib\dotnet\Geckofx-Core.dll</HintPath>
    </Reference>
    <Reference Include="Geckofx-Winforms" Condition="'$(OS)'=='Windows_NT'">
      <HintPath>..\..\lib\dotnet\Geckofx-Winforms.dll</HintPath>
    </Reference>
  </ItemGroup>
  <ItemGroup>
    <Compile Include="ApplicationContainer.cs" />
    <Compile Include="BloomFileLocator.cs" />
    <Compile Include="Book\BookInfo.cs" />
    <Compile Include="Book\BookServer.cs" />
    <Compile Include="Book\CurrentEditableCollectionSelection.cs" />
    <Compile Include="Book\RuntimeInformationInjector.cs" />
    <Compile Include="Book\HtmlDom.cs" />
    <Compile Include="Book\BookData.cs" />
    <Compile Include="Book\ErrorBook.cs" />
    <Compile Include="Book\ImageUpdater.cs" />
    <Compile Include="Book\Layout.cs" />
    <Compile Include="Book\SizeAndOrientation.cs" />
    <Compile Include="Book\BookStarter.cs" />
    <Compile Include="Book\BookStorage.cs" />
    <Compile Include="Book\DataSet.cs" />
    <Compile Include="Book\StyleSheetLinkSorter.cs" />
    <Compile Include="Book\TranslationGroupManager.cs" />
    <Compile Include="Book\XMatterHelper.cs" />
    <Compile Include="Book\XMatterInfo.cs" />
    <Compile Include="Book\XMatterPackFinder.cs" />
    <Compile Include="CollectionTab\BloomLibraryLinkVerification.cs">
      <SubType>Form</SubType>
    </Compile>
    <Compile Include="CollectionTab\BloomLibraryLinkVerification.Designer.cs">
      <DependentUpon>BloomLibraryLinkVerification.cs</DependentUpon>
    </Compile>
    <Compile Include="CollectionTab\InDesignXmlInformationDialog.cs">
      <SubType>Form</SubType>
    </Compile>
    <Compile Include="CollectionTab\InDesignXmlInformationDialog.Designer.cs">
      <DependentUpon>InDesignXmlInformationDialog.cs</DependentUpon>
    </Compile>
    <Compile Include="Collection\NaturalSortComparer.cs" />
    <Compile Include="Edit\ConfirmRemovePageDialog.cs">
      <SubType>Form</SubType>
    </Compile>
    <Compile Include="Edit\ConfirmRemovePageDialog.designer.cs">
      <DependentUpon>ConfirmRemovePageDialog.cs</DependentUpon>
    </Compile>
    <Compile Include="CollectionTab\HistoryAndNotesDialog.cs">
      <SubType>Form</SubType>
    </Compile>
    <Compile Include="CollectionTab\HistoryAndNotesDialog.Designer.cs">
      <DependentUpon>HistoryAndNotesDialog.cs</DependentUpon>
    </Compile>
    <Compile Include="Edit\WebThumbNailList.cs">
      <SubType>UserControl</SubType>
    </Compile>
    <Compile Include="Edit\WebThumbNailList.Designer.cs">
      <DependentUpon>WebThumbNailList.cs</DependentUpon>
    </Compile>
    <Compile Include="Edit\TransparentPanel.cs">
      <SubType>Component</SubType>
    </Compile>
    <Compile Include="Extensions.cs" />
    <Compile Include="MiscUI\DontShowThisAgainButton.cs">
      <SubType>Component</SubType>
    </Compile>
    <Compile Include="MiscUI\DontShowThisAgainButton.Designer.cs">
      <DependentUpon>DontShowThisAgainButton.cs</DependentUpon>
    </Compile>
    <Compile Include="MiscUI\TipDialog.cs">
      <SubType>Form</SubType>
    </Compile>
    <Compile Include="MiscUI\TipDialog.designer.cs">
      <DependentUpon>TipDialog.cs</DependentUpon>
    </Compile>
    <Compile Include="NavigationIsolator.cs" />
    <Compile Include="Properties\Resources.Designer.cs">
      <AutoGen>True</AutoGen>
      <DesignTime>True</DesignTime>
      <DependentUpon>Resources.resx</DependentUpon>
    </Compile>
    <Compile Include="Publish\AdobeReaderControl.cs">
      <SubType>UserControl</SubType>
    </Compile>
    <Compile Include="Publish\AdobeReaderControl.Designer.cs">
      <DependentUpon>AdobeReaderControl.cs</DependentUpon>
    </Compile>
    <Compile Include="Publish\BloomLibraryPublishControl.cs">
      <SubType>UserControl</SubType>
    </Compile>
    <Compile Include="Publish\BloomLibraryPublishControl.Designer.cs">
      <DependentUpon>BloomLibraryPublishControl.cs</DependentUpon>
    </Compile>
    <Compile Include="Publish\BulkUploadProgressDlg.cs">
      <SubType>Form</SubType>
    </Compile>
    <Compile Include="Publish\BulkUploadProgressDlg.Designer.cs">
      <DependentUpon>BulkUploadProgressDlg.cs</DependentUpon>
    </Compile>
    <Compile Include="Publish\ConversionOrder.cs" />
    <Compile Include="Publish\ConversionProgress.cs">
      <SubType>Form</SubType>
    </Compile>
    <Compile Include="Publish\ConversionProgress.Designer.cs">
      <DependentUpon>ConversionProgress.cs</DependentUpon>
    </Compile>
    <Compile Include="Publish\GeckofxHtmlToPDFComponent.cs">
      <SubType>Component</SubType>
    </Compile>
    <Compile Include="Publish\GeckofxHtmlToPDFComponent.Designer.cs">
      <DependentUpon>GeckofxHtmlToPDFComponent.cs</DependentUpon>
    </Compile>
    <Compile Include="Publish\MakePdfUsingGeckofxHtmlToPdfComponent.cs" />
    <Compile Include="Publish\PdfViewer.cs">
      <SubType>UserControl</SubType>
    </Compile>
    <Compile Include="Publish\PdfViewer.Designer.cs">
      <DependentUpon>PdfViewer.cs</DependentUpon>
    </Compile>
    <Compile Include="Publish\SHRP_TeachersGuideExtension.cs" />
    <Compile Include="Publish\SHRP_PupilBookExtension.cs" />
    <Compile Include="Registration\RegistrationDialog.cs">
      <SubType>Form</SubType>
    </Compile>
    <Compile Include="Registration\RegistrationDialog.Designer.cs">
      <DependentUpon>RegistrationDialog.cs</DependentUpon>
    </Compile>
    <Compile Include="SendReceive\SendReceiver.cs" />
    <Compile Include="SendReceive\BloomChorusRules.cs" />
    <Compile Include="ToPalaso\BetterSplitContainer.cs">
      <SubType>Component</SubType>
    </Compile>
    <Compile Include="ToPalaso\BetterSplitContainer.Designer.cs">
      <DependentUpon>BetterSplitContainer.cs</DependentUpon>
    </Compile>
    <Compile Include="ToPalaso\MessageLabelProgress.cs">
      <SubType>Component</SubType>
    </Compile>
    <Compile Include="ToPalaso\ProgressDialogForeground.cs">
      <SubType>Form</SubType>
    </Compile>
    <Compile Include="ToPalaso\ProgressDialogForeground.Designer.cs">
      <DependentUpon>ProgressDialogForeground.cs</DependentUpon>
    </Compile>
    <Compile Include="Edit\FlowThumbNailList.cs">
      <SubType>UserControl</SubType>
    </Compile>
    <Compile Include="Edit\FlowThumbNailList.Designer.cs">
      <DependentUpon>FlowThumbNailList.cs</DependentUpon>
    </Compile>
    <Compile Include="ToPalaso\ProgressDialogBackground.cs">
      <SubType>Form</SubType>
    </Compile>
    <Compile Include="ToPalaso\ProgressDialogBackground.Designer.cs">
      <DependentUpon>ProgressDialogBackground.cs</DependentUpon>
    </Compile>
    <Compile Include="HelpLauncher.cs" />
    <Compile Include="Collection\BloomPack\BloomPackInstallDialog.cs">
      <SubType>Form</SubType>
    </Compile>
    <Compile Include="Collection\BloomPack\BloomPackInstallDialog.Designer.cs">
      <DependentUpon>BloomPackInstallDialog.cs</DependentUpon>
    </Compile>
    <Compile Include="HtmlLabel.cs">
      <SubType>UserControl</SubType>
    </Compile>
    <Compile Include="HtmlLabel.Designer.cs">
      <DependentUpon>HtmlLabel.cs</DependentUpon>
    </Compile>
    <Compile Include="ImageProcessing\LowResImageCache.cs" />
    <Compile Include="CollectionTab\IBloomTabArea.cs" />
    <Compile Include="CollectionTab\ListHeader.cs">
      <SubType>UserControl</SubType>
    </Compile>
    <Compile Include="CollectionTab\ListHeader.Designer.cs">
      <DependentUpon>ListHeader.cs</DependentUpon>
    </Compile>
    <Compile Include="Collection\ShortcutMaker.cs" />
    <Compile Include="CollectionCreating\LanguageLocationControl.cs">
      <SubType>UserControl</SubType>
    </Compile>
    <Compile Include="CollectionCreating\LanguageLocationControl.Designer.cs">
      <DependentUpon>LanguageLocationControl.cs</DependentUpon>
    </Compile>
    <Compile Include="CollectionCreating\LanguageIdControl.cs">
      <SubType>UserControl</SubType>
    </Compile>
    <Compile Include="CollectionCreating\LanguageIdControl.Designer.cs">
      <DependentUpon>LanguageIdControl.cs</DependentUpon>
    </Compile>
    <Compile Include="CollectionCreating\CollectionNameControl.cs">
      <SubType>UserControl</SubType>
    </Compile>
    <Compile Include="CollectionCreating\CollectionNameControl.Designer.cs">
      <DependentUpon>CollectionNameControl.cs</DependentUpon>
    </Compile>
    <Compile Include="CollectionCreating\NewCollectionWizard.cs">
      <SubType>Form</SubType>
    </Compile>
    <Compile Include="CollectionCreating\NewCollectionWizard.Designer.cs">
      <DependentUpon>NewCollectionWizard.cs</DependentUpon>
    </Compile>
    <Compile Include="Palette.cs" />
    <Compile Include="SimpleMessageDialog.cs">
      <SubType>Form</SubType>
    </Compile>
    <Compile Include="SimpleMessageDialog.Designer.cs">
      <DependentUpon>SimpleMessageDialog.cs</DependentUpon>
    </Compile>
    <Compile Include="ToPalaso\BetterToolTip.cs">
      <SubType>Component</SubType>
    </Compile>
    <Compile Include="ToPalaso\BetterTooltipTransparentOverlay.cs">
      <SubType>Component</SubType>
    </Compile>
    <Compile Include="ImageProcessing\ImageServer.cs" />
    <Compile Include="UpdateVersionTable.cs" />
    <Compile Include="WebLibraryIntegration\BookDownloadSupport.cs" />
    <Compile Include="web\I18NHandler.cs" />
    <Compile Include="web\ReadersHandler.cs" />
    <Compile Include="Wizard\WinForms\WizardControl.cs">
      <SubType>Component</SubType>
    </Compile>
    <Compile Include="Wizard\WinForms\WizardPage.cs">
      <SubType>Component</SubType>
    </Compile>
    <Compile Include="Wizard\WizardAdapterControl.cs">
      <SubType>Component</SubType>
    </Compile>
    <Compile Include="WebLibraryIntegration\BloomLinkArgs.cs" />
    <Compile Include="WebLibraryIntegration\BloomParseClient.cs" />
    <Compile Include="WebLibraryIntegration\BloomS3Client.cs" />
    <Compile Include="WebLibraryIntegration\BookDownloadedEventArgs.cs" />
    <Compile Include="WebLibraryIntegration\BookTransfer.cs" />
    <Compile Include="WebLibraryIntegration\KeyManager.cs" />
    <Compile Include="WebLibraryIntegration\LoginDialog.cs">
      <SubType>Form</SubType>
    </Compile>
    <Compile Include="WebLibraryIntegration\LoginDialog.Designer.cs">
      <DependentUpon>LoginDialog.cs</DependentUpon>
    </Compile>
    <Compile Include="WebLibraryIntegration\OverwriteWarningDialog.cs">
      <SubType>Form</SubType>
    </Compile>
    <Compile Include="WebLibraryIntegration\OverwriteWarningDialog.Designer.cs">
      <DependentUpon>OverwriteWarningDialog.cs</DependentUpon>
    </Compile>
    <Compile Include="Workspace\FeedbackDialog.cs">
      <SubType>Form</SubType>
    </Compile>
    <Compile Include="Workspace\FeedbackDialog.Designer.cs">
      <DependentUpon>FeedbackDialog.cs</DependentUpon>
    </Compile>
    <Compile Include="web\BloomServer.cs" />
    <Compile Include="web\WebLibraryView.cs">
      <SubType>UserControl</SubType>
    </Compile>
    <Compile Include="web\WebLibraryView.Designer.cs">
      <DependentUpon>WebLibraryView.cs</DependentUpon>
    </Compile>
    <Compile Include="Edit\ConfigurationDialog.cs">
      <SubType>Form</SubType>
    </Compile>
    <Compile Include="Edit\ConfigurationDialog.Designer.cs">
      <DependentUpon>ConfigurationDialog.cs</DependentUpon>
    </Compile>
    <Compile Include="Edit\Configurator.cs" />
    <Compile Include="Browser.cs">
      <SubType>UserControl</SubType>
    </Compile>
    <Compile Include="Browser.Designer.cs">
      <DependentUpon>Browser.cs</DependentUpon>
    </Compile>
    <Compile Include="Command.cs" />
    <Compile Include="Edit\DynamicJson.cs" />
    <Compile Include="Edit\JSONUtils.cs" />
    <Compile Include="Edit\PageEditingModel.cs" />
    <Compile Include="Edit\PlaceHolderPage.cs" />
    <Compile Include="Edit\SourceTextControl.cs">
      <SubType>UserControl</SubType>
    </Compile>
    <Compile Include="Edit\SourceTextControl.Designer.cs">
      <DependentUpon>SourceTextControl.cs</DependentUpon>
    </Compile>
    <Compile Include="LanguageSettings.cs" />
    <Compile Include="CollectionTab\FlyingImage.cs">
      <SubType>Component</SubType>
    </Compile>
    <Compile Include="Collection\CollectionSettingsDialog.cs">
      <SubType>Form</SubType>
    </Compile>
    <Compile Include="Collection\CollectionSettingsDialog.Designer.cs">
      <DependentUpon>CollectionSettingsDialog.cs</DependentUpon>
    </Compile>
    <Compile Include="ProjectContext.cs" />
    <Compile Include="Collection\CollectionSettings.cs" />
    <Compile Include="Publish\PdfMaker.cs" />
    <Compile Include="Publish\PublishModel.cs" />
    <Compile Include="ResolveShortcut.cs" />
    <Compile Include="SplashScreen.cs">
      <SubType>Form</SubType>
    </Compile>
    <Compile Include="SplashScreen.Designer.cs">
      <DependentUpon>SplashScreen.cs</DependentUpon>
    </Compile>
    <Compile Include="CollectionCreating\KindOfCollectionControl.cs">
      <SubType>UserControl</SubType>
    </Compile>
    <Compile Include="CollectionCreating\KindOfCollectionControl.Designer.cs">
      <DependentUpon>KindOfCollectionControl.cs</DependentUpon>
    </Compile>
    <Compile Include="CollectionChoosing\MostRecentPathsList.cs" />
    <Compile Include="CollectionChoosing\OpenCreateCloneControl.cs">
      <SubType>UserControl</SubType>
    </Compile>
    <Compile Include="CollectionChoosing\OpenCreateCloneControl.designer.cs">
      <DependentUpon>OpenCreateCloneControl.cs</DependentUpon>
    </Compile>
    <Compile Include="CollectionChoosing\OpenAndCreateCollectionDialog.cs">
      <SubType>Form</SubType>
    </Compile>
    <Compile Include="CollectionChoosing\OpenAndCreateCollectionDialog.Designer.cs">
      <DependentUpon>OpenAndCreateCollectionDialog.cs</DependentUpon>
    </Compile>
    <Compile Include="Edit\PageSelection.cs" />
    <Compile Include="Edit\EditingModel.cs" />
    <Compile Include="Edit\EditingView.cs">
      <SubType>UserControl</SubType>
    </Compile>
    <Compile Include="Edit\EditingView.Designer.cs">
      <DependentUpon>EditingView.cs</DependentUpon>
    </Compile>
    <Compile Include="Edit\ThumbNailList.cs">
      <SubType>UserControl</SubType>
    </Compile>
    <Compile Include="Edit\ThumbNailList.Designer.cs">
      <DependentUpon>ThumbNailList.cs</DependentUpon>
    </Compile>
    <Compile Include="Event.cs" />
    <Compile Include="Book\Book.cs" />
    <Compile Include="HtmlThumbNailer.cs" />
    <Compile Include="Collection\BookCollection.cs" />
    <Compile Include="Book\BookSelection.cs" />
    <Compile Include="CollectionTab\LibraryListView.cs">
      <SubType>UserControl</SubType>
    </Compile>
    <Compile Include="CollectionTab\LibraryListView.Designer.cs">
      <DependentUpon>LibraryListView.cs</DependentUpon>
    </Compile>
    <Compile Include="CollectionTab\LibraryModel.cs" />
    <Compile Include="CollectionTab\LibraryView.cs">
      <SubType>UserControl</SubType>
    </Compile>
    <Compile Include="CollectionTab\LibraryView.Designer.cs">
      <DependentUpon>LibraryView.cs</DependentUpon>
    </Compile>
    <Compile Include="Edit\PageListView.cs">
      <SubType>UserControl</SubType>
    </Compile>
    <Compile Include="Edit\PageListView.Designer.cs">
      <DependentUpon>PageListView.cs</DependentUpon>
    </Compile>
    <Compile Include="Book\Page.cs" />
    <Compile Include="TempFiles.cs" />
    <Compile Include="SourceCollectionsList.cs" />
    <Compile Include="Workspace\TabStrip.cs">
      <SubType>Component</SubType>
    </Compile>
    <Compile Include="Workspace\TabStripRenderer.cs" />
    <Compile Include="Workspace\WorkspaceModel.cs" />
    <Compile Include="Publish\PublishView.cs">
      <SubType>UserControl</SubType>
    </Compile>
    <Compile Include="Publish\PublishView.Designer.cs">
      <DependentUpon>PublishView.cs</DependentUpon>
    </Compile>
    <Compile Include="Program.cs" />
    <Compile Include="Workspace\WorkspaceView.cs">
      <SubType>UserControl</SubType>
    </Compile>
    <Compile Include="Workspace\WorkspaceView.Designer.cs">
      <DependentUpon>WorkspaceView.cs</DependentUpon>
    </Compile>
    <Compile Include="Properties\AssemblyInfo.cs" />
    <EmbeddedResource Include="Browser.resx">
      <DependentUpon>Browser.cs</DependentUpon>
      <SubType>Designer</SubType>
    </EmbeddedResource>
    <EmbeddedResource Include="CollectionTab\BloomLibraryLinkVerification.resx">
      <DependentUpon>BloomLibraryLinkVerification.cs</DependentUpon>
    </EmbeddedResource>
    <EmbeddedResource Include="CollectionTab\InDesignXmlInformationDialog.resx">
      <DependentUpon>InDesignXmlInformationDialog.cs</DependentUpon>
    </EmbeddedResource>
    <EmbeddedResource Include="Edit\ConfirmRemovePageDialog.resx">
      <DependentUpon>ConfirmRemovePageDialog.cs</DependentUpon>
    </EmbeddedResource>
    <EmbeddedResource Include="Collection\BloomPack\BloomPackInstallDialog.resx">
      <DependentUpon>BloomPackInstallDialog.cs</DependentUpon>
      <SubType>Designer</SubType>
    </EmbeddedResource>
    <EmbeddedResource Include="CollectionTab\HistoryAndNotesDialog.resx">
      <DependentUpon>HistoryAndNotesDialog.cs</DependentUpon>
    </EmbeddedResource>
    <EmbeddedResource Include="Edit\WebThumbNailList.resx">
      <DependentUpon>WebThumbNailList.cs</DependentUpon>
      <SubType>Designer</SubType>
    </EmbeddedResource>
    <EmbeddedResource Include="MiscUI\TipDialog.resx">
      <DependentUpon>TipDialog.cs</DependentUpon>
    </EmbeddedResource>
    <EmbeddedResource Include="Publish\AdobeReaderControl.resx">
      <DependentUpon>AdobeReaderControl.cs</DependentUpon>
    </EmbeddedResource>
    <EmbeddedResource Include="Publish\BloomLibraryPublishControl.resx">
      <DependentUpon>BloomLibraryPublishControl.cs</DependentUpon>
    </EmbeddedResource>
    <EmbeddedResource Include="Publish\BulkUploadProgressDlg.resx">
      <DependentUpon>BulkUploadProgressDlg.cs</DependentUpon>
    </EmbeddedResource>
    <EmbeddedResource Include="Publish\ConversionProgress.resx">
      <DependentUpon>ConversionProgress.cs</DependentUpon>
    </EmbeddedResource>
    <EmbeddedResource Include="Publish\GeckofxHtmlToPDFComponent.resx">
      <DependentUpon>GeckofxHtmlToPDFComponent.cs</DependentUpon>
    </EmbeddedResource>
    <EmbeddedResource Include="Publish\PdfViewer.resx">
      <DependentUpon>PdfViewer.cs</DependentUpon>
    </EmbeddedResource>
    <EmbeddedResource Include="Registration\RegistrationDialog.resx">
      <DependentUpon>RegistrationDialog.cs</DependentUpon>
    </EmbeddedResource>
    <EmbeddedResource Include="ToPalaso\BetterSplitContainer.resx">
      <DependentUpon>BetterSplitContainer.cs</DependentUpon>
    </EmbeddedResource>
    <EmbeddedResource Include="ToPalaso\ProgressDialogForeground.resx">
      <DependentUpon>ProgressDialogForeground.cs</DependentUpon>
    </EmbeddedResource>
    <EmbeddedResource Include="Edit\FlowThumbNailList.resx">
      <DependentUpon>FlowThumbNailList.cs</DependentUpon>
    </EmbeddedResource>
    <EmbeddedResource Include="ToPalaso\ProgressDialogBackground.resx">
      <DependentUpon>ProgressDialogBackground.cs</DependentUpon>
    </EmbeddedResource>
    <EmbeddedResource Include="HtmlLabel.resx">
      <DependentUpon>HtmlLabel.cs</DependentUpon>
    </EmbeddedResource>
    <EmbeddedResource Include="CollectionTab\ListHeader.resx">
      <DependentUpon>ListHeader.cs</DependentUpon>
    </EmbeddedResource>
    <EmbeddedResource Include="CollectionCreating\LanguageLocationControl.resx">
      <DependentUpon>LanguageLocationControl.cs</DependentUpon>
    </EmbeddedResource>
    <EmbeddedResource Include="CollectionCreating\LanguageIdControl.resx">
      <DependentUpon>LanguageIdControl.cs</DependentUpon>
    </EmbeddedResource>
    <EmbeddedResource Include="CollectionCreating\CollectionNameControl.resx">
      <DependentUpon>CollectionNameControl.cs</DependentUpon>
    </EmbeddedResource>
    <EmbeddedResource Include="CollectionCreating\NewCollectionWizard.resx">
      <DependentUpon>NewCollectionWizard.cs</DependentUpon>
    </EmbeddedResource>
    <EmbeddedResource Include="SimpleMessageDialog.resx">
      <DependentUpon>SimpleMessageDialog.cs</DependentUpon>
    </EmbeddedResource>
    <EmbeddedResource Include="WebLibraryIntegration\LoginDialog.resx">
      <DependentUpon>LoginDialog.cs</DependentUpon>
    </EmbeddedResource>
    <EmbeddedResource Include="WebLibraryIntegration\OverwriteWarningDialog.resx">
      <DependentUpon>OverwriteWarningDialog.cs</DependentUpon>
    </EmbeddedResource>
    <EmbeddedResource Include="Workspace\FeedbackDialog.resx">
      <DependentUpon>FeedbackDialog.cs</DependentUpon>
    </EmbeddedResource>
    <EmbeddedResource Include="web\WebLibraryView.resx">
      <DependentUpon>WebLibraryView.cs</DependentUpon>
    </EmbeddedResource>
    <EmbeddedResource Include="Edit\ConfigurationDialog.resx">
      <DependentUpon>ConfigurationDialog.cs</DependentUpon>
    </EmbeddedResource>
    <EmbeddedResource Include="Edit\EditingView.resx">
      <DependentUpon>EditingView.cs</DependentUpon>
    </EmbeddedResource>
    <EmbeddedResource Include="Edit\SourceTextControl.resx">
      <DependentUpon>SourceTextControl.cs</DependentUpon>
    </EmbeddedResource>
    <EmbeddedResource Include="Edit\ThumbNailList.resx">
      <DependentUpon>ThumbNailList.cs</DependentUpon>
    </EmbeddedResource>
    <EmbeddedResource Include="CollectionTab\LibraryListView.resx">
      <DependentUpon>LibraryListView.cs</DependentUpon>
    </EmbeddedResource>
    <EmbeddedResource Include="CollectionTab\LibraryView.resx">
      <DependentUpon>LibraryView.cs</DependentUpon>
    </EmbeddedResource>
    <EmbeddedResource Include="Edit\PageListView.resx">
      <DependentUpon>PageListView.cs</DependentUpon>
      <SubType>Designer</SubType>
    </EmbeddedResource>
    <EmbeddedResource Include="Collection\CollectionSettingsDialog.resx">
      <DependentUpon>CollectionSettingsDialog.cs</DependentUpon>
    </EmbeddedResource>
    <EmbeddedResource Include="Publish\PublishView.resx">
      <DependentUpon>PublishView.cs</DependentUpon>
      <SubType>Designer</SubType>
    </EmbeddedResource>
    <EmbeddedResource Include="Workspace\WorkspaceView.resx">
      <DependentUpon>WorkspaceView.cs</DependentUpon>
      <SubType>Designer</SubType>
    </EmbeddedResource>
    <EmbeddedResource Include="Properties\Resources.resx">
      <Generator>ResXFileCodeGenerator</Generator>
      <SubType>Designer</SubType>
      <LastGenOutput>Resources.Designer.cs</LastGenOutput>
    </EmbeddedResource>
    <EmbeddedResource Include="Shell.resx">
      <DependentUpon>Shell.cs</DependentUpon>
    </EmbeddedResource>
    <EmbeddedResource Include="CollectionTab\LibraryBookView.resx">
      <DependentUpon>LibraryBookView.cs</DependentUpon>
    </EmbeddedResource>
    <EmbeddedResource Include="Edit\TemplatePagesView.resx">
      <DependentUpon>TemplatePagesView.cs</DependentUpon>
      <SubType>Designer</SubType>
    </EmbeddedResource>
    <EmbeddedResource Include="SplashScreen.resx">
      <DependentUpon>SplashScreen.cs</DependentUpon>
    </EmbeddedResource>
    <EmbeddedResource Include="CollectionCreating\KindOfCollectionControl.resx">
      <DependentUpon>KindOfCollectionControl.cs</DependentUpon>
      <SubType>Designer</SubType>
    </EmbeddedResource>
    <EmbeddedResource Include="CollectionChoosing\OpenCreateCloneControl.resx">
      <DependentUpon>OpenCreateCloneControl.cs</DependentUpon>
    </EmbeddedResource>
    <EmbeddedResource Include="CollectionChoosing\OpenAndCreateCollectionDialog.resx">
      <DependentUpon>OpenAndCreateCollectionDialog.cs</DependentUpon>
      <SubType>Designer</SubType>
    </EmbeddedResource>
    <None Include="app.manifest">
      <SubType>Designer</SubType>
    </None>
    <None Include="ClassDiagram1.cd" />
    <None Include="packages.config">
      <SubType>Designer</SubType>
    </None>
    <None Include="Properties\Settings.settings">
      <Generator>PublicSettingsSingleFileGenerator</Generator>
      <LastGenOutput>Settings.Designer.cs</LastGenOutput>
    </None>
    <Compile Include="Properties\Settings.Designer.cs">
      <AutoGen>True</AutoGen>
      <DependentUpon>Settings.settings</DependentUpon>
      <DesignTimeSharedInput>True</DesignTimeSharedInput>
    </Compile>
    <Compile Include="Shell.cs">
      <SubType>Form</SubType>
    </Compile>
    <Compile Include="Shell.Designer.cs">
      <DependentUpon>Shell.cs</DependentUpon>
    </Compile>
    <Compile Include="StyleSheetService.cs" />
    <Compile Include="CollectionTab\LibraryBookView.cs">
      <SubType>UserControl</SubType>
    </Compile>
    <Compile Include="CollectionTab\LibraryBookView.Designer.cs">
      <DependentUpon>LibraryBookView.cs</DependentUpon>
    </Compile>
    <Compile Include="Edit\TemplatePagesView.cs">
      <SubType>UserControl</SubType>
    </Compile>
    <Compile Include="Edit\TemplatePagesView.Designer.cs">
      <DependentUpon>TemplatePagesView.cs</DependentUpon>
    </Compile>
    <Compile Include="XmlHtmlConverter.cs" />
    <Compile Include="web\IRequestInfo.cs" />
    <Compile Include="web\RequestInfo.cs" />
    <Compile Include="web\ServerBase.cs" />
    <Compile Include="web\WebClientWithTimeout.cs">
      <SubType>Component</SubType>
    </Compile>
    <Compile Include="web\EnhancedImageServer.cs" />
    <None Include="..\..\lib\dotnet\NDesk.DBus.dll" Condition="'$(OS)'=='Unix'">
      <Link>NDesk.DBus.dll</Link>
      <CopyToOutputDirectory>PreserveNewest</CopyToOutputDirectory>
    </None>
    <None Include="..\..\lib\dotnet\NDesk.DBus.dll.config" Condition="'$(OS)'=='Unix'">
      <Link>NDesk.DBus.dll.config</Link>
      <CopyToOutputDirectory>PreserveNewest</CopyToOutputDirectory>
    </None>
  </ItemGroup>
  <ItemGroup>
    <None Include="Resources\Bloom.ico" />
  </ItemGroup>
  <ItemGroup>
    <None Include="Resources\Logo27x32.png" />
  </ItemGroup>
  <ItemGroup>
    <None Include="app.config">
      <SubType>Designer</SubType>
    </None>
    <None Include="Resources\x-office-document.png" />
  </ItemGroup>
  <ItemGroup>
    <None Include="Resources\WelcomeHeader.png" />
  </ItemGroup>
  <ItemGroup>
    <None Include="Resources\menuButton.png" />
  </ItemGroup>
  <ItemGroup>
    <None Include="Resources\booklet70x70.png" />
  </ItemGroup>
  <ItemGroup>
    <None Include="Resources\bookletA5Horizontal70x70.png" />
  </ItemGroup>
  <ItemGroup>
    <None Include="Resources\A5Landscapel70Wide.png" />
  </ItemGroup>
  <ItemGroup>
    <None Include="Resources\A5Portraitl70Tall.png" />
  </ItemGroup>
  <ItemGroup>
    <None Include="Resources\DeleteMessageBoxButtonImage.png" />
  </ItemGroup>
  <ItemGroup>
    <None Include="Resources\DeleteMessageBoxImage.png" />
  </ItemGroup>
  <ItemGroup>
    <None Include="Resources\RecycleBin.png" />
  </ItemGroup>
  <ItemGroup>
    <None Include="Resources\newBook.png" />
  </ItemGroup>
  <ItemGroup>
    <None Include="Resources\info16x16.png" />
  </ItemGroup>
  <ItemGroup>
    <None Include="Resources\open.png" />
  </ItemGroup>
  <ItemGroup>
    <None Include="Resources\edit.png" />
  </ItemGroup>
  <ItemGroup>
    <None Include="Resources\Error70x70.png" />
  </ItemGroup>
  <ItemGroup>
    <None Include="Resources\settings.png" />
  </ItemGroup>
  <ItemGroup>
    <None Include="Resources\spinner.gif" />
  </ItemGroup>
  <ItemGroup>
    <None Include="Resources\pagePlaceHolder.png" />
  </ItemGroup>
  <ItemGroup>
    <None Include="Resources\uservoice16x16.png" />
  </ItemGroup>
  <ItemGroup>
    <None Include="Resources\construction.png" />
  </ItemGroup>
  <ItemGroup>
    <BootstrapperPackage Include=".NETFramework,Version=v4.0">
      <Visible>False</Visible>
      <ProductName>Microsoft .NET Framework 4 %28x86 and x64%29</ProductName>
      <Install>true</Install>
    </BootstrapperPackage>
    <BootstrapperPackage Include="Microsoft.Net.Client.3.5">
      <Visible>False</Visible>
      <ProductName>.NET Framework 3.5 SP1 Client Profile</ProductName>
      <Install>false</Install>
    </BootstrapperPackage>
    <BootstrapperPackage Include="Microsoft.Net.Framework.3.5.SP1">
      <Visible>False</Visible>
      <ProductName>.NET Framework 3.5 SP1</ProductName>
      <Install>false</Install>
    </BootstrapperPackage>
    <BootstrapperPackage Include="Microsoft.Windows.Installer.3.1">
      <Visible>False</Visible>
      <ProductName>Windows Installer 3.1</ProductName>
      <Install>true</Install>
    </BootstrapperPackage>
  </ItemGroup>
  <ItemGroup>
    <None Include="Resources\Favicon16x16.png" />
  </ItemGroup>
  <ItemGroup>
    <None Include="Resources\library16x16.png" />
  </ItemGroup>
  <ItemGroup>
    <None Include="Resources\library32x32.png" />
  </ItemGroup>
  <ItemGroup>
    <None Include="Resources\settings16x16.png" />
  </ItemGroup>
  <ItemGroup>
    <None Include="Resources\settings32x32.png" />
  </ItemGroup>
  <ItemGroup>
    <None Include="Resources\settings24x24.png" />
  </ItemGroup>
  <ItemGroup>
    <None Include="Resources\feedback24x24.png" />
  </ItemGroup>
  <ItemGroup>
    <None Include="Resources\OpenCreateLibrary24x24.png" />
  </ItemGroup>
  <ItemGroup>
    <None Include="Resources\help24x24.png" />
  </ItemGroup>
  <ItemGroup>
    <None Include="Resources\publish32x32.png" />
  </ItemGroup>
  <ItemGroup>
    <None Include="Resources\helpTab32x32.png" />
  </ItemGroup>
  <ItemGroup>
    <None Include="Resources\Usb.png" />
  </ItemGroup>
  <ItemGroup>
    <None Include="Resources\print.png" />
  </ItemGroup>
  <ItemGroup>
    <None Include="Resources\coverOnly.png" />
  </ItemGroup>
  <ItemGroup>
    <None Include="Resources\insideBookletPages.png" />
  </ItemGroup>
  <ItemGroup>
    <None Include="Resources\simplePages.png" />
  </ItemGroup>
  <ItemGroup>
    <None Include="Resources\deletePage16x16.png" />
  </ItemGroup>
  <ItemGroup>
    <None Include="Resources\deletePage24x24.png" />
  </ItemGroup>
  <ItemGroup>
    <None Include="Resources\Cut16x16.png" />
  </ItemGroup>
  <ItemGroup>
    <None Include="Resources\Copy16x16.png" />
  </ItemGroup>
  <ItemGroup>
    <None Include="Resources\Paste16x16.png" />
  </ItemGroup>
  <ItemGroup>
    <None Include="Resources\Undo16x16.png" />
  </ItemGroup>
  <ItemGroup>
    <None Include="Resources\paste24x24.png" />
  </ItemGroup>
  <ItemGroup>
    <None Include="Resources\paste32x32.png" />
  </ItemGroup>
  <ItemGroup>
    <None Include="Resources\undo32x32.png" />
  </ItemGroup>
  <ItemGroup>
    <None Include="Resources\newLibrary32x32.png" />
  </ItemGroup>
  <ItemGroup>
    <None Include="Resources\newBook1.png" />
  </ItemGroup>
  <ItemGroup>
    <None Include="Resources\LogoForSplashScreen.png" />
  </ItemGroup>
  <ItemGroup>
    <None Include="Resources\LogoForLibraryChoosingDialog.png" />
  </ItemGroup>
  <ItemGroup>
    <None Include="Resources\BloomPack64x64.png" />
  </ItemGroup>
  <ItemGroup>
    <None Include="Resources\Error70x701.png" />
  </ItemGroup>
  <ItemGroup>
    <None Include="Resources\copyDisable16x16.png" />
  </ItemGroup>
  <ItemGroup>
    <None Include="Resources\pasteDisabled32x32.png" />
  </ItemGroup>
  <ItemGroup>
    <None Include="Resources\copyDisable16x161.png" />
  </ItemGroup>
  <ItemGroup>
    <None Include="Resources\undoDisabled32x32.png" />
  </ItemGroup>
  <ItemGroup>
    <None Include="Resources\DeletePageDisabled24x24.png" />
  </ItemGroup>
  <ItemGroup>
    <None Include="Resources\DeletePageDisabled32x32.png" />
  </ItemGroup>
  <ItemGroup>
    <None Include="Resources\DeletePage32x32.png" />
  </ItemGroup>
  <ItemGroup>
    <None Include="Resources\cutDisable16x16.png" />
  </ItemGroup>
  <ItemGroup>
    <COMReference Include="IWshRuntimeLibrary">
      <Guid>{F935DC20-1CF0-11D0-ADB9-00C04FD58A0B}</Guid>
      <VersionMajor>1</VersionMajor>
      <VersionMinor>0</VersionMinor>
      <Lcid>0</Lcid>
      <WrapperTool>tlbimp</WrapperTool>
      <Isolated>False</Isolated>
      <EmbedInteropTypes>False</EmbedInteropTypes>
    </COMReference>
  </ItemGroup>
  <ItemGroup>
    <None Include="Resources\PackageFlat32x32.png" />
  </ItemGroup>
  <ItemGroup>
    <None Include="Resources\PackageFlat48x47.png" />
  </ItemGroup>
  <ItemGroup>
    <None Include="Resources\delete-wordLarge.png" />
  </ItemGroup>
  <ItemGroup>
    <None Include="Resources\uservoice16x161.png" />
  </ItemGroup>
  <ItemGroup>
    <None Include="Resources\pdf16x16.png" />
  </ItemGroup>
  <ItemGroup>
    <None Include="Resources\multilingualSettings.png" />
  </ItemGroup>
  <ItemGroup>
    <None Include="Resources\thumbnail.png" />
  </ItemGroup>
  <ItemGroup>
    <None Include="Resources\sad_large.png" />
    <None Include="Resources\sendreceiveToolbarButton.png" />
    <None Include="Resources\PackageFlat.png" />
    <None Include="Resources\cloneFromChorusHub.png" />
    <None Include="Resources\cloneFromInternet.png" />
    <None Include="Resources\cloneFromUsb.png" />
    <None Include="Resources\placeHolderBookThumbnail.png" />
    <None Include="Resources\cropMarks.png" />
    <None Include="Resources\SILLogoBlue132x184.png" />
    <None Include="Resources\sil logo on dark 132x127.png" />
    <None Include="Resources\BloomLargeOnWhite.png" />
    <None Include="Resources\SILBlueWithTagline100x140.png" />
    <None Include="Resources\SILBlueWithTagline101x141.png" />
    <None Include="Resources\SILBlueWithTagline102x142.png" />
    <None Include="Resources\SILInBlueNoTagLineWithTrademark100x50.png" />
    <None Include="Resources\SILInBlueNoTagLineWithTrademark100x113.png" />
    <None Include="Resources\SILInBlueNoTagLineWithTrademark80x90.png" />
    <None Include="Resources\BloomDarkGrey300-ish.png" />
    <None Include="Resources\SILInBlue76.png" />
    <None Include="Resources\SILInBlue100.png" />
    <None Include="Resources\SIL_Logo_FadedBlue_Small_Transparent.png" />
    <None Include="Resources\SIL_Logo_Blue_Smaller_Transparent.png" />
    <None Include="Resources\cloud.png" />
    <None Include="Resources\upload.png" />
    <None Include="Resources\SIL_Logo_2014Small1.png" />
    <None Include="Resources\betatag2.png" />
    <None Include="Resources\unstable.png" />
    <Content Include="Scripts\jquery-1.7.2-vsdoc.js" />
    <Content Include="Scripts\jquery-1.7.2.js" />
    <Content Include="Scripts\jquery-1.7.2.min.js" />
  </ItemGroup>
  <ItemGroup>
    <WCFMetadata Include="Service References\" />
  </ItemGroup>
  <ItemGroup />
  <Import Project="$(MSBuildToolsPath)\Microsoft.CSharp.targets" />
  <PropertyGroup>
    <PostBuildEvent Condition="'$(OS)'=='Windows_NT'">
copy /Y "$(SolutionDir)\lib\msvcr100.dll" $(OutDir)
copy /Y "$(SolutionDir)\lib\libtidy.dll" $(OutDir)
copy /Y "$(SolutionDir)\lib\dotnet\Interop.AcroPDFLib.dll" $(OutDir)
copy /Y "$(SolutionDir)\lib\dotnet\Interop.Acrobat.dll" $(OutDir)
</PostBuildEvent>
  </PropertyGroup>
  <Import Project="$(SolutionDir)\.nuget\NuGet.targets" Condition="Exists('$(SolutionDir)\.nuget\NuGet.targets')" />
  <!-- To modify your build process, add your task inside one of the targets below and uncomment it.
       Other similar extension points exist, see Microsoft.Common.targets.
  <Target Name="BeforeBuild">
  </Target>
  -->
  <Target Name="BeforeBuild">
    <!-- Copy the appropriate version of icudotnet -->
    <!-- $(icu-config ...) is passed to shell to exec. -->
    <!-- Escape the $ (%24) to ensure it is sent to the shell. -->
    <Exec Command="cp -p $(SolutionDir)/lib/dotnet/icu%24(icu-config --version|tr -d .|cut -c -2)/icu.net.dll* $(SolutionDir)/lib/dotnet" Condition="'$(OS)'!='Windows_NT'" />
  </Target>
  <ItemGroup>
    <BasicBookCssFiles Include="../../DistFiles/factoryCollections/Templates/Basic Book/*.css" />
  </ItemGroup>
  <ItemGroup>
    <SourceFiles Include="../../lib/dotnet/*.config" />
  </ItemGroup>
  <ItemGroup>
    <RemoteDebugFiles Include="../../remoteDebugging/**" />
  </ItemGroup>
  <Target Name="AfterBuild">
    <Copy SourceFiles="@(SourceFiles)" DestinationFolder="$(OutDir)" />
    <Copy SourceFiles="@(BasicBookCssFiles)" DestinationFolder="../../DistFiles/factoryCollections/Templates/Leveled Reader" />
    <Copy SourceFiles="@(BasicBookCssFiles)" DestinationFolder="../../DistFiles/factoryCollections/Templates/Decodable Reader" />
    <Copy SourceFiles="@(RemoteDebugFiles)" DestinationFolder="$(OutDir)/remoteDebugging" Condition="'$(Configuration)|$(Platform)' == 'Debug|x86'" />
  </Target>
</Project><|MERGE_RESOLUTION|>--- conflicted
+++ resolved
@@ -86,22 +86,9 @@
       <HintPath>..\..\lib\dotnet\Interop.Acrobat.dll</HintPath>
       <EmbedInteropTypes>True</EmbedInteropTypes>
     </Reference>
-<<<<<<< HEAD
-=======
-    <Reference Include="Interop.AcroPDFLib, Version=1.0.0.0, Culture=neutral, processorArchitecture=x86">
-      <SpecificVersion>False</SpecificVersion>
-      <EmbedInteropTypes>True</EmbedInteropTypes>
-      <HintPath>..\..\lib\dotnet\Interop.AcroPDFLib.dll</HintPath>
-    </Reference>
-    <Reference Include="Ionic.Zip.Reduced, Version=1.9.1.8, Culture=neutral, PublicKeyToken=edbe51ad942a3f5c, processorArchitecture=MSIL">
-      <SpecificVersion>False</SpecificVersion>
-      <HintPath>..\..\packages\DotNetZip.Reduced.1.9.1.8\lib\net20\Ionic.Zip.Reduced.dll</HintPath>
-    </Reference>
     <Reference Include="L10NSharp, Version=2.0.9.0, Culture=neutral, processorArchitecture=MSIL">
-      <SpecificVersion>False</SpecificVersion>
       <HintPath>..\..\packages\L10NSharp.2.0.9\lib\net40-Client\L10NSharp.dll</HintPath>
     </Reference>
->>>>>>> 7475fd28
     <Reference Include="LibChorus">
       <HintPath>..\..\lib\dotnet\LibChorus.dll</HintPath>
     </Reference>
@@ -112,24 +99,10 @@
     <Reference Include="PdfDroplet, Version=2.3.495.0, Culture=neutral, processorArchitecture=x86">
       <SpecificVersion>False</SpecificVersion>
       <ExecutableExtension>.exe</ExecutableExtension>
-      <HintPath>..\..\lib\dotnet\PdfDroplet.exe</HintPath>
-    </Reference>
-<<<<<<< HEAD
+      <HintPath>..\..\packages\PdfDroplet.2.3.14.0\lib\net40-Client\PdfDroplet.exe</HintPath>
+    </Reference>
     <Reference Include="PdfSharp">
       <HintPath>..\..\lib\dotnet\PdfSharp.dll</HintPath>
-=======
-    <Reference Include="PalasoUIWindowsForms, Version=1.0.0.0, Culture=neutral, processorArchitecture=x86">
-      <SpecificVersion>False</SpecificVersion>
-      <HintPath>..\..\lib\dotnet\PalasoUIWindowsForms.dll</HintPath>
-    </Reference>
-    <Reference Include="PdfDroplet, Version=2.3.2.0, Culture=neutral, processorArchitecture=x86">
-      <SpecificVersion>False</SpecificVersion>
-      <HintPath>..\..\packages\PdfDroplet.2.3.14.0\lib\net40-Client\PdfDroplet.exe</HintPath>
-    </Reference>
-    <Reference Include="PdfSharp, Version=1.32.2608.0, Culture=neutral, PublicKeyToken=f94615aa0424f9eb, processorArchitecture=MSIL">
-      <SpecificVersion>False</SpecificVersion>
-      <HintPath>..\..\lib\PdfSharp.dll</HintPath>
->>>>>>> 7475fd28
     </Reference>
     <Reference Include="RestSharp">
       <HintPath>..\..\packages\RestSharp.104.4.0\lib\net4-client\RestSharp.dll</HintPath>
@@ -153,9 +126,6 @@
     </Reference>
     <Reference Include="Interop.AcroPDFLib">
       <HintPath>..\..\lib\dotnet\Interop.AcroPDFLib.dll</HintPath>
-    </Reference>
-    <Reference Include="L10NSharp">
-      <HintPath>..\..\lib\dotnet\L10NSharp.dll</HintPath>
     </Reference>
     <Reference Include="Palaso">
       <HintPath>..\..\lib\dotnet\Palaso.dll</HintPath>
