﻿<?xml version="1.0" encoding="utf-8"?>
<Project ToolsVersion="12.0" DefaultTargets="Build" xmlns="http://schemas.microsoft.com/developer/msbuild/2003">
  <PropertyGroup>
    <ApplicationManifest>app.manifest</ApplicationManifest>
    <ProjectGuid>{304D5612-167C-4725-AF27-B9F2BB788B57}</ProjectGuid>
    <TargetFrameworkVersion>v4.6.1</TargetFrameworkVersion>
    <TargetFrameworkProfile>
    </TargetFrameworkProfile>
    <SolutionDir Condition="$(SolutionDir) == '' Or $(SolutionDir) == '*Undefined*'">..\..\</SolutionDir>
    <RestorePackages>true</RestorePackages>
    <PackagesConfig Condition="'$(OS)'=='Windows_NT'">$(MSBuildProjectDirectory)\packages.config</PackagesConfig>
    <PackagesConfig Condition="'$(OS)'!='Windows_NT'">$(MSBuildProjectDirectory)/Linux/packages.config</PackagesConfig>
    <Configuration Condition=" '$(Configuration)' == '' ">Debug</Configuration>
    <Platform Condition=" '$(Platform)' == '' ">x86</Platform>
    <ProductVersion>8.0.30703</ProductVersion>
    <SchemaVersion>2.0</SchemaVersion>
    <NuGetPackageImportStamp>
    </NuGetPackageImportStamp>
  </PropertyGroup>
  <PropertyGroup Condition="'$(Configuration)|$(Platform)' == 'Debug|x86'">
    <DebugSymbols>true</DebugSymbols>
    <OutputPath>..\..\output\Debug\</OutputPath>
    <DefineConstants>DEBUG;TRACE</DefineConstants>
    <DebugType>full</DebugType>
    <PlatformTarget>x86</PlatformTarget>
    <CodeAnalysisLogFile>..\..\output\Debug\Bloom.exe.CodeAnalysisLog.xml</CodeAnalysisLogFile>
    <CodeAnalysisUseTypeNameInSuppression>true</CodeAnalysisUseTypeNameInSuppression>
    <CodeAnalysisModuleSuppressionsFile>GlobalSuppressions.cs</CodeAnalysisModuleSuppressionsFile>
    <ErrorReport>prompt</ErrorReport>
    <CodeAnalysisRuleSet>MinimumRecommendedRules.ruleset</CodeAnalysisRuleSet>
    <CodeAnalysisRuleSetDirectories>;C:\Program Files (x86)\Microsoft Visual Studio 10.0\Team Tools\Static Analysis Tools\\Rule Sets</CodeAnalysisRuleSetDirectories>
    <CodeAnalysisIgnoreBuiltInRuleSets>false</CodeAnalysisIgnoreBuiltInRuleSets>
    <CodeAnalysisRuleDirectories>;C:\Program Files (x86)\Microsoft Visual Studio 10.0\Team Tools\Static Analysis Tools\FxCop\\Rules</CodeAnalysisRuleDirectories>
    <CodeAnalysisIgnoreBuiltInRules>false</CodeAnalysisIgnoreBuiltInRules>
    <CodeAnalysisFailOnMissingRules>false</CodeAnalysisFailOnMissingRules>
    <WarningLevel>4</WarningLevel>
    <Optimize>false</Optimize>
    <Prefer32Bit>false</Prefer32Bit>
    <LangVersion>7.3</LangVersion>
  </PropertyGroup>
  <PropertyGroup Condition="'$(OS)'!='Windows_NT' AND '$(Configuration)|$(Platform)' == 'Debug|x86'">
    <DefineConstants>__MonoCS__;DEBUG;TRACE</DefineConstants>
  </PropertyGroup>
  <PropertyGroup Condition="'$(Configuration)|$(Platform)' == 'Release|x86'">
    <OutputPath>..\..\output\Release\</OutputPath>
    <DebugType>pdbonly</DebugType>
    <PlatformTarget>x86</PlatformTarget>
    <CodeAnalysisLogFile>..\..\output\Release\Bloom.exe.CodeAnalysisLog.xml</CodeAnalysisLogFile>
    <CodeAnalysisUseTypeNameInSuppression>true</CodeAnalysisUseTypeNameInSuppression>
    <CodeAnalysisModuleSuppressionsFile>GlobalSuppressions.cs</CodeAnalysisModuleSuppressionsFile>
    <ErrorReport>prompt</ErrorReport>
    <CodeAnalysisRuleSet>MinimumRecommendedRules.ruleset</CodeAnalysisRuleSet>
    <CodeAnalysisRuleSetDirectories>;C:\Program Files (x86)\Microsoft Visual Studio 10.0\Team Tools\Static Analysis Tools\\Rule Sets</CodeAnalysisRuleSetDirectories>
    <CodeAnalysisIgnoreBuiltInRuleSets>true</CodeAnalysisIgnoreBuiltInRuleSets>
    <CodeAnalysisRuleDirectories>;C:\Program Files (x86)\Microsoft Visual Studio 10.0\Team Tools\Static Analysis Tools\FxCop\\Rules</CodeAnalysisRuleDirectories>
    <CodeAnalysisIgnoreBuiltInRules>false</CodeAnalysisIgnoreBuiltInRules>
    <CodeAnalysisFailOnMissingRules>false</CodeAnalysisFailOnMissingRules>
    <WarningLevel>4</WarningLevel>
    <Optimize>false</Optimize>
    <DebugSymbols>true</DebugSymbols>
    <DefineConstants>TRACE</DefineConstants>
    <Prefer32Bit>false</Prefer32Bit>
  </PropertyGroup>
  <PropertyGroup Condition="'$(OS)'!='Windows_NT' AND '$(Configuration)|$(Platform)' == 'Release|x86'">
    <DefineConstants>__MonoCS__;TRACE</DefineConstants>
  </PropertyGroup>
  <PropertyGroup>
    <OutputType>WinExe</OutputType>
  </PropertyGroup>
  <PropertyGroup>
    <RootNamespace>Bloom</RootNamespace>
  </PropertyGroup>
  <PropertyGroup>
    <ApplicationIcon>bloom.ico</ApplicationIcon>
  </PropertyGroup>
  <PropertyGroup>
    <AssemblyName>Bloom</AssemblyName>
  </PropertyGroup>
  <PropertyGroup Condition="'$(OS)'=='Windows_NT'">
    <!-- Uses a LargeAddressAware nuget package to specify that this executable is large address aware.
	This means that we promise to the OS that we/our dependencies handle pointers in the upper address space (from 2GB to 4GB range) correctly (hopefully!).
	In exchange, the OS allows the program to use up to 4 GB of virtual address space instead of 2 GB of virtual address space.
	This will be relevant if run on 64-bit Windows (or if the user set the 3GB/IncreaseUserVa switch on 32-bit Windows)

	I believe this is unnecessary on Linux, they usually already have 4 GB virtual address space available.
	-->
    <LargeAddressAware>true</LargeAddressAware>
  </PropertyGroup>
  <PropertyGroup>
    <StartupObject />
  </PropertyGroup>
  <ItemGroup>
    <Reference Include="Analytics.NET, Version=2.0.0.0, Culture=neutral, processorArchitecture=MSIL">
      <HintPath>..\..\packages\Analytics.2.0.2\lib\Analytics.NET.dll</HintPath>
    </Reference>
    <Reference Include="AtkSharp, Version=1.0.0.0, Culture=neutral, PublicKeyToken=313398f2149d753f, processorArchitecture=MSIL">
      <HintPath>..\..\packages\AtkSharp-signed.3.22.24.37\lib\netstandard2.0\AtkSharp.dll</HintPath>
    </Reference>
    <Reference Include="Autofac, Version=6.0.0.0, Culture=neutral, PublicKeyToken=17863af14b0044da, processorArchitecture=MSIL">
      <HintPath>..\..\packages\Autofac.6.0.0\lib\netstandard2.0\Autofac.dll</HintPath>
    </Reference>
    <Reference Include="AWSSDK.Core, Version=3.3.0.0, Culture=neutral, PublicKeyToken=885c28607f98e604, processorArchitecture=MSIL">
      <HintPath>..\..\packages\AWSSDK.Core.3.5.1.32\lib\net45\AWSSDK.Core.dll</HintPath>
    </Reference>
    <Reference Include="AWSSDK.S3, Version=3.3.0.0, Culture=neutral, PublicKeyToken=885c28607f98e604, processorArchitecture=MSIL">
      <HintPath>..\..\packages\AWSSDK.S3.3.5.3.10\lib\net45\AWSSDK.S3.dll</HintPath>
    </Reference>
    <Reference Include="CairoSharp, Version=3.22.24.37, Culture=neutral, PublicKeyToken=313398f2149d753f, processorArchitecture=MSIL">
      <HintPath>..\..\packages\CairoSharp-signed.3.22.24.37\lib\netstandard2.0\CairoSharp.dll</HintPath>
    </Reference>
    <Reference Include="CommandLine, Version=2.8.0.0, Culture=neutral, PublicKeyToken=5a870481e358d379, processorArchitecture=MSIL">
      <HintPath>..\..\packages\CommandLineParser.2.8.0\lib\net461\CommandLine.dll</HintPath>
    </Reference>
    <Reference Include="DesktopAnalytics, Version=1.2.4.11, Culture=neutral, processorArchitecture=MSIL">
      <HintPath>..\..\packages\DesktopAnalytics.1.2.4.11\lib\net40\DesktopAnalytics.dll</HintPath>
    </Reference>
    <Reference Include="DialogAdapters, Version=0.1.11.0, Culture=neutral, PublicKeyToken=7dc842182b0626dc, processorArchitecture=MSIL">
      <HintPath>..\..\packages\DialogAdapters.0.1.11\lib\net461\DialogAdapters.dll</HintPath>
    </Reference>
    <Reference Include="Enchant.Net, Version=1.4.0.0, Culture=neutral, PublicKeyToken=ae135aeb3d479ab9, processorArchitecture=MSIL">
      <HintPath>..\..\packages\Enchant.Net.1.4.2\lib\net461\Enchant.Net.dll</HintPath>
    </Reference>
    <Reference Include="EPPlus, Version=5.6.4.0, Culture=neutral, PublicKeyToken=ea159fdaa78159a1, processorArchitecture=MSIL">
      <HintPath>..\..\packages\EPPlus.5.6.4\lib\net45\EPPlus.dll</HintPath>
    </Reference>
    <Reference Include="Fleck, Version=1.1.0.0, Culture=neutral, processorArchitecture=MSIL">
      <HintPath>..\..\packages\Fleck.1.1.0\lib\net45\Fleck.dll</HintPath>
    </Reference>
    <Reference Include="GdkSharp, Version=3.22.24.37, Culture=neutral, PublicKeyToken=313398f2149d753f, processorArchitecture=MSIL">
      <HintPath>..\..\packages\GdkSharp-signed.3.22.24.37\lib\netstandard2.0\GdkSharp.dll</HintPath>
    </Reference>
    <Reference Include="Geckofx-Core" Condition="'$(OS)'!='Windows_NT'">
      <HintPath>..\..\packages\Geckofx60.64.Linux.60.0.51\lib\net40\Geckofx-Core.dll</HintPath>
    </Reference>
    <Reference Include="Geckofx-Core, Version=60.0.50.0, Culture=neutral, PublicKeyToken=3209ac31600d1857, processorArchitecture=x86" Condition="'$(OS)'=='Windows_NT'">
      <HintPath>..\..\packages\Geckofx60.32.60.0.50\lib\net45\Geckofx-Core.dll</HintPath>
    </Reference>
    <Reference Include="Geckofx-Winforms" Condition="'$(OS)'!='Windows_NT'">
      <HintPath>..\..\packages\Geckofx60.64.Linux.60.0.51\lib\net40\Geckofx-Winforms.dll</HintPath>
    </Reference>
    <Reference Include="Geckofx-Winforms, Version=60.0.50.0, Culture=neutral, PublicKeyToken=3209ac31600d1857, processorArchitecture=x86" Condition="'$(OS)'=='Windows_NT'">
      <HintPath>..\..\packages\Geckofx60.32.60.0.50\lib\net45\Geckofx-Winforms.dll</HintPath>
    </Reference>
    <Reference Include="GioSharp, Version=3.22.24.37, Culture=neutral, PublicKeyToken=313398f2149d753f, processorArchitecture=MSIL">
      <HintPath>..\..\packages\GioSharp-signed.3.22.24.37\lib\netstandard2.0\GioSharp.dll</HintPath>
    </Reference>
    <Reference Include="GLibSharp, Version=1.0.0.0, Culture=neutral, PublicKeyToken=313398f2149d753f, processorArchitecture=MSIL">
      <HintPath>..\..\packages\GLibSharp-signed.3.22.24.37\lib\netstandard2.0\GLibSharp.dll</HintPath>
    </Reference>
    <Reference Include="Glob, Version=1.1.8.0, Culture=neutral, processorArchitecture=MSIL">
      <HintPath>..\..\packages\Glob.1.1.8\lib\net46\Glob.dll</HintPath>
    </Reference>
    <Reference Include="GtkSharp, Version=3.22.24.37, Culture=neutral, PublicKeyToken=313398f2149d753f, processorArchitecture=MSIL">
      <HintPath>..\..\packages\GtkSharp-signed.3.22.24.37\lib\netstandard2.0\GtkSharp.dll</HintPath>
    </Reference>
    <Reference Include="ibusdotnet, Version=2.0.0.0, Culture=neutral, PublicKeyToken=c9ab93f7b23223fb, processorArchitecture=MSIL">
      <HintPath>..\..\packages\ibusdotnet.2.0.3\lib\net461\ibusdotnet.dll</HintPath>
    </Reference>
    <Reference Include="ICSharpCode.SharpZipLib, Version=1.3.0.8, Culture=neutral, PublicKeyToken=1b03e6acf1164f73, processorArchitecture=MSIL">
      <HintPath>..\..\packages\SharpZipLib.1.3.0\lib\net45\ICSharpCode.SharpZipLib.dll</HintPath>
    </Reference>
    <Reference Include="icu.net, Version=2.7.0.0, Culture=neutral, PublicKeyToken=416fdd914afa6b66, processorArchitecture=MSIL">
      <HintPath>..\..\packages\icu.net.2.7.1\lib\net451\icu.net.dll</HintPath>
    </Reference>
    <Reference Include="L10NSharp, Version=4.2.0.0, Culture=neutral, PublicKeyToken=fd0b3e309a5b7c28, processorArchitecture=MSIL">
      <HintPath>..\..\packages\L10NSharp.4.2.0-beta0004\lib\net461\L10NSharp.dll</HintPath>
    </Reference>
    <Reference Include="Markdig.Signed, Version=0.22.0.0, Culture=neutral, PublicKeyToken=870da25a133885f8, processorArchitecture=MSIL">
      <HintPath>..\..\packages\Markdig.Signed.0.22.0\lib\net452\Markdig.Signed.dll</HintPath>
    </Reference>
    <Reference Include="MarkdownDeep, Version=1.5.4615.26275, Culture=neutral, processorArchitecture=MSIL">
      <SpecificVersion>False</SpecificVersion>
      <HintPath>..\..\packages\MarkdownDeep.NET.1.5\lib\.NetFramework 3.5\MarkdownDeep.dll</HintPath>
    </Reference>
    <Reference Include="Microsoft.Bcl.AsyncInterfaces, Version=1.0.0.0, Culture=neutral, PublicKeyToken=cc7b13ffcd2ddd51, processorArchitecture=MSIL">
      <HintPath>..\..\packages\Microsoft.Bcl.AsyncInterfaces.1.1.1\lib\net461\Microsoft.Bcl.AsyncInterfaces.dll</HintPath>
    </Reference>
    <Reference Include="Microsoft.CSharp" />
    <Reference Include="Microsoft.DotNet.PlatformAbstractions, Version=3.1.6.0, Culture=neutral, PublicKeyToken=adb9793829ddae60, processorArchitecture=MSIL">
      <HintPath>..\..\packages\Microsoft.DotNet.PlatformAbstractions.3.1.6\lib\net45\Microsoft.DotNet.PlatformAbstractions.dll</HintPath>
    </Reference>
    <Reference Include="Microsoft.Extensions.DependencyModel, Version=3.1.6.0, Culture=neutral, PublicKeyToken=adb9793829ddae60, processorArchitecture=MSIL">
      <HintPath>..\..\packages\Microsoft.Extensions.DependencyModel.3.1.6\lib\net451\Microsoft.Extensions.DependencyModel.dll</HintPath>
    </Reference>
    <Reference Include="Microsoft.IO.RecyclableMemoryStream, Version=1.4.1.0, Culture=neutral, PublicKeyToken=31bf3856ad364e35, processorArchitecture=MSIL">
      <HintPath>..\..\packages\Microsoft.IO.RecyclableMemoryStream.1.4.1\lib\net46\Microsoft.IO.RecyclableMemoryStream.dll</HintPath>
    </Reference>
    <Reference Include="Microsoft.VisualBasic" />
    <Reference Include="NAudio, Version=1.10.0.0, Culture=neutral, processorArchitecture=MSIL">
      <HintPath>..\..\packages\NAudio.1.10.0\lib\net35\NAudio.dll</HintPath>
    </Reference>
    <Reference Include="NDesk.DBus, Version=1.0.0.0, Culture=neutral, PublicKeyToken=f6716e4f9b2ed099, processorArchitecture=MSIL">
      <HintPath>..\..\packages\NDesk.DBus.0.15.0\lib\NDesk.DBus.dll</HintPath>
    </Reference>
    <Reference Include="Newtonsoft.Json, Version=12.0.0.0, Culture=neutral, PublicKeyToken=30ad4fe6b2a6aeed, processorArchitecture=MSIL">
      <HintPath>..\..\packages\Newtonsoft.Json.12.0.3\lib\net45\Newtonsoft.Json.dll</HintPath>
    </Reference>
    <Reference Include="NuGet.Squirrel" Condition="'$(OS)'=='Windows_NT'">
      <HintPath>..\..\lib\dotnet\NuGet.Squirrel.dll</HintPath>
    </Reference>
    <Reference Include="PangoSharp, Version=3.22.24.37, Culture=neutral, PublicKeyToken=313398f2149d753f, processorArchitecture=MSIL">
      <HintPath>..\..\packages\PangoSharp-signed.3.22.24.37\lib\netstandard2.0\PangoSharp.dll</HintPath>
    </Reference>
    <Reference Include="PdfDroplet">
      <HintPath>..\..\lib\dotnet\PdfDroplet.exe</HintPath>
    </Reference>
    <Reference Include="PdfSharp">
      <HintPath>..\..\lib\dotnet\PdfSharp.dll</HintPath>
    </Reference>
    <Reference Include="PodcastUtilities.PortableDevices">
      <HintPath>..\..\lib\dotnet\PodcastUtilities.PortableDevices.dll</HintPath>
    </Reference>
    <Reference Include="PresentationCore" />
    <Reference Include="RestSharp, Version=106.11.7.0, Culture=neutral, PublicKeyToken=598062e77f915f75, processorArchitecture=MSIL">
      <HintPath>..\..\packages\RestSharp.106.11.7\lib\net452\RestSharp.dll</HintPath>
    </Reference>
    <Reference Include="Sentry, Version=2.1.6.0, Culture=neutral, PublicKeyToken=fba2ec45388e2af0, processorArchitecture=MSIL">
      <HintPath>..\..\packages\Sentry.2.1.6\lib\net461\Sentry.dll</HintPath>
    </Reference>
    <Reference Include="Sentry.PlatformAbstractions, Version=1.1.1.0, Culture=neutral, PublicKeyToken=fba2ec45388e2af0, processorArchitecture=MSIL">
      <HintPath>..\..\packages\Sentry.PlatformAbstractions.1.1.1\lib\net45\Sentry.PlatformAbstractions.dll</HintPath>
    </Reference>
    <Reference Include="Sentry.Protocol, Version=2.1.6.0, Culture=neutral, PublicKeyToken=fba2ec45388e2af0, processorArchitecture=MSIL">
      <HintPath>..\..\packages\Sentry.Protocol.2.1.6\lib\net46\Sentry.Protocol.dll</HintPath>
    </Reference>
    <Reference Include="SharpFont, Version=3.1.0, Culture=neutral, processorArchitecture=MSIL" Condition="'$(OS)'!='Windows_NT'">
      <SpecificVersion>False</SpecificVersion>
      <HintPath>../../packages/SharpFont.3.1.0/lib/net20/SharpFont.dll</HintPath>
    </Reference>
    <Reference Include="SIL.Core, Version=8.0.0.0, Culture=neutral, PublicKeyToken=cab3c8c5232dfcf2, processorArchitecture=MSIL">
      <HintPath>..\..\packages\SIL.Core.8.0.1-beta0026\lib\net461\SIL.Core.dll</HintPath>
    </Reference>
    <Reference Include="SIL.Core.Desktop, Version=8.0.0.0, Culture=neutral, PublicKeyToken=cab3c8c5232dfcf2, processorArchitecture=MSIL">
      <HintPath>..\..\packages\SIL.Core.Desktop.8.0.1-beta0026\lib\net461\SIL.Core.Desktop.dll</HintPath>
    </Reference>
    <Reference Include="SIL.Media, Version=8.0.0.0, Culture=neutral, processorArchitecture=MSIL">
      <HintPath>..\..\packages\SIL.Media.8.0.1-beta0026\lib\net461\SIL.Media.dll</HintPath>
    </Reference>
    <Reference Include="SIL.Windows.Forms, Version=8.0.0.0, Culture=neutral, PublicKeyToken=cab3c8c5232dfcf2, processorArchitecture=MSIL">
      <HintPath>..\..\packages\SIL.Windows.Forms.8.0.1-beta0026\lib\net461\SIL.Windows.Forms.dll</HintPath>
    </Reference>
    <Reference Include="SIL.Windows.Forms.GeckoBrowserAdapter, Version=8.0.0.0, Culture=neutral, PublicKeyToken=cab3c8c5232dfcf2, processorArchitecture=MSIL">
      <HintPath>..\..\packages\SIL.Windows.Forms.GeckoBrowserAdapter.8.0.1-beta0026\lib\net461\SIL.Windows.Forms.GeckoBrowserAdapter.dll</HintPath>
    </Reference>
    <Reference Include="SIL.Windows.Forms.Keyboarding, Version=8.0.0.0, Culture=neutral, PublicKeyToken=cab3c8c5232dfcf2, processorArchitecture=MSIL">
      <HintPath>..\..\packages\SIL.Windows.Forms.Keyboarding.8.0.1-beta0026\lib\net461\SIL.Windows.Forms.Keyboarding.dll</HintPath>
    </Reference>
    <Reference Include="SIL.Windows.Forms.WritingSystems, Version=8.0.0.0, Culture=neutral, PublicKeyToken=cab3c8c5232dfcf2, processorArchitecture=MSIL">
      <HintPath>..\..\packages\SIL.Windows.Forms.WritingSystems.8.0.1-beta0026\lib\net461\SIL.Windows.Forms.WritingSystems.dll</HintPath>
    </Reference>
    <Reference Include="SIL.WritingSystems, Version=8.0.0.0, Culture=neutral, PublicKeyToken=cab3c8c5232dfcf2, processorArchitecture=MSIL">
      <HintPath>..\..\packages\SIL.WritingSystems.8.0.1-beta0026\lib\net461\SIL.WritingSystems.dll</HintPath>
    </Reference>
    <Reference Include="SourceMapDotNet, Version=1.0.5478.26629, Culture=neutral, PublicKeyToken=d357635542166cea, processorArchitecture=MSIL">
      <HintPath>..\..\packages\SourceMapDotNet.1.0.5478.26629\lib\SourceMapDotNet.dll</HintPath>
      <Private>True</Private>
    </Reference>
    <Reference Include="Spart, Version=1.0.0.0, Culture=neutral, PublicKeyToken=14d24e064e474331, processorArchitecture=MSIL">
      <HintPath>..\..\packages\Spart.1.0.0\lib\net461\Spart.dll</HintPath>
    </Reference>
    <Reference Include="Splat">
      <HintPath>..\..\lib\dotnet\Splat.dll</HintPath>
    </Reference>
    <Reference Include="SQLite-net, Version=1.7.335.0, Culture=neutral, processorArchitecture=MSIL">
      <HintPath>..\..\packages\sqlite-net-pcl.1.7.335\lib\netstandard2.0\SQLite-net.dll</HintPath>
    </Reference>
    <Reference Include="SQLitePCLRaw.batteries_v2, Version=2.0.3.851, Culture=neutral, PublicKeyToken=8226ea5df37bcae9, processorArchitecture=MSIL">
      <HintPath>..\..\packages\SQLitePCLRaw.bundle_green.2.0.3\lib\net461\SQLitePCLRaw.batteries_v2.dll</HintPath>
    </Reference>
    <Reference Include="SQLitePCLRaw.core, Version=2.0.3.851, Culture=neutral, PublicKeyToken=1488e028ca7ab535, processorArchitecture=MSIL">
      <HintPath>..\..\packages\SQLitePCLRaw.core.2.0.3\lib\netstandard2.0\SQLitePCLRaw.core.dll</HintPath>
    </Reference>
    <Reference Include="SQLitePCLRaw.nativelibrary, Version=2.0.3.851, Culture=neutral, PublicKeyToken=502ed628492ab262, processorArchitecture=MSIL">
      <HintPath>..\..\packages\SQLitePCLRaw.bundle_green.2.0.3\lib\net461\SQLitePCLRaw.nativelibrary.dll</HintPath>
    </Reference>
    <Reference Include="SQLitePCLRaw.provider.dynamic_cdecl, Version=2.0.3.851, Culture=neutral, PublicKeyToken=b68184102cba0b3b, processorArchitecture=MSIL">
      <HintPath>..\..\packages\SQLitePCLRaw.provider.dynamic_cdecl.2.0.3\lib\netstandard2.0\SQLitePCLRaw.provider.dynamic_cdecl.dll</HintPath>
    </Reference>
    <Reference Include="Squirrel" Condition="'$(OS)'=='Windows_NT'">
      <HintPath>..\..\lib\dotnet\Squirrel.dll</HintPath>
    </Reference>
    <Reference Include="System" />
    <Reference Include="System.ComponentModel.Annotations, Version=4.2.1.0, Culture=neutral, PublicKeyToken=b03f5f7f11d50a3a, processorArchitecture=MSIL">
      <HintPath>..\..\packages\System.ComponentModel.Annotations.4.7.0\lib\net461\System.ComponentModel.Annotations.dll</HintPath>
    </Reference>
    <Reference Include="System.ComponentModel.Composition" />
    <Reference Include="System.ComponentModel.DataAnnotations" />
    <Reference Include="System.Configuration" />
    <Reference Include="System.Core" />
    <Reference Include="System.Data" />
    <Reference Include="System.Diagnostics.DiagnosticSource, Version=4.0.5.0, Culture=neutral, PublicKeyToken=cc7b13ffcd2ddd51, processorArchitecture=MSIL">
      <HintPath>..\..\packages\System.Diagnostics.DiagnosticSource.4.7.1\lib\net46\System.Diagnostics.DiagnosticSource.dll</HintPath>
    </Reference>
    <Reference Include="System.IO.Compression.FileSystem" />
    <Reference Include="System.IO.FileSystem.AccessControl, Version=4.0.5.0, Culture=neutral, PublicKeyToken=b03f5f7f11d50a3a, processorArchitecture=MSIL">
      <HintPath>..\..\packages\System.IO.FileSystem.AccessControl.4.7.0\lib\net461\System.IO.FileSystem.AccessControl.dll</HintPath>
    </Reference>
    <Reference Include="System.Management" />
    <Reference Include="System.Memory, Version=4.0.1.1, Culture=neutral, PublicKeyToken=cc7b13ffcd2ddd51, processorArchitecture=MSIL">
      <HintPath>..\..\packages\System.Memory.4.5.4\lib\net461\System.Memory.dll</HintPath>
    </Reference>
    <Reference Include="System.Net.Http" />
    <Reference Include="System.Printing" Condition="'$(OS)'=='Windows_NT'" />
    <Reference Include="System.Runtime.Serialization" />
    <Reference Include="System.Numerics.Vectors" Condition="'$(OS)'=='Windows_NT'">
      <HintPath>..\..\packages\System.Numerics.Vectors.4.5.0\lib\net46\System.Numerics.Vectors.dll</HintPath>
    </Reference>
    <Reference Include="System.Security" />
    <Reference Include="System.Security.AccessControl, Version=4.1.3.0, Culture=neutral, PublicKeyToken=b03f5f7f11d50a3a, processorArchitecture=MSIL">
      <HintPath>..\..\packages\System.Security.AccessControl.4.7.0\lib\net461\System.Security.AccessControl.dll</HintPath>
    </Reference>
    <Reference Include="System.Security.Principal.Windows, Version=4.1.3.0, Culture=neutral, PublicKeyToken=b03f5f7f11d50a3a, processorArchitecture=MSIL">
      <HintPath>..\..\packages\System.Security.Principal.Windows.4.7.0\lib\net461\System.Security.Principal.Windows.dll</HintPath>
    </Reference>
    <Reference Include="System.ServiceModel" />
    <Reference Include="System.Threading.Tasks, Version=4.0.11.0, Culture=neutral, PublicKeyToken=b03f5f7f11d50a3a, processorArchitecture=MSIL" />
    <Reference Include="System.ValueTuple, Version=4.0.3.0, Culture=neutral, PublicKeyToken=cc7b13ffcd2ddd51, processorArchitecture=MSIL">
      <HintPath>..\..\packages\System.ValueTuple.4.5.0\lib\net461\System.ValueTuple.dll</HintPath>
    </Reference>
    <Reference Include="System.Web" />
    <Reference Include="System.Xml.Linq" />
    <Reference Include="System.Drawing" />
    <Reference Include="System.Windows.Forms" />
    <Reference Include="System.Xml" />
    <Reference Include="AxInterop.AcroPDFLib">
      <HintPath>..\..\lib\dotnet\AxInterop.AcroPDFLib.dll</HintPath>
    </Reference>
    <Reference Include="TagLibSharp, Version=2.2.0.0, Culture=neutral, PublicKeyToken=db62eba44689b5b0, processorArchitecture=MSIL">
      <HintPath>..\..\packages\TagLibSharp.2.2.0\lib\net45\TagLibSharp.dll</HintPath>
    </Reference>
    <Reference Include="TechTalk.JiraRestClient, Version=2.3.0.0, Culture=neutral, processorArchitecture=MSIL">
      <HintPath>..\..\packages\TechTalk.JiraRestClient.RestSharp105.2.3.0.1\lib\net40-Client\TechTalk.JiraRestClient.dll</HintPath>
      <Private>True</Private>
    </Reference>
    <Reference Include="TidyManaged">
      <HintPath>..\..\lib\dotnet\TidyManaged.dll</HintPath>
    </Reference>
    <Reference Include="Mono.Posix" Condition="'$(OS)'!='Windows_NT'" />
    <Reference Include="Mono.Posix" Condition="'$(OS)'=='Windows_NT'">
      <HintPath>..\..\packages\Mono.Posix.5.4.0.201\build\net45\win\Mono.Posix.dll</HintPath>
    </Reference>
  </ItemGroup>
  <ItemGroup>
    <Compile Include="AboutMemory.cs">
      <SubType>Form</SubType>
    </Compile>
    <Compile Include="AboutMemory.Designer.cs">
      <DependentUpon>AboutMemory.cs</DependentUpon>
    </Compile>
    <Compile Include="BloomWebClient.cs">
      <SubType>Component</SubType>
    </Compile>
    <Compile Include="Book\LicenseChecker.cs" />
<<<<<<< HEAD
    <Compile Include="CollectionTab\ReactCollectionTabView.cs">
      <SubType>UserControl</SubType>
    </Compile>
    <Compile Include="CollectionTab\ReactCollectionTabView.Designer.cs">
      <DependentUpon>ReactCollectionTabView.cs</DependentUpon>
    </Compile>
=======
    <Compile Include="CLI\SpreadsheetExportCommand.cs" />
    <Compile Include="CLI\SpreadsheetImportCommand.cs" />
>>>>>>> 993287da
    <Compile Include="ErrorReporter\CompositeErrorReporter.cs" />
    <Compile Include="ErrorReporter\ErrorReportUtils.cs" />
    <Compile Include="ErrorReporter\ProblemLevel.cs" />
    <Compile Include="ExperimentalFeatures.cs" />
    <Compile Include="MiscUI\BrowserProgressDialog.cs" />
    <Compile Include="MiscUI\StartupScreenManager.cs" />
    <Compile Include="Publish\LanguagePublishInfo.cs" />
    <Compile Include="Spreadsheet\ContentRow.cs" />
    <Compile Include="Spreadsheet\HeaderRow.cs" />
    <Compile Include="Spreadsheet\InternalSpreadsheet.cs" />
    <Compile Include="Spreadsheet\SpreadsheetCell.cs" />
    <Compile Include="Spreadsheet\SpreadsheetExporter.cs" />
    <Compile Include="Spreadsheet\SpreadsheetExportParams.cs" />
    <Compile Include="Spreadsheet\SpreadsheetImporter.cs" />
    <Compile Include="Spreadsheet\SpreadsheetImportParams.cs" />
    <Compile Include="Spreadsheet\SpreadsheetIO.cs" />
    <Compile Include="Spreadsheet\SpreadsheetRow.cs" />
    <Compile Include="TeamCollection\BookHistory.cs" />
    <Compile Include="TeamCollection\BookRepoChangeEventArgs.cs" />
    <Compile Include="TeamCollection\DeleteRepoBookFileEventArgs.cs" />
    <Compile Include="TeamCollection\BookStatus.cs" />
    <Compile Include="TeamCollection\DisconnectedTeamCollection.cs" />
    <Compile Include="TeamCollection\FileSystemEventRecord.cs" />
    <Compile Include="TeamCollection\FolderTeamCollection.cs" />
    <Compile Include="TeamCollection\RepoChangeEventArgs.cs" />
    <Compile Include="TeamCollection\TeamCollection.cs" />
    <Compile Include="TeamCollection\NewBookEventArgs.cs" />
    <Compile Include="TeamCollection\TeamCollectionApi.cs" />
    <Compile Include="FatalExceptionHandler.cs" />
    <Compile Include="MiscUI\BrowserDialog.cs">
      <SubType>Form</SubType>
    </Compile>
    <Compile Include="MiscUI\BrowserDialog.Designer.cs">
      <DependentUpon>BrowserDialog.cs</DependentUpon>
    </Compile>
    <Compile Include="CLI\CreateArtifactsCommand.cs" />
    <Compile Include="Collection\WritingSystem.cs" />
    <Compile Include="ErrorReporter\SentryErrorReporter.cs" />
    <Compile Include="ErrorReporter\HtmlErrorReporter.cs" />
    <Compile Include="MiscUI\ReactDialogFactory.cs" />
    <Compile Include="Publish\Android\AndroidPublishSettings.cs" />
    <Compile Include="Publish\Android\BloomReaderFileMaker.cs" />
    <Compile Include="Book\BookSelectionChangedEventArgs.cs" />
    <Compile Include="Book\QuestionGroup.cs" />
    <Compile Include="Book\VersionRequirements.cs" />
    <Compile Include="CLI\ChangeLayoutCommand.cs" />
    <Compile Include="Collection\BrandingProject.cs" />
    <Compile Include="MiscUI\DefenderFolderProtectionCheck.cs" />
    <Compile Include="Edit\PageControlsApi.cs" />
    <Compile Include="Publish\Android\usb\AndroidDeviceUsbConnection.cs" />
    <Compile Include="ApplicationContainer.cs" />
    <Compile Include="BloomFileLocator.cs" />
    <Compile Include="BookThumbNailer.cs" />
    <Compile Include="Book\BookCompressor.cs" />
    <Compile Include="Book\BookCopyrightAndLicense.cs" />
    <Compile Include="Book\BookInfo.cs" />
    <Compile Include="Book\BookServer.cs" />
    <Compile Include="Book\CurrentEditableCollectionSelection.cs" />
    <Compile Include="CLI\DownloadBookCommand.cs" />
    <Compile Include="CLI\GetUsedFontsCommand.cs" />
    <Compile Include="CLI\UploadCommand.cs" />
    <Compile Include="CLI\HydrateBookCommand.cs" />
    <Compile Include="Edit\ToolboxToolState.cs" />
    <Compile Include="Edit\DecodableReaderToolSettings.cs" />
    <Compile Include="Edit\ToolboxView.cs" />
    <Compile Include="ElementProxy.cs" />
    <Compile Include="MiscUI\TroubleShooterDialog.cs">
      <SubType>Form</SubType>
    </Compile>
    <Compile Include="MiscUI\TroubleShooterDialog.Designer.cs">
      <DependentUpon>TroubleShooterDialog.cs</DependentUpon>
    </Compile>
    <Compile Include="Publish\Android\file\FilePublisher.cs" />
    <Compile Include="Publish\Android\wifi\BloomReaderUDPListener.cs" />
    <Compile Include="Publish\Android\wifi\WiFiAdvertiser.cs" />
    <Compile Include="Publish\Android\wifi\WiFiPublisher.cs" />
    <Compile Include="Publish\AudioProcessor.cs" />
    <Compile Include="Publish\BloomLibrary\BloomLibraryPublishModel.cs" />
    <Compile Include="Publish\AccessibilityChecker\AccessibilityCheckWindow.cs">
      <SubType>Form</SubType>
    </Compile>
    <Compile Include="Publish\AccessibilityChecker\AccessibilityCheckWindow.Designer.cs">
      <DependentUpon>AccessibilityCheckWindow.cs</DependentUpon>
    </Compile>
    <Compile Include="Publish\Android\usb\UsbPublisher.cs" />
    <Compile Include="Publish\Epub\EpubPublishUiSettings.cs" />
    <Compile Include="Publish\Epub\PublishEpubApi.cs" />
    <Compile Include="TeamCollection\BookStatusChangeEventArgs.cs" />
    <Compile Include="MiscUI\ReactDialog.cs">
      <SubType>Form</SubType>
    </Compile>
    <Compile Include="MiscUI\ReactDialog.Designer.cs">
      <DependentUpon>ReactDialog.cs</DependentUpon>
    </Compile>
    <Compile Include="TeamCollection\TeamCollectionManager.cs" />
    <Compile Include="TeamCollection\TeamCollectionMessage.cs" />
    <Compile Include="TeamCollection\TeamCollectionMessageLog.cs" />
    <Compile Include="TeamCollection\TeamCollectionStatusButton.cs">
      <SubType>Component</SubType>
    </Compile>
    <Compile Include="ToPalaso\BackgroundWorkerProgressAdapter.cs" />
    <Compile Include="Utils\BloomUnauthorizedAccessException.cs" />
    <Compile Include="Utils\DropboxUtils.cs" />
    <Compile Include="Utils\MemoryUtils.cs" />
    <Compile Include="Utils\FileSystemWatcherExtensions.cs" />
    <Compile Include="Utils\MiscUtils.cs" />
    <Compile Include="Utils\PerformanceMeasurement.cs" />
    <Compile Include="Utils\RobustZip.cs" />
    <Compile Include="WebLibraryIntegration\FirebaseLoginDialog.cs" />
    <Compile Include="WebLibraryIntegration\S3Extensions.cs" />
    <Compile Include="web\controllers\CollectionApi.cs" />
    <Compile Include="web\ReactControl.cs">
      <SubType>UserControl</SubType>
    </Compile>
    <Compile Include="web\ReactControl.Designer.cs">
      <DependentUpon>ReactControl.cs</DependentUpon>
    </Compile>
    <Compile Include="web\WebProgressAdapter.cs" />
    <Compile Include="Publish\HtmlPublishPanel.cs">
      <SubType>UserControl</SubType>
    </Compile>
    <Compile Include="Publish\HtmlPublishPanel.Designer.cs">
      <DependentUpon>HtmlPublishPanel.cs</DependentUpon>
    </Compile>
    <Compile Include="Publish\PublishHelper.cs" />
    <Compile Include="RobustIO.cs" />
    <Compile Include="NonFatalProblem.cs" />
    <Compile Include="MiscUI\LanguageFontDetails.cs">
      <SubType>UserControl</SubType>
    </Compile>
    <Compile Include="MiscUI\LanguageFontDetails.Designer.cs">
      <DependentUpon>LanguageFontDetails.cs</DependentUpon>
    </Compile>
    <Compile Include="Properties\Resources.Designer.cs">
      <AutoGen>True</AutoGen>
      <DesignTime>True</DesignTime>
      <DependentUpon>Resources.resx</DependentUpon>
    </Compile>
    <Compile Include="Publish\Epub\EpubMaker.cs" />
    <Compile Include="Book\RuntimeInformationInjector.cs" />
    <Compile Include="Book\HtmlDom.cs" />
    <Compile Include="Book\BookData.cs" />
    <Compile Include="Book\ErrorBook.cs" />
    <Compile Include="Book\ImageUpdater.cs" />
    <Compile Include="Book\Layout.cs" />
    <Compile Include="Book\SizeAndOrientation.cs" />
    <Compile Include="Book\BookStarter.cs" />
    <Compile Include="Book\BookStorage.cs" />
    <Compile Include="Book\DataSet.cs" />
    <Compile Include="Book\StyleSheetLinkSorter.cs" />
    <Compile Include="Book\TranslationGroupManager.cs" />
    <Compile Include="ToPalaso\DirectoryUtils.cs" />
    <Compile Include="ToPalaso\SafeInvoke.cs" />
    <Compile Include="ToPalaso\XmlExtensions.cs" />
    <Compile Include="UrlPathString.cs" />
    <Compile Include="Book\UserPrefs.cs" />
    <Compile Include="Book\XMatterHelper.cs" />
    <Compile Include="Book\XMatterInfo.cs" />
    <Compile Include="Book\XMatterPackFinder.cs" />
    <Compile Include="CollectionTab\BloomLibraryLinkVerification.cs">
      <SubType>Form</SubType>
    </Compile>
    <Compile Include="CollectionTab\BloomLibraryLinkVerification.Designer.cs">
      <DependentUpon>BloomLibraryLinkVerification.cs</DependentUpon>
    </Compile>
    <Compile Include="CollectionTab\InDesignXmlInformationDialog.cs">
      <SubType>Form</SubType>
    </Compile>
    <Compile Include="CollectionTab\InDesignXmlInformationDialog.Designer.cs">
      <DependentUpon>InDesignXmlInformationDialog.cs</DependentUpon>
    </Compile>
    <Compile Include="CollectionTab\MakeReaderTemplateBloomPackDlg.cs">
      <SubType>Form</SubType>
    </Compile>
    <Compile Include="CollectionTab\MakeReaderTemplateBloomPackDlg.Designer.cs">
      <DependentUpon>MakeReaderTemplateBloomPackDlg.cs</DependentUpon>
    </Compile>
    <Compile Include="Collection\NaturalSortComparer.cs" />
    <Compile Include="BloomZipFile.cs" />
    <Compile Include="Collection\ScriptSettingsDialog.cs">
      <SubType>Form</SubType>
    </Compile>
    <Compile Include="Collection\ScriptSettingsDialog.Designer.cs">
      <DependentUpon>ScriptSettingsDialog.cs</DependentUpon>
    </Compile>
    <Compile Include="Edit\AudioRecording.cs" />
    <Compile Include="Edit\BloomMetadataEditorDialog.cs">
      <SubType>Form</SubType>
    </Compile>
    <Compile Include="Edit\ConfirmRemovePageDialog.cs">
      <SubType>Form</SubType>
    </Compile>
    <Compile Include="Edit\ConfirmRemovePageDialog.designer.cs">
      <DependentUpon>ConfirmRemovePageDialog.cs</DependentUpon>
    </Compile>
    <Compile Include="CollectionTab\HistoryAndNotesDialog.cs" />
    <Compile Include="CollectionTab\HistoryAndNotesDialog.Designer.cs">
      <DependentUpon>HistoryAndNotesDialog.cs</DependentUpon>
    </Compile>
    <Compile Include="Edit\JpegWarningDialog.cs">
      <SubType>Form</SubType>
    </Compile>
    <Compile Include="Edit\JpegWarningDialog.Designer.cs">
      <DependentUpon>JpegWarningDialog.cs</DependentUpon>
    </Compile>
    <Compile Include="Edit\LameEncoder.cs" />
    <Compile Include="Edit\WebThumbNailList.cs">
      <SubType>UserControl</SubType>
    </Compile>
    <Compile Include="Edit\WebThumbNailList.Designer.cs">
      <DependentUpon>WebThumbNailList.cs</DependentUpon>
    </Compile>
    <Compile Include="Edit\TransparentPanel.cs">
      <SubType>Component</SubType>
    </Compile>
    <Compile Include="Extensions.cs" />
    <Compile Include="ImageProcessing\ImageUtils.cs" />
    <Compile Include="InstallerSupport.cs" />
    <Compile Include="MiscUI\BloomIntegrityDialog.cs">
      <SubType>Form</SubType>
    </Compile>
    <Compile Include="MiscUI\BloomIntegrityDialog.Designer.cs">
      <DependentUpon>BloomIntegrityDialog.cs</DependentUpon>
    </Compile>
    <Compile Include="MiscUI\DontShowThisAgainButton.cs">
      <SubType>Component</SubType>
    </Compile>
    <Compile Include="MiscUI\DontShowThisAgainButton.Designer.cs">
      <DependentUpon>DontShowThisAgainButton.cs</DependentUpon>
    </Compile>
    <Compile Include="MiscUI\HtmlLinkDialog.cs">
      <SubType>Form</SubType>
    </Compile>
    <Compile Include="MiscUI\HtmlLinkDialog.Designer.cs">
      <DependentUpon>HtmlLinkDialog.cs</DependentUpon>
    </Compile>
    <Compile Include="MiscUI\HtmlTextBox.cs">
      <SubType>UserControl</SubType>
    </Compile>
    <Compile Include="MiscUI\HtmlTextBox.Designer.cs">
      <DependentUpon>HtmlTextBox.cs</DependentUpon>
    </Compile>
    <Compile Include="MiscUI\TipDialog.cs">
      <SubType>Form</SubType>
    </Compile>
    <Compile Include="MiscUI\TipDialog.designer.cs">
      <DependentUpon>TipDialog.cs</DependentUpon>
    </Compile>
    <Compile Include="MiscUI\ToastNotifier.cs">
      <SubType>Form</SubType>
    </Compile>
    <Compile Include="MiscUI\ToastNotifier.designer.cs">
      <DependentUpon>ToastNotifier.cs</DependentUpon>
    </Compile>
    <Compile Include="NavigationIsolator.cs" />
    <Compile Include="Publish\PDF\AdobeReaderControl.cs">
      <SubType>UserControl</SubType>
    </Compile>
    <Compile Include="Publish\PDF\AdobeReaderControl.Designer.cs">
      <DependentUpon>AdobeReaderControl.cs</DependentUpon>
    </Compile>
    <Compile Include="Publish\BloomLibrary\BloomLibraryUploadControl.cs">
      <SubType>UserControl</SubType>
    </Compile>
    <Compile Include="Publish\BloomLibrary\BloomLibraryUploadControl.Designer.cs">
      <DependentUpon>BloomLibraryUploadControl.cs</DependentUpon>
    </Compile>
    <Compile Include="Publish\BulkUploadProgressDlg.cs">
      <SubType>Form</SubType>
    </Compile>
    <Compile Include="Publish\BulkUploadProgressDlg.Designer.cs">
      <DependentUpon>BulkUploadProgressDlg.cs</DependentUpon>
    </Compile>
    <Compile Include="Publish\Epub\FontFileFinder.cs" />
    <Compile Include="Publish\Epub\FontGroup.cs" />
    <Compile Include="Publish\PDF\MakePdfUsingGeckofxHtmlToPdfProgram.cs" />
    <Compile Include="Publish\PDF\PdfViewer.cs">
      <SubType>UserControl</SubType>
    </Compile>
    <Compile Include="Publish\PDF\PdfViewer.Designer.cs">
      <DependentUpon>PdfViewer.cs</DependentUpon>
    </Compile>
    <Compile Include="Publish\PDF\ProcessPdfWithGhostscript.cs" />
    <Compile Include="Publish\PDF\SamplePrintNotification.cs">
      <SubType>Form</SubType>
    </Compile>
    <Compile Include="Publish\PDF\SamplePrintNotification.Designer.cs">
      <DependentUpon>SamplePrintNotification.cs</DependentUpon>
    </Compile>
    <Compile Include="Publish\SHRP_TeachersGuideExtension.cs" />
    <Compile Include="Publish\SHRP_PupilBookExtension.cs" />
    <Compile Include="Registration\LicenseDialog.cs">
      <SubType>Form</SubType>
    </Compile>
    <Compile Include="Registration\LicenseDialog.Designer.cs">
      <DependentUpon>LicenseDialog.cs</DependentUpon>
    </Compile>
    <Compile Include="Registration\RegistrationDialog.cs">
      <SubType>Form</SubType>
    </Compile>
    <Compile Include="Registration\RegistrationDialog.Designer.cs">
      <DependentUpon>RegistrationDialog.cs</DependentUpon>
    </Compile>
    <Compile Include="SendReceive\SendReceiver.cs" />
    <Compile Include="SendReceive\BloomChorusRules.cs" />
    <Compile Include="ToPalaso\BetterSplitContainer.cs">
      <SubType>Component</SubType>
    </Compile>
    <Compile Include="ToPalaso\BetterSplitContainer.Designer.cs">
      <DependentUpon>BetterSplitContainer.cs</DependentUpon>
    </Compile>
    <Compile Include="ToPalaso\FontInstaller.cs" />
    <Compile Include="ToPalaso\LanguageLookupModelExtensions.cs" />
    <Compile Include="ToPalaso\MessageLabelProgress.cs">
      <SubType>Component</SubType>
    </Compile>
    <Compile Include="ToPalaso\ProgressDialogForeground.cs">
      <SubType>Form</SubType>
    </Compile>
    <Compile Include="ToPalaso\ProgressDialogForeground.Designer.cs">
      <DependentUpon>ProgressDialogForeground.cs</DependentUpon>
    </Compile>
    <Compile Include="Edit\FlowThumbNailList.cs">
      <SubType>UserControl</SubType>
    </Compile>
    <Compile Include="Edit\FlowThumbNailList.Designer.cs">
      <DependentUpon>FlowThumbNailList.cs</DependentUpon>
    </Compile>
    <Compile Include="ToPalaso\ProgressDialogBackground.cs">
      <SubType>Form</SubType>
    </Compile>
    <Compile Include="ToPalaso\ProgressDialogBackground.Designer.cs">
      <DependentUpon>ProgressDialogBackground.cs</DependentUpon>
    </Compile>
    <Compile Include="HelpLauncher.cs" />
    <Compile Include="Collection\BloomPack\BloomPackInstallDialog.cs">
      <SubType>Form</SubType>
    </Compile>
    <Compile Include="Collection\BloomPack\BloomPackInstallDialog.Designer.cs">
      <DependentUpon>BloomPackInstallDialog.cs</DependentUpon>
    </Compile>
    <Compile Include="ImageProcessing\RuntimeImageProcessor.cs" />
    <Compile Include="CollectionTab\IBloomTabArea.cs" />
    <Compile Include="CollectionTab\ListHeader.cs">
      <SubType>UserControl</SubType>
    </Compile>
    <Compile Include="CollectionTab\ListHeader.Designer.cs">
      <DependentUpon>ListHeader.cs</DependentUpon>
    </Compile>
    <Compile Include="Collection\ShortcutMaker.cs" />
    <Compile Include="CollectionCreating\LanguageLocationControl.cs">
      <SubType>UserControl</SubType>
    </Compile>
    <Compile Include="CollectionCreating\LanguageLocationControl.Designer.cs">
      <DependentUpon>LanguageLocationControl.cs</DependentUpon>
    </Compile>
    <Compile Include="CollectionCreating\LanguageIdControl.cs">
      <SubType>UserControl</SubType>
    </Compile>
    <Compile Include="CollectionCreating\LanguageIdControl.Designer.cs">
      <DependentUpon>LanguageIdControl.cs</DependentUpon>
    </Compile>
    <Compile Include="CollectionCreating\CollectionNameControl.cs">
      <SubType>UserControl</SubType>
    </Compile>
    <Compile Include="CollectionCreating\CollectionNameControl.Designer.cs">
      <DependentUpon>CollectionNameControl.cs</DependentUpon>
    </Compile>
    <Compile Include="CollectionCreating\NewCollectionWizard.cs">
      <SubType>Form</SubType>
    </Compile>
    <Compile Include="CollectionCreating\NewCollectionWizard.Designer.cs">
      <DependentUpon>NewCollectionWizard.cs</DependentUpon>
    </Compile>
    <Compile Include="Palette.cs" />
    <Compile Include="ToPalaso\BetterToolTip.cs">
      <SubType>Component</SubType>
    </Compile>
    <Compile Include="ToPalaso\BetterTooltipTransparentOverlay.cs">
      <SubType>Component</SubType>
    </Compile>
    <Compile Include="ApplicationUpdateSupport.cs" />
    <Compile Include="UpdateVersionTable.cs" />
    <Compile Include="Utils\MemoryManagement.cs" />
    <Compile Include="Utils\TextUtils.cs" />
    <Compile Include="Utils\ZipUtils.cs" />
    <Compile Include="WebLibraryIntegration\BookDownloadSupport.cs" />
    <Compile Include="WebLibraryIntegration\IProgressDialog.cs" />
    <Compile Include="web\controllers\AudioSegmentationApi.cs" />
    <Compile Include="web\controllers\ProblemReportApi.cs" />
    <Compile Include="web\controllers\BrowserDialogApi.cs" />
    <Compile Include="web\controllers\CollectionSettingsApi.cs" />
    <Compile Include="web\controllers\AccessibilityCheckApi.cs" />
    <Compile Include="Book\AccessibilityCheckers.cs" />
    <Compile Include="web\controllers\ApiRequest.cs" />
    <Compile Include="WebLibraryIntegration\ProblemBookUploader.cs" />
    <Compile Include="web\BloomWebSocketServer.cs" />
    <Compile Include="web\CommandAvailabilityPublisher.cs" />
    <Compile Include="web\controllers\AddOrChangePageApi.cs" />
    <Compile Include="Publish\Android\wifi\AndroidMessageArgs.cs" />
    <Compile Include="Publish\Android\PublishToAndroidApi.cs" />
    <Compile Include="web\controllers\BookMetadataApi.cs" />
    <Compile Include="web\controllers\CommonApi.cs" />
    <Compile Include="web\controllers\FileIOApi.cs" />
    <Compile Include="web\controllers\ImageApi.cs" />
    <Compile Include="web\controllers\EditingViewApi.cs" />
    <Compile Include="web\controllers\OrthographyConverter.cs" />
    <Compile Include="web\controllers\PageTemplatesApi.cs" />
    <Compile Include="web\controllers\KeyboardingConfigApi.cs" />
    <Compile Include="web\controllers\BookSettingsApi.cs" />
    <Compile Include="web\controllers\BrandingSettings.cs" />
    <Compile Include="web\BloomHttpListenerContext.cs" />
    <Compile Include="web\controllers\SignLanguageApi.cs" />
    <Compile Include="web\controllers\TalkingBookApi.cs" />
    <Compile Include="web\IBloomWebSocketServer.cs" />
    <Compile Include="web\controllers\MusicApi.cs" />
    <Compile Include="web\controllers\ToolboxApi.cs" />
    <Compile Include="web\PageListApi.cs" />
    <Compile Include="web\SimulatedPageFile.cs" />
    <Compile Include="web\I18NApi.cs" />
    <Compile Include="web\ReadersApi.cs" />
    <Compile Include="web\controllers\ExternalLinkController.cs" />
    <Compile Include="web\controllers\AppApi.cs" />
    <Compile Include="web\UrlLookup.cs" />
    <Compile Include="web\WebSocketProgress.cs" />
    <Compile Include="web\YouTrackIssueSubmission.cs" />
    <Compile Include="Wizard\WinForms\WizardControl.cs">
      <SubType>Component</SubType>
    </Compile>
    <Compile Include="Wizard\WinForms\WizardPage.cs">
      <SubType>Component</SubType>
    </Compile>
    <Compile Include="Wizard\WizardAdapterControl.cs">
      <SubType>Component</SubType>
    </Compile>
    <Compile Include="WebLibraryIntegration\BloomLinkArgs.cs" />
    <Compile Include="WebLibraryIntegration\BloomParseClient.cs" />
    <Compile Include="WebLibraryIntegration\BloomS3Client.cs" />
    <Compile Include="WebLibraryIntegration\BookDownloadedEventArgs.cs" />
    <Compile Include="WebLibraryIntegration\BookTransfer.cs" />
    <Compile Include="WebLibraryIntegration\AccessKeys.cs" />
    <Compile Include="WebLibraryIntegration\OverwriteWarningDialog.cs">
      <SubType>Form</SubType>
    </Compile>
    <Compile Include="WebLibraryIntegration\OverwriteWarningDialog.Designer.cs">
      <DependentUpon>OverwriteWarningDialog.cs</DependentUpon>
    </Compile>
    <Compile Include="web\WebLibraryView.cs">
      <SubType>UserControl</SubType>
    </Compile>
    <Compile Include="web\WebLibraryView.Designer.cs">
      <DependentUpon>WebLibraryView.cs</DependentUpon>
    </Compile>
    <Compile Include="Edit\ConfigurationDialog.cs">
      <SubType>Form</SubType>
    </Compile>
    <Compile Include="Edit\ConfigurationDialog.Designer.cs">
      <DependentUpon>ConfigurationDialog.cs</DependentUpon>
    </Compile>
    <Compile Include="Edit\Configurator.cs" />
    <Compile Include="Browser.cs">
      <SubType>UserControl</SubType>
    </Compile>
    <Compile Include="Browser.Designer.cs">
      <DependentUpon>Browser.cs</DependentUpon>
    </Compile>
    <Compile Include="Command.cs" />
    <Compile Include="web\DynamicJson.cs" />
    <Compile Include="Edit\JSONUtils.cs" />
    <Compile Include="Edit\PageEditingModel.cs" />
    <Compile Include="Edit\PlaceHolderPage.cs" />
    <Compile Include="Edit\SourceTextControl.cs">
      <SubType>UserControl</SubType>
    </Compile>
    <Compile Include="Edit\SourceTextControl.Designer.cs">
      <DependentUpon>SourceTextControl.cs</DependentUpon>
    </Compile>
    <Compile Include="LanguageSettings.cs" />
    <Compile Include="CollectionTab\FlyingImage.cs">
      <SubType>Component</SubType>
    </Compile>
    <Compile Include="Collection\CollectionSettingsDialog.cs">
      <SubType>Form</SubType>
    </Compile>
    <Compile Include="Collection\CollectionSettingsDialog.Designer.cs">
      <DependentUpon>CollectionSettingsDialog.cs</DependentUpon>
    </Compile>
    <Compile Include="ProjectContext.cs" />
    <Compile Include="Collection\CollectionSettings.cs" />
    <Compile Include="Publish\PDF\PdfMaker.cs" />
    <Compile Include="Publish\PublishModel.cs" />
    <Compile Include="ResolveShortcut.cs" />
    <Compile Include="SplashScreen.cs">
      <SubType>Form</SubType>
    </Compile>
    <Compile Include="SplashScreen.Designer.cs">
      <DependentUpon>SplashScreen.cs</DependentUpon>
    </Compile>
    <Compile Include="CollectionCreating\KindOfCollectionControl.cs">
      <SubType>UserControl</SubType>
    </Compile>
    <Compile Include="CollectionCreating\KindOfCollectionControl.Designer.cs">
      <DependentUpon>KindOfCollectionControl.cs</DependentUpon>
    </Compile>
    <Compile Include="CollectionChoosing\MostRecentPathsList.cs" />
    <Compile Include="CollectionChoosing\OpenCreateCloneControl.cs">
      <SubType>UserControl</SubType>
    </Compile>
    <Compile Include="CollectionChoosing\OpenCreateCloneControl.designer.cs">
      <DependentUpon>OpenCreateCloneControl.cs</DependentUpon>
    </Compile>
    <Compile Include="CollectionChoosing\OpenAndCreateCollectionDialog.cs">
      <SubType>Form</SubType>
    </Compile>
    <Compile Include="CollectionChoosing\OpenAndCreateCollectionDialog.Designer.cs">
      <DependentUpon>OpenAndCreateCollectionDialog.cs</DependentUpon>
    </Compile>
    <Compile Include="Edit\PageSelection.cs" />
    <Compile Include="Edit\EditingModel.cs" />
    <Compile Include="Edit\EditingView.cs">
      <SubType>UserControl</SubType>
    </Compile>
    <Compile Include="Edit\EditingView.Designer.cs">
      <DependentUpon>EditingView.cs</DependentUpon>
    </Compile>
    <Compile Include="Event.cs" />
    <Compile Include="Book\Book.cs" />
    <Compile Include="HtmlThumbNailer.cs" />
    <Compile Include="Collection\BookCollection.cs" />
    <Compile Include="Book\BookSelection.cs" />
    <Compile Include="CollectionTab\LibraryListView.cs">
      <SubType>UserControl</SubType>
    </Compile>
    <Compile Include="CollectionTab\LibraryListView.Designer.cs">
      <DependentUpon>LibraryListView.cs</DependentUpon>
    </Compile>
    <Compile Include="CollectionTab\LibraryModel.cs" />
    <Compile Include="CollectionTab\LibraryView.cs">
      <SubType>UserControl</SubType>
    </Compile>
    <Compile Include="CollectionTab\LibraryView.Designer.cs">
      <DependentUpon>LibraryView.cs</DependentUpon>
    </Compile>
    <Compile Include="Edit\PageListView.cs">
      <SubType>UserControl</SubType>
    </Compile>
    <Compile Include="Edit\PageListView.Designer.cs">
      <DependentUpon>PageListView.cs</DependentUpon>
    </Compile>
    <Compile Include="Book\Page.cs" />
    <Compile Include="TempFiles.cs" />
    <Compile Include="SourceCollectionsList.cs" />
    <Compile Include="Workspace\IZoomManager.cs" />
    <Compile Include="Workspace\TabStrip.cs" />
    <Compile Include="Workspace\TabStripRenderer.cs" />
    <Compile Include="Workspace\WorkspaceModel.cs" />
    <Compile Include="Publish\PublishView.cs">
      <SubType>UserControl</SubType>
    </Compile>
    <Compile Include="Publish\PublishView.Designer.cs">
      <DependentUpon>PublishView.cs</DependentUpon>
    </Compile>
    <Compile Include="Program.cs" />
    <Compile Include="Workspace\WorkspaceView.cs">
      <SubType>UserControl</SubType>
    </Compile>
    <Compile Include="Workspace\WorkspaceView.Designer.cs">
      <DependentUpon>WorkspaceView.cs</DependentUpon>
    </Compile>
    <Compile Include="Properties\AssemblyInfo.cs" />
    <Compile Include="XmlString.cs" />
    <EmbeddedResource Include="AboutMemory.resx">
      <DependentUpon>AboutMemory.cs</DependentUpon>
    </EmbeddedResource>
    <EmbeddedResource Include="Browser.resx">
      <DependentUpon>Browser.cs</DependentUpon>
      <SubType>Designer</SubType>
    </EmbeddedResource>
    <EmbeddedResource Include="CollectionTab\BloomLibraryLinkVerification.resx">
      <DependentUpon>BloomLibraryLinkVerification.cs</DependentUpon>
    </EmbeddedResource>
    <EmbeddedResource Include="CollectionTab\InDesignXmlInformationDialog.resx">
      <DependentUpon>InDesignXmlInformationDialog.cs</DependentUpon>
    </EmbeddedResource>
    <EmbeddedResource Include="CollectionTab\MakeReaderTemplateBloomPackDlg.resx">
      <DependentUpon>MakeReaderTemplateBloomPackDlg.cs</DependentUpon>
    </EmbeddedResource>
    <EmbeddedResource Include="CollectionTab\ReactCollectionTabView.resx">
      <DependentUpon>ReactCollectionTabView.cs</DependentUpon>
    </EmbeddedResource>
    <EmbeddedResource Include="Collection\ScriptSettingsDialog.resx">
      <DependentUpon>ScriptSettingsDialog.cs</DependentUpon>
    </EmbeddedResource>
    <EmbeddedResource Include="Edit\ConfirmRemovePageDialog.resx">
      <DependentUpon>ConfirmRemovePageDialog.cs</DependentUpon>
    </EmbeddedResource>
    <EmbeddedResource Include="Collection\BloomPack\BloomPackInstallDialog.resx">
      <DependentUpon>BloomPackInstallDialog.cs</DependentUpon>
      <SubType>Designer</SubType>
    </EmbeddedResource>
    <EmbeddedResource Include="CollectionTab\HistoryAndNotesDialog.resx">
      <DependentUpon>HistoryAndNotesDialog.cs</DependentUpon>
    </EmbeddedResource>
    <EmbeddedResource Include="Edit\JpegWarningDialog.resx">
      <DependentUpon>JpegWarningDialog.cs</DependentUpon>
    </EmbeddedResource>
    <EmbeddedResource Include="Edit\WebThumbNailList.resx">
      <DependentUpon>WebThumbNailList.cs</DependentUpon>
      <SubType>Designer</SubType>
    </EmbeddedResource>
    <EmbeddedResource Include="MiscUI\BloomIntegrityDialog.resx">
      <DependentUpon>BloomIntegrityDialog.cs</DependentUpon>
    </EmbeddedResource>
    <EmbeddedResource Include="MiscUI\BrowserDialog.resx">
      <DependentUpon>BrowserDialog.cs</DependentUpon>
    </EmbeddedResource>
    <EmbeddedResource Include="MiscUI\HtmlLinkDialog.resx">
      <DependentUpon>HtmlLinkDialog.cs</DependentUpon>
    </EmbeddedResource>
    <EmbeddedResource Include="MiscUI\LanguageFontDetails.resx">
      <DependentUpon>LanguageFontDetails.cs</DependentUpon>
    </EmbeddedResource>
    <EmbeddedResource Include="MiscUI\HtmlTextBox.resx">
      <DependentUpon>HtmlTextBox.cs</DependentUpon>
    </EmbeddedResource>
    <EmbeddedResource Include="MiscUI\TipDialog.resx">
      <DependentUpon>TipDialog.cs</DependentUpon>
    </EmbeddedResource>
    <EmbeddedResource Include="MiscUI\ToastNotifier.resx">
      <DependentUpon>ToastNotifier.cs</DependentUpon>
    </EmbeddedResource>
    <EmbeddedResource Include="MiscUI\TroubleShooterDialog.resx">
      <DependentUpon>TroubleShooterDialog.cs</DependentUpon>
    </EmbeddedResource>
    <EmbeddedResource Include="Publish\AccessibilityChecker\AccessibilityCheckWindow.resx">
      <DependentUpon>AccessibilityCheckWindow.cs</DependentUpon>
    </EmbeddedResource>
    <EmbeddedResource Include="Publish\PDF\AdobeReaderControl.resx">
      <DependentUpon>AdobeReaderControl.cs</DependentUpon>
    </EmbeddedResource>
    <EmbeddedResource Include="Publish\BloomLibrary\BloomLibraryUploadControl.resx">
      <DependentUpon>BloomLibraryUploadControl.cs</DependentUpon>
    </EmbeddedResource>
    <EmbeddedResource Include="Publish\BulkUploadProgressDlg.resx">
      <DependentUpon>BulkUploadProgressDlg.cs</DependentUpon>
    </EmbeddedResource>
    <EmbeddedResource Include="Publish\HtmlPublishPanel.resx">
      <DependentUpon>HtmlPublishPanel.cs</DependentUpon>
    </EmbeddedResource>
    <EmbeddedResource Include="Publish\PDF\PdfViewer.resx">
      <DependentUpon>PdfViewer.cs</DependentUpon>
    </EmbeddedResource>
    <EmbeddedResource Include="Publish\PDF\SamplePrintNotification.resx">
      <DependentUpon>SamplePrintNotification.cs</DependentUpon>
    </EmbeddedResource>
    <EmbeddedResource Include="Registration\LicenseDialog.resx">
      <DependentUpon>LicenseDialog.cs</DependentUpon>
    </EmbeddedResource>
    <EmbeddedResource Include="Registration\RegistrationDialog.resx">
      <DependentUpon>RegistrationDialog.cs</DependentUpon>
    </EmbeddedResource>
    <EmbeddedResource Include="MiscUI\ReactDialog.resx">
      <DependentUpon>ReactDialog.cs</DependentUpon>
    </EmbeddedResource>
    <EmbeddedResource Include="ToPalaso\BetterSplitContainer.resx">
      <DependentUpon>BetterSplitContainer.cs</DependentUpon>
    </EmbeddedResource>
    <EmbeddedResource Include="ToPalaso\ProgressDialogForeground.resx">
      <DependentUpon>ProgressDialogForeground.cs</DependentUpon>
    </EmbeddedResource>
    <EmbeddedResource Include="Edit\FlowThumbNailList.resx">
      <DependentUpon>FlowThumbNailList.cs</DependentUpon>
    </EmbeddedResource>
    <EmbeddedResource Include="ToPalaso\ProgressDialogBackground.resx">
      <DependentUpon>ProgressDialogBackground.cs</DependentUpon>
    </EmbeddedResource>
    <EmbeddedResource Include="CollectionTab\ListHeader.resx">
      <DependentUpon>ListHeader.cs</DependentUpon>
    </EmbeddedResource>
    <EmbeddedResource Include="CollectionCreating\LanguageLocationControl.resx">
      <DependentUpon>LanguageLocationControl.cs</DependentUpon>
    </EmbeddedResource>
    <EmbeddedResource Include="CollectionCreating\LanguageIdControl.resx">
      <DependentUpon>LanguageIdControl.cs</DependentUpon>
    </EmbeddedResource>
    <EmbeddedResource Include="CollectionCreating\CollectionNameControl.resx">
      <DependentUpon>CollectionNameControl.cs</DependentUpon>
    </EmbeddedResource>
    <EmbeddedResource Include="CollectionCreating\NewCollectionWizard.resx">
      <DependentUpon>NewCollectionWizard.cs</DependentUpon>
    </EmbeddedResource>
    <EmbeddedResource Include="WebLibraryIntegration\OverwriteWarningDialog.resx">
      <DependentUpon>OverwriteWarningDialog.cs</DependentUpon>
    </EmbeddedResource>
    <EmbeddedResource Include="web\ReactControl.resx">
      <DependentUpon>ReactControl.cs</DependentUpon>
    </EmbeddedResource>
    <EmbeddedResource Include="web\WebLibraryView.resx">
      <DependentUpon>WebLibraryView.cs</DependentUpon>
    </EmbeddedResource>
    <EmbeddedResource Include="Edit\ConfigurationDialog.resx">
      <DependentUpon>ConfigurationDialog.cs</DependentUpon>
    </EmbeddedResource>
    <EmbeddedResource Include="Edit\EditingView.resx">
      <DependentUpon>EditingView.cs</DependentUpon>
      <SubType>Designer</SubType>
    </EmbeddedResource>
    <EmbeddedResource Include="Edit\SourceTextControl.resx">
      <DependentUpon>SourceTextControl.cs</DependentUpon>
    </EmbeddedResource>
    <EmbeddedResource Include="CollectionTab\LibraryListView.resx">
      <DependentUpon>LibraryListView.cs</DependentUpon>
    </EmbeddedResource>
    <EmbeddedResource Include="CollectionTab\LibraryView.resx">
      <DependentUpon>LibraryView.cs</DependentUpon>
    </EmbeddedResource>
    <EmbeddedResource Include="Edit\PageListView.resx">
      <DependentUpon>PageListView.cs</DependentUpon>
      <SubType>Designer</SubType>
    </EmbeddedResource>
    <EmbeddedResource Include="Collection\CollectionSettingsDialog.resx">
      <DependentUpon>CollectionSettingsDialog.cs</DependentUpon>
    </EmbeddedResource>
    <EmbeddedResource Include="Publish\PublishView.resx">
      <DependentUpon>PublishView.cs</DependentUpon>
      <SubType>Designer</SubType>
    </EmbeddedResource>
    <EmbeddedResource Include="Workspace\WorkspaceView.resx">
      <DependentUpon>WorkspaceView.cs</DependentUpon>
      <SubType>Designer</SubType>
    </EmbeddedResource>
    <EmbeddedResource Include="Properties\Resources.resx">
      <Generator>ResXFileCodeGenerator</Generator>
      <SubType>Designer</SubType>
      <LastGenOutput>Resources.Designer.cs</LastGenOutput>
    </EmbeddedResource>
    <EmbeddedResource Include="Shell.resx">
      <DependentUpon>Shell.cs</DependentUpon>
    </EmbeddedResource>
    <EmbeddedResource Include="CollectionTab\LibraryBookView.resx">
      <DependentUpon>LibraryBookView.cs</DependentUpon>
    </EmbeddedResource>
    <EmbeddedResource Include="SplashScreen.resx">
      <DependentUpon>SplashScreen.cs</DependentUpon>
    </EmbeddedResource>
    <EmbeddedResource Include="CollectionCreating\KindOfCollectionControl.resx">
      <DependentUpon>KindOfCollectionControl.cs</DependentUpon>
      <SubType>Designer</SubType>
    </EmbeddedResource>
    <EmbeddedResource Include="CollectionChoosing\OpenCreateCloneControl.resx">
      <DependentUpon>OpenCreateCloneControl.cs</DependentUpon>
    </EmbeddedResource>
    <EmbeddedResource Include="CollectionChoosing\OpenAndCreateCollectionDialog.resx">
      <DependentUpon>OpenAndCreateCollectionDialog.cs</DependentUpon>
      <SubType>Designer</SubType>
    </EmbeddedResource>
    <EmbeddedResource Include="Workspace\ZoomControl.resx">
      <DependentUpon>ZoomControl.cs</DependentUpon>
    </EmbeddedResource>
    <None Include="app.manifest">
      <SubType>Designer</SubType>
    </None>
    <None Include="ClassDiagram1.cd" />
    <None Include="Firefox\omni.ja" />
    <None Include="packages.config">
      <SubType>Designer</SubType>
    </None>
    <None Include="Properties\Settings.settings">
      <Generator>PublicSettingsSingleFileGenerator</Generator>
      <LastGenOutput>Settings.Designer.cs</LastGenOutput>
    </None>
    <Compile Include="Properties\Settings.Designer.cs">
      <AutoGen>True</AutoGen>
      <DependentUpon>Settings.settings</DependentUpon>
      <DesignTimeSharedInput>True</DesignTimeSharedInput>
    </Compile>
    <Compile Include="Shell.cs">
      <SubType>Form</SubType>
    </Compile>
    <Compile Include="Shell.Designer.cs">
      <DependentUpon>Shell.cs</DependentUpon>
    </Compile>
    <Compile Include="StyleSheetService.cs" />
    <Compile Include="CollectionTab\LibraryBookView.cs">
      <SubType>UserControl</SubType>
    </Compile>
    <Compile Include="CollectionTab\LibraryBookView.Designer.cs">
      <DependentUpon>LibraryBookView.cs</DependentUpon>
    </Compile>
    <Compile Include="Workspace\ZoomControl.cs">
      <SubType>UserControl</SubType>
    </Compile>
    <Compile Include="Workspace\ZoomControl.Designer.cs">
      <DependentUpon>ZoomControl.cs</DependentUpon>
    </Compile>
    <Compile Include="XmlHtmlConverter.cs" />
    <Compile Include="web\IRequestInfo.cs" />
    <Compile Include="web\RequestInfo.cs" />
    <Compile Include="web\WebClientWithTimeout.cs">
      <SubType>Component</SubType>
    </Compile>
    <Compile Include="web\BloomServer.cs" />
    <Compile Include="WebLibraryIntegration\ProxyManager.cs" />
    <Compile Include="web\BloomApiHandler.cs" />
  </ItemGroup>
  <ItemGroup>
    <None Include="Resources\current-service-urls.json" />
    <None Include="Resources\Logo27x32.png" />
  </ItemGroup>
  <ItemGroup>
    <None Include="app.config">
      <SubType>Designer</SubType>
    </None>
    <None Include="Resources\x-office-document.png" />
  </ItemGroup>
  <ItemGroup>
    <None Include="Resources\WelcomeHeader.png" />
  </ItemGroup>
  <ItemGroup>
    <None Include="Resources\menuButton.png" />
  </ItemGroup>
  <ItemGroup>
    <None Include="Resources\booklet70x70.png" />
  </ItemGroup>
  <ItemGroup>
    <None Include="Resources\bookletA5Horizontal70x70.png" />
  </ItemGroup>
  <ItemGroup>
    <None Include="Resources\A5Landscapel70Wide.png" />
  </ItemGroup>
  <ItemGroup>
    <None Include="Resources\A5Portraitl70Tall.png" />
  </ItemGroup>
  <ItemGroup>
    <None Include="Resources\DeleteMessageBoxButtonImage.png" />
  </ItemGroup>
  <ItemGroup>
    <None Include="Resources\DeleteMessageBoxImage.png" />
  </ItemGroup>
  <ItemGroup>
    <None Include="Resources\RecycleBin.png" />
  </ItemGroup>
  <ItemGroup>
    <None Include="Resources\newBook.png" />
  </ItemGroup>
  <ItemGroup>
    <None Include="Resources\info16x16.png" />
  </ItemGroup>
  <ItemGroup>
    <None Include="Resources\open.png" />
  </ItemGroup>
  <ItemGroup>
    <None Include="Resources\edit.png" />
  </ItemGroup>
  <ItemGroup>
    <None Include="Resources\Error70x70.png" />
  </ItemGroup>
  <ItemGroup>
    <None Include="Resources\settings.png" />
  </ItemGroup>
  <ItemGroup>
    <None Include="Resources\spinner.gif" />
  </ItemGroup>
  <ItemGroup>
    <None Include="Resources\pagePlaceHolder.png" />
  </ItemGroup>
  <ItemGroup>
    <None Include="Resources\construction.png" />
  </ItemGroup>
  <ItemGroup>
    <BootstrapperPackage Include=".NETFramework,Version=v4.0">
      <Visible>False</Visible>
      <ProductName>Microsoft .NET Framework 4 %28x86 and x64%29</ProductName>
      <Install>true</Install>
    </BootstrapperPackage>
    <BootstrapperPackage Include="Microsoft.Net.Client.3.5">
      <Visible>False</Visible>
      <ProductName>.NET Framework 3.5 SP1 Client Profile</ProductName>
      <Install>false</Install>
    </BootstrapperPackage>
    <BootstrapperPackage Include="Microsoft.Net.Framework.3.5.SP1">
      <Visible>False</Visible>
      <ProductName>.NET Framework 3.5 SP1</ProductName>
      <Install>false</Install>
    </BootstrapperPackage>
    <BootstrapperPackage Include="Microsoft.Windows.Installer.3.1">
      <Visible>False</Visible>
      <ProductName>Windows Installer 3.1</ProductName>
      <Install>true</Install>
    </BootstrapperPackage>
  </ItemGroup>
  <ItemGroup>
    <None Include="Resources\Favicon16x16.png" />
  </ItemGroup>
  <ItemGroup>
    <None Include="Resources\library16x16.png" />
  </ItemGroup>
  <ItemGroup>
    <None Include="Resources\library32x32.png" />
  </ItemGroup>
  <ItemGroup>
    <None Include="Resources\settings16x16.png" />
  </ItemGroup>
  <ItemGroup>
    <None Include="Resources\settings32x32.png" />
  </ItemGroup>
  <ItemGroup>
    <None Include="Resources\settings24x24.png" />
  </ItemGroup>
  <ItemGroup>
    <None Include="Resources\feedback24x24.png" />
  </ItemGroup>
  <ItemGroup>
    <None Include="Resources\OpenCreateLibrary24x24.png" />
  </ItemGroup>
  <ItemGroup>
    <None Include="Resources\help24x24.png" />
  </ItemGroup>
  <ItemGroup>
    <None Include="Resources\publish32x32.png" />
  </ItemGroup>
  <ItemGroup>
    <None Include="Resources\helpTab32x32.png" />
  </ItemGroup>
  <ItemGroup>
    <None Include="Resources\Usb.png" />
  </ItemGroup>
  <ItemGroup>
    <None Include="Resources\print.png" />
  </ItemGroup>
  <ItemGroup>
    <None Include="Resources\coverOnly.png" />
  </ItemGroup>
  <ItemGroup>
    <None Include="Resources\insideBookletPages.png" />
  </ItemGroup>
  <ItemGroup>
    <None Include="Resources\simplePages.png" />
  </ItemGroup>
  <ItemGroup>
    <None Include="Resources\deletePage16x16.png" />
  </ItemGroup>
  <ItemGroup>
    <None Include="Resources\deletePage24x24.png" />
  </ItemGroup>
  <ItemGroup>
    <None Include="Resources\Cut16x16.png" />
  </ItemGroup>
  <ItemGroup>
    <None Include="Resources\Copy16x16.png" />
  </ItemGroup>
  <ItemGroup>
    <None Include="Resources\Paste16x16.png" />
  </ItemGroup>
  <ItemGroup>
    <None Include="Resources\Undo16x16.png" />
  </ItemGroup>
  <ItemGroup>
    <None Include="Resources\paste24x24.png" />
  </ItemGroup>
  <ItemGroup>
    <None Include="Resources\paste32x32.png" />
  </ItemGroup>
  <ItemGroup>
    <None Include="Resources\undo32x32.png" />
  </ItemGroup>
  <ItemGroup>
    <None Include="Resources\newLibrary32x32.png" />
  </ItemGroup>
  <ItemGroup>
    <None Include="Resources\newBook1.png" />
  </ItemGroup>
  <ItemGroup>
    <None Include="Resources\LogoForLibraryChoosingDialog.png" />
  </ItemGroup>
  <ItemGroup>
    <None Include="Resources\BloomPack64x64.png" />
  </ItemGroup>
  <ItemGroup>
    <None Include="Resources\Error70x701.png" />
  </ItemGroup>
  <ItemGroup>
    <None Include="Resources\copyDisable16x16.png" />
  </ItemGroup>
  <ItemGroup>
    <None Include="Resources\pasteDisabled32x32.png" />
  </ItemGroup>
  <ItemGroup>
    <None Include="Resources\copyDisable16x161.png" />
  </ItemGroup>
  <ItemGroup>
    <None Include="Resources\undoDisabled32x32.png" />
  </ItemGroup>
  <ItemGroup>
    <None Include="Resources\DeletePageDisabled24x24.png" />
  </ItemGroup>
  <ItemGroup>
    <None Include="Resources\DeletePageDisabled32x32.png" />
  </ItemGroup>
  <ItemGroup>
    <None Include="Resources\DeletePage32x32.png" />
  </ItemGroup>
  <ItemGroup>
    <None Include="Resources\cutDisable16x16.png" />
  </ItemGroup>
  <ItemGroup>
    <COMReference Include="IWshRuntimeLibrary" Condition="'$(OS)'=='Windows_NT'">
      <Guid>{F935DC20-1CF0-11D0-ADB9-00C04FD58A0B}</Guid>
      <VersionMajor>1</VersionMajor>
      <VersionMinor>0</VersionMinor>
      <Lcid>0</Lcid>
      <WrapperTool>tlbimp</WrapperTool>
      <Isolated>False</Isolated>
      <EmbedInteropTypes>False</EmbedInteropTypes>
    </COMReference>
  </ItemGroup>
  <ItemGroup>
    <None Include="Resources\PackageFlat32x32.png" />
  </ItemGroup>
  <ItemGroup>
    <None Include="Resources\PackageFlat48x47.png" />
  </ItemGroup>
  <ItemGroup>
    <None Include="Resources\delete-wordLarge.png" />
  </ItemGroup>
  <ItemGroup>
    <None Include="Resources\pdf16x16.png" />
  </ItemGroup>
  <ItemGroup>
    <None Include="Resources\multilingualSettings.png" />
  </ItemGroup>
  <ItemGroup>
    <None Include="Resources\thumbnail.png" />
  </ItemGroup>
  <ItemGroup>
    <None Include="Resources\sad_large.png" />
    <None Include="Resources\sendreceiveToolbarButton.png" />
    <None Include="Resources\PackageFlat.png" />
    <None Include="Resources\cloneFromChorusHub.png" />
    <None Include="Resources\cloneFromInternet.png" />
    <None Include="Resources\cloneFromUsb.png" />
    <None Include="Resources\placeHolderBookThumbnail.png" />
    <None Include="Resources\cropMarks.png" />
    <None Include="Resources\SILLogoBlue132x184.png" />
    <None Include="Resources\sil logo on dark 132x127.png" />
    <None Include="Resources\SILBlueWithTagline100x140.png" />
    <None Include="Resources\SILBlueWithTagline101x141.png" />
    <None Include="Resources\SILBlueWithTagline102x142.png" />
    <None Include="Resources\SILInBlueNoTagLineWithTrademark100x50.png" />
    <None Include="Resources\SILInBlueNoTagLineWithTrademark100x113.png" />
    <None Include="Resources\SILInBlueNoTagLineWithTrademark80x90.png" />
    <None Include="Resources\SILInBlue76.png" />
    <None Include="Resources\SILInBlue100.png" />
    <None Include="Resources\SIL_Logo_FadedBlue_Small_Transparent.png" />
    <None Include="Resources\SIL_Logo_Blue_Smaller_Transparent.png" />
    <None Include="Resources\cloud.png" />
    <None Include="Resources\upload.png" />
    <None Include="Resources\SIL_Logo_2014Small1.png" />
    <None Include="Resources\unstable.png" />
    <None Include="Resources\duplicatePage32x32.png" />
    <None Include="Resources\duplicatePageDisabled32x32.png" />
    <None Include="Resources\greyTriangleButton.png" />
    <None Include="Resources\installerBackground.jpg" />
    <None Include="Resources\videos.png" />
  </ItemGroup>
  <ItemGroup>
    <WCFMetadata Include="Service References\" />
  </ItemGroup>
  <ItemGroup>
    <None Include="Resources\EpubIcon.bmp" />
  </ItemGroup>
  <Import Project="$(MSBuildToolsPath)\Microsoft.CSharp.targets" />
  <PropertyGroup>
    <PostBuildEvent Condition="'$(OS)'=='Windows_NT'">
copy /Y "$(SolutionDir)\lib\msvcr120.dll" $(OutDir)
copy /Y "$(SolutionDir)\lib\ffmpeg.exe" $(OutDir)
xcopy "$(SolutionDir)lib\gm" "$(OutDir)gm\" /S /R /Y
copy /Y "$(SolutionDir)\lib\dotnet\libtidy.dll" $(OutDir)
copy /Y "$(SolutionDir)\lib\dotnet\Interop.AcroPDFLib.dll" $(OutDir)
copy /Y "$(SolutionDir)\lib\dotnet\Interop.Acrobat.dll" $(OutDir)
copy /Y "$(SolutionDir)lib\dotnet\GeckofxHtmlToPdf.exe" "$(OutDir)BloomPdfMaker.exe"
copy /Y "$(SolutionDir)lib\dotnet\GeckofxHtmlToPdf.exe.config" "$(OutDir)BloomPdfMaker.exe.config"
    </PostBuildEvent>
    <PostBuildEvent Condition="'$(OS)'!='Windows_NT'">
cp -p "$(SolutionDir)lib/BloomPdfMaker.sh" "$(OutDir)BloomPdfMaker.sh"
cp -p "$(SolutionDir)lib/dotnet/GeckofxHtmlToPdf.exe" "$(OutDir)BloomPdfMaker.exe"
cp -p "$(SolutionDir)lib/dotnet/GeckofxHtmlToPdf.exe.config" "$(OutDir)BloomPdfMaker.exe.config"
    </PostBuildEvent>
  </PropertyGroup>
  <Import Project="$(SolutionDir)\.nuget\NuGet.targets" Condition="Exists('$(SolutionDir)\.nuget\NuGet.targets')" />
  <Target Name="BeforeBuild" Condition="'$(OS)'=='Windows_NT'">
    <Exec Command="mkdir $(OutDir)Firefox" Condition="!Exists('$(OutDir)Firefox')" />
    <Exec Command="copy /Y &quot;$(SolutionDir)packages\Geckofx60.32.60.0.50\content\Firefox\*.*&quot; $(OutDir)Firefox" />
    <!-- Firefox relies on some dlls (namely msvcp140.dll and vcruntime140.dll) from the Visual C++ Redistributable.
		The Geckofx package doesn't include them. I tried to get them included but got outvoted. (Note that Firefox itself installs them.)
		The other option, and what some of our products do, is include the Redistributable in the installer.
		But that is even more complicated and inflates the installer by 14MB.
		Be careful if you ever think about getting rid of this. The problem only shows up on machines
		which don't already have Visual Studio or the Redistributable and thus don't have these dlls in \Windows\System32.
		In that case, the app crashes on load. BL-9065 -->
    <Exec Command="copy /Y &quot;$(SolutionDir)lib\FirefoxDependencies\*.*&quot; $(OutDir)Firefox" />
  </Target>
  <!-- these operations cannot all be done BeforeBuild, because the nuget download occurs as part of Build after BeforeBuild -->
  <Target Name="BeforeResolveReferences" Condition="'$(OS)'!='Windows_NT'">
    <!-- compile the various typescript, jade, and less files in BloomBrowserUI. -->
    <Exec Command="cd &quot;$(SolutionDir)/src/BloomBrowserUI&quot; &amp;&amp; ( [ -f node_modules/typescript/package.json ] || yarn) &amp;&amp; ( [ -f ../../output/browser/commonBundle.js ] || yarn build)" />
    <!-- copy the appropriate Geckofx60 files to the output directory, first creating it if necessary -->
    <Exec Command="mkdir -p $(OutDir)" />
    <Exec Command="rm -rf $(OutDir)Firefox" />
    <Exec Command="find &quot;$(SolutionDir)packages/Geckofx60.64.Linux.60.0.51&quot; -name 'Geckofx-*.*' -exec cp -pvn '{}' $(OutDir) ';' &amp;&amp; find &quot;$(SolutionDir)packages/Geckofx60.64.Linux.60.0.51&quot; -name Firefox* -type d -exec cp -pRvn '{}' $(OutDir)/Firefox ';';" />
  </Target>
  <ItemGroup>
    <BasicBookCssFiles Include="..\..\DistFiles\factoryCollections\Templates\Basic Book\*.css" />
  </ItemGroup>
  <ItemGroup>
    <SourceFiles Include="..\..\lib\dotnet\*.config" Exclude="..\..\lib\dotnet\GeckofxHtmlToPdf.exe.config" />
  </ItemGroup>
  <ItemGroup>
    <LameFiles Include="..\..\lib\lame\lame*.*" />
  </ItemGroup>
  <ItemGroup>
    <RemoteDebugFiles Include="..\..\remoteDebugging\**" />
  </ItemGroup>
  <ItemGroup>
    <BloomPdfMakerArgs Include="..\..\lib\dotnet\Args.dll" />
  </ItemGroup>
  <ItemGroup>
    <None Include="Resources\settingsbw16x16.png" />
  </ItemGroup>
  <ItemGroup>
    <None Include="Resources\OpenCreateLibrary16x16.png" />
  </ItemGroup>
  <ItemGroup>
    <None Include="Resources\help16x16.png" />
  </ItemGroup>
  <ItemGroup>
    <None Include="Resources\Hamburger.PNG" />
  </ItemGroup>
  <ItemGroup>
    <None Include="Resources\AddPageIcon.PNG" />
  </ItemGroup>
  <ItemGroup>
    <None Include="Resources\AddPageIcon %282%29.PNG" />
  </ItemGroup>
  <ItemGroup>
    <None Include="Resources\AddPageButton.PNG" />
  </ItemGroup>
  <ItemGroup>
    <None Include="Resources\AddPageButtonDisabled.PNG" />
  </ItemGroup>
  <ItemGroup>
    <None Include="Resources\epubPublishButton.png" />
  </ItemGroup>
  <ItemGroup>
    <Content Include="bloom.ico" />
    <Content Include="Firefox\AccessibleHandler.dll" />
    <Content Include="Firefox\AccessibleMarshal.dll" />
    <Content Include="Firefox\breakpadinjector.dll" />
    <Content Include="Firefox\D3DCompiler_43.dll" />
    <Content Include="Firefox\d3dcompiler_47.dll" />
    <Content Include="Firefox\freebl3.dll" />
    <Content Include="Firefox\IA2Marshal.dll" />
    <Content Include="Firefox\icudt56.dll" />
    <Content Include="Firefox\icuin56.dll" />
    <Content Include="Firefox\icuuc56.dll" />
    <Content Include="Firefox\lgpllibs.dll" />
    <Content Include="Firefox\libEGL.dll" />
    <Content Include="Firefox\libGLESv2.dll" />
    <Content Include="Firefox\mozavcodec.dll" />
    <Content Include="Firefox\mozavutil.dll" />
    <Content Include="Firefox\mozglue.dll" />
    <Content Include="Firefox\msvcp120.dll" />
    <Content Include="Firefox\msvcr120.dll" />
    <Content Include="Firefox\nss3.dll" />
    <Content Include="Firefox\nssckbi.dll" />
    <Content Include="Firefox\nssdbm3.dll" />
    <Content Include="Firefox\plugin-container.exe" />
    <Content Include="Firefox\plugin-hang-ui.exe" />
    <Content Include="Firefox\qipcap.dll" />
    <Content Include="Firefox\sandboxbroker.dll" />
    <Content Include="Firefox\softokn3.dll" />
    <Content Include="Firefox\xul.dll" />
    <None Include="Resources\Disconnected.png" />
    <None Include="Resources\Error32x32.png" />
    <None Include="Resources\TC Button Grey Small Team.png" />
    <None Include="Resources\TC Button Warning.png" />
    <None Include="Resources\TC Button Updates Available.png" />
    <None Include="Resources\Team32x32.png" />
    <None Include="Resources\lock.bmp" />
    <None Include="Resources\LogoForSplashScreen.png" />
    <None Include="Resources\help16x16Darker.png" />
    <None Include="Resources\sad16x16.png" />
    <None Include="Resources\weblink.png" />
    <None Include="Resources\android.png" />
  </ItemGroup>
  <ItemGroup>
    <Content Include="desktopAndTaskBar.ico" />
    <Content Include="desktopAndTaskBar.svg.ico" />
    <None Include="Resources\normal.svg.ico" />
    <None Include="Resources\bloom.png" />
  </ItemGroup>
  <ItemGroup>
    <IccFiles Include="..\..\DistFiles\ColorProfiles\CMYK\USWebCoatedSWOP.icc" />
    <IccFiles Include="..\..\DistFiles\ColorProfiles\RGB\AdobeRGB1998.icc" />
  </ItemGroup>
  <ItemGroup>
    <Folder Include="Communication\" />
  </ItemGroup>
  <ItemGroup>
    <Analyzer Include="..\..\packages\AWSSDK.S3.3.5.3.10\analyzers\dotnet\cs\AWSSDK.S3.CodeAnalysis.dll" />
  </ItemGroup>
  <Import Project="..\..\packages\Geckofx60.32.60.0.50\build\Geckofx60.32.targets" Condition="Exists('..\..\packages\Geckofx60.32.60.0.50\build\Geckofx60.32.targets')" />
  <Import Project="../../packages/Geckofx60.64.Linux.60.0.51/build/Geckofx60.64.Linux.targets" Condition="Exists('../../packages/Geckofx60.64.Linux.60.0.51/build/Geckofx60.64.Linux.targets')" />
  <Import Project="..\..\packages\LargeAddressAware.1.0.5\build\LargeAddressAware.targets" Condition="'$(OS)'=='Windows_NT' AND Exists('..\..\packages\LargeAddressAware.1.0.5\build\LargeAddressAware.targets')" />
  <Import Project="..\..\packages\NDesk.DBus.0.15.0\build\NDesk.DBus.targets" Condition="Exists('..\..\packages\NDesk.DBus.0.15.0\build\NDesk.DBus.targets')" />
  <Import Project="..\..\packages\Mono.Posix.5.4.0.201\build\net45\Mono.Posix.targets" Condition="'$(OS)'=='Windows_NT' AND Exists('..\..\packages\Mono.Posix.5.4.0.201\build\net45\Mono.Posix.targets')" />
  <Import Project="..\..\packages\SIL.Media.8.0.1-beta0026\build\SIL.Media.targets" Condition="Exists('..\..\packages\SIL.Media.8.0.1-beta0026\build\SIL.Media.targets')" />
  <Import Project="..\..\packages\SIL.Windows.Forms.Keyboarding.8.0.1-beta0026\build\SIL.Windows.Forms.Keyboarding.targets" Condition="Exists('..\..\packages\SIL.Windows.Forms.Keyboarding.8.0.1-beta0026\build\SIL.Windows.Forms.Keyboarding.targets')" />
  <Import Project="..\..\packages\SIL.Windows.Forms.8.0.1-beta0026\build\SIL.Windows.Forms.targets" Condition="Exists('..\..\packages\SIL.Windows.Forms.8.0.1-beta0026\build\SIL.Windows.Forms.targets')" />
  <Target Name="AfterBuild">
    <Copy SourceFiles="@(SourceFiles)" DestinationFolder="$(OutDir)" />
    <Copy SourceFiles="@(LameFiles)" DestinationFolder="../../DistFiles" Condition="'$(OS)'=='Windows_NT'" />
    <Copy SourceFiles="@(BasicBookCssFiles)" DestinationFolder="../../DistFiles/factoryCollections/Templates/Leveled Reader" />
    <Copy SourceFiles="@(BasicBookCssFiles)" DestinationFolder="../../DistFiles/factoryCollections/Templates/Decodable Reader" />
    <Copy SourceFiles="@(RemoteDebugFiles)" DestinationFolder="$(OutDir)/remoteDebugging" Condition="'$(Configuration)|$(Platform)' == 'Debug|x86'" />
    <Copy SourceFiles="@(BloomPdfMakerArgs)" DestinationFolder="$(OutDir)" />
    <Copy SourceFiles="@(IccFiles)" DestinationFolder="$(OutDir)/ColorProfiles" />
    <Message Text="AfterBuild target completed." Importance="high" />
  </Target>
  <Target Name="EnsureNuGetPackageBuildImports" BeforeTargets="PrepareForBuild">
    <PropertyGroup>
      <ErrorText>This project references NuGet package(s) that are missing on this computer. Use NuGet Package Restore to download them.  For more information, see http://go.microsoft.com/fwlink/?LinkID=322105. The missing file is {0}.</ErrorText>
    </PropertyGroup>
    <Error Condition="'$(OS)'=='Windows_NT' AND !Exists('..\..\packages\Geckofx60.32.60.0.50\build\Geckofx60.32.targets')" Text="$([System.String]::Format('$(ErrorText)', '..\..\packages\Geckofx60.32.60.0.50\build\Geckofx60.32.targets'))" />
    <Error Condition="'$(OS)'!='Windows_NT' AND !Exists('../../packages/Geckofx60.64.Linux.60.0.51/build/Geckofx60.64.Linux.targets')" Text="$([System.String]::Format('$(ErrorText)', '../../packages/Geckofx60.64.Linux.60.0.51/build/Geckofx60.64.Linux.targets'))" />
    <Error Condition="'$(OS)'=='Windows_NT' AND !Exists('..\..\packages\LargeAddressAware.1.0.5\build\LargeAddressAware.targets')" Text="$([System.String]::Format('$(ErrorText)', '..\..\packages\LargeAddressAware.1.0.5\build\LargeAddressAware.targets'))" />
    <Error Condition="!Exists('..\..\packages\NDesk.DBus.0.15.0\build\NDesk.DBus.targets')" Text="$([System.String]::Format('$(ErrorText)', '..\..\packages\NDesk.DBus.0.15.0\build\NDesk.DBus.targets'))" />
    <Error Condition="'$(OS)'=='Windows_NT' AND !Exists('..\..\packages\Mono.Posix.5.4.0.201\build\net45\Mono.Posix.targets')" Text="$([System.String]::Format('$(ErrorText)', '..\..\packages\Mono.Posix.5.4.0.201\build\net45\Mono.Posix.targets'))" />
    <Error Condition="!Exists('..\..\packages\SIL.Media.8.0.1-beta0026\build\SIL.Media.targets')" Text="$([System.String]::Format('$(ErrorText)', '..\..\packages\SIL.Media.8.0.1-beta0026\build\SIL.Media.targets'))" />
    <Error Condition="!Exists('..\..\packages\SIL.Windows.Forms.Keyboarding.8.0.1-beta0026\build\SIL.Windows.Forms.Keyboarding.targets')" Text="$([System.String]::Format('$(ErrorText)', '..\..\packages\SIL.Windows.Forms.Keyboarding.8.0.1-beta0026\build\SIL.Windows.Forms.Keyboarding.targets'))" />
    <Error Condition="!Exists('..\..\packages\SIL.Windows.Forms.8.0.1-beta0026\build\SIL.Windows.Forms.targets')" Text="$([System.String]::Format('$(ErrorText)', '..\..\packages\SIL.Windows.Forms.8.0.1-beta0026\build\SIL.Windows.Forms.targets'))" />
    <Error Condition="!Exists('..\..\packages\SQLitePCLRaw.lib.e_sqlite3.2.0.3\build\net461\SQLitePCLRaw.lib.e_sqlite3.targets')" Text="$([System.String]::Format('$(ErrorText)', '..\..\packages\SQLitePCLRaw.lib.e_sqlite3.2.0.3\build\net461\SQLitePCLRaw.lib.e_sqlite3.targets'))" />
  </Target>
  <!-- msbuild mistakenly copies the 64-bit version of irrKlang.NET4.dll to $(Output) as it resolves
       SIL.Media.dll in our 32-bit build.  It also always copies both the 32-bit and 64-bit versions
       of the library files to $(Output)\lib\win-xXX.  We correct those errors here.  (We can't do
       this in AfterBuild because that runs before _CopyFilesMarkedCopyLocal which does the incorrect
       copying.) -->
  <ItemGroup Condition="'$(OS)'=='Windows_NT' AND '$(Platform)'=='x86'">
    <CopyForSILMedia Include="$(SolutionDir)packages\SIL.Media.*\build\lib\win-x86\*.dll" />
  </ItemGroup>
  <ItemGroup Condition="'$(OS)'=='Windows_NT' AND '$(Platform)'=='x64'">
    <CopyForSILMedia Include="$(SolutionDir)packages\SIL.Media.*\build\lib\win-x64\*.dll" />
  </ItemGroup>
  <ItemGroup Condition="'$(OS)'=='Windows_NT'">
    <DeleteForSILMedia Include="$(OutDir)lib\win-x64\*.*" />
    <DeleteForSILMedia Include="$(OutDir)lib\win-x86\*.*" />
    <RemoveForSILMedia Include="$(OutDir)lib\win-x86" />
    <RemoveForSILMedia Include="$(OutDir)lib\win-x64" />
    <RemoveForSILMedia Include="$(OutDir)lib" />
  </ItemGroup>
  <Target Name="ReallyAfterBuild" AfterTargets="AfterBuild;CopyFilesToOutputDirectory" Condition="'$(OS)'=='Windows_NT'">
    <Copy SourceFiles="@(CopyForSILMedia)" DestinationFolder="$(OutDir)" />
    <Delete Files="@(DeleteForSILMedia)" TreatErrorsAsWarnings="true" />
    <RemoveDir Directories="@(RemoveForSILMedia)" />
  </Target>
  <Import Project="..\..\packages\SQLitePCLRaw.lib.e_sqlite3.2.0.3\build\net461\SQLitePCLRaw.lib.e_sqlite3.targets" Condition="Exists('..\..\packages\SQLitePCLRaw.lib.e_sqlite3.2.0.3\build\net461\SQLitePCLRaw.lib.e_sqlite3.targets')" />
  <!-- Note: Visual Studio automatically inserts any imports from installing packages into the end here,
  but the AfterBuild target may not run if .targets files are imported after it.
  I recommend you move the Import statements before the "AfterBuild" target,
  or if not, then please verify that AfterBuild's Message is still printed out.
  -->
</Project><|MERGE_RESOLUTION|>--- conflicted
+++ resolved
@@ -351,17 +351,14 @@
       <SubType>Component</SubType>
     </Compile>
     <Compile Include="Book\LicenseChecker.cs" />
-<<<<<<< HEAD
+    <Compile Include="CLI\SpreadsheetExportCommand.cs" />
+    <Compile Include="CLI\SpreadsheetImportCommand.cs" />
     <Compile Include="CollectionTab\ReactCollectionTabView.cs">
       <SubType>UserControl</SubType>
     </Compile>
     <Compile Include="CollectionTab\ReactCollectionTabView.Designer.cs">
       <DependentUpon>ReactCollectionTabView.cs</DependentUpon>
     </Compile>
-=======
-    <Compile Include="CLI\SpreadsheetExportCommand.cs" />
-    <Compile Include="CLI\SpreadsheetImportCommand.cs" />
->>>>>>> 993287da
     <Compile Include="ErrorReporter\CompositeErrorReporter.cs" />
     <Compile Include="ErrorReporter\ErrorReportUtils.cs" />
     <Compile Include="ErrorReporter\ProblemLevel.cs" />
