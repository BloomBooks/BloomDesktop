--- conflicted
+++ resolved
@@ -3,10 +3,10 @@
   <PropertyGroup>
     <ApplicationManifest>app.manifest</ApplicationManifest>
     <ProjectGuid>{304D5612-167C-4725-AF27-B9F2BB788B57}</ProjectGuid>
-    <Configuration Condition=" '$(Configuration)' == '' ">Debug</Configuration>
-    <Platform Condition=" '$(Platform)' == '' ">x86</Platform>
-    <ProductVersion>10.0.0</ProductVersion>
-    <SchemaVersion>2.0</SchemaVersion>
+    <TargetFrameworkVersion>v4.0</TargetFrameworkVersion>
+    <TargetFrameworkProfile>Client</TargetFrameworkProfile>
+    <SolutionDir Condition="$(SolutionDir) == '' Or $(SolutionDir) == '*Undefined*'">..\..\</SolutionDir>
+    <RestorePackages>true</RestorePackages>
   </PropertyGroup>
   <PropertyGroup Condition="'$(Configuration)|$(Platform)' == 'Debug|x86'">
     <DebugSymbols>true</DebugSymbols>
@@ -24,17 +24,6 @@
     <CodeAnalysisRuleDirectories>;C:\Program Files (x86)\Microsoft Visual Studio 10.0\Team Tools\Static Analysis Tools\FxCop\\Rules</CodeAnalysisRuleDirectories>
     <CodeAnalysisIgnoreBuiltInRules>false</CodeAnalysisIgnoreBuiltInRules>
     <CodeAnalysisFailOnMissingRules>false</CodeAnalysisFailOnMissingRules>
-    <WarningLevel>4</WarningLevel>
-    <Optimize>false</Optimize>
-    <EnvironmentVariables>
-      <EnvironmentVariables>
-        <Variable name="LD_LIBRARY_PATH" value="$LD_LIBRARY_PATH:../../lib/xulrunner11" />
-        <Variable name="MOZ_LIBDIR" value="../../lib/xulrunner11" />
-        <Variable name="MONO_PATH" value="/usr/lib/cli/gdk-sharp-2.0/:/usr/lib/cli/gtk-sharp-2.0:/usr/lib/cli/atk-sharp-2.0:/usr/lib/cli/glib-sharp-2.0" />
-        <Variable name="LD_PRELOAD" value="./jemallocfix.so" />
-        <Variable name="DISPLAY" value=":1" />
-      </EnvironmentVariables>
-    </EnvironmentVariables>
   </PropertyGroup>
   <PropertyGroup Condition="'$(Configuration)|$(Platform)' == 'Release|x86'">
     <OutputPath>..\..\output\release\</OutputPath>
@@ -50,11 +39,12 @@
     <CodeAnalysisRuleDirectories>;C:\Program Files (x86)\Microsoft Visual Studio 10.0\Team Tools\Static Analysis Tools\FxCop\\Rules</CodeAnalysisRuleDirectories>
     <CodeAnalysisIgnoreBuiltInRules>false</CodeAnalysisIgnoreBuiltInRules>
     <CodeAnalysisFailOnMissingRules>false</CodeAnalysisFailOnMissingRules>
-    <WarningLevel>4</WarningLevel>
-    <Optimize>false</Optimize>
   </PropertyGroup>
   <PropertyGroup>
     <OutputType>WinExe</OutputType>
+  </PropertyGroup>
+  <PropertyGroup>
+    <StartupObject />
   </PropertyGroup>
   <PropertyGroup>
     <RootNamespace>Bloom</RootNamespace>
@@ -66,8 +56,6 @@
     <AssemblyName>Bloom</AssemblyName>
   </PropertyGroup>
   <ItemGroup>
-<<<<<<< HEAD
-=======
     <Reference Include="AeroWizard, Version=1.2.6.19328, Culture=neutral, PublicKeyToken=915e74f5d64b8f37, processorArchitecture=MSIL">
       <SpecificVersion>False</SpecificVersion>
       <HintPath>..\..\lib\dotnet\AeroWizard.dll</HintPath>
@@ -89,42 +77,59 @@
       <SpecificVersion>False</SpecificVersion>
       <HintPath>..\..\lib\dotnet\AxInterop.AcroPDFLib.dll</HintPath>
     </Reference>
->>>>>>> 78951583
     <Reference Include="Chorus">
-      <HintPath>..\..\..\chorus\output\DebugMono\Chorus.exe</HintPath>
+      <HintPath>..\..\lib\dotnet\Chorus.exe</HintPath>
+    </Reference>
+    <Reference Include="DesktopAnalytics, Version=0.2.0.0, Culture=neutral, processorArchitecture=MSIL">
+      <SpecificVersion>False</SpecificVersion>
+      <HintPath>..\..\lib\DesktopAnalytics.dll</HintPath>
     </Reference>
     <Reference Include="geckofx-11">
-      <HintPath>..\..\..\geckofx-11.0\Skybound.Gecko\bin\x86\Debug_Linux\geckofx-11.dll</HintPath>
+      <HintPath>..\..\lib\dotnet\geckofx-11.dll</HintPath>
     </Reference>
     <Reference Include="Interop.Acrobat">
       <HintPath>..\..\lib\dotnet\Interop.Acrobat.dll</HintPath>
       <EmbedInteropTypes>True</EmbedInteropTypes>
     </Reference>
-    <Reference Include="Ionic.Zip.Reduced">
+    <Reference Include="Interop.AcroPDFLib, Version=1.0.0.0, Culture=neutral, processorArchitecture=x86">
+      <SpecificVersion>False</SpecificVersion>
+      <EmbedInteropTypes>True</EmbedInteropTypes>
+      <HintPath>..\..\lib\dotnet\Interop.AcroPDFLib.dll</HintPath>
+    </Reference>
+    <Reference Include="Ionic.Zip.Reduced, Version=1.9.1.8, Culture=neutral, PublicKeyToken=edbe51ad942a3f5c, processorArchitecture=MSIL">
+      <SpecificVersion>False</SpecificVersion>
       <HintPath>..\..\packages\DotNetZip.Reduced.1.9.1.8\lib\net20\Ionic.Zip.Reduced.dll</HintPath>
     </Reference>
-<<<<<<< HEAD
-=======
     <Reference Include="L10NSharp, Version=1.2.3.0, Culture=neutral, processorArchitecture=MSIL">
       <SpecificVersion>False</SpecificVersion>
       <HintPath>..\..\packages\L10NSharp.1.2.3\lib\net40-Client\L10NSharp.dll</HintPath>
     </Reference>
->>>>>>> 78951583
     <Reference Include="LibChorus">
-      <HintPath>..\..\..\chorus\output\DebugMono\LibChorus.dll</HintPath>
+      <HintPath>..\..\lib\dotnet\LibChorus.dll</HintPath>
     </Reference>
     <Reference Include="Microsoft.CSharp" />
-    <Reference Include="Analytics.NET">
-      <HintPath>..\..\lib\Analytics.NET.dll</HintPath>
-    </Reference>
-    <Reference Include="DesktopAnalytics">
-      <HintPath>..\..\lib\DesktopAnalytics.dll</HintPath>
-    </Reference>
-    <Reference Include="Newtonsoft.Json">
-      <HintPath>..\..\output\Debug\Newtonsoft.Json.dll</HintPath>
-    </Reference>
-    <Reference Include="PdfDroplet">
-      <HintPath>..\..\..\pdfdroplet\output\Debug\PdfDroplet.exe</HintPath>
+    <Reference Include="NetSparkle.Net40">
+      <HintPath>..\..\lib\dotnet\NetSparkle.Net40.dll</HintPath>
+    </Reference>
+    <Reference Include="Newtonsoft.Json, Version=4.5.0.0, Culture=neutral, PublicKeyToken=30ad4fe6b2a6aeed, processorArchitecture=MSIL">
+      <SpecificVersion>False</SpecificVersion>
+      <HintPath>..\..\packages\Newtonsoft.Json.5.0.5\lib\net40\Newtonsoft.Json.dll</HintPath>
+    </Reference>
+    <Reference Include="Palaso, Version=1.0.0.0, Culture=neutral, processorArchitecture=x86">
+      <SpecificVersion>False</SpecificVersion>
+      <HintPath>..\..\lib\dotnet\Palaso.dll</HintPath>
+    </Reference>
+    <Reference Include="PalasoUIWindowsForms, Version=1.0.0.0, Culture=neutral, processorArchitecture=x86">
+      <SpecificVersion>False</SpecificVersion>
+      <HintPath>..\..\lib\dotnet\PalasoUIWindowsForms.dll</HintPath>
+    </Reference>
+    <Reference Include="PdfDroplet, Version=2.3.2.0, Culture=neutral, processorArchitecture=x86">
+      <SpecificVersion>False</SpecificVersion>
+      <HintPath>..\..\packages\PdfDroplet.2.3.2.0\lib\net40-Client\PdfDroplet.exe</HintPath>
+    </Reference>
+    <Reference Include="PdfSharp, Version=1.32.2608.0, Culture=neutral, PublicKeyToken=f94615aa0424f9eb, processorArchitecture=MSIL">
+      <SpecificVersion>False</SpecificVersion>
+      <HintPath>..\..\lib\PdfSharp.dll</HintPath>
     </Reference>
     <Reference Include="RestSharp">
       <HintPath>..\..\packages\RestSharp.104.4.0\lib\net4-client\RestSharp.dll</HintPath>
@@ -148,34 +153,6 @@
     <Reference Include="System.Xml" />
     <Reference Include="TidyManaged">
       <HintPath>..\..\lib\TidyManaged.dll</HintPath>
-    </Reference>
-    <Reference Include="Autofac">
-      <HintPath>..\..\packages\Autofac.2.6.3.862\lib\NET40\Autofac.dll</HintPath>
-    </Reference>
-    <Reference Include="Autofac.Configuration, Version=2.6.3.862, Culture=neutral, PublicKeyToken=17863af14b0044da">
-      <HintPath>..\..\packages\Autofac.2.6.3.862\lib\NET40\Autofac.Configuration.dll</HintPath>
-    </Reference>
-    <Reference Include="AxInterop.AcroPDFLib">
-      <HintPath>..\..\lib\dotnet\AxInterop.AcroPDFLib.dll</HintPath>
-    </Reference>
-    <Reference Include="Interop.AcroPDFLib">
-      <HintPath>..\..\lib\dotnet\Interop.AcroPDFLib.dll</HintPath>
-    </Reference>
-    <Reference Include="PdfSharp">
-      <HintPath>..\..\..\pdfdroplet\output\Debug\PdfSharp.dll</HintPath>
-    </Reference>
-    <Reference Include="L10NSharp">
-      <HintPath>..\..\..\l10nsharp\output\DebugMono\L10NSharp.dll</HintPath>
-    </Reference>
-    <Reference Include="Palaso">
-      <HintPath>..\..\..\palaso\output\DebugMono\Palaso.dll</HintPath>
-    </Reference>
-    <Reference Include="PalasoUIWindowsForms">
-      <HintPath>..\..\..\palaso\output\DebugMono\PalasoUIWindowsForms.dll</HintPath>
-    </Reference>
-    <Reference Include="System.Web" />
-    <Reference Include="AeroWizard">
-      <HintPath>..\..\lib\dotnet\AeroWizard.dll</HintPath>
     </Reference>
   </ItemGroup>
   <ItemGroup>
@@ -236,7 +213,6 @@
     <Compile Include="MiscUI\TipDialog.designer.cs">
       <DependentUpon>TipDialog.cs</DependentUpon>
     </Compile>
-    <Compile Include="Platform\Platform.cs" />
     <Compile Include="Properties\Resources.Designer.cs">
       <AutoGen>True</AutoGen>
       <DesignTime>True</DesignTime>
@@ -353,7 +329,6 @@
     <Compile Include="ImageProcessing\ImageServer.cs">
       <SubType>Component</SubType>
     </Compile>
-<<<<<<< HEAD
     <Compile Include="Wizard\WinForms\WizardControl.cs">
       <SubType>Component</SubType>
     </Compile>
@@ -362,7 +337,7 @@
     </Compile>
     <Compile Include="Wizard\WizardAdapterControl.cs">
       <SubType>Component</SubType>
-=======
+    </Compile>
     <Compile Include="WebLibraryIntegration\BloomLinkArgs.cs" />
     <Compile Include="WebLibraryIntegration\BloomParseClient.cs" />
     <Compile Include="WebLibraryIntegration\BloomS3Client.cs" />
@@ -381,7 +356,6 @@
     </Compile>
     <Compile Include="WebLibraryIntegration\OverwriteWarningDialog.Designer.cs">
       <DependentUpon>OverwriteWarningDialog.cs</DependentUpon>
->>>>>>> 78951583
     </Compile>
     <Compile Include="Workspace\FeedbackDialog.cs">
       <SubType>Form</SubType>
@@ -664,7 +638,9 @@
     </None>
     <None Include="ClassDiagram1.cd" />
     <None Include="ClassDiagram2.cd" />
-    <None Include="packages.config" />
+    <None Include="packages.config">
+      <SubType>Designer</SubType>
+    </None>
     <None Include="Properties\Settings.settings">
       <Generator>PublicSettingsSingleFileGenerator</Generator>
       <LastGenOutput>Settings.Designer.cs</LastGenOutput>
@@ -936,7 +912,6 @@
     <None Include="Resources\thumbnail.png" />
   </ItemGroup>
   <ItemGroup>
-    <Content Include="README.jQuery.vsdoc.txt" />
     <None Include="Resources\sad_large.png" />
     <None Include="Resources\sendreceiveToolbarButton.png" />
     <None Include="Resources\PackageFlat.png" />
@@ -970,22 +945,14 @@
   <ItemGroup />
   <Import Project="$(MSBuildToolsPath)\Microsoft.CSharp.targets" />
   <PropertyGroup>
-<<<<<<< HEAD
     <PostBuildEvent  Condition="'$(OS)'=='Windows_NT'">
 copy /Y "$(SolutionDir)\lib\msvcr100.dll" $(OutDir)
 copy /Y "$(SolutionDir)\lib\libtidy.dll" $(OutDir)
 copy /Y "$(SolutionDir)\lib\dotnet\Interop.AcroPDFLib.dll" $(OutDir)
 copy /Y "$(SolutionDir)\lib\dotnet\Interop.Acrobat.dll" $(OutDir)
 </PostBuildEvent>
-=======
-    <PostBuildEvent>
-      copy /Y "$(SolutionDir)\lib\msvcr100.dll" $(OutDir)
-      copy /Y "$(SolutionDir)\lib\libtidy.dll" $(OutDir)
-      copy /Y "$(SolutionDir)\lib\dotnet\Interop.AcroPDFLib.dll" $(OutDir)
-      copy /Y "$(SolutionDir)\lib\dotnet\Interop.Acrobat.dll" $(OutDir)
-    </PostBuildEvent>
->>>>>>> 78951583
   </PropertyGroup>
+  <Import Project="$(SolutionDir)\.nuget\NuGet.targets" Condition="Exists('$(SolutionDir)\.nuget\NuGet.targets')" />
   <!-- To modify your build process, add your task inside one of the targets below and uncomment it. 
        Other similar extension points exist, see Microsoft.Common.targets.
   <Target Name="BeforeBuild">
