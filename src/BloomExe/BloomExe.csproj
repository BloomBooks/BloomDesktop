--- conflicted
+++ resolved
@@ -528,12 +528,9 @@
     <Compile Include="web\ApiRequest.cs" />
     <Compile Include="web\BloomWebSocketServer.cs" />
     <Compile Include="web\CommandAvailabilityPublisher.cs" />
-<<<<<<< HEAD
     <Compile Include="web\controllers\AddOrChangePageApi.cs" />
     <Compile Include="web\controllers\PageTemplatesApi.cs" />
-=======
     <Compile Include="web\controllers\KeybordingConfigAPI.cs" />
->>>>>>> ef19e5c5
     <Compile Include="web\CurrentBookHandler.cs" />
     <Compile Include="web\SimulatedPageFile.cs" />
     <Compile Include="web\I18NHandler.cs" />
