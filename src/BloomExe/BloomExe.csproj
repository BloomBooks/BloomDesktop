﻿<?xml version="1.0" encoding="utf-8"?>
<Project ToolsVersion="12.0" DefaultTargets="Build" xmlns="http://schemas.microsoft.com/developer/msbuild/2003">
  <PropertyGroup>
    <ApplicationManifest>app.manifest</ApplicationManifest>
    <ProjectGuid>{304D5612-167C-4725-AF27-B9F2BB788B57}</ProjectGuid>
    <TargetFrameworkVersion>v4.6.1</TargetFrameworkVersion>
    <TargetFrameworkProfile>
    </TargetFrameworkProfile>
    <SolutionDir Condition="$(SolutionDir) == '' Or $(SolutionDir) == '*Undefined*'">..\..\</SolutionDir>
    <RestorePackages>true</RestorePackages>
    <PackagesConfig Condition="'$(OS)'=='Windows_NT'">$(MSBuildProjectDirectory)\packages.config</PackagesConfig>
    <PackagesConfig Condition="'$(OS)'!='Windows_NT'">$(MSBuildProjectDirectory)/Linux/packages.config</PackagesConfig>
    <Configuration Condition=" '$(Configuration)' == '' ">Debug</Configuration>
    <Platform Condition=" '$(Platform)' == '' ">x86</Platform>
    <ProductVersion>8.0.30703</ProductVersion>
    <SchemaVersion>2.0</SchemaVersion>
    <NuGetPackageImportStamp>
    </NuGetPackageImportStamp>
  </PropertyGroup>
  <PropertyGroup Condition="'$(Configuration)|$(Platform)' == 'Debug|x86'">
    <DebugSymbols>true</DebugSymbols>
    <OutputPath>..\..\output\Debug\</OutputPath>
    <DefineConstants>DEBUG;TRACE</DefineConstants>
    <DebugType>full</DebugType>
    <PlatformTarget>x86</PlatformTarget>
    <CodeAnalysisLogFile>..\..\output\Debug\Bloom.exe.CodeAnalysisLog.xml</CodeAnalysisLogFile>
    <CodeAnalysisUseTypeNameInSuppression>true</CodeAnalysisUseTypeNameInSuppression>
    <CodeAnalysisModuleSuppressionsFile>GlobalSuppressions.cs</CodeAnalysisModuleSuppressionsFile>
    <ErrorReport>prompt</ErrorReport>
    <CodeAnalysisRuleSet>MinimumRecommendedRules.ruleset</CodeAnalysisRuleSet>
    <CodeAnalysisRuleSetDirectories>;C:\Program Files (x86)\Microsoft Visual Studio 10.0\Team Tools\Static Analysis Tools\\Rule Sets</CodeAnalysisRuleSetDirectories>
    <CodeAnalysisIgnoreBuiltInRuleSets>false</CodeAnalysisIgnoreBuiltInRuleSets>
    <CodeAnalysisRuleDirectories>;C:\Program Files (x86)\Microsoft Visual Studio 10.0\Team Tools\Static Analysis Tools\FxCop\\Rules</CodeAnalysisRuleDirectories>
    <CodeAnalysisIgnoreBuiltInRules>false</CodeAnalysisIgnoreBuiltInRules>
    <CodeAnalysisFailOnMissingRules>false</CodeAnalysisFailOnMissingRules>
    <WarningLevel>4</WarningLevel>
    <Optimize>false</Optimize>
    <Prefer32Bit>false</Prefer32Bit>
    <LangVersion>6</LangVersion>
    <EnvironmentVariables>
      <EnvironmentVariables>
        <Variable name="DISPLAY" value=":2" />
        <Variable name="FEEDBACK" value="off" />
        <Variable name="MONO_PREFIX" value="/opt/mono4-sil" />
      </EnvironmentVariables>
    </EnvironmentVariables>
  </PropertyGroup>
  <PropertyGroup Condition="'$(Configuration)|$(Platform)' == 'Release|x86'">
    <OutputPath>..\..\output\Release\</OutputPath>
    <DebugType>pdbonly</DebugType>
    <PlatformTarget>x86</PlatformTarget>
    <CodeAnalysisLogFile>..\..\output\Release\Bloom.exe.CodeAnalysisLog.xml</CodeAnalysisLogFile>
    <CodeAnalysisUseTypeNameInSuppression>true</CodeAnalysisUseTypeNameInSuppression>
    <CodeAnalysisModuleSuppressionsFile>GlobalSuppressions.cs</CodeAnalysisModuleSuppressionsFile>
    <ErrorReport>prompt</ErrorReport>
    <CodeAnalysisRuleSet>MinimumRecommendedRules.ruleset</CodeAnalysisRuleSet>
    <CodeAnalysisRuleSetDirectories>;C:\Program Files (x86)\Microsoft Visual Studio 10.0\Team Tools\Static Analysis Tools\\Rule Sets</CodeAnalysisRuleSetDirectories>
    <CodeAnalysisIgnoreBuiltInRuleSets>true</CodeAnalysisIgnoreBuiltInRuleSets>
    <CodeAnalysisRuleDirectories>;C:\Program Files (x86)\Microsoft Visual Studio 10.0\Team Tools\Static Analysis Tools\FxCop\\Rules</CodeAnalysisRuleDirectories>
    <CodeAnalysisIgnoreBuiltInRules>false</CodeAnalysisIgnoreBuiltInRules>
    <CodeAnalysisFailOnMissingRules>false</CodeAnalysisFailOnMissingRules>
    <WarningLevel>4</WarningLevel>
    <Optimize>false</Optimize>
    <DebugSymbols>true</DebugSymbols>
    <DefineConstants>TRACE</DefineConstants>
    <Prefer32Bit>false</Prefer32Bit>
  </PropertyGroup>
  <PropertyGroup>
    <OutputType>WinExe</OutputType>
  </PropertyGroup>
  <PropertyGroup>
    <RootNamespace>Bloom</RootNamespace>
  </PropertyGroup>
  <PropertyGroup>
    <ApplicationIcon>bloom.ico</ApplicationIcon>
  </PropertyGroup>
  <PropertyGroup>
    <AssemblyName>Bloom</AssemblyName>
  </PropertyGroup>
  <PropertyGroup>
    <StartupObject />
  </PropertyGroup>
  <ItemGroup>
    <Reference Include="Analytics.NET, Version=2.0.0.0, Culture=neutral, processorArchitecture=MSIL">
      <HintPath>..\..\packages\Analytics.2.0.2\lib\Analytics.NET.dll</HintPath>
      <Private>True</Private>
    </Reference>
    <Reference Include="Autofac, Version=4.1.1.0, Culture=neutral, PublicKeyToken=17863af14b0044da, processorArchitecture=MSIL">
      <HintPath>..\..\packages\Autofac.4.1.1\lib\net45\Autofac.dll</HintPath>
      <Private>True</Private>
    </Reference>
    <Reference Include="AWSSDK.Core, Version=3.3.0.0, Culture=neutral, PublicKeyToken=885c28607f98e604, processorArchitecture=MSIL">
      <HintPath>..\..\packages\AWSSDK.Core.3.3.2.1\lib\net45\AWSSDK.Core.dll</HintPath>
      <Private>True</Private>
    </Reference>
    <Reference Include="AWSSDK.S3, Version=3.3.0.0, Culture=neutral, PublicKeyToken=885c28607f98e604, processorArchitecture=MSIL">
      <HintPath>..\..\packages\AWSSDK.S3.3.3.1\lib\net45\AWSSDK.S3.dll</HintPath>
      <Private>True</Private>
    </Reference>
    <Reference Include="CommandLine, Version=2.0.275.0, Culture=neutral, PublicKeyToken=de6f01bd326f8c32, processorArchitecture=MSIL">
      <HintPath>..\..\packages\CommandLineParser.2.0.275-beta\lib\net45\CommandLine.dll</HintPath>
      <Private>True</Private>
    </Reference>
    <Reference Include="DeltaCompressionDotNet, Version=1.1.0.0, Culture=neutral, PublicKeyToken=1d14d6e5194e7f4a, processorArchitecture=MSIL">
      <HintPath>..\..\packages\DeltaCompressionDotNet.1.1.0\lib\net20\DeltaCompressionDotNet.dll</HintPath>
      <Private>True</Private>
    </Reference>
    <Reference Include="DeltaCompressionDotNet.MsDelta, Version=1.1.0.0, Culture=neutral, PublicKeyToken=46b2138a390abf55, processorArchitecture=MSIL">
      <HintPath>..\..\packages\DeltaCompressionDotNet.1.1.0\lib\net20\DeltaCompressionDotNet.MsDelta.dll</HintPath>
      <Private>True</Private>
    </Reference>
    <Reference Include="DeltaCompressionDotNet.PatchApi, Version=1.1.0.0, Culture=neutral, PublicKeyToken=3e8888ee913ed789, processorArchitecture=MSIL">
      <HintPath>..\..\packages\DeltaCompressionDotNet.1.1.0\lib\net20\DeltaCompressionDotNet.PatchApi.dll</HintPath>
      <Private>True</Private>
    </Reference>
    <Reference Include="DesktopAnalytics, Version=1.2.4.11, Culture=neutral, processorArchitecture=MSIL">
      <HintPath>..\..\packages\DesktopAnalytics.1.2.4.11\lib\net40\DesktopAnalytics.dll</HintPath>
    </Reference>
    <Reference Include="EasyHttp, Version=1.6.86.0, Culture=neutral, processorArchitecture=MSIL">
      <HintPath>..\..\packages\EasyHttp.1.6.86.0\lib\net40\EasyHttp.dll</HintPath>
      <Private>True</Private>
    </Reference>
    <Reference Include="Fleck, Version=0.14.0.59, Culture=neutral, processorArchitecture=MSIL">
      <HintPath>..\..\packages\Fleck.0.14.0.59\lib\net40\Fleck.dll</HintPath>
      <Private>True</Private>
    </Reference>
    <Reference Include="Geckofx-Core" Condition="'$(OS)'=='Windows_NT'">
      <HintPath>..\..\packages\Geckofx45.45.0.28\lib\net45\Geckofx-Core.dll</HintPath>
      <Private>True</Private>
    </Reference>
    <Reference Include="Geckofx-Winforms" Condition="'$(OS)'=='Windows_NT'">
      <HintPath>..\..\packages\Geckofx45.45.0.28\lib\net45\Geckofx-Winforms.dll</HintPath>
      <Private>True</Private>
    </Reference>
    <Reference Include="Geckofx-Core" Condition="'$(OS)'!='Windows_NT'">
      <HintPath>..\..\output\$(Configuration)\Geckofx-Core.dll</HintPath>
    </Reference>
    <Reference Include="Geckofx-Winforms" Condition="'$(OS)'!='Windows_NT'">
      <HintPath>..\..\output\$(Configuration)\Geckofx-Winforms.dll</HintPath>
    </Reference>
    <Reference Include="HtmlAgilityPack, Version=1.4.9.5, Culture=neutral, PublicKeyToken=bd319b19eaf3b43a, processorArchitecture=MSIL">
      <HintPath>..\..\lib\dotnet\HtmlAgilityPack.dll</HintPath>
      <SpecificVersion>False</SpecificVersion>
    </Reference>
    <Reference Include="ICSharpCode.SharpZipLib, Version=0.86.0.518, Culture=neutral, PublicKeyToken=1b03e6acf1164f73, processorArchitecture=MSIL">
      <HintPath>..\..\packages\SharpZipLib.0.86.0\lib\20\ICSharpCode.SharpZipLib.dll</HintPath>
      <SpecificVersion>False</SpecificVersion>
    </Reference>
    <Reference Include="Interop.Acrobat">
      <HintPath>..\..\lib\dotnet\Interop.Acrobat.dll</HintPath>
      <EmbedInteropTypes>True</EmbedInteropTypes>
    </Reference>
    <Reference Include="JsonFx, Version=2.0.1209.2802, Culture=neutral, PublicKeyToken=315052dd637f8a52, processorArchitecture=MSIL">
      <HintPath>..\..\packages\JsonFx.2.0.1209.2802\lib\net40\JsonFx.dll</HintPath>
      <Private>True</Private>
    </Reference>
    <Reference Include="L10NSharp">
      <HintPath>..\..\lib\dotnet\L10NSharp.dll</HintPath>
    </Reference>
    <Reference Include="HtmlXliff">
      <HintPath>..\..\lib\dotnet\HtmlXliff.exe</HintPath>
    </Reference>
    <Reference Include="MarkdownDeep, Version=1.5.4615.26275, Culture=neutral, processorArchitecture=MSIL">
      <SpecificVersion>False</SpecificVersion>
      <HintPath>..\..\packages\MarkdownDeep.NET.1.5\lib\.NetFramework 3.5\MarkdownDeep.dll</HintPath>
    </Reference>
    <Reference Include="Microsoft.CSharp" />
    <Reference Include="Microsoft.Web.XmlTransform, Version=2.1.0.0, Culture=neutral, PublicKeyToken=b03f5f7f11d50a3a, processorArchitecture=MSIL">
      <HintPath>..\..\packages\Microsoft.Web.Xdt.2.1.1\lib\net40\Microsoft.Web.XmlTransform.dll</HintPath>
      <Private>True</Private>
    </Reference>
    <Reference Include="Mono.Cecil, Version=0.9.6.0, Culture=neutral, PublicKeyToken=0738eb9f132ed756, processorArchitecture=MSIL">
      <HintPath>..\..\packages\Mono.Cecil.0.9.6.4\lib\net45\Mono.Cecil.dll</HintPath>
      <Private>True</Private>
    </Reference>
    <Reference Include="Mono.Cecil.Mdb, Version=0.9.6.0, Culture=neutral, PublicKeyToken=0738eb9f132ed756, processorArchitecture=MSIL">
      <HintPath>..\..\packages\Mono.Cecil.0.9.6.4\lib\net45\Mono.Cecil.Mdb.dll</HintPath>
      <Private>True</Private>
    </Reference>
    <Reference Include="Mono.Cecil.Pdb, Version=0.9.6.0, Culture=neutral, PublicKeyToken=0738eb9f132ed756, processorArchitecture=MSIL">
      <HintPath>..\..\packages\Mono.Cecil.0.9.6.4\lib\net45\Mono.Cecil.Pdb.dll</HintPath>
      <Private>True</Private>
    </Reference>
    <Reference Include="Mono.Cecil.Rocks, Version=0.9.6.0, Culture=neutral, PublicKeyToken=0738eb9f132ed756, processorArchitecture=MSIL">
      <HintPath>..\..\packages\Mono.Cecil.0.9.6.4\lib\net45\Mono.Cecil.Rocks.dll</HintPath>
      <Private>True</Private>
    </Reference>
    <Reference Include="NAudio">
      <HintPath>..\..\lib\dotnet\NAudio.dll</HintPath>
    </Reference>
    <Reference Include="Newtonsoft.Json, Version=9.0.0.0, Culture=neutral, PublicKeyToken=30ad4fe6b2a6aeed, processorArchitecture=MSIL">
      <HintPath>..\..\packages\Newtonsoft.Json.9.0.1\lib\net45\Newtonsoft.Json.dll</HintPath>
      <Private>True</Private>
    </Reference>
    <Reference Include="NuGet.Core, Version=2.12.0.817, Culture=neutral, PublicKeyToken=31bf3856ad364e35, processorArchitecture=MSIL">
      <HintPath>..\..\packages\NuGet.Core.2.12.0\lib\net40-Client\NuGet.Core.dll</HintPath>
      <Private>True</Private>
    </Reference>
    <Reference Include="NuGet.Squirrel" Condition="'$(OS)'=='Windows_NT'">
      <HintPath>..\..\lib\dotnet\NuGet.Squirrel.dll</HintPath>
    </Reference>
    <Reference Include="PdfDroplet">
      <HintPath>..\..\lib\dotnet\PdfDroplet.exe</HintPath>
    </Reference>
    <Reference Include="PdfSharp">
      <HintPath>..\..\lib\dotnet\PdfSharp.dll</HintPath>
    </Reference>
    <Reference Include="PodcastUtilities.PortableDevices">
      <HintPath>..\..\lib\dotnet\PodcastUtilities.PortableDevices.dll</HintPath>
    </Reference>
    <Reference Include="PresentationCore" />
    <Reference Include="RestSharp, Version=105.2.3.0, Culture=neutral, processorArchitecture=MSIL">
      <HintPath>..\..\packages\RestSharp.105.2.3\lib\net46\RestSharp.dll</HintPath>
      <Private>True</Private>
    </Reference>
    <Reference Include="SharpFont, Version=3.1.0, Culture=neutral, processorArchitecture=MSIL" Condition="'$(OS)'!='Windows_NT'">
      <SpecificVersion>False</SpecificVersion>
      <HintPath>../../packages/SharpFont.3.1.0/lib/net20/SharpFont.dll</HintPath>
    </Reference>
    <Reference Include="SIL.Core">
      <HintPath>..\..\lib\dotnet\SIL.Core.dll</HintPath>
    </Reference>
    <Reference Include="SIL.Core.Desktop">
      <HintPath>..\..\lib\dotnet\SIL.Core.Desktop.dll</HintPath>
    </Reference>
    <Reference Include="SIL.Media">
      <HintPath>..\..\lib\dotnet\SIL.Media.dll</HintPath>
    </Reference>
    <Reference Include="SIL.Windows.Forms">
      <HintPath>..\..\lib\dotnet\SIL.Windows.Forms.dll</HintPath>
    </Reference>
    <Reference Include="SIL.Windows.Forms.Keyboarding">
      <HintPath>..\..\lib\dotnet\SIL.Windows.Forms.Keyboarding.dll</HintPath>
    </Reference>
    <Reference Include="SIL.Windows.Forms.WritingSystems">
      <HintPath>..\..\lib\dotnet\SIL.Windows.Forms.WritingSystems.dll</HintPath>
    </Reference>
    <Reference Include="SIL.WritingSystems">
      <HintPath>..\..\lib\dotnet\SIL.WritingSystems.dll</HintPath>
    </Reference>
    <Reference Include="SourceMapDotNet, Version=1.0.5478.26629, Culture=neutral, PublicKeyToken=d357635542166cea, processorArchitecture=MSIL">
      <HintPath>..\..\packages\SourceMapDotNet.1.0.5478.26629\lib\SourceMapDotNet.dll</HintPath>
      <Private>True</Private>
    </Reference>
    <Reference Include="Splat">
      <HintPath>..\..\lib\dotnet\Splat.dll</HintPath>
    </Reference>
    <Reference Include="Squirrel" Condition="'$(OS)'=='Windows_NT'">
      <HintPath>..\..\lib\dotnet\Squirrel.dll</HintPath>
    </Reference>
    <Reference Include="System" />
    <Reference Include="System.ComponentModel.Composition" />
    <Reference Include="System.Configuration" />
    <Reference Include="System.Core" />
    <Reference Include="System.Management" Condition="'$(OS)'=='Windows_NT'" />
    <Reference Include="System.Printing" Condition="'$(OS)'=='Windows_NT'" />
    <Reference Include="System.Runtime.Serialization" />
    <Reference Include="System.Web" />
    <Reference Include="System.Xml.Linq" />
    <Reference Include="System.Data.DataSetExtensions" />
    <Reference Include="System.Data" />
    <Reference Include="System.Drawing" />
    <Reference Include="System.Windows.Forms" />
    <Reference Include="System.Xml" />
    <Reference Include="gtk-sharp" Condition="'$(OS)'!='Windows_NT'" />
    <Reference Include="AxInterop.AcroPDFLib">
      <HintPath>..\..\lib\dotnet\AxInterop.AcroPDFLib.dll</HintPath>
    </Reference>
    <Reference Include="Interop.AcroPDFLib">
      <HintPath>..\..\lib\dotnet\Interop.AcroPDFLib.dll</HintPath>
    </Reference>
    <Reference Include="taglib-sharp, Version=2.1.2.0, Culture=neutral, PublicKeyToken=db62eba44689b5b0, processorArchitecture=MSIL">
      <SpecificVersion>False</SpecificVersion>
      <HintPath>..\..\lib\dotnet\taglib-sharp.dll</HintPath>
    </Reference>
    <Reference Include="TechTalk.JiraRestClient, Version=2.3.0.0, Culture=neutral, processorArchitecture=MSIL">
      <HintPath>..\..\packages\TechTalk.JiraRestClient.RestSharp105.2.3.0.1\lib\net40-Client\TechTalk.JiraRestClient.dll</HintPath>
      <Private>True</Private>
    </Reference>
    <Reference Include="TidyManaged">
      <HintPath>..\..\lib\dotnet\TidyManaged.dll</HintPath>
    </Reference>
    <Reference Include="YouTrackSharp, Version=2.0.30.0, Culture=neutral, processorArchitecture=MSIL">
      <SpecificVersion>False</SpecificVersion>
      <HintPath>..\..\lib\dotnet\YouTrackSharp.dll</HintPath>
    </Reference>
  </ItemGroup>
  <ItemGroup>
    <Compile Include="AboutMemory.cs">
      <SubType>Form</SubType>
    </Compile>
    <Compile Include="AboutMemory.Designer.cs">
      <DependentUpon>AboutMemory.cs</DependentUpon>
    </Compile>
    <Compile Include="BloomWebClient.cs">
      <SubType>Component</SubType>
    </Compile>
    <Compile Include="Book\BloomReaderFileMaker.cs" />
    <Compile Include="Book\BookSelectionChangedEventArgs.cs" />
    <Compile Include="Book\QuestionGroup.cs" />
    <Compile Include="CLI\ChangeLayoutCommand.cs" />
    <Compile Include="Collection\BrandingProject.cs" />
    <Compile Include="MiscUI\DefenderFolderProtectionCheck.cs" />
    <Compile Include="Edit\PageControlsApi.cs" />
    <Compile Include="Publish\Android\usb\AndroidDeviceUsbConnection.cs" />
    <Compile Include="ApplicationContainer.cs" />
    <Compile Include="BloomFileLocator.cs" />
    <Compile Include="BookThumbNailer.cs" />
    <Compile Include="Book\BookCompressor.cs" />
    <Compile Include="Book\BookCopyrightAndLicense.cs" />
    <Compile Include="Book\BookInfo.cs" />
    <Compile Include="Book\BookServer.cs" />
    <Compile Include="Book\CurrentEditableCollectionSelection.cs" />
    <Compile Include="CLI\DownloadBookCommand.cs" />
    <Compile Include="CLI\GetUsedFontsCommand.cs" />
    <Compile Include="CLI\UploadCommand.cs" />
    <Compile Include="CLI\HydrateBookCommand.cs" />
    <Compile Include="Edit\ToolboxToolState.cs" />
    <Compile Include="Edit\DecodableReaderToolSettings.cs" />
    <Compile Include="Edit\ToolboxView.cs" />
    <Compile Include="ElementProxy.cs" />
    <Compile Include="MiscUI\TroubleShooterDialog.cs">
      <SubType>Form</SubType>
    </Compile>
    <Compile Include="MiscUI\TroubleShooterDialog.Designer.cs">
      <DependentUpon>TroubleShooterDialog.cs</DependentUpon>
    </Compile>
    <Compile Include="Publish\Android\file\FilePublisher.cs" />
    <Compile Include="Publish\Android\wifi\BloomReaderUDPListener.cs" />
    <Compile Include="Publish\Android\wifi\WiFiAdvertiser.cs" />
    <Compile Include="Publish\Android\wifi\WiFiPublisher.cs" />
    <Compile Include="Publish\AudioProcessor.cs" />
    <Compile Include="Publish\BloomLibrary\BloomLibraryPublishModel.cs" />
    <Compile Include="Publish\Epub\ElectronicPublishView.cs" />
    <Compile Include="Publish\Android\usb\UsbPublisher.cs" />
    <Compile Include="Publish\Android\AndroidView.cs">
      <SubType>UserControl</SubType>
    </Compile>
    <Compile Include="Publish\Android\AndroidView.Designer.cs">
      <DependentUpon>AndroidView.cs</DependentUpon>
    </Compile>
    <Compile Include="RobustIO.cs" />
    <Compile Include="NonFatalProblem.cs" />
    <Compile Include="MiscUI\LanguageFontDetails.cs">
      <SubType>UserControl</SubType>
    </Compile>
    <Compile Include="MiscUI\LanguageFontDetails.Designer.cs">
      <DependentUpon>LanguageFontDetails.cs</DependentUpon>
    </Compile>
    <Compile Include="Properties\Resources.Designer.cs">
      <AutoGen>True</AutoGen>
      <DesignTime>True</DesignTime>
      <DependentUpon>Resources.resx</DependentUpon>
    </Compile>
    <Compile Include="Publish\Epub\EpubMaker.cs" />
    <Compile Include="Book\RuntimeInformationInjector.cs" />
    <Compile Include="Book\HtmlDom.cs" />
    <Compile Include="Book\BookData.cs" />
    <Compile Include="Book\ErrorBook.cs" />
    <Compile Include="Book\ImageUpdater.cs" />
    <Compile Include="Book\Layout.cs" />
    <Compile Include="Book\SizeAndOrientation.cs" />
    <Compile Include="Book\BookStarter.cs" />
    <Compile Include="Book\BookStorage.cs" />
    <Compile Include="Book\DataSet.cs" />
    <Compile Include="Book\StyleSheetLinkSorter.cs" />
    <Compile Include="Book\TranslationGroupManager.cs" />
    <Compile Include="ToPalaso\SafeInvoke.cs" />
    <Compile Include="UrlPathString.cs" />
    <Compile Include="Book\UserPrefs.cs" />
    <Compile Include="Book\XMatterHelper.cs" />
    <Compile Include="Book\XMatterInfo.cs" />
    <Compile Include="Book\XMatterPackFinder.cs" />
    <Compile Include="CollectionTab\BloomLibraryLinkVerification.cs">
      <SubType>Form</SubType>
    </Compile>
    <Compile Include="CollectionTab\BloomLibraryLinkVerification.Designer.cs">
      <DependentUpon>BloomLibraryLinkVerification.cs</DependentUpon>
    </Compile>
    <Compile Include="CollectionTab\InDesignXmlInformationDialog.cs">
      <SubType>Form</SubType>
    </Compile>
    <Compile Include="CollectionTab\InDesignXmlInformationDialog.Designer.cs">
      <DependentUpon>InDesignXmlInformationDialog.cs</DependentUpon>
    </Compile>
    <Compile Include="CollectionTab\MakeReaderTemplateBloomPackDlg.cs">
      <SubType>Form</SubType>
    </Compile>
    <Compile Include="CollectionTab\MakeReaderTemplateBloomPackDlg.Designer.cs">
      <DependentUpon>MakeReaderTemplateBloomPackDlg.cs</DependentUpon>
    </Compile>
    <Compile Include="Collection\NaturalSortComparer.cs" />
    <Compile Include="BloomZipFile.cs" />
    <Compile Include="Collection\ScriptSettingsDialog.cs">
      <SubType>Form</SubType>
    </Compile>
    <Compile Include="Collection\ScriptSettingsDialog.Designer.cs">
      <DependentUpon>ScriptSettingsDialog.cs</DependentUpon>
    </Compile>
    <Compile Include="Edit\AudioRecording.cs" />
    <Compile Include="Edit\ConfirmRemovePageDialog.cs">
      <SubType>Form</SubType>
    </Compile>
    <Compile Include="Edit\ConfirmRemovePageDialog.designer.cs">
      <DependentUpon>ConfirmRemovePageDialog.cs</DependentUpon>
    </Compile>
    <Compile Include="CollectionTab\HistoryAndNotesDialog.cs" />
    <Compile Include="CollectionTab\HistoryAndNotesDialog.Designer.cs">
      <DependentUpon>HistoryAndNotesDialog.cs</DependentUpon>
    </Compile>
    <Compile Include="Edit\JpegWarningDialog.cs">
      <SubType>Form</SubType>
    </Compile>
    <Compile Include="Edit\JpegWarningDialog.Designer.cs">
      <DependentUpon>JpegWarningDialog.cs</DependentUpon>
    </Compile>
    <Compile Include="Edit\LameEncoder.cs" />
    <Compile Include="Edit\WebThumbNailList.cs">
      <SubType>UserControl</SubType>
    </Compile>
    <Compile Include="Edit\WebThumbNailList.Designer.cs">
      <DependentUpon>WebThumbNailList.cs</DependentUpon>
    </Compile>
    <Compile Include="Edit\TransparentPanel.cs">
      <SubType>Component</SubType>
    </Compile>
    <Compile Include="Extensions.cs" />
    <Compile Include="ImageProcessing\ImageUtils.cs" />
    <Compile Include="InstallerSupport.cs" />
    <Compile Include="MiscUI\BloomIntegrityDialog.cs">
      <SubType>Form</SubType>
    </Compile>
    <Compile Include="MiscUI\BloomIntegrityDialog.Designer.cs">
      <DependentUpon>BloomIntegrityDialog.cs</DependentUpon>
    </Compile>
    <Compile Include="MiscUI\DontShowThisAgainButton.cs">
      <SubType>Component</SubType>
    </Compile>
    <Compile Include="MiscUI\DontShowThisAgainButton.Designer.cs">
      <DependentUpon>DontShowThisAgainButton.cs</DependentUpon>
    </Compile>
    <Compile Include="MiscUI\HtmlTextBox.cs">
      <SubType>UserControl</SubType>
    </Compile>
    <Compile Include="MiscUI\HtmlTextBox.Designer.cs">
      <DependentUpon>HtmlTextBox.cs</DependentUpon>
    </Compile>
    <Compile Include="MiscUI\TipDialog.cs">
      <SubType>Form</SubType>
    </Compile>
    <Compile Include="MiscUI\TipDialog.designer.cs">
      <DependentUpon>TipDialog.cs</DependentUpon>
    </Compile>
    <Compile Include="MiscUI\ToastNotifier.cs">
      <SubType>Form</SubType>
    </Compile>
    <Compile Include="MiscUI\ToastNotifier.designer.cs">
      <DependentUpon>ToastNotifier.cs</DependentUpon>
    </Compile>
    <Compile Include="NavigationIsolator.cs" />
    <Compile Include="MiscUI\ProblemReporterDialog.cs">
      <SubType>Form</SubType>
    </Compile>
    <Compile Include="MiscUI\ProblemReporterDialog.Designer.cs">
      <DependentUpon>ProblemReporterDialog.cs</DependentUpon>
    </Compile>
    <Compile Include="Publish\PDF\AdobeReaderControl.cs">
      <SubType>UserControl</SubType>
    </Compile>
    <Compile Include="Publish\PDF\AdobeReaderControl.Designer.cs">
      <DependentUpon>AdobeReaderControl.cs</DependentUpon>
    </Compile>
    <Compile Include="Publish\BloomLibrary\BloomLibraryPublishControl.cs">
      <SubType>UserControl</SubType>
    </Compile>
    <Compile Include="Publish\BloomLibrary\BloomLibraryPublishControl.Designer.cs">
      <DependentUpon>BloomLibraryPublishControl.cs</DependentUpon>
    </Compile>
    <Compile Include="Publish\BulkUploadProgressDlg.cs">
      <SubType>Form</SubType>
    </Compile>
    <Compile Include="Publish\BulkUploadProgressDlg.Designer.cs">
      <DependentUpon>BulkUploadProgressDlg.cs</DependentUpon>
    </Compile>
    <Compile Include="Publish\Epub\EpubView.cs">
      <SubType>UserControl</SubType>
    </Compile>
    <Compile Include="Publish\Epub\EpubView.Designer.cs">
      <DependentUpon>EpubView.cs</DependentUpon>
    </Compile>
    <Compile Include="Publish\Epub\FontFileFinder.cs" />
    <Compile Include="Publish\Epub\FontGroup.cs" />
    <Compile Include="Publish\PDF\MakePdfUsingGeckofxHtmlToPdfProgram.cs" />
    <Compile Include="Publish\PDF\PdfViewer.cs">
      <SubType>UserControl</SubType>
    </Compile>
    <Compile Include="Publish\PDF\PdfViewer.Designer.cs">
      <DependentUpon>PdfViewer.cs</DependentUpon>
    </Compile>
    <Compile Include="Publish\PDF\ProcessPdfWithGhostscript.cs" />
    <Compile Include="Publish\PDF\SamplePrintNotification.cs">
      <SubType>Form</SubType>
    </Compile>
    <Compile Include="Publish\PDF\SamplePrintNotification.Designer.cs">
      <DependentUpon>SamplePrintNotification.cs</DependentUpon>
    </Compile>
    <Compile Include="Publish\SHRP_TeachersGuideExtension.cs" />
    <Compile Include="Publish\SHRP_PupilBookExtension.cs" />
    <Compile Include="Registration\LicenseDialog.cs">
      <SubType>Form</SubType>
    </Compile>
    <Compile Include="Registration\LicenseDialog.Designer.cs">
      <DependentUpon>LicenseDialog.cs</DependentUpon>
    </Compile>
    <Compile Include="Registration\RegistrationDialog.cs">
      <SubType>Form</SubType>
    </Compile>
    <Compile Include="Registration\RegistrationDialog.Designer.cs">
      <DependentUpon>RegistrationDialog.cs</DependentUpon>
    </Compile>
    <Compile Include="SendReceive\SendReceiver.cs" />
    <Compile Include="SendReceive\BloomChorusRules.cs" />
    <Compile Include="ToPalaso\BetterSplitContainer.cs">
      <SubType>Component</SubType>
    </Compile>
    <Compile Include="ToPalaso\BetterSplitContainer.Designer.cs">
      <DependentUpon>BetterSplitContainer.cs</DependentUpon>
    </Compile>
    <Compile Include="ToPalaso\FontInstaller.cs" />
    <Compile Include="ToPalaso\LanguageLookupModelExtensions.cs" />
    <Compile Include="ToPalaso\MessageLabelProgress.cs">
      <SubType>Component</SubType>
    </Compile>
    <Compile Include="ToPalaso\ProgressDialogForeground.cs">
      <SubType>Form</SubType>
    </Compile>
    <Compile Include="ToPalaso\ProgressDialogForeground.Designer.cs">
      <DependentUpon>ProgressDialogForeground.cs</DependentUpon>
    </Compile>
    <Compile Include="Edit\FlowThumbNailList.cs">
      <SubType>UserControl</SubType>
    </Compile>
    <Compile Include="Edit\FlowThumbNailList.Designer.cs">
      <DependentUpon>FlowThumbNailList.cs</DependentUpon>
    </Compile>
    <Compile Include="ToPalaso\ProgressDialogBackground.cs">
      <SubType>Form</SubType>
    </Compile>
    <Compile Include="ToPalaso\ProgressDialogBackground.Designer.cs">
      <DependentUpon>ProgressDialogBackground.cs</DependentUpon>
    </Compile>
    <Compile Include="HelpLauncher.cs" />
    <Compile Include="Collection\BloomPack\BloomPackInstallDialog.cs">
      <SubType>Form</SubType>
    </Compile>
    <Compile Include="Collection\BloomPack\BloomPackInstallDialog.Designer.cs">
      <DependentUpon>BloomPackInstallDialog.cs</DependentUpon>
    </Compile>
    <Compile Include="ImageProcessing\RuntimeImageProcessor.cs" />
    <Compile Include="CollectionTab\IBloomTabArea.cs" />
    <Compile Include="CollectionTab\ListHeader.cs">
      <SubType>UserControl</SubType>
    </Compile>
    <Compile Include="CollectionTab\ListHeader.Designer.cs">
      <DependentUpon>ListHeader.cs</DependentUpon>
    </Compile>
    <Compile Include="Collection\ShortcutMaker.cs" />
    <Compile Include="CollectionCreating\LanguageLocationControl.cs">
      <SubType>UserControl</SubType>
    </Compile>
    <Compile Include="CollectionCreating\LanguageLocationControl.Designer.cs">
      <DependentUpon>LanguageLocationControl.cs</DependentUpon>
    </Compile>
    <Compile Include="CollectionCreating\LanguageIdControl.cs">
      <SubType>UserControl</SubType>
    </Compile>
    <Compile Include="CollectionCreating\LanguageIdControl.Designer.cs">
      <DependentUpon>LanguageIdControl.cs</DependentUpon>
    </Compile>
    <Compile Include="CollectionCreating\CollectionNameControl.cs">
      <SubType>UserControl</SubType>
    </Compile>
    <Compile Include="CollectionCreating\CollectionNameControl.Designer.cs">
      <DependentUpon>CollectionNameControl.cs</DependentUpon>
    </Compile>
    <Compile Include="CollectionCreating\NewCollectionWizard.cs">
      <SubType>Form</SubType>
    </Compile>
    <Compile Include="CollectionCreating\NewCollectionWizard.Designer.cs">
      <DependentUpon>NewCollectionWizard.cs</DependentUpon>
    </Compile>
    <Compile Include="Palette.cs" />
    <Compile Include="ToPalaso\BetterToolTip.cs">
      <SubType>Component</SubType>
    </Compile>
    <Compile Include="ToPalaso\BetterTooltipTransparentOverlay.cs">
      <SubType>Component</SubType>
    </Compile>
    <Compile Include="ImageProcessing\ImageServer.cs" />
    <Compile Include="ApplicationUpdateSupport.cs" />
    <Compile Include="UpdateVersionTable.cs" />
    <Compile Include="WebLibraryIntegration\BookDownloadSupport.cs" />
    <Compile Include="WebLibraryIntegration\IProgressDialog.cs" />
    <Compile Include="web\controllers\ApiRequest.cs" />
    <Compile Include="WebLibraryIntegration\ProblemBookUploader.cs" />
    <Compile Include="web\BloomWebSocketServer.cs" />
    <Compile Include="web\CommandAvailabilityPublisher.cs" />
    <Compile Include="web\controllers\AddOrChangePageApi.cs" />
    <Compile Include="Publish\Android\wifi\AndroidMessageArgs.cs" />
    <Compile Include="Publish\Android\PublishToAndroidApi.cs" />
    <Compile Include="web\controllers\ImageApi.cs" />
    <Compile Include="web\controllers\PageTemplatesApi.cs" />
    <Compile Include="web\controllers\KeyboardingConfigApi.cs" />
    <Compile Include="web\controllers\BookSettingsApi.cs" />
    <Compile Include="web\controllers\BrandingApi.cs" />
    <Compile Include="web\BloomHttpListenerContext.cs" />
<<<<<<< HEAD
    <Compile Include="web\controllers\MusicApi.cs" />
    <Compile Include="web\controllers\ToolboxApi.cs" />
=======
    <Compile Include="web\IBloomWebSocketServer.cs" />
>>>>>>> ad4c139f
    <Compile Include="web\SimulatedPageFile.cs" />
    <Compile Include="web\I18NHandler.cs" />
    <Compile Include="web\ReadersApi.cs" />
    <Compile Include="web\controllers\ExternalLinkController.cs" />
    <Compile Include="web\UrlLookup.cs" />
    <Compile Include="web\WebSocketProgress.cs" />
    <Compile Include="Wizard\WinForms\WizardControl.cs">
      <SubType>Component</SubType>
    </Compile>
    <Compile Include="Wizard\WinForms\WizardPage.cs">
      <SubType>Component</SubType>
    </Compile>
    <Compile Include="Wizard\WizardAdapterControl.cs">
      <SubType>Component</SubType>
    </Compile>
    <Compile Include="WebLibraryIntegration\BloomLinkArgs.cs" />
    <Compile Include="WebLibraryIntegration\BloomParseClient.cs" />
    <Compile Include="WebLibraryIntegration\BloomS3Client.cs" />
    <Compile Include="WebLibraryIntegration\BookDownloadedEventArgs.cs" />
    <Compile Include="WebLibraryIntegration\BookTransfer.cs" />
    <Compile Include="WebLibraryIntegration\AccessKeys.cs" />
    <Compile Include="WebLibraryIntegration\LoginDialog.cs">
      <SubType>Form</SubType>
    </Compile>
    <Compile Include="WebLibraryIntegration\LoginDialog.Designer.cs">
      <DependentUpon>LoginDialog.cs</DependentUpon>
    </Compile>
    <Compile Include="WebLibraryIntegration\OverwriteWarningDialog.cs">
      <SubType>Form</SubType>
    </Compile>
    <Compile Include="WebLibraryIntegration\OverwriteWarningDialog.Designer.cs">
      <DependentUpon>OverwriteWarningDialog.cs</DependentUpon>
    </Compile>
    <Compile Include="web\WebLibraryView.cs">
      <SubType>UserControl</SubType>
    </Compile>
    <Compile Include="web\WebLibraryView.Designer.cs">
      <DependentUpon>WebLibraryView.cs</DependentUpon>
    </Compile>
    <Compile Include="Edit\ConfigurationDialog.cs">
      <SubType>Form</SubType>
    </Compile>
    <Compile Include="Edit\ConfigurationDialog.Designer.cs">
      <DependentUpon>ConfigurationDialog.cs</DependentUpon>
    </Compile>
    <Compile Include="Edit\Configurator.cs" />
    <Compile Include="Browser.cs">
      <SubType>UserControl</SubType>
    </Compile>
    <Compile Include="Browser.Designer.cs">
      <DependentUpon>Browser.cs</DependentUpon>
    </Compile>
    <Compile Include="Command.cs" />
    <Compile Include="web\DynamicJson.cs" />
    <Compile Include="Edit\JSONUtils.cs" />
    <Compile Include="Edit\PageEditingModel.cs" />
    <Compile Include="Edit\PlaceHolderPage.cs" />
    <Compile Include="Edit\SourceTextControl.cs">
      <SubType>UserControl</SubType>
    </Compile>
    <Compile Include="Edit\SourceTextControl.Designer.cs">
      <DependentUpon>SourceTextControl.cs</DependentUpon>
    </Compile>
    <Compile Include="LanguageSettings.cs" />
    <Compile Include="CollectionTab\FlyingImage.cs">
      <SubType>Component</SubType>
    </Compile>
    <Compile Include="Collection\CollectionSettingsDialog.cs">
      <SubType>Form</SubType>
    </Compile>
    <Compile Include="Collection\CollectionSettingsDialog.Designer.cs">
      <DependentUpon>CollectionSettingsDialog.cs</DependentUpon>
    </Compile>
    <Compile Include="ProjectContext.cs" />
    <Compile Include="Collection\CollectionSettings.cs" />
    <Compile Include="Publish\PDF\PdfMaker.cs" />
    <Compile Include="Publish\PublishModel.cs" />
    <Compile Include="ResolveShortcut.cs" />
    <Compile Include="SplashScreen.cs">
      <SubType>Form</SubType>
    </Compile>
    <Compile Include="SplashScreen.Designer.cs">
      <DependentUpon>SplashScreen.cs</DependentUpon>
    </Compile>
    <Compile Include="CollectionCreating\KindOfCollectionControl.cs">
      <SubType>UserControl</SubType>
    </Compile>
    <Compile Include="CollectionCreating\KindOfCollectionControl.Designer.cs">
      <DependentUpon>KindOfCollectionControl.cs</DependentUpon>
    </Compile>
    <Compile Include="CollectionChoosing\MostRecentPathsList.cs" />
    <Compile Include="CollectionChoosing\OpenCreateCloneControl.cs">
      <SubType>UserControl</SubType>
    </Compile>
    <Compile Include="CollectionChoosing\OpenCreateCloneControl.designer.cs">
      <DependentUpon>OpenCreateCloneControl.cs</DependentUpon>
    </Compile>
    <Compile Include="CollectionChoosing\OpenAndCreateCollectionDialog.cs">
      <SubType>Form</SubType>
    </Compile>
    <Compile Include="CollectionChoosing\OpenAndCreateCollectionDialog.Designer.cs">
      <DependentUpon>OpenAndCreateCollectionDialog.cs</DependentUpon>
    </Compile>
    <Compile Include="Edit\PageSelection.cs" />
    <Compile Include="Edit\EditingModel.cs" />
    <Compile Include="Edit\EditingView.cs">
      <SubType>UserControl</SubType>
    </Compile>
    <Compile Include="Edit\EditingView.Designer.cs">
      <DependentUpon>EditingView.cs</DependentUpon>
    </Compile>
    <Compile Include="Event.cs" />
    <Compile Include="Book\Book.cs" />
    <Compile Include="HtmlThumbNailer.cs" />
    <Compile Include="Collection\BookCollection.cs" />
    <Compile Include="Book\BookSelection.cs" />
    <Compile Include="CollectionTab\LibraryListView.cs">
      <SubType>UserControl</SubType>
    </Compile>
    <Compile Include="CollectionTab\LibraryListView.Designer.cs">
      <DependentUpon>LibraryListView.cs</DependentUpon>
    </Compile>
    <Compile Include="CollectionTab\LibraryModel.cs" />
    <Compile Include="CollectionTab\LibraryView.cs">
      <SubType>UserControl</SubType>
    </Compile>
    <Compile Include="CollectionTab\LibraryView.Designer.cs">
      <DependentUpon>LibraryView.cs</DependentUpon>
    </Compile>
    <Compile Include="Edit\PageListView.cs">
      <SubType>UserControl</SubType>
    </Compile>
    <Compile Include="Edit\PageListView.Designer.cs">
      <DependentUpon>PageListView.cs</DependentUpon>
    </Compile>
    <Compile Include="Book\Page.cs" />
    <Compile Include="TempFiles.cs" />
    <Compile Include="SourceCollectionsList.cs" />
    <Compile Include="Workspace\IZoomManager.cs" />
    <Compile Include="Workspace\TabStrip.cs" />
    <Compile Include="Workspace\TabStripRenderer.cs" />
    <Compile Include="Workspace\WorkspaceModel.cs" />
    <Compile Include="Publish\PublishView.cs">
      <SubType>UserControl</SubType>
    </Compile>
    <Compile Include="Publish\PublishView.Designer.cs">
      <DependentUpon>PublishView.cs</DependentUpon>
    </Compile>
    <Compile Include="Program.cs" />
    <Compile Include="Workspace\WorkspaceView.cs">
      <SubType>UserControl</SubType>
    </Compile>
    <Compile Include="Workspace\WorkspaceView.Designer.cs">
      <DependentUpon>WorkspaceView.cs</DependentUpon>
    </Compile>
    <Compile Include="Properties\AssemblyInfo.cs" />
    <EmbeddedResource Include="AboutMemory.resx">
      <DependentUpon>AboutMemory.cs</DependentUpon>
    </EmbeddedResource>
    <EmbeddedResource Include="Browser.resx">
      <DependentUpon>Browser.cs</DependentUpon>
      <SubType>Designer</SubType>
    </EmbeddedResource>
    <EmbeddedResource Include="CollectionTab\BloomLibraryLinkVerification.resx">
      <DependentUpon>BloomLibraryLinkVerification.cs</DependentUpon>
    </EmbeddedResource>
    <EmbeddedResource Include="CollectionTab\InDesignXmlInformationDialog.resx">
      <DependentUpon>InDesignXmlInformationDialog.cs</DependentUpon>
    </EmbeddedResource>
    <EmbeddedResource Include="CollectionTab\MakeReaderTemplateBloomPackDlg.resx">
      <DependentUpon>MakeReaderTemplateBloomPackDlg.cs</DependentUpon>
    </EmbeddedResource>
    <EmbeddedResource Include="Collection\ScriptSettingsDialog.resx">
      <DependentUpon>ScriptSettingsDialog.cs</DependentUpon>
    </EmbeddedResource>
    <EmbeddedResource Include="Edit\ConfirmRemovePageDialog.resx">
      <DependentUpon>ConfirmRemovePageDialog.cs</DependentUpon>
    </EmbeddedResource>
    <EmbeddedResource Include="Collection\BloomPack\BloomPackInstallDialog.resx">
      <DependentUpon>BloomPackInstallDialog.cs</DependentUpon>
      <SubType>Designer</SubType>
    </EmbeddedResource>
    <EmbeddedResource Include="CollectionTab\HistoryAndNotesDialog.resx">
      <DependentUpon>HistoryAndNotesDialog.cs</DependentUpon>
    </EmbeddedResource>
    <EmbeddedResource Include="Edit\JpegWarningDialog.resx">
      <DependentUpon>JpegWarningDialog.cs</DependentUpon>
    </EmbeddedResource>
    <EmbeddedResource Include="Edit\WebThumbNailList.resx">
      <DependentUpon>WebThumbNailList.cs</DependentUpon>
      <SubType>Designer</SubType>
    </EmbeddedResource>
    <EmbeddedResource Include="MiscUI\BloomIntegrityDialog.resx">
      <DependentUpon>BloomIntegrityDialog.cs</DependentUpon>
    </EmbeddedResource>
    <EmbeddedResource Include="MiscUI\LanguageFontDetails.resx">
      <DependentUpon>LanguageFontDetails.cs</DependentUpon>
    </EmbeddedResource>
    <EmbeddedResource Include="MiscUI\HtmlTextBox.resx">
      <DependentUpon>HtmlTextBox.cs</DependentUpon>
    </EmbeddedResource>
    <EmbeddedResource Include="MiscUI\ProblemReporterDialog.resx">
      <DependentUpon>ProblemReporterDialog.cs</DependentUpon>
    </EmbeddedResource>
    <EmbeddedResource Include="MiscUI\TipDialog.resx">
      <DependentUpon>TipDialog.cs</DependentUpon>
    </EmbeddedResource>
    <EmbeddedResource Include="MiscUI\ToastNotifier.resx">
      <DependentUpon>ToastNotifier.cs</DependentUpon>
    </EmbeddedResource>
    <EmbeddedResource Include="MiscUI\TroubleShooterDialog.resx">
      <DependentUpon>TroubleShooterDialog.cs</DependentUpon>
    </EmbeddedResource>
    <EmbeddedResource Include="Publish\PDF\AdobeReaderControl.resx">
      <DependentUpon>AdobeReaderControl.cs</DependentUpon>
    </EmbeddedResource>
    <EmbeddedResource Include="Publish\BloomLibrary\BloomLibraryPublishControl.resx">
      <DependentUpon>BloomLibraryPublishControl.cs</DependentUpon>
    </EmbeddedResource>
    <EmbeddedResource Include="Publish\BulkUploadProgressDlg.resx">
      <DependentUpon>BulkUploadProgressDlg.cs</DependentUpon>
    </EmbeddedResource>
    <EmbeddedResource Include="Publish\Android\AndroidView.resx">
      <DependentUpon>AndroidView.cs</DependentUpon>
    </EmbeddedResource>
    <EmbeddedResource Include="Publish\Epub\EpubView.resx">
      <DependentUpon>EpubView.cs</DependentUpon>
    </EmbeddedResource>
    <EmbeddedResource Include="Publish\PDF\PdfViewer.resx">
      <DependentUpon>PdfViewer.cs</DependentUpon>
    </EmbeddedResource>
    <EmbeddedResource Include="Publish\PDF\SamplePrintNotification.resx">
      <DependentUpon>SamplePrintNotification.cs</DependentUpon>
    </EmbeddedResource>
    <EmbeddedResource Include="Registration\LicenseDialog.resx">
      <DependentUpon>LicenseDialog.cs</DependentUpon>
    </EmbeddedResource>
    <EmbeddedResource Include="Registration\RegistrationDialog.resx">
      <DependentUpon>RegistrationDialog.cs</DependentUpon>
    </EmbeddedResource>
    <EmbeddedResource Include="ToPalaso\BetterSplitContainer.resx">
      <DependentUpon>BetterSplitContainer.cs</DependentUpon>
    </EmbeddedResource>
    <EmbeddedResource Include="ToPalaso\ProgressDialogForeground.resx">
      <DependentUpon>ProgressDialogForeground.cs</DependentUpon>
    </EmbeddedResource>
    <EmbeddedResource Include="Edit\FlowThumbNailList.resx">
      <DependentUpon>FlowThumbNailList.cs</DependentUpon>
    </EmbeddedResource>
    <EmbeddedResource Include="ToPalaso\ProgressDialogBackground.resx">
      <DependentUpon>ProgressDialogBackground.cs</DependentUpon>
    </EmbeddedResource>
    <EmbeddedResource Include="CollectionTab\ListHeader.resx">
      <DependentUpon>ListHeader.cs</DependentUpon>
    </EmbeddedResource>
    <EmbeddedResource Include="CollectionCreating\LanguageLocationControl.resx">
      <DependentUpon>LanguageLocationControl.cs</DependentUpon>
    </EmbeddedResource>
    <EmbeddedResource Include="CollectionCreating\LanguageIdControl.resx">
      <DependentUpon>LanguageIdControl.cs</DependentUpon>
    </EmbeddedResource>
    <EmbeddedResource Include="CollectionCreating\CollectionNameControl.resx">
      <DependentUpon>CollectionNameControl.cs</DependentUpon>
    </EmbeddedResource>
    <EmbeddedResource Include="CollectionCreating\NewCollectionWizard.resx">
      <DependentUpon>NewCollectionWizard.cs</DependentUpon>
    </EmbeddedResource>
    <EmbeddedResource Include="WebLibraryIntegration\LoginDialog.resx">
      <DependentUpon>LoginDialog.cs</DependentUpon>
    </EmbeddedResource>
    <EmbeddedResource Include="WebLibraryIntegration\OverwriteWarningDialog.resx">
      <DependentUpon>OverwriteWarningDialog.cs</DependentUpon>
    </EmbeddedResource>
    <EmbeddedResource Include="web\WebLibraryView.resx">
      <DependentUpon>WebLibraryView.cs</DependentUpon>
    </EmbeddedResource>
    <EmbeddedResource Include="Edit\ConfigurationDialog.resx">
      <DependentUpon>ConfigurationDialog.cs</DependentUpon>
    </EmbeddedResource>
    <EmbeddedResource Include="Edit\EditingView.resx">
      <DependentUpon>EditingView.cs</DependentUpon>
      <SubType>Designer</SubType>
    </EmbeddedResource>
    <EmbeddedResource Include="Edit\SourceTextControl.resx">
      <DependentUpon>SourceTextControl.cs</DependentUpon>
    </EmbeddedResource>
    <EmbeddedResource Include="CollectionTab\LibraryListView.resx">
      <DependentUpon>LibraryListView.cs</DependentUpon>
    </EmbeddedResource>
    <EmbeddedResource Include="CollectionTab\LibraryView.resx">
      <DependentUpon>LibraryView.cs</DependentUpon>
    </EmbeddedResource>
    <EmbeddedResource Include="Edit\PageListView.resx">
      <DependentUpon>PageListView.cs</DependentUpon>
      <SubType>Designer</SubType>
    </EmbeddedResource>
    <EmbeddedResource Include="Collection\CollectionSettingsDialog.resx">
      <DependentUpon>CollectionSettingsDialog.cs</DependentUpon>
    </EmbeddedResource>
    <EmbeddedResource Include="Publish\PublishView.resx">
      <DependentUpon>PublishView.cs</DependentUpon>
      <SubType>Designer</SubType>
    </EmbeddedResource>
    <EmbeddedResource Include="Workspace\WorkspaceView.resx">
      <DependentUpon>WorkspaceView.cs</DependentUpon>
      <SubType>Designer</SubType>
    </EmbeddedResource>
    <EmbeddedResource Include="Properties\Resources.resx">
      <Generator>ResXFileCodeGenerator</Generator>
      <SubType>Designer</SubType>
      <LastGenOutput>Resources.Designer.cs</LastGenOutput>
    </EmbeddedResource>
    <EmbeddedResource Include="Shell.resx">
      <DependentUpon>Shell.cs</DependentUpon>
    </EmbeddedResource>
    <EmbeddedResource Include="CollectionTab\LibraryBookView.resx">
      <DependentUpon>LibraryBookView.cs</DependentUpon>
    </EmbeddedResource>
    <EmbeddedResource Include="SplashScreen.resx">
      <DependentUpon>SplashScreen.cs</DependentUpon>
    </EmbeddedResource>
    <EmbeddedResource Include="CollectionCreating\KindOfCollectionControl.resx">
      <DependentUpon>KindOfCollectionControl.cs</DependentUpon>
      <SubType>Designer</SubType>
    </EmbeddedResource>
    <EmbeddedResource Include="CollectionChoosing\OpenCreateCloneControl.resx">
      <DependentUpon>OpenCreateCloneControl.cs</DependentUpon>
    </EmbeddedResource>
    <EmbeddedResource Include="CollectionChoosing\OpenAndCreateCollectionDialog.resx">
      <DependentUpon>OpenAndCreateCollectionDialog.cs</DependentUpon>
      <SubType>Designer</SubType>
    </EmbeddedResource>
    <EmbeddedResource Include="Workspace\ZoomControl.resx">
      <DependentUpon>ZoomControl.cs</DependentUpon>
    </EmbeddedResource>
    <None Include="app.manifest">
      <SubType>Designer</SubType>
    </None>
    <None Include="ClassDiagram1.cd" />
    <None Include="packages.config">
      <SubType>Designer</SubType>
    </None>
    <None Include="Properties\Settings.settings">
      <Generator>PublicSettingsSingleFileGenerator</Generator>
      <LastGenOutput>Settings.Designer.cs</LastGenOutput>
    </None>
    <Compile Include="Properties\Settings.Designer.cs">
      <AutoGen>True</AutoGen>
      <DependentUpon>Settings.settings</DependentUpon>
      <DesignTimeSharedInput>True</DesignTimeSharedInput>
    </Compile>
    <Compile Include="Shell.cs">
      <SubType>Form</SubType>
    </Compile>
    <Compile Include="Shell.Designer.cs">
      <DependentUpon>Shell.cs</DependentUpon>
    </Compile>
    <Compile Include="StyleSheetService.cs" />
    <Compile Include="CollectionTab\LibraryBookView.cs">
      <SubType>UserControl</SubType>
    </Compile>
    <Compile Include="CollectionTab\LibraryBookView.Designer.cs">
      <DependentUpon>LibraryBookView.cs</DependentUpon>
    </Compile>
    <Compile Include="Workspace\ZoomControl.cs">
      <SubType>UserControl</SubType>
    </Compile>
    <Compile Include="Workspace\ZoomControl.Designer.cs">
      <DependentUpon>ZoomControl.cs</DependentUpon>
    </Compile>
    <Compile Include="XmlHtmlConverter.cs" />
    <Compile Include="web\IRequestInfo.cs" />
    <Compile Include="web\RequestInfo.cs" />
    <Compile Include="web\ServerBase.cs" />
    <Compile Include="web\WebClientWithTimeout.cs">
      <SubType>Component</SubType>
    </Compile>
    <Compile Include="web\EnhancedImageServer.cs" />
    <Compile Include="WebLibraryIntegration\ProxyManager.cs" />
  </ItemGroup>
  <ItemGroup>
    <None Include="Resources\current-service-urls.json" />
    <None Include="Resources\Logo27x32.png" />
  </ItemGroup>
  <ItemGroup>
    <None Include="app.config">
      <SubType>Designer</SubType>
    </None>
    <None Include="Resources\x-office-document.png" />
  </ItemGroup>
  <ItemGroup>
    <None Include="Resources\WelcomeHeader.png" />
  </ItemGroup>
  <ItemGroup>
    <None Include="Resources\menuButton.png" />
  </ItemGroup>
  <ItemGroup>
    <None Include="Resources\booklet70x70.png" />
  </ItemGroup>
  <ItemGroup>
    <None Include="Resources\bookletA5Horizontal70x70.png" />
  </ItemGroup>
  <ItemGroup>
    <None Include="Resources\A5Landscapel70Wide.png" />
  </ItemGroup>
  <ItemGroup>
    <None Include="Resources\A5Portraitl70Tall.png" />
  </ItemGroup>
  <ItemGroup>
    <None Include="Resources\DeleteMessageBoxButtonImage.png" />
  </ItemGroup>
  <ItemGroup>
    <None Include="Resources\DeleteMessageBoxImage.png" />
  </ItemGroup>
  <ItemGroup>
    <None Include="Resources\RecycleBin.png" />
  </ItemGroup>
  <ItemGroup>
    <None Include="Resources\newBook.png" />
  </ItemGroup>
  <ItemGroup>
    <None Include="Resources\info16x16.png" />
  </ItemGroup>
  <ItemGroup>
    <None Include="Resources\open.png" />
  </ItemGroup>
  <ItemGroup>
    <None Include="Resources\edit.png" />
  </ItemGroup>
  <ItemGroup>
    <None Include="Resources\Error70x70.png" />
  </ItemGroup>
  <ItemGroup>
    <None Include="Resources\settings.png" />
  </ItemGroup>
  <ItemGroup>
    <None Include="Resources\spinner.gif" />
  </ItemGroup>
  <ItemGroup>
    <None Include="Resources\pagePlaceHolder.png" />
  </ItemGroup>
  <ItemGroup>
    <None Include="Resources\construction.png" />
  </ItemGroup>
  <ItemGroup>
    <BootstrapperPackage Include=".NETFramework,Version=v4.0">
      <Visible>False</Visible>
      <ProductName>Microsoft .NET Framework 4 %28x86 and x64%29</ProductName>
      <Install>true</Install>
    </BootstrapperPackage>
    <BootstrapperPackage Include="Microsoft.Net.Client.3.5">
      <Visible>False</Visible>
      <ProductName>.NET Framework 3.5 SP1 Client Profile</ProductName>
      <Install>false</Install>
    </BootstrapperPackage>
    <BootstrapperPackage Include="Microsoft.Net.Framework.3.5.SP1">
      <Visible>False</Visible>
      <ProductName>.NET Framework 3.5 SP1</ProductName>
      <Install>false</Install>
    </BootstrapperPackage>
    <BootstrapperPackage Include="Microsoft.Windows.Installer.3.1">
      <Visible>False</Visible>
      <ProductName>Windows Installer 3.1</ProductName>
      <Install>true</Install>
    </BootstrapperPackage>
  </ItemGroup>
  <ItemGroup>
    <None Include="Resources\Favicon16x16.png" />
  </ItemGroup>
  <ItemGroup>
    <None Include="Resources\library16x16.png" />
  </ItemGroup>
  <ItemGroup>
    <None Include="Resources\library32x32.png" />
  </ItemGroup>
  <ItemGroup>
    <None Include="Resources\settings16x16.png" />
  </ItemGroup>
  <ItemGroup>
    <None Include="Resources\settings32x32.png" />
  </ItemGroup>
  <ItemGroup>
    <None Include="Resources\settings24x24.png" />
  </ItemGroup>
  <ItemGroup>
    <None Include="Resources\feedback24x24.png" />
  </ItemGroup>
  <ItemGroup>
    <None Include="Resources\OpenCreateLibrary24x24.png" />
  </ItemGroup>
  <ItemGroup>
    <None Include="Resources\help24x24.png" />
  </ItemGroup>
  <ItemGroup>
    <None Include="Resources\publish32x32.png" />
  </ItemGroup>
  <ItemGroup>
    <None Include="Resources\helpTab32x32.png" />
  </ItemGroup>
  <ItemGroup>
    <None Include="Resources\Usb.png" />
  </ItemGroup>
  <ItemGroup>
    <None Include="Resources\print.png" />
  </ItemGroup>
  <ItemGroup>
    <None Include="Resources\coverOnly.png" />
  </ItemGroup>
  <ItemGroup>
    <None Include="Resources\insideBookletPages.png" />
  </ItemGroup>
  <ItemGroup>
    <None Include="Resources\simplePages.png" />
  </ItemGroup>
  <ItemGroup>
    <None Include="Resources\deletePage16x16.png" />
  </ItemGroup>
  <ItemGroup>
    <None Include="Resources\deletePage24x24.png" />
  </ItemGroup>
  <ItemGroup>
    <None Include="Resources\Cut16x16.png" />
  </ItemGroup>
  <ItemGroup>
    <None Include="Resources\Copy16x16.png" />
  </ItemGroup>
  <ItemGroup>
    <None Include="Resources\Paste16x16.png" />
  </ItemGroup>
  <ItemGroup>
    <None Include="Resources\Undo16x16.png" />
  </ItemGroup>
  <ItemGroup>
    <None Include="Resources\paste24x24.png" />
  </ItemGroup>
  <ItemGroup>
    <None Include="Resources\paste32x32.png" />
  </ItemGroup>
  <ItemGroup>
    <None Include="Resources\undo32x32.png" />
  </ItemGroup>
  <ItemGroup>
    <None Include="Resources\newLibrary32x32.png" />
  </ItemGroup>
  <ItemGroup>
    <None Include="Resources\newBook1.png" />
  </ItemGroup>
  <ItemGroup>
    <None Include="Resources\LogoForLibraryChoosingDialog.png" />
  </ItemGroup>
  <ItemGroup>
    <None Include="Resources\BloomPack64x64.png" />
  </ItemGroup>
  <ItemGroup>
    <None Include="Resources\Error70x701.png" />
  </ItemGroup>
  <ItemGroup>
    <None Include="Resources\copyDisable16x16.png" />
  </ItemGroup>
  <ItemGroup>
    <None Include="Resources\pasteDisabled32x32.png" />
  </ItemGroup>
  <ItemGroup>
    <None Include="Resources\copyDisable16x161.png" />
  </ItemGroup>
  <ItemGroup>
    <None Include="Resources\undoDisabled32x32.png" />
  </ItemGroup>
  <ItemGroup>
    <None Include="Resources\DeletePageDisabled24x24.png" />
  </ItemGroup>
  <ItemGroup>
    <None Include="Resources\DeletePageDisabled32x32.png" />
  </ItemGroup>
  <ItemGroup>
    <None Include="Resources\DeletePage32x32.png" />
  </ItemGroup>
  <ItemGroup>
    <None Include="Resources\cutDisable16x16.png" />
  </ItemGroup>
  <ItemGroup>
    <COMReference Include="IWshRuntimeLibrary">
      <Guid>{F935DC20-1CF0-11D0-ADB9-00C04FD58A0B}</Guid>
      <VersionMajor>1</VersionMajor>
      <VersionMinor>0</VersionMinor>
      <Lcid>0</Lcid>
      <WrapperTool>tlbimp</WrapperTool>
      <Isolated>False</Isolated>
      <EmbedInteropTypes>False</EmbedInteropTypes>
    </COMReference>
  </ItemGroup>
  <ItemGroup>
    <None Include="Resources\PackageFlat32x32.png" />
  </ItemGroup>
  <ItemGroup>
    <None Include="Resources\PackageFlat48x47.png" />
  </ItemGroup>
  <ItemGroup>
    <None Include="Resources\delete-wordLarge.png" />
  </ItemGroup>
  <ItemGroup>
    <None Include="Resources\pdf16x16.png" />
  </ItemGroup>
  <ItemGroup>
    <None Include="Resources\multilingualSettings.png" />
  </ItemGroup>
  <ItemGroup>
    <None Include="Resources\thumbnail.png" />
  </ItemGroup>
  <ItemGroup>
    <None Include="Resources\sad_large.png" />
    <None Include="Resources\sendreceiveToolbarButton.png" />
    <None Include="Resources\PackageFlat.png" />
    <None Include="Resources\cloneFromChorusHub.png" />
    <None Include="Resources\cloneFromInternet.png" />
    <None Include="Resources\cloneFromUsb.png" />
    <None Include="Resources\placeHolderBookThumbnail.png" />
    <None Include="Resources\cropMarks.png" />
    <None Include="Resources\SILLogoBlue132x184.png" />
    <None Include="Resources\sil logo on dark 132x127.png" />
    <None Include="Resources\SILBlueWithTagline100x140.png" />
    <None Include="Resources\SILBlueWithTagline101x141.png" />
    <None Include="Resources\SILBlueWithTagline102x142.png" />
    <None Include="Resources\SILInBlueNoTagLineWithTrademark100x50.png" />
    <None Include="Resources\SILInBlueNoTagLineWithTrademark100x113.png" />
    <None Include="Resources\SILInBlueNoTagLineWithTrademark80x90.png" />
    <None Include="Resources\SILInBlue76.png" />
    <None Include="Resources\SILInBlue100.png" />
    <None Include="Resources\SIL_Logo_FadedBlue_Small_Transparent.png" />
    <None Include="Resources\SIL_Logo_Blue_Smaller_Transparent.png" />
    <None Include="Resources\cloud.png" />
    <None Include="Resources\upload.png" />
    <None Include="Resources\SIL_Logo_2014Small1.png" />
    <None Include="Resources\unstable.png" />
    <None Include="Resources\duplicatePage32x32.png" />
    <None Include="Resources\duplicatePageDisabled32x32.png" />
    <None Include="Resources\greyTriangleButton.png" />
    <None Include="Resources\installerBackground.jpg" />
    <None Include="Resources\videos.png" />
  </ItemGroup>
  <ItemGroup>
    <WCFMetadata Include="Service References\" />
  </ItemGroup>
  <ItemGroup>
    <None Include="Resources\EpubIcon.bmp" />
  </ItemGroup>
  <Import Project="$(MSBuildToolsPath)\Microsoft.CSharp.targets" />
  <PropertyGroup>
    <PostBuildEvent Condition="'$(OS)'=='Windows_NT'">
"$(DevEnvDir)..\..\VC\bin\editbin.exe" /largeaddressaware "$(TargetPath)"
copy /Y "$(SolutionDir)\lib\msvcr120.dll" $(OutDir)
copy /Y "$(SolutionDir)\lib\dotnet\libtidy.dll" $(OutDir)
copy /Y "$(SolutionDir)\lib\dotnet\Interop.AcroPDFLib.dll" $(OutDir)
copy /Y "$(SolutionDir)\lib\dotnet\Interop.Acrobat.dll" $(OutDir)
copy /Y "$(SolutionDir)lib\dotnet\GeckofxHtmlToPdf.exe" "$(OutDir)BloomPdfMaker.exe"
copy /Y "$(SolutionDir)lib\dotnet\GeckofxHtmlToPdf.exe.config" "$(OutDir)BloomPdfMaker.exe.config"
    </PostBuildEvent>
    <PostBuildEvent Condition="'$(OS)'!='Windows_NT'">
cp -p "$(SolutionDir)lib/dotnet/GeckofxHtmlToPdf.exe" "$(OutDir)BloomPdfMaker.exe"
cp -p "$(SolutionDir)lib/dotnet/GeckofxHtmlToPdf.exe.config" "$(OutDir)BloomPdfMaker.exe.config"
    </PostBuildEvent>
  </PropertyGroup>
  <Import Project="$(SolutionDir)\.nuget\NuGet.targets" Condition="Exists('$(SolutionDir)\.nuget\NuGet.targets')" />
  <Target Name="BeforeBuild" Condition="'$(OS)'=='Windows_NT'">
    <Exec Command="mkdir $(OutDir)Firefox" Condition="!Exists('$(OutDir)Firefox')" />
    <Exec Command="copy /Y $(SolutionDir)packages\Geckofx45.45.0.28\content\Firefox\*.* $(OutDir)Firefox" />
  </Target>
  <!-- these operations cannot all be done BeforeBuild, because the nuget download occurs as part of Build after BeforeBuild -->
  <Target Name="BeforeResolveReferences" Condition="'$(OS)'!='Windows_NT'">
    <!-- For Linux, copy the appropriate version of icudotnet -->
    <!-- $(icu-config ...) is passed to shell to exec. -->
    <!-- Escape the $ (%24) to ensure it is sent to the shell. -->
    <Exec Command="cp -pvn $(SolutionDir)/lib/dotnet/icu%24(icu-config --version|tr -d .|cut -c -2)/icu.net.dll* $(SolutionDir)/lib/dotnet" />
    <!-- compile the various typescript, jade, and less files in BloomBrowserUI. -->
    <Exec Command="cd $(SolutionDir)/src/BloomBrowserUI &amp;&amp; ( [ -f node_modules/typescript/package.json ] || npm install) &amp;&amp; ( [ -f ../../output/browser/commonBundle.js ] || npm run build)" />
    <!-- copy the appropriate Geckofx45 files to the output directory, first creating it if necessary -->
    <Exec Command="mkdir -p $(OutDir)" />
    <Exec Command="rm -rf $(OutDir)Firefox" />
    <Exec Command="if [ &quot;`arch`&quot; = &quot;x86_64&quot; ]; then find $(SolutionDir)packages/Geckofx45.64.Linux.45.0.23.0 -name 'Geckofx-*.*' -exec cp -pvn '{}' $(OutDir) ';' &amp;&amp; find $(SolutionDir)packages/Geckofx45.64.Linux.45.0.23.0 -name Firefox* -type d -exec cp -pRvn '{}' $(OutDir)/Firefox ';'; else find $(SolutionDir)packages/Geckofx45.32.Linux.45.0.23.0 -name 'Geckofx-*.*' -exec cp -pvn '{}' $(OutDir) ';' &amp;&amp; find $(SolutionDir)packages/Geckofx45.32.Linux.45.0.23.0 -name Firefox* -type d -exec cp -pRvn '{}' $(OutDir)/Firefox ';'; fi" />
  </Target>
  <ItemGroup>
    <BasicBookCssFiles Include="..\..\DistFiles\factoryCollections\Templates\Basic Book\*.css" />
  </ItemGroup>
  <ItemGroup>
    <SourceFiles Include="..\..\lib\dotnet\*.config" />
  </ItemGroup>
  <ItemGroup>
    <LameFiles Include="..\..\lib\lame\lame*.*" />
  </ItemGroup>
  <ItemGroup>
    <RemoteDebugFiles Include="..\..\remoteDebugging\**" />
  </ItemGroup>
  <ItemGroup>
    <GeckoBrowserAdapter Include="..\..\lib\dotnet\SIL.Windows.Forms.GeckoBrowserAdapter.dll" />
  </ItemGroup>
  <ItemGroup>
    <BloomPdfMakerArgs Include="..\..\lib\dotnet\Args.dll" />
  </ItemGroup>
  <ItemGroup>
    <None Include="Resources\settingsbw16x16.png" />
  </ItemGroup>
  <ItemGroup>
    <None Include="Resources\OpenCreateLibrary16x16.png" />
  </ItemGroup>
  <ItemGroup>
    <None Include="Resources\help16x16.png" />
  </ItemGroup>
  <ItemGroup>
    <None Include="Resources\Hamburger.PNG" />
  </ItemGroup>
  <ItemGroup>
    <None Include="Resources\AddPageIcon.PNG" />
  </ItemGroup>
  <ItemGroup>
    <None Include="Resources\AddPageIcon %282%29.PNG" />
  </ItemGroup>
  <ItemGroup>
    <None Include="Resources\AddPageButton.PNG" />
  </ItemGroup>
  <ItemGroup>
    <None Include="Resources\AddPageButtonDisabled.PNG" />
  </ItemGroup>
  <ItemGroup>
    <None Include="Resources\epubPublishButton.png" />
  </ItemGroup>
  <ItemGroup>
    <Content Include="bloom.ico" />
    <Content Include="Firefox\AccessibleMarshal.dll" />
    <Content Include="Firefox\breakpadinjector.dll" />
    <Content Include="Firefox\D3DCompiler_43.dll" />
    <Content Include="Firefox\d3dcompiler_47.dll" />
    <Content Include="Firefox\freebl3.dll" />
    <Content Include="Firefox\icudt56.dll" />
    <Content Include="Firefox\icuin56.dll" />
    <Content Include="Firefox\icuuc56.dll" />
    <Content Include="Firefox\lgpllibs.dll" />
    <Content Include="Firefox\libEGL.dll" />
    <Content Include="Firefox\libGLESv2.dll" />
    <Content Include="Firefox\mozglue.dll" />
    <Content Include="Firefox\msvcp120.dll" />
    <Content Include="Firefox\msvcr120.dll" />
    <Content Include="Firefox\nss3.dll" />
    <Content Include="Firefox\nssckbi.dll" />
    <Content Include="Firefox\nssdbm3.dll" />
    <Content Include="Firefox\plugin-container.exe" />
    <Content Include="Firefox\plugin-hang-ui.exe" />
    <Content Include="Firefox\sandboxbroker.dll" />
    <Content Include="Firefox\softokn3.dll" />
    <Content Include="Firefox\xul.dll" />
    <None Include="Resources\LogoForSplashScreen.png" />
    <None Include="Resources\help16x16Darker.png" />
    <None Include="Resources\sad16x16.png" />
    <None Include="Resources\weblink.png" />
    <None Include="Resources\android.png" />
  </ItemGroup>
  <ItemGroup>
    <Content Include="desktopAndTaskBar.ico" />
    <Content Include="desktopAndTaskBar.svg.ico" />
    <None Include="Resources\normal.svg.ico" />
    <None Include="Resources\bloom.png" />
  </ItemGroup>
  <ItemGroup>
    <Analyzer Include="..\..\packages\AWSSDK.S3.3.3.1\analyzers\dotnet\cs\AWSSDK.S3.CodeAnalysis.dll" />
  </ItemGroup>
  <ItemGroup>
    <IccFiles Include="..\..\DistFiles\ColorProfiles\CMYK\USWebCoatedSWOP.icc" />
    <IccFiles Include="..\..\DistFiles\ColorProfiles\RGB\AdobeRGB1998.icc" />
  </ItemGroup>
  <ItemGroup>
    <Folder Include="Communication\" />
  </ItemGroup>
  <Target Name="AfterBuild">
    <Copy SourceFiles="@(SourceFiles)" DestinationFolder="$(OutDir)" />
    <Copy SourceFiles="@(LameFiles)" DestinationFolder="../../DistFiles" Condition="'$(OS)'=='Windows_NT'" />
    <Copy SourceFiles="@(GeckoBrowserAdapter)" DestinationFolder="$(OutDir)" />
    <Copy SourceFiles="@(BasicBookCssFiles)" DestinationFolder="../../DistFiles/factoryCollections/Templates/Leveled Reader" />
    <Copy SourceFiles="@(BasicBookCssFiles)" DestinationFolder="../../DistFiles/factoryCollections/Templates/Decodable Reader" />
    <Copy SourceFiles="@(RemoteDebugFiles)" DestinationFolder="$(OutDir)/remoteDebugging" Condition="'$(Configuration)|$(Platform)' == 'Debug|x86'" />
    <Copy SourceFiles="@(BloomPdfMakerArgs)" DestinationFolder="$(OutDir)" />
    <Copy SourceFiles="@(IccFiles)" DestinationFolder="$(OutDir)/ColorProfiles" />
  </Target>
</Project><|MERGE_RESOLUTION|>--- conflicted
+++ resolved
@@ -614,12 +614,9 @@
     <Compile Include="web\controllers\BookSettingsApi.cs" />
     <Compile Include="web\controllers\BrandingApi.cs" />
     <Compile Include="web\BloomHttpListenerContext.cs" />
-<<<<<<< HEAD
+    <Compile Include="web\IBloomWebSocketServer.cs" />
     <Compile Include="web\controllers\MusicApi.cs" />
     <Compile Include="web\controllers\ToolboxApi.cs" />
-=======
-    <Compile Include="web\IBloomWebSocketServer.cs" />
->>>>>>> ad4c139f
     <Compile Include="web\SimulatedPageFile.cs" />
     <Compile Include="web\I18NHandler.cs" />
     <Compile Include="web\ReadersApi.cs" />
