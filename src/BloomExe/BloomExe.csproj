﻿<?xml version="1.0" encoding="utf-8"?>
<Project ToolsVersion="12.0" DefaultTargets="Build" xmlns="http://schemas.microsoft.com/developer/msbuild/2003">
  <Import Project="..\..\packages\SIL.Windows.Forms.Keyboarding.12.1.0-beta0015\build\SIL.Windows.Forms.Keyboarding.props" Condition="Exists('..\..\packages\SIL.Windows.Forms.Keyboarding.12.1.0-beta0015\build\SIL.Windows.Forms.Keyboarding.props')" />
  <PropertyGroup>
    <ApplicationManifest>app.manifest</ApplicationManifest>
    <ProjectGuid>{304D5612-167C-4725-AF27-B9F2BB788B57}</ProjectGuid>
    <TargetFrameworkVersion Condition="'$(OS)'=='Windows_NT'">v4.7.2</TargetFrameworkVersion>
    <TargetFrameworkVersion Condition="'$(OS)'!='Windows_NT'">v4.7.1</TargetFrameworkVersion>
    <TargetFrameworkProfile>
    </TargetFrameworkProfile>
    <SolutionDir Condition="$(SolutionDir) == '' Or $(SolutionDir) == '*Undefined*'">..\..\</SolutionDir>
    <RestorePackages>true</RestorePackages>
    <PackagesConfig Condition="'$(OS)'=='Windows_NT'">$(MSBuildProjectDirectory)\packages.config</PackagesConfig>
    <PackagesConfig Condition="'$(OS)'!='Windows_NT'">$(MSBuildProjectDirectory)/Linux/packages.config</PackagesConfig>
    <Configuration Condition=" '$(Configuration)' == '' ">Debug</Configuration>
    <Platform Condition=" '$(Platform)' == '' ">x86</Platform>
    <ProductVersion>8.0.30703</ProductVersion>
    <SchemaVersion>2.0</SchemaVersion>
    <NuGetPackageImportStamp>
    </NuGetPackageImportStamp>
  </PropertyGroup>
  <PropertyGroup Condition="'$(Configuration)|$(Platform)' == 'Debug|x86'">
    <DebugSymbols>true</DebugSymbols>
    <OutputPath>..\..\output\Debug\</OutputPath>
    <DefineConstants>DEBUG;TRACE</DefineConstants>
    <DebugType>full</DebugType>
    <PlatformTarget>x86</PlatformTarget>
    <CodeAnalysisLogFile>..\..\output\Debug\Bloom.exe.CodeAnalysisLog.xml</CodeAnalysisLogFile>
    <CodeAnalysisUseTypeNameInSuppression>true</CodeAnalysisUseTypeNameInSuppression>
    <CodeAnalysisModuleSuppressionsFile>GlobalSuppressions.cs</CodeAnalysisModuleSuppressionsFile>
    <ErrorReport>prompt</ErrorReport>
    <CodeAnalysisRuleSet>MinimumRecommendedRules.ruleset</CodeAnalysisRuleSet>
    <CodeAnalysisRuleSetDirectories>;C:\Program Files (x86)\Microsoft Visual Studio 10.0\Team Tools\Static Analysis Tools\\Rule Sets</CodeAnalysisRuleSetDirectories>
    <CodeAnalysisIgnoreBuiltInRuleSets>false</CodeAnalysisIgnoreBuiltInRuleSets>
    <CodeAnalysisRuleDirectories>;C:\Program Files (x86)\Microsoft Visual Studio 10.0\Team Tools\Static Analysis Tools\FxCop\\Rules</CodeAnalysisRuleDirectories>
    <CodeAnalysisIgnoreBuiltInRules>false</CodeAnalysisIgnoreBuiltInRules>
    <CodeAnalysisFailOnMissingRules>false</CodeAnalysisFailOnMissingRules>
    <WarningLevel>4</WarningLevel>
    <Optimize>false</Optimize>
    <Prefer32Bit>false</Prefer32Bit>
    <LangVersion>7.3</LangVersion>
  </PropertyGroup>
  <PropertyGroup Condition="'$(OS)'!='Windows_NT' AND '$(Configuration)|$(Platform)' == 'Debug|x86'">
    <DefineConstants>__MonoCS__;DEBUG;TRACE</DefineConstants>
  </PropertyGroup>
  <PropertyGroup Condition="'$(Configuration)|$(Platform)' == 'Release|x86'">
    <OutputPath>..\..\output\Release\</OutputPath>
    <DebugType>pdbonly</DebugType>
    <PlatformTarget>x86</PlatformTarget>
    <CodeAnalysisLogFile>..\..\output\Release\Bloom.exe.CodeAnalysisLog.xml</CodeAnalysisLogFile>
    <CodeAnalysisUseTypeNameInSuppression>true</CodeAnalysisUseTypeNameInSuppression>
    <CodeAnalysisModuleSuppressionsFile>GlobalSuppressions.cs</CodeAnalysisModuleSuppressionsFile>
    <ErrorReport>prompt</ErrorReport>
    <CodeAnalysisRuleSet>MinimumRecommendedRules.ruleset</CodeAnalysisRuleSet>
    <CodeAnalysisRuleSetDirectories>;C:\Program Files (x86)\Microsoft Visual Studio 10.0\Team Tools\Static Analysis Tools\\Rule Sets</CodeAnalysisRuleSetDirectories>
    <CodeAnalysisIgnoreBuiltInRuleSets>true</CodeAnalysisIgnoreBuiltInRuleSets>
    <CodeAnalysisRuleDirectories>;C:\Program Files (x86)\Microsoft Visual Studio 10.0\Team Tools\Static Analysis Tools\FxCop\\Rules</CodeAnalysisRuleDirectories>
    <CodeAnalysisIgnoreBuiltInRules>false</CodeAnalysisIgnoreBuiltInRules>
    <CodeAnalysisFailOnMissingRules>false</CodeAnalysisFailOnMissingRules>
    <WarningLevel>4</WarningLevel>
    <Optimize>false</Optimize>
    <DebugSymbols>true</DebugSymbols>
    <DefineConstants>TRACE</DefineConstants>
    <Prefer32Bit>false</Prefer32Bit>
    <LangVersion>7.3</LangVersion>
  </PropertyGroup>
  <PropertyGroup Condition="'$(OS)'!='Windows_NT' AND '$(Configuration)|$(Platform)' == 'Release|x86'">
    <DefineConstants>__MonoCS__;TRACE</DefineConstants>
  </PropertyGroup>
  <PropertyGroup>
    <OutputType>WinExe</OutputType>
  </PropertyGroup>
  <PropertyGroup>
    <RootNamespace>Bloom</RootNamespace>
  </PropertyGroup>
  <PropertyGroup>
    <ApplicationIcon>bloom.ico</ApplicationIcon>
  </PropertyGroup>
  <PropertyGroup>
    <AssemblyName>Bloom</AssemblyName>
  </PropertyGroup>
  <PropertyGroup Condition="'$(OS)'=='Windows_NT'">
    <!-- Uses a LargeAddressAware nuget package to specify that this executable is large address aware.
    This means that we promise to the OS that we/our dependencies handle pointers in the upper address space (from 2GB to 4GB range) correctly (hopefully!).
    In exchange, the OS allows the program to use up to 4 GB of virtual address space instead of 2 GB of virtual address space.
    This will be relevant if run on 64-bit Windows (or if the user set the 3GB/IncreaseUserVa switch on 32-bit Windows)

    I believe this is unnecessary on Linux, they usually already have 4 GB virtual address space available.
    -->
    <LargeAddressAware>true</LargeAddressAware>
  </PropertyGroup>
  <PropertyGroup>
    <StartupObject />
  </PropertyGroup>
  <ItemGroup>
    <Reference Include="Analytics.NET, Version=2.0.0.0, Culture=neutral, processorArchitecture=MSIL">
      <HintPath>..\..\packages\Analytics.2.0.2\lib\Analytics.NET.dll</HintPath>
    </Reference>
    <Reference Include="AtkSharp, Version=1.0.0.0, Culture=neutral, PublicKeyToken=313398f2149d753f, processorArchitecture=MSIL">
      <HintPath>..\..\packages\AtkSharp-signed.3.22.24.37\lib\netstandard2.0\AtkSharp.dll</HintPath>
    </Reference>
    <Reference Include="Autofac, Version=6.0.0.0, Culture=neutral, PublicKeyToken=17863af14b0044da, processorArchitecture=MSIL">
      <HintPath>..\..\packages\Autofac.6.0.0\lib\netstandard2.0\Autofac.dll</HintPath>
    </Reference>
    <Reference Include="AWSSDK.Core, Version=3.3.0.0, Culture=neutral, PublicKeyToken=885c28607f98e604, processorArchitecture=MSIL">
      <HintPath>..\..\packages\AWSSDK.Core.3.5.1.32\lib\net45\AWSSDK.Core.dll</HintPath>
    </Reference>
    <Reference Include="AWSSDK.S3, Version=3.3.0.0, Culture=neutral, PublicKeyToken=885c28607f98e604, processorArchitecture=MSIL">
      <HintPath>..\..\packages\AWSSDK.S3.3.5.3.10\lib\net45\AWSSDK.S3.dll</HintPath>
    </Reference>
    <Reference Include="CairoSharp, Version=3.22.24.37, Culture=neutral, PublicKeyToken=313398f2149d753f, processorArchitecture=MSIL">
      <HintPath>..\..\packages\CairoSharp-signed.3.22.24.37\lib\netstandard2.0\CairoSharp.dll</HintPath>
    </Reference>
    <Reference Include="CommandLine, Version=2.8.0.0, Culture=neutral, PublicKeyToken=5a870481e358d379, processorArchitecture=MSIL">
      <HintPath>..\..\packages\CommandLineParser.2.8.0\lib\net461\CommandLine.dll</HintPath>
    </Reference>
    <Reference Include="CustomMarshalers" />
    <Reference Include="DesktopAnalytics, Version=1.2.4.11, Culture=neutral, processorArchitecture=MSIL">
      <HintPath>..\..\packages\DesktopAnalytics.1.2.4.11\lib\net40\DesktopAnalytics.dll</HintPath>
    </Reference>
    <!-- Don't let Nuget Package Manager automatically update (downgrade) this to DialogAdapters.Gtk2; it will break Bloom -->
    <Reference Include="DialogAdapters, Version=0.1.11.0, Culture=neutral, PublicKeyToken=7dc842182b0626dc, processorArchitecture=MSIL">
      <HintPath>..\..\packages\DialogAdapters.0.1.11\lib\net461\DialogAdapters.dll</HintPath>
    </Reference>
    <Reference Include="Enchant.Net, Version=1.4.0.0, Culture=neutral, PublicKeyToken=ae135aeb3d479ab9, processorArchitecture=MSIL">
      <HintPath>..\..\packages\Enchant.Net.1.4.2\lib\net461\Enchant.Net.dll</HintPath>
    </Reference>
    <Reference Include="EPPlus, Version=6.2.4.0, Culture=neutral, PublicKeyToken=ea159fdaa78159a1, processorArchitecture=MSIL">
      <HintPath>..\..\packages\EPPlus.6.2.4\lib\net462\EPPlus.dll</HintPath>
    </Reference>
    <Reference Include="EPPlus.Interfaces, Version=6.1.1.0, Culture=neutral, PublicKeyToken=a694d7f3b0907a61, processorArchitecture=MSIL">
      <HintPath>..\..\packages\EPPlus.Interfaces.6.1.1\lib\net462\EPPlus.Interfaces.dll</HintPath>
    </Reference>
    <Reference Include="EPPlus.System.Drawing, Version=6.1.1.0, Culture=neutral, PublicKeyToken=2308d35469c9bac0, processorArchitecture=MSIL">
      <HintPath>..\..\packages\EPPlus.System.Drawing.6.1.1\lib\net462\EPPlus.System.Drawing.dll</HintPath>
    </Reference>
    <Reference Include="Fleck, Version=1.1.0.0, Culture=neutral, processorArchitecture=MSIL">
      <HintPath>..\..\packages\Fleck.1.1.0\lib\net45\Fleck.dll</HintPath>
    </Reference>
    <Reference Include="GdkSharp, Version=3.22.24.37, Culture=neutral, PublicKeyToken=313398f2149d753f, processorArchitecture=MSIL">
      <HintPath>..\..\packages\GdkSharp-signed.3.22.24.37\lib\netstandard2.0\GdkSharp.dll</HintPath>
    </Reference>
    <Reference Include="GioSharp, Version=3.22.24.37, Culture=neutral, PublicKeyToken=313398f2149d753f, processorArchitecture=MSIL">
      <HintPath>..\..\packages\GioSharp-signed.3.22.24.37\lib\netstandard2.0\GioSharp.dll</HintPath>
    </Reference>
    <Reference Include="GLibSharp, Version=1.0.0.0, Culture=neutral, PublicKeyToken=313398f2149d753f, processorArchitecture=MSIL">
      <HintPath>..\..\packages\GLibSharp-signed.3.22.24.37\lib\netstandard2.0\GLibSharp.dll</HintPath>
    </Reference>
    <Reference Include="Glob, Version=1.1.8.0, Culture=neutral, processorArchitecture=MSIL">
      <HintPath>..\..\packages\Glob.1.1.8\lib\net46\Glob.dll</HintPath>
    </Reference>
    <Reference Include="GtkSharp, Version=3.22.24.37, Culture=neutral, PublicKeyToken=313398f2149d753f, processorArchitecture=MSIL">
      <HintPath>..\..\packages\GtkSharp-signed.3.22.24.37\lib\netstandard2.0\GtkSharp.dll</HintPath>
    </Reference>
    <Reference Include="ibusdotnet, Version=2.0.0.0, Culture=neutral, PublicKeyToken=c9ab93f7b23223fb, processorArchitecture=MSIL">
      <HintPath>..\..\packages\ibusdotnet.2.0.3\lib\net461\ibusdotnet.dll</HintPath>
    </Reference>
    <Reference Include="ICSharpCode.SharpZipLib, Version=1.3.3.11, Culture=neutral, PublicKeyToken=1b03e6acf1164f73, processorArchitecture=MSIL">
      <HintPath>..\..\packages\SharpZipLib.1.3.3\lib\net45\ICSharpCode.SharpZipLib.dll</HintPath>
    </Reference>
    <Reference Include="icu.net, Version=2.8.0.0, Culture=neutral, PublicKeyToken=416fdd914afa6b66, processorArchitecture=MSIL">
      <HintPath>..\..\packages\icu.net.2.8.1\lib\net451\icu.net.dll</HintPath>
    </Reference>
    <Reference Include="Instances, Version=1.0.0.0, Culture=neutral, processorArchitecture=MSIL">
      <HintPath>..\..\packages\Instances.3.0.0\lib\netstandard2.0\Instances.dll</HintPath>
    </Reference>
    <Reference Include="L10NSharp, Version=6.0.0.0, Culture=neutral, PublicKeyToken=fd0b3e309a5b7c28, processorArchitecture=MSIL">
      <HintPath>..\..\packages\L10NSharp.6.0.0\lib\net461\L10NSharp.dll</HintPath>
    </Reference>
    <Reference Include="Markdig.Signed, Version=0.30.0.0, Culture=neutral, PublicKeyToken=870da25a133885f8, processorArchitecture=MSIL">
      <HintPath>..\..\packages\Markdig.Signed.0.30.4\lib\net452\Markdig.Signed.dll</HintPath>
    </Reference>
    <Reference Include="MarkdownDeep, Version=1.5.4615.26275, Culture=neutral, processorArchitecture=MSIL">
      <SpecificVersion>False</SpecificVersion>
      <HintPath>..\..\packages\MarkdownDeep.NET.1.5\lib\.NetFramework 3.5\MarkdownDeep.dll</HintPath>
    </Reference>
    <Reference Include="Microsoft.Bcl.AsyncInterfaces, Version=7.0.0.0, Culture=neutral, PublicKeyToken=cc7b13ffcd2ddd51, processorArchitecture=MSIL">
      <HintPath>..\..\packages\Microsoft.Bcl.AsyncInterfaces.7.0.0\lib\net462\Microsoft.Bcl.AsyncInterfaces.dll</HintPath>
    </Reference>
    <Reference Include="Microsoft.CSharp" />
    <Reference Include="Microsoft.DotNet.PlatformAbstractions, Version=3.1.6.0, Culture=neutral, PublicKeyToken=adb9793829ddae60, processorArchitecture=MSIL">
      <HintPath>..\..\packages\Microsoft.DotNet.PlatformAbstractions.3.1.6\lib\net45\Microsoft.DotNet.PlatformAbstractions.dll</HintPath>
    </Reference>
    <Reference Include="Microsoft.Extensions.DependencyModel, Version=3.1.6.0, Culture=neutral, PublicKeyToken=adb9793829ddae60, processorArchitecture=MSIL">
      <HintPath>..\..\packages\Microsoft.Extensions.DependencyModel.3.1.6\lib\net451\Microsoft.Extensions.DependencyModel.dll</HintPath>
    </Reference>
    <Reference Include="Microsoft.IO.RecyclableMemoryStream, Version=1.4.1.0, Culture=neutral, PublicKeyToken=31bf3856ad364e35, processorArchitecture=MSIL">
      <HintPath>..\..\packages\Microsoft.IO.RecyclableMemoryStream.1.4.1\lib\net46\Microsoft.IO.RecyclableMemoryStream.dll</HintPath>
    </Reference>
    <Reference Include="Microsoft.VisualBasic" />
    <Reference Include="Microsoft.Web.WebView2.Core, Version=1.0.1518.46, Culture=neutral, PublicKeyToken=2a8ab48044d2601e, processorArchitecture=MSIL">
      <HintPath>..\..\packages\Microsoft.Web.WebView2.1.0.1518.46\lib\net45\Microsoft.Web.WebView2.Core.dll</HintPath>
    </Reference>
    <Reference Include="Microsoft.Web.WebView2.WinForms, Version=1.0.1518.46, Culture=neutral, PublicKeyToken=2a8ab48044d2601e, processorArchitecture=MSIL">
      <HintPath>..\..\packages\Microsoft.Web.WebView2.1.0.1518.46\lib\net45\Microsoft.Web.WebView2.WinForms.dll</HintPath>
    </Reference>
    <Reference Include="Microsoft.Web.WebView2.Wpf, Version=1.0.1518.46, Culture=neutral, PublicKeyToken=2a8ab48044d2601e, processorArchitecture=MSIL">
      <HintPath>..\..\packages\Microsoft.Web.WebView2.1.0.1518.46\lib\net45\Microsoft.Web.WebView2.Wpf.dll</HintPath>
    </Reference>
    <Reference Include="Microsoft.WindowsAPICodePack, Version=1.1.4.0, Culture=neutral, PublicKeyToken=8985beaab7ea3f04, processorArchitecture=MSIL">
      <HintPath>..\..\packages\Microsoft-WindowsAPICodePack-Core.1.1.4\lib\net452\Microsoft.WindowsAPICodePack.dll</HintPath>
    </Reference>
    <Reference Include="Microsoft.WindowsAPICodePack.Shell, Version=1.1.4.0, Culture=neutral, PublicKeyToken=8985beaab7ea3f04, processorArchitecture=MSIL">
      <HintPath>..\..\packages\Microsoft-WindowsAPICodePack-Shell.1.1.4\lib\net452\Microsoft.WindowsAPICodePack.Shell.dll</HintPath>
    </Reference>
    <Reference Include="Mono.Unix, Version=7.1.0.0, Culture=neutral, PublicKeyToken=cc7b13ffcd2ddd51, processorArchitecture=MSIL">
      <HintPath>..\..\packages\Mono.Unix.7.1.0-final.1.21458.1\lib\net45\Mono.Unix.dll</HintPath>
    </Reference>
    <Reference Include="NAudio, Version=1.10.0.0, Culture=neutral, processorArchitecture=MSIL">
      <HintPath>..\..\packages\NAudio.1.10.0\lib\net35\NAudio.dll</HintPath>
    </Reference>
    <Reference Include="NDesk.DBus, Version=1.0.0.0, Culture=neutral, PublicKeyToken=f6716e4f9b2ed099, processorArchitecture=MSIL">
      <HintPath>..\..\packages\NDesk.DBus.0.15.0\lib\NDesk.DBus.dll</HintPath>
    </Reference>
    <Reference Include="Newtonsoft.Json, Version=13.0.0.0, Culture=neutral, PublicKeyToken=30ad4fe6b2a6aeed, processorArchitecture=MSIL">
      <HintPath>..\..\packages\Newtonsoft.Json.13.0.2\lib\net45\Newtonsoft.Json.dll</HintPath>
    </Reference>
    <Reference Include="NuGet.Squirrel" Condition="'$(OS)'=='Windows_NT'">
      <HintPath>..\..\lib\dotnet\NuGet.Squirrel.dll</HintPath>
    </Reference>
    <Reference Include="PangoSharp, Version=3.22.24.37, Culture=neutral, PublicKeyToken=313398f2149d753f, processorArchitecture=MSIL">
      <HintPath>..\..\packages\PangoSharp-signed.3.22.24.37\lib\netstandard2.0\PangoSharp.dll</HintPath>
    </Reference>
    <Reference Include="PdfDroplet">
      <HintPath>..\..\lib\dotnet\PdfDroplet.exe</HintPath>
    </Reference>
    <Reference Include="PdfSharp">
      <HintPath>..\..\lib\dotnet\PdfSharp.dll</HintPath>
    </Reference>
    <Reference Include="PodcastUtilities.PortableDevices">
      <HintPath>..\..\lib\dotnet\PodcastUtilities.PortableDevices.dll</HintPath>
    </Reference>
    <Reference Include="PresentationCore" />
    <Reference Include="PresentationFramework" />
    <Reference Include="RestSharp, Version=106.12.0.0, Culture=neutral, PublicKeyToken=598062e77f915f75, processorArchitecture=MSIL">
      <HintPath>..\..\packages\RestSharp.106.12.0\lib\net452\RestSharp.dll</HintPath>
    </Reference>
    <Reference Include="Sentry, Version=3.9.4.0, Culture=neutral, PublicKeyToken=fba2ec45388e2af0, processorArchitecture=MSIL">
      <HintPath>..\..\packages\Sentry.3.9.4\lib\net461\Sentry.dll</HintPath>
    </Reference>
    <Reference Include="SharpFont, Version=3.1.0, Culture=neutral, processorArchitecture=MSIL" Condition="'$(OS)'!='Windows_NT'">
      <SpecificVersion>False</SpecificVersion>
      <HintPath>../../packages/SharpFont.3.1.0/lib/net20/SharpFont.dll</HintPath>
    </Reference>
    <Reference Include="SIL.Core, Version=12.1.0.0, Culture=neutral, PublicKeyToken=cab3c8c5232dfcf2, processorArchitecture=MSIL">
      <HintPath>..\..\packages\SIL.Core.12.1.0-beta0015\lib\net461\SIL.Core.dll</HintPath>
    </Reference>
    <Reference Include="SIL.Core.Desktop, Version=12.1.0.0, Culture=neutral, PublicKeyToken=cab3c8c5232dfcf2, processorArchitecture=MSIL">
      <HintPath>..\..\packages\SIL.Core.Desktop.12.1.0-beta0015\lib\net461\SIL.Core.Desktop.dll</HintPath>
    </Reference>
    <Reference Include="SIL.Media, Version=12.1.0.0, Culture=neutral, processorArchitecture=MSIL">
      <HintPath>..\..\packages\SIL.Media.12.1.0-beta0015\lib\net461\SIL.Media.dll</HintPath>
    </Reference>
    <Reference Include="SIL.Windows.Forms, Version=12.1.0.0, Culture=neutral, PublicKeyToken=cab3c8c5232dfcf2, processorArchitecture=MSIL">
      <HintPath>..\..\packages\SIL.Windows.Forms.12.1.0-beta0015\lib\net461\SIL.Windows.Forms.dll</HintPath>
    </Reference>
    <Reference Include="SIL.Windows.Forms.Keyboarding, Version=12.1.0.0, Culture=neutral, PublicKeyToken=cab3c8c5232dfcf2, processorArchitecture=MSIL">
      <HintPath>..\..\packages\SIL.Windows.Forms.Keyboarding.12.1.0-beta0015\lib\net461\SIL.Windows.Forms.Keyboarding.dll</HintPath>
    </Reference>
    <Reference Include="SIL.Windows.Forms.WritingSystems, Version=12.1.0.0, Culture=neutral, PublicKeyToken=cab3c8c5232dfcf2, processorArchitecture=MSIL">
      <HintPath>..\..\packages\SIL.Windows.Forms.WritingSystems.12.1.0-beta0015\lib\net461\SIL.Windows.Forms.WritingSystems.dll</HintPath>
    </Reference>
    <Reference Include="SIL.WritingSystems, Version=12.1.0.0, Culture=neutral, PublicKeyToken=cab3c8c5232dfcf2, processorArchitecture=MSIL">
      <HintPath>..\..\packages\SIL.WritingSystems.12.1.0-beta0015\lib\net461\SIL.WritingSystems.dll</HintPath>
    </Reference>
    <Reference Include="SourceMapDotNet, Version=1.0.5478.26629, Culture=neutral, PublicKeyToken=d357635542166cea, processorArchitecture=MSIL">
      <HintPath>..\..\packages\SourceMapDotNet.1.0.5478.26629\lib\SourceMapDotNet.dll</HintPath>
      <Private>True</Private>
    </Reference>
    <Reference Include="Spart, Version=1.0.0.0, Culture=neutral, PublicKeyToken=14d24e064e474331, processorArchitecture=MSIL">
      <HintPath>..\..\packages\Spart.1.0.0\lib\net461\Spart.dll</HintPath>
    </Reference>
    <Reference Include="Splat">
      <HintPath>..\..\lib\dotnet\Splat.dll</HintPath>
    </Reference>
    <Reference Include="SQLite-net, Version=1.7.335.0, Culture=neutral, processorArchitecture=MSIL">
      <HintPath>..\..\packages\sqlite-net-pcl.1.7.335\lib\netstandard2.0\SQLite-net.dll</HintPath>
    </Reference>
    <Reference Include="SQLitePCLRaw.batteries_v2, Version=2.0.3.851, Culture=neutral, PublicKeyToken=8226ea5df37bcae9, processorArchitecture=MSIL">
      <HintPath>..\..\packages\SQLitePCLRaw.bundle_green.2.0.3\lib\net461\SQLitePCLRaw.batteries_v2.dll</HintPath>
    </Reference>
    <Reference Include="SQLitePCLRaw.core, Version=2.0.3.851, Culture=neutral, PublicKeyToken=1488e028ca7ab535, processorArchitecture=MSIL">
      <HintPath>..\..\packages\SQLitePCLRaw.core.2.0.3\lib\netstandard2.0\SQLitePCLRaw.core.dll</HintPath>
    </Reference>
    <Reference Include="SQLitePCLRaw.nativelibrary, Version=2.0.3.851, Culture=neutral, PublicKeyToken=502ed628492ab262, processorArchitecture=MSIL">
      <HintPath>..\..\packages\SQLitePCLRaw.bundle_green.2.0.3\lib\net461\SQLitePCLRaw.nativelibrary.dll</HintPath>
    </Reference>
    <Reference Include="SQLitePCLRaw.provider.dynamic_cdecl, Version=2.0.3.851, Culture=neutral, PublicKeyToken=b68184102cba0b3b, processorArchitecture=MSIL">
      <HintPath>..\..\packages\SQLitePCLRaw.provider.dynamic_cdecl.2.0.3\lib\netstandard2.0\SQLitePCLRaw.provider.dynamic_cdecl.dll</HintPath>
    </Reference>
    <Reference Include="Squirrel" Condition="'$(OS)'=='Windows_NT'">
      <HintPath>..\..\lib\dotnet\Squirrel.dll</HintPath>
    </Reference>
    <Reference Include="System" />
    <Reference Include="System.Collections.Immutable, Version=5.0.0.0, Culture=neutral, PublicKeyToken=b03f5f7f11d50a3a, processorArchitecture=MSIL">
      <HintPath>..\..\packages\System.Collections.Immutable.5.0.0\lib\net461\System.Collections.Immutable.dll</HintPath>
    </Reference>
    <Reference Include="System.ComponentModel.Composition" />
    <Reference Include="System.Configuration" />
    <Reference Include="System.Configuration.ConfigurationManager, Version=6.0.0.0, Culture=neutral, PublicKeyToken=cc7b13ffcd2ddd51, processorArchitecture=MSIL">
      <HintPath>..\..\packages\System.Configuration.ConfigurationManager.6.0.0\lib\net461\System.Configuration.ConfigurationManager.dll</HintPath>
    </Reference>
    <Reference Include="System.Core" />
    <Reference Include="System.Data" />
    <Reference Include="System.Data.OracleClient" />
    <Reference Include="System.Diagnostics.DiagnosticSource, Version=4.0.5.0, Culture=neutral, PublicKeyToken=cc7b13ffcd2ddd51, processorArchitecture=MSIL">
      <HintPath>..\..\packages\System.Diagnostics.DiagnosticSource.4.7.1\lib\net46\System.Diagnostics.DiagnosticSource.dll</HintPath>
    </Reference>
    <Reference Include="System.Drawing.Common, Version=6.0.0.0, Culture=neutral, PublicKeyToken=cc7b13ffcd2ddd51, processorArchitecture=MSIL">
      <HintPath>..\..\packages\System.Drawing.Common.6.0.0\lib\net461\System.Drawing.Common.dll</HintPath>
    </Reference>
    <Reference Include="System.IO, Version=4.1.1.0, Culture=neutral, PublicKeyToken=b03f5f7f11d50a3a, processorArchitecture=MSIL">
      <HintPath>..\..\packages\System.IO.4.3.0\lib\net462\System.IO.dll</HintPath>
      <Private>True</Private>
    </Reference>
    <Reference Include="System.IO.Compression.FileSystem" />
    <Reference Include="System.IO.FileSystem.AccessControl, Version=5.0.0.0, Culture=neutral, PublicKeyToken=b03f5f7f11d50a3a, processorArchitecture=MSIL">
      <HintPath>..\..\packages\System.IO.FileSystem.AccessControl.5.0.0\lib\net461\System.IO.FileSystem.AccessControl.dll</HintPath>
    </Reference>
    <Reference Include="System.Management" />
    <Reference Include="System.Memory, Version=4.0.1.2, Culture=neutral, PublicKeyToken=cc7b13ffcd2ddd51, processorArchitecture=MSIL">
      <HintPath>..\..\packages\System.Memory.4.5.5\lib\net461\System.Memory.dll</HintPath>
    </Reference>
    <Reference Include="System.Net" />
    <Reference Include="System.Net.Http, Version=4.1.1.3, Culture=neutral, PublicKeyToken=b03f5f7f11d50a3a, processorArchitecture=MSIL">
      <HintPath>..\..\packages\System.Net.Http.4.3.4\lib\net46\System.Net.Http.dll</HintPath>
      <Private>True</Private>
    </Reference>
    <Reference Include="System.Printing" Condition="'$(OS)'=='Windows_NT'" />
    <Reference Include="System.Reflection.Metadata, Version=5.0.0.0, Culture=neutral, PublicKeyToken=b03f5f7f11d50a3a, processorArchitecture=MSIL">
      <HintPath>..\..\packages\System.Reflection.Metadata.5.0.0\lib\net461\System.Reflection.Metadata.dll</HintPath>
    </Reference>
    <Reference Include="System.Resources.Extensions, Version=6.0.0.0, Culture=neutral, PublicKeyToken=cc7b13ffcd2ddd51, processorArchitecture=MSIL">
      <SpecificVersion>False</SpecificVersion>
      <HintPath>..\..\packages\System.Resources.Extensions.6.0.0\lib\net461\System.Resources.Extensions.dll</HintPath>
    </Reference>
    <Reference Include="System.Runtime, Version=4.1.1.0, Culture=neutral, PublicKeyToken=b03f5f7f11d50a3a, processorArchitecture=MSIL">
      <HintPath>..\..\packages\System.Runtime.4.3.0\lib\net462\System.Runtime.dll</HintPath>
      <Private>True</Private>
    </Reference>
    <Reference Include="System.Runtime.CompilerServices.Unsafe, Version=6.0.0.0, Culture=neutral, PublicKeyToken=b03f5f7f11d50a3a, processorArchitecture=MSIL">
      <HintPath>..\..\packages\System.Runtime.CompilerServices.Unsafe.6.0.0\lib\net461\System.Runtime.CompilerServices.Unsafe.dll</HintPath>
    </Reference>
    <Reference Include="System.Runtime.Serialization" />
    <Reference Include="System.Numerics.Vectors">
      <HintPath>..\..\packages\System.Numerics.Vectors.4.5.0\lib\net46\System.Numerics.Vectors.dll</HintPath>
    </Reference>
    <Reference Include="System.Security" />
    <Reference Include="System.Security.AccessControl, Version=6.0.0.0, Culture=neutral, PublicKeyToken=b03f5f7f11d50a3a, processorArchitecture=MSIL">
      <HintPath>..\..\packages\System.Security.AccessControl.6.0.0\lib\net461\System.Security.AccessControl.dll</HintPath>
    </Reference>
    <Reference Include="System.Security.Permissions, Version=6.0.0.0, Culture=neutral, PublicKeyToken=cc7b13ffcd2ddd51, processorArchitecture=MSIL">
      <HintPath>..\..\packages\System.Security.Permissions.6.0.0\lib\net461\System.Security.Permissions.dll</HintPath>
    </Reference>
    <Reference Include="System.Security.Principal.Windows, Version=5.0.0.0, Culture=neutral, PublicKeyToken=b03f5f7f11d50a3a, processorArchitecture=MSIL">
      <HintPath>..\..\packages\System.Security.Principal.Windows.5.0.0\lib\net461\System.Security.Principal.Windows.dll</HintPath>
    </Reference>
    <Reference Include="System.ServiceModel" />
    <Reference Include="System.ServiceProcess" />
    <Reference Include="System.Text.Encodings.Web, Version=7.0.0.0, Culture=neutral, PublicKeyToken=cc7b13ffcd2ddd51, processorArchitecture=MSIL">
      <HintPath>..\..\packages\System.Text.Encodings.Web.7.0.0\lib\net462\System.Text.Encodings.Web.dll</HintPath>
    </Reference>
    <Reference Include="System.Text.Json, Version=7.0.0.1, Culture=neutral, PublicKeyToken=cc7b13ffcd2ddd51, processorArchitecture=MSIL">
      <HintPath>..\..\packages\System.Text.Json.7.0.1\lib\net462\System.Text.Json.dll</HintPath>
    </Reference>
    <Reference Include="System.Threading.Tasks, Version=4.0.11.0, Culture=neutral, PublicKeyToken=b03f5f7f11d50a3a, processorArchitecture=MSIL" />
    <Reference Include="System.Transactions" />
    <Reference Include="System.ValueTuple, Version=4.0.3.0, Culture=neutral, PublicKeyToken=cc7b13ffcd2ddd51, processorArchitecture=MSIL">
      <HintPath>..\..\packages\System.ValueTuple.4.5.0\lib\net47\System.ValueTuple.dll</HintPath>
    </Reference>
    <Reference Include="System.Web" />
    <Reference Include="System.Web.Extensions" />
    <Reference Include="System.Xml.Linq" />
    <Reference Include="System.Drawing" />
    <Reference Include="System.Windows.Forms" />
    <Reference Include="System.Xml" />
    <Reference Include="TagLibSharp, Version=2.3.0.0, Culture=neutral, PublicKeyToken=db62eba44689b5b0, processorArchitecture=MSIL">
      <HintPath>..\..\packages\TagLibSharp.2.3.0\lib\net462\TagLibSharp.dll</HintPath>
    </Reference>
    <Reference Include="TechTalk.JiraRestClient, Version=2.3.0.0, Culture=neutral, processorArchitecture=MSIL">
      <HintPath>..\..\packages\TechTalk.JiraRestClient.RestSharp105.2.3.0.1\lib\net40-Client\TechTalk.JiraRestClient.dll</HintPath>
      <Private>True</Private>
    </Reference>
    <Reference Include="TidyManaged">
      <HintPath>..\..\lib\dotnet\TidyManaged.dll</HintPath>
    </Reference>
    <Reference Include="WindowsBase" />
    <Reference Include="WindowsFormsIntegration" />
  </ItemGroup>
  <ItemGroup>
    <Compile Include="Book\BookFileFilter.cs" />
    <Compile Include="Book\AppearanceSettings.cs" />
    <Compile Include="Book\PublishSettings.cs" />
    <Compile Include="Book\SaveContext.cs" />
    <Compile Include="Book\WidgetHelper.cs" />
    <Compile Include="CLI\SendFontAnalyticsCommand.cs" />
    <Compile Include="Collection\BloomPack\ReaderToolsBloomPackCollectionFileFilter.cs" />
    <Compile Include="Collection\BookCollectionHolder.cs" />
    <Compile Include="Collection\CollectionFileFilter.cs" />
    <Compile Include="Collection\CollectionLock.cs" />
    <Compile Include="ErrorReporter\BloomErrorReport.cs" />
    <Compile Include="ErrorReporter\IBloomErrorReporter.cs" />
    <Compile Include="ErrorReporter\AllowSendReport.cs" />
    <Compile Include="ErrorReporter\NotifyUserOfProblemSettings.cs" />
    <Compile Include="FontProcessing\FontServe.cs" />
    <Compile Include="History\CollectionHistory.cs" />
    <Compile Include="History\HistoryEvent.cs" />
    <Compile Include="Publish\Epub\ReadiumManifest.cs" />
    <Compile Include="ToPalaso\CommandLineRunnerExtra.cs" />
    <Compile Include="ToPalaso\ProcessExtra.cs" />
    <Compile Include="ToPalaso\RobustIO.cs" />
    <Compile Include="Utils\AsyncUtil.cs" />
    <Compile Include="Publish\PDF\PublishPdfApi.cs" />
    <Compile Include="ToPalaso\RobustImageIO.cs" />
    <Compile Include="Utils\DisposableList.cs" />
    <Compile Include="Utils\OutputFilenames.cs" />
    <Compile Include="WebView2Browser.cs" Condition="'$(OS)'=='Windows_NT'">
      <SubType>UserControl</SubType>
    </Compile>
    <Compile Include="WebView2Browser.Designer.cs" Condition="'$(OS)'=='Windows_NT'">
      <DependentUpon>WebView2Browser.cs</DependentUpon>
    </Compile>
    <Compile Include="IBrowser.cs" />
    <Compile Include="MiscUI\BloomMessageBox.cs" />
    <Compile Include="Publish\Video\Codec.cs" />
    <Compile Include="Publish\Video\PublishAudioVideoAPI.cs" />
    <Compile Include="Publish\Video\RecordVideoWindow.cs">
      <SubType>Form</SubType>
    </Compile>
    <Compile Include="Publish\Video\RecordVideoWindow.Designer.cs">
      <DependentUpon>RecordVideoWindow.cs</DependentUpon>
    </Compile>
    <Compile Include="Publish\Video\Resolution.cs" />
    <Compile Include="Publish\Video\FormatDimensionsResponseEntry.cs" />
    <Compile Include="Spreadsheet\Header.cs" />
    <Compile Include="FontProcessing\FontFileFinder.cs" />
    <Compile Include="FontProcessing\FontGroup.cs" />
    <Compile Include="FontProcessing\FontMetadata.cs" />
    <Compile Include="Utils\BloomArchiveFile.cs" />
    <Compile Include="Utils\BloomTarArchive.cs" />
    <Compile Include="BloomWebClient.cs">
      <SubType>Component</SubType>
    </Compile>
    <Compile Include="Book\LicenseChecker.cs" />
    <Compile Include="Spreadsheet\SpreadsheetExportCommand.cs" />
    <Compile Include="Spreadsheet\SpreadsheetImportCommand.cs" />
    <Compile Include="CollectionTab\CollectionTabView.cs">
      <SubType>UserControl</SubType>
    </Compile>
    <Compile Include="CollectionTab\CollectionTabView.Designer.cs">
      <DependentUpon>CollectionTabView.cs</DependentUpon>
    </Compile>
    <Compile Include="CommonMessages.cs" />
    <Compile Include="ErrorReporter\CompositeErrorReporter.cs" />
    <Compile Include="ErrorReporter\ErrorReportUtils.cs" />
    <Compile Include="ErrorReporter\ProblemLevel.cs" />
    <Compile Include="ExperimentalFeatures.cs" />
    <Compile Include="MiscUI\BrowserProgressDialog.cs" />
    <Compile Include="MiscUI\Enterprise.cs" />
    <Compile Include="MiscUI\StartupScreenManager.cs" />
    <Compile Include="Publish\BloomPub\BulkBloomPubPublishSettings.cs" />
    <Compile Include="Publish\InclusionSetting.cs" />
    <Compile Include="Publish\LangsToPublishSetting.cs" />
    <Compile Include="Publish\BloomPub\BulkBloomPubCreator.cs" />
    <Compile Include="Publish\LanguagePublishInfo.cs" />
    <Compile Include="Spreadsheet\MarkedUpText.cs" />
    <Compile Include="Spreadsheet\ContentRow.cs" />
    <Compile Include="Spreadsheet\HeaderRow.cs" />
    <Compile Include="Spreadsheet\InternalSpreadsheet.cs" />
    <Compile Include="Spreadsheet\SpreadsheetCell.cs" />
    <Compile Include="Spreadsheet\SpreadsheetExporter.cs" />
    <Compile Include="Spreadsheet\SpreadsheetExportParams.cs" />
    <Compile Include="Spreadsheet\SpreadsheetImporter.cs" />
    <Compile Include="Spreadsheet\SpreadsheetImportParams.cs" />
    <Compile Include="Spreadsheet\SpreadsheetIO.cs" />
    <Compile Include="Spreadsheet\SpreadsheetRow.cs" />
    <Compile Include="History\BookHistory.cs" />
    <Compile Include="TeamCollection\BookRepoChangeEventArgs.cs" />
    <Compile Include="TeamCollection\DeleteRepoBookFileEventArgs.cs" />
    <Compile Include="TeamCollection\BookStatus.cs" />
    <Compile Include="TeamCollection\DisconnectedTeamCollection.cs" />
    <Compile Include="TeamCollection\FileSystemEventRecord.cs" />
    <Compile Include="TeamCollection\FolderTeamCollection.cs" />
    <Compile Include="TeamCollection\RepoChangeEventArgs.cs" />
    <Compile Include="TeamCollection\TeamCollection.cs" />
    <Compile Include="TeamCollection\NewBookEventArgs.cs" />
    <Compile Include="TeamCollection\TeamCollectionApi.cs" />
    <Compile Include="FatalExceptionHandler.cs" />
    <Compile Include="MiscUI\BrowserDialog.cs" />
    <Compile Include="CLI\CreateArtifactsCommand.cs" />
    <Compile Include="Collection\WritingSystem.cs" />
    <Compile Include="ErrorReporter\SentryErrorReporter.cs" />
    <Compile Include="ErrorReporter\HtmlErrorReporter.cs" />
    <Compile Include="MiscUI\ReactDialogFactory.cs" />
    <Compile Include="Publish\BloomPub\BloomPubPublishSettings.cs" />
    <Compile Include="Publish\BloomPub\BloomPubMaker.cs" />
    <Compile Include="Book\BookSelectionChangedEventArgs.cs" />
    <Compile Include="Book\QuestionGroup.cs" />
    <Compile Include="Book\VersionRequirements.cs" />
    <Compile Include="CLI\ChangeLayoutCommand.cs" />
    <Compile Include="Collection\BrandingProject.cs" />
    <Compile Include="MiscUI\DefenderFolderProtectionCheck.cs" />
    <Compile Include="Edit\PageControlsApi.cs" />
    <Compile Include="Publish\BloomPub\usb\AndroidDeviceUsbConnection.cs" />
    <Compile Include="ApplicationContainer.cs" />
    <Compile Include="BloomFileLocator.cs" />
    <Compile Include="BookThumbNailer.cs" />
    <Compile Include="Book\BookCompressor.cs" />
    <Compile Include="Book\BookCopyrightAndLicense.cs" />
    <Compile Include="Book\BookInfo.cs" />
    <Compile Include="Book\BookServer.cs" />
    <Compile Include="Book\CurrentEditableCollectionSelection.cs" />
    <Compile Include="CLI\DownloadBookCommand.cs" />
    <Compile Include="CLI\GetUsedFontsCommand.cs" />
    <Compile Include="CLI\UploadCommand.cs" />
    <Compile Include="CLI\HydrateBookCommand.cs" />
    <Compile Include="Edit\ToolboxToolState.cs" />
    <Compile Include="Edit\DecodableReaderToolSettings.cs" />
    <Compile Include="Edit\ToolboxView.cs" />
    <Compile Include="ElementProxy.cs" />
    <Compile Include="Publish\BloomPub\file\FilePublisher.cs" />
    <Compile Include="Publish\BloomPub\wifi\BloomReaderUDPListener.cs" />
    <Compile Include="Publish\BloomPub\wifi\WiFiAdvertiser.cs" />
    <Compile Include="Publish\BloomPub\wifi\WiFiPublisher.cs" />
    <Compile Include="Publish\AudioProcessor.cs" />
    <Compile Include="Publish\BloomLibrary\BloomLibraryPublishModel.cs" />
    <Compile Include="Publish\AccessibilityChecker\AccessibilityCheckWindow.cs">
      <SubType>Form</SubType>
    </Compile>
    <Compile Include="Publish\AccessibilityChecker\AccessibilityCheckWindow.Designer.cs">
      <DependentUpon>AccessibilityCheckWindow.cs</DependentUpon>
    </Compile>
    <Compile Include="Publish\BloomPub\usb\UsbPublisher.cs" />
    <Compile Include="Publish\Epub\PublishEpubApi.cs" />
    <Compile Include="TeamCollection\BookStatusChangeEventArgs.cs" />
    <Compile Include="MiscUI\ReactDialog.cs">
      <SubType>Form</SubType>
    </Compile>
    <Compile Include="MiscUI\ReactDialog.Designer.cs">
      <DependentUpon>ReactDialog.cs</DependentUpon>
    </Compile>
    <Compile Include="TeamCollection\TeamCollectionManager.cs" />
    <Compile Include="TeamCollection\TeamCollectionMessage.cs" />
    <Compile Include="TeamCollection\TeamCollectionMessageLog.cs" />
    <Compile Include="TeamCollection\TeamCollectionStatusButton.cs">
      <SubType>Component</SubType>
    </Compile>
    <Compile Include="ToPalaso\BackgroundWorkerProgressAdapter.cs" />
    <Compile Include="Utils\BloomUnauthorizedAccessException.cs" />
    <Compile Include="Utils\ConsoleProgress.cs" />
    <Compile Include="Utils\DropboxUtils.cs" />
    <Compile Include="Utils\FatalException.cs" />
    <Compile Include="Utils\LongPathAware.cs" />
    <Compile Include="Utils\MemoryUtils.cs" />
    <Compile Include="Utils\FileSystemWatcherExtensions.cs" />
    <Compile Include="Utils\MiscUtils.cs" />
    <Compile Include="Utils\NumUtils.cs" />
    <Compile Include="Utils\PerformanceMeasurement.cs" />
    <Compile Include="Utils\RobustZip.cs" />
    <Compile Include="WebLibraryIntegration\BookDownload.cs" />
    <Compile Include="WebLibraryIntegration\BulkUploader.cs" />
    <Compile Include="WebLibraryIntegration\BloomLibraryAuthentication.cs" />
    <Compile Include="WebLibraryIntegration\S3Extensions.cs" />
    <Compile Include="Spreadsheet\SpreadsheetApi.cs" />
    <Compile Include="web\controllers\BookCommandsApi.cs" />
    <Compile Include="web\controllers\CollectionApi.cs" />
    <Compile Include="web\controllers\CopyrightAndLicenseApi.cs" />
    <Compile Include="web\controllers\ExternalApi.cs" />
    <Compile Include="web\controllers\ProgressDialogApi.cs" />
    <Compile Include="web\controllers\PublishApi.cs" />
    <Compile Include="web\controllers\WorkspaceApi.cs" />
    <Compile Include="web\controllers\LibraryPublishApi.cs" />
    <Compile Include="web\ReactControl.cs">
      <SubType>UserControl</SubType>
    </Compile>
    <Compile Include="web\ReactControl.Designer.cs">
      <DependentUpon>ReactControl.cs</DependentUpon>
    </Compile>
    <Compile Include="web\WebProgressAdapter.cs" />
    <Compile Include="Publish\HtmlPublishPanel.cs">
      <SubType>UserControl</SubType>
    </Compile>
    <Compile Include="Publish\HtmlPublishPanel.Designer.cs">
      <DependentUpon>HtmlPublishPanel.cs</DependentUpon>
    </Compile>
    <Compile Include="Publish\PublishHelper.cs" />
    <Compile Include="RobustIO.cs" />
    <Compile Include="NonFatalProblem.cs" />
    <Compile Include="MiscUI\LanguageFontDetails.cs">
      <SubType>UserControl</SubType>
    </Compile>
    <Compile Include="MiscUI\LanguageFontDetails.Designer.cs">
      <DependentUpon>LanguageFontDetails.cs</DependentUpon>
    </Compile>
	<Compile Include="Properties\Resources.Designer.cs">
      <AutoGen>True</AutoGen>
	  <DesignTime>True</DesignTime>
	  <DependentUpon>Resources.resx</DependentUpon>
	</Compile>
    <Compile Include="Publish\Epub\EpubMaker.cs" />
    <Compile Include="Book\RuntimeInformationInjector.cs" />
    <Compile Include="Book\HtmlDom.cs" />
    <Compile Include="Book\BookData.cs" />
    <Compile Include="Book\ErrorBook.cs" />
    <Compile Include="Book\ImageUpdater.cs" />
    <Compile Include="Book\Layout.cs" />
    <Compile Include="Book\SizeAndOrientation.cs" />
    <Compile Include="Book\BookStarter.cs" />
    <Compile Include="Book\BookStorage.cs" />
    <Compile Include="Book\DataSet.cs" />
    <Compile Include="Book\StyleSheetLinkSorter.cs" />
    <Compile Include="Book\TranslationGroupManager.cs" />
    <Compile Include="ToPalaso\DirectoryUtils.cs" />
    <Compile Include="ToPalaso\SafeInvoke.cs" />
    <Compile Include="ToPalaso\XmlExtensions.cs" />
    <Compile Include="UrlPathString.cs" />
    <Compile Include="Book\UserPrefs.cs" />
    <Compile Include="Book\XMatterHelper.cs" />
    <Compile Include="Book\XMatterInfo.cs" />
    <Compile Include="Book\XMatterPackFinder.cs" />
    <Compile Include="CollectionTab\MakeReaderTemplateBloomPackDlg.cs">
      <SubType>Form</SubType>
    </Compile>
    <Compile Include="CollectionTab\MakeReaderTemplateBloomPackDlg.Designer.cs">
      <DependentUpon>MakeReaderTemplateBloomPackDlg.cs</DependentUpon>
    </Compile>
    <Compile Include="Collection\NaturalSortComparer.cs" />
    <Compile Include="Utils\BloomZipFile.cs" />
    <Compile Include="Collection\ScriptSettingsDialog.cs">
      <SubType>Form</SubType>
    </Compile>
    <Compile Include="Collection\ScriptSettingsDialog.Designer.cs">
      <DependentUpon>ScriptSettingsDialog.cs</DependentUpon>
    </Compile>
    <Compile Include="Edit\AudioRecording.cs" />
    <Compile Include="Edit\BloomMetadataEditorDialog.cs">
      <SubType>Form</SubType>
    </Compile>
    <Compile Include="Edit\ConfirmRemovePageDialog.cs">
      <SubType>Form</SubType>
    </Compile>
    <Compile Include="Edit\ConfirmRemovePageDialog.designer.cs">
      <DependentUpon>ConfirmRemovePageDialog.cs</DependentUpon>
    </Compile>
    <Compile Include="Edit\JpegWarningDialog.cs">
      <SubType>Form</SubType>
    </Compile>
    <Compile Include="Edit\JpegWarningDialog.Designer.cs">
      <DependentUpon>JpegWarningDialog.cs</DependentUpon>
    </Compile>
    <Compile Include="Edit\LameEncoder.cs" />
    <Compile Include="Edit\WebThumbNailList.cs">
      <SubType>UserControl</SubType>
    </Compile>
    <Compile Include="Edit\WebThumbNailList.Designer.cs">
      <DependentUpon>WebThumbNailList.cs</DependentUpon>
    </Compile>
    <Compile Include="Edit\TransparentPanel.cs">
      <SubType>Component</SubType>
    </Compile>
    <Compile Include="Extensions.cs" />
    <Compile Include="ImageProcessing\ImageUtils.cs" />
    <Compile Include="InstallerSupport.cs" />
    <Compile Include="BloomIntegrityChecker.cs" />
    <Compile Include="MiscUI\ToastNotifier.cs">
      <SubType>Form</SubType>
    </Compile>
    <Compile Include="MiscUI\ToastNotifier.designer.cs">
      <DependentUpon>ToastNotifier.cs</DependentUpon>
    </Compile>
    <Compile Include="Publish\BulkUploadProgressDlg.cs">
      <SubType>Form</SubType>
    </Compile>
    <Compile Include="Publish\BulkUploadProgressDlg.Designer.cs">
      <DependentUpon>BulkUploadProgressDlg.cs</DependentUpon>
    </Compile>
    <Compile Include="Publish\PDF\MakePdfUsingExternalPdfMakerProgram.cs" />
    <Compile Include="Publish\PDF\ProcessPdfWithGhostscript.cs" />
    <Compile Include="Publish\PDF\SamplePrintNotification.cs">
      <SubType>Form</SubType>
    </Compile>
    <Compile Include="Publish\PDF\SamplePrintNotification.Designer.cs">
      <DependentUpon>SamplePrintNotification.cs</DependentUpon>
    </Compile>
    <Compile Include="Publish\SHRP_TeachersGuideExtension.cs" />
    <Compile Include="Publish\SHRP_PupilBookExtension.cs" />
    <Compile Include="Registration\LicenseDialog.cs">
      <SubType>Form</SubType>
    </Compile>
    <Compile Include="Registration\LicenseDialog.Designer.cs">
      <DependentUpon>LicenseDialog.cs</DependentUpon>
    </Compile>
    <Compile Include="Registration\RegistrationDialog.cs">
      <SubType>Form</SubType>
    </Compile>
    <Compile Include="Registration\RegistrationDialog.Designer.cs">
      <DependentUpon>RegistrationDialog.cs</DependentUpon>
    </Compile>
    <Compile Include="ToPalaso\BetterSplitContainer.cs">
      <SubType>Component</SubType>
    </Compile>
    <Compile Include="ToPalaso\BetterSplitContainer.Designer.cs">
      <DependentUpon>BetterSplitContainer.cs</DependentUpon>
    </Compile>
    <Compile Include="ToPalaso\MessageLabelProgress.cs">
      <SubType>Component</SubType>
    </Compile>
    <Compile Include="ToPalaso\ProgressDialogForeground.cs">
      <SubType>Form</SubType>
    </Compile>
    <Compile Include="ToPalaso\ProgressDialogForeground.Designer.cs">
      <DependentUpon>ProgressDialogForeground.cs</DependentUpon>
    </Compile>
    <Compile Include="ToPalaso\ProgressDialogBackground.cs">
      <SubType>Form</SubType>
    </Compile>
    <Compile Include="ToPalaso\ProgressDialogBackground.Designer.cs">
      <DependentUpon>ProgressDialogBackground.cs</DependentUpon>
    </Compile>
    <Compile Include="HelpLauncher.cs" />
    <Compile Include="Collection\BloomPack\BloomPackInstallDialog.cs">
      <SubType>Form</SubType>
    </Compile>
    <Compile Include="Collection\BloomPack\BloomPackInstallDialog.Designer.cs">
      <DependentUpon>BloomPackInstallDialog.cs</DependentUpon>
    </Compile>
    <Compile Include="ImageProcessing\RuntimeImageProcessor.cs" />
    <Compile Include="CollectionTab\IBloomTabArea.cs" />
    <Compile Include="Collection\ShortcutMaker.cs" />
    <Compile Include="CollectionCreating\LanguageLocationControl.cs">
      <SubType>UserControl</SubType>
    </Compile>
    <Compile Include="CollectionCreating\LanguageLocationControl.Designer.cs">
      <DependentUpon>LanguageLocationControl.cs</DependentUpon>
    </Compile>
    <Compile Include="CollectionCreating\LanguageIdControl.cs">
      <SubType>UserControl</SubType>
    </Compile>
    <Compile Include="CollectionCreating\LanguageIdControl.Designer.cs">
      <DependentUpon>LanguageIdControl.cs</DependentUpon>
    </Compile>
    <Compile Include="CollectionCreating\CollectionNameControl.cs">
      <SubType>UserControl</SubType>
    </Compile>
    <Compile Include="CollectionCreating\CollectionNameControl.Designer.cs">
      <DependentUpon>CollectionNameControl.cs</DependentUpon>
    </Compile>
    <Compile Include="CollectionCreating\NewCollectionWizard.cs">
      <SubType>Form</SubType>
    </Compile>
    <Compile Include="CollectionCreating\NewCollectionWizard.Designer.cs">
      <DependentUpon>NewCollectionWizard.cs</DependentUpon>
    </Compile>
    <Compile Include="Palette.cs" />
    <Compile Include="ToPalaso\BetterToolTip.cs">
      <SubType>Component</SubType>
    </Compile>
    <Compile Include="ToPalaso\BetterTooltipTransparentOverlay.cs">
      <SubType>Component</SubType>
    </Compile>
    <Compile Include="ApplicationUpdateSupport.cs" />
    <Compile Include="UpdateVersionTable.cs" />
    <Compile Include="Utils\MemoryManagement.cs" />
    <Compile Include="Utils\TextUtils.cs" />
    <Compile Include="Utils\ZipUtils.cs" />
    <Compile Include="WebLibraryIntegration\BookDownloadSupport.cs" />
    <Compile Include="WebLibraryIntegration\IProgressDialog.cs" />
    <Compile Include="web\controllers\AudioSegmentationApi.cs" />
    <Compile Include="web\controllers\ProblemReportApi.cs" />
    <Compile Include="web\controllers\CollectionSettingsApi.cs" />
    <Compile Include="web\controllers\AccessibilityCheckApi.cs" />
    <Compile Include="Book\AccessibilityCheckers.cs" />
    <Compile Include="web\controllers\ApiRequest.cs" />
    <Compile Include="WebLibraryIntegration\ProblemBookUploader.cs" />
    <Compile Include="web\BloomWebSocketServer.cs" />
    <Compile Include="web\CommandAvailabilityPublisher.cs" />
    <Compile Include="web\controllers\AddOrChangePageApi.cs" />
    <Compile Include="Publish\BloomPub\wifi\AndroidMessageArgs.cs" />
    <Compile Include="Publish\BloomPub\PublishToBloomPubApi.cs" />
    <Compile Include="web\controllers\BookMetadataApi.cs" />
    <Compile Include="web\controllers\CommonApi.cs" />
    <Compile Include="web\controllers\FileIOApi.cs" />
    <Compile Include="web\controllers\ImageApi.cs" />
    <Compile Include="web\controllers\EditingViewApi.cs" />
    <Compile Include="web\controllers\OrthographyConverter.cs" />
    <Compile Include="web\controllers\PageTemplatesApi.cs" />
    <Compile Include="web\controllers\KeyboardingConfigApi.cs" />
    <Compile Include="web\controllers\BookSettingsApi.cs" />
    <Compile Include="web\controllers\BrandingSettings.cs" />
    <Compile Include="web\BloomHttpListenerContext.cs" />
    <Compile Include="web\controllers\SignLanguageApi.cs" />
    <Compile Include="web\controllers\TalkingBookApi.cs" />
    <Compile Include="web\IBloomWebSocketServer.cs" />
    <Compile Include="web\controllers\MusicApi.cs" />
    <Compile Include="web\controllers\ToolboxApi.cs" />
    <Compile Include="web\PageListApi.cs" />
    <Compile Include="web\InMemoryHtmlFile.cs" />
    <Compile Include="web\I18NApi.cs" />
    <Compile Include="web\ReadersApi.cs" />
    <Compile Include="web\controllers\ExternalLinkController.cs" />
    <Compile Include="web\controllers\AppApi.cs" />
    <Compile Include="web\UrlLookup.cs" />
    <Compile Include="web\WebSocketProgress.cs" />
    <Compile Include="web\YouTrackIssueSubmission.cs" />
    <Compile Include="WindowsMonitorScaling.cs" />
    <Compile Include="Wizard\WinForms\WizardControl.cs">
      <SubType>Component</SubType>
    </Compile>
    <Compile Include="Wizard\WinForms\WizardPage.cs">
      <SubType>Component</SubType>
    </Compile>
    <Compile Include="Wizard\WizardAdapterControl.cs">
      <SubType>Component</SubType>
    </Compile>
    <Compile Include="WebLibraryIntegration\BloomLinkArgs.cs" />
    <Compile Include="WebLibraryIntegration\BloomParseClient.cs" />
    <Compile Include="WebLibraryIntegration\BloomS3Client.cs" />
    <Compile Include="WebLibraryIntegration\BookDownloadedEventArgs.cs" />
    <Compile Include="WebLibraryIntegration\BookUpload.cs" />
    <Compile Include="WebLibraryIntegration\AccessKeys.cs" />
    <Compile Include="Edit\ConfigurationDialog.cs">
      <SubType>Form</SubType>
    </Compile>
    <Compile Include="Edit\ConfigurationDialog.Designer.cs">
      <DependentUpon>ConfigurationDialog.cs</DependentUpon>
    </Compile>
    <Compile Include="Edit\Configurator.cs" />
    <Compile Include="Command.cs" />
    <Compile Include="web\DynamicJson.cs" />
    <Compile Include="Edit\JSONUtils.cs" />
    <Compile Include="Edit\PageEditingModel.cs" />
    <Compile Include="Edit\PlaceHolderPage.cs" />
    <Compile Include="Edit\SourceTextControl.cs">
      <SubType>UserControl</SubType>
    </Compile>
    <Compile Include="Edit\SourceTextControl.Designer.cs">
      <DependentUpon>SourceTextControl.cs</DependentUpon>
    </Compile>
    <Compile Include="LanguageSettings.cs" />
    <Compile Include="Collection\CollectionSettingsDialog.cs">
      <SubType>Form</SubType>
    </Compile>
    <Compile Include="Collection\CollectionSettingsDialog.Designer.cs">
      <DependentUpon>CollectionSettingsDialog.cs</DependentUpon>
    </Compile>
    <Compile Include="ProjectContext.cs" />
    <Compile Include="Collection\CollectionSettings.cs" />
    <Compile Include="Publish\PDF\PdfMaker.cs" />
    <Compile Include="Publish\PublishModel.cs" />
    <Compile Include="ResolveShortcut.cs" />
    <Compile Include="SplashScreen.cs">
      <SubType>Form</SubType>
    </Compile>
    <Compile Include="SplashScreen.Designer.cs">
      <DependentUpon>SplashScreen.cs</DependentUpon>
    </Compile>
    <Compile Include="CollectionChoosing\MostRecentPathsList.cs" />
    <Compile Include="CollectionChoosing\OpenCreateCloneControl.cs">
      <SubType>UserControl</SubType>
    </Compile>
    <Compile Include="CollectionChoosing\OpenCreateCloneControl.designer.cs">
      <DependentUpon>OpenCreateCloneControl.cs</DependentUpon>
    </Compile>
    <Compile Include="CollectionChoosing\OpenAndCreateCollectionDialog.cs">
      <SubType>Form</SubType>
    </Compile>
    <Compile Include="CollectionChoosing\OpenAndCreateCollectionDialog.Designer.cs">
      <DependentUpon>OpenAndCreateCollectionDialog.cs</DependentUpon>
    </Compile>
    <Compile Include="Edit\PageSelection.cs" />
    <Compile Include="Edit\EditingModel.cs" />
    <Compile Include="Edit\EditingView.cs">
      <SubType>UserControl</SubType>
    </Compile>
    <Compile Include="Edit\EditingView.Designer.cs">
      <DependentUpon>EditingView.cs</DependentUpon>
    </Compile>
    <Compile Include="Event.cs" />
    <Compile Include="Book\Book.cs" />
    <Compile Include="HtmlThumbNailer.cs" />
    <Compile Include="Collection\BookCollection.cs" />
    <Compile Include="Book\BookSelection.cs" />
    <Compile Include="CollectionTab\CollectionModel.cs" />
    <Compile Include="Edit\PageListView.cs">
      <SubType>UserControl</SubType>
    </Compile>
    <Compile Include="Edit\PageListView.Designer.cs">
      <DependentUpon>PageListView.cs</DependentUpon>
    </Compile>
    <Compile Include="Book\Page.cs" />
    <Compile Include="TempFiles.cs" />
    <Compile Include="SourceCollectionsList.cs" />
    <Compile Include="Workspace\IZoomManager.cs" />
    <Compile Include="Workspace\TabStrip.cs" />
    <Compile Include="Workspace\TabStripRenderer.cs" />
    <Compile Include="Workspace\WorkspaceModel.cs" />
    <Compile Include="Publish\PublishView.cs">
      <SubType>UserControl</SubType>
    </Compile>
    <Compile Include="Publish\PublishView.Designer.cs">
      <DependentUpon>PublishView.cs</DependentUpon>
    </Compile>
    <Compile Include="Program.cs" />
    <Compile Include="Workspace\WorkspaceTabSelection.cs" />
    <Compile Include="Workspace\WorkspaceView.cs">
      <SubType>UserControl</SubType>
    </Compile>
    <Compile Include="Workspace\WorkspaceView.Designer.cs">
      <DependentUpon>WorkspaceView.cs</DependentUpon>
    </Compile>
    <Compile Include="Properties\AssemblyInfo.cs" />
    <Compile Include="XmlString.cs" />
    <EmbeddedResource Include="WebView2Browser.resx" Condition="'$(OS)'=='Windows_NT'">
      <DependentUpon>WebView2Browser.cs</DependentUpon>
      <SubType>Designer</SubType>
    </EmbeddedResource>
    <EmbeddedResource Include="CollectionTab\MakeReaderTemplateBloomPackDlg.resx">
      <DependentUpon>MakeReaderTemplateBloomPackDlg.cs</DependentUpon>
    </EmbeddedResource>
    <EmbeddedResource Include="CollectionTab\CollectionTabView.resx">
      <DependentUpon>CollectionTabView.cs</DependentUpon>
    </EmbeddedResource>
    <EmbeddedResource Include="Collection\ScriptSettingsDialog.resx">
      <DependentUpon>ScriptSettingsDialog.cs</DependentUpon>
    </EmbeddedResource>
    <EmbeddedResource Include="Edit\ConfirmRemovePageDialog.resx">
      <DependentUpon>ConfirmRemovePageDialog.cs</DependentUpon>
    </EmbeddedResource>
    <EmbeddedResource Include="Collection\BloomPack\BloomPackInstallDialog.resx">
      <DependentUpon>BloomPackInstallDialog.cs</DependentUpon>
      <SubType>Designer</SubType>
    </EmbeddedResource>
    <EmbeddedResource Include="Edit\JpegWarningDialog.resx">
      <DependentUpon>JpegWarningDialog.cs</DependentUpon>
    </EmbeddedResource>
    <EmbeddedResource Include="Edit\WebThumbNailList.resx">
      <DependentUpon>WebThumbNailList.cs</DependentUpon>
      <SubType>Designer</SubType>
    </EmbeddedResource>
    <EmbeddedResource Include="MiscUI\LanguageFontDetails.resx">
      <DependentUpon>LanguageFontDetails.cs</DependentUpon>
    </EmbeddedResource>
    <EmbeddedResource Include="MiscUI\ToastNotifier.resx">
      <DependentUpon>ToastNotifier.cs</DependentUpon>
    </EmbeddedResource>
    <EmbeddedResource Include="Publish\AccessibilityChecker\AccessibilityCheckWindow.resx">
      <DependentUpon>AccessibilityCheckWindow.cs</DependentUpon>
    </EmbeddedResource>
    <EmbeddedResource Include="Publish\Video\RecordVideoWindow.resx">
      <DependentUpon>RecordVideoWindow.cs</DependentUpon>
    </EmbeddedResource>
    <EmbeddedResource Include="Publish\BulkUploadProgressDlg.resx">
      <DependentUpon>BulkUploadProgressDlg.cs</DependentUpon>
    </EmbeddedResource>
    <EmbeddedResource Include="Publish\HtmlPublishPanel.resx">
      <DependentUpon>HtmlPublishPanel.cs</DependentUpon>
    </EmbeddedResource>
    <EmbeddedResource Include="Publish\PDF\SamplePrintNotification.resx">
      <DependentUpon>SamplePrintNotification.cs</DependentUpon>
    </EmbeddedResource>
    <EmbeddedResource Include="Registration\LicenseDialog.resx">
      <DependentUpon>LicenseDialog.cs</DependentUpon>
    </EmbeddedResource>
    <EmbeddedResource Include="Registration\RegistrationDialog.resx">
      <DependentUpon>RegistrationDialog.cs</DependentUpon>
    </EmbeddedResource>
    <EmbeddedResource Include="MiscUI\ReactDialog.resx">
      <DependentUpon>ReactDialog.cs</DependentUpon>
    </EmbeddedResource>
    <EmbeddedResource Include="ToPalaso\BetterSplitContainer.resx">
      <DependentUpon>BetterSplitContainer.cs</DependentUpon>
    </EmbeddedResource>
    <EmbeddedResource Include="ToPalaso\ProgressDialogForeground.resx">
      <DependentUpon>ProgressDialogForeground.cs</DependentUpon>
    </EmbeddedResource>
    <EmbeddedResource Include="ToPalaso\ProgressDialogBackground.resx">
      <DependentUpon>ProgressDialogBackground.cs</DependentUpon>
    </EmbeddedResource>
    <EmbeddedResource Include="CollectionCreating\LanguageLocationControl.resx">
      <DependentUpon>LanguageLocationControl.cs</DependentUpon>
    </EmbeddedResource>
    <EmbeddedResource Include="CollectionCreating\LanguageIdControl.resx">
      <DependentUpon>LanguageIdControl.cs</DependentUpon>
    </EmbeddedResource>
    <EmbeddedResource Include="CollectionCreating\CollectionNameControl.resx">
      <DependentUpon>CollectionNameControl.cs</DependentUpon>
    </EmbeddedResource>
    <EmbeddedResource Include="CollectionCreating\NewCollectionWizard.resx">
      <DependentUpon>NewCollectionWizard.cs</DependentUpon>
    </EmbeddedResource>
    <EmbeddedResource Include="web\ReactControl.resx">
      <DependentUpon>ReactControl.cs</DependentUpon>
    </EmbeddedResource>
    <EmbeddedResource Include="Edit\ConfigurationDialog.resx">
      <DependentUpon>ConfigurationDialog.cs</DependentUpon>
    </EmbeddedResource>
    <EmbeddedResource Include="Edit\EditingView.resx">
      <DependentUpon>EditingView.cs</DependentUpon>
      <SubType>Designer</SubType>
    </EmbeddedResource>
    <EmbeddedResource Include="Edit\SourceTextControl.resx">
      <DependentUpon>SourceTextControl.cs</DependentUpon>
    </EmbeddedResource>
    <EmbeddedResource Include="Edit\PageListView.resx">
      <DependentUpon>PageListView.cs</DependentUpon>
      <SubType>Designer</SubType>
    </EmbeddedResource>
    <EmbeddedResource Include="Collection\CollectionSettingsDialog.resx">
      <DependentUpon>CollectionSettingsDialog.cs</DependentUpon>
    </EmbeddedResource>
    <EmbeddedResource Include="Publish\PublishView.resx">
      <DependentUpon>PublishView.cs</DependentUpon>
      <SubType>Designer</SubType>
    </EmbeddedResource>
    <EmbeddedResource Include="Workspace\WorkspaceView.resx">
      <DependentUpon>WorkspaceView.cs</DependentUpon>
      <SubType>Designer</SubType>
    </EmbeddedResource>
    <EmbeddedResource Include="Properties\Resources.resx">
      <Generator>ResXFileCodeGenerator</Generator>
      <SubType>Designer</SubType>
      <LastGenOutput>Resources.Designer.cs</LastGenOutput>
    </EmbeddedResource>
    <EmbeddedResource Include="Shell.resx">
      <DependentUpon>Shell.cs</DependentUpon>
    </EmbeddedResource>
    <EmbeddedResource Include="SplashScreen.resx">
      <DependentUpon>SplashScreen.cs</DependentUpon>
    </EmbeddedResource>
    <EmbeddedResource Include="CollectionChoosing\OpenCreateCloneControl.resx">
      <DependentUpon>OpenCreateCloneControl.cs</DependentUpon>
    </EmbeddedResource>
    <EmbeddedResource Include="CollectionChoosing\OpenAndCreateCollectionDialog.resx">
      <DependentUpon>OpenAndCreateCollectionDialog.cs</DependentUpon>
      <SubType>Designer</SubType>
    </EmbeddedResource>
    <EmbeddedResource Include="Workspace\ZoomControl.resx">
      <DependentUpon>ZoomControl.cs</DependentUpon>
    </EmbeddedResource>
    <None Include="app.manifest">
      <SubType>Designer</SubType>
    </None>
    <None Include="ClassDiagram1.cd" />
    <None Include="packages.config">
      <SubType>Designer</SubType>
    </None>
    <None Include="Properties\Settings.settings">
      <Generator>PublicSettingsSingleFileGenerator</Generator>
      <LastGenOutput>Settings.Designer.cs</LastGenOutput>
    </None>
    <Compile Include="Properties\Settings.Designer.cs">
      <AutoGen>True</AutoGen>
      <DependentUpon>Settings.settings</DependentUpon>
      <DesignTimeSharedInput>True</DesignTimeSharedInput>
    </Compile>
    <Compile Include="Shell.cs">
      <SubType>Form</SubType>
    </Compile>
    <Compile Include="Shell.Designer.cs">
      <DependentUpon>Shell.cs</DependentUpon>
    </Compile>
    <Compile Include="Workspace\ZoomControl.cs">
      <SubType>UserControl</SubType>
    </Compile>
    <Compile Include="Workspace\ZoomControl.Designer.cs">
      <DependentUpon>ZoomControl.cs</DependentUpon>
    </Compile>
    <Compile Include="XmlHtmlConverter.cs" />
    <Compile Include="web\IRequestInfo.cs" />
    <Compile Include="web\RequestInfo.cs" />
    <Compile Include="web\WebClientWithTimeout.cs">
      <SubType>Component</SubType>
    </Compile>
    <Compile Include="web\BloomServer.cs" />
    <Compile Include="WebLibraryIntegration\ProxyManager.cs" />
    <Compile Include="web\BloomApiHandler.cs" />
    <Compile Include="MiscUI\BloomFolderChooser.cs" />
    <Compile Include="FontProcessing\FontsApi.cs" />
  </ItemGroup>
  <ItemGroup>
    <None Include="Resources\current-service-urls.json" />
    <None Include="Resources\Logo27x32.png" />
  </ItemGroup>
  <ItemGroup>
    <None Include="app.config">
      <SubType>Designer</SubType>
    </None>
    <None Include="Resources\x-office-document.png" />
  </ItemGroup>
  <ItemGroup>
    <None Include="Resources\WelcomeHeader.png" />
  </ItemGroup>
  <ItemGroup>
    <None Include="Resources\menuButton.png" />
  </ItemGroup>
  <ItemGroup>
    <None Include="Resources\booklet70x70.png" />
  </ItemGroup>
  <ItemGroup>
    <None Include="Resources\bookletA5Horizontal70x70.png" />
  </ItemGroup>
  <ItemGroup>
    <None Include="Resources\A5Landscapel70Wide.png" />
  </ItemGroup>
  <ItemGroup>
    <None Include="Resources\A5Portraitl70Tall.png" />
  </ItemGroup>
  <ItemGroup>
    <None Include="Resources\DeleteMessageBoxButtonImage.png" />
  </ItemGroup>
  <ItemGroup>
    <None Include="Resources\DeleteMessageBoxImage.png" />
  </ItemGroup>
  <ItemGroup>
    <None Include="Resources\RecycleBin.png" />
  </ItemGroup>
  <ItemGroup>
    <None Include="Resources\newBook.png" />
  </ItemGroup>
  <ItemGroup>
    <None Include="Resources\info16x16.png" />
  </ItemGroup>
  <ItemGroup>
    <None Include="Resources\open.png" />
  </ItemGroup>
  <ItemGroup>
    <None Include="Resources\edit.png" />
  </ItemGroup>
  <ItemGroup>
    <None Include="Resources\Error70x70.png" />
  </ItemGroup>
  <ItemGroup>
    <None Include="Resources\settings.png" />
  </ItemGroup>
  <ItemGroup>
    <None Include="Resources\spinner.gif" />
  </ItemGroup>
  <ItemGroup>
    <None Include="Resources\pagePlaceHolder.png" />
  </ItemGroup>
  <ItemGroup>
    <None Include="Resources\construction.png" />
  </ItemGroup>
  <ItemGroup>
    <BootstrapperPackage Include=".NETFramework,Version=v4.0">
      <Visible>False</Visible>
      <ProductName>Microsoft .NET Framework 4 %28x86 and x64%29</ProductName>
      <Install>true</Install>
    </BootstrapperPackage>
    <BootstrapperPackage Include="Microsoft.Net.Client.3.5">
      <Visible>False</Visible>
      <ProductName>.NET Framework 3.5 SP1 Client Profile</ProductName>
      <Install>false</Install>
    </BootstrapperPackage>
    <BootstrapperPackage Include="Microsoft.Net.Framework.3.5.SP1">
      <Visible>False</Visible>
      <ProductName>.NET Framework 3.5 SP1</ProductName>
      <Install>false</Install>
    </BootstrapperPackage>
    <BootstrapperPackage Include="Microsoft.Windows.Installer.3.1">
      <Visible>False</Visible>
      <ProductName>Windows Installer 3.1</ProductName>
      <Install>true</Install>
    </BootstrapperPackage>
  </ItemGroup>
  <ItemGroup>
    <None Include="Resources\Favicon16x16.png" />
  </ItemGroup>
  <ItemGroup>
    <None Include="Resources\collection16x16.png" />
  </ItemGroup>
  <ItemGroup>
    <None Include="Resources\collection32x32.png" />
  </ItemGroup>
  <ItemGroup>
    <None Include="Resources\settings16x16.png" />
  </ItemGroup>
  <ItemGroup>
    <None Include="Resources\settings32x32.png" />
  </ItemGroup>
  <ItemGroup>
    <None Include="Resources\settings24x24.png" />
  </ItemGroup>
  <ItemGroup>
    <None Include="Resources\feedback24x24.png" />
  </ItemGroup>
  <ItemGroup>
    <None Include="Resources\OpenCreateCollection24x24.png" />
  </ItemGroup>
  <ItemGroup>
    <None Include="Resources\help24x24.png" />
  </ItemGroup>
  <ItemGroup>
    <None Include="Resources\publish32x32.png" />
  </ItemGroup>
  <ItemGroup>
    <None Include="Resources\helpTab32x32.png" />
  </ItemGroup>
  <ItemGroup>
    <None Include="Resources\Usb.png" />
  </ItemGroup>
  <ItemGroup>
    <None Include="Resources\print.png" />
  </ItemGroup>
  <ItemGroup>
    <None Include="Resources\coverOnly.png" />
  </ItemGroup>
  <ItemGroup>
    <None Include="Resources\insideBookletPages.png" />
  </ItemGroup>
  <ItemGroup>
    <None Include="Resources\simplePages.png" />
  </ItemGroup>
  <ItemGroup>
    <None Include="Resources\deletePage16x16.png" />
  </ItemGroup>
  <ItemGroup>
    <None Include="Resources\deletePage24x24.png" />
  </ItemGroup>
  <ItemGroup>
    <None Include="Resources\Cut16x16.png" />
  </ItemGroup>
  <ItemGroup>
    <None Include="Resources\Copy16x16.png" />
  </ItemGroup>
  <ItemGroup>
    <None Include="Resources\Paste16x16.png" />
  </ItemGroup>
  <ItemGroup>
    <None Include="Resources\Undo16x16.png" />
  </ItemGroup>
  <ItemGroup>
    <None Include="Resources\paste24x24.png" />
  </ItemGroup>
  <ItemGroup>
    <None Include="Resources\paste32x32.png" />
  </ItemGroup>
  <ItemGroup>
    <None Include="Resources\undo32x32.png" />
  </ItemGroup>
  <ItemGroup>
    <None Include="Resources\newCollection32x32.png" />
  </ItemGroup>
  <ItemGroup>
    <None Include="Resources\newBook1.png" />
  </ItemGroup>
  <ItemGroup>
    <None Include="Resources\LogoForLibraryChoosingDialog.png" />
  </ItemGroup>
  <ItemGroup>
    <None Include="Resources\BloomPack64x64.png" />
  </ItemGroup>
  <ItemGroup>
    <None Include="Resources\Error70x701.png" />
  </ItemGroup>
  <ItemGroup>
    <None Include="Resources\copyDisable16x16.png" />
  </ItemGroup>
  <ItemGroup>
    <None Include="Resources\pasteDisabled32x32.png" />
  </ItemGroup>
  <ItemGroup>
    <None Include="Resources\copyDisable16x161.png" />
  </ItemGroup>
  <ItemGroup>
    <None Include="Resources\undoDisabled32x32.png" />
  </ItemGroup>
  <ItemGroup>
    <None Include="Resources\DeletePageDisabled24x24.png" />
  </ItemGroup>
  <ItemGroup>
    <None Include="Resources\DeletePageDisabled32x32.png" />
  </ItemGroup>
  <ItemGroup>
    <None Include="Resources\DeletePage32x32.png" />
  </ItemGroup>
  <ItemGroup>
    <None Include="Resources\cutDisable16x16.png" />
  </ItemGroup>
  <ItemGroup>
    <COMReference Include="IWshRuntimeLibrary" Condition="'$(OS)'=='Windows_NT'">
      <Guid>{F935DC20-1CF0-11D0-ADB9-00C04FD58A0B}</Guid>
      <VersionMajor>1</VersionMajor>
      <VersionMinor>0</VersionMinor>
      <Lcid>0</Lcid>
      <WrapperTool>tlbimp</WrapperTool>
      <Isolated>False</Isolated>
      <EmbedInteropTypes>False</EmbedInteropTypes>
    </COMReference>
  </ItemGroup>
  <ItemGroup>
    <None Include="Resources\PackageFlat32x32.png" />
  </ItemGroup>
  <ItemGroup>
    <None Include="Resources\PackageFlat48x47.png" />
  </ItemGroup>
  <ItemGroup>
    <None Include="Resources\delete-wordLarge.png" />
  </ItemGroup>
  <ItemGroup>
    <None Include="Resources\pdf16x16.png" />
  </ItemGroup>
  <ItemGroup>
    <None Include="Resources\multilingualSettings.png" />
  </ItemGroup>
  <ItemGroup>
    <None Include="Resources\thumbnail.png" />
  </ItemGroup>
  <ItemGroup>
    <None Include="Resources\sad_large.png" />
    <None Include="Resources\PackageFlat.png" />
    <None Include="Resources\cloneFromInternet.png" />
    <None Include="Resources\cloneFromUsb.png" />
    <None Include="Resources\placeHolderBookThumbnail.png" />
    <None Include="Resources\cropMarks.png" />
    <None Include="Resources\SILLogoBlue132x184.png" />
    <None Include="Resources\sil logo on dark 132x127.png" />
    <None Include="Resources\SILBlueWithTagline100x140.png" />
    <None Include="Resources\SILBlueWithTagline101x141.png" />
    <None Include="Resources\SILBlueWithTagline102x142.png" />
    <None Include="Resources\SILInBlueNoTagLineWithTrademark100x50.png" />
    <None Include="Resources\SILInBlueNoTagLineWithTrademark100x113.png" />
    <None Include="Resources\SILInBlueNoTagLineWithTrademark80x90.png" />
    <None Include="Resources\SILInBlue76.png" />
    <None Include="Resources\SILInBlue100.png" />
    <None Include="Resources\SIL_Logo_FadedBlue_Small_Transparent.png" />
    <None Include="Resources\SIL_Logo_Blue_Smaller_Transparent.png" />
    <None Include="Resources\cloud.png" />
    <None Include="Resources\upload.png" />
    <None Include="Resources\SIL_Logo_2014Small1.png" />
    <None Include="Resources\unstable.png" />
    <None Include="Resources\duplicatePage32x32.png" />
    <None Include="Resources\duplicatePageDisabled32x32.png" />
    <None Include="Resources\greyTriangleButton.png" />
    <None Include="Resources\installerBackground.jpg" />
    <None Include="Resources\videos.png" />
  </ItemGroup>
  <ItemGroup>
    <WCFMetadata Include="Service References\" />
  </ItemGroup>
  <ItemGroup>
    <None Include="Resources\EpubIcon.bmp" />
  </ItemGroup>
  <Import Project="$(MSBuildToolsPath)\Microsoft.CSharp.targets" />
  <PropertyGroup>
    <PostBuildEvent Condition="'$(OS)'=='Windows_NT'">
copy /Y "$(SolutionDir)\lib\msvcr120.dll" $(OutDir)
copy /Y "$(SolutionDir)\lib\ffmpeg.exe" $(OutDir)
xcopy "$(SolutionDir)lib\RedistributableDlls" $(OutDir) /S /R /Y
xcopy "$(SolutionDir)lib\gm" "$(OutDir)gm\" /S /R /Y
copy /Y "$(SolutionDir)\lib\dotnet\libtidy.dll" $(OutDir)
    </PostBuildEvent>
  </PropertyGroup>
  <Import Project="$(SolutionDir)\.nuget\NuGet.targets" Condition="Exists('$(SolutionDir)\.nuget\NuGet.targets')" />
  <!-- these operations cannot all be done BeforeBuild, because the nuget download occurs as part of Build after BeforeBuild -->
  <Target Name="BeforeResolveReferences" Condition="'$(OS)'!='Windows_NT'">
    <!-- compile the various typescript, jade, and less files in BloomBrowserUI. -->
    <Exec Command="cd &quot;$(SolutionDir)/src/content&quot; &amp;&amp; ( [ -f node_modules/less-watch-compiler/package.json ] || yarn config set registry &quot;http://registry.npmjs.org&quot; &amp;&amp; yarn --network-timeout 600000) &amp;&amp; cd &quot;$(SolutionDir)/src/BloomBrowserUI&quot; &amp;&amp; ( [ -f node_modules/typescript/package.json ] || yarn config set registry &quot;http://registry.npmjs.org&quot; &amp;&amp; yarn --network-timeout 600000) &amp;&amp; ( [ -f ../../output/browser/commonBundle.js ] || yarn build)" />
  </Target>
  <ItemGroup>
    <BasicBookCssFiles Include="..\..\DistFiles\factoryCollections\Templates\Basic Book\*.css" />
  </ItemGroup>
  <ItemGroup>
    <SourceFiles Include="..\..\lib\dotnet\*.config" />
  </ItemGroup>
  <ItemGroup>
    <LameFiles Include="..\..\lib\lame\lame*.*" />
  </ItemGroup>
  <ItemGroup>
    <RemoteDebugFiles Include="..\..\remoteDebugging\**" />
  </ItemGroup>
  <ItemGroup>
    <None Include="Resources\settingsbw16x16.png" />
  </ItemGroup>
  <ItemGroup>
    <None Include="Resources\OpenCreateCollection16x16.png" />
  </ItemGroup>
  <ItemGroup>
    <None Include="Resources\help16x16.png" />
  </ItemGroup>
  <ItemGroup>
    <None Include="Resources\Hamburger.PNG" />
  </ItemGroup>
  <ItemGroup>
    <None Include="Resources\AddPageIcon.PNG" />
  </ItemGroup>
  <ItemGroup>
    <None Include="Resources\AddPageIcon %282%29.PNG" />
  </ItemGroup>
  <ItemGroup>
    <None Include="Resources\AddPageButton.PNG" />
  </ItemGroup>
  <ItemGroup>
    <None Include="Resources\AddPageButtonDisabled.PNG" />
  </ItemGroup>
  <ItemGroup>
    <None Include="Resources\epubPublishButton.png" />
  </ItemGroup>
  <ItemGroup>
    <Content Include="bloom.ico" />
<<<<<<< HEAD
=======
    <Content Include="Firefox\AccessibleHandler.dll" />
    <Content Include="Firefox\AccessibleMarshal.dll" />
    <Content Include="Firefox\breakpadinjector.dll" />
    <Content Include="Firefox\D3DCompiler_43.dll" />
    <Content Include="Firefox\d3dcompiler_47.dll" />
    <Content Include="Firefox\freebl3.dll" />
    <Content Include="Firefox\IA2Marshal.dll" />
    <Content Include="Firefox\icudt56.dll" />
    <Content Include="Firefox\icuin56.dll" />
    <Content Include="Firefox\icuuc56.dll" />
    <Content Include="Firefox\lgpllibs.dll" />
    <Content Include="Firefox\libEGL.dll" />
    <Content Include="Firefox\libGLESv2.dll" />
    <Content Include="Firefox\mozavcodec.dll" />
    <Content Include="Firefox\mozavutil.dll" />
    <Content Include="Firefox\mozglue.dll" />
    <Content Include="Firefox\msvcp120.dll" />
    <Content Include="Firefox\msvcr120.dll" />
    <Content Include="Firefox\nss3.dll" />
    <Content Include="Firefox\nssckbi.dll" />
    <Content Include="Firefox\nssdbm3.dll" />
    <Content Include="Firefox\plugin-container.exe" />
    <Content Include="Firefox\plugin-hang-ui.exe" />
    <Content Include="Firefox\qipcap.dll" />
    <Content Include="Firefox\sandboxbroker.dll" />
    <Content Include="Firefox\softokn3.dll" />
    <Content Include="Firefox\xul.dll" />
    <None Include="Resources\gear-black-24x24.png" />
>>>>>>> 6bddc755
    <None Include="Resources\BookSettings.png" />
    <None Include="Resources\BookSettingsBlack32High.png" />
    <None Include="Resources\GearBlack16x16.png" />
    <None Include="Resources\PdfPrint.png" />
    <None Include="Resources\BloomPUB.png" />
    <None Include="Resources\publish video.png" />
    <None Include="Resources\bloom-enterprise-badge.png" />
    <None Include="Resources\Disconnected.png" />
    <None Include="Resources\Error32x32.png" />
    <None Include="Resources\TC Button Grey Small Team.png" />
    <None Include="Resources\TC Button Warning.png" />
    <None Include="Resources\TC Button Updates Available.png" />
    <None Include="Resources\Team32x32.png" />
    <None Include="Resources\lock.bmp" />
    <None Include="Resources\LogoForSplashScreen.png" />
    <None Include="Resources\help16x16Darker.png" />
    <None Include="Resources\sad16x16.png" />
    <None Include="Resources\weblink.png" />
    <None Include="Resources\android.png" />
  </ItemGroup>
  <ItemGroup>
    <Content Include="desktopAndTaskBar.ico" />
    <Content Include="desktopAndTaskBar.svg.ico" />
    <None Include="Resources\normal.svg.ico" />
    <None Include="Resources\bloom.png" />
  </ItemGroup>
  <ItemGroup>
    <IccFiles Include="..\..\DistFiles\ColorProfiles\CMYK\USWebCoatedSWOP.icc" />
    <IccFiles Include="..\..\DistFiles\ColorProfiles\RGB\AdobeRGB1998.icc" />
  </ItemGroup>
  <ItemGroup>
    <Analyzer Include="..\..\packages\AWSSDK.S3.3.5.3.10\analyzers\dotnet\cs\AWSSDK.S3.CodeAnalysis.dll" />
  </ItemGroup>
  <Import Project="..\..\packages\icu.net.2.8.1\build\icu.net.props" Condition="Exists('..\..\packages\icu.net.2.8.1\build\icu.net.props')" />
  <Import Project="..\..\packages\LargeAddressAware.1.0.5\build\LargeAddressAware.targets" Condition="'$(OS)'=='Windows_NT' AND Exists('..\..\packages\LargeAddressAware.1.0.5\build\LargeAddressAware.targets')" />
  <Import Project="..\..\packages\NDesk.DBus.0.15.0\build\NDesk.DBus.targets" Condition="Exists('..\..\packages\NDesk.DBus.0.15.0\build\NDesk.DBus.targets')" />
  <Import Project="..\..\packages\SQLitePCLRaw.lib.e_sqlite3.2.0.3\build\net461\SQLitePCLRaw.lib.e_sqlite3.targets" Condition="Exists('..\..\packages\SQLitePCLRaw.lib.e_sqlite3.2.0.3\build\net461\SQLitePCLRaw.lib.e_sqlite3.targets')" />
  <Import Project="..\..\packages\Mono.Unix.7.1.0-final.1.21458.1\build\Mono.Unix.targets" Condition="Exists('..\..\packages\Mono.Unix.7.1.0-final.1.21458.1\build\Mono.Unix.targets')" />
  <Import Project="..\..\packages\icu.net.2.8.1\build\icu.net.targets" Condition="Exists('..\..\packages\icu.net.2.8.1\build\icu.net.targets')" />
  <Import Project="..\..\packages\SIL.Windows.Forms.Keyboarding.12.1.0-beta0015\build\SIL.Windows.Forms.Keyboarding.targets" Condition="Exists('..\..\packages\SIL.Windows.Forms.Keyboarding.12.1.0-beta0015\build\SIL.Windows.Forms.Keyboarding.targets')" />
  <Import Project="..\..\packages\SIL.Media.12.1.0-beta0015\build\SIL.Media.targets" Condition="Exists('..\..\packages\SIL.Media.12.1.0-beta0015\build\SIL.Media.targets')" />
  <Import Project="..\..\packages\SIL.Windows.Forms.12.1.0-beta0015\build\SIL.Windows.Forms.targets" Condition="Exists('..\..\packages\SIL.Windows.Forms.12.1.0-beta0015\build\SIL.Windows.Forms.targets')" />
  <Import Project="..\..\packages\Microsoft.Web.WebView2.1.0.1518.46\build\Microsoft.Web.WebView2.targets" Condition="Exists('..\..\packages\Microsoft.Web.WebView2.1.0.1518.46\build\Microsoft.Web.WebView2.targets')" />
  <Target Name="AfterBuild">
    <Copy SourceFiles="@(SourceFiles)" DestinationFolder="$(OutDir)" />
    <Copy SourceFiles="@(LameFiles)" DestinationFolder="../../DistFiles" Condition="'$(OS)'=='Windows_NT'" />
    <Copy SourceFiles="@(BasicBookCssFiles)" DestinationFolder="../../DistFiles/factoryCollections/Templates/Leveled Reader" />
    <Copy SourceFiles="@(BasicBookCssFiles)" DestinationFolder="../../DistFiles/factoryCollections/Templates/Decodable Reader" />
    <Copy SourceFiles="@(RemoteDebugFiles)" DestinationFolder="$(OutDir)/remoteDebugging" Condition="'$(Configuration)|$(Platform)' == 'Debug|x86'" />
    <Copy SourceFiles="@(IccFiles)" DestinationFolder="$(OutDir)/ColorProfiles" />
    <Message Text="AfterBuild target completed." Importance="high" />
  </Target>
  <Target Name="EnsureNuGetPackageBuildImports" BeforeTargets="PrepareForBuild">
    <PropertyGroup>
      <ErrorText>This project references NuGet package(s) that are missing on this computer. Use NuGet Package Restore to download them.  For more information, see http://go.microsoft.com/fwlink/?LinkID=322105. The missing file is {0}.</ErrorText>
    </PropertyGroup>
    <Error Condition="'$(OS)'=='Windows_NT' AND !Exists('..\..\packages\LargeAddressAware.1.0.5\build\LargeAddressAware.targets')" Text="$([System.String]::Format('$(ErrorText)', '..\..\packages\LargeAddressAware.1.0.5\build\LargeAddressAware.targets'))" />
    <Error Condition="!Exists('..\..\packages\NDesk.DBus.0.15.0\build\NDesk.DBus.targets')" Text="$([System.String]::Format('$(ErrorText)', '..\..\packages\NDesk.DBus.0.15.0\build\NDesk.DBus.targets'))" />
    <Error Condition="'$(OS)'=='Windows_NT' AND !Exists('..\..\packages\Microsoft.Web.WebView2.1.0.1518.46\build\Microsoft.Web.WebView2.targets')" Text="$([System.String]::Format('$(ErrorText)', '..\..\packages\Microsoft.Web.WebView2.1.0.1518.46\build\Microsoft.Web.WebView2.targets'))" />
    <Error Condition="!Exists('..\..\packages\Mono.Unix.7.1.0-final.1.21458.1\build\Mono.Unix.targets')" Text="$([System.String]::Format('$(ErrorText)', '..\..\packages\Mono.Unix.7.1.0-final.1.21458.1\build\Mono.Unix.targets'))" />
    <Error Condition="!Exists('..\..\packages\icu.net.2.8.1\build\icu.net.props')" Text="$([System.String]::Format('$(ErrorText)', '..\..\packages\icu.net.2.8.1\build\icu.net.props'))" />
    <Error Condition="!Exists('..\..\packages\icu.net.2.8.1\build\icu.net.targets')" Text="$([System.String]::Format('$(ErrorText)', '..\..\packages\icu.net.2.8.1\build\icu.net.targets'))" />
    <Error Condition="!Exists('..\..\packages\SIL.Windows.Forms.Keyboarding.12.1.0-beta0015\build\SIL.Windows.Forms.Keyboarding.props')" Text="$([System.String]::Format('$(ErrorText)', '..\..\packages\SIL.Windows.Forms.Keyboarding.12.1.0-beta0015\build\SIL.Windows.Forms.Keyboarding.props'))" />
    <Error Condition="!Exists('..\..\packages\SIL.Windows.Forms.Keyboarding.12.1.0-beta0015\build\SIL.Windows.Forms.Keyboarding.targets')" Text="$([System.String]::Format('$(ErrorText)', '..\..\packages\SIL.Windows.Forms.Keyboarding.12.1.0-beta0015\build\SIL.Windows.Forms.Keyboarding.targets'))" />
    <Error Condition="!Exists('..\..\packages\SIL.Media.12.1.0-beta0015\build\SIL.Media.targets')" Text="$([System.String]::Format('$(ErrorText)', '..\..\packages\SIL.Media.12.1.0-beta0015\build\SIL.Media.targets'))" />
    <Error Condition="!Exists('..\..\packages\SIL.Windows.Forms.12.1.0-beta0015\build\SIL.Windows.Forms.targets')" Text="$([System.String]::Format('$(ErrorText)', '..\..\packages\SIL.Windows.Forms.12.1.0-beta0015\build\SIL.Windows.Forms.targets'))" />
    <Error Condition="!Exists('..\..\packages\Microsoft.Web.WebView2.1.0.1518.46\build\Microsoft.Web.WebView2.targets')" Text="$([System.String]::Format('$(ErrorText)', '..\..\packages\Microsoft.Web.WebView2.1.0.1518.46\build\Microsoft.Web.WebView2.targets'))" />
  </Target>
  <!-- msbuild mistakenly copies the 64-bit version of irrKlang.NET4.dll to $(Output) as it resolves
       SIL.Media.dll in our 32-bit build.  It also always copies both the 32-bit and 64-bit versions
       of the library files to $(Output)\lib\win-xXX.  We correct those errors here.  (We can't do
       this in AfterBuild because that runs before _CopyFilesMarkedCopyLocal which does the incorrect
       copying.) -->
  <ItemGroup Condition="'$(OS)'=='Windows_NT' AND '$(Platform)'=='x86'">
    <CopyForSILMedia Include="$(SolutionDir)packages\SIL.Media.*\build\lib\win-x86\*.dll" />
  </ItemGroup>
  <ItemGroup Condition="'$(OS)'=='Windows_NT' AND '$(Platform)'=='x64'">
    <CopyForSILMedia Include="$(SolutionDir)packages\SIL.Media.*\build\lib\win-x64\*.dll" />
  </ItemGroup>
  <ItemGroup>
    <DeleteForSILMedia Include="$(OutDir)lib\win-x64\*.*" />
    <DeleteForSILMedia Include="$(OutDir)lib\win-x86\*.*" />
    <RemoveForSILMedia Include="$(OutDir)lib\win-x86" />
    <RemoveForSILMedia Include="$(OutDir)lib\win-x64" />
    <RemoveForSILMedia Include="$(OutDir)lib" />
  </ItemGroup>
  <Target Name="ReallyAfterBuild" DependsOnTargets="AfterBuild;CopyFilesToOutputDirectory" Condition="'$(OS)'=='Windows_NT'">
    <Copy SourceFiles="@(CopyForSILMedia)" DestinationFolder="$(OutDir)" />
    <Delete Files="@(DeleteForSILMedia)" TreatErrorsAsWarnings="true" />
    <RemoveDir Directories="@(RemoveForSILMedia)" />
  </Target>
  <ItemGroup Condition="'$(OS)'!='Windows_NT'">
    <DeleteForLinux Include="$(OutDir)runtimes/linux-arm/native/*.*" />
    <DeleteForLinux Include="$(OutDir)runtimes/linux-armel/native/*.*" />
    <DeleteForLinux Include="$(OutDir)runtimes/linux-arm64/native/*.*" />
    <DeleteForLinux Include="$(OutDir)runtimes/linux-x86/native/*.*" />
    <RemoveForLinux Include="$(OutDir)runtimes/linux-arm/native" />
    <RemoveForLinux Include="$(OutDir)runtimes/linux-armel/native" />
    <RemoveForLinux Include="$(OutDir)runtimes/linux-arm64/native" />
    <RemoveForLinux Include="$(OutDir)runtimes/linux-x86/native" />
    <RemoveForLinux Include="$(OutDir)runtimes/linux-arm" />
    <RemoveForLinux Include="$(OutDir)runtimes/linux-armel" />
    <RemoveForLinux Include="$(OutDir)runtimes/linux-arm64" />
    <RemoveForLinux Include="$(OutDir)runtimes/linux-x86" />
    <CopyForMonoUnix Include="$(OutDir)runtimes/linux-x64/libMono.Unix.so" />
    <DeleteForLinux Include="$(OutDir)runtimes/android-arm/*.*" />
    <DeleteForLinux Include="$(OutDir)runtimes/android-arm64/*.*" />
    <DeleteForLinux Include="$(OutDir)runtimes/android-x64/*.*" />
    <DeleteForLinux Include="$(OutDir)runtimes/android-x86/*.*" />
    <DeleteForLinux Include="$(OutDir)runtimes/osx-arm64/*.*" />
    <DeleteForLinux Include="$(OutDir)runtimes/osx-x64/*.*" />
    <RemoveForLinux Include="$(OutDir)runtimes/android-arm" />
    <RemoveForLinux Include="$(OutDir)runtimes/android-arm64" />
    <RemoveForLinux Include="$(OutDir)runtimes/android-x64" />
    <RemoveForLinux Include="$(OutDir)runtimes/android-x86" />
    <RemoveForLinux Include="$(OutDir)runtimes/osx-arm64" />
    <RemoveForLinux Include="$(OutDir)runtimes/osx-x64" />
  </ItemGroup>
  <Target Name="ReallyAfterLinuxBuild" DependsOnTargets="Build;AfterBuild;CopyFilesToOutputDirectory" Condition="'$(OS)'!='Windows_NT'">
    <Copy SourceFiles="@(CopyForMonoUnix)" DestinationFolder="$(OutDir)libruntimes/linux-x64" />
    <Delete Files="@(DeleteForLinux)" TreatErrorsAsWarnings="true" />
    <RemoveDir Directories="@(RemoveForLinux)" />
    <Delete Files="@(DeleteForSILMedia)" TreatErrorsAsWarnings="true" />
    <RemoveDir Directories="@(RemoveForSILMedia)" />
  </Target>
  <!-- Note: Visual Studio automatically inserts any imports from installing packages into the end here,
  but the AfterBuild target may not run if .targets files are imported after it.
  I recommend you move the Import statements before the "AfterBuild" target,
  or if not, then please verify that AfterBuild's Message is still printed out.
  -->
</Project><|MERGE_RESOLUTION|>--- conflicted
+++ resolved
@@ -1,4 +1,4 @@
-﻿<?xml version="1.0" encoding="utf-8"?>
+<?xml version="1.0" encoding="utf-8"?>
 <Project ToolsVersion="12.0" DefaultTargets="Build" xmlns="http://schemas.microsoft.com/developer/msbuild/2003">
   <Import Project="..\..\packages\SIL.Windows.Forms.Keyboarding.12.1.0-beta0015\build\SIL.Windows.Forms.Keyboarding.props" Condition="Exists('..\..\packages\SIL.Windows.Forms.Keyboarding.12.1.0-beta0015\build\SIL.Windows.Forms.Keyboarding.props')" />
   <PropertyGroup>
@@ -1398,37 +1398,10 @@
   </ItemGroup>
   <ItemGroup>
     <Content Include="bloom.ico" />
-<<<<<<< HEAD
-=======
-    <Content Include="Firefox\AccessibleHandler.dll" />
-    <Content Include="Firefox\AccessibleMarshal.dll" />
-    <Content Include="Firefox\breakpadinjector.dll" />
-    <Content Include="Firefox\D3DCompiler_43.dll" />
-    <Content Include="Firefox\d3dcompiler_47.dll" />
-    <Content Include="Firefox\freebl3.dll" />
-    <Content Include="Firefox\IA2Marshal.dll" />
-    <Content Include="Firefox\icudt56.dll" />
-    <Content Include="Firefox\icuin56.dll" />
-    <Content Include="Firefox\icuuc56.dll" />
-    <Content Include="Firefox\lgpllibs.dll" />
-    <Content Include="Firefox\libEGL.dll" />
-    <Content Include="Firefox\libGLESv2.dll" />
-    <Content Include="Firefox\mozavcodec.dll" />
-    <Content Include="Firefox\mozavutil.dll" />
-    <Content Include="Firefox\mozglue.dll" />
-    <Content Include="Firefox\msvcp120.dll" />
-    <Content Include="Firefox\msvcr120.dll" />
-    <Content Include="Firefox\nss3.dll" />
-    <Content Include="Firefox\nssckbi.dll" />
-    <Content Include="Firefox\nssdbm3.dll" />
-    <Content Include="Firefox\plugin-container.exe" />
-    <Content Include="Firefox\plugin-hang-ui.exe" />
-    <Content Include="Firefox\qipcap.dll" />
-    <Content Include="Firefox\sandboxbroker.dll" />
-    <Content Include="Firefox\softokn3.dll" />
-    <Content Include="Firefox\xul.dll" />
+    <None Include="Resources\BookSettings.png" />
+    <None Include="Resources\BookSettingsBlack32High.png" />
+    <None Include="Resources\GearBlack16x16.png" />
     <None Include="Resources\gear-black-24x24.png" />
->>>>>>> 6bddc755
     <None Include="Resources\BookSettings.png" />
     <None Include="Resources\BookSettingsBlack32High.png" />
     <None Include="Resources\GearBlack16x16.png" />
