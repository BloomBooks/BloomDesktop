﻿<?xml version="1.0" encoding="utf-8"?>
<Project ToolsVersion="4.0" DefaultTargets="Build" xmlns="http://schemas.microsoft.com/developer/msbuild/2003">
  <PropertyGroup>
    <ApplicationManifest>app.manifest</ApplicationManifest>
    <ProjectGuid>{304D5612-167C-4725-AF27-B9F2BB788B57}</ProjectGuid>
    <Configuration Condition=" '$(Configuration)' == '' ">Debug</Configuration>
    <Platform Condition=" '$(Platform)' == '' ">x86</Platform>
    <ProductVersion>10.0.0</ProductVersion>
    <SchemaVersion>2.0</SchemaVersion>
  </PropertyGroup>
  <PropertyGroup Condition="'$(Configuration)|$(Platform)' == 'Debug|x86'">
    <DebugSymbols>true</DebugSymbols>
    <OutputPath>..\..\output\Debug\</OutputPath>
    <DefineConstants>DEBUG;TRACE</DefineConstants>
    <DebugType>full</DebugType>
    <PlatformTarget>x86</PlatformTarget>
    <CodeAnalysisLogFile>..\..\output\Debug\Bloom.exe.CodeAnalysisLog.xml</CodeAnalysisLogFile>
    <CodeAnalysisUseTypeNameInSuppression>true</CodeAnalysisUseTypeNameInSuppression>
    <CodeAnalysisModuleSuppressionsFile>GlobalSuppressions.cs</CodeAnalysisModuleSuppressionsFile>
    <ErrorReport>prompt</ErrorReport>
    <CodeAnalysisRuleSet>MinimumRecommendedRules.ruleset</CodeAnalysisRuleSet>
    <CodeAnalysisRuleSetDirectories>;C:\Program Files (x86)\Microsoft Visual Studio 10.0\Team Tools\Static Analysis Tools\\Rule Sets</CodeAnalysisRuleSetDirectories>
    <CodeAnalysisIgnoreBuiltInRuleSets>false</CodeAnalysisIgnoreBuiltInRuleSets>
    <CodeAnalysisRuleDirectories>;C:\Program Files (x86)\Microsoft Visual Studio 10.0\Team Tools\Static Analysis Tools\FxCop\\Rules</CodeAnalysisRuleDirectories>
    <CodeAnalysisIgnoreBuiltInRules>false</CodeAnalysisIgnoreBuiltInRules>
    <CodeAnalysisFailOnMissingRules>false</CodeAnalysisFailOnMissingRules>
    <WarningLevel>4</WarningLevel>
    <Optimize>false</Optimize>
    <EnvironmentVariables>
      <EnvironmentVariables>
        <Variable name="LD_LIBRARY_PATH" value="$LD_LIBRARY_PATH:/home/richard/src/bloom/lib/xulrunner11" />
        <Variable name="MOZ_LIBDIR" value="/home/richard/src/bloom/lib/xulrunner11" />
        <Variable name="MONO_PATH" value="/usr/lib/cli/gdk-sharp-2.0/:/usr/lib/cli/gtk-sharp-2.0:/usr/lib/cli/atk-sharp-2.0:/usr/lib/cli/glib-sharp-2.0" />
        <Variable name="LD_PRELOAD" value="./jemallocfix.so" />
        <Variable name="DISPLAY" value=":1" />
      </EnvironmentVariables>
    </EnvironmentVariables>
  </PropertyGroup>
  <PropertyGroup Condition="'$(Configuration)|$(Platform)' == 'Release|x86'">
    <OutputPath>..\..\output\release\</OutputPath>
    <DebugType>pdbonly</DebugType>
    <PlatformTarget>x86</PlatformTarget>
    <CodeAnalysisLogFile>..\..\output\Release\Bloom.exe.CodeAnalysisLog.xml</CodeAnalysisLogFile>
    <CodeAnalysisUseTypeNameInSuppression>true</CodeAnalysisUseTypeNameInSuppression>
    <CodeAnalysisModuleSuppressionsFile>GlobalSuppressions.cs</CodeAnalysisModuleSuppressionsFile>
    <ErrorReport>prompt</ErrorReport>
    <CodeAnalysisRuleSet>MinimumRecommendedRules.ruleset</CodeAnalysisRuleSet>
    <CodeAnalysisRuleSetDirectories>;C:\Program Files (x86)\Microsoft Visual Studio 10.0\Team Tools\Static Analysis Tools\\Rule Sets</CodeAnalysisRuleSetDirectories>
    <CodeAnalysisIgnoreBuiltInRuleSets>true</CodeAnalysisIgnoreBuiltInRuleSets>
    <CodeAnalysisRuleDirectories>;C:\Program Files (x86)\Microsoft Visual Studio 10.0\Team Tools\Static Analysis Tools\FxCop\\Rules</CodeAnalysisRuleDirectories>
    <CodeAnalysisIgnoreBuiltInRules>false</CodeAnalysisIgnoreBuiltInRules>
    <CodeAnalysisFailOnMissingRules>false</CodeAnalysisFailOnMissingRules>
    <WarningLevel>4</WarningLevel>
    <Optimize>false</Optimize>
  </PropertyGroup>
  <PropertyGroup>
    <OutputType>WinExe</OutputType>
  </PropertyGroup>
  <PropertyGroup>
    <StartupObject />
  </PropertyGroup>
  <PropertyGroup>
    <RootNamespace>Bloom</RootNamespace>
  </PropertyGroup>
  <PropertyGroup>
    <ApplicationIcon>Resources\Bloom.ico</ApplicationIcon>
  </PropertyGroup>
  <PropertyGroup>
    <AssemblyName>Bloom</AssemblyName>
  </PropertyGroup>
  <ItemGroup>
    <Reference Include="AeroWizard">
      <HintPath>..\..\lib\dotnet\AeroWizard.dll</HintPath>
    </Reference>
    <Reference Include="Chorus">
      <HintPath>..\..\..\chorus\output\DebugMono\Chorus.exe</HintPath>
    </Reference>
    <Reference Include="geckofx-11">
      <HintPath>..\..\..\geckofx-11.0\Skybound.Gecko\bin\x86\Debug_Linux\geckofx-11.dll</HintPath>
    </Reference>
    <Reference Include="Interop.Acrobat">
      <HintPath>..\..\lib\dotnet\Interop.Acrobat.dll</HintPath>
      <EmbedInteropTypes>True</EmbedInteropTypes>
    </Reference>
    <Reference Include="Ionic.Zip.Reduced">
      <HintPath>..\..\packages\DotNetZip.Reduced.1.9.1.8\lib\net20\Ionic.Zip.Reduced.dll</HintPath>
    </Reference>
    <Reference Include="LibChorus">
      <HintPath>..\..\..\chorus\output\DebugMono\LibChorus.dll</HintPath>
    </Reference>
    <Reference Include="Microsoft.CSharp" />
    <Reference Include="Newtonsoft.Json">
      <HintPath>..\..\packages\Newtonsoft.Json.4.0.3\lib\net40\Newtonsoft.Json.dll</HintPath>
    </Reference>
    <Reference Include="PdfDroplet">
      <HintPath>..\..\..\pdfdroplet\output\Debug\PdfDroplet.exe</HintPath>
    </Reference>
    <Reference Include="System" />
    <Reference Include="System.Core">
      <RequiredTargetFramework>3.5</RequiredTargetFramework>
    </Reference>
    <Reference Include="System.Runtime.Serialization" />
    <Reference Include="System.Xml.Linq">
      <RequiredTargetFramework>3.5</RequiredTargetFramework>
    </Reference>
    <Reference Include="System.Data.DataSetExtensions">
      <RequiredTargetFramework>3.5</RequiredTargetFramework>
    </Reference>
    <Reference Include="System.Data" />
    <Reference Include="System.Deployment" />
    <Reference Include="System.Drawing" />
    <Reference Include="System.Windows.Forms" />
    <Reference Include="System.Xml" />
    <Reference Include="TidyManaged">
      <HintPath>..\..\lib\TidyManaged.dll</HintPath>
    </Reference>
    <Reference Include="Autofac">
      <HintPath>..\..\packages\Autofac.2.6.3.862\lib\NET40\Autofac.dll</HintPath>
    </Reference>
    <Reference Include="Autofac.Configuration, Version=2.6.3.862, Culture=neutral, PublicKeyToken=17863af14b0044da">
      <HintPath>..\..\packages\Autofac.2.6.3.862\lib\NET40\Autofac.Configuration.dll</HintPath>
    </Reference>
    <Reference Include="AxInterop.AcroPDFLib">
      <HintPath>..\..\lib\dotnet\AxInterop.AcroPDFLib.dll</HintPath>
    </Reference>
    <Reference Include="Interop.AcroPDFLib">
      <HintPath>..\..\lib\dotnet\Interop.AcroPDFLib.dll</HintPath>
    </Reference>
    <Reference Include="PdfSharp">
      <HintPath>..\..\..\pdfdroplet\output\Debug\PdfSharp.dll</HintPath>
    </Reference>
    <Reference Include="L10NSharp">
      <HintPath>..\..\..\l10nsharp\output\DebugMono\L10NSharp.dll</HintPath>
    </Reference>
    <Reference Include="Palaso">
      <HintPath>..\..\..\palaso\output\DebugMono\Palaso.dll</HintPath>
    </Reference>
    <Reference Include="PalasoUIWindowsForms">
      <HintPath>..\..\..\palaso\output\DebugMono\PalasoUIWindowsForms.dll</HintPath>
    </Reference>
    <Reference Include="System.Web" />
  </ItemGroup>
  <ItemGroup>
    <Compile Include="AboutDialog.cs">
      <SubType>Form</SubType>
    </Compile>
    <Compile Include="AboutDialog.Designer.cs">
      <DependentUpon>AboutDialog.cs</DependentUpon>
    </Compile>
    <Compile Include="ApplicationContainer.cs" />
    <Compile Include="BloomFileLocator.cs" />
    <Compile Include="Book\BookInfo.cs" />
    <Compile Include="Book\BookServer.cs" />
    <Compile Include="Book\RuntimeInformationInjector.cs" />
    <Compile Include="Book\HtmlDom.cs" />
    <Compile Include="Book\BookData.cs" />
    <Compile Include="Book\ErrorBook.cs" />
    <Compile Include="Book\ImageUpdater.cs" />
    <Compile Include="Book\Layout.cs" />
    <Compile Include="Book\SizeAndOrientation.cs" />
    <Compile Include="Book\BookStarter.cs" />
    <Compile Include="Book\BookStorage.cs" />
    <Compile Include="Book\DataSet.cs" />
    <Compile Include="Book\StyleSheetLinkSorter.cs" />
    <Compile Include="Book\TranslationGroupManager.cs" />
    <Compile Include="Book\XMatterHelper.cs" />
    <Compile Include="Book\XMatterInfo.cs" />
    <Compile Include="Book\XMatterPackFinder.cs" />
    <Compile Include="CollectionTab\InDesignXmlInformationDialog.cs">
      <SubType>Form</SubType>
    </Compile>
    <Compile Include="CollectionTab\InDesignXmlInformationDialog.Designer.cs">
      <DependentUpon>InDesignXmlInformationDialog.cs</DependentUpon>
    </Compile>
    <Compile Include="ConfirmRecycleDialog.cs">
      <SubType>Form</SubType>
    </Compile>
    <Compile Include="ConfirmRecycleDialog.designer.cs">
      <DependentUpon>ConfirmRecycleDialog.cs</DependentUpon>
    </Compile>
    <Compile Include="Edit\ConfirmRemovePageDialog.cs">
      <SubType>Form</SubType>
    </Compile>
    <Compile Include="Edit\ConfirmRemovePageDialog.designer.cs">
      <DependentUpon>ConfirmRemovePageDialog.cs</DependentUpon>
    </Compile>
    <Compile Include="CollectionTab\HistoryAndNotesDialog.cs">
      <SubType>Form</SubType>
    </Compile>
    <Compile Include="CollectionTab\HistoryAndNotesDialog.Designer.cs">
      <DependentUpon>HistoryAndNotesDialog.cs</DependentUpon>
    </Compile>
<<<<<<< HEAD
    <Compile Include="Platform\Platform.cs" />
=======
    <Compile Include="MiscUI\DontShowThisAgainButton.cs">
      <SubType>Component</SubType>
    </Compile>
    <Compile Include="MiscUI\DontShowThisAgainButton.Designer.cs">
      <DependentUpon>DontShowThisAgainButton.cs</DependentUpon>
    </Compile>
    <Compile Include="MiscUI\TipDialog.cs">
      <SubType>Form</SubType>
    </Compile>
    <Compile Include="MiscUI\TipDialog.designer.cs">
      <DependentUpon>TipDialog.cs</DependentUpon>
    </Compile>
>>>>>>> 0edff4bb
    <Compile Include="SendReceive\SendReceiver.cs" />
    <Compile Include="SendReceive\BloomChorusRules.cs" />
    <Compile Include="ToPalaso\BetterSplitContainer.cs">
      <SubType>Component</SubType>
    </Compile>
    <Compile Include="ToPalaso\BetterSplitContainer.Designer.cs">
      <DependentUpon>BetterSplitContainer.cs</DependentUpon>
    </Compile>
    <Compile Include="ToPalaso\MessageLabelProgress.cs">
      <SubType>Component</SubType>
    </Compile>
    <Compile Include="ToPalaso\ProgressDialogForeground.cs">
      <SubType>Form</SubType>
    </Compile>
    <Compile Include="ToPalaso\ProgressDialogForeground.Designer.cs">
      <DependentUpon>ProgressDialogForeground.cs</DependentUpon>
    </Compile>
    <Compile Include="Edit\FlowThumbNailList.cs">
      <SubType>UserControl</SubType>
    </Compile>
    <Compile Include="Edit\FlowThumbNailList.Designer.cs">
      <DependentUpon>FlowThumbNailList.cs</DependentUpon>
    </Compile>
    <Compile Include="ToPalaso\ProgressDialogBackground.cs">
      <SubType>Form</SubType>
    </Compile>
    <Compile Include="ToPalaso\ProgressDialogBackground.Designer.cs">
      <DependentUpon>ProgressDialogBackground.cs</DependentUpon>
    </Compile>
    <Compile Include="HelpLauncher.cs" />
    <Compile Include="Collection\BloomPack\BloomPackInstallDialog.cs">
      <SubType>Form</SubType>
    </Compile>
    <Compile Include="Collection\BloomPack\BloomPackInstallDialog.Designer.cs">
      <DependentUpon>BloomPackInstallDialog.cs</DependentUpon>
    </Compile>
    <Compile Include="HtmlLabel.cs">
      <SubType>UserControl</SubType>
    </Compile>
    <Compile Include="HtmlLabel.Designer.cs">
      <DependentUpon>HtmlLabel.cs</DependentUpon>
    </Compile>
    <Compile Include="ImageProcessing\LowResImageCache.cs" />
    <Compile Include="CollectionTab\IBloomTabArea.cs" />
    <Compile Include="CollectionTab\ListHeader.cs">
      <SubType>UserControl</SubType>
    </Compile>
    <Compile Include="CollectionTab\ListHeader.Designer.cs">
      <DependentUpon>ListHeader.cs</DependentUpon>
    </Compile>
    <Compile Include="Collection\ShortcutMaker.cs" />
    <Compile Include="CollectionCreating\LanguageLocationControl.cs">
      <SubType>UserControl</SubType>
    </Compile>
    <Compile Include="CollectionCreating\LanguageLocationControl.Designer.cs">
      <DependentUpon>LanguageLocationControl.cs</DependentUpon>
    </Compile>
    <Compile Include="CollectionCreating\LanguageIdControl.cs">
      <SubType>UserControl</SubType>
    </Compile>
    <Compile Include="CollectionCreating\LanguageIdControl.Designer.cs">
      <DependentUpon>LanguageIdControl.cs</DependentUpon>
    </Compile>
    <Compile Include="CollectionCreating\CollectionNameControl.cs">
      <SubType>UserControl</SubType>
    </Compile>
    <Compile Include="CollectionCreating\CollectionNameControl.Designer.cs">
      <DependentUpon>CollectionNameControl.cs</DependentUpon>
    </Compile>
    <Compile Include="CollectionCreating\NewCollectionWizard.cs">
      <SubType>Form</SubType>
    </Compile>
    <Compile Include="CollectionCreating\NewCollectionWizard.Designer.cs">
      <DependentUpon>NewCollectionWizard.cs</DependentUpon>
    </Compile>
    <Compile Include="Palette.cs" />
    <Compile Include="Publish\AdobeReaderControl.cs">
      <SubType>UserControl</SubType>
    </Compile>
    <Compile Include="Publish\AdobeReaderControl.Designer.cs">
      <DependentUpon>AdobeReaderControl.cs</DependentUpon>
    </Compile>
    <Compile Include="SimpleMessageDialog.cs">
      <SubType>Form</SubType>
    </Compile>
    <Compile Include="SimpleMessageDialog.Designer.cs">
      <DependentUpon>SimpleMessageDialog.cs</DependentUpon>
    </Compile>
    <Compile Include="ToPalaso\BetterToolTip.cs">
      <SubType>Component</SubType>
    </Compile>
    <Compile Include="ToPalaso\BetterTooltipTransparentOverlay.cs">
      <SubType>Component</SubType>
    </Compile>
    <Compile Include="ImageProcessing\ImageServer.cs">
      <SubType>Component</SubType>
    </Compile>
    <Compile Include="Wizard\WinForms\WizardControl.cs">
      <SubType>Component</SubType>
    </Compile>
    <Compile Include="Wizard\WinForms\WizardPage.cs">
      <SubType>Component</SubType>
    </Compile>
    <Compile Include="Wizard\WizardAdapterControl.cs">
      <SubType>Component</SubType>
    </Compile>
    <Compile Include="Workspace\FeedbackDialog.cs">
      <SubType>Form</SubType>
    </Compile>
    <Compile Include="Workspace\FeedbackDialog.Designer.cs">
      <DependentUpon>FeedbackDialog.cs</DependentUpon>
    </Compile>
    <Compile Include="web\BloomServer.cs" />
    <Compile Include="web\WebLibraryView.cs">
      <SubType>UserControl</SubType>
    </Compile>
    <Compile Include="web\WebLibraryView.Designer.cs">
      <DependentUpon>WebLibraryView.cs</DependentUpon>
    </Compile>
    <Compile Include="Edit\ConfigurationDialog.cs">
      <SubType>Form</SubType>
    </Compile>
    <Compile Include="Edit\ConfigurationDialog.Designer.cs">
      <DependentUpon>ConfigurationDialog.cs</DependentUpon>
    </Compile>
    <Compile Include="Edit\Configurator.cs" />
    <Compile Include="Browser.cs">
      <SubType>UserControl</SubType>
    </Compile>
    <Compile Include="Browser.Designer.cs">
      <DependentUpon>Browser.cs</DependentUpon>
    </Compile>
    <Compile Include="Command.cs" />
    <Compile Include="Edit\DynamicJson.cs" />
    <Compile Include="Edit\JSONUtils.cs" />
    <Compile Include="Edit\PageEditingModel.cs" />
    <Compile Include="Edit\PlaceHolderPage.cs" />
    <Compile Include="Edit\SourceTextControl.cs">
      <SubType>UserControl</SubType>
    </Compile>
    <Compile Include="Edit\SourceTextControl.Designer.cs">
      <DependentUpon>SourceTextControl.cs</DependentUpon>
    </Compile>
    <Compile Include="LanguageSettings.cs" />
    <Compile Include="CollectionTab\FlyingImage.cs">
      <SubType>Component</SubType>
    </Compile>
    <Compile Include="Collection\CollectionSettingsDialog.cs">
      <SubType>Form</SubType>
    </Compile>
    <Compile Include="Collection\CollectionSettingsDialog.Designer.cs">
      <DependentUpon>CollectionSettingsDialog.cs</DependentUpon>
    </Compile>
    <Compile Include="ProjectContext.cs" />
    <Compile Include="Collection\CollectionSettings.cs" />
    <Compile Include="Publish\PdfMaker.cs" />
    <Compile Include="Publish\PublishModel.cs" />
    <Compile Include="ResolveShortcut.cs" />
    <Compile Include="SplashScreen.cs">
      <SubType>Form</SubType>
    </Compile>
    <Compile Include="SplashScreen.Designer.cs">
      <DependentUpon>SplashScreen.cs</DependentUpon>
    </Compile>
    <Compile Include="CollectionCreating\KindOfCollectionControl.cs">
      <SubType>UserControl</SubType>
    </Compile>
    <Compile Include="CollectionCreating\KindOfCollectionControl.Designer.cs">
      <DependentUpon>KindOfCollectionControl.cs</DependentUpon>
    </Compile>
    <Compile Include="CollectionChoosing\MostRecentPathsList.cs" />
    <Compile Include="CollectionChoosing\OpenCreateCloneControl.cs">
      <SubType>UserControl</SubType>
    </Compile>
    <Compile Include="CollectionChoosing\OpenCreateCloneControl.designer.cs">
      <DependentUpon>OpenCreateCloneControl.cs</DependentUpon>
    </Compile>
    <Compile Include="CollectionChoosing\OpenAndCreateCollectionDialog.cs">
      <SubType>Form</SubType>
    </Compile>
    <Compile Include="CollectionChoosing\OpenAndCreateCollectionDialog.Designer.cs">
      <DependentUpon>OpenAndCreateCollectionDialog.cs</DependentUpon>
    </Compile>
    <Compile Include="Edit\PageSelection.cs" />
    <Compile Include="Edit\EditingModel.cs" />
    <Compile Include="Edit\EditingView.cs">
      <SubType>UserControl</SubType>
    </Compile>
    <Compile Include="Edit\EditingView.Designer.cs">
      <DependentUpon>EditingView.cs</DependentUpon>
    </Compile>
    <Compile Include="Edit\ThumbNailList.cs">
      <SubType>UserControl</SubType>
    </Compile>
    <Compile Include="Edit\ThumbNailList.Designer.cs">
      <DependentUpon>ThumbNailList.cs</DependentUpon>
    </Compile>
    <Compile Include="Event.cs" />
    <Compile Include="Book\Book.cs" />
    <Compile Include="HtmlThumbNailer.cs" />
    <Compile Include="Collection\BookCollection.cs" />
    <Compile Include="Book\BookSelection.cs" />
    <Compile Include="CollectionTab\LibraryListView.cs">
      <SubType>UserControl</SubType>
    </Compile>
    <Compile Include="CollectionTab\LibraryListView.Designer.cs">
      <DependentUpon>LibraryListView.cs</DependentUpon>
    </Compile>
    <Compile Include="CollectionTab\LibraryModel.cs" />
    <Compile Include="CollectionTab\LibraryView.cs">
      <SubType>UserControl</SubType>
    </Compile>
    <Compile Include="CollectionTab\LibraryView.Designer.cs">
      <DependentUpon>LibraryView.cs</DependentUpon>
    </Compile>
    <Compile Include="Edit\PageListView.cs">
      <SubType>UserControl</SubType>
    </Compile>
    <Compile Include="Edit\PageListView.Designer.cs">
      <DependentUpon>PageListView.cs</DependentUpon>
    </Compile>
    <Compile Include="Book\Page.cs" />
    <Compile Include="TempFiles.cs" />
    <Compile Include="SourceCollectionsList.cs" />
    <Compile Include="Workspace\TabStrip.cs">
      <SubType>Component</SubType>
    </Compile>
    <Compile Include="Workspace\TabStripRenderer.cs" />
    <Compile Include="Workspace\WorkspaceModel.cs" />
    <Compile Include="Publish\PublishView.cs">
      <SubType>UserControl</SubType>
    </Compile>
    <Compile Include="Publish\PublishView.Designer.cs">
      <DependentUpon>PublishView.cs</DependentUpon>
    </Compile>
    <Compile Include="Program.cs" />
    <Compile Include="Workspace\WorkspaceView.cs">
      <SubType>UserControl</SubType>
    </Compile>
    <Compile Include="Workspace\WorkspaceView.Designer.cs">
      <DependentUpon>WorkspaceView.cs</DependentUpon>
    </Compile>
    <Compile Include="Properties\AssemblyInfo.cs" />
    <EmbeddedResource Include="AboutDialog.resx">
      <DependentUpon>AboutDialog.cs</DependentUpon>
      <SubType>Designer</SubType>
    </EmbeddedResource>
    <EmbeddedResource Include="Browser.resx">
      <DependentUpon>Browser.cs</DependentUpon>
      <SubType>Designer</SubType>
    </EmbeddedResource>
    <EmbeddedResource Include="CollectionTab\InDesignXmlInformationDialog.resx">
      <DependentUpon>InDesignXmlInformationDialog.cs</DependentUpon>
    </EmbeddedResource>
    <EmbeddedResource Include="ConfirmRecycleDialog.resx">
      <DependentUpon>ConfirmRecycleDialog.cs</DependentUpon>
    </EmbeddedResource>
    <EmbeddedResource Include="Edit\ConfirmRemovePageDialog.resx">
      <DependentUpon>ConfirmRemovePageDialog.cs</DependentUpon>
    </EmbeddedResource>
    <EmbeddedResource Include="Collection\BloomPack\BloomPackInstallDialog.resx">
      <DependentUpon>BloomPackInstallDialog.cs</DependentUpon>
    </EmbeddedResource>
    <EmbeddedResource Include="CollectionTab\HistoryAndNotesDialog.resx">
      <DependentUpon>HistoryAndNotesDialog.cs</DependentUpon>
    </EmbeddedResource>
    <EmbeddedResource Include="MiscUI\TipDialog.resx">
      <DependentUpon>TipDialog.cs</DependentUpon>
    </EmbeddedResource>
    <EmbeddedResource Include="ToPalaso\BetterSplitContainer.resx">
      <DependentUpon>BetterSplitContainer.cs</DependentUpon>
    </EmbeddedResource>
    <EmbeddedResource Include="ToPalaso\ProgressDialogForeground.resx">
      <DependentUpon>ProgressDialogForeground.cs</DependentUpon>
    </EmbeddedResource>
    <EmbeddedResource Include="Edit\FlowThumbNailList.resx">
      <DependentUpon>FlowThumbNailList.cs</DependentUpon>
    </EmbeddedResource>
    <EmbeddedResource Include="ToPalaso\ProgressDialogBackground.resx">
      <DependentUpon>ProgressDialogBackground.cs</DependentUpon>
    </EmbeddedResource>
    <EmbeddedResource Include="HtmlLabel.resx">
      <DependentUpon>HtmlLabel.cs</DependentUpon>
    </EmbeddedResource>
    <EmbeddedResource Include="CollectionTab\ListHeader.resx">
      <DependentUpon>ListHeader.cs</DependentUpon>
    </EmbeddedResource>
    <EmbeddedResource Include="CollectionCreating\LanguageLocationControl.resx">
      <DependentUpon>LanguageLocationControl.cs</DependentUpon>
    </EmbeddedResource>
    <EmbeddedResource Include="CollectionCreating\LanguageIdControl.resx">
      <DependentUpon>LanguageIdControl.cs</DependentUpon>
    </EmbeddedResource>
    <EmbeddedResource Include="CollectionCreating\CollectionNameControl.resx">
      <DependentUpon>CollectionNameControl.cs</DependentUpon>
    </EmbeddedResource>
    <EmbeddedResource Include="CollectionCreating\NewCollectionWizard.resx">
      <DependentUpon>NewCollectionWizard.cs</DependentUpon>
    </EmbeddedResource>
    <EmbeddedResource Include="Publish\AdobeReaderControl.resx">
      <DependentUpon>AdobeReaderControl.cs</DependentUpon>
      <SubType>Designer</SubType>
    </EmbeddedResource>
    <EmbeddedResource Include="SimpleMessageDialog.resx">
      <DependentUpon>SimpleMessageDialog.cs</DependentUpon>
    </EmbeddedResource>
    <EmbeddedResource Include="Workspace\FeedbackDialog.resx">
      <DependentUpon>FeedbackDialog.cs</DependentUpon>
    </EmbeddedResource>
    <EmbeddedResource Include="web\WebLibraryView.resx">
      <DependentUpon>WebLibraryView.cs</DependentUpon>
    </EmbeddedResource>
    <EmbeddedResource Include="Edit\ConfigurationDialog.resx">
      <DependentUpon>ConfigurationDialog.cs</DependentUpon>
    </EmbeddedResource>
    <EmbeddedResource Include="Edit\EditingView.resx">
      <DependentUpon>EditingView.cs</DependentUpon>
    </EmbeddedResource>
    <EmbeddedResource Include="Edit\SourceTextControl.resx">
      <DependentUpon>SourceTextControl.cs</DependentUpon>
    </EmbeddedResource>
    <EmbeddedResource Include="Edit\ThumbNailList.resx">
      <DependentUpon>ThumbNailList.cs</DependentUpon>
    </EmbeddedResource>
    <EmbeddedResource Include="CollectionTab\LibraryListView.resx">
      <DependentUpon>LibraryListView.cs</DependentUpon>
    </EmbeddedResource>
    <EmbeddedResource Include="CollectionTab\LibraryView.resx">
      <DependentUpon>LibraryView.cs</DependentUpon>
    </EmbeddedResource>
    <EmbeddedResource Include="Edit\PageListView.resx">
      <DependentUpon>PageListView.cs</DependentUpon>
      <SubType>Designer</SubType>
    </EmbeddedResource>
    <EmbeddedResource Include="Collection\CollectionSettingsDialog.resx">
      <DependentUpon>CollectionSettingsDialog.cs</DependentUpon>
    </EmbeddedResource>
    <EmbeddedResource Include="Publish\PublishView.resx">
      <DependentUpon>PublishView.cs</DependentUpon>
      <SubType>Designer</SubType>
    </EmbeddedResource>
    <EmbeddedResource Include="Workspace\WorkspaceView.resx">
      <DependentUpon>WorkspaceView.cs</DependentUpon>
      <SubType>Designer</SubType>
    </EmbeddedResource>
    <EmbeddedResource Include="Properties\Resources.resx">
      <Generator>ResXFileCodeGenerator</Generator>
      <LastGenOutput>Resources.Designer.cs</LastGenOutput>
      <SubType>Designer</SubType>
    </EmbeddedResource>
    <EmbeddedResource Include="Shell.resx">
      <DependentUpon>Shell.cs</DependentUpon>
    </EmbeddedResource>
    <EmbeddedResource Include="CollectionTab\LibraryBookView.resx">
      <DependentUpon>LibraryBookView.cs</DependentUpon>
    </EmbeddedResource>
    <EmbeddedResource Include="Edit\TemplatePagesView.resx">
      <DependentUpon>TemplatePagesView.cs</DependentUpon>
      <SubType>Designer</SubType>
    </EmbeddedResource>
    <EmbeddedResource Include="SplashScreen.resx">
      <DependentUpon>SplashScreen.cs</DependentUpon>
    </EmbeddedResource>
    <EmbeddedResource Include="CollectionCreating\KindOfCollectionControl.resx">
      <DependentUpon>KindOfCollectionControl.cs</DependentUpon>
    </EmbeddedResource>
    <EmbeddedResource Include="CollectionChoosing\OpenCreateCloneControl.resx">
      <DependentUpon>OpenCreateCloneControl.cs</DependentUpon>
    </EmbeddedResource>
    <EmbeddedResource Include="CollectionChoosing\OpenAndCreateCollectionDialog.resx">
      <DependentUpon>OpenAndCreateCollectionDialog.cs</DependentUpon>
      <SubType>Designer</SubType>
    </EmbeddedResource>
    <Compile Include="Properties\Resources.Designer.cs">
      <AutoGen>True</AutoGen>
      <DependentUpon>Resources.resx</DependentUpon>
      <DesignTime>True</DesignTime>
    </Compile>
    <None Include="app.manifest">
      <SubType>Designer</SubType>
    </None>
    <None Include="ClassDiagram1.cd" />
    <None Include="ClassDiagram2.cd" />
    <None Include="packages.config" />
    <None Include="Properties\Settings.settings">
      <Generator>SettingsSingleFileGenerator</Generator>
      <LastGenOutput>Settings.Designer.cs</LastGenOutput>
    </None>
    <Compile Include="Properties\Settings.Designer.cs">
      <AutoGen>True</AutoGen>
      <DependentUpon>Settings.settings</DependentUpon>
      <DesignTimeSharedInput>True</DesignTimeSharedInput>
    </Compile>
    <Compile Include="Shell.cs">
      <SubType>Form</SubType>
    </Compile>
    <Compile Include="Shell.Designer.cs">
      <DependentUpon>Shell.cs</DependentUpon>
    </Compile>
    <Compile Include="StyleSheetService.cs" />
    <Compile Include="CollectionTab\LibraryBookView.cs">
      <SubType>UserControl</SubType>
    </Compile>
    <Compile Include="CollectionTab\LibraryBookView.Designer.cs">
      <DependentUpon>LibraryBookView.cs</DependentUpon>
    </Compile>
    <Compile Include="Edit\TemplatePagesView.cs">
      <SubType>UserControl</SubType>
    </Compile>
    <Compile Include="Edit\TemplatePagesView.Designer.cs">
      <DependentUpon>TemplatePagesView.cs</DependentUpon>
    </Compile>
    <Compile Include="XmlHtmlConverter.cs" />
  </ItemGroup>
  <ItemGroup>
    <None Include="Resources\Bloom.ico" />
  </ItemGroup>
  <ItemGroup>
    <None Include="Resources\Logo27x32.png" />
  </ItemGroup>
  <ItemGroup>
    <None Include="app.config">
      <SubType>Designer</SubType>
    </None>
    <None Include="Resources\x-office-document.png" />
  </ItemGroup>
  <ItemGroup>
    <None Include="Resources\WelcomeHeader.png" />
  </ItemGroup>
  <ItemGroup>
    <None Include="Resources\menuButton.png" />
  </ItemGroup>
  <ItemGroup>
    <None Include="Resources\booklet70x70.png" />
  </ItemGroup>
  <ItemGroup>
    <None Include="Resources\bookletA5Horizontal70x70.png" />
  </ItemGroup>
  <ItemGroup>
    <None Include="Resources\A5Landscapel70Wide.png" />
  </ItemGroup>
  <ItemGroup>
    <None Include="Resources\A5Portraitl70Tall.png" />
  </ItemGroup>
  <ItemGroup>
    <None Include="Resources\DeleteMessageBoxButtonImage.png" />
  </ItemGroup>
  <ItemGroup>
    <None Include="Resources\DeleteMessageBoxImage.png" />
  </ItemGroup>
  <ItemGroup>
    <None Include="Resources\RecycleBin.png" />
  </ItemGroup>
  <ItemGroup>
    <None Include="Resources\newBook.png" />
  </ItemGroup>
  <ItemGroup>
    <None Include="Resources\info16x16.png" />
  </ItemGroup>
  <ItemGroup>
    <None Include="Resources\open.png" />
  </ItemGroup>
  <ItemGroup>
    <None Include="Resources\edit.png" />
  </ItemGroup>
  <ItemGroup>
    <None Include="Resources\Error70x70.png" />
  </ItemGroup>
  <ItemGroup>
    <None Include="Resources\settings.png" />
  </ItemGroup>
  <ItemGroup>
    <None Include="Resources\spinner.gif" />
  </ItemGroup>
  <ItemGroup>
    <None Include="Resources\pagePlaceHolder.png" />
  </ItemGroup>
  <ItemGroup>
    <None Include="Resources\uservoice16x16.png" />
  </ItemGroup>
  <ItemGroup>
    <None Include="Resources\construction.png" />
  </ItemGroup>
  <ItemGroup>
    <BootstrapperPackage Include=".NETFramework,Version=v4.0">
      <Visible>False</Visible>
      <ProductName>Microsoft .NET Framework 4 %28x86 and x64%29</ProductName>
      <Install>true</Install>
    </BootstrapperPackage>
    <BootstrapperPackage Include="Microsoft.Net.Client.3.5">
      <Visible>False</Visible>
      <ProductName>.NET Framework 3.5 SP1 Client Profile</ProductName>
      <Install>false</Install>
    </BootstrapperPackage>
    <BootstrapperPackage Include="Microsoft.Net.Framework.3.5.SP1">
      <Visible>False</Visible>
      <ProductName>.NET Framework 3.5 SP1</ProductName>
      <Install>false</Install>
    </BootstrapperPackage>
    <BootstrapperPackage Include="Microsoft.Windows.Installer.3.1">
      <Visible>False</Visible>
      <ProductName>Windows Installer 3.1</ProductName>
      <Install>true</Install>
    </BootstrapperPackage>
  </ItemGroup>
  <ItemGroup>
    <None Include="Resources\Favicon16x16.png" />
  </ItemGroup>
  <ItemGroup>
    <None Include="Resources\library16x16.png" />
  </ItemGroup>
  <ItemGroup>
    <None Include="Resources\library32x32.png" />
  </ItemGroup>
  <ItemGroup>
    <None Include="Resources\settings16x16.png" />
  </ItemGroup>
  <ItemGroup>
    <None Include="Resources\settings32x32.png" />
  </ItemGroup>
  <ItemGroup>
    <None Include="Resources\settings24x24.png" />
  </ItemGroup>
  <ItemGroup>
    <None Include="Resources\feedback24x24.png" />
  </ItemGroup>
  <ItemGroup>
    <None Include="Resources\OpenCreateLibrary24x24.png" />
  </ItemGroup>
  <ItemGroup>
    <None Include="Resources\help24x24.png" />
  </ItemGroup>
  <ItemGroup>
    <None Include="Resources\publish32x32.png" />
  </ItemGroup>
  <ItemGroup>
    <None Include="Resources\helpTab32x32.png" />
  </ItemGroup>
  <ItemGroup>
    <None Include="Resources\Usb.png" />
  </ItemGroup>
  <ItemGroup>
    <None Include="Resources\print.png" />
  </ItemGroup>
  <ItemGroup>
    <None Include="Resources\coverOnly.png" />
  </ItemGroup>
  <ItemGroup>
    <None Include="Resources\insideBookletPages.png" />
  </ItemGroup>
  <ItemGroup>
    <None Include="Resources\simplePages.png" />
  </ItemGroup>
  <ItemGroup>
    <None Include="Resources\deletePage16x16.png" />
  </ItemGroup>
  <ItemGroup>
    <None Include="Resources\deletePage24x24.png" />
  </ItemGroup>
  <ItemGroup>
    <None Include="Resources\Cut16x16.png" />
  </ItemGroup>
  <ItemGroup>
    <None Include="Resources\Copy16x16.png" />
  </ItemGroup>
  <ItemGroup>
    <None Include="Resources\Paste16x16.png" />
  </ItemGroup>
  <ItemGroup>
    <None Include="Resources\Undo16x16.png" />
  </ItemGroup>
  <ItemGroup>
    <None Include="Resources\paste24x24.png" />
  </ItemGroup>
  <ItemGroup>
    <None Include="Resources\paste32x32.png" />
  </ItemGroup>
  <ItemGroup>
    <None Include="Resources\undo32x32.png" />
  </ItemGroup>
  <ItemGroup>
    <None Include="Resources\newLibrary32x32.png" />
  </ItemGroup>
  <ItemGroup>
    <None Include="Resources\newBook1.png" />
  </ItemGroup>
  <ItemGroup>
    <None Include="Resources\LogoForSplashScreen.png" />
  </ItemGroup>
  <ItemGroup>
    <None Include="Resources\LogoForLibraryChoosingDialog.png" />
  </ItemGroup>
  <ItemGroup>
    <None Include="Resources\BloomPack64x64.png" />
  </ItemGroup>
  <ItemGroup>
    <None Include="Resources\Error70x701.png" />
  </ItemGroup>
  <ItemGroup>
    <None Include="Resources\copyDisable16x16.png" />
  </ItemGroup>
  <ItemGroup>
    <None Include="Resources\pasteDisabled32x32.png" />
  </ItemGroup>
  <ItemGroup>
    <None Include="Resources\copyDisable16x161.png" />
  </ItemGroup>
  <ItemGroup>
    <None Include="Resources\undoDisabled32x32.png" />
  </ItemGroup>
  <ItemGroup>
    <None Include="Resources\DeletePageDisabled24x24.png" />
  </ItemGroup>
  <ItemGroup>
    <None Include="Resources\DeletePageDisabled32x32.png" />
  </ItemGroup>
  <ItemGroup>
    <None Include="Resources\DeletePage32x32.png" />
  </ItemGroup>
  <ItemGroup>
    <None Include="Resources\cutDisable16x16.png" />
  </ItemGroup>
  <ItemGroup>
    <COMReference Include="IWshRuntimeLibrary">
      <Guid>{F935DC20-1CF0-11D0-ADB9-00C04FD58A0B}</Guid>
      <VersionMajor>1</VersionMajor>
      <VersionMinor>0</VersionMinor>
      <Lcid>0</Lcid>
      <WrapperTool>tlbimp</WrapperTool>
      <Isolated>False</Isolated>
      <EmbedInteropTypes>False</EmbedInteropTypes>
    </COMReference>
  </ItemGroup>
  <ItemGroup>
    <None Include="Resources\PackageFlat32x32.png" />
  </ItemGroup>
  <ItemGroup>
    <None Include="Resources\PackageFlat48x47.png" />
  </ItemGroup>
  <ItemGroup>
    <None Include="Resources\delete-wordLarge.png" />
  </ItemGroup>
  <ItemGroup>
    <None Include="Resources\uservoice16x161.png" />
  </ItemGroup>
  <ItemGroup>
    <None Include="Resources\pdf16x16.png" />
  </ItemGroup>
  <ItemGroup>
    <None Include="Resources\multilingualSettings.png" />
  </ItemGroup>
  <ItemGroup>
    <None Include="Resources\thumbnail.png" />
  </ItemGroup>
  <ItemGroup>
    <Content Include="README.jQuery.vsdoc.txt" />
    <None Include="Resources\sad_large.png" />
    <None Include="Resources\sendreceiveToolbarButton.png" />
    <None Include="Resources\PackageFlat.png" />
    <None Include="Resources\cloneFromChorusHub.png" />
    <None Include="Resources\cloneFromInternet.png" />
    <None Include="Resources\cloneFromUsb.png" />
    <None Include="Resources\placeHolderBookThumbnail.png" />
    <Content Include="Scripts\jquery-1.7.2-vsdoc.js" />
    <Content Include="Scripts\jquery-1.7.2.js" />
    <Content Include="Scripts\jquery-1.7.2.min.js" />
  </ItemGroup>
  <ItemGroup />
  <Import Project="$(MSBuildToolsPath)\Microsoft.CSharp.targets" />
  <PropertyGroup>
    <PostBuildEvent>copy /Y "$(SolutionDir)\lib\msvcr100.dll" $(OutDir)
copy /Y "$(SolutionDir)\lib\libtidy.dll" $(OutDir)
copy /Y "$(SolutionDir)\lib\dotnet\Interop.AcroPDFLib.dll" $(OutDir)
copy /Y "$(SolutionDir)\lib\dotnet\Interop.Acrobat.dll" $(OutDir)
</PostBuildEvent>
  </PropertyGroup>
  <!-- To modify your build process, add your task inside one of the targets below and uncomment it. 
       Other similar extension points exist, see Microsoft.Common.targets.
  <Target Name="BeforeBuild">
  </Target>
  <Target Name="AfterBuild">
  </Target>
  -->
</Project><|MERGE_RESOLUTION|>--- conflicted
+++ resolved
@@ -190,9 +190,6 @@
     <Compile Include="CollectionTab\HistoryAndNotesDialog.Designer.cs">
       <DependentUpon>HistoryAndNotesDialog.cs</DependentUpon>
     </Compile>
-<<<<<<< HEAD
-    <Compile Include="Platform\Platform.cs" />
-=======
     <Compile Include="MiscUI\DontShowThisAgainButton.cs">
       <SubType>Component</SubType>
     </Compile>
@@ -205,7 +202,7 @@
     <Compile Include="MiscUI\TipDialog.designer.cs">
       <DependentUpon>TipDialog.cs</DependentUpon>
     </Compile>
->>>>>>> 0edff4bb
+    <Compile Include="Platform\Platform.cs" />
     <Compile Include="SendReceive\SendReceiver.cs" />
     <Compile Include="SendReceive\BloomChorusRules.cs" />
     <Compile Include="ToPalaso\BetterSplitContainer.cs">
