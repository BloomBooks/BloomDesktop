--- conflicted
+++ resolved
@@ -303,17 +303,8 @@
     <Reference Include="TidyManaged">
       <HintPath>..\..\lib\dotnet\TidyManaged.dll</HintPath>
     </Reference>
-<<<<<<< HEAD
-    <Reference Include="YouTrackSharp, Version=2.0.30.0, Culture=neutral, processorArchitecture=MSIL">
-      <SpecificVersion>False</SpecificVersion>
-      <HintPath>..\..\lib\dotnet\YouTrackSharp.dll</HintPath>
-=======
-    <Reference Include="DialogAdapters">
-      <HintPath>..\..\packages\DialogAdapters.0.1.4.30000\lib\net45\DialogAdapters.dll</HintPath>
-    </Reference>
     <Reference Include="YouTrackSharp, Version=2020.1.0.0, Culture=neutral, processorArchitecture=MSIL">
       <HintPath>..\..\packages\YouTrackSharp.2020.1.0\lib\netstandard2.0\YouTrackSharp.dll</HintPath>
->>>>>>> cabfaba0
     </Reference>
   </ItemGroup>
   <ItemGroup>
