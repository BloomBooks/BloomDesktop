--- conflicted
+++ resolved
@@ -1353,12 +1353,9 @@
     <Content Include="Firefox\sandboxbroker.dll" />
     <Content Include="Firefox\softokn3.dll" />
     <Content Include="Firefox\xul.dll" />
-<<<<<<< HEAD
-    <None Include="Resources\android.png" />
-=======
     <None Include="Resources\sad16x16.png" />
     <None Include="Resources\weblink.png" />
->>>>>>> bdb7d1df
+    <None Include="Resources\android.png" />
   </ItemGroup>
   <ItemGroup>
     <Content Include="desktopAndTaskBar.ico" />
