﻿<?xml version="1.0" encoding="utf-8"?>
<Project ToolsVersion="12.0" DefaultTargets="Build" xmlns="http://schemas.microsoft.com/developer/msbuild/2003">
  <PropertyGroup>
    <ApplicationManifest>app.manifest</ApplicationManifest>
    <ProjectGuid>{304D5612-167C-4725-AF27-B9F2BB788B57}</ProjectGuid>
    <TargetFrameworkVersion>v4.6.1</TargetFrameworkVersion>
    <TargetFrameworkProfile>
    </TargetFrameworkProfile>
    <SolutionDir Condition="$(SolutionDir) == '' Or $(SolutionDir) == '*Undefined*'">..\..\</SolutionDir>
    <RestorePackages>true</RestorePackages>
    <PackagesConfig Condition="'$(OS)'=='Windows_NT'">$(MSBuildProjectDirectory)\packages.config</PackagesConfig>
    <PackagesConfig Condition="'$(OS)'!='Windows_NT'">$(MSBuildProjectDirectory)/Linux/packages.config</PackagesConfig>
    <Configuration Condition=" '$(Configuration)' == '' ">Debug</Configuration>
    <Platform Condition=" '$(Platform)' == '' ">x86</Platform>
    <ProductVersion>8.0.30703</ProductVersion>
    <SchemaVersion>2.0</SchemaVersion>
    <NuGetPackageImportStamp>
    </NuGetPackageImportStamp>
  </PropertyGroup>
  <PropertyGroup Condition="'$(Configuration)|$(Platform)' == 'Debug|x86'">
    <DebugSymbols>true</DebugSymbols>
    <OutputPath>..\..\output\Debug\</OutputPath>
    <DefineConstants>DEBUG;TRACE</DefineConstants>
    <DebugType>full</DebugType>
    <PlatformTarget>x86</PlatformTarget>
    <CodeAnalysisLogFile>..\..\output\Debug\Bloom.exe.CodeAnalysisLog.xml</CodeAnalysisLogFile>
    <CodeAnalysisUseTypeNameInSuppression>true</CodeAnalysisUseTypeNameInSuppression>
    <CodeAnalysisModuleSuppressionsFile>GlobalSuppressions.cs</CodeAnalysisModuleSuppressionsFile>
    <ErrorReport>prompt</ErrorReport>
    <CodeAnalysisRuleSet>MinimumRecommendedRules.ruleset</CodeAnalysisRuleSet>
    <CodeAnalysisRuleSetDirectories>;C:\Program Files (x86)\Microsoft Visual Studio 10.0\Team Tools\Static Analysis Tools\\Rule Sets</CodeAnalysisRuleSetDirectories>
    <CodeAnalysisIgnoreBuiltInRuleSets>false</CodeAnalysisIgnoreBuiltInRuleSets>
    <CodeAnalysisRuleDirectories>;C:\Program Files (x86)\Microsoft Visual Studio 10.0\Team Tools\Static Analysis Tools\FxCop\\Rules</CodeAnalysisRuleDirectories>
    <CodeAnalysisIgnoreBuiltInRules>false</CodeAnalysisIgnoreBuiltInRules>
    <CodeAnalysisFailOnMissingRules>false</CodeAnalysisFailOnMissingRules>
    <WarningLevel>4</WarningLevel>
    <Optimize>false</Optimize>
    <Prefer32Bit>false</Prefer32Bit>
    <LangVersion>6</LangVersion>
  </PropertyGroup>
  <PropertyGroup Condition="'$(Configuration)|$(Platform)' == 'Release|x86'">
    <OutputPath>..\..\output\Release\</OutputPath>
    <DebugType>pdbonly</DebugType>
    <PlatformTarget>x86</PlatformTarget>
    <CodeAnalysisLogFile>..\..\output\Release\Bloom.exe.CodeAnalysisLog.xml</CodeAnalysisLogFile>
    <CodeAnalysisUseTypeNameInSuppression>true</CodeAnalysisUseTypeNameInSuppression>
    <CodeAnalysisModuleSuppressionsFile>GlobalSuppressions.cs</CodeAnalysisModuleSuppressionsFile>
    <ErrorReport>prompt</ErrorReport>
    <CodeAnalysisRuleSet>MinimumRecommendedRules.ruleset</CodeAnalysisRuleSet>
    <CodeAnalysisRuleSetDirectories>;C:\Program Files (x86)\Microsoft Visual Studio 10.0\Team Tools\Static Analysis Tools\\Rule Sets</CodeAnalysisRuleSetDirectories>
    <CodeAnalysisIgnoreBuiltInRuleSets>true</CodeAnalysisIgnoreBuiltInRuleSets>
    <CodeAnalysisRuleDirectories>;C:\Program Files (x86)\Microsoft Visual Studio 10.0\Team Tools\Static Analysis Tools\FxCop\\Rules</CodeAnalysisRuleDirectories>
    <CodeAnalysisIgnoreBuiltInRules>false</CodeAnalysisIgnoreBuiltInRules>
    <CodeAnalysisFailOnMissingRules>false</CodeAnalysisFailOnMissingRules>
    <WarningLevel>4</WarningLevel>
    <Optimize>false</Optimize>
    <DebugSymbols>true</DebugSymbols>
    <DefineConstants>TRACE</DefineConstants>
    <Prefer32Bit>false</Prefer32Bit>
  </PropertyGroup>
  <PropertyGroup>
    <OutputType>WinExe</OutputType>
  </PropertyGroup>
  <PropertyGroup>
    <RootNamespace>Bloom</RootNamespace>
  </PropertyGroup>
  <PropertyGroup>
    <ApplicationIcon>bloom.ico</ApplicationIcon>
  </PropertyGroup>
  <PropertyGroup>
    <AssemblyName>Bloom</AssemblyName>
  </PropertyGroup>
  <PropertyGroup>
    <StartupObject />
  </PropertyGroup>
  <ItemGroup>
    <Reference Include="Analytics.NET, Version=2.0.0.0, Culture=neutral, processorArchitecture=MSIL">
      <HintPath>..\..\packages\Analytics.2.0.2\lib\Analytics.NET.dll</HintPath>
      <Private>True</Private>
    </Reference>
    <Reference Include="Autofac, Version=4.1.1.0, Culture=neutral, PublicKeyToken=17863af14b0044da, processorArchitecture=MSIL">
      <HintPath>..\..\packages\Autofac.4.1.1\lib\net45\Autofac.dll</HintPath>
      <Private>True</Private>
    </Reference>
    <Reference Include="AWSSDK.Core, Version=3.3.0.0, Culture=neutral, PublicKeyToken=885c28607f98e604, processorArchitecture=MSIL">
      <HintPath>..\..\packages\AWSSDK.Core.3.3.2.1\lib\net45\AWSSDK.Core.dll</HintPath>
      <Private>True</Private>
    </Reference>
    <Reference Include="AWSSDK.S3, Version=3.3.0.0, Culture=neutral, PublicKeyToken=885c28607f98e604, processorArchitecture=MSIL">
      <HintPath>..\..\packages\AWSSDK.S3.3.3.1\lib\net45\AWSSDK.S3.dll</HintPath>
      <Private>True</Private>
    </Reference>
    <Reference Include="CommandLine, Version=2.0.275.0, Culture=neutral, PublicKeyToken=de6f01bd326f8c32, processorArchitecture=MSIL">
      <HintPath>..\..\packages\CommandLineParser.2.0.275-beta\lib\net45\CommandLine.dll</HintPath>
      <Private>True</Private>
    </Reference>
    <Reference Include="DeltaCompressionDotNet, Version=1.1.0.0, Culture=neutral, PublicKeyToken=1d14d6e5194e7f4a, processorArchitecture=MSIL">
      <HintPath>..\..\packages\DeltaCompressionDotNet.1.1.0\lib\net20\DeltaCompressionDotNet.dll</HintPath>
      <Private>True</Private>
    </Reference>
    <Reference Include="DeltaCompressionDotNet.MsDelta, Version=1.1.0.0, Culture=neutral, PublicKeyToken=46b2138a390abf55, processorArchitecture=MSIL">
      <HintPath>..\..\packages\DeltaCompressionDotNet.1.1.0\lib\net20\DeltaCompressionDotNet.MsDelta.dll</HintPath>
      <Private>True</Private>
    </Reference>
    <Reference Include="DeltaCompressionDotNet.PatchApi, Version=1.1.0.0, Culture=neutral, PublicKeyToken=3e8888ee913ed789, processorArchitecture=MSIL">
      <HintPath>..\..\packages\DeltaCompressionDotNet.1.1.0\lib\net20\DeltaCompressionDotNet.PatchApi.dll</HintPath>
      <Private>True</Private>
    </Reference>
    <Reference Include="DesktopAnalytics, Version=1.2.4.11, Culture=neutral, processorArchitecture=MSIL">
      <HintPath>..\..\packages\DesktopAnalytics.1.2.4.11\lib\net40\DesktopAnalytics.dll</HintPath>
    </Reference>
    <Reference Include="EasyHttp, Version=1.6.86.0, Culture=neutral, processorArchitecture=MSIL">
      <HintPath>..\..\packages\EasyHttp.1.6.86.0\lib\net40\EasyHttp.dll</HintPath>
      <Private>True</Private>
    </Reference>
    <Reference Include="Fleck, Version=0.14.0.59, Culture=neutral, processorArchitecture=MSIL">
      <HintPath>..\..\packages\Fleck.0.14.0.59\lib\net40\Fleck.dll</HintPath>
      <Private>True</Private>
    </Reference>
    <Reference Include="Geckofx-Core" Condition="'$(OS)'!='Windows_NT'">
      <HintPath>..\..\output\$(Configuration)\Geckofx-Core.dll</HintPath>
    </Reference>
    <Reference Include="Geckofx-Core, Version=60.0.22.0, Culture=neutral, PublicKeyToken=3209ac31600d1857, processorArchitecture=x86" Condition="'$(OS)'=='Windows_NT'">
      <HintPath>..\..\packages\Geckofx60.32.60.0.22\lib\net45\Geckofx-Core.dll</HintPath>
    </Reference>
    <Reference Include="Geckofx-Winforms" Condition="'$(OS)'!='Windows_NT'">
      <HintPath>..\..\output\$(Configuration)\Geckofx-Winforms.dll</HintPath>
    </Reference>
    <Reference Include="Geckofx-Winforms, Version=60.0.22.0, Culture=neutral, PublicKeyToken=3209ac31600d1857, processorArchitecture=x86" Condition="'$(OS)'=='Windows_NT'">
      <HintPath>..\..\packages\Geckofx60.32.60.0.22\lib\net45\Geckofx-Winforms.dll</HintPath>
    </Reference>
    <Reference Include="Glob, Version=0.4.0.0, Culture=neutral, processorArchitecture=MSIL">
      <HintPath>..\..\packages\Glob.0.4.0\lib\net46\Glob.dll</HintPath>
    </Reference>
    <Reference Include="HtmlAgilityPack, Version=1.4.9.5, Culture=neutral, PublicKeyToken=bd319b19eaf3b43a, processorArchitecture=MSIL">
      <HintPath>..\..\lib\dotnet\HtmlAgilityPack.dll</HintPath>
      <SpecificVersion>False</SpecificVersion>
    </Reference>
    <Reference Include="ICSharpCode.SharpZipLib, Version=0.86.0.518, Culture=neutral, PublicKeyToken=1b03e6acf1164f73, processorArchitecture=MSIL">
      <HintPath>..\..\packages\SharpZipLib.0.86.0\lib\20\ICSharpCode.SharpZipLib.dll</HintPath>
      <SpecificVersion>False</SpecificVersion>
    </Reference>
    <Reference Include="icu.net, Version=2.5.0.0, Culture=neutral, PublicKeyToken=416fdd914afa6b66, processorArchitecture=MSIL">
      <HintPath>..\..\packages\icu.net.2.5.2\lib\net451\icu.net.dll</HintPath>
    </Reference>
    <Reference Include="Interop.Acrobat">
      <HintPath>..\..\lib\dotnet\Interop.Acrobat.dll</HintPath>
      <EmbedInteropTypes>True</EmbedInteropTypes>
    </Reference>
    <Reference Include="JsonFx, Version=2.0.1209.2802, Culture=neutral, PublicKeyToken=315052dd637f8a52, processorArchitecture=MSIL">
      <HintPath>..\..\packages\JsonFx.2.0.1209.2802\lib\net40\JsonFx.dll</HintPath>
      <Private>True</Private>
    </Reference>
    <Reference Include="L10NSharp">
      <HintPath>..\..\lib\dotnet\L10NSharp.dll</HintPath>
    </Reference>
    <Reference Include="HtmlXliff">
      <HintPath>..\..\lib\dotnet\HtmlXliff.exe</HintPath>
    </Reference>
    <Reference Include="MarkdownDeep, Version=1.5.4615.26275, Culture=neutral, processorArchitecture=MSIL">
      <SpecificVersion>False</SpecificVersion>
      <HintPath>..\..\packages\MarkdownDeep.NET.1.5\lib\.NetFramework 3.5\MarkdownDeep.dll</HintPath>
    </Reference>
    <Reference Include="Microsoft.CSharp" />
    <Reference Include="Microsoft.DotNet.PlatformAbstractions, Version=2.0.4.0, Culture=neutral, PublicKeyToken=adb9793829ddae60, processorArchitecture=MSIL">
      <HintPath>..\..\packages\Microsoft.DotNet.PlatformAbstractions.2.0.4\lib\net45\Microsoft.DotNet.PlatformAbstractions.dll</HintPath>
    </Reference>
    <Reference Include="Microsoft.Extensions.DependencyModel, Version=2.0.4.0, Culture=neutral, PublicKeyToken=adb9793829ddae60, processorArchitecture=MSIL">
      <HintPath>..\..\packages\Microsoft.Extensions.DependencyModel.2.0.4\lib\net451\Microsoft.Extensions.DependencyModel.dll</HintPath>
    </Reference>
    <Reference Include="Microsoft.Web.XmlTransform, Version=2.1.0.0, Culture=neutral, PublicKeyToken=b03f5f7f11d50a3a, processorArchitecture=MSIL">
      <HintPath>..\..\packages\Microsoft.Web.Xdt.2.1.1\lib\net40\Microsoft.Web.XmlTransform.dll</HintPath>
      <Private>True</Private>
    </Reference>
    <Reference Include="Mono.Cecil, Version=0.9.6.0, Culture=neutral, PublicKeyToken=0738eb9f132ed756, processorArchitecture=MSIL">
      <HintPath>..\..\packages\Mono.Cecil.0.9.6.4\lib\net45\Mono.Cecil.dll</HintPath>
      <Private>True</Private>
    </Reference>
    <Reference Include="Mono.Cecil.Mdb, Version=0.9.6.0, Culture=neutral, PublicKeyToken=0738eb9f132ed756, processorArchitecture=MSIL">
      <HintPath>..\..\packages\Mono.Cecil.0.9.6.4\lib\net45\Mono.Cecil.Mdb.dll</HintPath>
      <Private>True</Private>
    </Reference>
    <Reference Include="Mono.Cecil.Pdb, Version=0.9.6.0, Culture=neutral, PublicKeyToken=0738eb9f132ed756, processorArchitecture=MSIL">
      <HintPath>..\..\packages\Mono.Cecil.0.9.6.4\lib\net45\Mono.Cecil.Pdb.dll</HintPath>
      <Private>True</Private>
    </Reference>
    <Reference Include="Mono.Cecil.Rocks, Version=0.9.6.0, Culture=neutral, PublicKeyToken=0738eb9f132ed756, processorArchitecture=MSIL">
      <HintPath>..\..\packages\Mono.Cecil.0.9.6.4\lib\net45\Mono.Cecil.Rocks.dll</HintPath>
      <Private>True</Private>
    </Reference>
    <Reference Include="NAudio">
      <HintPath>..\..\lib\dotnet\NAudio.dll</HintPath>
    </Reference>
    <Reference Include="Newtonsoft.Json, Version=11.0.0.0, Culture=neutral, PublicKeyToken=30ad4fe6b2a6aeed, processorArchitecture=MSIL">
      <HintPath>..\..\packages\Newtonsoft.Json.11.0.1\lib\net45\Newtonsoft.Json.dll</HintPath>
    </Reference>
    <Reference Include="NuGet.Core, Version=2.12.0.817, Culture=neutral, PublicKeyToken=31bf3856ad364e35, processorArchitecture=MSIL">
      <HintPath>..\..\packages\NuGet.Core.2.12.0\lib\net40-Client\NuGet.Core.dll</HintPath>
      <Private>True</Private>
    </Reference>
    <Reference Include="NuGet.Squirrel" Condition="'$(OS)'=='Windows_NT'">
      <HintPath>..\..\lib\dotnet\NuGet.Squirrel.dll</HintPath>
    </Reference>
    <Reference Include="PdfDroplet">
      <HintPath>..\..\lib\dotnet\PdfDroplet.exe</HintPath>
    </Reference>
    <Reference Include="PdfSharp">
      <HintPath>..\..\lib\dotnet\PdfSharp.dll</HintPath>
    </Reference>
    <Reference Include="PodcastUtilities.PortableDevices">
      <HintPath>..\..\lib\dotnet\PodcastUtilities.PortableDevices.dll</HintPath>
    </Reference>
    <Reference Include="PresentationCore" />
    <Reference Include="RestSharp, Version=105.2.3.0, Culture=neutral, processorArchitecture=MSIL">
      <HintPath>..\..\packages\RestSharp.105.2.3\lib\net46\RestSharp.dll</HintPath>
      <Private>True</Private>
    </Reference>
    <Reference Include="SharpFont, Version=3.1.0, Culture=neutral, processorArchitecture=MSIL" Condition="'$(OS)'!='Windows_NT'">
      <SpecificVersion>False</SpecificVersion>
      <HintPath>../../packages/SharpFont.3.1.0/lib/net20/SharpFont.dll</HintPath>
    </Reference>
    <Reference Include="SIL.Core">
      <HintPath>..\..\lib\dotnet\SIL.Core.dll</HintPath>
    </Reference>
    <Reference Include="SIL.Core.Desktop">
      <HintPath>..\..\lib\dotnet\SIL.Core.Desktop.dll</HintPath>
    </Reference>
    <Reference Include="SIL.Media">
      <HintPath>..\..\lib\dotnet\SIL.Media.dll</HintPath>
    </Reference>
    <Reference Include="SIL.Windows.Forms">
      <HintPath>..\..\lib\dotnet\SIL.Windows.Forms.dll</HintPath>
    </Reference>
    <Reference Include="SIL.Windows.Forms.Keyboarding">
      <HintPath>..\..\lib\dotnet\SIL.Windows.Forms.Keyboarding.dll</HintPath>
    </Reference>
    <Reference Include="SIL.Windows.Forms.WritingSystems">
      <HintPath>..\..\lib\dotnet\SIL.Windows.Forms.WritingSystems.dll</HintPath>
    </Reference>
    <Reference Include="SIL.WritingSystems">
      <HintPath>..\..\lib\dotnet\SIL.WritingSystems.dll</HintPath>
    </Reference>
    <Reference Include="SourceMapDotNet, Version=1.0.5478.26629, Culture=neutral, PublicKeyToken=d357635542166cea, processorArchitecture=MSIL">
      <HintPath>..\..\packages\SourceMapDotNet.1.0.5478.26629\lib\SourceMapDotNet.dll</HintPath>
      <Private>True</Private>
    </Reference>
    <Reference Include="Splat">
      <HintPath>..\..\lib\dotnet\Splat.dll</HintPath>
    </Reference>
    <Reference Include="Squirrel" Condition="'$(OS)'=='Windows_NT'">
      <HintPath>..\..\lib\dotnet\Squirrel.dll</HintPath>
    </Reference>
    <Reference Include="System" />
    <Reference Include="System.ComponentModel.Composition" />
    <Reference Include="System.Configuration" />
    <Reference Include="System.Core" />
    <Reference Include="System.Management" Condition="'$(OS)'=='Windows_NT'" />
    <Reference Include="System.Printing" Condition="'$(OS)'=='Windows_NT'" />
    <Reference Include="System.Runtime.Serialization" />
    <Reference Include="System.ValueTuple, Version=4.0.3.0, Culture=neutral, PublicKeyToken=cc7b13ffcd2ddd51, processorArchitecture=MSIL">
      <HintPath>..\..\packages\System.ValueTuple.4.5.0\lib\net461\System.ValueTuple.dll</HintPath>
    </Reference>
    <Reference Include="System.Web" />
    <Reference Include="System.Xml.Linq" />
    <Reference Include="System.Data.DataSetExtensions" />
    <Reference Include="System.Data" />
    <Reference Include="System.Drawing" />
    <Reference Include="System.Windows.Forms" />
    <Reference Include="System.Xml" />
    <Reference Include="gtk-sharp" Condition="'$(OS)'!='Windows_NT'" />
    <Reference Include="AxInterop.AcroPDFLib">
      <HintPath>..\..\lib\dotnet\AxInterop.AcroPDFLib.dll</HintPath>
    </Reference>
    <Reference Include="Interop.AcroPDFLib">
      <HintPath>..\..\lib\dotnet\Interop.AcroPDFLib.dll</HintPath>
    </Reference>
    <Reference Include="taglib-sharp, Version=2.1.2.0, Culture=neutral, PublicKeyToken=db62eba44689b5b0, processorArchitecture=MSIL">
      <SpecificVersion>False</SpecificVersion>
      <HintPath>..\..\lib\dotnet\taglib-sharp.dll</HintPath>
    </Reference>
    <Reference Include="TechTalk.JiraRestClient, Version=2.3.0.0, Culture=neutral, processorArchitecture=MSIL">
      <HintPath>..\..\packages\TechTalk.JiraRestClient.RestSharp105.2.3.0.1\lib\net40-Client\TechTalk.JiraRestClient.dll</HintPath>
      <Private>True</Private>
    </Reference>
    <Reference Include="TidyManaged">
      <HintPath>..\..\lib\dotnet\TidyManaged.dll</HintPath>
    </Reference>
    <Reference Include="YouTrackSharp, Version=2.0.30.0, Culture=neutral, processorArchitecture=MSIL">
      <SpecificVersion>False</SpecificVersion>
      <HintPath>..\..\lib\dotnet\YouTrackSharp.dll</HintPath>
    </Reference>
    <Reference Include="DialogAdapters">
      <HintPath>..\..\lib\dotnet\DialogAdapters.dll</HintPath>
    </Reference>
  </ItemGroup>
  <ItemGroup>
    <Compile Include="AboutMemory.cs">
      <SubType>Form</SubType>
    </Compile>
    <Compile Include="AboutMemory.Designer.cs">
      <DependentUpon>AboutMemory.cs</DependentUpon>
    </Compile>
    <Compile Include="BloomWebClient.cs">
      <SubType>Component</SubType>
    </Compile>
    <Compile Include="Publish\Android\BloomReaderFileMaker.cs" />
    <Compile Include="Book\BookSelectionChangedEventArgs.cs" />
    <Compile Include="Book\QuestionGroup.cs" />
    <Compile Include="Book\VersionRequirements.cs" />
    <Compile Include="CLI\ChangeLayoutCommand.cs" />
    <Compile Include="Collection\BrandingProject.cs" />
    <Compile Include="MiscUI\DefenderFolderProtectionCheck.cs" />
    <Compile Include="Edit\PageControlsApi.cs" />
    <Compile Include="Publish\Android\usb\AndroidDeviceUsbConnection.cs" />
    <Compile Include="ApplicationContainer.cs" />
    <Compile Include="BloomFileLocator.cs" />
    <Compile Include="BookThumbNailer.cs" />
    <Compile Include="Book\BookCompressor.cs" />
    <Compile Include="Book\BookCopyrightAndLicense.cs" />
    <Compile Include="Book\BookInfo.cs" />
    <Compile Include="Book\BookServer.cs" />
    <Compile Include="Book\CurrentEditableCollectionSelection.cs" />
    <Compile Include="CLI\DownloadBookCommand.cs" />
    <Compile Include="CLI\GetUsedFontsCommand.cs" />
    <Compile Include="CLI\UploadCommand.cs" />
    <Compile Include="CLI\HydrateBookCommand.cs" />
    <Compile Include="Edit\ToolboxToolState.cs" />
    <Compile Include="Edit\DecodableReaderToolSettings.cs" />
    <Compile Include="Edit\ToolboxView.cs" />
    <Compile Include="ElementProxy.cs" />
    <Compile Include="MiscUI\TroubleShooterDialog.cs">
      <SubType>Form</SubType>
    </Compile>
    <Compile Include="MiscUI\TroubleShooterDialog.Designer.cs">
      <DependentUpon>TroubleShooterDialog.cs</DependentUpon>
    </Compile>
    <Compile Include="Publish\Android\file\FilePublisher.cs" />
    <Compile Include="Publish\Android\wifi\BloomReaderUDPListener.cs" />
    <Compile Include="Publish\Android\wifi\WiFiAdvertiser.cs" />
    <Compile Include="Publish\Android\wifi\WiFiPublisher.cs" />
    <Compile Include="Publish\AudioProcessor.cs" />
    <Compile Include="Publish\BloomLibrary\BloomLibraryPublishModel.cs" />
    <Compile Include="Publish\AccessibilityChecker\AccessibilityCheckWindow.cs">
      <SubType>Form</SubType>
    </Compile>
    <Compile Include="Publish\AccessibilityChecker\AccessibilityCheckWindow.Designer.cs">
      <DependentUpon>AccessibilityCheckWindow.cs</DependentUpon>
    </Compile>
    <Compile Include="Publish\Android\usb\UsbPublisher.cs" />
    <Compile Include="Publish\Epub\EpubPublishUiSettings.cs" />
    <Compile Include="Publish\Epub\PublishEpubApi.cs" />
    <Compile Include="Publish\HtmlPublishPanel.cs">
      <SubType>UserControl</SubType>
    </Compile>
    <Compile Include="Publish\HtmlPublishPanel.Designer.cs">
      <DependentUpon>HtmlPublishPanel.cs</DependentUpon>
    </Compile>
    <Compile Include="Publish\PublishHelper.cs" />
    <Compile Include="RobustIO.cs" />
    <Compile Include="NonFatalProblem.cs" />
    <Compile Include="MiscUI\LanguageFontDetails.cs">
      <SubType>UserControl</SubType>
    </Compile>
    <Compile Include="MiscUI\LanguageFontDetails.Designer.cs">
      <DependentUpon>LanguageFontDetails.cs</DependentUpon>
    </Compile>
    <Compile Include="Properties\Resources.Designer.cs">
      <AutoGen>True</AutoGen>
      <DesignTime>True</DesignTime>
      <DependentUpon>Resources.resx</DependentUpon>
    </Compile>
    <Compile Include="Publish\Epub\EpubMaker.cs" />
    <Compile Include="Book\RuntimeInformationInjector.cs" />
    <Compile Include="Book\HtmlDom.cs" />
    <Compile Include="Book\BookData.cs" />
    <Compile Include="Book\ErrorBook.cs" />
    <Compile Include="Book\ImageUpdater.cs" />
    <Compile Include="Book\Layout.cs" />
    <Compile Include="Book\SizeAndOrientation.cs" />
    <Compile Include="Book\BookStarter.cs" />
    <Compile Include="Book\BookStorage.cs" />
    <Compile Include="Book\DataSet.cs" />
    <Compile Include="Book\StyleSheetLinkSorter.cs" />
    <Compile Include="Book\TranslationGroupManager.cs" />
    <Compile Include="ToPalaso\SafeInvoke.cs" />
    <Compile Include="ToPalaso\XmlExtensions.cs" />
    <Compile Include="UrlPathString.cs" />
    <Compile Include="Book\UserPrefs.cs" />
    <Compile Include="Book\XMatterHelper.cs" />
    <Compile Include="Book\XMatterInfo.cs" />
    <Compile Include="Book\XMatterPackFinder.cs" />
    <Compile Include="CollectionTab\BloomLibraryLinkVerification.cs">
      <SubType>Form</SubType>
    </Compile>
    <Compile Include="CollectionTab\BloomLibraryLinkVerification.Designer.cs">
      <DependentUpon>BloomLibraryLinkVerification.cs</DependentUpon>
    </Compile>
    <Compile Include="CollectionTab\InDesignXmlInformationDialog.cs">
      <SubType>Form</SubType>
    </Compile>
    <Compile Include="CollectionTab\InDesignXmlInformationDialog.Designer.cs">
      <DependentUpon>InDesignXmlInformationDialog.cs</DependentUpon>
    </Compile>
    <Compile Include="CollectionTab\MakeReaderTemplateBloomPackDlg.cs">
      <SubType>Form</SubType>
    </Compile>
    <Compile Include="CollectionTab\MakeReaderTemplateBloomPackDlg.Designer.cs">
      <DependentUpon>MakeReaderTemplateBloomPackDlg.cs</DependentUpon>
    </Compile>
    <Compile Include="Collection\NaturalSortComparer.cs" />
    <Compile Include="BloomZipFile.cs" />
    <Compile Include="Collection\ScriptSettingsDialog.cs">
      <SubType>Form</SubType>
    </Compile>
    <Compile Include="Collection\ScriptSettingsDialog.Designer.cs">
      <DependentUpon>ScriptSettingsDialog.cs</DependentUpon>
    </Compile>
    <Compile Include="Edit\AudioRecording.cs" />
    <Compile Include="Edit\ConfirmRemovePageDialog.cs">
      <SubType>Form</SubType>
    </Compile>
    <Compile Include="Edit\ConfirmRemovePageDialog.designer.cs">
      <DependentUpon>ConfirmRemovePageDialog.cs</DependentUpon>
    </Compile>
    <Compile Include="CollectionTab\HistoryAndNotesDialog.cs" />
    <Compile Include="CollectionTab\HistoryAndNotesDialog.Designer.cs">
      <DependentUpon>HistoryAndNotesDialog.cs</DependentUpon>
    </Compile>
    <Compile Include="Edit\JpegWarningDialog.cs">
      <SubType>Form</SubType>
    </Compile>
    <Compile Include="Edit\JpegWarningDialog.Designer.cs">
      <DependentUpon>JpegWarningDialog.cs</DependentUpon>
    </Compile>
    <Compile Include="Edit\LameEncoder.cs" />
    <Compile Include="Edit\WebThumbNailList.cs">
      <SubType>UserControl</SubType>
    </Compile>
    <Compile Include="Edit\WebThumbNailList.Designer.cs">
      <DependentUpon>WebThumbNailList.cs</DependentUpon>
    </Compile>
    <Compile Include="Edit\TransparentPanel.cs">
      <SubType>Component</SubType>
    </Compile>
    <Compile Include="Extensions.cs" />
    <Compile Include="ImageProcessing\ImageUtils.cs" />
    <Compile Include="InstallerSupport.cs" />
    <Compile Include="MiscUI\BloomIntegrityDialog.cs">
      <SubType>Form</SubType>
    </Compile>
    <Compile Include="MiscUI\BloomIntegrityDialog.Designer.cs">
      <DependentUpon>BloomIntegrityDialog.cs</DependentUpon>
    </Compile>
    <Compile Include="MiscUI\DontShowThisAgainButton.cs">
      <SubType>Component</SubType>
    </Compile>
    <Compile Include="MiscUI\DontShowThisAgainButton.Designer.cs">
      <DependentUpon>DontShowThisAgainButton.cs</DependentUpon>
    </Compile>
    <Compile Include="MiscUI\HtmlLinkDialog.cs">
      <SubType>Form</SubType>
    </Compile>
    <Compile Include="MiscUI\HtmlLinkDialog.Designer.cs">
      <DependentUpon>HtmlLinkDialog.cs</DependentUpon>
    </Compile>
    <Compile Include="MiscUI\HtmlTextBox.cs">
      <SubType>UserControl</SubType>
    </Compile>
    <Compile Include="MiscUI\HtmlTextBox.Designer.cs">
      <DependentUpon>HtmlTextBox.cs</DependentUpon>
    </Compile>
    <Compile Include="MiscUI\TipDialog.cs">
      <SubType>Form</SubType>
    </Compile>
    <Compile Include="MiscUI\TipDialog.designer.cs">
      <DependentUpon>TipDialog.cs</DependentUpon>
    </Compile>
    <Compile Include="MiscUI\ToastNotifier.cs">
      <SubType>Form</SubType>
    </Compile>
    <Compile Include="MiscUI\ToastNotifier.designer.cs">
      <DependentUpon>ToastNotifier.cs</DependentUpon>
    </Compile>
    <Compile Include="NavigationIsolator.cs" />
    <Compile Include="MiscUI\ProblemReporterDialog.cs">
      <SubType>Form</SubType>
    </Compile>
    <Compile Include="MiscUI\ProblemReporterDialog.Designer.cs">
      <DependentUpon>ProblemReporterDialog.cs</DependentUpon>
    </Compile>
    <Compile Include="Publish\PDF\AdobeReaderControl.cs">
      <SubType>UserControl</SubType>
    </Compile>
    <Compile Include="Publish\PDF\AdobeReaderControl.Designer.cs">
      <DependentUpon>AdobeReaderControl.cs</DependentUpon>
    </Compile>
    <Compile Include="Publish\BloomLibrary\BloomLibraryUploadControl.cs">
      <SubType>UserControl</SubType>
    </Compile>
    <Compile Include="Publish\BloomLibrary\BloomLibraryUploadControl.Designer.cs">
      <DependentUpon>BloomLibraryUploadControl.cs</DependentUpon>
    </Compile>
    <Compile Include="Publish\BulkUploadProgressDlg.cs">
      <SubType>Form</SubType>
    </Compile>
    <Compile Include="Publish\BulkUploadProgressDlg.Designer.cs">
      <DependentUpon>BulkUploadProgressDlg.cs</DependentUpon>
    </Compile>
    <Compile Include="Publish\Epub\FontFileFinder.cs" />
    <Compile Include="Publish\Epub\FontGroup.cs" />
    <Compile Include="Publish\PDF\MakePdfUsingGeckofxHtmlToPdfProgram.cs" />
    <Compile Include="Publish\PDF\PdfViewer.cs">
      <SubType>UserControl</SubType>
    </Compile>
    <Compile Include="Publish\PDF\PdfViewer.Designer.cs">
      <DependentUpon>PdfViewer.cs</DependentUpon>
    </Compile>
    <Compile Include="Publish\PDF\ProcessPdfWithGhostscript.cs" />
    <Compile Include="Publish\PDF\SamplePrintNotification.cs">
      <SubType>Form</SubType>
    </Compile>
    <Compile Include="Publish\PDF\SamplePrintNotification.Designer.cs">
      <DependentUpon>SamplePrintNotification.cs</DependentUpon>
    </Compile>
    <Compile Include="Publish\SHRP_TeachersGuideExtension.cs" />
    <Compile Include="Publish\SHRP_PupilBookExtension.cs" />
    <Compile Include="Registration\LicenseDialog.cs">
      <SubType>Form</SubType>
    </Compile>
    <Compile Include="Registration\LicenseDialog.Designer.cs">
      <DependentUpon>LicenseDialog.cs</DependentUpon>
    </Compile>
    <Compile Include="Registration\RegistrationDialog.cs">
      <SubType>Form</SubType>
    </Compile>
    <Compile Include="Registration\RegistrationDialog.Designer.cs">
      <DependentUpon>RegistrationDialog.cs</DependentUpon>
    </Compile>
    <Compile Include="SendReceive\SendReceiver.cs" />
    <Compile Include="SendReceive\BloomChorusRules.cs" />
    <Compile Include="ToPalaso\BetterSplitContainer.cs">
      <SubType>Component</SubType>
    </Compile>
    <Compile Include="ToPalaso\BetterSplitContainer.Designer.cs">
      <DependentUpon>BetterSplitContainer.cs</DependentUpon>
    </Compile>
    <Compile Include="ToPalaso\FontInstaller.cs" />
    <Compile Include="ToPalaso\LanguageLookupModelExtensions.cs" />
    <Compile Include="ToPalaso\MessageLabelProgress.cs">
      <SubType>Component</SubType>
    </Compile>
    <Compile Include="ToPalaso\ProgressDialogForeground.cs">
      <SubType>Form</SubType>
    </Compile>
    <Compile Include="ToPalaso\ProgressDialogForeground.Designer.cs">
      <DependentUpon>ProgressDialogForeground.cs</DependentUpon>
    </Compile>
    <Compile Include="Edit\FlowThumbNailList.cs">
      <SubType>UserControl</SubType>
    </Compile>
    <Compile Include="Edit\FlowThumbNailList.Designer.cs">
      <DependentUpon>FlowThumbNailList.cs</DependentUpon>
    </Compile>
    <Compile Include="ToPalaso\ProgressDialogBackground.cs">
      <SubType>Form</SubType>
    </Compile>
    <Compile Include="ToPalaso\ProgressDialogBackground.Designer.cs">
      <DependentUpon>ProgressDialogBackground.cs</DependentUpon>
    </Compile>
    <Compile Include="HelpLauncher.cs" />
    <Compile Include="Collection\BloomPack\BloomPackInstallDialog.cs">
      <SubType>Form</SubType>
    </Compile>
    <Compile Include="Collection\BloomPack\BloomPackInstallDialog.Designer.cs">
      <DependentUpon>BloomPackInstallDialog.cs</DependentUpon>
    </Compile>
    <Compile Include="ImageProcessing\RuntimeImageProcessor.cs" />
    <Compile Include="CollectionTab\IBloomTabArea.cs" />
    <Compile Include="CollectionTab\ListHeader.cs">
      <SubType>UserControl</SubType>
    </Compile>
    <Compile Include="CollectionTab\ListHeader.Designer.cs">
      <DependentUpon>ListHeader.cs</DependentUpon>
    </Compile>
    <Compile Include="Collection\ShortcutMaker.cs" />
    <Compile Include="CollectionCreating\LanguageLocationControl.cs">
      <SubType>UserControl</SubType>
    </Compile>
    <Compile Include="CollectionCreating\LanguageLocationControl.Designer.cs">
      <DependentUpon>LanguageLocationControl.cs</DependentUpon>
    </Compile>
    <Compile Include="CollectionCreating\LanguageIdControl.cs">
      <SubType>UserControl</SubType>
    </Compile>
    <Compile Include="CollectionCreating\LanguageIdControl.Designer.cs">
      <DependentUpon>LanguageIdControl.cs</DependentUpon>
    </Compile>
    <Compile Include="CollectionCreating\CollectionNameControl.cs">
      <SubType>UserControl</SubType>
    </Compile>
    <Compile Include="CollectionCreating\CollectionNameControl.Designer.cs">
      <DependentUpon>CollectionNameControl.cs</DependentUpon>
    </Compile>
    <Compile Include="CollectionCreating\NewCollectionWizard.cs">
      <SubType>Form</SubType>
    </Compile>
    <Compile Include="CollectionCreating\NewCollectionWizard.Designer.cs">
      <DependentUpon>NewCollectionWizard.cs</DependentUpon>
    </Compile>
    <Compile Include="Palette.cs" />
    <Compile Include="ToPalaso\BetterToolTip.cs">
      <SubType>Component</SubType>
    </Compile>
    <Compile Include="ToPalaso\BetterTooltipTransparentOverlay.cs">
      <SubType>Component</SubType>
    </Compile>
    <Compile Include="ApplicationUpdateSupport.cs" />
    <Compile Include="UpdateVersionTable.cs" />
    <Compile Include="Utils\TextUtils.cs" />
    <Compile Include="WebLibraryIntegration\BookDownloadSupport.cs" />
    <Compile Include="WebLibraryIntegration\IProgressDialog.cs" />
    <Compile Include="web\controllers\AudioSegmentationApi.cs" />
    <Compile Include="web\controllers\CollectionSettingsApi.cs" />
    <Compile Include="web\controllers\AccessibilityCheckApi.cs" />
    <Compile Include="Book\AccessibilityCheckers.cs" />
    <Compile Include="web\controllers\ApiRequest.cs" />
    <Compile Include="WebLibraryIntegration\ProblemBookUploader.cs" />
    <Compile Include="web\BloomWebSocketServer.cs" />
    <Compile Include="web\CommandAvailabilityPublisher.cs" />
    <Compile Include="web\controllers\AddOrChangePageApi.cs" />
    <Compile Include="Publish\Android\wifi\AndroidMessageArgs.cs" />
    <Compile Include="Publish\Android\PublishToAndroidApi.cs" />
    <Compile Include="web\controllers\BookMetadataApi.cs" />
    <Compile Include="web\controllers\CommonApi.cs" />
    <Compile Include="web\controllers\ImageApi.cs" />
    <Compile Include="web\controllers\PageTemplatesApi.cs" />
    <Compile Include="web\controllers\KeyboardingConfigApi.cs" />
    <Compile Include="web\controllers\BookSettingsApi.cs" />
    <Compile Include="web\controllers\BrandingSettings.cs" />
    <Compile Include="web\BloomHttpListenerContext.cs" />
    <Compile Include="web\controllers\SignLanguageApi.cs" />
    <Compile Include="web\controllers\TalkingBookApi.cs" />
    <Compile Include="web\IBloomWebSocketServer.cs" />
    <Compile Include="web\controllers\MusicApi.cs" />
    <Compile Include="web\controllers\ToolboxApi.cs" />
    <Compile Include="web\SimulatedPageFile.cs" />
    <Compile Include="web\I18NApi.cs" />
    <Compile Include="web\ReadersApi.cs" />
    <Compile Include="web\controllers\ExternalLinkController.cs" />
    <Compile Include="web\controllers\FeatureControlApi.cs" />
    <Compile Include="web\UrlLookup.cs" />
    <Compile Include="web\WebSocketProgress.cs" />
    <Compile Include="Wizard\WinForms\WizardControl.cs">
      <SubType>Component</SubType>
    </Compile>
    <Compile Include="Wizard\WinForms\WizardPage.cs">
      <SubType>Component</SubType>
    </Compile>
    <Compile Include="Wizard\WizardAdapterControl.cs">
      <SubType>Component</SubType>
    </Compile>
    <Compile Include="WebLibraryIntegration\BloomLinkArgs.cs" />
    <Compile Include="WebLibraryIntegration\BloomParseClient.cs" />
    <Compile Include="WebLibraryIntegration\BloomS3Client.cs" />
    <Compile Include="WebLibraryIntegration\BookDownloadedEventArgs.cs" />
    <Compile Include="WebLibraryIntegration\BookTransfer.cs" />
    <Compile Include="WebLibraryIntegration\AccessKeys.cs" />
    <Compile Include="WebLibraryIntegration\LoginDialog.cs">
      <SubType>Form</SubType>
    </Compile>
    <Compile Include="WebLibraryIntegration\LoginDialog.Designer.cs">
      <DependentUpon>LoginDialog.cs</DependentUpon>
    </Compile>
    <Compile Include="WebLibraryIntegration\OverwriteWarningDialog.cs">
      <SubType>Form</SubType>
    </Compile>
    <Compile Include="WebLibraryIntegration\OverwriteWarningDialog.Designer.cs">
      <DependentUpon>OverwriteWarningDialog.cs</DependentUpon>
    </Compile>
    <Compile Include="web\WebLibraryView.cs">
      <SubType>UserControl</SubType>
    </Compile>
    <Compile Include="web\WebLibraryView.Designer.cs">
      <DependentUpon>WebLibraryView.cs</DependentUpon>
    </Compile>
    <Compile Include="Edit\ConfigurationDialog.cs">
      <SubType>Form</SubType>
    </Compile>
    <Compile Include="Edit\ConfigurationDialog.Designer.cs">
      <DependentUpon>ConfigurationDialog.cs</DependentUpon>
    </Compile>
    <Compile Include="Edit\Configurator.cs" />
    <Compile Include="Browser.cs">
      <SubType>UserControl</SubType>
    </Compile>
    <Compile Include="Browser.Designer.cs">
      <DependentUpon>Browser.cs</DependentUpon>
    </Compile>
    <Compile Include="Command.cs" />
    <Compile Include="web\DynamicJson.cs" />
    <Compile Include="Edit\JSONUtils.cs" />
    <Compile Include="Edit\PageEditingModel.cs" />
    <Compile Include="Edit\PlaceHolderPage.cs" />
    <Compile Include="Edit\SourceTextControl.cs">
      <SubType>UserControl</SubType>
    </Compile>
    <Compile Include="Edit\SourceTextControl.Designer.cs">
      <DependentUpon>SourceTextControl.cs</DependentUpon>
    </Compile>
    <Compile Include="LanguageSettings.cs" />
    <Compile Include="CollectionTab\FlyingImage.cs">
      <SubType>Component</SubType>
    </Compile>
    <Compile Include="Collection\CollectionSettingsDialog.cs">
      <SubType>Form</SubType>
    </Compile>
    <Compile Include="Collection\CollectionSettingsDialog.Designer.cs">
      <DependentUpon>CollectionSettingsDialog.cs</DependentUpon>
    </Compile>
    <Compile Include="ProjectContext.cs" />
    <Compile Include="Collection\CollectionSettings.cs" />
    <Compile Include="Publish\PDF\PdfMaker.cs" />
    <Compile Include="Publish\PublishModel.cs" />
    <Compile Include="ResolveShortcut.cs" />
    <Compile Include="SplashScreen.cs">
      <SubType>Form</SubType>
    </Compile>
    <Compile Include="SplashScreen.Designer.cs">
      <DependentUpon>SplashScreen.cs</DependentUpon>
    </Compile>
    <Compile Include="CollectionCreating\KindOfCollectionControl.cs">
      <SubType>UserControl</SubType>
    </Compile>
    <Compile Include="CollectionCreating\KindOfCollectionControl.Designer.cs">
      <DependentUpon>KindOfCollectionControl.cs</DependentUpon>
    </Compile>
    <Compile Include="CollectionChoosing\MostRecentPathsList.cs" />
    <Compile Include="CollectionChoosing\OpenCreateCloneControl.cs">
      <SubType>UserControl</SubType>
    </Compile>
    <Compile Include="CollectionChoosing\OpenCreateCloneControl.designer.cs">
      <DependentUpon>OpenCreateCloneControl.cs</DependentUpon>
    </Compile>
    <Compile Include="CollectionChoosing\OpenAndCreateCollectionDialog.cs">
      <SubType>Form</SubType>
    </Compile>
    <Compile Include="CollectionChoosing\OpenAndCreateCollectionDialog.Designer.cs">
      <DependentUpon>OpenAndCreateCollectionDialog.cs</DependentUpon>
    </Compile>
    <Compile Include="Edit\PageSelection.cs" />
    <Compile Include="Edit\EditingModel.cs" />
    <Compile Include="Edit\EditingView.cs">
      <SubType>UserControl</SubType>
    </Compile>
    <Compile Include="Edit\EditingView.Designer.cs">
      <DependentUpon>EditingView.cs</DependentUpon>
    </Compile>
    <Compile Include="Event.cs" />
    <Compile Include="Book\Book.cs" />
    <Compile Include="HtmlThumbNailer.cs" />
    <Compile Include="Collection\BookCollection.cs" />
    <Compile Include="Book\BookSelection.cs" />
    <Compile Include="CollectionTab\LibraryListView.cs">
      <SubType>UserControl</SubType>
    </Compile>
    <Compile Include="CollectionTab\LibraryListView.Designer.cs">
      <DependentUpon>LibraryListView.cs</DependentUpon>
    </Compile>
    <Compile Include="CollectionTab\LibraryModel.cs" />
    <Compile Include="CollectionTab\LibraryView.cs">
      <SubType>UserControl</SubType>
    </Compile>
    <Compile Include="CollectionTab\LibraryView.Designer.cs">
      <DependentUpon>LibraryView.cs</DependentUpon>
    </Compile>
    <Compile Include="Edit\PageListView.cs">
      <SubType>UserControl</SubType>
    </Compile>
    <Compile Include="Edit\PageListView.Designer.cs">
      <DependentUpon>PageListView.cs</DependentUpon>
    </Compile>
    <Compile Include="Book\Page.cs" />
    <Compile Include="TempFiles.cs" />
    <Compile Include="SourceCollectionsList.cs" />
    <Compile Include="Workspace\IZoomManager.cs" />
    <Compile Include="Workspace\TabStrip.cs" />
    <Compile Include="Workspace\TabStripRenderer.cs" />
    <Compile Include="Workspace\WorkspaceModel.cs" />
    <Compile Include="Publish\PublishView.cs">
      <SubType>UserControl</SubType>
    </Compile>
    <Compile Include="Publish\PublishView.Designer.cs">
      <DependentUpon>PublishView.cs</DependentUpon>
    </Compile>
    <Compile Include="Program.cs" />
    <Compile Include="Workspace\WorkspaceView.cs">
      <SubType>UserControl</SubType>
    </Compile>
    <Compile Include="Workspace\WorkspaceView.Designer.cs">
      <DependentUpon>WorkspaceView.cs</DependentUpon>
    </Compile>
    <Compile Include="Properties\AssemblyInfo.cs" />
    <EmbeddedResource Include="AboutMemory.resx">
      <DependentUpon>AboutMemory.cs</DependentUpon>
    </EmbeddedResource>
    <EmbeddedResource Include="Browser.resx">
      <DependentUpon>Browser.cs</DependentUpon>
      <SubType>Designer</SubType>
    </EmbeddedResource>
    <EmbeddedResource Include="CollectionTab\BloomLibraryLinkVerification.resx">
      <DependentUpon>BloomLibraryLinkVerification.cs</DependentUpon>
    </EmbeddedResource>
    <EmbeddedResource Include="CollectionTab\InDesignXmlInformationDialog.resx">
      <DependentUpon>InDesignXmlInformationDialog.cs</DependentUpon>
    </EmbeddedResource>
    <EmbeddedResource Include="CollectionTab\MakeReaderTemplateBloomPackDlg.resx">
      <DependentUpon>MakeReaderTemplateBloomPackDlg.cs</DependentUpon>
    </EmbeddedResource>
    <EmbeddedResource Include="Collection\ScriptSettingsDialog.resx">
      <DependentUpon>ScriptSettingsDialog.cs</DependentUpon>
    </EmbeddedResource>
    <EmbeddedResource Include="Edit\ConfirmRemovePageDialog.resx">
      <DependentUpon>ConfirmRemovePageDialog.cs</DependentUpon>
    </EmbeddedResource>
    <EmbeddedResource Include="Collection\BloomPack\BloomPackInstallDialog.resx">
      <DependentUpon>BloomPackInstallDialog.cs</DependentUpon>
      <SubType>Designer</SubType>
    </EmbeddedResource>
    <EmbeddedResource Include="CollectionTab\HistoryAndNotesDialog.resx">
      <DependentUpon>HistoryAndNotesDialog.cs</DependentUpon>
    </EmbeddedResource>
    <EmbeddedResource Include="Edit\JpegWarningDialog.resx">
      <DependentUpon>JpegWarningDialog.cs</DependentUpon>
    </EmbeddedResource>
    <EmbeddedResource Include="Edit\WebThumbNailList.resx">
      <DependentUpon>WebThumbNailList.cs</DependentUpon>
      <SubType>Designer</SubType>
    </EmbeddedResource>
    <EmbeddedResource Include="MiscUI\BloomIntegrityDialog.resx">
      <DependentUpon>BloomIntegrityDialog.cs</DependentUpon>
    </EmbeddedResource>
    <EmbeddedResource Include="MiscUI\HtmlLinkDialog.resx">
      <DependentUpon>HtmlLinkDialog.cs</DependentUpon>
    </EmbeddedResource>
    <EmbeddedResource Include="MiscUI\LanguageFontDetails.resx">
      <DependentUpon>LanguageFontDetails.cs</DependentUpon>
    </EmbeddedResource>
    <EmbeddedResource Include="MiscUI\HtmlTextBox.resx">
      <DependentUpon>HtmlTextBox.cs</DependentUpon>
    </EmbeddedResource>
    <EmbeddedResource Include="MiscUI\ProblemReporterDialog.resx">
      <DependentUpon>ProblemReporterDialog.cs</DependentUpon>
    </EmbeddedResource>
    <EmbeddedResource Include="MiscUI\TipDialog.resx">
      <DependentUpon>TipDialog.cs</DependentUpon>
    </EmbeddedResource>
    <EmbeddedResource Include="MiscUI\ToastNotifier.resx">
      <DependentUpon>ToastNotifier.cs</DependentUpon>
    </EmbeddedResource>
    <EmbeddedResource Include="MiscUI\TroubleShooterDialog.resx">
      <DependentUpon>TroubleShooterDialog.cs</DependentUpon>
    </EmbeddedResource>
    <EmbeddedResource Include="Publish\AccessibilityChecker\AccessibilityCheckWindow.resx">
      <DependentUpon>AccessibilityCheckWindow.cs</DependentUpon>
    </EmbeddedResource>
    <EmbeddedResource Include="Publish\PDF\AdobeReaderControl.resx">
      <DependentUpon>AdobeReaderControl.cs</DependentUpon>
    </EmbeddedResource>
    <EmbeddedResource Include="Publish\BloomLibrary\BloomLibraryUploadControl.resx">
      <DependentUpon>BloomLibraryUploadControl.cs</DependentUpon>
    </EmbeddedResource>
    <EmbeddedResource Include="Publish\BulkUploadProgressDlg.resx">
      <DependentUpon>BulkUploadProgressDlg.cs</DependentUpon>
    </EmbeddedResource>
    <EmbeddedResource Include="Publish\HtmlPublishPanel.resx">
      <DependentUpon>HtmlPublishPanel.cs</DependentUpon>
    </EmbeddedResource>
    <EmbeddedResource Include="Publish\PDF\PdfViewer.resx">
      <DependentUpon>PdfViewer.cs</DependentUpon>
    </EmbeddedResource>
    <EmbeddedResource Include="Publish\PDF\SamplePrintNotification.resx">
      <DependentUpon>SamplePrintNotification.cs</DependentUpon>
    </EmbeddedResource>
    <EmbeddedResource Include="Registration\LicenseDialog.resx">
      <DependentUpon>LicenseDialog.cs</DependentUpon>
    </EmbeddedResource>
    <EmbeddedResource Include="Registration\RegistrationDialog.resx">
      <DependentUpon>RegistrationDialog.cs</DependentUpon>
    </EmbeddedResource>
    <EmbeddedResource Include="ToPalaso\BetterSplitContainer.resx">
      <DependentUpon>BetterSplitContainer.cs</DependentUpon>
    </EmbeddedResource>
    <EmbeddedResource Include="ToPalaso\ProgressDialogForeground.resx">
      <DependentUpon>ProgressDialogForeground.cs</DependentUpon>
    </EmbeddedResource>
    <EmbeddedResource Include="Edit\FlowThumbNailList.resx">
      <DependentUpon>FlowThumbNailList.cs</DependentUpon>
    </EmbeddedResource>
    <EmbeddedResource Include="ToPalaso\ProgressDialogBackground.resx">
      <DependentUpon>ProgressDialogBackground.cs</DependentUpon>
    </EmbeddedResource>
    <EmbeddedResource Include="CollectionTab\ListHeader.resx">
      <DependentUpon>ListHeader.cs</DependentUpon>
    </EmbeddedResource>
    <EmbeddedResource Include="CollectionCreating\LanguageLocationControl.resx">
      <DependentUpon>LanguageLocationControl.cs</DependentUpon>
    </EmbeddedResource>
    <EmbeddedResource Include="CollectionCreating\LanguageIdControl.resx">
      <DependentUpon>LanguageIdControl.cs</DependentUpon>
    </EmbeddedResource>
    <EmbeddedResource Include="CollectionCreating\CollectionNameControl.resx">
      <DependentUpon>CollectionNameControl.cs</DependentUpon>
    </EmbeddedResource>
    <EmbeddedResource Include="CollectionCreating\NewCollectionWizard.resx">
      <DependentUpon>NewCollectionWizard.cs</DependentUpon>
    </EmbeddedResource>
    <EmbeddedResource Include="WebLibraryIntegration\LoginDialog.resx">
      <DependentUpon>LoginDialog.cs</DependentUpon>
    </EmbeddedResource>
    <EmbeddedResource Include="WebLibraryIntegration\OverwriteWarningDialog.resx">
      <DependentUpon>OverwriteWarningDialog.cs</DependentUpon>
    </EmbeddedResource>
    <EmbeddedResource Include="web\WebLibraryView.resx">
      <DependentUpon>WebLibraryView.cs</DependentUpon>
    </EmbeddedResource>
    <EmbeddedResource Include="Edit\ConfigurationDialog.resx">
      <DependentUpon>ConfigurationDialog.cs</DependentUpon>
    </EmbeddedResource>
    <EmbeddedResource Include="Edit\EditingView.resx">
      <DependentUpon>EditingView.cs</DependentUpon>
      <SubType>Designer</SubType>
    </EmbeddedResource>
    <EmbeddedResource Include="Edit\SourceTextControl.resx">
      <DependentUpon>SourceTextControl.cs</DependentUpon>
    </EmbeddedResource>
    <EmbeddedResource Include="CollectionTab\LibraryListView.resx">
      <DependentUpon>LibraryListView.cs</DependentUpon>
    </EmbeddedResource>
    <EmbeddedResource Include="CollectionTab\LibraryView.resx">
      <DependentUpon>LibraryView.cs</DependentUpon>
    </EmbeddedResource>
    <EmbeddedResource Include="Edit\PageListView.resx">
      <DependentUpon>PageListView.cs</DependentUpon>
      <SubType>Designer</SubType>
    </EmbeddedResource>
    <EmbeddedResource Include="Collection\CollectionSettingsDialog.resx">
      <DependentUpon>CollectionSettingsDialog.cs</DependentUpon>
    </EmbeddedResource>
    <EmbeddedResource Include="Publish\PublishView.resx">
      <DependentUpon>PublishView.cs</DependentUpon>
      <SubType>Designer</SubType>
    </EmbeddedResource>
    <EmbeddedResource Include="Workspace\WorkspaceView.resx">
      <DependentUpon>WorkspaceView.cs</DependentUpon>
      <SubType>Designer</SubType>
    </EmbeddedResource>
    <EmbeddedResource Include="Properties\Resources.resx">
      <Generator>ResXFileCodeGenerator</Generator>
      <SubType>Designer</SubType>
      <LastGenOutput>Resources.Designer.cs</LastGenOutput>
    </EmbeddedResource>
    <EmbeddedResource Include="Shell.resx">
      <DependentUpon>Shell.cs</DependentUpon>
    </EmbeddedResource>
    <EmbeddedResource Include="CollectionTab\LibraryBookView.resx">
      <DependentUpon>LibraryBookView.cs</DependentUpon>
    </EmbeddedResource>
    <EmbeddedResource Include="SplashScreen.resx">
      <DependentUpon>SplashScreen.cs</DependentUpon>
    </EmbeddedResource>
    <EmbeddedResource Include="CollectionCreating\KindOfCollectionControl.resx">
      <DependentUpon>KindOfCollectionControl.cs</DependentUpon>
      <SubType>Designer</SubType>
    </EmbeddedResource>
    <EmbeddedResource Include="CollectionChoosing\OpenCreateCloneControl.resx">
      <DependentUpon>OpenCreateCloneControl.cs</DependentUpon>
    </EmbeddedResource>
    <EmbeddedResource Include="CollectionChoosing\OpenAndCreateCollectionDialog.resx">
      <DependentUpon>OpenAndCreateCollectionDialog.cs</DependentUpon>
      <SubType>Designer</SubType>
    </EmbeddedResource>
    <EmbeddedResource Include="Workspace\ZoomControl.resx">
      <DependentUpon>ZoomControl.cs</DependentUpon>
    </EmbeddedResource>
    <None Include="app.manifest">
      <SubType>Designer</SubType>
    </None>
    <None Include="ClassDiagram1.cd" />
    <None Include="Firefox\omni.ja" />
    <None Include="packages.config">
      <SubType>Designer</SubType>
    </None>
    <None Include="Properties\Settings.settings">
      <Generator>PublicSettingsSingleFileGenerator</Generator>
      <LastGenOutput>Settings.Designer.cs</LastGenOutput>
    </None>
    <Compile Include="Properties\Settings.Designer.cs">
      <AutoGen>True</AutoGen>
      <DependentUpon>Settings.settings</DependentUpon>
      <DesignTimeSharedInput>True</DesignTimeSharedInput>
    </Compile>
    <Compile Include="Shell.cs">
      <SubType>Form</SubType>
    </Compile>
    <Compile Include="Shell.Designer.cs">
      <DependentUpon>Shell.cs</DependentUpon>
    </Compile>
    <Compile Include="StyleSheetService.cs" />
    <Compile Include="CollectionTab\LibraryBookView.cs">
      <SubType>UserControl</SubType>
    </Compile>
    <Compile Include="CollectionTab\LibraryBookView.Designer.cs">
      <DependentUpon>LibraryBookView.cs</DependentUpon>
    </Compile>
    <Compile Include="Workspace\ZoomControl.cs">
      <SubType>UserControl</SubType>
    </Compile>
    <Compile Include="Workspace\ZoomControl.Designer.cs">
      <DependentUpon>ZoomControl.cs</DependentUpon>
    </Compile>
    <Compile Include="XmlHtmlConverter.cs" />
    <Compile Include="web\IRequestInfo.cs" />
    <Compile Include="web\RequestInfo.cs" />
    <Compile Include="web\WebClientWithTimeout.cs">
      <SubType>Component</SubType>
    </Compile>
    <Compile Include="web\BloomServer.cs" />
    <Compile Include="WebLibraryIntegration\ProxyManager.cs" />
    <Compile Include="web\BloomApiHandler.cs" />
  </ItemGroup>
  <ItemGroup>
    <None Include="Resources\current-service-urls.json" />
    <None Include="Resources\Logo27x32.png" />
  </ItemGroup>
  <ItemGroup>
    <None Include="app.config">
      <SubType>Designer</SubType>
    </None>
    <None Include="Resources\x-office-document.png" />
  </ItemGroup>
  <ItemGroup>
    <None Include="Resources\WelcomeHeader.png" />
  </ItemGroup>
  <ItemGroup>
    <None Include="Resources\menuButton.png" />
  </ItemGroup>
  <ItemGroup>
    <None Include="Resources\booklet70x70.png" />
  </ItemGroup>
  <ItemGroup>
    <None Include="Resources\bookletA5Horizontal70x70.png" />
  </ItemGroup>
  <ItemGroup>
    <None Include="Resources\A5Landscapel70Wide.png" />
  </ItemGroup>
  <ItemGroup>
    <None Include="Resources\A5Portraitl70Tall.png" />
  </ItemGroup>
  <ItemGroup>
    <None Include="Resources\DeleteMessageBoxButtonImage.png" />
  </ItemGroup>
  <ItemGroup>
    <None Include="Resources\DeleteMessageBoxImage.png" />
  </ItemGroup>
  <ItemGroup>
    <None Include="Resources\RecycleBin.png" />
  </ItemGroup>
  <ItemGroup>
    <None Include="Resources\newBook.png" />
  </ItemGroup>
  <ItemGroup>
    <None Include="Resources\info16x16.png" />
  </ItemGroup>
  <ItemGroup>
    <None Include="Resources\open.png" />
  </ItemGroup>
  <ItemGroup>
    <None Include="Resources\edit.png" />
  </ItemGroup>
  <ItemGroup>
    <None Include="Resources\Error70x70.png" />
  </ItemGroup>
  <ItemGroup>
    <None Include="Resources\settings.png" />
  </ItemGroup>
  <ItemGroup>
    <None Include="Resources\spinner.gif" />
  </ItemGroup>
  <ItemGroup>
    <None Include="Resources\pagePlaceHolder.png" />
  </ItemGroup>
  <ItemGroup>
    <None Include="Resources\construction.png" />
  </ItemGroup>
  <ItemGroup>
    <BootstrapperPackage Include=".NETFramework,Version=v4.0">
      <Visible>False</Visible>
      <ProductName>Microsoft .NET Framework 4 %28x86 and x64%29</ProductName>
      <Install>true</Install>
    </BootstrapperPackage>
    <BootstrapperPackage Include="Microsoft.Net.Client.3.5">
      <Visible>False</Visible>
      <ProductName>.NET Framework 3.5 SP1 Client Profile</ProductName>
      <Install>false</Install>
    </BootstrapperPackage>
    <BootstrapperPackage Include="Microsoft.Net.Framework.3.5.SP1">
      <Visible>False</Visible>
      <ProductName>.NET Framework 3.5 SP1</ProductName>
      <Install>false</Install>
    </BootstrapperPackage>
    <BootstrapperPackage Include="Microsoft.Windows.Installer.3.1">
      <Visible>False</Visible>
      <ProductName>Windows Installer 3.1</ProductName>
      <Install>true</Install>
    </BootstrapperPackage>
  </ItemGroup>
  <ItemGroup>
    <None Include="Resources\Favicon16x16.png" />
  </ItemGroup>
  <ItemGroup>
    <None Include="Resources\library16x16.png" />
  </ItemGroup>
  <ItemGroup>
    <None Include="Resources\library32x32.png" />
  </ItemGroup>
  <ItemGroup>
    <None Include="Resources\settings16x16.png" />
  </ItemGroup>
  <ItemGroup>
    <None Include="Resources\settings32x32.png" />
  </ItemGroup>
  <ItemGroup>
    <None Include="Resources\settings24x24.png" />
  </ItemGroup>
  <ItemGroup>
    <None Include="Resources\feedback24x24.png" />
  </ItemGroup>
  <ItemGroup>
    <None Include="Resources\OpenCreateLibrary24x24.png" />
  </ItemGroup>
  <ItemGroup>
    <None Include="Resources\help24x24.png" />
  </ItemGroup>
  <ItemGroup>
    <None Include="Resources\publish32x32.png" />
  </ItemGroup>
  <ItemGroup>
    <None Include="Resources\helpTab32x32.png" />
  </ItemGroup>
  <ItemGroup>
    <None Include="Resources\Usb.png" />
  </ItemGroup>
  <ItemGroup>
    <None Include="Resources\print.png" />
  </ItemGroup>
  <ItemGroup>
    <None Include="Resources\coverOnly.png" />
  </ItemGroup>
  <ItemGroup>
    <None Include="Resources\insideBookletPages.png" />
  </ItemGroup>
  <ItemGroup>
    <None Include="Resources\simplePages.png" />
  </ItemGroup>
  <ItemGroup>
    <None Include="Resources\deletePage16x16.png" />
  </ItemGroup>
  <ItemGroup>
    <None Include="Resources\deletePage24x24.png" />
  </ItemGroup>
  <ItemGroup>
    <None Include="Resources\Cut16x16.png" />
  </ItemGroup>
  <ItemGroup>
    <None Include="Resources\Copy16x16.png" />
  </ItemGroup>
  <ItemGroup>
    <None Include="Resources\Paste16x16.png" />
  </ItemGroup>
  <ItemGroup>
    <None Include="Resources\Undo16x16.png" />
  </ItemGroup>
  <ItemGroup>
    <None Include="Resources\paste24x24.png" />
  </ItemGroup>
  <ItemGroup>
    <None Include="Resources\paste32x32.png" />
  </ItemGroup>
  <ItemGroup>
    <None Include="Resources\undo32x32.png" />
  </ItemGroup>
  <ItemGroup>
    <None Include="Resources\newLibrary32x32.png" />
  </ItemGroup>
  <ItemGroup>
    <None Include="Resources\newBook1.png" />
  </ItemGroup>
  <ItemGroup>
    <None Include="Resources\LogoForLibraryChoosingDialog.png" />
  </ItemGroup>
  <ItemGroup>
    <None Include="Resources\BloomPack64x64.png" />
  </ItemGroup>
  <ItemGroup>
    <None Include="Resources\Error70x701.png" />
  </ItemGroup>
  <ItemGroup>
    <None Include="Resources\copyDisable16x16.png" />
  </ItemGroup>
  <ItemGroup>
    <None Include="Resources\pasteDisabled32x32.png" />
  </ItemGroup>
  <ItemGroup>
    <None Include="Resources\copyDisable16x161.png" />
  </ItemGroup>
  <ItemGroup>
    <None Include="Resources\undoDisabled32x32.png" />
  </ItemGroup>
  <ItemGroup>
    <None Include="Resources\DeletePageDisabled24x24.png" />
  </ItemGroup>
  <ItemGroup>
    <None Include="Resources\DeletePageDisabled32x32.png" />
  </ItemGroup>
  <ItemGroup>
    <None Include="Resources\DeletePage32x32.png" />
  </ItemGroup>
  <ItemGroup>
    <None Include="Resources\cutDisable16x16.png" />
  </ItemGroup>
  <ItemGroup>
    <COMReference Include="IWshRuntimeLibrary">
      <Guid>{F935DC20-1CF0-11D0-ADB9-00C04FD58A0B}</Guid>
      <VersionMajor>1</VersionMajor>
      <VersionMinor>0</VersionMinor>
      <Lcid>0</Lcid>
      <WrapperTool>tlbimp</WrapperTool>
      <Isolated>False</Isolated>
      <EmbedInteropTypes>False</EmbedInteropTypes>
    </COMReference>
  </ItemGroup>
  <ItemGroup>
    <None Include="Resources\PackageFlat32x32.png" />
  </ItemGroup>
  <ItemGroup>
    <None Include="Resources\PackageFlat48x47.png" />
  </ItemGroup>
  <ItemGroup>
    <None Include="Resources\delete-wordLarge.png" />
  </ItemGroup>
  <ItemGroup>
    <None Include="Resources\pdf16x16.png" />
  </ItemGroup>
  <ItemGroup>
    <None Include="Resources\multilingualSettings.png" />
  </ItemGroup>
  <ItemGroup>
    <None Include="Resources\thumbnail.png" />
  </ItemGroup>
  <ItemGroup>
    <None Include="Resources\sad_large.png" />
    <None Include="Resources\sendreceiveToolbarButton.png" />
    <None Include="Resources\PackageFlat.png" />
    <None Include="Resources\cloneFromChorusHub.png" />
    <None Include="Resources\cloneFromInternet.png" />
    <None Include="Resources\cloneFromUsb.png" />
    <None Include="Resources\placeHolderBookThumbnail.png" />
    <None Include="Resources\cropMarks.png" />
    <None Include="Resources\SILLogoBlue132x184.png" />
    <None Include="Resources\sil logo on dark 132x127.png" />
    <None Include="Resources\SILBlueWithTagline100x140.png" />
    <None Include="Resources\SILBlueWithTagline101x141.png" />
    <None Include="Resources\SILBlueWithTagline102x142.png" />
    <None Include="Resources\SILInBlueNoTagLineWithTrademark100x50.png" />
    <None Include="Resources\SILInBlueNoTagLineWithTrademark100x113.png" />
    <None Include="Resources\SILInBlueNoTagLineWithTrademark80x90.png" />
    <None Include="Resources\SILInBlue76.png" />
    <None Include="Resources\SILInBlue100.png" />
    <None Include="Resources\SIL_Logo_FadedBlue_Small_Transparent.png" />
    <None Include="Resources\SIL_Logo_Blue_Smaller_Transparent.png" />
    <None Include="Resources\cloud.png" />
    <None Include="Resources\upload.png" />
    <None Include="Resources\SIL_Logo_2014Small1.png" />
    <None Include="Resources\unstable.png" />
    <None Include="Resources\duplicatePage32x32.png" />
    <None Include="Resources\duplicatePageDisabled32x32.png" />
    <None Include="Resources\greyTriangleButton.png" />
    <None Include="Resources\installerBackground.jpg" />
    <None Include="Resources\videos.png" />
  </ItemGroup>
  <ItemGroup>
    <WCFMetadata Include="Service References\" />
  </ItemGroup>
  <ItemGroup>
    <None Include="Resources\EpubIcon.bmp" />
  </ItemGroup>
  <Import Project="$(MSBuildToolsPath)\Microsoft.CSharp.targets" />
  <PropertyGroup>
    <PostBuildEvent Condition="'$(OS)'=='Windows_NT'">
"$(DevEnvDir)..\..\VC\bin\editbin.exe" /largeaddressaware "$(TargetPath)"
copy /Y "$(SolutionDir)\lib\msvcr120.dll" $(OutDir)
copy /Y "$(SolutionDir)\lib\ffmpeg.exe" $(OutDir)
copy /Y "$(SolutionDir)\lib\dotnet\libtidy.dll" $(OutDir)
copy /Y "$(SolutionDir)\lib\dotnet\Interop.AcroPDFLib.dll" $(OutDir)
copy /Y "$(SolutionDir)\lib\dotnet\Interop.Acrobat.dll" $(OutDir)
copy /Y "$(SolutionDir)lib\dotnet\GeckofxHtmlToPdf.exe" "$(OutDir)BloomPdfMaker.exe"
copy /Y "$(SolutionDir)lib\dotnet\GeckofxHtmlToPdf.exe.config" "$(OutDir)BloomPdfMaker.exe.config"
    </PostBuildEvent>
    <PostBuildEvent Condition="'$(OS)'!='Windows_NT'">
cp -p "$(SolutionDir)lib/dotnet/GeckofxHtmlToPdf.exe" "$(OutDir)BloomPdfMaker.exe"
cp -p "$(SolutionDir)lib/dotnet/GeckofxHtmlToPdf.exe.config" "$(OutDir)BloomPdfMaker.exe.config"
    </PostBuildEvent>
  </PropertyGroup>
  <Import Project="$(SolutionDir)\.nuget\NuGet.targets" Condition="Exists('$(SolutionDir)\.nuget\NuGet.targets')" />
  <Target Name="BeforeBuild" Condition="'$(OS)'=='Windows_NT'">
    <Exec Command="mkdir $(OutDir)Firefox" Condition="!Exists('$(OutDir)Firefox')" />
    <Exec Command="copy /Y $(SolutionDir)packages\Geckofx60.32.60.0.22\content\Firefox\*.* $(OutDir)Firefox" />
  </Target>
  <!-- these operations cannot all be done BeforeBuild, because the nuget download occurs as part of Build after BeforeBuild -->
  <Target Name="BeforeResolveReferences" Condition="'$(OS)'!='Windows_NT'">
    <!-- compile the various typescript, jade, and less files in BloomBrowserUI. -->
<<<<<<< HEAD
    <Exec Command="cd $(SolutionDir)/src/BloomBrowserUI &amp;&amp; ( [ -f node_modules/typescript/package.json ] || npm install) &amp;&amp; ( [ -f ../../output/browser/commonBundle.js ] || npm run build)" />
    <!-- copy the appropriate Geckofx60 files to the output directory, first creating it if necessary -->
=======
    <Exec Command="cd $(SolutionDir)/src/BloomBrowserUI &amp;&amp; ( [ -f node_modules/typescript/package.json ] || yarn) &amp;&amp; ( [ -f ../../output/browser/commonBundle.js ] || yarn build)" />
    <!-- copy the appropriate Geckofx45 files to the output directory, first creating it if necessary -->
>>>>>>> 3c9cd554
    <Exec Command="mkdir -p $(OutDir)" />
    <Exec Command="rm -rf $(OutDir)Firefox" />
    <Exec Command="if [ &quot;`arch`&quot; = &quot;x86_64&quot; ]; then find $(SolutionDir)packages/Geckofx60.64.Linux.60.0.17 -name 'Geckofx-*.*' -exec cp -pvn '{}' $(OutDir) ';' &amp;&amp; find $(SolutionDir)packages/Geckofx60.64.Linux.60.0.17 -name Firefox* -type d -exec cp -pRvn '{}' $(OutDir)/Firefox ';'; else find $(SolutionDir)packages/Geckofx60.32.Linux.60.0.17 -name 'Geckofx-*.*' -exec cp -pvn '{}' $(OutDir) ';' &amp;&amp; find $(SolutionDir)packages/Geckofx60.32.Linux.60.0.17 -name Firefox* -type d -exec cp -pRvn '{}' $(OutDir)/Firefox ';'; fi" />
  </Target>
  <ItemGroup>
    <BasicBookCssFiles Include="..\..\DistFiles\factoryCollections\Templates\Basic Book\*.css" />
  </ItemGroup>
  <ItemGroup>
    <SourceFiles Include="..\..\lib\dotnet\*.config" />
  </ItemGroup>
  <ItemGroup>
    <LameFiles Include="..\..\lib\lame\lame*.*" />
  </ItemGroup>
  <ItemGroup>
    <RemoteDebugFiles Include="..\..\remoteDebugging\**" />
  </ItemGroup>
  <ItemGroup>
    <GeckoBrowserAdapter Include="..\..\lib\dotnet\SIL.Windows.Forms.GeckoBrowserAdapter.dll" />
  </ItemGroup>
  <ItemGroup>
    <BloomPdfMakerArgs Include="..\..\lib\dotnet\Args.dll" />
  </ItemGroup>
  <ItemGroup>
    <None Include="Resources\settingsbw16x16.png" />
  </ItemGroup>
  <ItemGroup>
    <None Include="Resources\OpenCreateLibrary16x16.png" />
  </ItemGroup>
  <ItemGroup>
    <None Include="Resources\help16x16.png" />
  </ItemGroup>
  <ItemGroup>
    <None Include="Resources\Hamburger.PNG" />
  </ItemGroup>
  <ItemGroup>
    <None Include="Resources\AddPageIcon.PNG" />
  </ItemGroup>
  <ItemGroup>
    <None Include="Resources\AddPageIcon %282%29.PNG" />
  </ItemGroup>
  <ItemGroup>
    <None Include="Resources\AddPageButton.PNG" />
  </ItemGroup>
  <ItemGroup>
    <None Include="Resources\AddPageButtonDisabled.PNG" />
  </ItemGroup>
  <ItemGroup>
    <None Include="Resources\epubPublishButton.png" />
  </ItemGroup>
  <ItemGroup>
    <Content Include="bloom.ico" />
    <Content Include="Firefox\AccessibleHandler.dll" />
    <Content Include="Firefox\AccessibleMarshal.dll" />
    <Content Include="Firefox\breakpadinjector.dll" />
    <Content Include="Firefox\D3DCompiler_43.dll" />
    <Content Include="Firefox\d3dcompiler_47.dll" />
    <Content Include="Firefox\freebl3.dll" />
    <Content Include="Firefox\IA2Marshal.dll" />
    <Content Include="Firefox\icudt56.dll" />
    <Content Include="Firefox\icuin56.dll" />
    <Content Include="Firefox\icuuc56.dll" />
    <Content Include="Firefox\lgpllibs.dll" />
    <Content Include="Firefox\libEGL.dll" />
    <Content Include="Firefox\libGLESv2.dll" />
    <Content Include="Firefox\mozavcodec.dll" />
    <Content Include="Firefox\mozavutil.dll" />
    <Content Include="Firefox\mozglue.dll" />
    <Content Include="Firefox\msvcp120.dll" />
    <Content Include="Firefox\msvcr120.dll" />
    <Content Include="Firefox\nss3.dll" />
    <Content Include="Firefox\nssckbi.dll" />
    <Content Include="Firefox\nssdbm3.dll" />
    <Content Include="Firefox\plugin-container.exe" />
    <Content Include="Firefox\plugin-hang-ui.exe" />
    <Content Include="Firefox\qipcap.dll" />
    <Content Include="Firefox\sandboxbroker.dll" />
    <Content Include="Firefox\softokn3.dll" />
    <Content Include="Firefox\xul.dll" />
    <None Include="Resources\LogoForSplashScreen.png" />
    <None Include="Resources\help16x16Darker.png" />
    <None Include="Resources\sad16x16.png" />
    <None Include="Resources\weblink.png" />
    <None Include="Resources\android.png" />
  </ItemGroup>
  <ItemGroup>
    <Content Include="desktopAndTaskBar.ico" />
    <Content Include="desktopAndTaskBar.svg.ico" />
    <None Include="Resources\normal.svg.ico" />
    <None Include="Resources\bloom.png" />
  </ItemGroup>
  <ItemGroup>
    <Analyzer Include="..\..\packages\AWSSDK.S3.3.3.1\analyzers\dotnet\cs\AWSSDK.S3.CodeAnalysis.dll" />
  </ItemGroup>
  <ItemGroup>
    <IccFiles Include="..\..\DistFiles\ColorProfiles\CMYK\USWebCoatedSWOP.icc" />
    <IccFiles Include="..\..\DistFiles\ColorProfiles\RGB\AdobeRGB1998.icc" />
  </ItemGroup>
  <ItemGroup>
    <Folder Include="Communication\" />
  </ItemGroup>
  <Target Name="AfterBuild">
    <Copy SourceFiles="@(SourceFiles)" DestinationFolder="$(OutDir)" />
    <Copy SourceFiles="@(LameFiles)" DestinationFolder="../../DistFiles" Condition="'$(OS)'=='Windows_NT'" />
    <Copy SourceFiles="@(GeckoBrowserAdapter)" DestinationFolder="$(OutDir)" />
    <Copy SourceFiles="@(BasicBookCssFiles)" DestinationFolder="../../DistFiles/factoryCollections/Templates/Leveled Reader" />
    <Copy SourceFiles="@(BasicBookCssFiles)" DestinationFolder="../../DistFiles/factoryCollections/Templates/Decodable Reader" />
    <Copy SourceFiles="@(RemoteDebugFiles)" DestinationFolder="$(OutDir)/remoteDebugging" Condition="'$(Configuration)|$(Platform)' == 'Debug|x86'" />
    <Copy SourceFiles="@(BloomPdfMakerArgs)" DestinationFolder="$(OutDir)" />
    <Copy SourceFiles="@(IccFiles)" DestinationFolder="$(OutDir)/ColorProfiles" />
  </Target>
  <Import Project="..\..\packages\Geckofx60.32.60.0.22\build\Geckofx60.32.targets" Condition="Exists('..\..\packages\Geckofx60.32.60.0.22\build\Geckofx60.32.targets')" />
  <Target Name="EnsureNuGetPackageBuildImports" BeforeTargets="PrepareForBuild" Condition="'$(OS)'=='Windows_NT'">
    <PropertyGroup>
      <ErrorText>This project references NuGet package(s) that are missing on this computer. Use NuGet Package Restore to download them.  For more information, see http://go.microsoft.com/fwlink/?LinkID=322105. The missing file is {0}.</ErrorText>
    </PropertyGroup>
    <Error Condition="!Exists('..\..\packages\Geckofx60.32.60.0.22\build\Geckofx60.32.targets')" Text="$([System.String]::Format('$(ErrorText)', '..\..\packages\Geckofx60.32.60.0.22\build\Geckofx60.32.targets'))" />
  </Target>
</Project><|MERGE_RESOLUTION|>--- conflicted
+++ resolved
@@ -1319,13 +1319,8 @@
   <!-- these operations cannot all be done BeforeBuild, because the nuget download occurs as part of Build after BeforeBuild -->
   <Target Name="BeforeResolveReferences" Condition="'$(OS)'!='Windows_NT'">
     <!-- compile the various typescript, jade, and less files in BloomBrowserUI. -->
-<<<<<<< HEAD
-    <Exec Command="cd $(SolutionDir)/src/BloomBrowserUI &amp;&amp; ( [ -f node_modules/typescript/package.json ] || npm install) &amp;&amp; ( [ -f ../../output/browser/commonBundle.js ] || npm run build)" />
+    <Exec Command="cd $(SolutionDir)/src/BloomBrowserUI &amp;&amp; ( [ -f node_modules/typescript/package.json ] || yarn) &amp;&amp; ( [ -f ../../output/browser/commonBundle.js ] || yarn build)" />
     <!-- copy the appropriate Geckofx60 files to the output directory, first creating it if necessary -->
-=======
-    <Exec Command="cd $(SolutionDir)/src/BloomBrowserUI &amp;&amp; ( [ -f node_modules/typescript/package.json ] || yarn) &amp;&amp; ( [ -f ../../output/browser/commonBundle.js ] || yarn build)" />
-    <!-- copy the appropriate Geckofx45 files to the output directory, first creating it if necessary -->
->>>>>>> 3c9cd554
     <Exec Command="mkdir -p $(OutDir)" />
     <Exec Command="rm -rf $(OutDir)Firefox" />
     <Exec Command="if [ &quot;`arch`&quot; = &quot;x86_64&quot; ]; then find $(SolutionDir)packages/Geckofx60.64.Linux.60.0.17 -name 'Geckofx-*.*' -exec cp -pvn '{}' $(OutDir) ';' &amp;&amp; find $(SolutionDir)packages/Geckofx60.64.Linux.60.0.17 -name Firefox* -type d -exec cp -pRvn '{}' $(OutDir)/Firefox ';'; else find $(SolutionDir)packages/Geckofx60.32.Linux.60.0.17 -name 'Geckofx-*.*' -exec cp -pvn '{}' $(OutDir) ';' &amp;&amp; find $(SolutionDir)packages/Geckofx60.32.Linux.60.0.17 -name Firefox* -type d -exec cp -pRvn '{}' $(OutDir)/Firefox ';'; fi" />
