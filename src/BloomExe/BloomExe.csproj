--- conflicted
+++ resolved
@@ -362,7 +362,6 @@
       <SubType>Component</SubType>
     </Compile>
     <Compile Include="Book\LicenseChecker.cs" />
-<<<<<<< HEAD
     <Compile Include="CLI\SpreadsheetExportCommand.cs" />
     <Compile Include="CLI\SpreadsheetImportCommand.cs" />
     <Compile Include="CollectionTab\ReactCollectionTabView.cs">
@@ -371,9 +370,7 @@
     <Compile Include="CollectionTab\ReactCollectionTabView.Designer.cs">
       <DependentUpon>ReactCollectionTabView.cs</DependentUpon>
     </Compile>
-=======
     <Compile Include="CommonMessages.cs" />
->>>>>>> c69b7b41
     <Compile Include="ErrorReporter\CompositeErrorReporter.cs" />
     <Compile Include="ErrorReporter\ErrorReportUtils.cs" />
     <Compile Include="ErrorReporter\ProblemLevel.cs" />
