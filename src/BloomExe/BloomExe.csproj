<?xml version="1.0" encoding="utf-8"?>
<Project ToolsVersion="12.0" DefaultTargets="Build" xmlns="http://schemas.microsoft.com/developer/msbuild/2003">
  <PropertyGroup>
    <ApplicationManifest>app.manifest</ApplicationManifest>
    <ProjectGuid>{304D5612-167C-4725-AF27-B9F2BB788B57}</ProjectGuid>
    <TargetFrameworkVersion>v4.6.1</TargetFrameworkVersion>
    <TargetFrameworkProfile>
    </TargetFrameworkProfile>
    <SolutionDir Condition="$(SolutionDir) == '' Or $(SolutionDir) == '*Undefined*'">..\..\</SolutionDir>
    <RestorePackages>true</RestorePackages>
    <PackagesConfig Condition="'$(OS)'=='Windows_NT'">$(MSBuildProjectDirectory)\packages.config</PackagesConfig>
    <PackagesConfig Condition="'$(OS)'!='Windows_NT'">$(MSBuildProjectDirectory)/Linux/packages.config</PackagesConfig>
    <Configuration Condition=" '$(Configuration)' == '' ">Debug</Configuration>
    <Platform Condition=" '$(Platform)' == '' ">x86</Platform>
    <ProductVersion>8.0.30703</ProductVersion>
    <SchemaVersion>2.0</SchemaVersion>
    <NuGetPackageImportStamp>
    </NuGetPackageImportStamp>
  </PropertyGroup>
  <PropertyGroup Condition="'$(Configuration)|$(Platform)' == 'Debug|x86'">
    <DebugSymbols>true</DebugSymbols>
    <OutputPath>..\..\output\Debug\</OutputPath>
    <DefineConstants>DEBUG;TRACE</DefineConstants>
    <DebugType>full</DebugType>
    <PlatformTarget>x86</PlatformTarget>
    <CodeAnalysisLogFile>..\..\output\Debug\Bloom.exe.CodeAnalysisLog.xml</CodeAnalysisLogFile>
    <CodeAnalysisUseTypeNameInSuppression>true</CodeAnalysisUseTypeNameInSuppression>
    <CodeAnalysisModuleSuppressionsFile>GlobalSuppressions.cs</CodeAnalysisModuleSuppressionsFile>
    <ErrorReport>prompt</ErrorReport>
    <CodeAnalysisRuleSet>MinimumRecommendedRules.ruleset</CodeAnalysisRuleSet>
    <CodeAnalysisRuleSetDirectories>;C:\Program Files (x86)\Microsoft Visual Studio 10.0\Team Tools\Static Analysis Tools\\Rule Sets</CodeAnalysisRuleSetDirectories>
    <CodeAnalysisIgnoreBuiltInRuleSets>false</CodeAnalysisIgnoreBuiltInRuleSets>
    <CodeAnalysisRuleDirectories>;C:\Program Files (x86)\Microsoft Visual Studio 10.0\Team Tools\Static Analysis Tools\FxCop\\Rules</CodeAnalysisRuleDirectories>
    <CodeAnalysisIgnoreBuiltInRules>false</CodeAnalysisIgnoreBuiltInRules>
    <CodeAnalysisFailOnMissingRules>false</CodeAnalysisFailOnMissingRules>
    <WarningLevel>4</WarningLevel>
    <Optimize>false</Optimize>
    <Prefer32Bit>false</Prefer32Bit>
    <LangVersion>6</LangVersion>
  </PropertyGroup>
  <PropertyGroup Condition="'$(Configuration)|$(Platform)' == 'Release|x86'">
    <OutputPath>..\..\output\Release\</OutputPath>
    <DebugType>pdbonly</DebugType>
    <PlatformTarget>x86</PlatformTarget>
    <CodeAnalysisLogFile>..\..\output\Release\Bloom.exe.CodeAnalysisLog.xml</CodeAnalysisLogFile>
    <CodeAnalysisUseTypeNameInSuppression>true</CodeAnalysisUseTypeNameInSuppression>
    <CodeAnalysisModuleSuppressionsFile>GlobalSuppressions.cs</CodeAnalysisModuleSuppressionsFile>
    <ErrorReport>prompt</ErrorReport>
    <CodeAnalysisRuleSet>MinimumRecommendedRules.ruleset</CodeAnalysisRuleSet>
    <CodeAnalysisRuleSetDirectories>;C:\Program Files (x86)\Microsoft Visual Studio 10.0\Team Tools\Static Analysis Tools\\Rule Sets</CodeAnalysisRuleSetDirectories>
    <CodeAnalysisIgnoreBuiltInRuleSets>true</CodeAnalysisIgnoreBuiltInRuleSets>
    <CodeAnalysisRuleDirectories>;C:\Program Files (x86)\Microsoft Visual Studio 10.0\Team Tools\Static Analysis Tools\FxCop\\Rules</CodeAnalysisRuleDirectories>
    <CodeAnalysisIgnoreBuiltInRules>false</CodeAnalysisIgnoreBuiltInRules>
    <CodeAnalysisFailOnMissingRules>false</CodeAnalysisFailOnMissingRules>
    <WarningLevel>4</WarningLevel>
    <Optimize>false</Optimize>
    <DebugSymbols>true</DebugSymbols>
    <DefineConstants>TRACE</DefineConstants>
    <Prefer32Bit>false</Prefer32Bit>
  </PropertyGroup>
  <PropertyGroup Condition="'$(OS)'!='Windows_NT'">
    <DefineConstants>__MonoCS__</DefineConstants>
  </PropertyGroup>
  <PropertyGroup>
    <OutputType>WinExe</OutputType>
  </PropertyGroup>
  <PropertyGroup>
    <RootNamespace>Bloom</RootNamespace>
  </PropertyGroup>
  <PropertyGroup>
    <ApplicationIcon>bloom.ico</ApplicationIcon>
  </PropertyGroup>
  <PropertyGroup>
    <AssemblyName>Bloom</AssemblyName>
  </PropertyGroup>
  <PropertyGroup>
    <StartupObject />
  </PropertyGroup>
  <ItemGroup>
    <Reference Include="Analytics.NET, Version=2.0.0.0, Culture=neutral, processorArchitecture=MSIL">
      <HintPath>..\..\packages\Analytics.2.0.2\lib\Analytics.NET.dll</HintPath>
      <Private>True</Private>
    </Reference>
    <Reference Include="Autofac, Version=4.1.1.0, Culture=neutral, PublicKeyToken=17863af14b0044da, processorArchitecture=MSIL">
      <HintPath>..\..\packages\Autofac.4.1.1\lib\net45\Autofac.dll</HintPath>
      <Private>True</Private>
    </Reference>
    <Reference Include="AWSSDK.Core, Version=3.3.0.0, Culture=neutral, PublicKeyToken=885c28607f98e604, processorArchitecture=MSIL">
      <HintPath>..\..\packages\AWSSDK.Core.3.3.2.1\lib\net45\AWSSDK.Core.dll</HintPath>
      <Private>True</Private>
    </Reference>
    <Reference Include="AWSSDK.S3, Version=3.3.0.0, Culture=neutral, PublicKeyToken=885c28607f98e604, processorArchitecture=MSIL">
      <HintPath>..\..\packages\AWSSDK.S3.3.3.1\lib\net45\AWSSDK.S3.dll</HintPath>
      <Private>True</Private>
    </Reference>
    <Reference Include="CommandLine, Version=2.5.0.0, Culture=neutral, PublicKeyToken=5a870481e358d379, processorArchitecture=MSIL">
      <HintPath>..\..\packages\CommandLineParser.2.5.0\lib\net461\CommandLine.dll</HintPath>
    </Reference>
    <Reference Include="DeltaCompressionDotNet, Version=1.1.0.0, Culture=neutral, PublicKeyToken=1d14d6e5194e7f4a, processorArchitecture=MSIL">
      <HintPath>..\..\packages\DeltaCompressionDotNet.1.1.0\lib\net20\DeltaCompressionDotNet.dll</HintPath>
      <Private>True</Private>
    </Reference>
    <Reference Include="DeltaCompressionDotNet.MsDelta, Version=1.1.0.0, Culture=neutral, PublicKeyToken=46b2138a390abf55, processorArchitecture=MSIL">
      <HintPath>..\..\packages\DeltaCompressionDotNet.1.1.0\lib\net20\DeltaCompressionDotNet.MsDelta.dll</HintPath>
      <Private>True</Private>
    </Reference>
    <Reference Include="DeltaCompressionDotNet.PatchApi, Version=1.1.0.0, Culture=neutral, PublicKeyToken=3e8888ee913ed789, processorArchitecture=MSIL">
      <HintPath>..\..\packages\DeltaCompressionDotNet.1.1.0\lib\net20\DeltaCompressionDotNet.PatchApi.dll</HintPath>
      <Private>True</Private>
    </Reference>
    <Reference Include="DesktopAnalytics, Version=1.2.4.11, Culture=neutral, processorArchitecture=MSIL">
      <HintPath>..\..\packages\DesktopAnalytics.1.2.4.11\lib\net40\DesktopAnalytics.dll</HintPath>
    </Reference>
    <Reference Include="EasyHttp, Version=1.6.86.0, Culture=neutral, processorArchitecture=MSIL">
      <HintPath>..\..\packages\EasyHttp.1.6.86.0\lib\net40\EasyHttp.dll</HintPath>
      <Private>True</Private>
    </Reference>
    <Reference Include="Fleck, Version=0.14.0.59, Culture=neutral, processorArchitecture=MSIL">
      <HintPath>..\..\packages\Fleck.0.14.0.59\lib\net40\Fleck.dll</HintPath>
      <Private>True</Private>
    </Reference>
    <Reference Include="Geckofx-Core" Condition="'$(OS)'!='Windows_NT'">
      <HintPath>..\..\packages\Geckofx60.64.Linux.60.0.44\lib\net40\Geckofx-Core.dll</HintPath>
    </Reference>
    <Reference Include="Geckofx-Core, Version=60.0.44.0, Culture=neutral, PublicKeyToken=3209ac31600d1857, processorArchitecture=x86" Condition="'$(OS)'=='Windows_NT'">
      <HintPath>..\..\packages\Geckofx60.32.60.0.44\lib\net45\Geckofx-Core.dll</HintPath>
    </Reference>
    <Reference Include="Geckofx-Winforms" Condition="'$(OS)'!='Windows_NT'">
      <HintPath>..\..\packages\Geckofx60.64.Linux.60.0.44\lib\net40\Geckofx-Winforms.dll</HintPath>
    </Reference>
    <Reference Include="Geckofx-Winforms, Version=60.0.44.0, Culture=neutral, PublicKeyToken=3209ac31600d1857, processorArchitecture=x86" Condition="'$(OS)'=='Windows_NT'">
      <HintPath>..\..\packages\Geckofx60.32.60.0.44\lib\net45\Geckofx-Winforms.dll</HintPath>
    </Reference>
    <Reference Include="Glob, Version=0.4.0.0, Culture=neutral, processorArchitecture=MSIL">
      <HintPath>..\..\packages\Glob.0.4.0\lib\net46\Glob.dll</HintPath>
    </Reference>
    <Reference Include="HtmlAgilityPack, Version=1.4.9.5, Culture=neutral, PublicKeyToken=bd319b19eaf3b43a, processorArchitecture=MSIL">
      <HintPath>..\..\lib\dotnet\HtmlAgilityPack.dll</HintPath>
      <SpecificVersion>False</SpecificVersion>
    </Reference>
    <Reference Include="ICSharpCode.SharpZipLib">
      <HintPath>..\..\packages\SharpZipLib.1.1.0\lib\net45\ICSharpCode.SharpZipLib.dll</HintPath>
      <SpecificVersion>False</SpecificVersion>
    </Reference>
    <Reference Include="icu.net, Version=2.5.0.0, Culture=neutral, PublicKeyToken=416fdd914afa6b66, processorArchitecture=MSIL">
      <HintPath>..\..\packages\icu.net.2.5.2\lib\net451\icu.net.dll</HintPath>
    </Reference>
    <Reference Include="Interop.Acrobat">
      <HintPath>..\..\lib\dotnet\Interop.Acrobat.dll</HintPath>
      <EmbedInteropTypes>True</EmbedInteropTypes>
    </Reference>
    <Reference Include="JsonFx, Version=2.0.1209.2802, Culture=neutral, PublicKeyToken=315052dd637f8a52, processorArchitecture=MSIL">
      <HintPath>..\..\packages\JsonFx.2.0.1209.2802\lib\net40\JsonFx.dll</HintPath>
      <Private>True</Private>
    </Reference>
    <Reference Include="L10NSharp">
      <HintPath>..\..\lib\dotnet\L10NSharp.dll</HintPath>
    </Reference>
    <Reference Include="HtmlXliff">
      <HintPath>..\..\lib\dotnet\HtmlXliff.exe</HintPath>
    </Reference>
    <Reference Include="MarkdownDeep, Version=1.5.4615.26275, Culture=neutral, processorArchitecture=MSIL">
      <SpecificVersion>False</SpecificVersion>
      <HintPath>..\..\packages\MarkdownDeep.NET.1.5\lib\.NetFramework 3.5\MarkdownDeep.dll</HintPath>
    </Reference>
    <Reference Include="Microsoft.CSharp" />
    <Reference Include="Microsoft.DotNet.PlatformAbstractions, Version=2.0.4.0, Culture=neutral, PublicKeyToken=adb9793829ddae60, processorArchitecture=MSIL">
      <HintPath>..\..\packages\Microsoft.DotNet.PlatformAbstractions.2.0.4\lib\net45\Microsoft.DotNet.PlatformAbstractions.dll</HintPath>
    </Reference>
    <Reference Include="Microsoft.Extensions.DependencyModel, Version=2.0.4.0, Culture=neutral, PublicKeyToken=adb9793829ddae60, processorArchitecture=MSIL">
      <HintPath>..\..\packages\Microsoft.Extensions.DependencyModel.2.0.4\lib\net451\Microsoft.Extensions.DependencyModel.dll</HintPath>
    </Reference>
    <Reference Include="Microsoft.Web.XmlTransform, Version=2.1.0.0, Culture=neutral, PublicKeyToken=b03f5f7f11d50a3a, processorArchitecture=MSIL">
      <HintPath>..\..\packages\Microsoft.Web.Xdt.2.1.1\lib\net40\Microsoft.Web.XmlTransform.dll</HintPath>
      <Private>True</Private>
    </Reference>
    <Reference Include="Mono.Cecil, Version=0.9.6.0, Culture=neutral, PublicKeyToken=0738eb9f132ed756, processorArchitecture=MSIL">
      <HintPath>..\..\packages\Mono.Cecil.0.9.6.4\lib\net45\Mono.Cecil.dll</HintPath>
      <Private>True</Private>
    </Reference>
    <Reference Include="Mono.Cecil.Mdb, Version=0.9.6.0, Culture=neutral, PublicKeyToken=0738eb9f132ed756, processorArchitecture=MSIL">
      <HintPath>..\..\packages\Mono.Cecil.0.9.6.4\lib\net45\Mono.Cecil.Mdb.dll</HintPath>
      <Private>True</Private>
    </Reference>
    <Reference Include="Mono.Cecil.Pdb, Version=0.9.6.0, Culture=neutral, PublicKeyToken=0738eb9f132ed756, processorArchitecture=MSIL">
      <HintPath>..\..\packages\Mono.Cecil.0.9.6.4\lib\net45\Mono.Cecil.Pdb.dll</HintPath>
      <Private>True</Private>
    </Reference>
    <Reference Include="Mono.Cecil.Rocks, Version=0.9.6.0, Culture=neutral, PublicKeyToken=0738eb9f132ed756, processorArchitecture=MSIL">
      <HintPath>..\..\packages\Mono.Cecil.0.9.6.4\lib\net45\Mono.Cecil.Rocks.dll</HintPath>
      <Private>True</Private>
    </Reference>
    <Reference Include="NAudio">
      <HintPath>..\..\lib\dotnet\NAudio.dll</HintPath>
    </Reference>
    <Reference Include="Newtonsoft.Json, Version=11.0.0.0, Culture=neutral, PublicKeyToken=30ad4fe6b2a6aeed, processorArchitecture=MSIL">
      <HintPath>..\..\packages\Newtonsoft.Json.11.0.1\lib\net45\Newtonsoft.Json.dll</HintPath>
    </Reference>
    <Reference Include="NuGet.Core, Version=2.12.0.817, Culture=neutral, PublicKeyToken=31bf3856ad364e35, processorArchitecture=MSIL">
      <HintPath>..\..\packages\NuGet.Core.2.12.0\lib\net40-Client\NuGet.Core.dll</HintPath>
      <Private>True</Private>
    </Reference>
    <Reference Include="NuGet.Squirrel" Condition="'$(OS)'=='Windows_NT'">
      <HintPath>..\..\lib\dotnet\NuGet.Squirrel.dll</HintPath>
    </Reference>
    <Reference Include="PdfDroplet">
      <HintPath>..\..\lib\dotnet\PdfDroplet.exe</HintPath>
    </Reference>
    <Reference Include="PdfSharp">
      <HintPath>..\..\lib\dotnet\PdfSharp.dll</HintPath>
    </Reference>
    <Reference Include="PodcastUtilities.PortableDevices">
      <HintPath>..\..\lib\dotnet\PodcastUtilities.PortableDevices.dll</HintPath>
    </Reference>
    <Reference Include="PresentationCore" />
    <Reference Include="RestSharp, Version=105.2.3.0, Culture=neutral, processorArchitecture=MSIL">
      <HintPath>..\..\packages\RestSharp.105.2.3\lib\net46\RestSharp.dll</HintPath>
      <Private>True</Private>
    </Reference>
    <Reference Include="SharpFont, Version=3.1.0, Culture=neutral, processorArchitecture=MSIL" Condition="'$(OS)'!='Windows_NT'">
      <SpecificVersion>False</SpecificVersion>
      <HintPath>../../packages/SharpFont.3.1.0/lib/net20/SharpFont.dll</HintPath>
    </Reference>
    <Reference Include="Shipwreck.Phash">
      <HintPath>..\..\packages\Shipwreck.Phash.0.5.0\lib\net461\Shipwreck.Phash.dll</HintPath>
    </Reference>
    <Reference Include="Shipwreck.Phash.Bitmaps">
      <HintPath>..\..\packages\Shipwreck.Phash.Bitmaps.0.5.0\lib\net461\Shipwreck.Phash.Bitmaps.dll</HintPath>
    </Reference>
    <Reference Include="SIL.Core">
      <HintPath>..\..\lib\dotnet\SIL.Core.dll</HintPath>
    </Reference>
    <Reference Include="SIL.Core.Desktop">
      <HintPath>..\..\lib\dotnet\SIL.Core.Desktop.dll</HintPath>
    </Reference>
    <Reference Include="SIL.Media">
      <HintPath>..\..\lib\dotnet\SIL.Media.dll</HintPath>
    </Reference>
    <Reference Include="SIL.Windows.Forms">
      <HintPath>..\..\lib\dotnet\SIL.Windows.Forms.dll</HintPath>
    </Reference>
    <Reference Include="SIL.Windows.Forms.Keyboarding">
      <HintPath>..\..\lib\dotnet\SIL.Windows.Forms.Keyboarding.dll</HintPath>
    </Reference>
    <Reference Include="SIL.Windows.Forms.WritingSystems">
      <HintPath>..\..\lib\dotnet\SIL.Windows.Forms.WritingSystems.dll</HintPath>
    </Reference>
    <Reference Include="SIL.WritingSystems">
      <HintPath>..\..\lib\dotnet\SIL.WritingSystems.dll</HintPath>
    </Reference>
    <Reference Include="SourceMapDotNet, Version=1.0.5478.26629, Culture=neutral, PublicKeyToken=d357635542166cea, processorArchitecture=MSIL">
      <HintPath>..\..\packages\SourceMapDotNet.1.0.5478.26629\lib\SourceMapDotNet.dll</HintPath>
      <Private>True</Private>
    </Reference>
    <Reference Include="Splat">
      <HintPath>..\..\lib\dotnet\Splat.dll</HintPath>
    </Reference>
    <Reference Include="Squirrel" Condition="'$(OS)'=='Windows_NT'">
      <HintPath>..\..\lib\dotnet\Squirrel.dll</HintPath>
    </Reference>
    <Reference Include="System" />
    <Reference Include="System.ComponentModel.Composition" />
    <Reference Include="System.Configuration" />
    <Reference Include="System.Core" />
    <Reference Include="System.IO.Compression.FileSystem" />
    <Reference Include="System.Management" Condition="'$(OS)'=='Windows_NT'" />
    <Reference Include="System.Printing" Condition="'$(OS)'=='Windows_NT'" />
    <Reference Include="System.Runtime.Serialization" />
    <Reference Include="System.Numerics" Condition="'$(OS)'=='Windows_NT'" />
    <Reference Include="System.Numerics.Vectors" Condition="'$(OS)'=='Windows_NT'" >
      <HintPath>..\..\packages\System.Numerics.Vectors.4.5.0\lib\net46\System.Numerics.Vectors.dll</HintPath>
    </Reference>
    <Reference Include="System.ValueTuple, Version=4.0.3.0, Culture=neutral, PublicKeyToken=cc7b13ffcd2ddd51, processorArchitecture=MSIL">
      <HintPath>..\..\packages\System.ValueTuple.4.5.0\lib\net461\System.ValueTuple.dll</HintPath>
    </Reference>
    <Reference Include="System.Web" />
    <Reference Include="System.Xml.Linq" />
    <Reference Include="System.Data.DataSetExtensions" />
    <Reference Include="System.Data" />
    <Reference Include="System.Drawing" />
    <Reference Include="System.Windows.Forms" />
    <Reference Include="System.Xml" />
    <Reference Include="AxInterop.AcroPDFLib">
      <HintPath>..\..\lib\dotnet\AxInterop.AcroPDFLib.dll</HintPath>
    </Reference>
    <Reference Include="Interop.AcroPDFLib">
      <HintPath>..\..\lib\dotnet\Interop.AcroPDFLib.dll</HintPath>
    </Reference>
    <Reference Include="taglib-sharp, Version=2.1.2.0, Culture=neutral, PublicKeyToken=db62eba44689b5b0, processorArchitecture=MSIL">
      <SpecificVersion>False</SpecificVersion>
      <HintPath>..\..\lib\dotnet\taglib-sharp.dll</HintPath>
    </Reference>
    <Reference Include="TechTalk.JiraRestClient, Version=2.3.0.0, Culture=neutral, processorArchitecture=MSIL">
      <HintPath>..\..\packages\TechTalk.JiraRestClient.RestSharp105.2.3.0.1\lib\net40-Client\TechTalk.JiraRestClient.dll</HintPath>
      <Private>True</Private>
    </Reference>
    <Reference Include="TidyManaged">
      <HintPath>..\..\lib\dotnet\TidyManaged.dll</HintPath>
    </Reference>
    <Reference Include="YouTrackSharp, Version=2.0.30.0, Culture=neutral, processorArchitecture=MSIL">
      <SpecificVersion>False</SpecificVersion>
      <HintPath>..\..\lib\dotnet\YouTrackSharp.dll</HintPath>
    </Reference>
    <Reference Include="DialogAdapters">
<<<<<<< HEAD
      <HintPath>..\..\packages\DialogAdapters.0.1.5.17669\lib\net45\DialogAdapters.dll</HintPath>
=======
      <HintPath>..\..\packages\DialogAdapters.0.1.4.30000\lib\net45\DialogAdapters.dll</HintPath>
>>>>>>> b09b29d2
    </Reference>
  </ItemGroup>
  <ItemGroup>
    <Compile Include="AboutMemory.cs">
      <SubType>Form</SubType>
    </Compile>
    <Compile Include="AboutMemory.Designer.cs">
      <DependentUpon>AboutMemory.cs</DependentUpon>
    </Compile>
    <Compile Include="BloomWebClient.cs">
      <SubType>Component</SubType>
    </Compile>
    <Compile Include="Book\LicenseChecker.cs" />
    <Compile Include="FatalExceptionHandler.cs" />
    <Compile Include="MiscUI\BrowserDialog.cs">
      <SubType>Form</SubType>
    </Compile>
    <Compile Include="MiscUI\BrowserDialog.Designer.cs">
      <DependentUpon>BrowserDialog.cs</DependentUpon>
    </Compile>
    <Compile Include="CLI\CreateArtifactsCommand.cs" />
    <Compile Include="Collection\WritingSystem.cs" />
    <Compile Include="Publish\Android\AndroidPublishSettings.cs" />
    <Compile Include="Publish\Android\BloomReaderFileMaker.cs" />
    <Compile Include="Book\BookSelectionChangedEventArgs.cs" />
    <Compile Include="Book\QuestionGroup.cs" />
    <Compile Include="Book\VersionRequirements.cs" />
    <Compile Include="CLI\ChangeLayoutCommand.cs" />
    <Compile Include="Collection\BrandingProject.cs" />
    <Compile Include="MiscUI\DefenderFolderProtectionCheck.cs" />
    <Compile Include="Edit\PageControlsApi.cs" />
    <Compile Include="Publish\Android\usb\AndroidDeviceUsbConnection.cs" />
    <Compile Include="ApplicationContainer.cs" />
    <Compile Include="BloomFileLocator.cs" />
    <Compile Include="BookThumbNailer.cs" />
    <Compile Include="Book\BookCompressor.cs" />
    <Compile Include="Book\BookCopyrightAndLicense.cs" />
    <Compile Include="Book\BookInfo.cs" />
    <Compile Include="Book\BookServer.cs" />
    <Compile Include="Book\CurrentEditableCollectionSelection.cs" />
    <Compile Include="CLI\DownloadBookCommand.cs" />
    <Compile Include="CLI\GetUsedFontsCommand.cs" />
    <Compile Include="CLI\UploadCommand.cs" />
    <Compile Include="CLI\HydrateBookCommand.cs" />
    <Compile Include="Edit\ToolboxToolState.cs" />
    <Compile Include="Edit\DecodableReaderToolSettings.cs" />
    <Compile Include="Edit\ToolboxView.cs" />
    <Compile Include="ElementProxy.cs" />
    <Compile Include="MiscUI\TroubleShooterDialog.cs">
      <SubType>Form</SubType>
    </Compile>
    <Compile Include="MiscUI\TroubleShooterDialog.Designer.cs">
      <DependentUpon>TroubleShooterDialog.cs</DependentUpon>
    </Compile>
    <Compile Include="Publish\Android\file\FilePublisher.cs" />
    <Compile Include="Publish\Android\wifi\BloomReaderUDPListener.cs" />
    <Compile Include="Publish\Android\wifi\WiFiAdvertiser.cs" />
    <Compile Include="Publish\Android\wifi\WiFiPublisher.cs" />
    <Compile Include="Publish\AudioProcessor.cs" />
    <Compile Include="Publish\BloomLibrary\BloomLibraryPublishModel.cs" />
    <Compile Include="Publish\AccessibilityChecker\AccessibilityCheckWindow.cs">
      <SubType>Form</SubType>
    </Compile>
    <Compile Include="Publish\AccessibilityChecker\AccessibilityCheckWindow.Designer.cs">
      <DependentUpon>AccessibilityCheckWindow.cs</DependentUpon>
    </Compile>
    <Compile Include="Publish\Android\usb\UsbPublisher.cs" />
    <Compile Include="Publish\Epub\EpubPublishUiSettings.cs" />
    <Compile Include="Publish\Epub\PublishEpubApi.cs" />
    <Compile Include="Publish\HtmlPublishPanel.cs">
      <SubType>UserControl</SubType>
    </Compile>
    <Compile Include="Publish\HtmlPublishPanel.Designer.cs">
      <DependentUpon>HtmlPublishPanel.cs</DependentUpon>
    </Compile>
    <Compile Include="Publish\PublishHelper.cs" />
    <Compile Include="RobustIO.cs" />
    <Compile Include="NonFatalProblem.cs" />
    <Compile Include="MiscUI\LanguageFontDetails.cs">
      <SubType>UserControl</SubType>
    </Compile>
    <Compile Include="MiscUI\LanguageFontDetails.Designer.cs">
      <DependentUpon>LanguageFontDetails.cs</DependentUpon>
    </Compile>
    <Compile Include="Properties\Resources.Designer.cs">
      <AutoGen>True</AutoGen>
      <DesignTime>True</DesignTime>
      <DependentUpon>Resources.resx</DependentUpon>
    </Compile>
    <Compile Include="Publish\Epub\EpubMaker.cs" />
    <Compile Include="Book\RuntimeInformationInjector.cs" />
    <Compile Include="Book\HtmlDom.cs" />
    <Compile Include="Book\BookData.cs" />
    <Compile Include="Book\ErrorBook.cs" />
    <Compile Include="Book\ImageUpdater.cs" />
    <Compile Include="Book\Layout.cs" />
    <Compile Include="Book\SizeAndOrientation.cs" />
    <Compile Include="Book\BookStarter.cs" />
    <Compile Include="Book\BookStorage.cs" />
    <Compile Include="Book\DataSet.cs" />
    <Compile Include="Book\StyleSheetLinkSorter.cs" />
    <Compile Include="Book\TranslationGroupManager.cs" />
    <Compile Include="ToPalaso\SafeInvoke.cs" />
    <Compile Include="ToPalaso\XmlExtensions.cs" />
    <Compile Include="UrlPathString.cs" />
    <Compile Include="Book\UserPrefs.cs" />
    <Compile Include="Book\XMatterHelper.cs" />
    <Compile Include="Book\XMatterInfo.cs" />
    <Compile Include="Book\XMatterPackFinder.cs" />
    <Compile Include="CollectionTab\BloomLibraryLinkVerification.cs">
      <SubType>Form</SubType>
    </Compile>
    <Compile Include="CollectionTab\BloomLibraryLinkVerification.Designer.cs">
      <DependentUpon>BloomLibraryLinkVerification.cs</DependentUpon>
    </Compile>
    <Compile Include="CollectionTab\InDesignXmlInformationDialog.cs">
      <SubType>Form</SubType>
    </Compile>
    <Compile Include="CollectionTab\InDesignXmlInformationDialog.Designer.cs">
      <DependentUpon>InDesignXmlInformationDialog.cs</DependentUpon>
    </Compile>
    <Compile Include="CollectionTab\MakeReaderTemplateBloomPackDlg.cs">
      <SubType>Form</SubType>
    </Compile>
    <Compile Include="CollectionTab\MakeReaderTemplateBloomPackDlg.Designer.cs">
      <DependentUpon>MakeReaderTemplateBloomPackDlg.cs</DependentUpon>
    </Compile>
    <Compile Include="Collection\NaturalSortComparer.cs" />
    <Compile Include="BloomZipFile.cs" />
    <Compile Include="Collection\ScriptSettingsDialog.cs">
      <SubType>Form</SubType>
    </Compile>
    <Compile Include="Collection\ScriptSettingsDialog.Designer.cs">
      <DependentUpon>ScriptSettingsDialog.cs</DependentUpon>
    </Compile>
    <Compile Include="Edit\AudioRecording.cs" />
    <Compile Include="Edit\BloomMetadataEditorDialog.cs">
      <SubType>Form</SubType>
    </Compile>
    <Compile Include="Edit\ConfirmRemovePageDialog.cs">
      <SubType>Form</SubType>
    </Compile>
    <Compile Include="Edit\ConfirmRemovePageDialog.designer.cs">
      <DependentUpon>ConfirmRemovePageDialog.cs</DependentUpon>
    </Compile>
    <Compile Include="CollectionTab\HistoryAndNotesDialog.cs" />
    <Compile Include="CollectionTab\HistoryAndNotesDialog.Designer.cs">
      <DependentUpon>HistoryAndNotesDialog.cs</DependentUpon>
    </Compile>
    <Compile Include="Edit\JpegWarningDialog.cs">
      <SubType>Form</SubType>
    </Compile>
    <Compile Include="Edit\JpegWarningDialog.Designer.cs">
      <DependentUpon>JpegWarningDialog.cs</DependentUpon>
    </Compile>
    <Compile Include="Edit\LameEncoder.cs" />
    <Compile Include="Edit\WebThumbNailList.cs">
      <SubType>UserControl</SubType>
    </Compile>
    <Compile Include="Edit\WebThumbNailList.Designer.cs">
      <DependentUpon>WebThumbNailList.cs</DependentUpon>
    </Compile>
    <Compile Include="Edit\TransparentPanel.cs">
      <SubType>Component</SubType>
    </Compile>
    <Compile Include="Extensions.cs" />
    <Compile Include="ImageProcessing\ImageUtils.cs" />
    <Compile Include="InstallerSupport.cs" />
    <Compile Include="MiscUI\BloomIntegrityDialog.cs">
      <SubType>Form</SubType>
    </Compile>
    <Compile Include="MiscUI\BloomIntegrityDialog.Designer.cs">
      <DependentUpon>BloomIntegrityDialog.cs</DependentUpon>
    </Compile>
    <Compile Include="MiscUI\DontShowThisAgainButton.cs">
      <SubType>Component</SubType>
    </Compile>
    <Compile Include="MiscUI\DontShowThisAgainButton.Designer.cs">
      <DependentUpon>DontShowThisAgainButton.cs</DependentUpon>
    </Compile>
    <Compile Include="MiscUI\HtmlLinkDialog.cs">
      <SubType>Form</SubType>
    </Compile>
    <Compile Include="MiscUI\HtmlLinkDialog.Designer.cs">
      <DependentUpon>HtmlLinkDialog.cs</DependentUpon>
    </Compile>
    <Compile Include="MiscUI\HtmlTextBox.cs">
      <SubType>UserControl</SubType>
    </Compile>
    <Compile Include="MiscUI\HtmlTextBox.Designer.cs">
      <DependentUpon>HtmlTextBox.cs</DependentUpon>
    </Compile>
    <Compile Include="MiscUI\TipDialog.cs">
      <SubType>Form</SubType>
    </Compile>
    <Compile Include="MiscUI\TipDialog.designer.cs">
      <DependentUpon>TipDialog.cs</DependentUpon>
    </Compile>
    <Compile Include="MiscUI\ToastNotifier.cs">
      <SubType>Form</SubType>
    </Compile>
    <Compile Include="MiscUI\ToastNotifier.designer.cs">
      <DependentUpon>ToastNotifier.cs</DependentUpon>
    </Compile>
    <Compile Include="NavigationIsolator.cs" />
    <Compile Include="Publish\PDF\AdobeReaderControl.cs">
      <SubType>UserControl</SubType>
    </Compile>
    <Compile Include="Publish\PDF\AdobeReaderControl.Designer.cs">
      <DependentUpon>AdobeReaderControl.cs</DependentUpon>
    </Compile>
    <Compile Include="Publish\BloomLibrary\BloomLibraryUploadControl.cs">
      <SubType>UserControl</SubType>
    </Compile>
    <Compile Include="Publish\BloomLibrary\BloomLibraryUploadControl.Designer.cs">
      <DependentUpon>BloomLibraryUploadControl.cs</DependentUpon>
    </Compile>
    <Compile Include="Publish\BulkUploadProgressDlg.cs">
      <SubType>Form</SubType>
    </Compile>
    <Compile Include="Publish\BulkUploadProgressDlg.Designer.cs">
      <DependentUpon>BulkUploadProgressDlg.cs</DependentUpon>
    </Compile>
    <Compile Include="Publish\Epub\FontFileFinder.cs" />
    <Compile Include="Publish\Epub\FontGroup.cs" />
    <Compile Include="Publish\PDF\MakePdfUsingGeckofxHtmlToPdfProgram.cs" />
    <Compile Include="Publish\PDF\PdfViewer.cs">
      <SubType>UserControl</SubType>
    </Compile>
    <Compile Include="Publish\PDF\PdfViewer.Designer.cs">
      <DependentUpon>PdfViewer.cs</DependentUpon>
    </Compile>
    <Compile Include="Publish\PDF\ProcessPdfWithGhostscript.cs" />
    <Compile Include="Publish\PDF\SamplePrintNotification.cs">
      <SubType>Form</SubType>
    </Compile>
    <Compile Include="Publish\PDF\SamplePrintNotification.Designer.cs">
      <DependentUpon>SamplePrintNotification.cs</DependentUpon>
    </Compile>
    <Compile Include="Publish\SHRP_TeachersGuideExtension.cs" />
    <Compile Include="Publish\SHRP_PupilBookExtension.cs" />
    <Compile Include="Registration\LicenseDialog.cs">
      <SubType>Form</SubType>
    </Compile>
    <Compile Include="Registration\LicenseDialog.Designer.cs">
      <DependentUpon>LicenseDialog.cs</DependentUpon>
    </Compile>
    <Compile Include="Registration\RegistrationDialog.cs">
      <SubType>Form</SubType>
    </Compile>
    <Compile Include="Registration\RegistrationDialog.Designer.cs">
      <DependentUpon>RegistrationDialog.cs</DependentUpon>
    </Compile>
    <Compile Include="SendReceive\SendReceiver.cs" />
    <Compile Include="SendReceive\BloomChorusRules.cs" />
    <Compile Include="ToPalaso\BetterSplitContainer.cs">
      <SubType>Component</SubType>
    </Compile>
    <Compile Include="ToPalaso\BetterSplitContainer.Designer.cs">
      <DependentUpon>BetterSplitContainer.cs</DependentUpon>
    </Compile>
    <Compile Include="ToPalaso\FontInstaller.cs" />
    <Compile Include="ToPalaso\LanguageLookupModelExtensions.cs" />
    <Compile Include="ToPalaso\MessageLabelProgress.cs">
      <SubType>Component</SubType>
    </Compile>
    <Compile Include="ToPalaso\ProgressDialogForeground.cs">
      <SubType>Form</SubType>
    </Compile>
    <Compile Include="ToPalaso\ProgressDialogForeground.Designer.cs">
      <DependentUpon>ProgressDialogForeground.cs</DependentUpon>
    </Compile>
    <Compile Include="Edit\FlowThumbNailList.cs">
      <SubType>UserControl</SubType>
    </Compile>
    <Compile Include="Edit\FlowThumbNailList.Designer.cs">
      <DependentUpon>FlowThumbNailList.cs</DependentUpon>
    </Compile>
    <Compile Include="ToPalaso\ProgressDialogBackground.cs">
      <SubType>Form</SubType>
    </Compile>
    <Compile Include="ToPalaso\ProgressDialogBackground.Designer.cs">
      <DependentUpon>ProgressDialogBackground.cs</DependentUpon>
    </Compile>
    <Compile Include="HelpLauncher.cs" />
    <Compile Include="Collection\BloomPack\BloomPackInstallDialog.cs">
      <SubType>Form</SubType>
    </Compile>
    <Compile Include="Collection\BloomPack\BloomPackInstallDialog.Designer.cs">
      <DependentUpon>BloomPackInstallDialog.cs</DependentUpon>
    </Compile>
    <Compile Include="ImageProcessing\RuntimeImageProcessor.cs" />
    <Compile Include="CollectionTab\IBloomTabArea.cs" />
    <Compile Include="CollectionTab\ListHeader.cs">
      <SubType>UserControl</SubType>
    </Compile>
    <Compile Include="CollectionTab\ListHeader.Designer.cs">
      <DependentUpon>ListHeader.cs</DependentUpon>
    </Compile>
    <Compile Include="Collection\ShortcutMaker.cs" />
    <Compile Include="CollectionCreating\LanguageLocationControl.cs">
      <SubType>UserControl</SubType>
    </Compile>
    <Compile Include="CollectionCreating\LanguageLocationControl.Designer.cs">
      <DependentUpon>LanguageLocationControl.cs</DependentUpon>
    </Compile>
    <Compile Include="CollectionCreating\LanguageIdControl.cs">
      <SubType>UserControl</SubType>
    </Compile>
    <Compile Include="CollectionCreating\LanguageIdControl.Designer.cs">
      <DependentUpon>LanguageIdControl.cs</DependentUpon>
    </Compile>
    <Compile Include="CollectionCreating\CollectionNameControl.cs">
      <SubType>UserControl</SubType>
    </Compile>
    <Compile Include="CollectionCreating\CollectionNameControl.Designer.cs">
      <DependentUpon>CollectionNameControl.cs</DependentUpon>
    </Compile>
    <Compile Include="CollectionCreating\NewCollectionWizard.cs">
      <SubType>Form</SubType>
    </Compile>
    <Compile Include="CollectionCreating\NewCollectionWizard.Designer.cs">
      <DependentUpon>NewCollectionWizard.cs</DependentUpon>
    </Compile>
    <Compile Include="Palette.cs" />
    <Compile Include="ToPalaso\BetterToolTip.cs">
      <SubType>Component</SubType>
    </Compile>
    <Compile Include="ToPalaso\BetterTooltipTransparentOverlay.cs">
      <SubType>Component</SubType>
    </Compile>
    <Compile Include="ApplicationUpdateSupport.cs" />
    <Compile Include="UpdateVersionTable.cs" />
    <Compile Include="Utils\TextUtils.cs" />
    <Compile Include="WebLibraryIntegration\BookDownloadSupport.cs" />
    <Compile Include="WebLibraryIntegration\IProgressDialog.cs" />
    <Compile Include="web\controllers\AudioSegmentationApi.cs" />
    <Compile Include="web\controllers\ProblemReportApi.cs" />
    <Compile Include="web\controllers\BrowserDialogApi.cs" />
    <Compile Include="web\controllers\CollectionSettingsApi.cs" />
    <Compile Include="web\controllers\AccessibilityCheckApi.cs" />
    <Compile Include="Book\AccessibilityCheckers.cs" />
    <Compile Include="web\controllers\ApiRequest.cs" />
    <Compile Include="WebLibraryIntegration\ProblemBookUploader.cs" />
    <Compile Include="web\BloomWebSocketServer.cs" />
    <Compile Include="web\CommandAvailabilityPublisher.cs" />
    <Compile Include="web\controllers\AddOrChangePageApi.cs" />
    <Compile Include="Publish\Android\wifi\AndroidMessageArgs.cs" />
    <Compile Include="Publish\Android\PublishToAndroidApi.cs" />
    <Compile Include="web\controllers\BookMetadataApi.cs" />
    <Compile Include="web\controllers\CommonApi.cs" />
    <Compile Include="web\controllers\FileIOApi.cs" />
    <Compile Include="web\controllers\ImageApi.cs" />
    <Compile Include="web\controllers\EditingViewApi.cs" />
    <Compile Include="web\controllers\OrthographyConverter.cs" />
    <Compile Include="web\controllers\PageTemplatesApi.cs" />
    <Compile Include="web\controllers\KeyboardingConfigApi.cs" />
    <Compile Include="web\controllers\BookSettingsApi.cs" />
    <Compile Include="web\controllers\BrandingSettings.cs" />
    <Compile Include="web\BloomHttpListenerContext.cs" />
    <Compile Include="web\controllers\SignLanguageApi.cs" />
    <Compile Include="web\controllers\TalkingBookApi.cs" />
    <Compile Include="web\IBloomWebSocketServer.cs" />
    <Compile Include="web\controllers\MusicApi.cs" />
    <Compile Include="web\controllers\ToolboxApi.cs" />
    <Compile Include="web\SimulatedPageFile.cs" />
    <Compile Include="web\I18NApi.cs" />
    <Compile Include="web\ReadersApi.cs" />
    <Compile Include="web\controllers\ExternalLinkController.cs" />
    <Compile Include="web\controllers\FeatureControlApi.cs" />
    <Compile Include="web\UrlLookup.cs" />
    <Compile Include="web\WebSocketProgress.cs" />
    <Compile Include="web\YouTrackIssueSubmission.cs" />
    <Compile Include="Wizard\WinForms\WizardControl.cs">
      <SubType>Component</SubType>
    </Compile>
    <Compile Include="Wizard\WinForms\WizardPage.cs">
      <SubType>Component</SubType>
    </Compile>
    <Compile Include="Wizard\WizardAdapterControl.cs">
      <SubType>Component</SubType>
    </Compile>
    <Compile Include="WebLibraryIntegration\BloomLinkArgs.cs" />
    <Compile Include="WebLibraryIntegration\BloomParseClient.cs" />
    <Compile Include="WebLibraryIntegration\BloomS3Client.cs" />
    <Compile Include="WebLibraryIntegration\BookDownloadedEventArgs.cs" />
    <Compile Include="WebLibraryIntegration\BookTransfer.cs" />
    <Compile Include="WebLibraryIntegration\AccessKeys.cs" />
    <Compile Include="WebLibraryIntegration\LoginDialog.cs">
      <SubType>Form</SubType>
    </Compile>
    <Compile Include="WebLibraryIntegration\LoginDialog.Designer.cs">
      <DependentUpon>LoginDialog.cs</DependentUpon>
    </Compile>
    <Compile Include="WebLibraryIntegration\OverwriteWarningDialog.cs">
      <SubType>Form</SubType>
    </Compile>
    <Compile Include="WebLibraryIntegration\OverwriteWarningDialog.Designer.cs">
      <DependentUpon>OverwriteWarningDialog.cs</DependentUpon>
    </Compile>
    <Compile Include="web\WebLibraryView.cs">
      <SubType>UserControl</SubType>
    </Compile>
    <Compile Include="web\WebLibraryView.Designer.cs">
      <DependentUpon>WebLibraryView.cs</DependentUpon>
    </Compile>
    <Compile Include="Edit\ConfigurationDialog.cs">
      <SubType>Form</SubType>
    </Compile>
    <Compile Include="Edit\ConfigurationDialog.Designer.cs">
      <DependentUpon>ConfigurationDialog.cs</DependentUpon>
    </Compile>
    <Compile Include="Edit\Configurator.cs" />
    <Compile Include="Browser.cs">
      <SubType>UserControl</SubType>
    </Compile>
    <Compile Include="Browser.Designer.cs">
      <DependentUpon>Browser.cs</DependentUpon>
    </Compile>
    <Compile Include="Command.cs" />
    <Compile Include="web\DynamicJson.cs" />
    <Compile Include="Edit\JSONUtils.cs" />
    <Compile Include="Edit\PageEditingModel.cs" />
    <Compile Include="Edit\PlaceHolderPage.cs" />
    <Compile Include="Edit\SourceTextControl.cs">
      <SubType>UserControl</SubType>
    </Compile>
    <Compile Include="Edit\SourceTextControl.Designer.cs">
      <DependentUpon>SourceTextControl.cs</DependentUpon>
    </Compile>
    <Compile Include="LanguageSettings.cs" />
    <Compile Include="CollectionTab\FlyingImage.cs">
      <SubType>Component</SubType>
    </Compile>
    <Compile Include="Collection\CollectionSettingsDialog.cs">
      <SubType>Form</SubType>
    </Compile>
    <Compile Include="Collection\CollectionSettingsDialog.Designer.cs">
      <DependentUpon>CollectionSettingsDialog.cs</DependentUpon>
    </Compile>
    <Compile Include="ProjectContext.cs" />
    <Compile Include="Collection\CollectionSettings.cs" />
    <Compile Include="Publish\PDF\PdfMaker.cs" />
    <Compile Include="Publish\PublishModel.cs" />
    <Compile Include="ResolveShortcut.cs" />
    <Compile Include="SplashScreen.cs">
      <SubType>Form</SubType>
    </Compile>
    <Compile Include="SplashScreen.Designer.cs">
      <DependentUpon>SplashScreen.cs</DependentUpon>
    </Compile>
    <Compile Include="CollectionCreating\KindOfCollectionControl.cs">
      <SubType>UserControl</SubType>
    </Compile>
    <Compile Include="CollectionCreating\KindOfCollectionControl.Designer.cs">
      <DependentUpon>KindOfCollectionControl.cs</DependentUpon>
    </Compile>
    <Compile Include="CollectionChoosing\MostRecentPathsList.cs" />
    <Compile Include="CollectionChoosing\OpenCreateCloneControl.cs">
      <SubType>UserControl</SubType>
    </Compile>
    <Compile Include="CollectionChoosing\OpenCreateCloneControl.designer.cs">
      <DependentUpon>OpenCreateCloneControl.cs</DependentUpon>
    </Compile>
    <Compile Include="CollectionChoosing\OpenAndCreateCollectionDialog.cs">
      <SubType>Form</SubType>
    </Compile>
    <Compile Include="CollectionChoosing\OpenAndCreateCollectionDialog.Designer.cs">
      <DependentUpon>OpenAndCreateCollectionDialog.cs</DependentUpon>
    </Compile>
    <Compile Include="Edit\PageSelection.cs" />
    <Compile Include="Edit\EditingModel.cs" />
    <Compile Include="Edit\EditingView.cs">
      <SubType>UserControl</SubType>
    </Compile>
    <Compile Include="Edit\EditingView.Designer.cs">
      <DependentUpon>EditingView.cs</DependentUpon>
    </Compile>
    <Compile Include="Event.cs" />
    <Compile Include="Book\Book.cs" />
    <Compile Include="HtmlThumbNailer.cs" />
    <Compile Include="Collection\BookCollection.cs" />
    <Compile Include="Book\BookSelection.cs" />
    <Compile Include="CollectionTab\LibraryListView.cs">
      <SubType>UserControl</SubType>
    </Compile>
    <Compile Include="CollectionTab\LibraryListView.Designer.cs">
      <DependentUpon>LibraryListView.cs</DependentUpon>
    </Compile>
    <Compile Include="CollectionTab\LibraryModel.cs" />
    <Compile Include="CollectionTab\LibraryView.cs">
      <SubType>UserControl</SubType>
    </Compile>
    <Compile Include="CollectionTab\LibraryView.Designer.cs">
      <DependentUpon>LibraryView.cs</DependentUpon>
    </Compile>
    <Compile Include="Edit\PageListView.cs">
      <SubType>UserControl</SubType>
    </Compile>
    <Compile Include="Edit\PageListView.Designer.cs">
      <DependentUpon>PageListView.cs</DependentUpon>
    </Compile>
    <Compile Include="Book\Page.cs" />
    <Compile Include="TempFiles.cs" />
    <Compile Include="SourceCollectionsList.cs" />
    <Compile Include="Workspace\IZoomManager.cs" />
    <Compile Include="Workspace\TabStrip.cs" />
    <Compile Include="Workspace\TabStripRenderer.cs" />
    <Compile Include="Workspace\WorkspaceModel.cs" />
    <Compile Include="Publish\PublishView.cs">
      <SubType>UserControl</SubType>
    </Compile>
    <Compile Include="Publish\PublishView.Designer.cs">
      <DependentUpon>PublishView.cs</DependentUpon>
    </Compile>
    <Compile Include="Program.cs" />
    <Compile Include="Workspace\WorkspaceView.cs">
      <SubType>UserControl</SubType>
    </Compile>
    <Compile Include="Workspace\WorkspaceView.Designer.cs">
      <DependentUpon>WorkspaceView.cs</DependentUpon>
    </Compile>
    <Compile Include="Properties\AssemblyInfo.cs" />
    <EmbeddedResource Include="AboutMemory.resx">
      <DependentUpon>AboutMemory.cs</DependentUpon>
    </EmbeddedResource>
    <EmbeddedResource Include="Browser.resx">
      <DependentUpon>Browser.cs</DependentUpon>
      <SubType>Designer</SubType>
    </EmbeddedResource>
    <EmbeddedResource Include="CollectionTab\BloomLibraryLinkVerification.resx">
      <DependentUpon>BloomLibraryLinkVerification.cs</DependentUpon>
    </EmbeddedResource>
    <EmbeddedResource Include="CollectionTab\InDesignXmlInformationDialog.resx">
      <DependentUpon>InDesignXmlInformationDialog.cs</DependentUpon>
    </EmbeddedResource>
    <EmbeddedResource Include="CollectionTab\MakeReaderTemplateBloomPackDlg.resx">
      <DependentUpon>MakeReaderTemplateBloomPackDlg.cs</DependentUpon>
    </EmbeddedResource>
    <EmbeddedResource Include="Collection\ScriptSettingsDialog.resx">
      <DependentUpon>ScriptSettingsDialog.cs</DependentUpon>
    </EmbeddedResource>
    <EmbeddedResource Include="Edit\ConfirmRemovePageDialog.resx">
      <DependentUpon>ConfirmRemovePageDialog.cs</DependentUpon>
    </EmbeddedResource>
    <EmbeddedResource Include="Collection\BloomPack\BloomPackInstallDialog.resx">
      <DependentUpon>BloomPackInstallDialog.cs</DependentUpon>
      <SubType>Designer</SubType>
    </EmbeddedResource>
    <EmbeddedResource Include="CollectionTab\HistoryAndNotesDialog.resx">
      <DependentUpon>HistoryAndNotesDialog.cs</DependentUpon>
    </EmbeddedResource>
    <EmbeddedResource Include="Edit\JpegWarningDialog.resx">
      <DependentUpon>JpegWarningDialog.cs</DependentUpon>
    </EmbeddedResource>
    <EmbeddedResource Include="Edit\WebThumbNailList.resx">
      <DependentUpon>WebThumbNailList.cs</DependentUpon>
      <SubType>Designer</SubType>
    </EmbeddedResource>
    <EmbeddedResource Include="MiscUI\BloomIntegrityDialog.resx">
      <DependentUpon>BloomIntegrityDialog.cs</DependentUpon>
    </EmbeddedResource>
    <EmbeddedResource Include="MiscUI\BrowserDialog.resx">
      <DependentUpon>BrowserDialog.cs</DependentUpon>
    </EmbeddedResource>
    <EmbeddedResource Include="MiscUI\HtmlLinkDialog.resx">
      <DependentUpon>HtmlLinkDialog.cs</DependentUpon>
    </EmbeddedResource>
    <EmbeddedResource Include="MiscUI\LanguageFontDetails.resx">
      <DependentUpon>LanguageFontDetails.cs</DependentUpon>
    </EmbeddedResource>
    <EmbeddedResource Include="MiscUI\HtmlTextBox.resx">
      <DependentUpon>HtmlTextBox.cs</DependentUpon>
    </EmbeddedResource>
    <EmbeddedResource Include="MiscUI\TipDialog.resx">
      <DependentUpon>TipDialog.cs</DependentUpon>
    </EmbeddedResource>
    <EmbeddedResource Include="MiscUI\ToastNotifier.resx">
      <DependentUpon>ToastNotifier.cs</DependentUpon>
    </EmbeddedResource>
    <EmbeddedResource Include="MiscUI\TroubleShooterDialog.resx">
      <DependentUpon>TroubleShooterDialog.cs</DependentUpon>
    </EmbeddedResource>
    <EmbeddedResource Include="Publish\AccessibilityChecker\AccessibilityCheckWindow.resx">
      <DependentUpon>AccessibilityCheckWindow.cs</DependentUpon>
    </EmbeddedResource>
    <EmbeddedResource Include="Publish\PDF\AdobeReaderControl.resx">
      <DependentUpon>AdobeReaderControl.cs</DependentUpon>
    </EmbeddedResource>
    <EmbeddedResource Include="Publish\BloomLibrary\BloomLibraryUploadControl.resx">
      <DependentUpon>BloomLibraryUploadControl.cs</DependentUpon>
    </EmbeddedResource>
    <EmbeddedResource Include="Publish\BulkUploadProgressDlg.resx">
      <DependentUpon>BulkUploadProgressDlg.cs</DependentUpon>
    </EmbeddedResource>
    <EmbeddedResource Include="Publish\HtmlPublishPanel.resx">
      <DependentUpon>HtmlPublishPanel.cs</DependentUpon>
    </EmbeddedResource>
    <EmbeddedResource Include="Publish\PDF\PdfViewer.resx">
      <DependentUpon>PdfViewer.cs</DependentUpon>
    </EmbeddedResource>
    <EmbeddedResource Include="Publish\PDF\SamplePrintNotification.resx">
      <DependentUpon>SamplePrintNotification.cs</DependentUpon>
    </EmbeddedResource>
    <EmbeddedResource Include="Registration\LicenseDialog.resx">
      <DependentUpon>LicenseDialog.cs</DependentUpon>
    </EmbeddedResource>
    <EmbeddedResource Include="Registration\RegistrationDialog.resx">
      <DependentUpon>RegistrationDialog.cs</DependentUpon>
    </EmbeddedResource>
    <EmbeddedResource Include="ToPalaso\BetterSplitContainer.resx">
      <DependentUpon>BetterSplitContainer.cs</DependentUpon>
    </EmbeddedResource>
    <EmbeddedResource Include="ToPalaso\ProgressDialogForeground.resx">
      <DependentUpon>ProgressDialogForeground.cs</DependentUpon>
    </EmbeddedResource>
    <EmbeddedResource Include="Edit\FlowThumbNailList.resx">
      <DependentUpon>FlowThumbNailList.cs</DependentUpon>
    </EmbeddedResource>
    <EmbeddedResource Include="ToPalaso\ProgressDialogBackground.resx">
      <DependentUpon>ProgressDialogBackground.cs</DependentUpon>
    </EmbeddedResource>
    <EmbeddedResource Include="CollectionTab\ListHeader.resx">
      <DependentUpon>ListHeader.cs</DependentUpon>
    </EmbeddedResource>
    <EmbeddedResource Include="CollectionCreating\LanguageLocationControl.resx">
      <DependentUpon>LanguageLocationControl.cs</DependentUpon>
    </EmbeddedResource>
    <EmbeddedResource Include="CollectionCreating\LanguageIdControl.resx">
      <DependentUpon>LanguageIdControl.cs</DependentUpon>
    </EmbeddedResource>
    <EmbeddedResource Include="CollectionCreating\CollectionNameControl.resx">
      <DependentUpon>CollectionNameControl.cs</DependentUpon>
    </EmbeddedResource>
    <EmbeddedResource Include="CollectionCreating\NewCollectionWizard.resx">
      <DependentUpon>NewCollectionWizard.cs</DependentUpon>
    </EmbeddedResource>
    <EmbeddedResource Include="WebLibraryIntegration\LoginDialog.resx">
      <DependentUpon>LoginDialog.cs</DependentUpon>
    </EmbeddedResource>
    <EmbeddedResource Include="WebLibraryIntegration\OverwriteWarningDialog.resx">
      <DependentUpon>OverwriteWarningDialog.cs</DependentUpon>
    </EmbeddedResource>
    <EmbeddedResource Include="web\WebLibraryView.resx">
      <DependentUpon>WebLibraryView.cs</DependentUpon>
    </EmbeddedResource>
    <EmbeddedResource Include="Edit\ConfigurationDialog.resx">
      <DependentUpon>ConfigurationDialog.cs</DependentUpon>
    </EmbeddedResource>
    <EmbeddedResource Include="Edit\EditingView.resx">
      <DependentUpon>EditingView.cs</DependentUpon>
      <SubType>Designer</SubType>
    </EmbeddedResource>
    <EmbeddedResource Include="Edit\SourceTextControl.resx">
      <DependentUpon>SourceTextControl.cs</DependentUpon>
    </EmbeddedResource>
    <EmbeddedResource Include="CollectionTab\LibraryListView.resx">
      <DependentUpon>LibraryListView.cs</DependentUpon>
    </EmbeddedResource>
    <EmbeddedResource Include="CollectionTab\LibraryView.resx">
      <DependentUpon>LibraryView.cs</DependentUpon>
    </EmbeddedResource>
    <EmbeddedResource Include="Edit\PageListView.resx">
      <DependentUpon>PageListView.cs</DependentUpon>
      <SubType>Designer</SubType>
    </EmbeddedResource>
    <EmbeddedResource Include="Collection\CollectionSettingsDialog.resx">
      <DependentUpon>CollectionSettingsDialog.cs</DependentUpon>
    </EmbeddedResource>
    <EmbeddedResource Include="Publish\PublishView.resx">
      <DependentUpon>PublishView.cs</DependentUpon>
      <SubType>Designer</SubType>
    </EmbeddedResource>
    <EmbeddedResource Include="Workspace\WorkspaceView.resx">
      <DependentUpon>WorkspaceView.cs</DependentUpon>
      <SubType>Designer</SubType>
    </EmbeddedResource>
    <EmbeddedResource Include="Properties\Resources.resx">
      <Generator>ResXFileCodeGenerator</Generator>
      <SubType>Designer</SubType>
      <LastGenOutput>Resources.Designer.cs</LastGenOutput>
    </EmbeddedResource>
    <EmbeddedResource Include="Shell.resx">
      <DependentUpon>Shell.cs</DependentUpon>
    </EmbeddedResource>
    <EmbeddedResource Include="CollectionTab\LibraryBookView.resx">
      <DependentUpon>LibraryBookView.cs</DependentUpon>
    </EmbeddedResource>
    <EmbeddedResource Include="SplashScreen.resx">
      <DependentUpon>SplashScreen.cs</DependentUpon>
    </EmbeddedResource>
    <EmbeddedResource Include="CollectionCreating\KindOfCollectionControl.resx">
      <DependentUpon>KindOfCollectionControl.cs</DependentUpon>
      <SubType>Designer</SubType>
    </EmbeddedResource>
    <EmbeddedResource Include="CollectionChoosing\OpenCreateCloneControl.resx">
      <DependentUpon>OpenCreateCloneControl.cs</DependentUpon>
    </EmbeddedResource>
    <EmbeddedResource Include="CollectionChoosing\OpenAndCreateCollectionDialog.resx">
      <DependentUpon>OpenAndCreateCollectionDialog.cs</DependentUpon>
      <SubType>Designer</SubType>
    </EmbeddedResource>
    <EmbeddedResource Include="Workspace\ZoomControl.resx">
      <DependentUpon>ZoomControl.cs</DependentUpon>
    </EmbeddedResource>
    <None Include="app.manifest">
      <SubType>Designer</SubType>
    </None>
    <None Include="ClassDiagram1.cd" />
    <None Include="Firefox\omni.ja" />
    <None Include="packages.config">
      <SubType>Designer</SubType>
    </None>
    <None Include="Properties\Settings.settings">
      <Generator>PublicSettingsSingleFileGenerator</Generator>
      <LastGenOutput>Settings.Designer.cs</LastGenOutput>
    </None>
    <Compile Include="Properties\Settings.Designer.cs">
      <AutoGen>True</AutoGen>
      <DependentUpon>Settings.settings</DependentUpon>
      <DesignTimeSharedInput>True</DesignTimeSharedInput>
    </Compile>
    <Compile Include="Shell.cs">
      <SubType>Form</SubType>
    </Compile>
    <Compile Include="Shell.Designer.cs">
      <DependentUpon>Shell.cs</DependentUpon>
    </Compile>
    <Compile Include="StyleSheetService.cs" />
    <Compile Include="CollectionTab\LibraryBookView.cs">
      <SubType>UserControl</SubType>
    </Compile>
    <Compile Include="CollectionTab\LibraryBookView.Designer.cs">
      <DependentUpon>LibraryBookView.cs</DependentUpon>
    </Compile>
    <Compile Include="Workspace\ZoomControl.cs">
      <SubType>UserControl</SubType>
    </Compile>
    <Compile Include="Workspace\ZoomControl.Designer.cs">
      <DependentUpon>ZoomControl.cs</DependentUpon>
    </Compile>
    <Compile Include="XmlHtmlConverter.cs" />
    <Compile Include="web\IRequestInfo.cs" />
    <Compile Include="web\RequestInfo.cs" />
    <Compile Include="web\WebClientWithTimeout.cs">
      <SubType>Component</SubType>
    </Compile>
    <Compile Include="web\BloomServer.cs" />
    <Compile Include="WebLibraryIntegration\ProxyManager.cs" />
    <Compile Include="web\BloomApiHandler.cs" />
  </ItemGroup>
  <ItemGroup>
    <None Include="Resources\current-service-urls.json" />
    <None Include="Resources\Logo27x32.png" />
  </ItemGroup>
  <ItemGroup>
    <None Include="app.config">
      <SubType>Designer</SubType>
    </None>
    <None Include="Resources\x-office-document.png" />
  </ItemGroup>
  <ItemGroup>
    <None Include="Resources\WelcomeHeader.png" />
  </ItemGroup>
  <ItemGroup>
    <None Include="Resources\menuButton.png" />
  </ItemGroup>
  <ItemGroup>
    <None Include="Resources\booklet70x70.png" />
  </ItemGroup>
  <ItemGroup>
    <None Include="Resources\bookletA5Horizontal70x70.png" />
  </ItemGroup>
  <ItemGroup>
    <None Include="Resources\A5Landscapel70Wide.png" />
  </ItemGroup>
  <ItemGroup>
    <None Include="Resources\A5Portraitl70Tall.png" />
  </ItemGroup>
  <ItemGroup>
    <None Include="Resources\DeleteMessageBoxButtonImage.png" />
  </ItemGroup>
  <ItemGroup>
    <None Include="Resources\DeleteMessageBoxImage.png" />
  </ItemGroup>
  <ItemGroup>
    <None Include="Resources\RecycleBin.png" />
  </ItemGroup>
  <ItemGroup>
    <None Include="Resources\newBook.png" />
  </ItemGroup>
  <ItemGroup>
    <None Include="Resources\info16x16.png" />
  </ItemGroup>
  <ItemGroup>
    <None Include="Resources\open.png" />
  </ItemGroup>
  <ItemGroup>
    <None Include="Resources\edit.png" />
  </ItemGroup>
  <ItemGroup>
    <None Include="Resources\Error70x70.png" />
  </ItemGroup>
  <ItemGroup>
    <None Include="Resources\settings.png" />
  </ItemGroup>
  <ItemGroup>
    <None Include="Resources\spinner.gif" />
  </ItemGroup>
  <ItemGroup>
    <None Include="Resources\pagePlaceHolder.png" />
  </ItemGroup>
  <ItemGroup>
    <None Include="Resources\construction.png" />
  </ItemGroup>
  <ItemGroup>
    <BootstrapperPackage Include=".NETFramework,Version=v4.0">
      <Visible>False</Visible>
      <ProductName>Microsoft .NET Framework 4 %28x86 and x64%29</ProductName>
      <Install>true</Install>
    </BootstrapperPackage>
    <BootstrapperPackage Include="Microsoft.Net.Client.3.5">
      <Visible>False</Visible>
      <ProductName>.NET Framework 3.5 SP1 Client Profile</ProductName>
      <Install>false</Install>
    </BootstrapperPackage>
    <BootstrapperPackage Include="Microsoft.Net.Framework.3.5.SP1">
      <Visible>False</Visible>
      <ProductName>.NET Framework 3.5 SP1</ProductName>
      <Install>false</Install>
    </BootstrapperPackage>
    <BootstrapperPackage Include="Microsoft.Windows.Installer.3.1">
      <Visible>False</Visible>
      <ProductName>Windows Installer 3.1</ProductName>
      <Install>true</Install>
    </BootstrapperPackage>
  </ItemGroup>
  <ItemGroup>
    <None Include="Resources\Favicon16x16.png" />
  </ItemGroup>
  <ItemGroup>
    <None Include="Resources\library16x16.png" />
  </ItemGroup>
  <ItemGroup>
    <None Include="Resources\library32x32.png" />
  </ItemGroup>
  <ItemGroup>
    <None Include="Resources\settings16x16.png" />
  </ItemGroup>
  <ItemGroup>
    <None Include="Resources\settings32x32.png" />
  </ItemGroup>
  <ItemGroup>
    <None Include="Resources\settings24x24.png" />
  </ItemGroup>
  <ItemGroup>
    <None Include="Resources\feedback24x24.png" />
  </ItemGroup>
  <ItemGroup>
    <None Include="Resources\OpenCreateLibrary24x24.png" />
  </ItemGroup>
  <ItemGroup>
    <None Include="Resources\help24x24.png" />
  </ItemGroup>
  <ItemGroup>
    <None Include="Resources\publish32x32.png" />
  </ItemGroup>
  <ItemGroup>
    <None Include="Resources\helpTab32x32.png" />
  </ItemGroup>
  <ItemGroup>
    <None Include="Resources\Usb.png" />
  </ItemGroup>
  <ItemGroup>
    <None Include="Resources\print.png" />
  </ItemGroup>
  <ItemGroup>
    <None Include="Resources\coverOnly.png" />
  </ItemGroup>
  <ItemGroup>
    <None Include="Resources\insideBookletPages.png" />
  </ItemGroup>
  <ItemGroup>
    <None Include="Resources\simplePages.png" />
  </ItemGroup>
  <ItemGroup>
    <None Include="Resources\deletePage16x16.png" />
  </ItemGroup>
  <ItemGroup>
    <None Include="Resources\deletePage24x24.png" />
  </ItemGroup>
  <ItemGroup>
    <None Include="Resources\Cut16x16.png" />
  </ItemGroup>
  <ItemGroup>
    <None Include="Resources\Copy16x16.png" />
  </ItemGroup>
  <ItemGroup>
    <None Include="Resources\Paste16x16.png" />
  </ItemGroup>
  <ItemGroup>
    <None Include="Resources\Undo16x16.png" />
  </ItemGroup>
  <ItemGroup>
    <None Include="Resources\paste24x24.png" />
  </ItemGroup>
  <ItemGroup>
    <None Include="Resources\paste32x32.png" />
  </ItemGroup>
  <ItemGroup>
    <None Include="Resources\undo32x32.png" />
  </ItemGroup>
  <ItemGroup>
    <None Include="Resources\newLibrary32x32.png" />
  </ItemGroup>
  <ItemGroup>
    <None Include="Resources\newBook1.png" />
  </ItemGroup>
  <ItemGroup>
    <None Include="Resources\LogoForLibraryChoosingDialog.png" />
  </ItemGroup>
  <ItemGroup>
    <None Include="Resources\BloomPack64x64.png" />
  </ItemGroup>
  <ItemGroup>
    <None Include="Resources\Error70x701.png" />
  </ItemGroup>
  <ItemGroup>
    <None Include="Resources\copyDisable16x16.png" />
  </ItemGroup>
  <ItemGroup>
    <None Include="Resources\pasteDisabled32x32.png" />
  </ItemGroup>
  <ItemGroup>
    <None Include="Resources\copyDisable16x161.png" />
  </ItemGroup>
  <ItemGroup>
    <None Include="Resources\undoDisabled32x32.png" />
  </ItemGroup>
  <ItemGroup>
    <None Include="Resources\DeletePageDisabled24x24.png" />
  </ItemGroup>
  <ItemGroup>
    <None Include="Resources\DeletePageDisabled32x32.png" />
  </ItemGroup>
  <ItemGroup>
    <None Include="Resources\DeletePage32x32.png" />
  </ItemGroup>
  <ItemGroup>
    <None Include="Resources\cutDisable16x16.png" />
  </ItemGroup>
  <ItemGroup>
    <COMReference Include="IWshRuntimeLibrary">
      <Guid>{F935DC20-1CF0-11D0-ADB9-00C04FD58A0B}</Guid>
      <VersionMajor>1</VersionMajor>
      <VersionMinor>0</VersionMinor>
      <Lcid>0</Lcid>
      <WrapperTool>tlbimp</WrapperTool>
      <Isolated>False</Isolated>
      <EmbedInteropTypes>False</EmbedInteropTypes>
    </COMReference>
  </ItemGroup>
  <ItemGroup>
    <None Include="Resources\PackageFlat32x32.png" />
  </ItemGroup>
  <ItemGroup>
    <None Include="Resources\PackageFlat48x47.png" />
  </ItemGroup>
  <ItemGroup>
    <None Include="Resources\delete-wordLarge.png" />
  </ItemGroup>
  <ItemGroup>
    <None Include="Resources\pdf16x16.png" />
  </ItemGroup>
  <ItemGroup>
    <None Include="Resources\multilingualSettings.png" />
  </ItemGroup>
  <ItemGroup>
    <None Include="Resources\thumbnail.png" />
  </ItemGroup>
  <ItemGroup>
    <None Include="Resources\sad_large.png" />
    <None Include="Resources\sendreceiveToolbarButton.png" />
    <None Include="Resources\PackageFlat.png" />
    <None Include="Resources\cloneFromChorusHub.png" />
    <None Include="Resources\cloneFromInternet.png" />
    <None Include="Resources\cloneFromUsb.png" />
    <None Include="Resources\placeHolderBookThumbnail.png" />
    <None Include="Resources\cropMarks.png" />
    <None Include="Resources\SILLogoBlue132x184.png" />
    <None Include="Resources\sil logo on dark 132x127.png" />
    <None Include="Resources\SILBlueWithTagline100x140.png" />
    <None Include="Resources\SILBlueWithTagline101x141.png" />
    <None Include="Resources\SILBlueWithTagline102x142.png" />
    <None Include="Resources\SILInBlueNoTagLineWithTrademark100x50.png" />
    <None Include="Resources\SILInBlueNoTagLineWithTrademark100x113.png" />
    <None Include="Resources\SILInBlueNoTagLineWithTrademark80x90.png" />
    <None Include="Resources\SILInBlue76.png" />
    <None Include="Resources\SILInBlue100.png" />
    <None Include="Resources\SIL_Logo_FadedBlue_Small_Transparent.png" />
    <None Include="Resources\SIL_Logo_Blue_Smaller_Transparent.png" />
    <None Include="Resources\cloud.png" />
    <None Include="Resources\upload.png" />
    <None Include="Resources\SIL_Logo_2014Small1.png" />
    <None Include="Resources\unstable.png" />
    <None Include="Resources\duplicatePage32x32.png" />
    <None Include="Resources\duplicatePageDisabled32x32.png" />
    <None Include="Resources\greyTriangleButton.png" />
    <None Include="Resources\installerBackground.jpg" />
    <None Include="Resources\videos.png" />
  </ItemGroup>
  <ItemGroup>
    <WCFMetadata Include="Service References\" />
  </ItemGroup>
  <ItemGroup>
    <None Include="Resources\EpubIcon.bmp" />
  </ItemGroup>
  <Import Project="$(MSBuildToolsPath)\Microsoft.CSharp.targets" />
  <PropertyGroup>
    <PostBuildEvent Condition="'$(OS)'=='Windows_NT'">
"$(DevEnvDir)..\..\VC\bin\editbin.exe" /largeaddressaware "$(TargetPath)"
copy /Y "$(SolutionDir)\lib\msvcr120.dll" $(OutDir)
copy /Y "$(SolutionDir)\lib\ffmpeg.exe" $(OutDir)
copy /Y "$(SolutionDir)\lib\dotnet\libtidy.dll" $(OutDir)
copy /Y "$(SolutionDir)\lib\dotnet\Interop.AcroPDFLib.dll" $(OutDir)
copy /Y "$(SolutionDir)\lib\dotnet\Interop.Acrobat.dll" $(OutDir)
copy /Y "$(SolutionDir)lib\dotnet\GeckofxHtmlToPdf.exe" "$(OutDir)BloomPdfMaker.exe"
copy /Y "$(SolutionDir)lib\dotnet\GeckofxHtmlToPdf.exe.config" "$(OutDir)BloomPdfMaker.exe.config"
    </PostBuildEvent>
    <PostBuildEvent Condition="'$(OS)'!='Windows_NT'">
cp -p "$(SolutionDir)lib/dotnet/GeckofxHtmlToPdf.exe" "$(OutDir)BloomPdfMaker.exe"
cp -p "$(SolutionDir)lib/dotnet/GeckofxHtmlToPdf.exe.config" "$(OutDir)BloomPdfMaker.exe.config"
    </PostBuildEvent>
  </PropertyGroup>
  <Import Project="$(SolutionDir)\.nuget\NuGet.targets" Condition="Exists('$(SolutionDir)\.nuget\NuGet.targets')" />
  <Target Name="BeforeBuild" Condition="'$(OS)'=='Windows_NT'">
    <Exec Command="mkdir $(OutDir)Firefox" Condition="!Exists('$(OutDir)Firefox')" />
    <Exec Command="copy /Y $(SolutionDir)packages\Geckofx60.32.60.0.44\content\Firefox\*.* $(OutDir)Firefox" />
  </Target>
  <!-- these operations cannot all be done BeforeBuild, because the nuget download occurs as part of Build after BeforeBuild -->
  <Target Name="BeforeResolveReferences" Condition="'$(OS)'!='Windows_NT'">
    <!-- compile the various typescript, jade, and less files in BloomBrowserUI. -->
    <Exec Command="cd $(SolutionDir)/src/BloomBrowserUI &amp;&amp; ( [ -f node_modules/typescript/package.json ] || yarn) &amp;&amp; ( [ -f ../../output/browser/commonBundle.js ] || yarn build)" />
    <!-- copy the appropriate Geckofx60 files to the output directory, first creating it if necessary -->
    <Exec Command="mkdir -p $(OutDir)" />
    <Exec Command="rm -rf $(OutDir)Firefox" />
    <Exec Command="find $(SolutionDir)packages/Geckofx60.64.Linux.60.0.44 -name 'Geckofx-*.*' -exec cp -pvn '{}' $(OutDir) ';' &amp;&amp; find $(SolutionDir)packages/Geckofx60.64.Linux.60.0.44 -name Firefox* -type d -exec cp -pRvn '{}' $(OutDir)/Firefox ';';" />
  </Target>
  <ItemGroup>
    <BasicBookCssFiles Include="..\..\DistFiles\factoryCollections\Templates\Basic Book\*.css" />
  </ItemGroup>
  <ItemGroup>
    <SourceFiles Include="..\..\lib\dotnet\*.config" Exclude="..\..\lib\dotnet\GeckofxHtmlToPdf.exe.config" />
  </ItemGroup>
  <ItemGroup>
    <LameFiles Include="..\..\lib\lame\lame*.*" />
  </ItemGroup>
  <ItemGroup>
    <RemoteDebugFiles Include="..\..\remoteDebugging\**" />
  </ItemGroup>
  <ItemGroup>
    <GeckoBrowserAdapter Include="..\..\lib\dotnet\SIL.Windows.Forms.GeckoBrowserAdapter.dll" />
  </ItemGroup>
  <ItemGroup>
    <BloomPdfMakerArgs Include="..\..\lib\dotnet\Args.dll" />
  </ItemGroup>
  <ItemGroup>
    <None Include="Resources\settingsbw16x16.png" />
  </ItemGroup>
  <ItemGroup>
    <None Include="Resources\OpenCreateLibrary16x16.png" />
  </ItemGroup>
  <ItemGroup>
    <None Include="Resources\help16x16.png" />
  </ItemGroup>
  <ItemGroup>
    <None Include="Resources\Hamburger.PNG" />
  </ItemGroup>
  <ItemGroup>
    <None Include="Resources\AddPageIcon.PNG" />
  </ItemGroup>
  <ItemGroup>
    <None Include="Resources\AddPageIcon %282%29.PNG" />
  </ItemGroup>
  <ItemGroup>
    <None Include="Resources\AddPageButton.PNG" />
  </ItemGroup>
  <ItemGroup>
    <None Include="Resources\AddPageButtonDisabled.PNG" />
  </ItemGroup>
  <ItemGroup>
    <None Include="Resources\epubPublishButton.png" />
  </ItemGroup>
  <ItemGroup>
    <Content Include="bloom.ico" />
    <Content Include="Firefox\AccessibleHandler.dll" />
    <Content Include="Firefox\AccessibleMarshal.dll" />
    <Content Include="Firefox\breakpadinjector.dll" />
    <Content Include="Firefox\D3DCompiler_43.dll" />
    <Content Include="Firefox\d3dcompiler_47.dll" />
    <Content Include="Firefox\freebl3.dll" />
    <Content Include="Firefox\IA2Marshal.dll" />
    <Content Include="Firefox\icudt56.dll" />
    <Content Include="Firefox\icuin56.dll" />
    <Content Include="Firefox\icuuc56.dll" />
    <Content Include="Firefox\lgpllibs.dll" />
    <Content Include="Firefox\libEGL.dll" />
    <Content Include="Firefox\libGLESv2.dll" />
    <Content Include="Firefox\mozavcodec.dll" />
    <Content Include="Firefox\mozavutil.dll" />
    <Content Include="Firefox\mozglue.dll" />
    <Content Include="Firefox\msvcp120.dll" />
    <Content Include="Firefox\msvcr120.dll" />
    <Content Include="Firefox\nss3.dll" />
    <Content Include="Firefox\nssckbi.dll" />
    <Content Include="Firefox\nssdbm3.dll" />
    <Content Include="Firefox\plugin-container.exe" />
    <Content Include="Firefox\plugin-hang-ui.exe" />
    <Content Include="Firefox\qipcap.dll" />
    <Content Include="Firefox\sandboxbroker.dll" />
    <Content Include="Firefox\softokn3.dll" />
    <Content Include="Firefox\xul.dll" />
    <None Include="Resources\LogoForSplashScreen.png" />
    <None Include="Resources\help16x16Darker.png" />
    <None Include="Resources\sad16x16.png" />
    <None Include="Resources\weblink.png" />
    <None Include="Resources\android.png" />
  </ItemGroup>
  <ItemGroup>
    <Content Include="desktopAndTaskBar.ico" />
    <Content Include="desktopAndTaskBar.svg.ico" />
    <None Include="Resources\normal.svg.ico" />
    <None Include="Resources\bloom.png" />
  </ItemGroup>
  <ItemGroup>
    <Analyzer Include="..\..\packages\AWSSDK.S3.3.3.1\analyzers\dotnet\cs\AWSSDK.S3.CodeAnalysis.dll" />
  </ItemGroup>
  <ItemGroup>
    <IccFiles Include="..\..\DistFiles\ColorProfiles\CMYK\USWebCoatedSWOP.icc" />
    <IccFiles Include="..\..\DistFiles\ColorProfiles\RGB\AdobeRGB1998.icc" />
  </ItemGroup>
  <ItemGroup>
    <Folder Include="Communication\" />
  </ItemGroup>
  <Target Name="AfterBuild">
    <Copy SourceFiles="@(SourceFiles)" DestinationFolder="$(OutDir)" />
    <Copy SourceFiles="@(LameFiles)" DestinationFolder="../../DistFiles" Condition="'$(OS)'=='Windows_NT'" />
    <Copy SourceFiles="@(GeckoBrowserAdapter)" DestinationFolder="$(OutDir)" />
    <Copy SourceFiles="@(BasicBookCssFiles)" DestinationFolder="../../DistFiles/factoryCollections/Templates/Leveled Reader" />
    <Copy SourceFiles="@(BasicBookCssFiles)" DestinationFolder="../../DistFiles/factoryCollections/Templates/Decodable Reader" />
    <Copy SourceFiles="@(RemoteDebugFiles)" DestinationFolder="$(OutDir)/remoteDebugging" Condition="'$(Configuration)|$(Platform)' == 'Debug|x86'" />
    <Copy SourceFiles="@(BloomPdfMakerArgs)" DestinationFolder="$(OutDir)" />
    <Copy SourceFiles="@(IccFiles)" DestinationFolder="$(OutDir)/ColorProfiles" />
  </Target>
  <Import Project="..\..\packages\Geckofx60.32.60.0.44\build\Geckofx60.32.targets" Condition="Exists('..\..\packages\Geckofx60.32.60.0.44\build\Geckofx60.32.targets')" />
  <Import Project="../../packages/Geckofx60.64.Linux.60.0.44/build/Geckofx60.64.Linux.targets" Condition="Exists('../../packages/Geckofx60.64.Linux.60.0.44/build/Geckofx60.64.Linux.targets')" />
  <Target Name="EnsureNuGetPackageBuildImports" BeforeTargets="PrepareForBuild">
    <PropertyGroup>
      <ErrorText>This project references NuGet package(s) that are missing on this computer. Use NuGet Package Restore to download them.  For more information, see http://go.microsoft.com/fwlink/?LinkID=322105. The missing file is {0}.</ErrorText>
    </PropertyGroup>
    <Error Condition="'$(OS)'=='Windows_NT' AND !Exists('..\..\packages\Geckofx60.32.60.0.44\build\Geckofx60.32.targets')" Text="$([System.String]::Format('$(ErrorText)', '..\..\packages\Geckofx60.32.60.0.44\build\Geckofx60.32.targets'))" />
    <Error Condition="'$(OS)'!='Windows_NT' AND !Exists('../../packages/Geckofx60.64.Linux.60.0.44/build/Geckofx60.64.Linux.targets')" Text="$([System.String]::Format('$(ErrorText)', '../../packages/Geckofx60.64.Linux.60.0.44/build/Geckofx60.64.Linux.targets'))" />
  </Target>
</Project><|MERGE_RESOLUTION|>--- conflicted
+++ resolved
@@ -302,11 +302,7 @@
       <HintPath>..\..\lib\dotnet\YouTrackSharp.dll</HintPath>
     </Reference>
     <Reference Include="DialogAdapters">
-<<<<<<< HEAD
       <HintPath>..\..\packages\DialogAdapters.0.1.5.17669\lib\net45\DialogAdapters.dll</HintPath>
-=======
-      <HintPath>..\..\packages\DialogAdapters.0.1.4.30000\lib\net45\DialogAdapters.dll</HintPath>
->>>>>>> b09b29d2
     </Reference>
   </ItemGroup>
   <ItemGroup>
