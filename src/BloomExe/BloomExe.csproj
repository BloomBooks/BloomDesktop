<?xml version="1.0" encoding="utf-8"?>
<Project ToolsVersion="12.0" DefaultTargets="Build" xmlns="http://schemas.microsoft.com/developer/msbuild/2003">
  <PropertyGroup>
    <ApplicationManifest>app.manifest</ApplicationManifest>
    <ProjectGuid>{304D5612-167C-4725-AF27-B9F2BB788B57}</ProjectGuid>
    <TargetFrameworkVersion>v4.6.1</TargetFrameworkVersion>
    <TargetFrameworkProfile>
    </TargetFrameworkProfile>
    <SolutionDir Condition="$(SolutionDir) == '' Or $(SolutionDir) == '*Undefined*'">..\..\</SolutionDir>
    <RestorePackages>true</RestorePackages>
    <PackagesConfig Condition="'$(OS)'=='Windows_NT'">$(MSBuildProjectDirectory)\packages.config</PackagesConfig>
    <PackagesConfig Condition="'$(OS)'!='Windows_NT'">$(MSBuildProjectDirectory)/Linux/packages.config</PackagesConfig>
    <Configuration Condition=" '$(Configuration)' == '' ">Debug</Configuration>
    <Platform Condition=" '$(Platform)' == '' ">x86</Platform>
    <ProductVersion>8.0.30703</ProductVersion>
    <SchemaVersion>2.0</SchemaVersion>
    <NuGetPackageImportStamp>
    </NuGetPackageImportStamp>
  </PropertyGroup>
  <PropertyGroup Condition="'$(Configuration)|$(Platform)' == 'Debug|x86'">
    <DebugSymbols>true</DebugSymbols>
    <OutputPath>..\..\output\Debug\</OutputPath>
    <DefineConstants>DEBUG;TRACE</DefineConstants>
    <DebugType>full</DebugType>
    <PlatformTarget>x86</PlatformTarget>
    <CodeAnalysisLogFile>..\..\output\Debug\Bloom.exe.CodeAnalysisLog.xml</CodeAnalysisLogFile>
    <CodeAnalysisUseTypeNameInSuppression>true</CodeAnalysisUseTypeNameInSuppression>
    <CodeAnalysisModuleSuppressionsFile>GlobalSuppressions.cs</CodeAnalysisModuleSuppressionsFile>
    <ErrorReport>prompt</ErrorReport>
    <CodeAnalysisRuleSet>MinimumRecommendedRules.ruleset</CodeAnalysisRuleSet>
    <CodeAnalysisRuleSetDirectories>;C:\Program Files (x86)\Microsoft Visual Studio 10.0\Team Tools\Static Analysis Tools\\Rule Sets</CodeAnalysisRuleSetDirectories>
    <CodeAnalysisIgnoreBuiltInRuleSets>false</CodeAnalysisIgnoreBuiltInRuleSets>
    <CodeAnalysisRuleDirectories>;C:\Program Files (x86)\Microsoft Visual Studio 10.0\Team Tools\Static Analysis Tools\FxCop\\Rules</CodeAnalysisRuleDirectories>
    <CodeAnalysisIgnoreBuiltInRules>false</CodeAnalysisIgnoreBuiltInRules>
    <CodeAnalysisFailOnMissingRules>false</CodeAnalysisFailOnMissingRules>
    <WarningLevel>4</WarningLevel>
    <Optimize>false</Optimize>
    <Prefer32Bit>false</Prefer32Bit>
    <LangVersion>7.3</LangVersion>
  </PropertyGroup>
  <PropertyGroup Condition="'$(Configuration)|$(Platform)' == 'Release|x86'">
    <OutputPath>..\..\output\Release\</OutputPath>
    <DebugType>pdbonly</DebugType>
    <PlatformTarget>x86</PlatformTarget>
    <CodeAnalysisLogFile>..\..\output\Release\Bloom.exe.CodeAnalysisLog.xml</CodeAnalysisLogFile>
    <CodeAnalysisUseTypeNameInSuppression>true</CodeAnalysisUseTypeNameInSuppression>
    <CodeAnalysisModuleSuppressionsFile>GlobalSuppressions.cs</CodeAnalysisModuleSuppressionsFile>
    <ErrorReport>prompt</ErrorReport>
    <CodeAnalysisRuleSet>MinimumRecommendedRules.ruleset</CodeAnalysisRuleSet>
    <CodeAnalysisRuleSetDirectories>;C:\Program Files (x86)\Microsoft Visual Studio 10.0\Team Tools\Static Analysis Tools\\Rule Sets</CodeAnalysisRuleSetDirectories>
    <CodeAnalysisIgnoreBuiltInRuleSets>true</CodeAnalysisIgnoreBuiltInRuleSets>
    <CodeAnalysisRuleDirectories>;C:\Program Files (x86)\Microsoft Visual Studio 10.0\Team Tools\Static Analysis Tools\FxCop\\Rules</CodeAnalysisRuleDirectories>
    <CodeAnalysisIgnoreBuiltInRules>false</CodeAnalysisIgnoreBuiltInRules>
    <CodeAnalysisFailOnMissingRules>false</CodeAnalysisFailOnMissingRules>
    <WarningLevel>4</WarningLevel>
    <Optimize>false</Optimize>
    <DebugSymbols>true</DebugSymbols>
    <DefineConstants>TRACE</DefineConstants>
    <Prefer32Bit>false</Prefer32Bit>
  </PropertyGroup>
  <PropertyGroup Condition="'$(OS)'!='Windows_NT'">
    <DefineConstants>__MonoCS__</DefineConstants>
  </PropertyGroup>
  <PropertyGroup>
    <OutputType>WinExe</OutputType>
  </PropertyGroup>
  <PropertyGroup>
    <RootNamespace>Bloom</RootNamespace>
  </PropertyGroup>
  <PropertyGroup>
    <ApplicationIcon>bloom.ico</ApplicationIcon>
  </PropertyGroup>
  <PropertyGroup>
    <AssemblyName>Bloom</AssemblyName>
  </PropertyGroup>
  <PropertyGroup>
    <StartupObject />
  </PropertyGroup>
  <ItemGroup>
    <Reference Include="Analytics.NET, Version=2.0.0.0, Culture=neutral, processorArchitecture=MSIL">
      <HintPath>..\..\packages\Analytics.2.0.2\lib\Analytics.NET.dll</HintPath>
      <Private>True</Private>
    </Reference>
    <Reference Include="Autofac, Version=4.1.1.0, Culture=neutral, PublicKeyToken=17863af14b0044da, processorArchitecture=MSIL">
      <HintPath>..\..\packages\Autofac.4.1.1\lib\net45\Autofac.dll</HintPath>
      <Private>True</Private>
    </Reference>
    <Reference Include="AWSSDK.Core, Version=3.3.0.0, Culture=neutral, PublicKeyToken=885c28607f98e604, processorArchitecture=MSIL">
      <HintPath>..\..\packages\AWSSDK.Core.3.3.2.1\lib\net45\AWSSDK.Core.dll</HintPath>
      <Private>True</Private>
    </Reference>
    <Reference Include="AWSSDK.S3, Version=3.3.0.0, Culture=neutral, PublicKeyToken=885c28607f98e604, processorArchitecture=MSIL">
      <HintPath>..\..\packages\AWSSDK.S3.3.3.1\lib\net45\AWSSDK.S3.dll</HintPath>
      <Private>True</Private>
    </Reference>
    <Reference Include="CommandLine, Version=2.5.0.0, Culture=neutral, PublicKeyToken=5a870481e358d379, processorArchitecture=MSIL">
      <HintPath>..\..\packages\CommandLineParser.2.5.0\lib\net461\CommandLine.dll</HintPath>
    </Reference>
    <Reference Include="DeltaCompressionDotNet, Version=1.1.0.0, Culture=neutral, PublicKeyToken=1d14d6e5194e7f4a, processorArchitecture=MSIL">
      <HintPath>..\..\packages\DeltaCompressionDotNet.1.1.0\lib\net20\DeltaCompressionDotNet.dll</HintPath>
      <Private>True</Private>
    </Reference>
    <Reference Include="DeltaCompressionDotNet.MsDelta, Version=1.1.0.0, Culture=neutral, PublicKeyToken=46b2138a390abf55, processorArchitecture=MSIL">
      <HintPath>..\..\packages\DeltaCompressionDotNet.1.1.0\lib\net20\DeltaCompressionDotNet.MsDelta.dll</HintPath>
      <Private>True</Private>
    </Reference>
    <Reference Include="DeltaCompressionDotNet.PatchApi, Version=1.1.0.0, Culture=neutral, PublicKeyToken=3e8888ee913ed789, processorArchitecture=MSIL">
      <HintPath>..\..\packages\DeltaCompressionDotNet.1.1.0\lib\net20\DeltaCompressionDotNet.PatchApi.dll</HintPath>
      <Private>True</Private>
    </Reference>
    <Reference Include="DesktopAnalytics, Version=1.2.4.11, Culture=neutral, processorArchitecture=MSIL">
      <HintPath>..\..\packages\DesktopAnalytics.1.2.4.11\lib\net40\DesktopAnalytics.dll</HintPath>
    </Reference>
    <Reference Include="DialogAdapters, Version=0.1.5.17669, Culture=neutral, processorArchitecture=MSIL" Condition="'$(OS)'=='Windows_NT'">
      <HintPath>..\..\packages\DialogAdapters.0.1.5.17669\lib\net45\DialogAdapters.dll</HintPath>
    </Reference>
    <Reference Include="DialogAdapters, Version=0.1.8.23151" Condition="'$(OS)'!='Windows_NT'">
      <HintPath>..\..\packages\DialogAdapters.0.1.8.23151\lib\net45\DialogAdapters.dll</HintPath>
    </Reference>
    <Reference Include="EasyHttp, Version=1.6.86.0, Culture=neutral, processorArchitecture=MSIL">
      <HintPath>..\..\packages\EasyHttp.1.6.86.0\lib\net40\EasyHttp.dll</HintPath>
      <Private>True</Private>
    </Reference>
    <Reference Include="Fleck, Version=0.14.0.59, Culture=neutral, processorArchitecture=MSIL">
      <HintPath>..\..\packages\Fleck.0.14.0.59\lib\net40\Fleck.dll</HintPath>
      <Private>True</Private>
    </Reference>
    <Reference Include="Geckofx-Core" Condition="'$(OS)'!='Windows_NT'">
      <HintPath>..\..\packages\Geckofx60.64.Linux.60.0.44\lib\net40\Geckofx-Core.dll</HintPath>
    </Reference>
    <Reference Include="Geckofx-Core, Version=60.0.44.0, Culture=neutral, PublicKeyToken=3209ac31600d1857, processorArchitecture=x86" Condition="'$(OS)'=='Windows_NT'">
      <HintPath>..\..\packages\Geckofx60.32.60.0.44\lib\net45\Geckofx-Core.dll</HintPath>
    </Reference>
    <Reference Include="Geckofx-Winforms" Condition="'$(OS)'!='Windows_NT'">
      <HintPath>..\..\packages\Geckofx60.64.Linux.60.0.44\lib\net40\Geckofx-Winforms.dll</HintPath>
    </Reference>
    <Reference Include="Geckofx-Winforms, Version=60.0.44.0, Culture=neutral, PublicKeyToken=3209ac31600d1857, processorArchitecture=x86" Condition="'$(OS)'=='Windows_NT'">
      <HintPath>..\..\packages\Geckofx60.32.60.0.44\lib\net45\Geckofx-Winforms.dll</HintPath>
    </Reference>
    <Reference Include="Glob, Version=0.4.0.0, Culture=neutral, processorArchitecture=MSIL">
      <HintPath>..\..\packages\Glob.0.4.0\lib\net46\Glob.dll</HintPath>
    </Reference>
    <Reference Include="HtmlAgilityPack, Version=1.4.9.5, Culture=neutral, PublicKeyToken=bd319b19eaf3b43a, processorArchitecture=MSIL">
      <HintPath>..\..\lib\dotnet\HtmlAgilityPack.dll</HintPath>
      <SpecificVersion>False</SpecificVersion>
    </Reference>
    <Reference Include="ICSharpCode.SharpZipLib">
      <HintPath>..\..\packages\SharpZipLib.1.1.0\lib\net45\ICSharpCode.SharpZipLib.dll</HintPath>
      <SpecificVersion>False</SpecificVersion>
    </Reference>
    <Reference Include="icu.net, Version=2.5.0.0, Culture=neutral, PublicKeyToken=416fdd914afa6b66, processorArchitecture=MSIL">
      <HintPath>..\..\packages\icu.net.2.5.2\lib\net451\icu.net.dll</HintPath>
    </Reference>
    <Reference Include="Interop.Acrobat">
      <HintPath>..\..\lib\dotnet\Interop.Acrobat.dll</HintPath>
      <EmbedInteropTypes>True</EmbedInteropTypes>
    </Reference>
    <Reference Include="JsonFx, Version=2.0.1209.2802, Culture=neutral, PublicKeyToken=315052dd637f8a52, processorArchitecture=MSIL">
      <HintPath>..\..\packages\JsonFx.2.0.1209.2802\lib\net40\JsonFx.dll</HintPath>
      <Private>True</Private>
    </Reference>
    <Reference Include="L10NSharp">
      <HintPath>..\..\lib\dotnet\L10NSharp.dll</HintPath>
    </Reference>
    <Reference Include="HtmlXliff">
      <HintPath>..\..\lib\dotnet\HtmlXliff.exe</HintPath>
    </Reference>
    <Reference Include="MarkdownDeep, Version=1.5.4615.26275, Culture=neutral, processorArchitecture=MSIL">
      <SpecificVersion>False</SpecificVersion>
      <HintPath>..\..\packages\MarkdownDeep.NET.1.5\lib\.NetFramework 3.5\MarkdownDeep.dll</HintPath>
    </Reference>
    <Reference Include="Microsoft.CSharp" />
    <Reference Include="Microsoft.DotNet.PlatformAbstractions, Version=2.0.4.0, Culture=neutral, PublicKeyToken=adb9793829ddae60, processorArchitecture=MSIL">
      <HintPath>..\..\packages\Microsoft.DotNet.PlatformAbstractions.2.0.4\lib\net45\Microsoft.DotNet.PlatformAbstractions.dll</HintPath>
    </Reference>
    <Reference Include="Microsoft.Extensions.DependencyModel, Version=2.0.4.0, Culture=neutral, PublicKeyToken=adb9793829ddae60, processorArchitecture=MSIL">
      <HintPath>..\..\packages\Microsoft.Extensions.DependencyModel.2.0.4\lib\net451\Microsoft.Extensions.DependencyModel.dll</HintPath>
    </Reference>
    <Reference Include="Microsoft.Web.XmlTransform, Version=2.1.0.0, Culture=neutral, PublicKeyToken=b03f5f7f11d50a3a, processorArchitecture=MSIL">
      <HintPath>..\..\packages\Microsoft.Web.Xdt.2.1.1\lib\net40\Microsoft.Web.XmlTransform.dll</HintPath>
      <Private>True</Private>
    </Reference>
    <Reference Include="Mono.Cecil, Version=0.9.6.0, Culture=neutral, PublicKeyToken=0738eb9f132ed756, processorArchitecture=MSIL">
      <HintPath>..\..\packages\Mono.Cecil.0.9.6.4\lib\net45\Mono.Cecil.dll</HintPath>
      <Private>True</Private>
    </Reference>
    <Reference Include="Mono.Cecil.Mdb, Version=0.9.6.0, Culture=neutral, PublicKeyToken=0738eb9f132ed756, processorArchitecture=MSIL">
      <HintPath>..\..\packages\Mono.Cecil.0.9.6.4\lib\net45\Mono.Cecil.Mdb.dll</HintPath>
      <Private>True</Private>
    </Reference>
    <Reference Include="Mono.Cecil.Pdb, Version=0.9.6.0, Culture=neutral, PublicKeyToken=0738eb9f132ed756, processorArchitecture=MSIL">
      <HintPath>..\..\packages\Mono.Cecil.0.9.6.4\lib\net45\Mono.Cecil.Pdb.dll</HintPath>
      <Private>True</Private>
    </Reference>
    <Reference Include="Mono.Cecil.Rocks, Version=0.9.6.0, Culture=neutral, PublicKeyToken=0738eb9f132ed756, processorArchitecture=MSIL">
      <HintPath>..\..\packages\Mono.Cecil.0.9.6.4\lib\net45\Mono.Cecil.Rocks.dll</HintPath>
      <Private>True</Private>
    </Reference>
    <Reference Include="NAudio">
      <HintPath>..\..\lib\dotnet\NAudio.dll</HintPath>
    </Reference>
    <Reference Include="Newtonsoft.Json, Version=11.0.0.0, Culture=neutral, PublicKeyToken=30ad4fe6b2a6aeed, processorArchitecture=MSIL">
      <HintPath>..\..\packages\Newtonsoft.Json.11.0.1\lib\net45\Newtonsoft.Json.dll</HintPath>
    </Reference>
    <Reference Include="NuGet.Core, Version=2.12.0.817, Culture=neutral, PublicKeyToken=31bf3856ad364e35, processorArchitecture=MSIL">
      <HintPath>..\..\packages\NuGet.Core.2.12.0\lib\net40-Client\NuGet.Core.dll</HintPath>
      <Private>True</Private>
    </Reference>
    <Reference Include="NuGet.Squirrel" Condition="'$(OS)'=='Windows_NT'">
      <HintPath>..\..\lib\dotnet\NuGet.Squirrel.dll</HintPath>
    </Reference>
    <Reference Include="PdfDroplet">
      <HintPath>..\..\lib\dotnet\PdfDroplet.exe</HintPath>
    </Reference>
    <Reference Include="PdfSharp">
      <HintPath>..\..\lib\dotnet\PdfSharp.dll</HintPath>
    </Reference>
    <Reference Include="PodcastUtilities.PortableDevices">
      <HintPath>..\..\lib\dotnet\PodcastUtilities.PortableDevices.dll</HintPath>
    </Reference>
    <Reference Include="PresentationCore" />
    <Reference Include="RestSharp, Version=105.2.3.0, Culture=neutral, processorArchitecture=MSIL">
      <HintPath>..\..\packages\RestSharp.105.2.3\lib\net46\RestSharp.dll</HintPath>
      <Private>True</Private>
    </Reference>
    <Reference Include="SharpFont, Version=3.1.0, Culture=neutral, processorArchitecture=MSIL" Condition="'$(OS)'!='Windows_NT'">
      <SpecificVersion>False</SpecificVersion>
      <HintPath>../../packages/SharpFont.3.1.0/lib/net20/SharpFont.dll</HintPath>
    </Reference>
    <Reference Include="Shipwreck.Phash">
      <HintPath>..\..\packages\Shipwreck.Phash.0.5.0\lib\net461\Shipwreck.Phash.dll</HintPath>
    </Reference>
    <Reference Include="Shipwreck.Phash.Bitmaps">
      <HintPath>..\..\packages\Shipwreck.Phash.Bitmaps.0.5.0\lib\net461\Shipwreck.Phash.Bitmaps.dll</HintPath>
    </Reference>
    <Reference Include="SIL.Core">
      <HintPath>..\..\lib\dotnet\SIL.Core.dll</HintPath>
    </Reference>
    <Reference Include="SIL.Core.Desktop">
      <HintPath>..\..\lib\dotnet\SIL.Core.Desktop.dll</HintPath>
    </Reference>
    <Reference Include="SIL.Media">
      <HintPath>..\..\lib\dotnet\SIL.Media.dll</HintPath>
    </Reference>
    <Reference Include="SIL.Windows.Forms">
      <HintPath>..\..\lib\dotnet\SIL.Windows.Forms.dll</HintPath>
    </Reference>
    <Reference Include="SIL.Windows.Forms.Keyboarding">
      <HintPath>..\..\lib\dotnet\SIL.Windows.Forms.Keyboarding.dll</HintPath>
    </Reference>
    <Reference Include="SIL.Windows.Forms.WritingSystems">
      <HintPath>..\..\lib\dotnet\SIL.Windows.Forms.WritingSystems.dll</HintPath>
    </Reference>
    <Reference Include="SIL.WritingSystems">
      <HintPath>..\..\lib\dotnet\SIL.WritingSystems.dll</HintPath>
    </Reference>
    <Reference Include="SourceMapDotNet, Version=1.0.5478.26629, Culture=neutral, PublicKeyToken=d357635542166cea, processorArchitecture=MSIL">
      <HintPath>..\..\packages\SourceMapDotNet.1.0.5478.26629\lib\SourceMapDotNet.dll</HintPath>
      <Private>True</Private>
    </Reference>
    <Reference Include="Splat">
      <HintPath>..\..\lib\dotnet\Splat.dll</HintPath>
    </Reference>
    <Reference Include="Squirrel" Condition="'$(OS)'=='Windows_NT'">
      <HintPath>..\..\lib\dotnet\Squirrel.dll</HintPath>
    </Reference>
    <Reference Include="System" />
    <Reference Include="System.ComponentModel.Composition" />
    <Reference Include="System.Configuration" />
    <Reference Include="System.Core" />
    <Reference Include="System.IO.Compression.FileSystem" />
    <Reference Include="System.Management" Condition="'$(OS)'=='Windows_NT'" />
    <Reference Include="System.Net.Http" />
    <Reference Include="System.Printing" Condition="'$(OS)'=='Windows_NT'" />
    <Reference Include="System.Runtime.Serialization" />
    <Reference Include="System.Numerics" />
    <Reference Include="System.Numerics.Vectors" Condition="'$(OS)'=='Windows_NT'">
      <HintPath>..\..\packages\System.Numerics.Vectors.4.5.0\lib\net46\System.Numerics.Vectors.dll</HintPath>
    </Reference>
    <Reference Include="System.ValueTuple, Version=4.0.3.0, Culture=neutral, PublicKeyToken=cc7b13ffcd2ddd51, processorArchitecture=MSIL">
      <HintPath>..\..\packages\System.ValueTuple.4.5.0\lib\net461\System.ValueTuple.dll</HintPath>
    </Reference>
    <Reference Include="System.Web" />
    <Reference Include="System.Xml.Linq" />
    <Reference Include="System.Data.DataSetExtensions" />
    <Reference Include="System.Data" />
    <Reference Include="System.Drawing" />
    <Reference Include="System.Windows.Forms" />
    <Reference Include="System.Xml" />
    <Reference Include="AxInterop.AcroPDFLib">
      <HintPath>..\..\lib\dotnet\AxInterop.AcroPDFLib.dll</HintPath>
    </Reference>
    <Reference Include="Interop.AcroPDFLib">
      <HintPath>..\..\lib\dotnet\Interop.AcroPDFLib.dll</HintPath>
    </Reference>
    <Reference Include="taglib-sharp, Version=2.1.2.0, Culture=neutral, PublicKeyToken=db62eba44689b5b0, processorArchitecture=MSIL">
      <SpecificVersion>False</SpecificVersion>
      <HintPath>..\..\lib\dotnet\taglib-sharp.dll</HintPath>
    </Reference>
    <Reference Include="TechTalk.JiraRestClient, Version=2.3.0.0, Culture=neutral, processorArchitecture=MSIL">
      <HintPath>..\..\packages\TechTalk.JiraRestClient.RestSharp105.2.3.0.1\lib\net40-Client\TechTalk.JiraRestClient.dll</HintPath>
      <Private>True</Private>
    </Reference>
    <Reference Include="TidyManaged">
      <HintPath>..\..\lib\dotnet\TidyManaged.dll</HintPath>
    </Reference>
<<<<<<< HEAD
    <Reference Include="YouTrackSharp, Version=2020.1.0.0, Culture=neutral, processorArchitecture=MSIL">
      <HintPath>..\..\packages\YouTrackSharp.2020.1.0\lib\netstandard2.0\YouTrackSharp.dll</HintPath>
=======
    <Reference Include="DialogAdapters">
      <HintPath>..\..\packages\DialogAdapters.0.1.4.30000\lib\net45\DialogAdapters.dll</HintPath>
>>>>>>> a735e83f
    </Reference>
  </ItemGroup>
  <ItemGroup>
    <Compile Include="AboutMemory.cs">
      <SubType>Form</SubType>
    </Compile>
    <Compile Include="AboutMemory.Designer.cs">
      <DependentUpon>AboutMemory.cs</DependentUpon>
    </Compile>
    <Compile Include="BloomWebClient.cs">
      <SubType>Component</SubType>
    </Compile>
    <Compile Include="Book\LicenseChecker.cs" />
    <Compile Include="Book\PhashHelper.cs" />
    <Compile Include="FatalExceptionHandler.cs" />
    <Compile Include="MiscUI\BrowserDialog.cs">
      <SubType>Form</SubType>
    </Compile>
    <Compile Include="MiscUI\BrowserDialog.Designer.cs">
      <DependentUpon>BrowserDialog.cs</DependentUpon>
    </Compile>
    <Compile Include="CLI\CreateArtifactsCommand.cs" />
    <Compile Include="Collection\WritingSystem.cs" />
    <Compile Include="Publish\Android\AndroidPublishSettings.cs" />
    <Compile Include="Publish\Android\BloomReaderFileMaker.cs" />
    <Compile Include="Book\BookSelectionChangedEventArgs.cs" />
    <Compile Include="Book\QuestionGroup.cs" />
    <Compile Include="Book\VersionRequirements.cs" />
    <Compile Include="CLI\ChangeLayoutCommand.cs" />
    <Compile Include="Collection\BrandingProject.cs" />
    <Compile Include="MiscUI\DefenderFolderProtectionCheck.cs" />
    <Compile Include="Edit\PageControlsApi.cs" />
    <Compile Include="Publish\Android\usb\AndroidDeviceUsbConnection.cs" />
    <Compile Include="ApplicationContainer.cs" />
    <Compile Include="BloomFileLocator.cs" />
    <Compile Include="BookThumbNailer.cs" />
    <Compile Include="Book\BookCompressor.cs" />
    <Compile Include="Book\BookCopyrightAndLicense.cs" />
    <Compile Include="Book\BookInfo.cs" />
    <Compile Include="Book\BookServer.cs" />
    <Compile Include="Book\CurrentEditableCollectionSelection.cs" />
    <Compile Include="CLI\DownloadBookCommand.cs" />
    <Compile Include="CLI\GetUsedFontsCommand.cs" />
    <Compile Include="CLI\UploadCommand.cs" />
    <Compile Include="CLI\HydrateBookCommand.cs" />
    <Compile Include="Edit\ToolboxToolState.cs" />
    <Compile Include="Edit\DecodableReaderToolSettings.cs" />
    <Compile Include="Edit\ToolboxView.cs" />
    <Compile Include="ElementProxy.cs" />
    <Compile Include="MiscUI\TroubleShooterDialog.cs">
      <SubType>Form</SubType>
    </Compile>
    <Compile Include="MiscUI\TroubleShooterDialog.Designer.cs">
      <DependentUpon>TroubleShooterDialog.cs</DependentUpon>
    </Compile>
    <Compile Include="Publish\Android\file\FilePublisher.cs" />
    <Compile Include="Publish\Android\wifi\BloomReaderUDPListener.cs" />
    <Compile Include="Publish\Android\wifi\WiFiAdvertiser.cs" />
    <Compile Include="Publish\Android\wifi\WiFiPublisher.cs" />
    <Compile Include="Publish\AudioProcessor.cs" />
    <Compile Include="Publish\BloomLibrary\BloomLibraryPublishModel.cs" />
    <Compile Include="Publish\AccessibilityChecker\AccessibilityCheckWindow.cs">
      <SubType>Form</SubType>
    </Compile>
    <Compile Include="Publish\AccessibilityChecker\AccessibilityCheckWindow.Designer.cs">
      <DependentUpon>AccessibilityCheckWindow.cs</DependentUpon>
    </Compile>
    <Compile Include="Publish\Android\usb\UsbPublisher.cs" />
    <Compile Include="Publish\Epub\EpubPublishUiSettings.cs" />
    <Compile Include="Publish\Epub\PublishEpubApi.cs" />
    <Compile Include="Publish\HtmlPublishPanel.cs">
      <SubType>UserControl</SubType>
    </Compile>
    <Compile Include="Publish\HtmlPublishPanel.Designer.cs">
      <DependentUpon>HtmlPublishPanel.cs</DependentUpon>
    </Compile>
    <Compile Include="Publish\PublishHelper.cs" />
    <Compile Include="RobustIO.cs" />
    <Compile Include="NonFatalProblem.cs" />
    <Compile Include="MiscUI\LanguageFontDetails.cs">
      <SubType>UserControl</SubType>
    </Compile>
    <Compile Include="MiscUI\LanguageFontDetails.Designer.cs">
      <DependentUpon>LanguageFontDetails.cs</DependentUpon>
    </Compile>
    <Compile Include="Properties\Resources.Designer.cs">
      <AutoGen>True</AutoGen>
      <DesignTime>True</DesignTime>
      <DependentUpon>Resources.resx</DependentUpon>
    </Compile>
    <Compile Include="Publish\Epub\EpubMaker.cs" />
    <Compile Include="Book\RuntimeInformationInjector.cs" />
    <Compile Include="Book\HtmlDom.cs" />
    <Compile Include="Book\BookData.cs" />
    <Compile Include="Book\ErrorBook.cs" />
    <Compile Include="Book\ImageUpdater.cs" />
    <Compile Include="Book\Layout.cs" />
    <Compile Include="Book\SizeAndOrientation.cs" />
    <Compile Include="Book\BookStarter.cs" />
    <Compile Include="Book\BookStorage.cs" />
    <Compile Include="Book\DataSet.cs" />
    <Compile Include="Book\StyleSheetLinkSorter.cs" />
    <Compile Include="Book\TranslationGroupManager.cs" />
    <Compile Include="ToPalaso\SafeInvoke.cs" />
    <Compile Include="ToPalaso\XmlExtensions.cs" />
    <Compile Include="UrlPathString.cs" />
    <Compile Include="Book\UserPrefs.cs" />
    <Compile Include="Book\XMatterHelper.cs" />
    <Compile Include="Book\XMatterInfo.cs" />
    <Compile Include="Book\XMatterPackFinder.cs" />
    <Compile Include="CollectionTab\BloomLibraryLinkVerification.cs">
      <SubType>Form</SubType>
    </Compile>
    <Compile Include="CollectionTab\BloomLibraryLinkVerification.Designer.cs">
      <DependentUpon>BloomLibraryLinkVerification.cs</DependentUpon>
    </Compile>
    <Compile Include="CollectionTab\InDesignXmlInformationDialog.cs">
      <SubType>Form</SubType>
    </Compile>
    <Compile Include="CollectionTab\InDesignXmlInformationDialog.Designer.cs">
      <DependentUpon>InDesignXmlInformationDialog.cs</DependentUpon>
    </Compile>
    <Compile Include="CollectionTab\MakeReaderTemplateBloomPackDlg.cs">
      <SubType>Form</SubType>
    </Compile>
    <Compile Include="CollectionTab\MakeReaderTemplateBloomPackDlg.Designer.cs">
      <DependentUpon>MakeReaderTemplateBloomPackDlg.cs</DependentUpon>
    </Compile>
    <Compile Include="Collection\NaturalSortComparer.cs" />
    <Compile Include="BloomZipFile.cs" />
    <Compile Include="Collection\ScriptSettingsDialog.cs">
      <SubType>Form</SubType>
    </Compile>
    <Compile Include="Collection\ScriptSettingsDialog.Designer.cs">
      <DependentUpon>ScriptSettingsDialog.cs</DependentUpon>
    </Compile>
    <Compile Include="Edit\AudioRecording.cs" />
    <Compile Include="Edit\BloomMetadataEditorDialog.cs">
      <SubType>Form</SubType>
    </Compile>
    <Compile Include="Edit\ConfirmRemovePageDialog.cs">
      <SubType>Form</SubType>
    </Compile>
    <Compile Include="Edit\ConfirmRemovePageDialog.designer.cs">
      <DependentUpon>ConfirmRemovePageDialog.cs</DependentUpon>
    </Compile>
    <Compile Include="CollectionTab\HistoryAndNotesDialog.cs" />
    <Compile Include="CollectionTab\HistoryAndNotesDialog.Designer.cs">
      <DependentUpon>HistoryAndNotesDialog.cs</DependentUpon>
    </Compile>
    <Compile Include="Edit\JpegWarningDialog.cs">
      <SubType>Form</SubType>
    </Compile>
    <Compile Include="Edit\JpegWarningDialog.Designer.cs">
      <DependentUpon>JpegWarningDialog.cs</DependentUpon>
    </Compile>
    <Compile Include="Edit\LameEncoder.cs" />
    <Compile Include="Edit\WebThumbNailList.cs">
      <SubType>UserControl</SubType>
    </Compile>
    <Compile Include="Edit\WebThumbNailList.Designer.cs">
      <DependentUpon>WebThumbNailList.cs</DependentUpon>
    </Compile>
    <Compile Include="Edit\TransparentPanel.cs">
      <SubType>Component</SubType>
    </Compile>
    <Compile Include="Extensions.cs" />
    <Compile Include="ImageProcessing\ImageUtils.cs" />
    <Compile Include="InstallerSupport.cs" />
    <Compile Include="MiscUI\BloomIntegrityDialog.cs">
      <SubType>Form</SubType>
    </Compile>
    <Compile Include="MiscUI\BloomIntegrityDialog.Designer.cs">
      <DependentUpon>BloomIntegrityDialog.cs</DependentUpon>
    </Compile>
    <Compile Include="MiscUI\DontShowThisAgainButton.cs">
      <SubType>Component</SubType>
    </Compile>
    <Compile Include="MiscUI\DontShowThisAgainButton.Designer.cs">
      <DependentUpon>DontShowThisAgainButton.cs</DependentUpon>
    </Compile>
    <Compile Include="MiscUI\HtmlLinkDialog.cs">
      <SubType>Form</SubType>
    </Compile>
    <Compile Include="MiscUI\HtmlLinkDialog.Designer.cs">
      <DependentUpon>HtmlLinkDialog.cs</DependentUpon>
    </Compile>
    <Compile Include="MiscUI\HtmlTextBox.cs">
      <SubType>UserControl</SubType>
    </Compile>
    <Compile Include="MiscUI\HtmlTextBox.Designer.cs">
      <DependentUpon>HtmlTextBox.cs</DependentUpon>
    </Compile>
    <Compile Include="MiscUI\TipDialog.cs">
      <SubType>Form</SubType>
    </Compile>
    <Compile Include="MiscUI\TipDialog.designer.cs">
      <DependentUpon>TipDialog.cs</DependentUpon>
    </Compile>
    <Compile Include="MiscUI\ToastNotifier.cs">
      <SubType>Form</SubType>
    </Compile>
    <Compile Include="MiscUI\ToastNotifier.designer.cs">
      <DependentUpon>ToastNotifier.cs</DependentUpon>
    </Compile>
    <Compile Include="NavigationIsolator.cs" />
    <Compile Include="Publish\PDF\AdobeReaderControl.cs">
      <SubType>UserControl</SubType>
    </Compile>
    <Compile Include="Publish\PDF\AdobeReaderControl.Designer.cs">
      <DependentUpon>AdobeReaderControl.cs</DependentUpon>
    </Compile>
    <Compile Include="Publish\BloomLibrary\BloomLibraryUploadControl.cs">
      <SubType>UserControl</SubType>
    </Compile>
    <Compile Include="Publish\BloomLibrary\BloomLibraryUploadControl.Designer.cs">
      <DependentUpon>BloomLibraryUploadControl.cs</DependentUpon>
    </Compile>
    <Compile Include="Publish\BulkUploadProgressDlg.cs">
      <SubType>Form</SubType>
    </Compile>
    <Compile Include="Publish\BulkUploadProgressDlg.Designer.cs">
      <DependentUpon>BulkUploadProgressDlg.cs</DependentUpon>
    </Compile>
    <Compile Include="Publish\Epub\FontFileFinder.cs" />
    <Compile Include="Publish\Epub\FontGroup.cs" />
    <Compile Include="Publish\PDF\MakePdfUsingGeckofxHtmlToPdfProgram.cs" />
    <Compile Include="Publish\PDF\PdfViewer.cs">
      <SubType>UserControl</SubType>
    </Compile>
    <Compile Include="Publish\PDF\PdfViewer.Designer.cs">
      <DependentUpon>PdfViewer.cs</DependentUpon>
    </Compile>
    <Compile Include="Publish\PDF\ProcessPdfWithGhostscript.cs" />
    <Compile Include="Publish\PDF\SamplePrintNotification.cs">
      <SubType>Form</SubType>
    </Compile>
    <Compile Include="Publish\PDF\SamplePrintNotification.Designer.cs">
      <DependentUpon>SamplePrintNotification.cs</DependentUpon>
    </Compile>
    <Compile Include="Publish\SHRP_TeachersGuideExtension.cs" />
    <Compile Include="Publish\SHRP_PupilBookExtension.cs" />
    <Compile Include="Registration\LicenseDialog.cs">
      <SubType>Form</SubType>
    </Compile>
    <Compile Include="Registration\LicenseDialog.Designer.cs">
      <DependentUpon>LicenseDialog.cs</DependentUpon>
    </Compile>
    <Compile Include="Registration\RegistrationDialog.cs">
      <SubType>Form</SubType>
    </Compile>
    <Compile Include="Registration\RegistrationDialog.Designer.cs">
      <DependentUpon>RegistrationDialog.cs</DependentUpon>
    </Compile>
    <Compile Include="SendReceive\SendReceiver.cs" />
    <Compile Include="SendReceive\BloomChorusRules.cs" />
    <Compile Include="ToPalaso\BetterSplitContainer.cs">
      <SubType>Component</SubType>
    </Compile>
    <Compile Include="ToPalaso\BetterSplitContainer.Designer.cs">
      <DependentUpon>BetterSplitContainer.cs</DependentUpon>
    </Compile>
    <Compile Include="ToPalaso\FontInstaller.cs" />
    <Compile Include="ToPalaso\LanguageLookupModelExtensions.cs" />
    <Compile Include="ToPalaso\MessageLabelProgress.cs">
      <SubType>Component</SubType>
    </Compile>
    <Compile Include="ToPalaso\ProgressDialogForeground.cs">
      <SubType>Form</SubType>
    </Compile>
    <Compile Include="ToPalaso\ProgressDialogForeground.Designer.cs">
      <DependentUpon>ProgressDialogForeground.cs</DependentUpon>
    </Compile>
    <Compile Include="Edit\FlowThumbNailList.cs">
      <SubType>UserControl</SubType>
    </Compile>
    <Compile Include="Edit\FlowThumbNailList.Designer.cs">
      <DependentUpon>FlowThumbNailList.cs</DependentUpon>
    </Compile>
    <Compile Include="ToPalaso\ProgressDialogBackground.cs">
      <SubType>Form</SubType>
    </Compile>
    <Compile Include="ToPalaso\ProgressDialogBackground.Designer.cs">
      <DependentUpon>ProgressDialogBackground.cs</DependentUpon>
    </Compile>
    <Compile Include="HelpLauncher.cs" />
    <Compile Include="Collection\BloomPack\BloomPackInstallDialog.cs">
      <SubType>Form</SubType>
    </Compile>
    <Compile Include="Collection\BloomPack\BloomPackInstallDialog.Designer.cs">
      <DependentUpon>BloomPackInstallDialog.cs</DependentUpon>
    </Compile>
    <Compile Include="ImageProcessing\RuntimeImageProcessor.cs" />
    <Compile Include="CollectionTab\IBloomTabArea.cs" />
    <Compile Include="CollectionTab\ListHeader.cs">
      <SubType>UserControl</SubType>
    </Compile>
    <Compile Include="CollectionTab\ListHeader.Designer.cs">
      <DependentUpon>ListHeader.cs</DependentUpon>
    </Compile>
    <Compile Include="Collection\ShortcutMaker.cs" />
    <Compile Include="CollectionCreating\LanguageLocationControl.cs">
      <SubType>UserControl</SubType>
    </Compile>
    <Compile Include="CollectionCreating\LanguageLocationControl.Designer.cs">
      <DependentUpon>LanguageLocationControl.cs</DependentUpon>
    </Compile>
    <Compile Include="CollectionCreating\LanguageIdControl.cs">
      <SubType>UserControl</SubType>
    </Compile>
    <Compile Include="CollectionCreating\LanguageIdControl.Designer.cs">
      <DependentUpon>LanguageIdControl.cs</DependentUpon>
    </Compile>
    <Compile Include="CollectionCreating\CollectionNameControl.cs">
      <SubType>UserControl</SubType>
    </Compile>
    <Compile Include="CollectionCreating\CollectionNameControl.Designer.cs">
      <DependentUpon>CollectionNameControl.cs</DependentUpon>
    </Compile>
    <Compile Include="CollectionCreating\NewCollectionWizard.cs">
      <SubType>Form</SubType>
    </Compile>
    <Compile Include="CollectionCreating\NewCollectionWizard.Designer.cs">
      <DependentUpon>NewCollectionWizard.cs</DependentUpon>
    </Compile>
    <Compile Include="Palette.cs" />
    <Compile Include="ToPalaso\BetterToolTip.cs">
      <SubType>Component</SubType>
    </Compile>
    <Compile Include="ToPalaso\BetterTooltipTransparentOverlay.cs">
      <SubType>Component</SubType>
    </Compile>
    <Compile Include="ApplicationUpdateSupport.cs" />
    <Compile Include="UpdateVersionTable.cs" />
    <Compile Include="Utils\TextUtils.cs" />
    <Compile Include="WebLibraryIntegration\BookDownloadSupport.cs" />
    <Compile Include="WebLibraryIntegration\IProgressDialog.cs" />
    <Compile Include="web\controllers\AudioSegmentationApi.cs" />
    <Compile Include="web\controllers\ProblemReportApi.cs" />
    <Compile Include="web\controllers\BrowserDialogApi.cs" />
    <Compile Include="web\controllers\CollectionSettingsApi.cs" />
    <Compile Include="web\controllers\AccessibilityCheckApi.cs" />
    <Compile Include="Book\AccessibilityCheckers.cs" />
    <Compile Include="web\controllers\ApiRequest.cs" />
    <Compile Include="WebLibraryIntegration\ProblemBookUploader.cs" />
    <Compile Include="web\BloomWebSocketServer.cs" />
    <Compile Include="web\CommandAvailabilityPublisher.cs" />
    <Compile Include="web\controllers\AddOrChangePageApi.cs" />
    <Compile Include="Publish\Android\wifi\AndroidMessageArgs.cs" />
    <Compile Include="Publish\Android\PublishToAndroidApi.cs" />
    <Compile Include="web\controllers\BookMetadataApi.cs" />
    <Compile Include="web\controllers\CommonApi.cs" />
    <Compile Include="web\controllers\FileIOApi.cs" />
    <Compile Include="web\controllers\ImageApi.cs" />
    <Compile Include="web\controllers\EditingViewApi.cs" />
    <Compile Include="web\controllers\OrthographyConverter.cs" />
    <Compile Include="web\controllers\PageTemplatesApi.cs" />
    <Compile Include="web\controllers\KeyboardingConfigApi.cs" />
    <Compile Include="web\controllers\BookSettingsApi.cs" />
    <Compile Include="web\controllers\BrandingSettings.cs" />
    <Compile Include="web\BloomHttpListenerContext.cs" />
    <Compile Include="web\controllers\SignLanguageApi.cs" />
    <Compile Include="web\controllers\TalkingBookApi.cs" />
    <Compile Include="web\IBloomWebSocketServer.cs" />
    <Compile Include="web\controllers\MusicApi.cs" />
    <Compile Include="web\controllers\ToolboxApi.cs" />
    <Compile Include="web\PageListApi.cs" />
    <Compile Include="web\SimulatedPageFile.cs" />
    <Compile Include="web\I18NApi.cs" />
    <Compile Include="web\ReadersApi.cs" />
    <Compile Include="web\controllers\ExternalLinkController.cs" />
    <Compile Include="web\controllers\FeatureControlApi.cs" />
    <Compile Include="web\UrlLookup.cs" />
    <Compile Include="web\WebSocketProgress.cs" />
    <Compile Include="web\YouTrackIssueSubmission.cs" />
    <Compile Include="Wizard\WinForms\WizardControl.cs">
      <SubType>Component</SubType>
    </Compile>
    <Compile Include="Wizard\WinForms\WizardPage.cs">
      <SubType>Component</SubType>
    </Compile>
    <Compile Include="Wizard\WizardAdapterControl.cs">
      <SubType>Component</SubType>
    </Compile>
    <Compile Include="WebLibraryIntegration\BloomLinkArgs.cs" />
    <Compile Include="WebLibraryIntegration\BloomParseClient.cs" />
    <Compile Include="WebLibraryIntegration\BloomS3Client.cs" />
    <Compile Include="WebLibraryIntegration\BookDownloadedEventArgs.cs" />
    <Compile Include="WebLibraryIntegration\BookTransfer.cs" />
    <Compile Include="WebLibraryIntegration\AccessKeys.cs" />
    <Compile Include="WebLibraryIntegration\LoginDialog.cs">
      <SubType>Form</SubType>
    </Compile>
    <Compile Include="WebLibraryIntegration\LoginDialog.Designer.cs">
      <DependentUpon>LoginDialog.cs</DependentUpon>
    </Compile>
    <Compile Include="WebLibraryIntegration\OverwriteWarningDialog.cs">
      <SubType>Form</SubType>
    </Compile>
    <Compile Include="WebLibraryIntegration\OverwriteWarningDialog.Designer.cs">
      <DependentUpon>OverwriteWarningDialog.cs</DependentUpon>
    </Compile>
    <Compile Include="web\WebLibraryView.cs">
      <SubType>UserControl</SubType>
    </Compile>
    <Compile Include="web\WebLibraryView.Designer.cs">
      <DependentUpon>WebLibraryView.cs</DependentUpon>
    </Compile>
    <Compile Include="Edit\ConfigurationDialog.cs">
      <SubType>Form</SubType>
    </Compile>
    <Compile Include="Edit\ConfigurationDialog.Designer.cs">
      <DependentUpon>ConfigurationDialog.cs</DependentUpon>
    </Compile>
    <Compile Include="Edit\Configurator.cs" />
    <Compile Include="Browser.cs">
      <SubType>UserControl</SubType>
    </Compile>
    <Compile Include="Browser.Designer.cs">
      <DependentUpon>Browser.cs</DependentUpon>
    </Compile>
    <Compile Include="Command.cs" />
    <Compile Include="web\DynamicJson.cs" />
    <Compile Include="Edit\JSONUtils.cs" />
    <Compile Include="Edit\PageEditingModel.cs" />
    <Compile Include="Edit\PlaceHolderPage.cs" />
    <Compile Include="Edit\SourceTextControl.cs">
      <SubType>UserControl</SubType>
    </Compile>
    <Compile Include="Edit\SourceTextControl.Designer.cs">
      <DependentUpon>SourceTextControl.cs</DependentUpon>
    </Compile>
    <Compile Include="LanguageSettings.cs" />
    <Compile Include="CollectionTab\FlyingImage.cs">
      <SubType>Component</SubType>
    </Compile>
    <Compile Include="Collection\CollectionSettingsDialog.cs">
      <SubType>Form</SubType>
    </Compile>
    <Compile Include="Collection\CollectionSettingsDialog.Designer.cs">
      <DependentUpon>CollectionSettingsDialog.cs</DependentUpon>
    </Compile>
    <Compile Include="ProjectContext.cs" />
    <Compile Include="Collection\CollectionSettings.cs" />
    <Compile Include="Publish\PDF\PdfMaker.cs" />
    <Compile Include="Publish\PublishModel.cs" />
    <Compile Include="ResolveShortcut.cs" />
    <Compile Include="SplashScreen.cs">
      <SubType>Form</SubType>
    </Compile>
    <Compile Include="SplashScreen.Designer.cs">
      <DependentUpon>SplashScreen.cs</DependentUpon>
    </Compile>
    <Compile Include="CollectionCreating\KindOfCollectionControl.cs">
      <SubType>UserControl</SubType>
    </Compile>
    <Compile Include="CollectionCreating\KindOfCollectionControl.Designer.cs">
      <DependentUpon>KindOfCollectionControl.cs</DependentUpon>
    </Compile>
    <Compile Include="CollectionChoosing\MostRecentPathsList.cs" />
    <Compile Include="CollectionChoosing\OpenCreateCloneControl.cs">
      <SubType>UserControl</SubType>
    </Compile>
    <Compile Include="CollectionChoosing\OpenCreateCloneControl.designer.cs">
      <DependentUpon>OpenCreateCloneControl.cs</DependentUpon>
    </Compile>
    <Compile Include="CollectionChoosing\OpenAndCreateCollectionDialog.cs">
      <SubType>Form</SubType>
    </Compile>
    <Compile Include="CollectionChoosing\OpenAndCreateCollectionDialog.Designer.cs">
      <DependentUpon>OpenAndCreateCollectionDialog.cs</DependentUpon>
    </Compile>
    <Compile Include="Edit\PageSelection.cs" />
    <Compile Include="Edit\EditingModel.cs" />
    <Compile Include="Edit\EditingView.cs">
      <SubType>UserControl</SubType>
    </Compile>
    <Compile Include="Edit\EditingView.Designer.cs">
      <DependentUpon>EditingView.cs</DependentUpon>
    </Compile>
    <Compile Include="Event.cs" />
    <Compile Include="Book\Book.cs" />
    <Compile Include="HtmlThumbNailer.cs" />
    <Compile Include="Collection\BookCollection.cs" />
    <Compile Include="Book\BookSelection.cs" />
    <Compile Include="CollectionTab\LibraryListView.cs">
      <SubType>UserControl</SubType>
    </Compile>
    <Compile Include="CollectionTab\LibraryListView.Designer.cs">
      <DependentUpon>LibraryListView.cs</DependentUpon>
    </Compile>
    <Compile Include="CollectionTab\LibraryModel.cs" />
    <Compile Include="CollectionTab\LibraryView.cs">
      <SubType>UserControl</SubType>
    </Compile>
    <Compile Include="CollectionTab\LibraryView.Designer.cs">
      <DependentUpon>LibraryView.cs</DependentUpon>
    </Compile>
    <Compile Include="Edit\PageListView.cs">
      <SubType>UserControl</SubType>
    </Compile>
    <Compile Include="Edit\PageListView.Designer.cs">
      <DependentUpon>PageListView.cs</DependentUpon>
    </Compile>
    <Compile Include="Book\Page.cs" />
    <Compile Include="TempFiles.cs" />
    <Compile Include="SourceCollectionsList.cs" />
    <Compile Include="Workspace\IZoomManager.cs" />
    <Compile Include="Workspace\TabStrip.cs" />
    <Compile Include="Workspace\TabStripRenderer.cs" />
    <Compile Include="Workspace\WorkspaceModel.cs" />
    <Compile Include="Publish\PublishView.cs">
      <SubType>UserControl</SubType>
    </Compile>
    <Compile Include="Publish\PublishView.Designer.cs">
      <DependentUpon>PublishView.cs</DependentUpon>
    </Compile>
    <Compile Include="Program.cs" />
    <Compile Include="Workspace\WorkspaceView.cs">
      <SubType>UserControl</SubType>
    </Compile>
    <Compile Include="Workspace\WorkspaceView.Designer.cs">
      <DependentUpon>WorkspaceView.cs</DependentUpon>
    </Compile>
    <Compile Include="Properties\AssemblyInfo.cs" />
    <EmbeddedResource Include="AboutMemory.resx">
      <DependentUpon>AboutMemory.cs</DependentUpon>
    </EmbeddedResource>
    <EmbeddedResource Include="Browser.resx">
      <DependentUpon>Browser.cs</DependentUpon>
      <SubType>Designer</SubType>
    </EmbeddedResource>
    <EmbeddedResource Include="CollectionTab\BloomLibraryLinkVerification.resx">
      <DependentUpon>BloomLibraryLinkVerification.cs</DependentUpon>
    </EmbeddedResource>
    <EmbeddedResource Include="CollectionTab\InDesignXmlInformationDialog.resx">
      <DependentUpon>InDesignXmlInformationDialog.cs</DependentUpon>
    </EmbeddedResource>
    <EmbeddedResource Include="CollectionTab\MakeReaderTemplateBloomPackDlg.resx">
      <DependentUpon>MakeReaderTemplateBloomPackDlg.cs</DependentUpon>
    </EmbeddedResource>
    <EmbeddedResource Include="Collection\ScriptSettingsDialog.resx">
      <DependentUpon>ScriptSettingsDialog.cs</DependentUpon>
    </EmbeddedResource>
    <EmbeddedResource Include="Edit\ConfirmRemovePageDialog.resx">
      <DependentUpon>ConfirmRemovePageDialog.cs</DependentUpon>
    </EmbeddedResource>
    <EmbeddedResource Include="Collection\BloomPack\BloomPackInstallDialog.resx">
      <DependentUpon>BloomPackInstallDialog.cs</DependentUpon>
      <SubType>Designer</SubType>
    </EmbeddedResource>
    <EmbeddedResource Include="CollectionTab\HistoryAndNotesDialog.resx">
      <DependentUpon>HistoryAndNotesDialog.cs</DependentUpon>
    </EmbeddedResource>
    <EmbeddedResource Include="Edit\JpegWarningDialog.resx">
      <DependentUpon>JpegWarningDialog.cs</DependentUpon>
    </EmbeddedResource>
    <EmbeddedResource Include="Edit\WebThumbNailList.resx">
      <DependentUpon>WebThumbNailList.cs</DependentUpon>
      <SubType>Designer</SubType>
    </EmbeddedResource>
    <EmbeddedResource Include="MiscUI\BloomIntegrityDialog.resx">
      <DependentUpon>BloomIntegrityDialog.cs</DependentUpon>
    </EmbeddedResource>
    <EmbeddedResource Include="MiscUI\BrowserDialog.resx">
      <DependentUpon>BrowserDialog.cs</DependentUpon>
    </EmbeddedResource>
    <EmbeddedResource Include="MiscUI\HtmlLinkDialog.resx">
      <DependentUpon>HtmlLinkDialog.cs</DependentUpon>
    </EmbeddedResource>
    <EmbeddedResource Include="MiscUI\LanguageFontDetails.resx">
      <DependentUpon>LanguageFontDetails.cs</DependentUpon>
    </EmbeddedResource>
    <EmbeddedResource Include="MiscUI\HtmlTextBox.resx">
      <DependentUpon>HtmlTextBox.cs</DependentUpon>
    </EmbeddedResource>
    <EmbeddedResource Include="MiscUI\TipDialog.resx">
      <DependentUpon>TipDialog.cs</DependentUpon>
    </EmbeddedResource>
    <EmbeddedResource Include="MiscUI\ToastNotifier.resx">
      <DependentUpon>ToastNotifier.cs</DependentUpon>
    </EmbeddedResource>
    <EmbeddedResource Include="MiscUI\TroubleShooterDialog.resx">
      <DependentUpon>TroubleShooterDialog.cs</DependentUpon>
    </EmbeddedResource>
    <EmbeddedResource Include="Publish\AccessibilityChecker\AccessibilityCheckWindow.resx">
      <DependentUpon>AccessibilityCheckWindow.cs</DependentUpon>
    </EmbeddedResource>
    <EmbeddedResource Include="Publish\PDF\AdobeReaderControl.resx">
      <DependentUpon>AdobeReaderControl.cs</DependentUpon>
    </EmbeddedResource>
    <EmbeddedResource Include="Publish\BloomLibrary\BloomLibraryUploadControl.resx">
      <DependentUpon>BloomLibraryUploadControl.cs</DependentUpon>
    </EmbeddedResource>
    <EmbeddedResource Include="Publish\BulkUploadProgressDlg.resx">
      <DependentUpon>BulkUploadProgressDlg.cs</DependentUpon>
    </EmbeddedResource>
    <EmbeddedResource Include="Publish\HtmlPublishPanel.resx">
      <DependentUpon>HtmlPublishPanel.cs</DependentUpon>
    </EmbeddedResource>
    <EmbeddedResource Include="Publish\PDF\PdfViewer.resx">
      <DependentUpon>PdfViewer.cs</DependentUpon>
    </EmbeddedResource>
    <EmbeddedResource Include="Publish\PDF\SamplePrintNotification.resx">
      <DependentUpon>SamplePrintNotification.cs</DependentUpon>
    </EmbeddedResource>
    <EmbeddedResource Include="Registration\LicenseDialog.resx">
      <DependentUpon>LicenseDialog.cs</DependentUpon>
    </EmbeddedResource>
    <EmbeddedResource Include="Registration\RegistrationDialog.resx">
      <DependentUpon>RegistrationDialog.cs</DependentUpon>
    </EmbeddedResource>
    <EmbeddedResource Include="ToPalaso\BetterSplitContainer.resx">
      <DependentUpon>BetterSplitContainer.cs</DependentUpon>
    </EmbeddedResource>
    <EmbeddedResource Include="ToPalaso\ProgressDialogForeground.resx">
      <DependentUpon>ProgressDialogForeground.cs</DependentUpon>
    </EmbeddedResource>
    <EmbeddedResource Include="Edit\FlowThumbNailList.resx">
      <DependentUpon>FlowThumbNailList.cs</DependentUpon>
    </EmbeddedResource>
    <EmbeddedResource Include="ToPalaso\ProgressDialogBackground.resx">
      <DependentUpon>ProgressDialogBackground.cs</DependentUpon>
    </EmbeddedResource>
    <EmbeddedResource Include="CollectionTab\ListHeader.resx">
      <DependentUpon>ListHeader.cs</DependentUpon>
    </EmbeddedResource>
    <EmbeddedResource Include="CollectionCreating\LanguageLocationControl.resx">
      <DependentUpon>LanguageLocationControl.cs</DependentUpon>
    </EmbeddedResource>
    <EmbeddedResource Include="CollectionCreating\LanguageIdControl.resx">
      <DependentUpon>LanguageIdControl.cs</DependentUpon>
    </EmbeddedResource>
    <EmbeddedResource Include="CollectionCreating\CollectionNameControl.resx">
      <DependentUpon>CollectionNameControl.cs</DependentUpon>
    </EmbeddedResource>
    <EmbeddedResource Include="CollectionCreating\NewCollectionWizard.resx">
      <DependentUpon>NewCollectionWizard.cs</DependentUpon>
    </EmbeddedResource>
    <EmbeddedResource Include="WebLibraryIntegration\LoginDialog.resx">
      <DependentUpon>LoginDialog.cs</DependentUpon>
    </EmbeddedResource>
    <EmbeddedResource Include="WebLibraryIntegration\OverwriteWarningDialog.resx">
      <DependentUpon>OverwriteWarningDialog.cs</DependentUpon>
    </EmbeddedResource>
    <EmbeddedResource Include="web\WebLibraryView.resx">
      <DependentUpon>WebLibraryView.cs</DependentUpon>
    </EmbeddedResource>
    <EmbeddedResource Include="Edit\ConfigurationDialog.resx">
      <DependentUpon>ConfigurationDialog.cs</DependentUpon>
    </EmbeddedResource>
    <EmbeddedResource Include="Edit\EditingView.resx">
      <DependentUpon>EditingView.cs</DependentUpon>
      <SubType>Designer</SubType>
    </EmbeddedResource>
    <EmbeddedResource Include="Edit\SourceTextControl.resx">
      <DependentUpon>SourceTextControl.cs</DependentUpon>
    </EmbeddedResource>
    <EmbeddedResource Include="CollectionTab\LibraryListView.resx">
      <DependentUpon>LibraryListView.cs</DependentUpon>
    </EmbeddedResource>
    <EmbeddedResource Include="CollectionTab\LibraryView.resx">
      <DependentUpon>LibraryView.cs</DependentUpon>
    </EmbeddedResource>
    <EmbeddedResource Include="Edit\PageListView.resx">
      <DependentUpon>PageListView.cs</DependentUpon>
      <SubType>Designer</SubType>
    </EmbeddedResource>
    <EmbeddedResource Include="Collection\CollectionSettingsDialog.resx">
      <DependentUpon>CollectionSettingsDialog.cs</DependentUpon>
    </EmbeddedResource>
    <EmbeddedResource Include="Publish\PublishView.resx">
      <DependentUpon>PublishView.cs</DependentUpon>
      <SubType>Designer</SubType>
    </EmbeddedResource>
    <EmbeddedResource Include="Workspace\WorkspaceView.resx">
      <DependentUpon>WorkspaceView.cs</DependentUpon>
      <SubType>Designer</SubType>
    </EmbeddedResource>
    <EmbeddedResource Include="Properties\Resources.resx">
      <Generator>ResXFileCodeGenerator</Generator>
      <SubType>Designer</SubType>
      <LastGenOutput>Resources.Designer.cs</LastGenOutput>
    </EmbeddedResource>
    <EmbeddedResource Include="Shell.resx">
      <DependentUpon>Shell.cs</DependentUpon>
    </EmbeddedResource>
    <EmbeddedResource Include="CollectionTab\LibraryBookView.resx">
      <DependentUpon>LibraryBookView.cs</DependentUpon>
    </EmbeddedResource>
    <EmbeddedResource Include="SplashScreen.resx">
      <DependentUpon>SplashScreen.cs</DependentUpon>
    </EmbeddedResource>
    <EmbeddedResource Include="CollectionCreating\KindOfCollectionControl.resx">
      <DependentUpon>KindOfCollectionControl.cs</DependentUpon>
      <SubType>Designer</SubType>
    </EmbeddedResource>
    <EmbeddedResource Include="CollectionChoosing\OpenCreateCloneControl.resx">
      <DependentUpon>OpenCreateCloneControl.cs</DependentUpon>
    </EmbeddedResource>
    <EmbeddedResource Include="CollectionChoosing\OpenAndCreateCollectionDialog.resx">
      <DependentUpon>OpenAndCreateCollectionDialog.cs</DependentUpon>
      <SubType>Designer</SubType>
    </EmbeddedResource>
    <EmbeddedResource Include="Workspace\ZoomControl.resx">
      <DependentUpon>ZoomControl.cs</DependentUpon>
    </EmbeddedResource>
    <None Include="app.manifest">
      <SubType>Designer</SubType>
    </None>
    <None Include="ClassDiagram1.cd" />
    <None Include="Firefox\omni.ja" />
    <None Include="packages.config">
      <SubType>Designer</SubType>
    </None>
    <None Include="Properties\Settings.settings">
      <Generator>PublicSettingsSingleFileGenerator</Generator>
      <LastGenOutput>Settings.Designer.cs</LastGenOutput>
    </None>
    <Compile Include="Properties\Settings.Designer.cs">
      <AutoGen>True</AutoGen>
      <DependentUpon>Settings.settings</DependentUpon>
      <DesignTimeSharedInput>True</DesignTimeSharedInput>
    </Compile>
    <Compile Include="Shell.cs">
      <SubType>Form</SubType>
    </Compile>
    <Compile Include="Shell.Designer.cs">
      <DependentUpon>Shell.cs</DependentUpon>
    </Compile>
    <Compile Include="StyleSheetService.cs" />
    <Compile Include="CollectionTab\LibraryBookView.cs">
      <SubType>UserControl</SubType>
    </Compile>
    <Compile Include="CollectionTab\LibraryBookView.Designer.cs">
      <DependentUpon>LibraryBookView.cs</DependentUpon>
    </Compile>
    <Compile Include="Workspace\ZoomControl.cs">
      <SubType>UserControl</SubType>
    </Compile>
    <Compile Include="Workspace\ZoomControl.Designer.cs">
      <DependentUpon>ZoomControl.cs</DependentUpon>
    </Compile>
    <Compile Include="XmlHtmlConverter.cs" />
    <Compile Include="web\IRequestInfo.cs" />
    <Compile Include="web\RequestInfo.cs" />
    <Compile Include="web\WebClientWithTimeout.cs">
      <SubType>Component</SubType>
    </Compile>
    <Compile Include="web\BloomServer.cs" />
    <Compile Include="WebLibraryIntegration\ProxyManager.cs" />
    <Compile Include="web\BloomApiHandler.cs" />
  </ItemGroup>
  <ItemGroup>
    <None Include="Resources\current-service-urls.json" />
    <None Include="Resources\Logo27x32.png" />
  </ItemGroup>
  <ItemGroup>
    <None Include="app.config">
      <SubType>Designer</SubType>
    </None>
    <None Include="Resources\x-office-document.png" />
  </ItemGroup>
  <ItemGroup>
    <None Include="Resources\WelcomeHeader.png" />
  </ItemGroup>
  <ItemGroup>
    <None Include="Resources\menuButton.png" />
  </ItemGroup>
  <ItemGroup>
    <None Include="Resources\booklet70x70.png" />
  </ItemGroup>
  <ItemGroup>
    <None Include="Resources\bookletA5Horizontal70x70.png" />
  </ItemGroup>
  <ItemGroup>
    <None Include="Resources\A5Landscapel70Wide.png" />
  </ItemGroup>
  <ItemGroup>
    <None Include="Resources\A5Portraitl70Tall.png" />
  </ItemGroup>
  <ItemGroup>
    <None Include="Resources\DeleteMessageBoxButtonImage.png" />
  </ItemGroup>
  <ItemGroup>
    <None Include="Resources\DeleteMessageBoxImage.png" />
  </ItemGroup>
  <ItemGroup>
    <None Include="Resources\RecycleBin.png" />
  </ItemGroup>
  <ItemGroup>
    <None Include="Resources\newBook.png" />
  </ItemGroup>
  <ItemGroup>
    <None Include="Resources\info16x16.png" />
  </ItemGroup>
  <ItemGroup>
    <None Include="Resources\open.png" />
  </ItemGroup>
  <ItemGroup>
    <None Include="Resources\edit.png" />
  </ItemGroup>
  <ItemGroup>
    <None Include="Resources\Error70x70.png" />
  </ItemGroup>
  <ItemGroup>
    <None Include="Resources\settings.png" />
  </ItemGroup>
  <ItemGroup>
    <None Include="Resources\spinner.gif" />
  </ItemGroup>
  <ItemGroup>
    <None Include="Resources\pagePlaceHolder.png" />
  </ItemGroup>
  <ItemGroup>
    <None Include="Resources\construction.png" />
  </ItemGroup>
  <ItemGroup>
    <BootstrapperPackage Include=".NETFramework,Version=v4.0">
      <Visible>False</Visible>
      <ProductName>Microsoft .NET Framework 4 %28x86 and x64%29</ProductName>
      <Install>true</Install>
    </BootstrapperPackage>
    <BootstrapperPackage Include="Microsoft.Net.Client.3.5">
      <Visible>False</Visible>
      <ProductName>.NET Framework 3.5 SP1 Client Profile</ProductName>
      <Install>false</Install>
    </BootstrapperPackage>
    <BootstrapperPackage Include="Microsoft.Net.Framework.3.5.SP1">
      <Visible>False</Visible>
      <ProductName>.NET Framework 3.5 SP1</ProductName>
      <Install>false</Install>
    </BootstrapperPackage>
    <BootstrapperPackage Include="Microsoft.Windows.Installer.3.1">
      <Visible>False</Visible>
      <ProductName>Windows Installer 3.1</ProductName>
      <Install>true</Install>
    </BootstrapperPackage>
  </ItemGroup>
  <ItemGroup>
    <None Include="Resources\Favicon16x16.png" />
  </ItemGroup>
  <ItemGroup>
    <None Include="Resources\library16x16.png" />
  </ItemGroup>
  <ItemGroup>
    <None Include="Resources\library32x32.png" />
  </ItemGroup>
  <ItemGroup>
    <None Include="Resources\settings16x16.png" />
  </ItemGroup>
  <ItemGroup>
    <None Include="Resources\settings32x32.png" />
  </ItemGroup>
  <ItemGroup>
    <None Include="Resources\settings24x24.png" />
  </ItemGroup>
  <ItemGroup>
    <None Include="Resources\feedback24x24.png" />
  </ItemGroup>
  <ItemGroup>
    <None Include="Resources\OpenCreateLibrary24x24.png" />
  </ItemGroup>
  <ItemGroup>
    <None Include="Resources\help24x24.png" />
  </ItemGroup>
  <ItemGroup>
    <None Include="Resources\publish32x32.png" />
  </ItemGroup>
  <ItemGroup>
    <None Include="Resources\helpTab32x32.png" />
  </ItemGroup>
  <ItemGroup>
    <None Include="Resources\Usb.png" />
  </ItemGroup>
  <ItemGroup>
    <None Include="Resources\print.png" />
  </ItemGroup>
  <ItemGroup>
    <None Include="Resources\coverOnly.png" />
  </ItemGroup>
  <ItemGroup>
    <None Include="Resources\insideBookletPages.png" />
  </ItemGroup>
  <ItemGroup>
    <None Include="Resources\simplePages.png" />
  </ItemGroup>
  <ItemGroup>
    <None Include="Resources\deletePage16x16.png" />
  </ItemGroup>
  <ItemGroup>
    <None Include="Resources\deletePage24x24.png" />
  </ItemGroup>
  <ItemGroup>
    <None Include="Resources\Cut16x16.png" />
  </ItemGroup>
  <ItemGroup>
    <None Include="Resources\Copy16x16.png" />
  </ItemGroup>
  <ItemGroup>
    <None Include="Resources\Paste16x16.png" />
  </ItemGroup>
  <ItemGroup>
    <None Include="Resources\Undo16x16.png" />
  </ItemGroup>
  <ItemGroup>
    <None Include="Resources\paste24x24.png" />
  </ItemGroup>
  <ItemGroup>
    <None Include="Resources\paste32x32.png" />
  </ItemGroup>
  <ItemGroup>
    <None Include="Resources\undo32x32.png" />
  </ItemGroup>
  <ItemGroup>
    <None Include="Resources\newLibrary32x32.png" />
  </ItemGroup>
  <ItemGroup>
    <None Include="Resources\newBook1.png" />
  </ItemGroup>
  <ItemGroup>
    <None Include="Resources\LogoForLibraryChoosingDialog.png" />
  </ItemGroup>
  <ItemGroup>
    <None Include="Resources\BloomPack64x64.png" />
  </ItemGroup>
  <ItemGroup>
    <None Include="Resources\Error70x701.png" />
  </ItemGroup>
  <ItemGroup>
    <None Include="Resources\copyDisable16x16.png" />
  </ItemGroup>
  <ItemGroup>
    <None Include="Resources\pasteDisabled32x32.png" />
  </ItemGroup>
  <ItemGroup>
    <None Include="Resources\copyDisable16x161.png" />
  </ItemGroup>
  <ItemGroup>
    <None Include="Resources\undoDisabled32x32.png" />
  </ItemGroup>
  <ItemGroup>
    <None Include="Resources\DeletePageDisabled24x24.png" />
  </ItemGroup>
  <ItemGroup>
    <None Include="Resources\DeletePageDisabled32x32.png" />
  </ItemGroup>
  <ItemGroup>
    <None Include="Resources\DeletePage32x32.png" />
  </ItemGroup>
  <ItemGroup>
    <None Include="Resources\cutDisable16x16.png" />
  </ItemGroup>
  <ItemGroup>
    <COMReference Include="IWshRuntimeLibrary" Condition="'$(OS)'=='Windows_NT'">
      <Guid>{F935DC20-1CF0-11D0-ADB9-00C04FD58A0B}</Guid>
      <VersionMajor>1</VersionMajor>
      <VersionMinor>0</VersionMinor>
      <Lcid>0</Lcid>
      <WrapperTool>tlbimp</WrapperTool>
      <Isolated>False</Isolated>
      <EmbedInteropTypes>False</EmbedInteropTypes>
    </COMReference>
  </ItemGroup>
  <ItemGroup>
    <None Include="Resources\PackageFlat32x32.png" />
  </ItemGroup>
  <ItemGroup>
    <None Include="Resources\PackageFlat48x47.png" />
  </ItemGroup>
  <ItemGroup>
    <None Include="Resources\delete-wordLarge.png" />
  </ItemGroup>
  <ItemGroup>
    <None Include="Resources\pdf16x16.png" />
  </ItemGroup>
  <ItemGroup>
    <None Include="Resources\multilingualSettings.png" />
  </ItemGroup>
  <ItemGroup>
    <None Include="Resources\thumbnail.png" />
  </ItemGroup>
  <ItemGroup>
    <None Include="Resources\sad_large.png" />
    <None Include="Resources\sendreceiveToolbarButton.png" />
    <None Include="Resources\PackageFlat.png" />
    <None Include="Resources\cloneFromChorusHub.png" />
    <None Include="Resources\cloneFromInternet.png" />
    <None Include="Resources\cloneFromUsb.png" />
    <None Include="Resources\placeHolderBookThumbnail.png" />
    <None Include="Resources\cropMarks.png" />
    <None Include="Resources\SILLogoBlue132x184.png" />
    <None Include="Resources\sil logo on dark 132x127.png" />
    <None Include="Resources\SILBlueWithTagline100x140.png" />
    <None Include="Resources\SILBlueWithTagline101x141.png" />
    <None Include="Resources\SILBlueWithTagline102x142.png" />
    <None Include="Resources\SILInBlueNoTagLineWithTrademark100x50.png" />
    <None Include="Resources\SILInBlueNoTagLineWithTrademark100x113.png" />
    <None Include="Resources\SILInBlueNoTagLineWithTrademark80x90.png" />
    <None Include="Resources\SILInBlue76.png" />
    <None Include="Resources\SILInBlue100.png" />
    <None Include="Resources\SIL_Logo_FadedBlue_Small_Transparent.png" />
    <None Include="Resources\SIL_Logo_Blue_Smaller_Transparent.png" />
    <None Include="Resources\cloud.png" />
    <None Include="Resources\upload.png" />
    <None Include="Resources\SIL_Logo_2014Small1.png" />
    <None Include="Resources\unstable.png" />
    <None Include="Resources\duplicatePage32x32.png" />
    <None Include="Resources\duplicatePageDisabled32x32.png" />
    <None Include="Resources\greyTriangleButton.png" />
    <None Include="Resources\installerBackground.jpg" />
    <None Include="Resources\videos.png" />
  </ItemGroup>
  <ItemGroup>
    <WCFMetadata Include="Service References\" />
  </ItemGroup>
  <ItemGroup>
    <None Include="Resources\EpubIcon.bmp" />
  </ItemGroup>
  <Import Project="$(MSBuildToolsPath)\Microsoft.CSharp.targets" />
  <PropertyGroup>
    <PostBuildEvent Condition="'$(OS)'=='Windows_NT'">
"$(DevEnvDir)..\..\VC\bin\editbin.exe" /largeaddressaware "$(TargetPath)"
copy /Y "$(SolutionDir)\lib\msvcr120.dll" $(OutDir)
copy /Y "$(SolutionDir)\lib\ffmpeg.exe" $(OutDir)
copy /Y "$(SolutionDir)\lib\dotnet\libtidy.dll" $(OutDir)
copy /Y "$(SolutionDir)\lib\dotnet\Interop.AcroPDFLib.dll" $(OutDir)
copy /Y "$(SolutionDir)\lib\dotnet\Interop.Acrobat.dll" $(OutDir)
copy /Y "$(SolutionDir)lib\dotnet\GeckofxHtmlToPdf.exe" "$(OutDir)BloomPdfMaker.exe"
copy /Y "$(SolutionDir)lib\dotnet\GeckofxHtmlToPdf.exe.config" "$(OutDir)BloomPdfMaker.exe.config"
    </PostBuildEvent>
    <PostBuildEvent Condition="'$(OS)'!='Windows_NT'">
cp -p "$(SolutionDir)lib/dotnet/GeckofxHtmlToPdf.exe" "$(OutDir)BloomPdfMaker.exe"
cp -p "$(SolutionDir)lib/dotnet/GeckofxHtmlToPdf.exe.config" "$(OutDir)BloomPdfMaker.exe.config"
    </PostBuildEvent>
  </PropertyGroup>
  <Import Project="$(SolutionDir)\.nuget\NuGet.targets" Condition="Exists('$(SolutionDir)\.nuget\NuGet.targets')" />
  <Target Name="BeforeBuild" Condition="'$(OS)'=='Windows_NT'">
    <Exec Command="mkdir $(OutDir)Firefox" Condition="!Exists('$(OutDir)Firefox')" />
    <Exec Command="copy /Y $(SolutionDir)packages\Geckofx60.32.60.0.44\content\Firefox\*.* $(OutDir)Firefox" />
  </Target>
  <!-- these operations cannot all be done BeforeBuild, because the nuget download occurs as part of Build after BeforeBuild -->
  <Target Name="BeforeResolveReferences" Condition="'$(OS)'!='Windows_NT'">
    <!-- compile the various typescript, jade, and less files in BloomBrowserUI. -->
    <Exec Command="cd $(SolutionDir)/src/BloomBrowserUI &amp;&amp; ( [ -f node_modules/typescript/package.json ] || yarn) &amp;&amp; ( [ -f ../../output/browser/commonBundle.js ] || yarn build)" />
    <!-- copy the appropriate Geckofx60 files to the output directory, first creating it if necessary -->
    <Exec Command="mkdir -p $(OutDir)" />
    <Exec Command="rm -rf $(OutDir)Firefox" />
    <Exec Command="find $(SolutionDir)packages/Geckofx60.64.Linux.60.0.44 -name 'Geckofx-*.*' -exec cp -pvn '{}' $(OutDir) ';' &amp;&amp; find $(SolutionDir)packages/Geckofx60.64.Linux.60.0.44 -name Firefox* -type d -exec cp -pRvn '{}' $(OutDir)/Firefox ';';" />
  </Target>
  <ItemGroup>
    <BasicBookCssFiles Include="..\..\DistFiles\factoryCollections\Templates\Basic Book\*.css" />
  </ItemGroup>
  <ItemGroup>
    <SourceFiles Include="..\..\lib\dotnet\*.config" Exclude="..\..\lib\dotnet\GeckofxHtmlToPdf.exe.config" />
  </ItemGroup>
  <ItemGroup>
    <LameFiles Include="..\..\lib\lame\lame*.*" />
  </ItemGroup>
  <ItemGroup>
    <RemoteDebugFiles Include="..\..\remoteDebugging\**" />
  </ItemGroup>
  <ItemGroup>
    <GeckoBrowserAdapter Include="..\..\lib\dotnet\SIL.Windows.Forms.GeckoBrowserAdapter.dll" />
  </ItemGroup>
  <ItemGroup>
    <BloomPdfMakerArgs Include="..\..\lib\dotnet\Args.dll" />
  </ItemGroup>
  <ItemGroup>
    <None Include="Resources\settingsbw16x16.png" />
  </ItemGroup>
  <ItemGroup>
    <None Include="Resources\OpenCreateLibrary16x16.png" />
  </ItemGroup>
  <ItemGroup>
    <None Include="Resources\help16x16.png" />
  </ItemGroup>
  <ItemGroup>
    <None Include="Resources\Hamburger.PNG" />
  </ItemGroup>
  <ItemGroup>
    <None Include="Resources\AddPageIcon.PNG" />
  </ItemGroup>
  <ItemGroup>
    <None Include="Resources\AddPageIcon %282%29.PNG" />
  </ItemGroup>
  <ItemGroup>
    <None Include="Resources\AddPageButton.PNG" />
  </ItemGroup>
  <ItemGroup>
    <None Include="Resources\AddPageButtonDisabled.PNG" />
  </ItemGroup>
  <ItemGroup>
    <None Include="Resources\epubPublishButton.png" />
  </ItemGroup>
  <ItemGroup>
    <Content Include="bloom.ico" />
    <Content Include="Firefox\AccessibleHandler.dll" />
    <Content Include="Firefox\AccessibleMarshal.dll" />
    <Content Include="Firefox\breakpadinjector.dll" />
    <Content Include="Firefox\D3DCompiler_43.dll" />
    <Content Include="Firefox\d3dcompiler_47.dll" />
    <Content Include="Firefox\freebl3.dll" />
    <Content Include="Firefox\IA2Marshal.dll" />
    <Content Include="Firefox\icudt56.dll" />
    <Content Include="Firefox\icuin56.dll" />
    <Content Include="Firefox\icuuc56.dll" />
    <Content Include="Firefox\lgpllibs.dll" />
    <Content Include="Firefox\libEGL.dll" />
    <Content Include="Firefox\libGLESv2.dll" />
    <Content Include="Firefox\mozavcodec.dll" />
    <Content Include="Firefox\mozavutil.dll" />
    <Content Include="Firefox\mozglue.dll" />
    <Content Include="Firefox\msvcp120.dll" />
    <Content Include="Firefox\msvcr120.dll" />
    <Content Include="Firefox\nss3.dll" />
    <Content Include="Firefox\nssckbi.dll" />
    <Content Include="Firefox\nssdbm3.dll" />
    <Content Include="Firefox\plugin-container.exe" />
    <Content Include="Firefox\plugin-hang-ui.exe" />
    <Content Include="Firefox\qipcap.dll" />
    <Content Include="Firefox\sandboxbroker.dll" />
    <Content Include="Firefox\softokn3.dll" />
    <Content Include="Firefox\xul.dll" />
    <None Include="Resources\LogoForSplashScreen.png" />
    <None Include="Resources\help16x16Darker.png" />
    <None Include="Resources\sad16x16.png" />
    <None Include="Resources\weblink.png" />
    <None Include="Resources\android.png" />
  </ItemGroup>
  <ItemGroup>
    <Content Include="desktopAndTaskBar.ico" />
    <Content Include="desktopAndTaskBar.svg.ico" />
    <None Include="Resources\normal.svg.ico" />
    <None Include="Resources\bloom.png" />
  </ItemGroup>
  <ItemGroup>
    <Analyzer Include="..\..\packages\AWSSDK.S3.3.3.1\analyzers\dotnet\cs\AWSSDK.S3.CodeAnalysis.dll" />
  </ItemGroup>
  <ItemGroup>
    <IccFiles Include="..\..\DistFiles\ColorProfiles\CMYK\USWebCoatedSWOP.icc" />
    <IccFiles Include="..\..\DistFiles\ColorProfiles\RGB\AdobeRGB1998.icc" />
  </ItemGroup>
  <ItemGroup>
    <Folder Include="Communication\" />
  </ItemGroup>
  <Target Name="AfterBuild">
    <Copy SourceFiles="@(SourceFiles)" DestinationFolder="$(OutDir)" />
    <Copy SourceFiles="@(LameFiles)" DestinationFolder="../../DistFiles" Condition="'$(OS)'=='Windows_NT'" />
    <Copy SourceFiles="@(GeckoBrowserAdapter)" DestinationFolder="$(OutDir)" />
    <Copy SourceFiles="@(BasicBookCssFiles)" DestinationFolder="../../DistFiles/factoryCollections/Templates/Leveled Reader" />
    <Copy SourceFiles="@(BasicBookCssFiles)" DestinationFolder="../../DistFiles/factoryCollections/Templates/Decodable Reader" />
    <Copy SourceFiles="@(RemoteDebugFiles)" DestinationFolder="$(OutDir)/remoteDebugging" Condition="'$(Configuration)|$(Platform)' == 'Debug|x86'" />
    <Copy SourceFiles="@(BloomPdfMakerArgs)" DestinationFolder="$(OutDir)" />
    <Copy SourceFiles="@(IccFiles)" DestinationFolder="$(OutDir)/ColorProfiles" />
  </Target>
  <Import Project="..\..\packages\Geckofx60.32.60.0.44\build\Geckofx60.32.targets" Condition="Exists('..\..\packages\Geckofx60.32.60.0.44\build\Geckofx60.32.targets')" />
  <Import Project="../../packages/Geckofx60.64.Linux.60.0.44/build/Geckofx60.64.Linux.targets" Condition="Exists('../../packages/Geckofx60.64.Linux.60.0.44/build/Geckofx60.64.Linux.targets')" />
  <Target Name="EnsureNuGetPackageBuildImports" BeforeTargets="PrepareForBuild">
    <PropertyGroup>
      <ErrorText>This project references NuGet package(s) that are missing on this computer. Use NuGet Package Restore to download them.  For more information, see http://go.microsoft.com/fwlink/?LinkID=322105. The missing file is {0}.</ErrorText>
    </PropertyGroup>
    <Error Condition="'$(OS)'=='Windows_NT' AND !Exists('..\..\packages\Geckofx60.32.60.0.44\build\Geckofx60.32.targets')" Text="$([System.String]::Format('$(ErrorText)', '..\..\packages\Geckofx60.32.60.0.44\build\Geckofx60.32.targets'))" />
    <Error Condition="'$(OS)'!='Windows_NT' AND !Exists('../../packages/Geckofx60.64.Linux.60.0.44/build/Geckofx60.64.Linux.targets')" Text="$([System.String]::Format('$(ErrorText)', '../../packages/Geckofx60.64.Linux.60.0.44/build/Geckofx60.64.Linux.targets'))" />
  </Target>
</Project><|MERGE_RESOLUTION|>--- conflicted
+++ resolved
@@ -304,14 +304,6 @@
     <Reference Include="TidyManaged">
       <HintPath>..\..\lib\dotnet\TidyManaged.dll</HintPath>
     </Reference>
-<<<<<<< HEAD
-    <Reference Include="YouTrackSharp, Version=2020.1.0.0, Culture=neutral, processorArchitecture=MSIL">
-      <HintPath>..\..\packages\YouTrackSharp.2020.1.0\lib\netstandard2.0\YouTrackSharp.dll</HintPath>
-=======
-    <Reference Include="DialogAdapters">
-      <HintPath>..\..\packages\DialogAdapters.0.1.4.30000\lib\net45\DialogAdapters.dll</HintPath>
->>>>>>> a735e83f
-    </Reference>
   </ItemGroup>
   <ItemGroup>
     <Compile Include="AboutMemory.cs">
