--- conflicted
+++ resolved
@@ -1084,11 +1084,8 @@
     <None Include="Resources\duplicatePage32x32.png" />
     <None Include="Resources\duplicatePageDisabled32x32.png" />
     <None Include="Resources\greyTriangleButton.png" />
-<<<<<<< HEAD
     <None Include="Resources\installerBackground.jpg" />
-=======
     <None Include="Resources\videos.png" />
->>>>>>> 530570b2
     <Content Include="Scripts\jquery-1.7.2-vsdoc.js" />
     <Content Include="Scripts\jquery-1.7.2.js" />
     <Content Include="Scripts\jquery-1.7.2.min.js" />
