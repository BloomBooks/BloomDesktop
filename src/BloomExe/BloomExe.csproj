﻿<?xml version="1.0" encoding="utf-8"?>
<Project ToolsVersion="4.0" DefaultTargets="Build" xmlns="http://schemas.microsoft.com/developer/msbuild/2003">
  <PropertyGroup>
    <ApplicationManifest>app.manifest</ApplicationManifest>
    <ProjectGuid>{304D5612-167C-4725-AF27-B9F2BB788B57}</ProjectGuid>
    <TargetFrameworkVersion>v4.0</TargetFrameworkVersion>
    <TargetFrameworkProfile>Client</TargetFrameworkProfile>
    <SolutionDir Condition="$(SolutionDir) == '' Or $(SolutionDir) == '*Undefined*'">..\..\</SolutionDir>
    <RestorePackages>true</RestorePackages>
    <Configuration Condition=" '$(Configuration)' == '' ">Debug</Configuration>
    <Platform Condition=" '$(Platform)' == '' ">x86</Platform>
  </PropertyGroup>
  <PropertyGroup Condition="'$(Configuration)|$(Platform)' == 'Debug|x86'">
    <DebugSymbols>true</DebugSymbols>
    <OutputPath>..\..\output\Debug\</OutputPath>
    <DefineConstants>DEBUG;TRACE</DefineConstants>
    <DebugType>full</DebugType>
    <PlatformTarget>x86</PlatformTarget>
    <CodeAnalysisLogFile>..\..\output\Debug\Bloom.exe.CodeAnalysisLog.xml</CodeAnalysisLogFile>
    <CodeAnalysisUseTypeNameInSuppression>true</CodeAnalysisUseTypeNameInSuppression>
    <CodeAnalysisModuleSuppressionsFile>GlobalSuppressions.cs</CodeAnalysisModuleSuppressionsFile>
    <ErrorReport>prompt</ErrorReport>
    <CodeAnalysisRuleSet>MinimumRecommendedRules.ruleset</CodeAnalysisRuleSet>
    <CodeAnalysisRuleSetDirectories>;C:\Program Files (x86)\Microsoft Visual Studio 10.0\Team Tools\Static Analysis Tools\\Rule Sets</CodeAnalysisRuleSetDirectories>
    <CodeAnalysisIgnoreBuiltInRuleSets>false</CodeAnalysisIgnoreBuiltInRuleSets>
    <CodeAnalysisRuleDirectories>;C:\Program Files (x86)\Microsoft Visual Studio 10.0\Team Tools\Static Analysis Tools\FxCop\\Rules</CodeAnalysisRuleDirectories>
    <CodeAnalysisIgnoreBuiltInRules>false</CodeAnalysisIgnoreBuiltInRules>
    <CodeAnalysisFailOnMissingRules>false</CodeAnalysisFailOnMissingRules>
    <WarningLevel>4</WarningLevel>
    <Optimize>false</Optimize>
  </PropertyGroup>
  <PropertyGroup Condition="'$(Configuration)|$(Platform)' == 'Release|x86'">
    <OutputPath>..\..\output\Release\</OutputPath>
    <DebugType>pdbonly</DebugType>
    <PlatformTarget>x86</PlatformTarget>
    <CodeAnalysisLogFile>..\..\output\Release\Bloom.exe.CodeAnalysisLog.xml</CodeAnalysisLogFile>
    <CodeAnalysisUseTypeNameInSuppression>true</CodeAnalysisUseTypeNameInSuppression>
    <CodeAnalysisModuleSuppressionsFile>GlobalSuppressions.cs</CodeAnalysisModuleSuppressionsFile>
    <ErrorReport>prompt</ErrorReport>
    <CodeAnalysisRuleSet>MinimumRecommendedRules.ruleset</CodeAnalysisRuleSet>
    <CodeAnalysisRuleSetDirectories>;C:\Program Files (x86)\Microsoft Visual Studio 10.0\Team Tools\Static Analysis Tools\\Rule Sets</CodeAnalysisRuleSetDirectories>
    <CodeAnalysisIgnoreBuiltInRuleSets>true</CodeAnalysisIgnoreBuiltInRuleSets>
    <CodeAnalysisRuleDirectories>;C:\Program Files (x86)\Microsoft Visual Studio 10.0\Team Tools\Static Analysis Tools\FxCop\\Rules</CodeAnalysisRuleDirectories>
    <CodeAnalysisIgnoreBuiltInRules>false</CodeAnalysisIgnoreBuiltInRules>
    <CodeAnalysisFailOnMissingRules>false</CodeAnalysisFailOnMissingRules>
    <WarningLevel>4</WarningLevel>
    <Optimize>false</Optimize>
  </PropertyGroup>
  <PropertyGroup>
    <OutputType>WinExe</OutputType>
  </PropertyGroup>
  <PropertyGroup>
    <RootNamespace>Bloom</RootNamespace>
  </PropertyGroup>
  <PropertyGroup>
    <ApplicationIcon>Resources\Bloom.ico</ApplicationIcon>
  </PropertyGroup>
  <PropertyGroup>
    <AssemblyName>Bloom</AssemblyName>
  </PropertyGroup>
  <ItemGroup>
    <Reference Include="Autofac">
      <HintPath>..\..\packages\Autofac.2.6.3.862\lib\NET35\Autofac.dll</HintPath>
    </Reference>
    <Reference Include="Autofac.Configuration">
      <HintPath>..\..\packages\Autofac.2.6.3.862\lib\NET35\Autofac.Configuration.dll</HintPath>
    </Reference>
    <Reference Include="AWSSDK">
      <HintPath>..\..\packages\AWSSDK.2.0.2.0\lib\net35\AWSSDK.dll</HintPath>
    </Reference>
    <Reference Include="Chorus">
      <HintPath>..\..\lib\dotnet\Chorus.exe</HintPath>
    </Reference>
    <Reference Include="Interop.Acrobat">
      <HintPath>..\..\lib\dotnet\Interop.Acrobat.dll</HintPath>
      <EmbedInteropTypes>True</EmbedInteropTypes>
    </Reference>
    <Reference Include="LibChorus">
      <HintPath>..\..\lib\dotnet\LibChorus.dll</HintPath>
    </Reference>
    <Reference Include="Microsoft.CSharp" />
    <Reference Include="NetSparkle.Net40">
      <HintPath>..\..\lib\dotnet\NetSparkle.Net40.dll</HintPath>
    </Reference>
    <Reference Include="PdfDroplet, Version=2.3.2.0, Culture=neutral, processorArchitecture=x86">
      <SpecificVersion>False</SpecificVersion>
      <HintPath>..\..\packages\PdfDroplet.2.3.2.0\lib\net40-Client\PdfDroplet.exe</HintPath>
    </Reference>
    <Reference Include="PdfSharp">
      <HintPath>..\..\lib\dotnet\PdfSharp.dll</HintPath>
    </Reference>
    <Reference Include="RestSharp">
      <HintPath>..\..\packages\RestSharp.104.4.0\lib\net4-client\RestSharp.dll</HintPath>
    </Reference>
    <Reference Include="System" />
    <Reference Include="System.ComponentModel.Composition" />
    <Reference Include="System.Core" />
    <Reference Include="System.Runtime.Serialization" />
    <Reference Include="System.Xml.Linq" />
    <Reference Include="System.Data.DataSetExtensions" />
    <Reference Include="System.Data" />
    <Reference Include="System.Deployment" />
    <Reference Include="System.Drawing" />
    <Reference Include="System.Windows.Forms" />
    <Reference Include="System.Xml" />
    <Reference Include="AeroWizard">
      <HintPath>..\..\lib\dotnet\AeroWizard.dll</HintPath>
    </Reference>
    <Reference Include="Analytics.NET">
      <HintPath>..\..\lib\Analytics.NET.dll</HintPath>
    </Reference>
    <Reference Include="AxInterop.AcroPDFLib">
      <HintPath>..\..\lib\dotnet\AxInterop.AcroPDFLib.dll</HintPath>
    </Reference>
    <Reference Include="DesktopAnalytics">
      <HintPath>..\..\lib\DesktopAnalytics.dll</HintPath>
    </Reference>
    <Reference Include="Interop.AcroPDFLib">
      <HintPath>..\..\lib\dotnet\Interop.AcroPDFLib.dll</HintPath>
    </Reference>
    <Reference Include="L10NSharp">
      <HintPath>..\..\lib\dotnet\L10NSharp.dll</HintPath>
    </Reference>
    <Reference Include="Newtonsoft.Json">
      <HintPath>..\..\packages\Newtonsoft.Json.5.0.5\lib\net40\Newtonsoft.Json.dll</HintPath>
    </Reference>
    <Reference Include="Palaso">
      <HintPath>..\..\lib\dotnet\Palaso.dll</HintPath>
    </Reference>
    <Reference Include="PalasoUIWindowsForms">
      <HintPath>..\..\lib\dotnet\PalasoUIWindowsForms.dll</HintPath>
    </Reference>
    <Reference Include="TidyManaged">
      <HintPath>..\..\lib\dotnet\TidyManaged.dll</HintPath>
    </Reference>
    <Reference Include="Ionic.Zip.Reduced">
      <HintPath>..\..\packages\DotNetZip.Reduced.1.9.1.8\lib\net20\Ionic.Zip.Reduced.dll</HintPath>
    </Reference>
    <Reference Include="Geckofx-Core">
      <HintPath>..\..\lib\dotnet\Geckofx-Core.dll</HintPath>
    </Reference>
    <Reference Include="Geckofx-Winforms">
      <HintPath>..\..\lib\dotnet\Geckofx-Winforms.dll</HintPath>
    </Reference>
  </ItemGroup>
  <ItemGroup>
    <Compile Include="ApplicationContainer.cs" />
    <Compile Include="BloomFileLocator.cs" />
    <Compile Include="Book\BookInfo.cs" />
    <Compile Include="Book\BookServer.cs" />
    <Compile Include="Book\CurrentEditableCollectionSelection.cs" />
    <Compile Include="Book\RuntimeInformationInjector.cs" />
    <Compile Include="Book\HtmlDom.cs" />
    <Compile Include="Book\BookData.cs" />
    <Compile Include="Book\ErrorBook.cs" />
    <Compile Include="Book\ImageUpdater.cs" />
    <Compile Include="Book\Layout.cs" />
    <Compile Include="Book\SizeAndOrientation.cs" />
    <Compile Include="Book\BookStarter.cs" />
    <Compile Include="Book\BookStorage.cs" />
    <Compile Include="Book\DataSet.cs" />
    <Compile Include="Book\StyleSheetLinkSorter.cs" />
    <Compile Include="Book\TranslationGroupManager.cs" />
    <Compile Include="Book\XMatterHelper.cs" />
    <Compile Include="Book\XMatterInfo.cs" />
    <Compile Include="Book\XMatterPackFinder.cs" />
    <Compile Include="CollectionTab\InDesignXmlInformationDialog.cs">
      <SubType>Form</SubType>
    </Compile>
    <Compile Include="CollectionTab\InDesignXmlInformationDialog.Designer.cs">
      <DependentUpon>InDesignXmlInformationDialog.cs</DependentUpon>
    </Compile>
    <Compile Include="Collection\NaturalSortComparer.cs" />
    <Compile Include="Edit\ConfirmRemovePageDialog.cs">
      <SubType>Form</SubType>
    </Compile>
    <Compile Include="Edit\ConfirmRemovePageDialog.designer.cs">
      <DependentUpon>ConfirmRemovePageDialog.cs</DependentUpon>
    </Compile>
    <Compile Include="CollectionTab\HistoryAndNotesDialog.cs">
      <SubType>Form</SubType>
    </Compile>
    <Compile Include="CollectionTab\HistoryAndNotesDialog.Designer.cs">
      <DependentUpon>HistoryAndNotesDialog.cs</DependentUpon>
    </Compile>
    <Compile Include="Edit\EditControlsModel.cs" />
    <Compile Include="Edit\EditControlsView.cs">
      <SubType>UserControl</SubType>
    </Compile>
    <Compile Include="Edit\EditControlsView.Designer.cs">
      <DependentUpon>EditControlsView.cs</DependentUpon>
    </Compile>
    <Compile Include="MiscUI\DontShowThisAgainButton.cs">
      <SubType>Component</SubType>
    </Compile>
    <Compile Include="MiscUI\DontShowThisAgainButton.Designer.cs">
      <DependentUpon>DontShowThisAgainButton.cs</DependentUpon>
    </Compile>
    <Compile Include="MiscUI\TipDialog.cs">
      <SubType>Form</SubType>
    </Compile>
    <Compile Include="MiscUI\TipDialog.designer.cs">
      <DependentUpon>TipDialog.cs</DependentUpon>
    </Compile>
    <Compile Include="Properties\Resources.Designer.cs">
      <AutoGen>True</AutoGen>
      <DesignTime>True</DesignTime>
      <DependentUpon>Resources.resx</DependentUpon>
    </Compile>
    <Compile Include="Publish\BloomLibraryPublishControl.cs">
      <SubType>UserControl</SubType>
    </Compile>
    <Compile Include="Publish\BloomLibraryPublishControl.Designer.cs">
      <DependentUpon>BloomLibraryPublishControl.cs</DependentUpon>
    </Compile>
    <Compile Include="Publish\BulkUploadProgressDlg.cs">
      <SubType>Form</SubType>
    </Compile>
    <Compile Include="Publish\BulkUploadProgressDlg.Designer.cs">
      <DependentUpon>BulkUploadProgressDlg.cs</DependentUpon>
    </Compile>
    <Compile Include="Publish\SHRP_TeachersGuideExtension.cs" />
    <Compile Include="Publish\SHRP_PupilBookExtension.cs" />
    <Compile Include="Registration\RegistrationDialog.cs">
      <SubType>Form</SubType>
    </Compile>
    <Compile Include="Registration\RegistrationDialog.Designer.cs">
      <DependentUpon>RegistrationDialog.cs</DependentUpon>
    </Compile>
    <Compile Include="SendReceive\SendReceiver.cs" />
    <Compile Include="SendReceive\BloomChorusRules.cs" />
    <Compile Include="ToPalaso\BetterSplitContainer.cs">
      <SubType>Component</SubType>
    </Compile>
    <Compile Include="ToPalaso\BetterSplitContainer.Designer.cs">
      <DependentUpon>BetterSplitContainer.cs</DependentUpon>
    </Compile>
    <Compile Include="ToPalaso\MessageLabelProgress.cs">
      <SubType>Component</SubType>
    </Compile>
    <Compile Include="ToPalaso\ProgressDialogForeground.cs">
      <SubType>Form</SubType>
    </Compile>
    <Compile Include="ToPalaso\ProgressDialogForeground.Designer.cs">
      <DependentUpon>ProgressDialogForeground.cs</DependentUpon>
    </Compile>
    <Compile Include="Edit\FlowThumbNailList.cs">
      <SubType>UserControl</SubType>
    </Compile>
    <Compile Include="Edit\FlowThumbNailList.Designer.cs">
      <DependentUpon>FlowThumbNailList.cs</DependentUpon>
    </Compile>
    <Compile Include="ToPalaso\ProgressDialogBackground.cs">
      <SubType>Form</SubType>
    </Compile>
    <Compile Include="ToPalaso\ProgressDialogBackground.Designer.cs">
      <DependentUpon>ProgressDialogBackground.cs</DependentUpon>
    </Compile>
    <Compile Include="HelpLauncher.cs" />
    <Compile Include="Collection\BloomPack\BloomPackInstallDialog.cs">
      <SubType>Form</SubType>
    </Compile>
    <Compile Include="Collection\BloomPack\BloomPackInstallDialog.Designer.cs">
      <DependentUpon>BloomPackInstallDialog.cs</DependentUpon>
    </Compile>
    <Compile Include="HtmlLabel.cs">
      <SubType>UserControl</SubType>
    </Compile>
    <Compile Include="HtmlLabel.Designer.cs">
      <DependentUpon>HtmlLabel.cs</DependentUpon>
    </Compile>
    <Compile Include="ImageProcessing\LowResImageCache.cs" />
    <Compile Include="CollectionTab\IBloomTabArea.cs" />
    <Compile Include="CollectionTab\ListHeader.cs">
      <SubType>UserControl</SubType>
    </Compile>
    <Compile Include="CollectionTab\ListHeader.Designer.cs">
      <DependentUpon>ListHeader.cs</DependentUpon>
    </Compile>
    <Compile Include="Collection\ShortcutMaker.cs" />
    <Compile Include="CollectionCreating\LanguageLocationControl.cs">
      <SubType>UserControl</SubType>
    </Compile>
    <Compile Include="CollectionCreating\LanguageLocationControl.Designer.cs">
      <DependentUpon>LanguageLocationControl.cs</DependentUpon>
    </Compile>
    <Compile Include="CollectionCreating\LanguageIdControl.cs">
      <SubType>UserControl</SubType>
    </Compile>
    <Compile Include="CollectionCreating\LanguageIdControl.Designer.cs">
      <DependentUpon>LanguageIdControl.cs</DependentUpon>
    </Compile>
    <Compile Include="CollectionCreating\CollectionNameControl.cs">
      <SubType>UserControl</SubType>
    </Compile>
    <Compile Include="CollectionCreating\CollectionNameControl.Designer.cs">
      <DependentUpon>CollectionNameControl.cs</DependentUpon>
    </Compile>
    <Compile Include="CollectionCreating\NewCollectionWizard.cs">
      <SubType>Form</SubType>
    </Compile>
    <Compile Include="CollectionCreating\NewCollectionWizard.Designer.cs">
      <DependentUpon>NewCollectionWizard.cs</DependentUpon>
    </Compile>
    <Compile Include="Palette.cs" />
    <Compile Include="SimpleMessageDialog.cs">
      <SubType>Form</SubType>
    </Compile>
    <Compile Include="SimpleMessageDialog.Designer.cs">
      <DependentUpon>SimpleMessageDialog.cs</DependentUpon>
    </Compile>
    <Compile Include="ToPalaso\BetterToolTip.cs">
      <SubType>Component</SubType>
    </Compile>
    <Compile Include="ToPalaso\BetterTooltipTransparentOverlay.cs">
      <SubType>Component</SubType>
    </Compile>
<<<<<<< HEAD
    <Compile Include="ImageProcessing\ImageServer.cs" />
=======
    <Compile Include="ImageProcessing\ImageServer.cs">
      <SubType>Component</SubType>
    </Compile>
    <Compile Include="UpdateVersionTable.cs" />
>>>>>>> 245439af
    <Compile Include="Wizard\WinForms\WizardControl.cs">
      <SubType>Component</SubType>
    </Compile>
    <Compile Include="Wizard\WinForms\WizardPage.cs">
      <SubType>Component</SubType>
    </Compile>
    <Compile Include="Wizard\WizardAdapterControl.cs">
      <SubType>Component</SubType>
    </Compile>
    <Compile Include="WebLibraryIntegration\BloomLinkArgs.cs" />
    <Compile Include="WebLibraryIntegration\BloomParseClient.cs" />
    <Compile Include="WebLibraryIntegration\BloomS3Client.cs" />
    <Compile Include="WebLibraryIntegration\BookDownloadedEventArgs.cs" />
    <Compile Include="WebLibraryIntegration\BookTransfer.cs" />
    <Compile Include="WebLibraryIntegration\KeyManager.cs" />
    <Compile Include="WebLibraryIntegration\LoginDialog.cs">
      <SubType>Form</SubType>
    </Compile>
    <Compile Include="WebLibraryIntegration\LoginDialog.Designer.cs">
      <DependentUpon>LoginDialog.cs</DependentUpon>
    </Compile>
    <Compile Include="WebLibraryIntegration\OrderList.cs" />
    <Compile Include="WebLibraryIntegration\OverwriteWarningDialog.cs">
      <SubType>Form</SubType>
    </Compile>
    <Compile Include="WebLibraryIntegration\OverwriteWarningDialog.Designer.cs">
      <DependentUpon>OverwriteWarningDialog.cs</DependentUpon>
    </Compile>
    <Compile Include="Workspace\FeedbackDialog.cs">
      <SubType>Form</SubType>
    </Compile>
    <Compile Include="Workspace\FeedbackDialog.Designer.cs">
      <DependentUpon>FeedbackDialog.cs</DependentUpon>
    </Compile>
    <Compile Include="web\BloomServer.cs" />
    <Compile Include="web\WebLibraryView.cs">
      <SubType>UserControl</SubType>
    </Compile>
    <Compile Include="web\WebLibraryView.Designer.cs">
      <DependentUpon>WebLibraryView.cs</DependentUpon>
    </Compile>
    <Compile Include="Edit\ConfigurationDialog.cs">
      <SubType>Form</SubType>
    </Compile>
    <Compile Include="Edit\ConfigurationDialog.Designer.cs">
      <DependentUpon>ConfigurationDialog.cs</DependentUpon>
    </Compile>
    <Compile Include="Edit\Configurator.cs" />
    <Compile Include="Browser.cs">
      <SubType>UserControl</SubType>
    </Compile>
    <Compile Include="Browser.Designer.cs">
      <DependentUpon>Browser.cs</DependentUpon>
    </Compile>
    <Compile Include="Command.cs" />
    <Compile Include="Edit\DynamicJson.cs" />
    <Compile Include="Edit\JSONUtils.cs" />
    <Compile Include="Edit\PageEditingModel.cs" />
    <Compile Include="Edit\PlaceHolderPage.cs" />
    <Compile Include="Edit\SourceTextControl.cs">
      <SubType>UserControl</SubType>
    </Compile>
    <Compile Include="Edit\SourceTextControl.Designer.cs">
      <DependentUpon>SourceTextControl.cs</DependentUpon>
    </Compile>
    <Compile Include="LanguageSettings.cs" />
    <Compile Include="CollectionTab\FlyingImage.cs">
      <SubType>Component</SubType>
    </Compile>
    <Compile Include="Collection\CollectionSettingsDialog.cs">
      <SubType>Form</SubType>
    </Compile>
    <Compile Include="Collection\CollectionSettingsDialog.Designer.cs">
      <DependentUpon>CollectionSettingsDialog.cs</DependentUpon>
    </Compile>
    <Compile Include="ProjectContext.cs" />
    <Compile Include="Collection\CollectionSettings.cs" />
    <Compile Include="Publish\PdfMaker.cs" />
    <Compile Include="Publish\PublishModel.cs" />
    <Compile Include="ResolveShortcut.cs" />
    <Compile Include="SplashScreen.cs">
      <SubType>Form</SubType>
    </Compile>
    <Compile Include="SplashScreen.Designer.cs">
      <DependentUpon>SplashScreen.cs</DependentUpon>
    </Compile>
    <Compile Include="CollectionCreating\KindOfCollectionControl.cs">
      <SubType>UserControl</SubType>
    </Compile>
    <Compile Include="CollectionCreating\KindOfCollectionControl.Designer.cs">
      <DependentUpon>KindOfCollectionControl.cs</DependentUpon>
    </Compile>
    <Compile Include="CollectionChoosing\MostRecentPathsList.cs" />
    <Compile Include="CollectionChoosing\OpenCreateCloneControl.cs">
      <SubType>UserControl</SubType>
    </Compile>
    <Compile Include="CollectionChoosing\OpenCreateCloneControl.designer.cs">
      <DependentUpon>OpenCreateCloneControl.cs</DependentUpon>
    </Compile>
    <Compile Include="CollectionChoosing\OpenAndCreateCollectionDialog.cs">
      <SubType>Form</SubType>
    </Compile>
    <Compile Include="CollectionChoosing\OpenAndCreateCollectionDialog.Designer.cs">
      <DependentUpon>OpenAndCreateCollectionDialog.cs</DependentUpon>
    </Compile>
    <Compile Include="Edit\PageSelection.cs" />
    <Compile Include="Edit\EditingModel.cs" />
    <Compile Include="Edit\EditingView.cs">
      <SubType>UserControl</SubType>
    </Compile>
    <Compile Include="Edit\EditingView.Designer.cs">
      <DependentUpon>EditingView.cs</DependentUpon>
    </Compile>
    <Compile Include="Edit\ThumbNailList.cs">
      <SubType>UserControl</SubType>
    </Compile>
    <Compile Include="Edit\ThumbNailList.Designer.cs">
      <DependentUpon>ThumbNailList.cs</DependentUpon>
    </Compile>
    <Compile Include="Event.cs" />
    <Compile Include="Book\Book.cs" />
    <Compile Include="HtmlThumbNailer.cs" />
    <Compile Include="Collection\BookCollection.cs" />
    <Compile Include="Book\BookSelection.cs" />
    <Compile Include="CollectionTab\LibraryListView.cs">
      <SubType>UserControl</SubType>
    </Compile>
    <Compile Include="CollectionTab\LibraryListView.Designer.cs">
      <DependentUpon>LibraryListView.cs</DependentUpon>
    </Compile>
    <Compile Include="CollectionTab\LibraryModel.cs" />
    <Compile Include="CollectionTab\LibraryView.cs">
      <SubType>UserControl</SubType>
    </Compile>
    <Compile Include="CollectionTab\LibraryView.Designer.cs">
      <DependentUpon>LibraryView.cs</DependentUpon>
    </Compile>
    <Compile Include="Edit\PageListView.cs">
      <SubType>UserControl</SubType>
    </Compile>
    <Compile Include="Edit\PageListView.Designer.cs">
      <DependentUpon>PageListView.cs</DependentUpon>
    </Compile>
    <Compile Include="Book\Page.cs" />
    <Compile Include="TempFiles.cs" />
    <Compile Include="SourceCollectionsList.cs" />
    <Compile Include="Workspace\TabStrip.cs">
      <SubType>Component</SubType>
    </Compile>
    <Compile Include="Workspace\TabStripRenderer.cs" />
    <Compile Include="Workspace\WorkspaceModel.cs" />
    <Compile Include="Publish\PublishView.cs">
      <SubType>UserControl</SubType>
    </Compile>
    <Compile Include="Publish\PublishView.Designer.cs">
      <DependentUpon>PublishView.cs</DependentUpon>
    </Compile>
    <Compile Include="Program.cs" />
    <Compile Include="Workspace\WorkspaceView.cs">
      <SubType>UserControl</SubType>
    </Compile>
    <Compile Include="Workspace\WorkspaceView.Designer.cs">
      <DependentUpon>WorkspaceView.cs</DependentUpon>
    </Compile>
    <Compile Include="Properties\AssemblyInfo.cs" />
    <EmbeddedResource Include="Browser.resx">
      <DependentUpon>Browser.cs</DependentUpon>
      <SubType>Designer</SubType>
    </EmbeddedResource>
    <EmbeddedResource Include="CollectionTab\InDesignXmlInformationDialog.resx">
      <DependentUpon>InDesignXmlInformationDialog.cs</DependentUpon>
    </EmbeddedResource>
    <EmbeddedResource Include="Edit\ConfirmRemovePageDialog.resx">
      <DependentUpon>ConfirmRemovePageDialog.cs</DependentUpon>
    </EmbeddedResource>
    <EmbeddedResource Include="Collection\BloomPack\BloomPackInstallDialog.resx">
      <DependentUpon>BloomPackInstallDialog.cs</DependentUpon>
      <SubType>Designer</SubType>
    </EmbeddedResource>
    <EmbeddedResource Include="CollectionTab\HistoryAndNotesDialog.resx">
      <DependentUpon>HistoryAndNotesDialog.cs</DependentUpon>
    </EmbeddedResource>
    <EmbeddedResource Include="MiscUI\TipDialog.resx">
      <DependentUpon>TipDialog.cs</DependentUpon>
    </EmbeddedResource>
    <EmbeddedResource Include="Publish\BloomLibraryPublishControl.resx">
      <DependentUpon>BloomLibraryPublishControl.cs</DependentUpon>
    </EmbeddedResource>
    <EmbeddedResource Include="Publish\BulkUploadProgressDlg.resx">
      <DependentUpon>BulkUploadProgressDlg.cs</DependentUpon>
    </EmbeddedResource>
    <EmbeddedResource Include="Registration\RegistrationDialog.resx">
      <DependentUpon>RegistrationDialog.cs</DependentUpon>
    </EmbeddedResource>
    <EmbeddedResource Include="ToPalaso\BetterSplitContainer.resx">
      <DependentUpon>BetterSplitContainer.cs</DependentUpon>
    </EmbeddedResource>
    <EmbeddedResource Include="ToPalaso\ProgressDialogForeground.resx">
      <DependentUpon>ProgressDialogForeground.cs</DependentUpon>
    </EmbeddedResource>
    <EmbeddedResource Include="Edit\FlowThumbNailList.resx">
      <DependentUpon>FlowThumbNailList.cs</DependentUpon>
    </EmbeddedResource>
    <EmbeddedResource Include="ToPalaso\ProgressDialogBackground.resx">
      <DependentUpon>ProgressDialogBackground.cs</DependentUpon>
    </EmbeddedResource>
    <EmbeddedResource Include="HtmlLabel.resx">
      <DependentUpon>HtmlLabel.cs</DependentUpon>
    </EmbeddedResource>
    <EmbeddedResource Include="CollectionTab\ListHeader.resx">
      <DependentUpon>ListHeader.cs</DependentUpon>
    </EmbeddedResource>
    <EmbeddedResource Include="CollectionCreating\LanguageLocationControl.resx">
      <DependentUpon>LanguageLocationControl.cs</DependentUpon>
    </EmbeddedResource>
    <EmbeddedResource Include="CollectionCreating\LanguageIdControl.resx">
      <DependentUpon>LanguageIdControl.cs</DependentUpon>
    </EmbeddedResource>
    <EmbeddedResource Include="CollectionCreating\CollectionNameControl.resx">
      <DependentUpon>CollectionNameControl.cs</DependentUpon>
    </EmbeddedResource>
    <EmbeddedResource Include="CollectionCreating\NewCollectionWizard.resx">
      <DependentUpon>NewCollectionWizard.cs</DependentUpon>
    </EmbeddedResource>
    <EmbeddedResource Include="SimpleMessageDialog.resx">
      <DependentUpon>SimpleMessageDialog.cs</DependentUpon>
    </EmbeddedResource>
    <EmbeddedResource Include="WebLibraryIntegration\LoginDialog.resx">
      <DependentUpon>LoginDialog.cs</DependentUpon>
    </EmbeddedResource>
    <EmbeddedResource Include="WebLibraryIntegration\OverwriteWarningDialog.resx">
      <DependentUpon>OverwriteWarningDialog.cs</DependentUpon>
    </EmbeddedResource>
    <EmbeddedResource Include="Workspace\FeedbackDialog.resx">
      <DependentUpon>FeedbackDialog.cs</DependentUpon>
    </EmbeddedResource>
    <EmbeddedResource Include="web\WebLibraryView.resx">
      <DependentUpon>WebLibraryView.cs</DependentUpon>
    </EmbeddedResource>
    <EmbeddedResource Include="Edit\ConfigurationDialog.resx">
      <DependentUpon>ConfigurationDialog.cs</DependentUpon>
    </EmbeddedResource>
    <EmbeddedResource Include="Edit\EditingView.resx">
      <DependentUpon>EditingView.cs</DependentUpon>
    </EmbeddedResource>
    <EmbeddedResource Include="Edit\SourceTextControl.resx">
      <DependentUpon>SourceTextControl.cs</DependentUpon>
    </EmbeddedResource>
    <EmbeddedResource Include="Edit\ThumbNailList.resx">
      <DependentUpon>ThumbNailList.cs</DependentUpon>
    </EmbeddedResource>
    <EmbeddedResource Include="CollectionTab\LibraryListView.resx">
      <DependentUpon>LibraryListView.cs</DependentUpon>
    </EmbeddedResource>
    <EmbeddedResource Include="CollectionTab\LibraryView.resx">
      <DependentUpon>LibraryView.cs</DependentUpon>
    </EmbeddedResource>
    <EmbeddedResource Include="Edit\PageListView.resx">
      <DependentUpon>PageListView.cs</DependentUpon>
      <SubType>Designer</SubType>
    </EmbeddedResource>
    <EmbeddedResource Include="Collection\CollectionSettingsDialog.resx">
      <DependentUpon>CollectionSettingsDialog.cs</DependentUpon>
    </EmbeddedResource>
    <EmbeddedResource Include="Publish\PublishView.resx">
      <DependentUpon>PublishView.cs</DependentUpon>
      <SubType>Designer</SubType>
    </EmbeddedResource>
    <EmbeddedResource Include="Workspace\WorkspaceView.resx">
      <DependentUpon>WorkspaceView.cs</DependentUpon>
      <SubType>Designer</SubType>
    </EmbeddedResource>
    <EmbeddedResource Include="Properties\Resources.resx">
      <Generator>ResXFileCodeGenerator</Generator>
      <SubType>Designer</SubType>
      <LastGenOutput>Resources.Designer.cs</LastGenOutput>
    </EmbeddedResource>
    <EmbeddedResource Include="Shell.resx">
      <DependentUpon>Shell.cs</DependentUpon>
    </EmbeddedResource>
    <EmbeddedResource Include="CollectionTab\LibraryBookView.resx">
      <DependentUpon>LibraryBookView.cs</DependentUpon>
    </EmbeddedResource>
    <EmbeddedResource Include="Edit\TemplatePagesView.resx">
      <DependentUpon>TemplatePagesView.cs</DependentUpon>
      <SubType>Designer</SubType>
    </EmbeddedResource>
    <EmbeddedResource Include="SplashScreen.resx">
      <DependentUpon>SplashScreen.cs</DependentUpon>
    </EmbeddedResource>
    <EmbeddedResource Include="CollectionCreating\KindOfCollectionControl.resx">
      <DependentUpon>KindOfCollectionControl.cs</DependentUpon>
      <SubType>Designer</SubType>
    </EmbeddedResource>
    <EmbeddedResource Include="CollectionChoosing\OpenCreateCloneControl.resx">
      <DependentUpon>OpenCreateCloneControl.cs</DependentUpon>
    </EmbeddedResource>
    <EmbeddedResource Include="CollectionChoosing\OpenAndCreateCollectionDialog.resx">
      <DependentUpon>OpenAndCreateCollectionDialog.cs</DependentUpon>
      <SubType>Designer</SubType>
    </EmbeddedResource>
    <None Include="app.manifest">
      <SubType>Designer</SubType>
    </None>
    <None Include="ClassDiagram1.cd" />
    <None Include="packages.config">
      <SubType>Designer</SubType>
    </None>
    <None Include="Properties\Settings.settings">
      <Generator>PublicSettingsSingleFileGenerator</Generator>
      <LastGenOutput>Settings.Designer.cs</LastGenOutput>
    </None>
    <Compile Include="Properties\Settings.Designer.cs">
      <AutoGen>True</AutoGen>
      <DependentUpon>Settings.settings</DependentUpon>
      <DesignTimeSharedInput>True</DesignTimeSharedInput>
    </Compile>
    <Compile Include="Shell.cs">
      <SubType>Form</SubType>
    </Compile>
    <Compile Include="Shell.Designer.cs">
      <DependentUpon>Shell.cs</DependentUpon>
    </Compile>
    <Compile Include="StyleSheetService.cs" />
    <Compile Include="CollectionTab\LibraryBookView.cs">
      <SubType>UserControl</SubType>
    </Compile>
    <Compile Include="CollectionTab\LibraryBookView.Designer.cs">
      <DependentUpon>LibraryBookView.cs</DependentUpon>
    </Compile>
    <Compile Include="Edit\TemplatePagesView.cs">
      <SubType>UserControl</SubType>
    </Compile>
    <Compile Include="Edit\TemplatePagesView.Designer.cs">
      <DependentUpon>TemplatePagesView.cs</DependentUpon>
    </Compile>
    <Compile Include="XmlHtmlConverter.cs" />
    <None Include="..\..\lib\dotnet\Geckofx-Core.dll.config">
      <Link>Geckofx-Core.dll.config</Link>
      <CopyToOutputDirectory>PreserveNewest</CopyToOutputDirectory>
      <Gettext-ScanForTranslations>False</Gettext-ScanForTranslations>
    </None>
    <None Include="..\..\lib\dotnet\libgeckofix.so" Condition="'$(OS)'=='Unix'">
      <Link>libgeckofix.so</Link>
      <CopyToOutputDirectory>PreserveNewest</CopyToOutputDirectory>
      <Gettext-ScanForTranslations>False</Gettext-ScanForTranslations>
    </None>
    <Compile Include="web\IRequestInfo.cs" />
    <Compile Include="web\RequestInfo.cs" />
    <Compile Include="web\ServerBase.cs" />
    <Compile Include="web\WebClientWithTimeout.cs">
      <SubType>Component</SubType>
    </Compile>
    <Compile Include="web\EnhancedImageServer.cs" />
    <None Include="..\..\lib\dotnet\NDesk.DBus.dll" Condition="'$(OS)'=='Unix'">
      <Link>NDesk.DBus.dll</Link>
      <CopyToOutputDirectory>PreserveNewest</CopyToOutputDirectory>
    </None>
    <None Include="..\..\lib\dotnet\NDesk.DBus.dll.config" Condition="'$(OS)'=='Unix'">
      <Link>NDesk.DBus.dll.config</Link>
      <CopyToOutputDirectory>PreserveNewest</CopyToOutputDirectory>
    </None>
  </ItemGroup>
  <ItemGroup>
    <None Include="Resources\Bloom.ico" />
  </ItemGroup>
  <ItemGroup>
    <None Include="Resources\Logo27x32.png" />
  </ItemGroup>
  <ItemGroup>
    <None Include="app.config">
      <SubType>Designer</SubType>
    </None>
    <None Include="Resources\x-office-document.png" />
  </ItemGroup>
  <ItemGroup>
    <None Include="Resources\WelcomeHeader.png" />
  </ItemGroup>
  <ItemGroup>
    <None Include="Resources\menuButton.png" />
  </ItemGroup>
  <ItemGroup>
    <None Include="Resources\booklet70x70.png" />
  </ItemGroup>
  <ItemGroup>
    <None Include="Resources\bookletA5Horizontal70x70.png" />
  </ItemGroup>
  <ItemGroup>
    <None Include="Resources\A5Landscapel70Wide.png" />
  </ItemGroup>
  <ItemGroup>
    <None Include="Resources\A5Portraitl70Tall.png" />
  </ItemGroup>
  <ItemGroup>
    <None Include="Resources\DeleteMessageBoxButtonImage.png" />
  </ItemGroup>
  <ItemGroup>
    <None Include="Resources\DeleteMessageBoxImage.png" />
  </ItemGroup>
  <ItemGroup>
    <None Include="Resources\RecycleBin.png" />
  </ItemGroup>
  <ItemGroup>
    <None Include="Resources\newBook.png" />
  </ItemGroup>
  <ItemGroup>
    <None Include="Resources\info16x16.png" />
  </ItemGroup>
  <ItemGroup>
    <None Include="Resources\open.png" />
  </ItemGroup>
  <ItemGroup>
    <None Include="Resources\edit.png" />
  </ItemGroup>
  <ItemGroup>
    <None Include="Resources\Error70x70.png" />
  </ItemGroup>
  <ItemGroup>
    <None Include="Resources\settings.png" />
  </ItemGroup>
  <ItemGroup>
    <None Include="Resources\spinner.gif" />
  </ItemGroup>
  <ItemGroup>
    <None Include="Resources\pagePlaceHolder.png" />
  </ItemGroup>
  <ItemGroup>
    <None Include="Resources\uservoice16x16.png" />
  </ItemGroup>
  <ItemGroup>
    <None Include="Resources\construction.png" />
  </ItemGroup>
  <ItemGroup>
    <BootstrapperPackage Include=".NETFramework,Version=v4.0">
      <Visible>False</Visible>
      <ProductName>Microsoft .NET Framework 4 %28x86 and x64%29</ProductName>
      <Install>true</Install>
    </BootstrapperPackage>
    <BootstrapperPackage Include="Microsoft.Net.Client.3.5">
      <Visible>False</Visible>
      <ProductName>.NET Framework 3.5 SP1 Client Profile</ProductName>
      <Install>false</Install>
    </BootstrapperPackage>
    <BootstrapperPackage Include="Microsoft.Net.Framework.3.5.SP1">
      <Visible>False</Visible>
      <ProductName>.NET Framework 3.5 SP1</ProductName>
      <Install>false</Install>
    </BootstrapperPackage>
    <BootstrapperPackage Include="Microsoft.Windows.Installer.3.1">
      <Visible>False</Visible>
      <ProductName>Windows Installer 3.1</ProductName>
      <Install>true</Install>
    </BootstrapperPackage>
  </ItemGroup>
  <ItemGroup>
    <None Include="Resources\Favicon16x16.png" />
  </ItemGroup>
  <ItemGroup>
    <None Include="Resources\library16x16.png" />
  </ItemGroup>
  <ItemGroup>
    <None Include="Resources\library32x32.png" />
  </ItemGroup>
  <ItemGroup>
    <None Include="Resources\settings16x16.png" />
  </ItemGroup>
  <ItemGroup>
    <None Include="Resources\settings32x32.png" />
  </ItemGroup>
  <ItemGroup>
    <None Include="Resources\settings24x24.png" />
  </ItemGroup>
  <ItemGroup>
    <None Include="Resources\feedback24x24.png" />
  </ItemGroup>
  <ItemGroup>
    <None Include="Resources\OpenCreateLibrary24x24.png" />
  </ItemGroup>
  <ItemGroup>
    <None Include="Resources\help24x24.png" />
  </ItemGroup>
  <ItemGroup>
    <None Include="Resources\publish32x32.png" />
  </ItemGroup>
  <ItemGroup>
    <None Include="Resources\helpTab32x32.png" />
  </ItemGroup>
  <ItemGroup>
    <None Include="Resources\Usb.png" />
  </ItemGroup>
  <ItemGroup>
    <None Include="Resources\print.png" />
  </ItemGroup>
  <ItemGroup>
    <None Include="Resources\coverOnly.png" />
  </ItemGroup>
  <ItemGroup>
    <None Include="Resources\insideBookletPages.png" />
  </ItemGroup>
  <ItemGroup>
    <None Include="Resources\simplePages.png" />
  </ItemGroup>
  <ItemGroup>
    <None Include="Resources\deletePage16x16.png" />
  </ItemGroup>
  <ItemGroup>
    <None Include="Resources\deletePage24x24.png" />
  </ItemGroup>
  <ItemGroup>
    <None Include="Resources\Cut16x16.png" />
  </ItemGroup>
  <ItemGroup>
    <None Include="Resources\Copy16x16.png" />
  </ItemGroup>
  <ItemGroup>
    <None Include="Resources\Paste16x16.png" />
  </ItemGroup>
  <ItemGroup>
    <None Include="Resources\Undo16x16.png" />
  </ItemGroup>
  <ItemGroup>
    <None Include="Resources\paste24x24.png" />
  </ItemGroup>
  <ItemGroup>
    <None Include="Resources\paste32x32.png" />
  </ItemGroup>
  <ItemGroup>
    <None Include="Resources\undo32x32.png" />
  </ItemGroup>
  <ItemGroup>
    <None Include="Resources\newLibrary32x32.png" />
  </ItemGroup>
  <ItemGroup>
    <None Include="Resources\newBook1.png" />
  </ItemGroup>
  <ItemGroup>
    <None Include="Resources\LogoForSplashScreen.png" />
  </ItemGroup>
  <ItemGroup>
    <None Include="Resources\LogoForLibraryChoosingDialog.png" />
  </ItemGroup>
  <ItemGroup>
    <None Include="Resources\BloomPack64x64.png" />
  </ItemGroup>
  <ItemGroup>
    <None Include="Resources\Error70x701.png" />
  </ItemGroup>
  <ItemGroup>
    <None Include="Resources\copyDisable16x16.png" />
  </ItemGroup>
  <ItemGroup>
    <None Include="Resources\pasteDisabled32x32.png" />
  </ItemGroup>
  <ItemGroup>
    <None Include="Resources\copyDisable16x161.png" />
  </ItemGroup>
  <ItemGroup>
    <None Include="Resources\undoDisabled32x32.png" />
  </ItemGroup>
  <ItemGroup>
    <None Include="Resources\DeletePageDisabled24x24.png" />
  </ItemGroup>
  <ItemGroup>
    <None Include="Resources\DeletePageDisabled32x32.png" />
  </ItemGroup>
  <ItemGroup>
    <None Include="Resources\DeletePage32x32.png" />
  </ItemGroup>
  <ItemGroup>
    <None Include="Resources\cutDisable16x16.png" />
  </ItemGroup>
  <ItemGroup>
    <COMReference Include="IWshRuntimeLibrary">
      <Guid>{F935DC20-1CF0-11D0-ADB9-00C04FD58A0B}</Guid>
      <VersionMajor>1</VersionMajor>
      <VersionMinor>0</VersionMinor>
      <Lcid>0</Lcid>
      <WrapperTool>tlbimp</WrapperTool>
      <Isolated>False</Isolated>
      <EmbedInteropTypes>False</EmbedInteropTypes>
    </COMReference>
  </ItemGroup>
  <ItemGroup>
    <None Include="Resources\PackageFlat32x32.png" />
  </ItemGroup>
  <ItemGroup>
    <None Include="Resources\PackageFlat48x47.png" />
  </ItemGroup>
  <ItemGroup>
    <None Include="Resources\delete-wordLarge.png" />
  </ItemGroup>
  <ItemGroup>
    <None Include="Resources\uservoice16x161.png" />
  </ItemGroup>
  <ItemGroup>
    <None Include="Resources\pdf16x16.png" />
  </ItemGroup>
  <ItemGroup>
    <None Include="Resources\multilingualSettings.png" />
  </ItemGroup>
  <ItemGroup>
    <None Include="Resources\thumbnail.png" />
  </ItemGroup>
  <ItemGroup>
    <None Include="Resources\sad_large.png" />
    <None Include="Resources\sendreceiveToolbarButton.png" />
    <None Include="Resources\PackageFlat.png" />
    <None Include="Resources\cloneFromChorusHub.png" />
    <None Include="Resources\cloneFromInternet.png" />
    <None Include="Resources\cloneFromUsb.png" />
    <None Include="Resources\placeHolderBookThumbnail.png" />
    <None Include="Resources\cropMarks.png" />
    <None Include="Resources\SILLogoBlue132x184.png" />
    <None Include="Resources\sil logo on dark 132x127.png" />
    <None Include="Resources\BloomLargeOnWhite.png" />
    <None Include="Resources\SILBlueWithTagline100x140.png" />
    <None Include="Resources\SILBlueWithTagline101x141.png" />
    <None Include="Resources\SILBlueWithTagline102x142.png" />
    <None Include="Resources\SILInBlueNoTagLineWithTrademark100x50.png" />
    <None Include="Resources\SILInBlueNoTagLineWithTrademark100x113.png" />
    <None Include="Resources\SILInBlueNoTagLineWithTrademark80x90.png" />
    <None Include="Resources\BloomDarkGrey300-ish.png" />
    <None Include="Resources\SILInBlue76.png" />
    <None Include="Resources\SILInBlue100.png" />
    <None Include="Resources\SIL_Logo_FadedBlue_Small_Transparent.png" />
    <None Include="Resources\SIL_Logo_Blue_Smaller_Transparent.png" />
    <None Include="Resources\cloud.png" />
    <None Include="Resources\upload.png" />
    <Content Include="Scripts\jquery-1.7.2-vsdoc.js" />
    <Content Include="Scripts\jquery-1.7.2.js" />
    <Content Include="Scripts\jquery-1.7.2.min.js" />
  </ItemGroup>
  <ItemGroup>
    <WCFMetadata Include="Service References\" />
  </ItemGroup>
  <ItemGroup />
  <Import Project="$(MSBuildToolsPath)\Microsoft.CSharp.targets" />
  <PropertyGroup>
    <PostBuildEvent Condition="'$(OS)'=='Windows_NT'">
copy /Y "$(SolutionDir)\lib\msvcr100.dll" $(OutDir)
copy /Y "$(SolutionDir)\lib\libtidy.dll" $(OutDir)
copy /Y "$(SolutionDir)\lib\dotnet\Interop.AcroPDFLib.dll" $(OutDir)
copy /Y "$(SolutionDir)\lib\dotnet\Interop.Acrobat.dll" $(OutDir)
</PostBuildEvent>
  </PropertyGroup>
  <Import Project="$(SolutionDir)\.nuget\NuGet.targets" Condition="Exists('$(SolutionDir)\.nuget\NuGet.targets')" />
  <!-- To modify your build process, add your task inside one of the targets below and uncomment it.
       Other similar extension points exist, see Microsoft.Common.targets.
  <Target Name="BeforeBuild">
  </Target>
  -->
  <Target Name="AfterBuild">
    <Copy SourceFiles="../../lib/dotnet/TidyManaged.dll.config" DestinationFolder="$(OutDir)" Condition="'$(OS)'!='Windows_NT'" />
  </Target>
</Project><|MERGE_RESOLUTION|>--- conflicted
+++ resolved
@@ -315,14 +315,10 @@
     <Compile Include="ToPalaso\BetterTooltipTransparentOverlay.cs">
       <SubType>Component</SubType>
     </Compile>
-<<<<<<< HEAD
-    <Compile Include="ImageProcessing\ImageServer.cs" />
-=======
     <Compile Include="ImageProcessing\ImageServer.cs">
       <SubType>Component</SubType>
     </Compile>
     <Compile Include="UpdateVersionTable.cs" />
->>>>>>> 245439af
     <Compile Include="Wizard\WinForms\WizardControl.cs">
       <SubType>Component</SubType>
     </Compile>
