--- conflicted
+++ resolved
@@ -315,17 +315,14 @@
     <Compile Include="Edit\TalkingBookTool.cs" />
     <Compile Include="Edit\ToolboxView.cs" />
     <Compile Include="ElementProxy.cs" />
-<<<<<<< HEAD
+    <Compile Include="MiscUI\InstallationFailedDialog.cs">
+      <SubType>Form</SubType>
+    </Compile>
+    <Compile Include="MiscUI\InstallationFailedDialog.Designer.cs">
+      <DependentUpon>InstallationFailedDialog.cs</DependentUpon>
+    </Compile>
     <Compile Include="Publish\AudioProcessor.cs" />
     <Compile Include="Publish\ElectronicPublishView.cs" />
-=======
-    <Compile Include="MiscUI\InstallationFailedDialog.cs">
-      <SubType>Form</SubType>
-    </Compile>
-    <Compile Include="MiscUI\InstallationFailedDialog.Designer.cs">
-      <DependentUpon>InstallationFailedDialog.cs</DependentUpon>
-    </Compile>
->>>>>>> 06bf21b1
     <Compile Include="RobustIO.cs" />
     <Compile Include="NonFatalProblem.cs" />
     <Compile Include="MiscUI\LanguageFontDetails.cs">
