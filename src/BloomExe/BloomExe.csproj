--- conflicted
+++ resolved
@@ -85,16 +85,8 @@
     <Reference Include="Ionic.Zip.Reduced">
       <HintPath>..\..\packages\DotNetZip.Reduced.1.9.1.8\lib\net20\Ionic.Zip.Reduced.dll</HintPath>
     </Reference>
-    <Reference Include="L10NSharp, Version=1.1.4835.17235, Culture=neutral, processorArchitecture=MSIL">
-      <SpecificVersion>False</SpecificVersion>
-      <HintPath>..\..\lib\dotnet\L10NSharp.dll</HintPath>
-    </Reference>
     <Reference Include="LibChorus">
-<<<<<<< HEAD
       <HintPath>..\..\..\chorus\output\DebugMono\LibChorus.dll</HintPath>
-=======
-      <HintPath>..\..\lib\dotnet\LibChorus.dll</HintPath>
->>>>>>> 6b6e943a
     </Reference>
     <Reference Include="Microsoft.CSharp" />
     <Reference Include="Newtonsoft.Json">
@@ -137,8 +129,8 @@
     <Reference Include="PdfSharp">
       <HintPath>..\..\..\pdfdroplet\output\Debug\PdfSharp.dll</HintPath>
     </Reference>
-    <Reference Include="LocalizationManager">
-      <HintPath>..\..\..\localizationmanager\Output\Debug\LocalizationManager.dll</HintPath>
+    <Reference Include="L10NSharp">
+      <HintPath>..\..\..\l10nsharp\output\DebugMono\L10NSharp.dll</HintPath>
     </Reference>
     <Reference Include="Palaso">
       <HintPath>..\..\..\palaso\output\DebugMono\Palaso.dll</HintPath>
