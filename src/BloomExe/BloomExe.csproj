<?xml version="1.0" encoding="utf-8"?>
<Project ToolsVersion="4.0" DefaultTargets="Build" xmlns="http://schemas.microsoft.com/developer/msbuild/2003">
  <PropertyGroup>
    <ApplicationManifest>app.manifest</ApplicationManifest>
    <ProjectGuid>{304D5612-167C-4725-AF27-B9F2BB788B57}</ProjectGuid>
    <Configuration Condition=" '$(Configuration)' == '' ">Debug</Configuration>
    <Platform Condition=" '$(Platform)' == '' ">x86</Platform>
    <ProductVersion>10.0.0</ProductVersion>
    <SchemaVersion>2.0</SchemaVersion>
  </PropertyGroup>
  <PropertyGroup Condition="'$(Configuration)|$(Platform)' == 'Debug|x86'">
    <DebugSymbols>true</DebugSymbols>
    <OutputPath>..\..\output\Debug\</OutputPath>
    <DefineConstants>DEBUG;TRACE</DefineConstants>
    <DebugType>full</DebugType>
    <PlatformTarget>x86</PlatformTarget>
    <CodeAnalysisLogFile>..\..\output\Debug\Bloom.exe.CodeAnalysisLog.xml</CodeAnalysisLogFile>
    <CodeAnalysisUseTypeNameInSuppression>true</CodeAnalysisUseTypeNameInSuppression>
    <CodeAnalysisModuleSuppressionsFile>GlobalSuppressions.cs</CodeAnalysisModuleSuppressionsFile>
    <ErrorReport>prompt</ErrorReport>
    <CodeAnalysisRuleSet>MinimumRecommendedRules.ruleset</CodeAnalysisRuleSet>
    <CodeAnalysisRuleSetDirectories>;C:\Program Files (x86)\Microsoft Visual Studio 10.0\Team Tools\Static Analysis Tools\\Rule Sets</CodeAnalysisRuleSetDirectories>
    <CodeAnalysisIgnoreBuiltInRuleSets>false</CodeAnalysisIgnoreBuiltInRuleSets>
    <CodeAnalysisRuleDirectories>;C:\Program Files (x86)\Microsoft Visual Studio 10.0\Team Tools\Static Analysis Tools\FxCop\\Rules</CodeAnalysisRuleDirectories>
    <CodeAnalysisIgnoreBuiltInRules>false</CodeAnalysisIgnoreBuiltInRules>
    <CodeAnalysisFailOnMissingRules>false</CodeAnalysisFailOnMissingRules>
    <WarningLevel>4</WarningLevel>
    <Optimize>false</Optimize>
    <EnvironmentVariables>
      <EnvironmentVariables>
        <Variable name="LD_LIBRARY_PATH" value="$LD_LIBRARY_PATH:/home/richard/src/bloom/lib/xulrunner11" />
        <Variable name="MOZ_LIBDIR" value="/home/richard/src/bloom/lib/xulrunner11" />
        <Variable name="MONO_PATH" value="/usr/lib/cli/gdk-sharp-2.0/:/usr/lib/cli/gtk-sharp-2.0:/usr/lib/cli/atk-sharp-2.0:/usr/lib/cli/glib-sharp-2.0" />
        <Variable name="LD_PRELOAD" value="./jemallocfix.so" />
        <Variable name="DISPLAY" value=":1" />
      </EnvironmentVariables>
    </EnvironmentVariables>
  </PropertyGroup>
  <PropertyGroup Condition="'$(Configuration)|$(Platform)' == 'Release|x86'">
    <OutputPath>..\..\output\release\</OutputPath>
    <DebugType>pdbonly</DebugType>
    <PlatformTarget>x86</PlatformTarget>
    <CodeAnalysisLogFile>..\..\output\Release\Bloom.exe.CodeAnalysisLog.xml</CodeAnalysisLogFile>
    <CodeAnalysisUseTypeNameInSuppression>true</CodeAnalysisUseTypeNameInSuppression>
    <CodeAnalysisModuleSuppressionsFile>GlobalSuppressions.cs</CodeAnalysisModuleSuppressionsFile>
    <ErrorReport>prompt</ErrorReport>
    <CodeAnalysisRuleSet>MinimumRecommendedRules.ruleset</CodeAnalysisRuleSet>
    <CodeAnalysisRuleSetDirectories>;C:\Program Files (x86)\Microsoft Visual Studio 10.0\Team Tools\Static Analysis Tools\\Rule Sets</CodeAnalysisRuleSetDirectories>
    <CodeAnalysisIgnoreBuiltInRuleSets>true</CodeAnalysisIgnoreBuiltInRuleSets>
    <CodeAnalysisRuleDirectories>;C:\Program Files (x86)\Microsoft Visual Studio 10.0\Team Tools\Static Analysis Tools\FxCop\\Rules</CodeAnalysisRuleDirectories>
    <CodeAnalysisIgnoreBuiltInRules>false</CodeAnalysisIgnoreBuiltInRules>
    <CodeAnalysisFailOnMissingRules>false</CodeAnalysisFailOnMissingRules>
    <WarningLevel>4</WarningLevel>
    <Optimize>false</Optimize>
  </PropertyGroup>
  <PropertyGroup>
    <OutputType>WinExe</OutputType>
  </PropertyGroup>
  <PropertyGroup>
    <RootNamespace>Bloom</RootNamespace>
  </PropertyGroup>
  <PropertyGroup>
    <ApplicationIcon>Resources\Bloom.ico</ApplicationIcon>
  </PropertyGroup>
  <PropertyGroup>
    <AssemblyName>Bloom</AssemblyName>
  </PropertyGroup>
  <ItemGroup>
<<<<<<< HEAD
    <Reference Include="AeroWizard">
      <HintPath>..\..\lib\dotnet\AeroWizard.dll</HintPath>
=======
    <Reference Include="AeroWizard, Version=1.2.6.19328, Culture=neutral, PublicKeyToken=915e74f5d64b8f37, processorArchitecture=MSIL">
      <SpecificVersion>False</SpecificVersion>
      <HintPath>..\..\lib\dotnet\AeroWizard.dll</HintPath>
    </Reference>
    <Reference Include="Analytics.NET, Version=1.1.0.0, Culture=neutral, processorArchitecture=MSIL">
      <SpecificVersion>False</SpecificVersion>
      <HintPath>..\..\packages\Analytics.1.1.0\lib\Analytics.NET.dll</HintPath>
    </Reference>
    <Reference Include="Autofac, Version=2.6.3.862, Culture=neutral, PublicKeyToken=17863af14b0044da, processorArchitecture=MSIL">
      <SpecificVersion>False</SpecificVersion>
      <HintPath>..\..\packages\Autofac.2.6.3.862\lib\NET40\Autofac.dll</HintPath>
    </Reference>
    <Reference Include="Autofac.Configuration, Version=2.6.3.862, Culture=neutral, PublicKeyToken=17863af14b0044da, processorArchitecture=MSIL">
      <SpecificVersion>False</SpecificVersion>
      <HintPath>..\..\packages\Autofac.2.6.3.862\lib\NET40\Autofac.Configuration.dll</HintPath>
    </Reference>
    <Reference Include="AxInterop.AcroPDFLib, Version=1.0.0.0, Culture=neutral, processorArchitecture=MSIL">
      <SpecificVersion>False</SpecificVersion>
      <HintPath>..\..\lib\dotnet\AxInterop.AcroPDFLib.dll</HintPath>
>>>>>>> 547b4d49
    </Reference>
    <Reference Include="Chorus">
      <HintPath>..\..\..\chorus\output\DebugMono\Chorus.exe</HintPath>
    </Reference>
    <Reference Include="geckofx-11">
      <HintPath>..\..\..\geckofx-11.0\Skybound.Gecko\bin\x86\Debug_Linux\geckofx-11.dll</HintPath>
    </Reference>
    <Reference Include="Interop.Acrobat">
      <HintPath>..\..\lib\dotnet\Interop.Acrobat.dll</HintPath>
      <EmbedInteropTypes>True</EmbedInteropTypes>
    </Reference>
    <Reference Include="Ionic.Zip.Reduced">
      <HintPath>..\..\packages\DotNetZip.Reduced.1.9.1.8\lib\net20\Ionic.Zip.Reduced.dll</HintPath>
    </Reference>
    <Reference Include="LibChorus">
      <HintPath>..\..\..\chorus\output\DebugMono\LibChorus.dll</HintPath>
    </Reference>
    <Reference Include="Microsoft.CSharp" />
    <Reference Include="Newtonsoft.Json">
      <HintPath>..\..\packages\Newtonsoft.Json.4.0.3\lib\net40\Newtonsoft.Json.dll</HintPath>
    </Reference>
    <Reference Include="PdfDroplet">
      <HintPath>..\..\..\pdfdroplet\output\Debug\PdfDroplet.exe</HintPath>
    </Reference>
    <Reference Include="System" />
    <Reference Include="System.Core">
      <RequiredTargetFramework>3.5</RequiredTargetFramework>
    </Reference>
    <Reference Include="System.Runtime.Serialization" />
    <Reference Include="System.Xml.Linq">
      <RequiredTargetFramework>3.5</RequiredTargetFramework>
    </Reference>
    <Reference Include="System.Data.DataSetExtensions">
      <RequiredTargetFramework>3.5</RequiredTargetFramework>
    </Reference>
    <Reference Include="System.Data" />
    <Reference Include="System.Deployment" />
    <Reference Include="System.Drawing" />
    <Reference Include="System.Windows.Forms" />
    <Reference Include="System.Xml" />
    <Reference Include="TidyManaged">
      <HintPath>..\..\lib\TidyManaged.dll</HintPath>
    </Reference>
    <Reference Include="Autofac">
      <HintPath>..\..\packages\Autofac.2.6.3.862\lib\NET40\Autofac.dll</HintPath>
    </Reference>
    <Reference Include="Autofac.Configuration, Version=2.6.3.862, Culture=neutral, PublicKeyToken=17863af14b0044da">
      <HintPath>..\..\packages\Autofac.2.6.3.862\lib\NET40\Autofac.Configuration.dll</HintPath>
    </Reference>
    <Reference Include="AxInterop.AcroPDFLib">
      <HintPath>..\..\lib\dotnet\AxInterop.AcroPDFLib.dll</HintPath>
    </Reference>
    <Reference Include="Interop.AcroPDFLib">
      <HintPath>..\..\lib\dotnet\Interop.AcroPDFLib.dll</HintPath>
    </Reference>
    <Reference Include="PdfSharp">
      <HintPath>..\..\..\pdfdroplet\output\Debug\PdfSharp.dll</HintPath>
    </Reference>
    <Reference Include="L10NSharp">
      <HintPath>..\..\..\l10nsharp\output\DebugMono\L10NSharp.dll</HintPath>
    </Reference>
    <Reference Include="Palaso">
      <HintPath>..\..\..\palaso\output\DebugMono\Palaso.dll</HintPath>
    </Reference>
    <Reference Include="PalasoUIWindowsForms">
      <HintPath>..\..\..\palaso\output\DebugMono\PalasoUIWindowsForms.dll</HintPath>
    </Reference>
    <Reference Include="System.Web" />
  </ItemGroup>
  <ItemGroup>
    <Compile Include="AboutDialog.cs">
      <SubType>Form</SubType>
    </Compile>
    <Compile Include="AboutDialog.Designer.cs">
      <DependentUpon>AboutDialog.cs</DependentUpon>
    </Compile>
    <Compile Include="ApplicationContainer.cs" />
    <Compile Include="BloomFileLocator.cs" />
    <Compile Include="Book\BookInfo.cs" />
    <Compile Include="Book\BookServer.cs" />
    <Compile Include="Book\RuntimeInformationInjector.cs" />
    <Compile Include="Book\HtmlDom.cs" />
    <Compile Include="Book\BookData.cs" />
    <Compile Include="Book\ErrorBook.cs" />
    <Compile Include="Book\ImageUpdater.cs" />
    <Compile Include="Book\Layout.cs" />
    <Compile Include="Book\SizeAndOrientation.cs" />
    <Compile Include="Book\BookStarter.cs" />
    <Compile Include="Book\BookStorage.cs" />
    <Compile Include="Book\DataSet.cs" />
    <Compile Include="Book\StyleSheetLinkSorter.cs" />
    <Compile Include="Book\TranslationGroupManager.cs" />
    <Compile Include="Book\XMatterHelper.cs" />
    <Compile Include="Book\XMatterInfo.cs" />
    <Compile Include="Book\XMatterPackFinder.cs" />
    <Compile Include="CollectionTab\InDesignXmlInformationDialog.cs">
      <SubType>Form</SubType>
    </Compile>
    <Compile Include="CollectionTab\InDesignXmlInformationDialog.Designer.cs">
      <DependentUpon>InDesignXmlInformationDialog.cs</DependentUpon>
    </Compile>
    <Compile Include="ConfirmRecycleDialog.cs">
      <SubType>Form</SubType>
    </Compile>
    <Compile Include="ConfirmRecycleDialog.designer.cs">
      <DependentUpon>ConfirmRecycleDialog.cs</DependentUpon>
    </Compile>
    <Compile Include="Edit\ConfirmRemovePageDialog.cs">
      <SubType>Form</SubType>
    </Compile>
    <Compile Include="Edit\ConfirmRemovePageDialog.designer.cs">
      <DependentUpon>ConfirmRemovePageDialog.cs</DependentUpon>
    </Compile>
    <Compile Include="CollectionTab\HistoryAndNotesDialog.cs">
      <SubType>Form</SubType>
    </Compile>
    <Compile Include="CollectionTab\HistoryAndNotesDialog.Designer.cs">
      <DependentUpon>HistoryAndNotesDialog.cs</DependentUpon>
    </Compile>
    <Compile Include="MiscUI\DontShowThisAgainButton.cs">
      <SubType>Component</SubType>
    </Compile>
    <Compile Include="MiscUI\DontShowThisAgainButton.Designer.cs">
      <DependentUpon>DontShowThisAgainButton.cs</DependentUpon>
    </Compile>
    <Compile Include="MiscUI\TipDialog.cs">
      <SubType>Form</SubType>
    </Compile>
    <Compile Include="MiscUI\TipDialog.designer.cs">
      <DependentUpon>TipDialog.cs</DependentUpon>
    </Compile>
    <Compile Include="Platform\Platform.cs" />
    <Compile Include="SendReceive\SendReceiver.cs" />
    <Compile Include="SendReceive\BloomChorusRules.cs" />
    <Compile Include="ToPalaso\BetterSplitContainer.cs">
      <SubType>Component</SubType>
    </Compile>
    <Compile Include="ToPalaso\BetterSplitContainer.Designer.cs">
      <DependentUpon>BetterSplitContainer.cs</DependentUpon>
    </Compile>
    <Compile Include="ToPalaso\MessageLabelProgress.cs">
      <SubType>Component</SubType>
    </Compile>
    <Compile Include="ToPalaso\ProgressDialogForeground.cs">
      <SubType>Form</SubType>
    </Compile>
    <Compile Include="ToPalaso\ProgressDialogForeground.Designer.cs">
      <DependentUpon>ProgressDialogForeground.cs</DependentUpon>
    </Compile>
    <Compile Include="Edit\FlowThumbNailList.cs">
      <SubType>UserControl</SubType>
    </Compile>
    <Compile Include="Edit\FlowThumbNailList.Designer.cs">
      <DependentUpon>FlowThumbNailList.cs</DependentUpon>
    </Compile>
    <Compile Include="ToPalaso\ProgressDialogBackground.cs">
      <SubType>Form</SubType>
    </Compile>
    <Compile Include="ToPalaso\ProgressDialogBackground.Designer.cs">
      <DependentUpon>ProgressDialogBackground.cs</DependentUpon>
    </Compile>
    <Compile Include="HelpLauncher.cs" />
    <Compile Include="Collection\BloomPack\BloomPackInstallDialog.cs">
      <SubType>Form</SubType>
    </Compile>
    <Compile Include="Collection\BloomPack\BloomPackInstallDialog.Designer.cs">
      <DependentUpon>BloomPackInstallDialog.cs</DependentUpon>
    </Compile>
    <Compile Include="HtmlLabel.cs">
      <SubType>UserControl</SubType>
    </Compile>
    <Compile Include="HtmlLabel.Designer.cs">
      <DependentUpon>HtmlLabel.cs</DependentUpon>
    </Compile>
    <Compile Include="ImageProcessing\LowResImageCache.cs" />
    <Compile Include="CollectionTab\IBloomTabArea.cs" />
    <Compile Include="CollectionTab\ListHeader.cs">
      <SubType>UserControl</SubType>
    </Compile>
    <Compile Include="CollectionTab\ListHeader.Designer.cs">
      <DependentUpon>ListHeader.cs</DependentUpon>
    </Compile>
    <Compile Include="Collection\ShortcutMaker.cs" />
    <Compile Include="CollectionCreating\LanguageLocationControl.cs">
      <SubType>UserControl</SubType>
    </Compile>
    <Compile Include="CollectionCreating\LanguageLocationControl.Designer.cs">
      <DependentUpon>LanguageLocationControl.cs</DependentUpon>
    </Compile>
    <Compile Include="CollectionCreating\LanguageIdControl.cs">
      <SubType>UserControl</SubType>
    </Compile>
    <Compile Include="CollectionCreating\LanguageIdControl.Designer.cs">
      <DependentUpon>LanguageIdControl.cs</DependentUpon>
    </Compile>
    <Compile Include="CollectionCreating\CollectionNameControl.cs">
      <SubType>UserControl</SubType>
    </Compile>
    <Compile Include="CollectionCreating\CollectionNameControl.Designer.cs">
      <DependentUpon>CollectionNameControl.cs</DependentUpon>
    </Compile>
    <Compile Include="CollectionCreating\NewCollectionWizard.cs">
      <SubType>Form</SubType>
    </Compile>
    <Compile Include="CollectionCreating\NewCollectionWizard.Designer.cs">
      <DependentUpon>NewCollectionWizard.cs</DependentUpon>
    </Compile>
    <Compile Include="Palette.cs" />
    <Compile Include="Publish\AdobeReaderControl.cs">
      <SubType>UserControl</SubType>
    </Compile>
    <Compile Include="Publish\AdobeReaderControl.Designer.cs">
      <DependentUpon>AdobeReaderControl.cs</DependentUpon>
    </Compile>
    <Compile Include="SimpleMessageDialog.cs">
      <SubType>Form</SubType>
    </Compile>
    <Compile Include="SimpleMessageDialog.Designer.cs">
      <DependentUpon>SimpleMessageDialog.cs</DependentUpon>
    </Compile>
    <Compile Include="ToPalaso\BetterToolTip.cs">
      <SubType>Component</SubType>
    </Compile>
    <Compile Include="ToPalaso\BetterTooltipTransparentOverlay.cs">
      <SubType>Component</SubType>
    </Compile>
    <Compile Include="ImageProcessing\ImageServer.cs">
      <SubType>Component</SubType>
    </Compile>
    <Compile Include="Wizard\WinForms\WizardControl.cs">
      <SubType>Component</SubType>
    </Compile>
    <Compile Include="Wizard\WinForms\WizardPage.cs">
      <SubType>Component</SubType>
    </Compile>
    <Compile Include="Wizard\WizardAdapterControl.cs">
      <SubType>Component</SubType>
    </Compile>
    <Compile Include="Workspace\FeedbackDialog.cs">
      <SubType>Form</SubType>
    </Compile>
    <Compile Include="Workspace\FeedbackDialog.Designer.cs">
      <DependentUpon>FeedbackDialog.cs</DependentUpon>
    </Compile>
    <Compile Include="web\BloomServer.cs" />
    <Compile Include="web\WebLibraryView.cs">
      <SubType>UserControl</SubType>
    </Compile>
    <Compile Include="web\WebLibraryView.Designer.cs">
      <DependentUpon>WebLibraryView.cs</DependentUpon>
    </Compile>
    <Compile Include="Edit\ConfigurationDialog.cs">
      <SubType>Form</SubType>
    </Compile>
    <Compile Include="Edit\ConfigurationDialog.Designer.cs">
      <DependentUpon>ConfigurationDialog.cs</DependentUpon>
    </Compile>
    <Compile Include="Edit\Configurator.cs" />
    <Compile Include="Browser.cs">
      <SubType>UserControl</SubType>
    </Compile>
    <Compile Include="Browser.Designer.cs">
      <DependentUpon>Browser.cs</DependentUpon>
    </Compile>
    <Compile Include="Command.cs" />
    <Compile Include="Edit\DynamicJson.cs" />
    <Compile Include="Edit\JSONUtils.cs" />
    <Compile Include="Edit\PageEditingModel.cs" />
    <Compile Include="Edit\PlaceHolderPage.cs" />
    <Compile Include="Edit\SourceTextControl.cs">
      <SubType>UserControl</SubType>
    </Compile>
    <Compile Include="Edit\SourceTextControl.Designer.cs">
      <DependentUpon>SourceTextControl.cs</DependentUpon>
    </Compile>
    <Compile Include="LanguageSettings.cs" />
    <Compile Include="CollectionTab\FlyingImage.cs">
      <SubType>Component</SubType>
    </Compile>
    <Compile Include="Collection\CollectionSettingsDialog.cs">
      <SubType>Form</SubType>
    </Compile>
    <Compile Include="Collection\CollectionSettingsDialog.Designer.cs">
      <DependentUpon>CollectionSettingsDialog.cs</DependentUpon>
    </Compile>
    <Compile Include="ProjectContext.cs" />
    <Compile Include="Collection\CollectionSettings.cs" />
    <Compile Include="Publish\PdfMaker.cs" />
    <Compile Include="Publish\PublishModel.cs" />
    <Compile Include="ResolveShortcut.cs" />
    <Compile Include="SplashScreen.cs">
      <SubType>Form</SubType>
    </Compile>
    <Compile Include="SplashScreen.Designer.cs">
      <DependentUpon>SplashScreen.cs</DependentUpon>
    </Compile>
    <Compile Include="CollectionCreating\KindOfCollectionControl.cs">
      <SubType>UserControl</SubType>
    </Compile>
    <Compile Include="CollectionCreating\KindOfCollectionControl.Designer.cs">
      <DependentUpon>KindOfCollectionControl.cs</DependentUpon>
    </Compile>
    <Compile Include="CollectionChoosing\MostRecentPathsList.cs" />
    <Compile Include="CollectionChoosing\OpenCreateCloneControl.cs">
      <SubType>UserControl</SubType>
    </Compile>
    <Compile Include="CollectionChoosing\OpenCreateCloneControl.designer.cs">
      <DependentUpon>OpenCreateCloneControl.cs</DependentUpon>
    </Compile>
    <Compile Include="CollectionChoosing\OpenAndCreateCollectionDialog.cs">
      <SubType>Form</SubType>
    </Compile>
    <Compile Include="CollectionChoosing\OpenAndCreateCollectionDialog.Designer.cs">
      <DependentUpon>OpenAndCreateCollectionDialog.cs</DependentUpon>
    </Compile>
    <Compile Include="Edit\PageSelection.cs" />
    <Compile Include="Edit\EditingModel.cs" />
    <Compile Include="Edit\EditingView.cs">
      <SubType>UserControl</SubType>
    </Compile>
    <Compile Include="Edit\EditingView.Designer.cs">
      <DependentUpon>EditingView.cs</DependentUpon>
    </Compile>
    <Compile Include="Edit\ThumbNailList.cs">
      <SubType>UserControl</SubType>
    </Compile>
    <Compile Include="Edit\ThumbNailList.Designer.cs">
      <DependentUpon>ThumbNailList.cs</DependentUpon>
    </Compile>
    <Compile Include="Event.cs" />
    <Compile Include="Book\Book.cs" />
    <Compile Include="HtmlThumbNailer.cs" />
    <Compile Include="Collection\BookCollection.cs" />
    <Compile Include="Book\BookSelection.cs" />
    <Compile Include="CollectionTab\LibraryListView.cs">
      <SubType>UserControl</SubType>
    </Compile>
    <Compile Include="CollectionTab\LibraryListView.Designer.cs">
      <DependentUpon>LibraryListView.cs</DependentUpon>
    </Compile>
    <Compile Include="CollectionTab\LibraryModel.cs" />
    <Compile Include="CollectionTab\LibraryView.cs">
      <SubType>UserControl</SubType>
    </Compile>
    <Compile Include="CollectionTab\LibraryView.Designer.cs">
      <DependentUpon>LibraryView.cs</DependentUpon>
    </Compile>
    <Compile Include="Edit\PageListView.cs">
      <SubType>UserControl</SubType>
    </Compile>
    <Compile Include="Edit\PageListView.Designer.cs">
      <DependentUpon>PageListView.cs</DependentUpon>
    </Compile>
    <Compile Include="Book\Page.cs" />
    <Compile Include="TempFiles.cs" />
    <Compile Include="SourceCollectionsList.cs" />
    <Compile Include="Workspace\TabStrip.cs">
      <SubType>Component</SubType>
    </Compile>
    <Compile Include="Workspace\TabStripRenderer.cs" />
    <Compile Include="Workspace\WorkspaceModel.cs" />
    <Compile Include="Publish\PublishView.cs">
      <SubType>UserControl</SubType>
    </Compile>
    <Compile Include="Publish\PublishView.Designer.cs">
      <DependentUpon>PublishView.cs</DependentUpon>
    </Compile>
    <Compile Include="Program.cs" />
    <Compile Include="Workspace\WorkspaceView.cs">
      <SubType>UserControl</SubType>
    </Compile>
    <Compile Include="Workspace\WorkspaceView.Designer.cs">
      <DependentUpon>WorkspaceView.cs</DependentUpon>
    </Compile>
    <Compile Include="Properties\AssemblyInfo.cs" />
    <EmbeddedResource Include="AboutDialog.resx">
      <DependentUpon>AboutDialog.cs</DependentUpon>
      <SubType>Designer</SubType>
    </EmbeddedResource>
    <EmbeddedResource Include="Browser.resx">
      <DependentUpon>Browser.cs</DependentUpon>
      <SubType>Designer</SubType>
    </EmbeddedResource>
    <EmbeddedResource Include="CollectionTab\InDesignXmlInformationDialog.resx">
      <DependentUpon>InDesignXmlInformationDialog.cs</DependentUpon>
    </EmbeddedResource>
    <EmbeddedResource Include="ConfirmRecycleDialog.resx">
      <DependentUpon>ConfirmRecycleDialog.cs</DependentUpon>
    </EmbeddedResource>
    <EmbeddedResource Include="Edit\ConfirmRemovePageDialog.resx">
      <DependentUpon>ConfirmRemovePageDialog.cs</DependentUpon>
    </EmbeddedResource>
    <EmbeddedResource Include="Collection\BloomPack\BloomPackInstallDialog.resx">
      <DependentUpon>BloomPackInstallDialog.cs</DependentUpon>
    </EmbeddedResource>
    <EmbeddedResource Include="CollectionTab\HistoryAndNotesDialog.resx">
      <DependentUpon>HistoryAndNotesDialog.cs</DependentUpon>
    </EmbeddedResource>
    <EmbeddedResource Include="MiscUI\TipDialog.resx">
      <DependentUpon>TipDialog.cs</DependentUpon>
    </EmbeddedResource>
    <EmbeddedResource Include="ToPalaso\BetterSplitContainer.resx">
      <DependentUpon>BetterSplitContainer.cs</DependentUpon>
    </EmbeddedResource>
    <EmbeddedResource Include="ToPalaso\ProgressDialogForeground.resx">
      <DependentUpon>ProgressDialogForeground.cs</DependentUpon>
    </EmbeddedResource>
    <EmbeddedResource Include="Edit\FlowThumbNailList.resx">
      <DependentUpon>FlowThumbNailList.cs</DependentUpon>
    </EmbeddedResource>
    <EmbeddedResource Include="ToPalaso\ProgressDialogBackground.resx">
      <DependentUpon>ProgressDialogBackground.cs</DependentUpon>
    </EmbeddedResource>
    <EmbeddedResource Include="HtmlLabel.resx">
      <DependentUpon>HtmlLabel.cs</DependentUpon>
    </EmbeddedResource>
    <EmbeddedResource Include="CollectionTab\ListHeader.resx">
      <DependentUpon>ListHeader.cs</DependentUpon>
    </EmbeddedResource>
    <EmbeddedResource Include="CollectionCreating\LanguageLocationControl.resx">
      <DependentUpon>LanguageLocationControl.cs</DependentUpon>
    </EmbeddedResource>
    <EmbeddedResource Include="CollectionCreating\LanguageIdControl.resx">
      <DependentUpon>LanguageIdControl.cs</DependentUpon>
    </EmbeddedResource>
    <EmbeddedResource Include="CollectionCreating\CollectionNameControl.resx">
      <DependentUpon>CollectionNameControl.cs</DependentUpon>
    </EmbeddedResource>
    <EmbeddedResource Include="CollectionCreating\NewCollectionWizard.resx">
      <DependentUpon>NewCollectionWizard.cs</DependentUpon>
    </EmbeddedResource>
    <EmbeddedResource Include="Publish\AdobeReaderControl.resx">
      <DependentUpon>AdobeReaderControl.cs</DependentUpon>
      <SubType>Designer</SubType>
    </EmbeddedResource>
    <EmbeddedResource Include="SimpleMessageDialog.resx">
      <DependentUpon>SimpleMessageDialog.cs</DependentUpon>
    </EmbeddedResource>
    <EmbeddedResource Include="Workspace\FeedbackDialog.resx">
      <DependentUpon>FeedbackDialog.cs</DependentUpon>
    </EmbeddedResource>
    <EmbeddedResource Include="web\WebLibraryView.resx">
      <DependentUpon>WebLibraryView.cs</DependentUpon>
    </EmbeddedResource>
    <EmbeddedResource Include="Edit\ConfigurationDialog.resx">
      <DependentUpon>ConfigurationDialog.cs</DependentUpon>
    </EmbeddedResource>
    <EmbeddedResource Include="Edit\EditingView.resx">
      <DependentUpon>EditingView.cs</DependentUpon>
    </EmbeddedResource>
    <EmbeddedResource Include="Edit\SourceTextControl.resx">
      <DependentUpon>SourceTextControl.cs</DependentUpon>
    </EmbeddedResource>
    <EmbeddedResource Include="Edit\ThumbNailList.resx">
      <DependentUpon>ThumbNailList.cs</DependentUpon>
    </EmbeddedResource>
    <EmbeddedResource Include="CollectionTab\LibraryListView.resx">
      <DependentUpon>LibraryListView.cs</DependentUpon>
    </EmbeddedResource>
    <EmbeddedResource Include="CollectionTab\LibraryView.resx">
      <DependentUpon>LibraryView.cs</DependentUpon>
    </EmbeddedResource>
    <EmbeddedResource Include="Edit\PageListView.resx">
      <DependentUpon>PageListView.cs</DependentUpon>
      <SubType>Designer</SubType>
    </EmbeddedResource>
    <EmbeddedResource Include="Collection\CollectionSettingsDialog.resx">
      <DependentUpon>CollectionSettingsDialog.cs</DependentUpon>
    </EmbeddedResource>
    <EmbeddedResource Include="Publish\PublishView.resx">
      <DependentUpon>PublishView.cs</DependentUpon>
      <SubType>Designer</SubType>
    </EmbeddedResource>
    <EmbeddedResource Include="Workspace\WorkspaceView.resx">
      <DependentUpon>WorkspaceView.cs</DependentUpon>
      <SubType>Designer</SubType>
    </EmbeddedResource>
    <EmbeddedResource Include="Properties\Resources.resx">
      <Generator>ResXFileCodeGenerator</Generator>
      <LastGenOutput>Resources.Designer.cs</LastGenOutput>
      <SubType>Designer</SubType>
    </EmbeddedResource>
    <EmbeddedResource Include="Shell.resx">
      <DependentUpon>Shell.cs</DependentUpon>
    </EmbeddedResource>
    <EmbeddedResource Include="CollectionTab\LibraryBookView.resx">
      <DependentUpon>LibraryBookView.cs</DependentUpon>
    </EmbeddedResource>
    <EmbeddedResource Include="Edit\TemplatePagesView.resx">
      <DependentUpon>TemplatePagesView.cs</DependentUpon>
      <SubType>Designer</SubType>
    </EmbeddedResource>
    <EmbeddedResource Include="SplashScreen.resx">
      <DependentUpon>SplashScreen.cs</DependentUpon>
    </EmbeddedResource>
    <EmbeddedResource Include="CollectionCreating\KindOfCollectionControl.resx">
      <DependentUpon>KindOfCollectionControl.cs</DependentUpon>
    </EmbeddedResource>
    <EmbeddedResource Include="CollectionChoosing\OpenCreateCloneControl.resx">
      <DependentUpon>OpenCreateCloneControl.cs</DependentUpon>
    </EmbeddedResource>
    <EmbeddedResource Include="CollectionChoosing\OpenAndCreateCollectionDialog.resx">
      <DependentUpon>OpenAndCreateCollectionDialog.cs</DependentUpon>
      <SubType>Designer</SubType>
    </EmbeddedResource>
    <Compile Include="Properties\Resources.Designer.cs">
      <AutoGen>True</AutoGen>
      <DependentUpon>Resources.resx</DependentUpon>
      <DesignTime>True</DesignTime>
    </Compile>
    <None Include="app.manifest">
      <SubType>Designer</SubType>
    </None>
    <None Include="ClassDiagram1.cd" />
    <None Include="ClassDiagram2.cd" />
    <None Include="packages.config" />
    <None Include="Properties\Settings.settings">
      <Generator>SettingsSingleFileGenerator</Generator>
      <LastGenOutput>Settings.Designer.cs</LastGenOutput>
    </None>
    <Compile Include="Properties\Settings.Designer.cs">
      <AutoGen>True</AutoGen>
      <DependentUpon>Settings.settings</DependentUpon>
      <DesignTimeSharedInput>True</DesignTimeSharedInput>
    </Compile>
    <Compile Include="Shell.cs">
      <SubType>Form</SubType>
    </Compile>
    <Compile Include="Shell.Designer.cs">
      <DependentUpon>Shell.cs</DependentUpon>
    </Compile>
    <Compile Include="StyleSheetService.cs" />
    <Compile Include="CollectionTab\LibraryBookView.cs">
      <SubType>UserControl</SubType>
    </Compile>
    <Compile Include="CollectionTab\LibraryBookView.Designer.cs">
      <DependentUpon>LibraryBookView.cs</DependentUpon>
    </Compile>
    <Compile Include="Edit\TemplatePagesView.cs">
      <SubType>UserControl</SubType>
    </Compile>
    <Compile Include="Edit\TemplatePagesView.Designer.cs">
      <DependentUpon>TemplatePagesView.cs</DependentUpon>
    </Compile>
    <Compile Include="XmlHtmlConverter.cs" />
  </ItemGroup>
  <ItemGroup>
    <None Include="Resources\Bloom.ico" />
  </ItemGroup>
  <ItemGroup>
    <None Include="Resources\Logo27x32.png" />
  </ItemGroup>
  <ItemGroup>
    <None Include="app.config">
      <SubType>Designer</SubType>
    </None>
    <None Include="Resources\x-office-document.png" />
  </ItemGroup>
  <ItemGroup>
    <None Include="Resources\WelcomeHeader.png" />
  </ItemGroup>
  <ItemGroup>
    <None Include="Resources\menuButton.png" />
  </ItemGroup>
  <ItemGroup>
    <None Include="Resources\booklet70x70.png" />
  </ItemGroup>
  <ItemGroup>
    <None Include="Resources\bookletA5Horizontal70x70.png" />
  </ItemGroup>
  <ItemGroup>
    <None Include="Resources\A5Landscapel70Wide.png" />
  </ItemGroup>
  <ItemGroup>
    <None Include="Resources\A5Portraitl70Tall.png" />
  </ItemGroup>
  <ItemGroup>
    <None Include="Resources\DeleteMessageBoxButtonImage.png" />
  </ItemGroup>
  <ItemGroup>
    <None Include="Resources\DeleteMessageBoxImage.png" />
  </ItemGroup>
  <ItemGroup>
    <None Include="Resources\RecycleBin.png" />
  </ItemGroup>
  <ItemGroup>
    <None Include="Resources\newBook.png" />
  </ItemGroup>
  <ItemGroup>
    <None Include="Resources\info16x16.png" />
  </ItemGroup>
  <ItemGroup>
    <None Include="Resources\open.png" />
  </ItemGroup>
  <ItemGroup>
    <None Include="Resources\edit.png" />
  </ItemGroup>
  <ItemGroup>
    <None Include="Resources\Error70x70.png" />
  </ItemGroup>
  <ItemGroup>
    <None Include="Resources\settings.png" />
  </ItemGroup>
  <ItemGroup>
    <None Include="Resources\spinner.gif" />
  </ItemGroup>
  <ItemGroup>
    <None Include="Resources\pagePlaceHolder.png" />
  </ItemGroup>
  <ItemGroup>
    <None Include="Resources\uservoice16x16.png" />
  </ItemGroup>
  <ItemGroup>
    <None Include="Resources\construction.png" />
  </ItemGroup>
  <ItemGroup>
    <BootstrapperPackage Include=".NETFramework,Version=v4.0">
      <Visible>False</Visible>
      <ProductName>Microsoft .NET Framework 4 %28x86 and x64%29</ProductName>
      <Install>true</Install>
    </BootstrapperPackage>
    <BootstrapperPackage Include="Microsoft.Net.Client.3.5">
      <Visible>False</Visible>
      <ProductName>.NET Framework 3.5 SP1 Client Profile</ProductName>
      <Install>false</Install>
    </BootstrapperPackage>
    <BootstrapperPackage Include="Microsoft.Net.Framework.3.5.SP1">
      <Visible>False</Visible>
      <ProductName>.NET Framework 3.5 SP1</ProductName>
      <Install>false</Install>
    </BootstrapperPackage>
    <BootstrapperPackage Include="Microsoft.Windows.Installer.3.1">
      <Visible>False</Visible>
      <ProductName>Windows Installer 3.1</ProductName>
      <Install>true</Install>
    </BootstrapperPackage>
  </ItemGroup>
  <ItemGroup>
    <None Include="Resources\Favicon16x16.png" />
  </ItemGroup>
  <ItemGroup>
    <None Include="Resources\library16x16.png" />
  </ItemGroup>
  <ItemGroup>
    <None Include="Resources\library32x32.png" />
  </ItemGroup>
  <ItemGroup>
    <None Include="Resources\settings16x16.png" />
  </ItemGroup>
  <ItemGroup>
    <None Include="Resources\settings32x32.png" />
  </ItemGroup>
  <ItemGroup>
    <None Include="Resources\settings24x24.png" />
  </ItemGroup>
  <ItemGroup>
    <None Include="Resources\feedback24x24.png" />
  </ItemGroup>
  <ItemGroup>
    <None Include="Resources\OpenCreateLibrary24x24.png" />
  </ItemGroup>
  <ItemGroup>
    <None Include="Resources\help24x24.png" />
  </ItemGroup>
  <ItemGroup>
    <None Include="Resources\publish32x32.png" />
  </ItemGroup>
  <ItemGroup>
    <None Include="Resources\helpTab32x32.png" />
  </ItemGroup>
  <ItemGroup>
    <None Include="Resources\Usb.png" />
  </ItemGroup>
  <ItemGroup>
    <None Include="Resources\print.png" />
  </ItemGroup>
  <ItemGroup>
    <None Include="Resources\coverOnly.png" />
  </ItemGroup>
  <ItemGroup>
    <None Include="Resources\insideBookletPages.png" />
  </ItemGroup>
  <ItemGroup>
    <None Include="Resources\simplePages.png" />
  </ItemGroup>
  <ItemGroup>
    <None Include="Resources\deletePage16x16.png" />
  </ItemGroup>
  <ItemGroup>
    <None Include="Resources\deletePage24x24.png" />
  </ItemGroup>
  <ItemGroup>
    <None Include="Resources\Cut16x16.png" />
  </ItemGroup>
  <ItemGroup>
    <None Include="Resources\Copy16x16.png" />
  </ItemGroup>
  <ItemGroup>
    <None Include="Resources\Paste16x16.png" />
  </ItemGroup>
  <ItemGroup>
    <None Include="Resources\Undo16x16.png" />
  </ItemGroup>
  <ItemGroup>
    <None Include="Resources\paste24x24.png" />
  </ItemGroup>
  <ItemGroup>
    <None Include="Resources\paste32x32.png" />
  </ItemGroup>
  <ItemGroup>
    <None Include="Resources\undo32x32.png" />
  </ItemGroup>
  <ItemGroup>
    <None Include="Resources\newLibrary32x32.png" />
  </ItemGroup>
  <ItemGroup>
    <None Include="Resources\newBook1.png" />
  </ItemGroup>
  <ItemGroup>
    <None Include="Resources\LogoForSplashScreen.png" />
  </ItemGroup>
  <ItemGroup>
    <None Include="Resources\LogoForLibraryChoosingDialog.png" />
  </ItemGroup>
  <ItemGroup>
    <None Include="Resources\BloomPack64x64.png" />
  </ItemGroup>
  <ItemGroup>
    <None Include="Resources\Error70x701.png" />
  </ItemGroup>
  <ItemGroup>
    <None Include="Resources\copyDisable16x16.png" />
  </ItemGroup>
  <ItemGroup>
    <None Include="Resources\pasteDisabled32x32.png" />
  </ItemGroup>
  <ItemGroup>
    <None Include="Resources\copyDisable16x161.png" />
  </ItemGroup>
  <ItemGroup>
    <None Include="Resources\undoDisabled32x32.png" />
  </ItemGroup>
  <ItemGroup>
    <None Include="Resources\DeletePageDisabled24x24.png" />
  </ItemGroup>
  <ItemGroup>
    <None Include="Resources\DeletePageDisabled32x32.png" />
  </ItemGroup>
  <ItemGroup>
    <None Include="Resources\DeletePage32x32.png" />
  </ItemGroup>
  <ItemGroup>
    <None Include="Resources\cutDisable16x16.png" />
  </ItemGroup>
  <ItemGroup>
    <COMReference Include="IWshRuntimeLibrary">
      <Guid>{F935DC20-1CF0-11D0-ADB9-00C04FD58A0B}</Guid>
      <VersionMajor>1</VersionMajor>
      <VersionMinor>0</VersionMinor>
      <Lcid>0</Lcid>
      <WrapperTool>tlbimp</WrapperTool>
      <Isolated>False</Isolated>
      <EmbedInteropTypes>False</EmbedInteropTypes>
    </COMReference>
  </ItemGroup>
  <ItemGroup>
    <None Include="Resources\PackageFlat32x32.png" />
  </ItemGroup>
  <ItemGroup>
    <None Include="Resources\PackageFlat48x47.png" />
  </ItemGroup>
  <ItemGroup>
    <None Include="Resources\delete-wordLarge.png" />
  </ItemGroup>
  <ItemGroup>
    <None Include="Resources\uservoice16x161.png" />
  </ItemGroup>
  <ItemGroup>
    <None Include="Resources\pdf16x16.png" />
  </ItemGroup>
  <ItemGroup>
    <None Include="Resources\multilingualSettings.png" />
  </ItemGroup>
  <ItemGroup>
    <None Include="Resources\thumbnail.png" />
  </ItemGroup>
  <ItemGroup>
    <Content Include="README.jQuery.vsdoc.txt" />
    <None Include="Resources\sad_large.png" />
    <None Include="Resources\sendreceiveToolbarButton.png" />
    <None Include="Resources\PackageFlat.png" />
    <None Include="Resources\cloneFromChorusHub.png" />
    <None Include="Resources\cloneFromInternet.png" />
    <None Include="Resources\cloneFromUsb.png" />
    <None Include="Resources\placeHolderBookThumbnail.png" />
    <Content Include="Scripts\jquery-1.7.2-vsdoc.js" />
    <Content Include="Scripts\jquery-1.7.2.js" />
    <Content Include="Scripts\jquery-1.7.2.min.js" />
  </ItemGroup>
  <ItemGroup />
  <Import Project="$(MSBuildToolsPath)\Microsoft.CSharp.targets" />
  <PropertyGroup>
    <PostBuildEvent>copy /Y "$(SolutionDir)\lib\msvcr100.dll" $(OutDir)
copy /Y "$(SolutionDir)\lib\libtidy.dll" $(OutDir)
copy /Y "$(SolutionDir)\lib\dotnet\Interop.AcroPDFLib.dll" $(OutDir)
copy /Y "$(SolutionDir)\lib\dotnet\Interop.Acrobat.dll" $(OutDir)
</PostBuildEvent>
  </PropertyGroup>
  <!-- To modify your build process, add your task inside one of the targets below and uncomment it. 
       Other similar extension points exist, see Microsoft.Common.targets.
  <Target Name="BeforeBuild">
  </Target>
  <Target Name="AfterBuild">
  </Target>
  -->
</Project><|MERGE_RESOLUTION|>--- conflicted
+++ resolved
@@ -66,30 +66,9 @@
     <AssemblyName>Bloom</AssemblyName>
   </PropertyGroup>
   <ItemGroup>
-<<<<<<< HEAD
-    <Reference Include="AeroWizard">
-      <HintPath>..\..\lib\dotnet\AeroWizard.dll</HintPath>
-=======
     <Reference Include="AeroWizard, Version=1.2.6.19328, Culture=neutral, PublicKeyToken=915e74f5d64b8f37, processorArchitecture=MSIL">
       <SpecificVersion>False</SpecificVersion>
       <HintPath>..\..\lib\dotnet\AeroWizard.dll</HintPath>
-    </Reference>
-    <Reference Include="Analytics.NET, Version=1.1.0.0, Culture=neutral, processorArchitecture=MSIL">
-      <SpecificVersion>False</SpecificVersion>
-      <HintPath>..\..\packages\Analytics.1.1.0\lib\Analytics.NET.dll</HintPath>
-    </Reference>
-    <Reference Include="Autofac, Version=2.6.3.862, Culture=neutral, PublicKeyToken=17863af14b0044da, processorArchitecture=MSIL">
-      <SpecificVersion>False</SpecificVersion>
-      <HintPath>..\..\packages\Autofac.2.6.3.862\lib\NET40\Autofac.dll</HintPath>
-    </Reference>
-    <Reference Include="Autofac.Configuration, Version=2.6.3.862, Culture=neutral, PublicKeyToken=17863af14b0044da, processorArchitecture=MSIL">
-      <SpecificVersion>False</SpecificVersion>
-      <HintPath>..\..\packages\Autofac.2.6.3.862\lib\NET40\Autofac.Configuration.dll</HintPath>
-    </Reference>
-    <Reference Include="AxInterop.AcroPDFLib, Version=1.0.0.0, Culture=neutral, processorArchitecture=MSIL">
-      <SpecificVersion>False</SpecificVersion>
-      <HintPath>..\..\lib\dotnet\AxInterop.AcroPDFLib.dll</HintPath>
->>>>>>> 547b4d49
     </Reference>
     <Reference Include="Chorus">
       <HintPath>..\..\..\chorus\output\DebugMono\Chorus.exe</HintPath>
