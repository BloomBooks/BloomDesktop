﻿<?xml version="1.0" encoding="utf-8"?>
<Project ToolsVersion="4.0" DefaultTargets="Build" xmlns="http://schemas.microsoft.com/developer/msbuild/2003">
  <PropertyGroup>
    <ApplicationManifest>app.manifest</ApplicationManifest>
    <ProjectGuid>{304D5612-167C-4725-AF27-B9F2BB788B57}</ProjectGuid>
    <TargetFrameworkVersion>v4.0</TargetFrameworkVersion>
    <TargetFrameworkProfile>Client</TargetFrameworkProfile>
    <SolutionDir Condition="$(SolutionDir) == '' Or $(SolutionDir) == '*Undefined*'">..\..\</SolutionDir>
    <RestorePackages>true</RestorePackages>
    <Configuration Condition=" '$(Configuration)' == '' ">Debug</Configuration>
    <Platform Condition=" '$(Platform)' == '' ">x86</Platform>
  </PropertyGroup>
  <PropertyGroup Condition="'$(Configuration)|$(Platform)' == 'Debug|x86'">
    <DebugSymbols>true</DebugSymbols>
    <OutputPath>..\..\output\Debug\</OutputPath>
    <DefineConstants>DEBUG;TRACE</DefineConstants>
    <DebugType>full</DebugType>
    <PlatformTarget>x86</PlatformTarget>
    <CodeAnalysisLogFile>..\..\output\Debug\Bloom.exe.CodeAnalysisLog.xml</CodeAnalysisLogFile>
    <CodeAnalysisUseTypeNameInSuppression>true</CodeAnalysisUseTypeNameInSuppression>
    <CodeAnalysisModuleSuppressionsFile>GlobalSuppressions.cs</CodeAnalysisModuleSuppressionsFile>
    <ErrorReport>prompt</ErrorReport>
    <CodeAnalysisRuleSet>MinimumRecommendedRules.ruleset</CodeAnalysisRuleSet>
    <CodeAnalysisRuleSetDirectories>;C:\Program Files (x86)\Microsoft Visual Studio 10.0\Team Tools\Static Analysis Tools\\Rule Sets</CodeAnalysisRuleSetDirectories>
    <CodeAnalysisIgnoreBuiltInRuleSets>false</CodeAnalysisIgnoreBuiltInRuleSets>
    <CodeAnalysisRuleDirectories>;C:\Program Files (x86)\Microsoft Visual Studio 10.0\Team Tools\Static Analysis Tools\FxCop\\Rules</CodeAnalysisRuleDirectories>
    <CodeAnalysisIgnoreBuiltInRules>false</CodeAnalysisIgnoreBuiltInRules>
    <CodeAnalysisFailOnMissingRules>false</CodeAnalysisFailOnMissingRules>
    <WarningLevel>4</WarningLevel>
    <Optimize>false</Optimize>
  </PropertyGroup>
  <PropertyGroup Condition="'$(Configuration)|$(Platform)' == 'Release|x86'">
    <OutputPath>..\..\output\Release\</OutputPath>
    <DebugType>pdbonly</DebugType>
    <PlatformTarget>x86</PlatformTarget>
    <CodeAnalysisLogFile>..\..\output\Release\Bloom.exe.CodeAnalysisLog.xml</CodeAnalysisLogFile>
    <CodeAnalysisUseTypeNameInSuppression>true</CodeAnalysisUseTypeNameInSuppression>
    <CodeAnalysisModuleSuppressionsFile>GlobalSuppressions.cs</CodeAnalysisModuleSuppressionsFile>
    <ErrorReport>prompt</ErrorReport>
    <CodeAnalysisRuleSet>MinimumRecommendedRules.ruleset</CodeAnalysisRuleSet>
    <CodeAnalysisRuleSetDirectories>;C:\Program Files (x86)\Microsoft Visual Studio 10.0\Team Tools\Static Analysis Tools\\Rule Sets</CodeAnalysisRuleSetDirectories>
    <CodeAnalysisIgnoreBuiltInRuleSets>true</CodeAnalysisIgnoreBuiltInRuleSets>
    <CodeAnalysisRuleDirectories>;C:\Program Files (x86)\Microsoft Visual Studio 10.0\Team Tools\Static Analysis Tools\FxCop\\Rules</CodeAnalysisRuleDirectories>
    <CodeAnalysisIgnoreBuiltInRules>false</CodeAnalysisIgnoreBuiltInRules>
    <CodeAnalysisFailOnMissingRules>false</CodeAnalysisFailOnMissingRules>
    <WarningLevel>4</WarningLevel>
    <Optimize>false</Optimize>
  </PropertyGroup>
  <PropertyGroup>
    <OutputType>WinExe</OutputType>
  </PropertyGroup>
  <PropertyGroup>
    <RootNamespace>Bloom</RootNamespace>
  </PropertyGroup>
  <PropertyGroup>
    <ApplicationIcon>Resources\Bloom.ico</ApplicationIcon>
  </PropertyGroup>
  <PropertyGroup>
    <AssemblyName>Bloom</AssemblyName>
  </PropertyGroup>
  <ItemGroup>
<<<<<<< HEAD
=======
    <Reference Include="AeroWizard, Version=1.2.6.19328, Culture=neutral, PublicKeyToken=915e74f5d64b8f37, processorArchitecture=MSIL">
      <SpecificVersion>False</SpecificVersion>
      <HintPath>..\..\lib\dotnet\AeroWizard.dll</HintPath>
    </Reference>
    <Reference Include="Analytics.NET, Version=1.1.0.0, Culture=neutral, processorArchitecture=MSIL">
      <SpecificVersion>False</SpecificVersion>
      <HintPath>..\..\packages\DesktopAnalytics.1.0.1\lib\net40\Analytics.NET.dll</HintPath>
    </Reference>
>>>>>>> 8131c46f
    <Reference Include="Autofac">
      <HintPath>..\..\packages\Autofac.2.6.3.862\lib\NET35\Autofac.dll</HintPath>
    </Reference>
    <Reference Include="Autofac.Configuration">
      <HintPath>..\..\packages\Autofac.2.6.3.862\lib\NET35\Autofac.Configuration.dll</HintPath>
    </Reference>
    <Reference Include="AWSSDK">
      <HintPath>..\..\packages\AWSSDK.2.0.2.0\lib\net35\AWSSDK.dll</HintPath>
    </Reference>
    <Reference Include="Chorus">
      <HintPath>..\..\lib\dotnet\Chorus.exe</HintPath>
    </Reference>
<<<<<<< HEAD
=======
    <Reference Include="DesktopAnalytics, Version=1.0.0.0, Culture=neutral, processorArchitecture=MSIL">
      <SpecificVersion>False</SpecificVersion>
      <HintPath>..\..\packages\DesktopAnalytics.1.0.1\lib\net40\DesktopAnalytics.dll</HintPath>
    </Reference>
    <Reference Include="geckofx-11">
      <HintPath>..\..\lib\dotnet\geckofx-11.dll</HintPath>
    </Reference>
>>>>>>> 8131c46f
    <Reference Include="Interop.Acrobat">
      <HintPath>..\..\lib\dotnet\Interop.Acrobat.dll</HintPath>
      <EmbedInteropTypes>True</EmbedInteropTypes>
    </Reference>
    <Reference Include="LibChorus">
      <HintPath>..\..\lib\dotnet\LibChorus.dll</HintPath>
    </Reference>
    <Reference Include="Microsoft.CSharp" />
    <Reference Include="NetSparkle.Net40">
      <HintPath>..\..\lib\dotnet\NetSparkle.Net40.dll</HintPath>
    </Reference>
<<<<<<< HEAD
=======
    <Reference Include="Newtonsoft.Json">
      <HintPath>..\..\packages\Newtonsoft.Json.6.0.3\lib\net40\Newtonsoft.Json.dll</HintPath>
    </Reference>
    <Reference Include="Palaso, Version=1.0.0.0, Culture=neutral, processorArchitecture=x86">
      <SpecificVersion>False</SpecificVersion>
      <HintPath>..\..\lib\dotnet\Palaso.dll</HintPath>
    </Reference>
    <Reference Include="PalasoUIWindowsForms, Version=1.0.0.0, Culture=neutral, processorArchitecture=x86">
      <SpecificVersion>False</SpecificVersion>
      <HintPath>..\..\lib\dotnet\PalasoUIWindowsForms.dll</HintPath>
    </Reference>
>>>>>>> 8131c46f
    <Reference Include="PdfDroplet, Version=2.3.2.0, Culture=neutral, processorArchitecture=x86">
      <SpecificVersion>False</SpecificVersion>
      <HintPath>..\..\packages\PdfDroplet.2.3.2.0\lib\net40-Client\PdfDroplet.exe</HintPath>
    </Reference>
    <Reference Include="PdfSharp">
      <HintPath>..\..\lib\dotnet\PdfSharp.dll</HintPath>
    </Reference>
    <Reference Include="RestSharp">
      <HintPath>..\..\packages\RestSharp.104.4.0\lib\net4-client\RestSharp.dll</HintPath>
    </Reference>
    <Reference Include="System" />
    <Reference Include="System.ComponentModel.Composition" />
    <Reference Include="System.Core" />
    <Reference Include="System.Runtime.Serialization" />
    <Reference Include="System.Xml.Linq" />
    <Reference Include="System.Data.DataSetExtensions" />
    <Reference Include="System.Data" />
    <Reference Include="System.Deployment" />
    <Reference Include="System.Drawing" />
    <Reference Include="System.Windows.Forms" />
    <Reference Include="System.Xml" />
    <Reference Include="AeroWizard">
      <HintPath>..\..\lib\dotnet\AeroWizard.dll</HintPath>
    </Reference>
    <Reference Include="Analytics.NET">
      <HintPath>..\..\lib\Analytics.NET.dll</HintPath>
    </Reference>
    <Reference Include="AxInterop.AcroPDFLib">
      <HintPath>..\..\lib\dotnet\AxInterop.AcroPDFLib.dll</HintPath>
    </Reference>
    <Reference Include="DesktopAnalytics">
      <HintPath>..\..\lib\DesktopAnalytics.dll</HintPath>
    </Reference>
    <Reference Include="Interop.AcroPDFLib">
      <HintPath>..\..\lib\dotnet\Interop.AcroPDFLib.dll</HintPath>
    </Reference>
    <Reference Include="L10NSharp">
      <HintPath>..\..\lib\dotnet\L10NSharp.dll</HintPath>
    </Reference>
    <Reference Include="Newtonsoft.Json">
      <HintPath>..\..\packages\Newtonsoft.Json.5.0.5\lib\net40\Newtonsoft.Json.dll</HintPath>
    </Reference>
    <Reference Include="Palaso">
      <HintPath>..\..\lib\dotnet\Palaso.dll</HintPath>
    </Reference>
    <Reference Include="PalasoUIWindowsForms">
      <HintPath>..\..\lib\dotnet\PalasoUIWindowsForms.dll</HintPath>
    </Reference>
    <Reference Include="TidyManaged">
      <HintPath>..\..\lib\dotnet\TidyManaged.dll</HintPath>
    </Reference>
    <Reference Include="Ionic.Zip.Reduced">
      <HintPath>..\..\packages\DotNetZip.Reduced.1.9.1.8\lib\net20\Ionic.Zip.Reduced.dll</HintPath>
    </Reference>
    <Reference Include="Geckofx-Core">
      <HintPath>..\..\lib\dotnet\Geckofx-Core.dll</HintPath>
    </Reference>
    <Reference Include="Geckofx-Winforms">
      <HintPath>..\..\lib\dotnet\Geckofx-Winforms.dll</HintPath>
    </Reference>
  </ItemGroup>
  <ItemGroup>
    <Compile Include="ApplicationContainer.cs" />
    <Compile Include="BloomFileLocator.cs" />
    <Compile Include="Book\BookInfo.cs" />
    <Compile Include="Book\BookServer.cs" />
    <Compile Include="Book\CurrentEditableCollectionSelection.cs" />
    <Compile Include="Book\RuntimeInformationInjector.cs" />
    <Compile Include="Book\HtmlDom.cs" />
    <Compile Include="Book\BookData.cs" />
    <Compile Include="Book\ErrorBook.cs" />
    <Compile Include="Book\ImageUpdater.cs" />
    <Compile Include="Book\Layout.cs" />
    <Compile Include="Book\SizeAndOrientation.cs" />
    <Compile Include="Book\BookStarter.cs" />
    <Compile Include="Book\BookStorage.cs" />
    <Compile Include="Book\DataSet.cs" />
    <Compile Include="Book\StyleSheetLinkSorter.cs" />
    <Compile Include="Book\TranslationGroupManager.cs" />
    <Compile Include="Book\XMatterHelper.cs" />
    <Compile Include="Book\XMatterInfo.cs" />
    <Compile Include="Book\XMatterPackFinder.cs" />
    <Compile Include="CollectionTab\InDesignXmlInformationDialog.cs">
      <SubType>Form</SubType>
    </Compile>
    <Compile Include="CollectionTab\InDesignXmlInformationDialog.Designer.cs">
      <DependentUpon>InDesignXmlInformationDialog.cs</DependentUpon>
    </Compile>
    <Compile Include="Collection\NaturalSortComparer.cs" />
    <Compile Include="Edit\ConfirmRemovePageDialog.cs">
      <SubType>Form</SubType>
    </Compile>
    <Compile Include="Edit\ConfirmRemovePageDialog.designer.cs">
      <DependentUpon>ConfirmRemovePageDialog.cs</DependentUpon>
    </Compile>
    <Compile Include="CollectionTab\HistoryAndNotesDialog.cs">
      <SubType>Form</SubType>
    </Compile>
    <Compile Include="CollectionTab\HistoryAndNotesDialog.Designer.cs">
      <DependentUpon>HistoryAndNotesDialog.cs</DependentUpon>
    </Compile>
    <Compile Include="Edit\EditControlsModel.cs" />
    <Compile Include="Edit\EditControlsView.cs">
      <SubType>UserControl</SubType>
    </Compile>
    <Compile Include="Edit\EditControlsView.Designer.cs">
      <DependentUpon>EditControlsView.cs</DependentUpon>
    </Compile>
    <Compile Include="MiscUI\DontShowThisAgainButton.cs">
      <SubType>Component</SubType>
    </Compile>
    <Compile Include="MiscUI\DontShowThisAgainButton.Designer.cs">
      <DependentUpon>DontShowThisAgainButton.cs</DependentUpon>
    </Compile>
    <Compile Include="MiscUI\TipDialog.cs">
      <SubType>Form</SubType>
    </Compile>
    <Compile Include="MiscUI\TipDialog.designer.cs">
      <DependentUpon>TipDialog.cs</DependentUpon>
    </Compile>
    <Compile Include="Properties\Resources.Designer.cs">
      <AutoGen>True</AutoGen>
      <DesignTime>True</DesignTime>
      <DependentUpon>Resources.resx</DependentUpon>
    </Compile>
    <Compile Include="Publish\BloomLibraryPublishControl.cs">
      <SubType>UserControl</SubType>
    </Compile>
    <Compile Include="Publish\BloomLibraryPublishControl.Designer.cs">
      <DependentUpon>BloomLibraryPublishControl.cs</DependentUpon>
    </Compile>
    <Compile Include="Publish\BulkUploadProgressDlg.cs">
      <SubType>Form</SubType>
    </Compile>
    <Compile Include="Publish\BulkUploadProgressDlg.Designer.cs">
      <DependentUpon>BulkUploadProgressDlg.cs</DependentUpon>
    </Compile>
    <Compile Include="Publish\SHRP_TeachersGuideExtension.cs" />
    <Compile Include="Publish\SHRP_PupilBookExtension.cs" />
    <Compile Include="Registration\RegistrationDialog.cs">
      <SubType>Form</SubType>
    </Compile>
    <Compile Include="Registration\RegistrationDialog.Designer.cs">
      <DependentUpon>RegistrationDialog.cs</DependentUpon>
    </Compile>
    <Compile Include="SendReceive\SendReceiver.cs" />
    <Compile Include="SendReceive\BloomChorusRules.cs" />
    <Compile Include="ToPalaso\BetterSplitContainer.cs">
      <SubType>Component</SubType>
    </Compile>
    <Compile Include="ToPalaso\BetterSplitContainer.Designer.cs">
      <DependentUpon>BetterSplitContainer.cs</DependentUpon>
    </Compile>
    <Compile Include="ToPalaso\MessageLabelProgress.cs">
      <SubType>Component</SubType>
    </Compile>
    <Compile Include="ToPalaso\ProgressDialogForeground.cs">
      <SubType>Form</SubType>
    </Compile>
    <Compile Include="ToPalaso\ProgressDialogForeground.Designer.cs">
      <DependentUpon>ProgressDialogForeground.cs</DependentUpon>
    </Compile>
    <Compile Include="Edit\FlowThumbNailList.cs">
      <SubType>UserControl</SubType>
    </Compile>
    <Compile Include="Edit\FlowThumbNailList.Designer.cs">
      <DependentUpon>FlowThumbNailList.cs</DependentUpon>
    </Compile>
    <Compile Include="ToPalaso\ProgressDialogBackground.cs">
      <SubType>Form</SubType>
    </Compile>
    <Compile Include="ToPalaso\ProgressDialogBackground.Designer.cs">
      <DependentUpon>ProgressDialogBackground.cs</DependentUpon>
    </Compile>
    <Compile Include="HelpLauncher.cs" />
    <Compile Include="Collection\BloomPack\BloomPackInstallDialog.cs">
      <SubType>Form</SubType>
    </Compile>
    <Compile Include="Collection\BloomPack\BloomPackInstallDialog.Designer.cs">
      <DependentUpon>BloomPackInstallDialog.cs</DependentUpon>
    </Compile>
    <Compile Include="HtmlLabel.cs">
      <SubType>UserControl</SubType>
    </Compile>
    <Compile Include="HtmlLabel.Designer.cs">
      <DependentUpon>HtmlLabel.cs</DependentUpon>
    </Compile>
    <Compile Include="ImageProcessing\LowResImageCache.cs" />
    <Compile Include="CollectionTab\IBloomTabArea.cs" />
    <Compile Include="CollectionTab\ListHeader.cs">
      <SubType>UserControl</SubType>
    </Compile>
    <Compile Include="CollectionTab\ListHeader.Designer.cs">
      <DependentUpon>ListHeader.cs</DependentUpon>
    </Compile>
    <Compile Include="Collection\ShortcutMaker.cs" />
    <Compile Include="CollectionCreating\LanguageLocationControl.cs">
      <SubType>UserControl</SubType>
    </Compile>
    <Compile Include="CollectionCreating\LanguageLocationControl.Designer.cs">
      <DependentUpon>LanguageLocationControl.cs</DependentUpon>
    </Compile>
    <Compile Include="CollectionCreating\LanguageIdControl.cs">
      <SubType>UserControl</SubType>
    </Compile>
    <Compile Include="CollectionCreating\LanguageIdControl.Designer.cs">
      <DependentUpon>LanguageIdControl.cs</DependentUpon>
    </Compile>
    <Compile Include="CollectionCreating\CollectionNameControl.cs">
      <SubType>UserControl</SubType>
    </Compile>
    <Compile Include="CollectionCreating\CollectionNameControl.Designer.cs">
      <DependentUpon>CollectionNameControl.cs</DependentUpon>
    </Compile>
    <Compile Include="CollectionCreating\NewCollectionWizard.cs">
      <SubType>Form</SubType>
    </Compile>
    <Compile Include="CollectionCreating\NewCollectionWizard.Designer.cs">
      <DependentUpon>NewCollectionWizard.cs</DependentUpon>
    </Compile>
    <Compile Include="Palette.cs" />
    <Compile Include="Publish\AdobeReaderControl.cs">
      <SubType>UserControl</SubType>
    </Compile>
    <Compile Include="Publish\AdobeReaderControl.Designer.cs">
      <DependentUpon>AdobeReaderControl.cs</DependentUpon>
    </Compile>
    <Compile Include="SimpleMessageDialog.cs">
      <SubType>Form</SubType>
    </Compile>
    <Compile Include="SimpleMessageDialog.Designer.cs">
      <DependentUpon>SimpleMessageDialog.cs</DependentUpon>
    </Compile>
    <Compile Include="ToPalaso\BetterToolTip.cs">
      <SubType>Component</SubType>
    </Compile>
    <Compile Include="ToPalaso\BetterTooltipTransparentOverlay.cs">
      <SubType>Component</SubType>
    </Compile>
    <Compile Include="ImageProcessing\ImageServer.cs">
      <SubType>Component</SubType>
    </Compile>
    <Compile Include="UpdateVersionTable.cs" />
    <Compile Include="Wizard\WinForms\WizardControl.cs">
      <SubType>Component</SubType>
    </Compile>
    <Compile Include="Wizard\WinForms\WizardPage.cs">
      <SubType>Component</SubType>
    </Compile>
    <Compile Include="Wizard\WizardAdapterControl.cs">
      <SubType>Component</SubType>
    </Compile>
    <Compile Include="WebLibraryIntegration\BloomLinkArgs.cs" />
    <Compile Include="WebLibraryIntegration\BloomParseClient.cs" />
    <Compile Include="WebLibraryIntegration\BloomS3Client.cs" />
    <Compile Include="WebLibraryIntegration\BookDownloadedEventArgs.cs" />
    <Compile Include="WebLibraryIntegration\BookTransfer.cs" />
    <Compile Include="WebLibraryIntegration\BookDownloadSupport.cs" />
    <Compile Include="WebLibraryIntegration\KeyManager.cs" />
    <Compile Include="WebLibraryIntegration\LoginDialog.cs">
      <SubType>Form</SubType>
    </Compile>
    <Compile Include="WebLibraryIntegration\LoginDialog.Designer.cs">
      <DependentUpon>LoginDialog.cs</DependentUpon>
    </Compile>
    <Compile Include="WebLibraryIntegration\DownloadOrderList.cs" />
    <Compile Include="WebLibraryIntegration\OverwriteWarningDialog.cs">
      <SubType>Form</SubType>
    </Compile>
    <Compile Include="WebLibraryIntegration\OverwriteWarningDialog.Designer.cs">
      <DependentUpon>OverwriteWarningDialog.cs</DependentUpon>
    </Compile>
    <Compile Include="Workspace\FeedbackDialog.cs">
      <SubType>Form</SubType>
    </Compile>
    <Compile Include="Workspace\FeedbackDialog.Designer.cs">
      <DependentUpon>FeedbackDialog.cs</DependentUpon>
    </Compile>
    <Compile Include="web\BloomServer.cs" />
    <Compile Include="web\WebLibraryView.cs">
      <SubType>UserControl</SubType>
    </Compile>
    <Compile Include="web\WebLibraryView.Designer.cs">
      <DependentUpon>WebLibraryView.cs</DependentUpon>
    </Compile>
    <Compile Include="Edit\ConfigurationDialog.cs">
      <SubType>Form</SubType>
    </Compile>
    <Compile Include="Edit\ConfigurationDialog.Designer.cs">
      <DependentUpon>ConfigurationDialog.cs</DependentUpon>
    </Compile>
    <Compile Include="Edit\Configurator.cs" />
    <Compile Include="Browser.cs">
      <SubType>UserControl</SubType>
    </Compile>
    <Compile Include="Browser.Designer.cs">
      <DependentUpon>Browser.cs</DependentUpon>
    </Compile>
    <Compile Include="Command.cs" />
    <Compile Include="Edit\DynamicJson.cs" />
    <Compile Include="Edit\JSONUtils.cs" />
    <Compile Include="Edit\PageEditingModel.cs" />
    <Compile Include="Edit\PlaceHolderPage.cs" />
    <Compile Include="Edit\SourceTextControl.cs">
      <SubType>UserControl</SubType>
    </Compile>
    <Compile Include="Edit\SourceTextControl.Designer.cs">
      <DependentUpon>SourceTextControl.cs</DependentUpon>
    </Compile>
    <Compile Include="LanguageSettings.cs" />
    <Compile Include="CollectionTab\FlyingImage.cs">
      <SubType>Component</SubType>
    </Compile>
    <Compile Include="Collection\CollectionSettingsDialog.cs">
      <SubType>Form</SubType>
    </Compile>
    <Compile Include="Collection\CollectionSettingsDialog.Designer.cs">
      <DependentUpon>CollectionSettingsDialog.cs</DependentUpon>
    </Compile>
    <Compile Include="ProjectContext.cs" />
    <Compile Include="Collection\CollectionSettings.cs" />
    <Compile Include="Publish\PdfMaker.cs" />
    <Compile Include="Publish\PublishModel.cs" />
    <Compile Include="ResolveShortcut.cs" />
    <Compile Include="SplashScreen.cs">
      <SubType>Form</SubType>
    </Compile>
    <Compile Include="SplashScreen.Designer.cs">
      <DependentUpon>SplashScreen.cs</DependentUpon>
    </Compile>
    <Compile Include="CollectionCreating\KindOfCollectionControl.cs">
      <SubType>UserControl</SubType>
    </Compile>
    <Compile Include="CollectionCreating\KindOfCollectionControl.Designer.cs">
      <DependentUpon>KindOfCollectionControl.cs</DependentUpon>
    </Compile>
    <Compile Include="CollectionChoosing\MostRecentPathsList.cs" />
    <Compile Include="CollectionChoosing\OpenCreateCloneControl.cs">
      <SubType>UserControl</SubType>
    </Compile>
    <Compile Include="CollectionChoosing\OpenCreateCloneControl.designer.cs">
      <DependentUpon>OpenCreateCloneControl.cs</DependentUpon>
    </Compile>
    <Compile Include="CollectionChoosing\OpenAndCreateCollectionDialog.cs">
      <SubType>Form</SubType>
    </Compile>
    <Compile Include="CollectionChoosing\OpenAndCreateCollectionDialog.Designer.cs">
      <DependentUpon>OpenAndCreateCollectionDialog.cs</DependentUpon>
    </Compile>
    <Compile Include="Edit\PageSelection.cs" />
    <Compile Include="Edit\EditingModel.cs" />
    <Compile Include="Edit\EditingView.cs">
      <SubType>UserControl</SubType>
    </Compile>
    <Compile Include="Edit\EditingView.Designer.cs">
      <DependentUpon>EditingView.cs</DependentUpon>
    </Compile>
    <Compile Include="Edit\ThumbNailList.cs">
      <SubType>UserControl</SubType>
    </Compile>
    <Compile Include="Edit\ThumbNailList.Designer.cs">
      <DependentUpon>ThumbNailList.cs</DependentUpon>
    </Compile>
    <Compile Include="Event.cs" />
    <Compile Include="Book\Book.cs" />
    <Compile Include="HtmlThumbNailer.cs" />
    <Compile Include="Collection\BookCollection.cs" />
    <Compile Include="Book\BookSelection.cs" />
    <Compile Include="CollectionTab\LibraryListView.cs">
      <SubType>UserControl</SubType>
    </Compile>
    <Compile Include="CollectionTab\LibraryListView.Designer.cs">
      <DependentUpon>LibraryListView.cs</DependentUpon>
    </Compile>
    <Compile Include="CollectionTab\LibraryModel.cs" />
    <Compile Include="CollectionTab\LibraryView.cs">
      <SubType>UserControl</SubType>
    </Compile>
    <Compile Include="CollectionTab\LibraryView.Designer.cs">
      <DependentUpon>LibraryView.cs</DependentUpon>
    </Compile>
    <Compile Include="Edit\PageListView.cs">
      <SubType>UserControl</SubType>
    </Compile>
    <Compile Include="Edit\PageListView.Designer.cs">
      <DependentUpon>PageListView.cs</DependentUpon>
    </Compile>
    <Compile Include="Book\Page.cs" />
    <Compile Include="TempFiles.cs" />
    <Compile Include="SourceCollectionsList.cs" />
    <Compile Include="Workspace\TabStrip.cs">
      <SubType>Component</SubType>
    </Compile>
    <Compile Include="Workspace\TabStripRenderer.cs" />
    <Compile Include="Workspace\WorkspaceModel.cs" />
    <Compile Include="Publish\PublishView.cs">
      <SubType>UserControl</SubType>
    </Compile>
    <Compile Include="Publish\PublishView.Designer.cs">
      <DependentUpon>PublishView.cs</DependentUpon>
    </Compile>
    <Compile Include="Program.cs" />
    <Compile Include="Workspace\WorkspaceView.cs">
      <SubType>UserControl</SubType>
    </Compile>
    <Compile Include="Workspace\WorkspaceView.Designer.cs">
      <DependentUpon>WorkspaceView.cs</DependentUpon>
    </Compile>
    <Compile Include="Properties\AssemblyInfo.cs" />
    <EmbeddedResource Include="Browser.resx">
      <DependentUpon>Browser.cs</DependentUpon>
      <SubType>Designer</SubType>
    </EmbeddedResource>
    <EmbeddedResource Include="CollectionTab\InDesignXmlInformationDialog.resx">
      <DependentUpon>InDesignXmlInformationDialog.cs</DependentUpon>
    </EmbeddedResource>
    <EmbeddedResource Include="Edit\ConfirmRemovePageDialog.resx">
      <DependentUpon>ConfirmRemovePageDialog.cs</DependentUpon>
    </EmbeddedResource>
    <EmbeddedResource Include="Collection\BloomPack\BloomPackInstallDialog.resx">
      <DependentUpon>BloomPackInstallDialog.cs</DependentUpon>
      <SubType>Designer</SubType>
    </EmbeddedResource>
    <EmbeddedResource Include="CollectionTab\HistoryAndNotesDialog.resx">
      <DependentUpon>HistoryAndNotesDialog.cs</DependentUpon>
    </EmbeddedResource>
    <EmbeddedResource Include="MiscUI\TipDialog.resx">
      <DependentUpon>TipDialog.cs</DependentUpon>
    </EmbeddedResource>
    <EmbeddedResource Include="Publish\BloomLibraryPublishControl.resx">
      <DependentUpon>BloomLibraryPublishControl.cs</DependentUpon>
    </EmbeddedResource>
    <EmbeddedResource Include="Publish\BulkUploadProgressDlg.resx">
      <DependentUpon>BulkUploadProgressDlg.cs</DependentUpon>
    </EmbeddedResource>
    <EmbeddedResource Include="Registration\RegistrationDialog.resx">
      <DependentUpon>RegistrationDialog.cs</DependentUpon>
    </EmbeddedResource>
    <EmbeddedResource Include="ToPalaso\BetterSplitContainer.resx">
      <DependentUpon>BetterSplitContainer.cs</DependentUpon>
    </EmbeddedResource>
    <EmbeddedResource Include="ToPalaso\ProgressDialogForeground.resx">
      <DependentUpon>ProgressDialogForeground.cs</DependentUpon>
    </EmbeddedResource>
    <EmbeddedResource Include="Edit\FlowThumbNailList.resx">
      <DependentUpon>FlowThumbNailList.cs</DependentUpon>
    </EmbeddedResource>
    <EmbeddedResource Include="ToPalaso\ProgressDialogBackground.resx">
      <DependentUpon>ProgressDialogBackground.cs</DependentUpon>
    </EmbeddedResource>
    <EmbeddedResource Include="HtmlLabel.resx">
      <DependentUpon>HtmlLabel.cs</DependentUpon>
    </EmbeddedResource>
    <EmbeddedResource Include="CollectionTab\ListHeader.resx">
      <DependentUpon>ListHeader.cs</DependentUpon>
    </EmbeddedResource>
    <EmbeddedResource Include="CollectionCreating\LanguageLocationControl.resx">
      <DependentUpon>LanguageLocationControl.cs</DependentUpon>
    </EmbeddedResource>
    <EmbeddedResource Include="CollectionCreating\LanguageIdControl.resx">
      <DependentUpon>LanguageIdControl.cs</DependentUpon>
    </EmbeddedResource>
    <EmbeddedResource Include="CollectionCreating\CollectionNameControl.resx">
      <DependentUpon>CollectionNameControl.cs</DependentUpon>
    </EmbeddedResource>
    <EmbeddedResource Include="CollectionCreating\NewCollectionWizard.resx">
      <DependentUpon>NewCollectionWizard.cs</DependentUpon>
    </EmbeddedResource>
    <EmbeddedResource Include="Publish\AdobeReaderControl.resx">
      <DependentUpon>AdobeReaderControl.cs</DependentUpon>
      <SubType>Designer</SubType>
    </EmbeddedResource>
    <EmbeddedResource Include="SimpleMessageDialog.resx">
      <DependentUpon>SimpleMessageDialog.cs</DependentUpon>
    </EmbeddedResource>
    <EmbeddedResource Include="WebLibraryIntegration\LoginDialog.resx">
      <DependentUpon>LoginDialog.cs</DependentUpon>
    </EmbeddedResource>
    <EmbeddedResource Include="WebLibraryIntegration\OverwriteWarningDialog.resx">
      <DependentUpon>OverwriteWarningDialog.cs</DependentUpon>
    </EmbeddedResource>
    <EmbeddedResource Include="Workspace\FeedbackDialog.resx">
      <DependentUpon>FeedbackDialog.cs</DependentUpon>
    </EmbeddedResource>
    <EmbeddedResource Include="web\WebLibraryView.resx">
      <DependentUpon>WebLibraryView.cs</DependentUpon>
    </EmbeddedResource>
    <EmbeddedResource Include="Edit\ConfigurationDialog.resx">
      <DependentUpon>ConfigurationDialog.cs</DependentUpon>
    </EmbeddedResource>
    <EmbeddedResource Include="Edit\EditingView.resx">
      <DependentUpon>EditingView.cs</DependentUpon>
    </EmbeddedResource>
    <EmbeddedResource Include="Edit\SourceTextControl.resx">
      <DependentUpon>SourceTextControl.cs</DependentUpon>
    </EmbeddedResource>
    <EmbeddedResource Include="Edit\ThumbNailList.resx">
      <DependentUpon>ThumbNailList.cs</DependentUpon>
    </EmbeddedResource>
    <EmbeddedResource Include="CollectionTab\LibraryListView.resx">
      <DependentUpon>LibraryListView.cs</DependentUpon>
    </EmbeddedResource>
    <EmbeddedResource Include="CollectionTab\LibraryView.resx">
      <DependentUpon>LibraryView.cs</DependentUpon>
    </EmbeddedResource>
    <EmbeddedResource Include="Edit\PageListView.resx">
      <DependentUpon>PageListView.cs</DependentUpon>
      <SubType>Designer</SubType>
    </EmbeddedResource>
    <EmbeddedResource Include="Collection\CollectionSettingsDialog.resx">
      <DependentUpon>CollectionSettingsDialog.cs</DependentUpon>
    </EmbeddedResource>
    <EmbeddedResource Include="Publish\PublishView.resx">
      <DependentUpon>PublishView.cs</DependentUpon>
      <SubType>Designer</SubType>
    </EmbeddedResource>
    <EmbeddedResource Include="Workspace\WorkspaceView.resx">
      <DependentUpon>WorkspaceView.cs</DependentUpon>
      <SubType>Designer</SubType>
    </EmbeddedResource>
    <EmbeddedResource Include="Properties\Resources.resx">
      <Generator>ResXFileCodeGenerator</Generator>
      <SubType>Designer</SubType>
      <LastGenOutput>Resources.Designer.cs</LastGenOutput>
    </EmbeddedResource>
    <EmbeddedResource Include="Shell.resx">
      <DependentUpon>Shell.cs</DependentUpon>
    </EmbeddedResource>
    <EmbeddedResource Include="CollectionTab\LibraryBookView.resx">
      <DependentUpon>LibraryBookView.cs</DependentUpon>
    </EmbeddedResource>
    <EmbeddedResource Include="Edit\TemplatePagesView.resx">
      <DependentUpon>TemplatePagesView.cs</DependentUpon>
      <SubType>Designer</SubType>
    </EmbeddedResource>
    <EmbeddedResource Include="SplashScreen.resx">
      <DependentUpon>SplashScreen.cs</DependentUpon>
    </EmbeddedResource>
    <EmbeddedResource Include="CollectionCreating\KindOfCollectionControl.resx">
      <DependentUpon>KindOfCollectionControl.cs</DependentUpon>
      <SubType>Designer</SubType>
    </EmbeddedResource>
    <EmbeddedResource Include="CollectionChoosing\OpenCreateCloneControl.resx">
      <DependentUpon>OpenCreateCloneControl.cs</DependentUpon>
    </EmbeddedResource>
    <EmbeddedResource Include="CollectionChoosing\OpenAndCreateCollectionDialog.resx">
      <DependentUpon>OpenAndCreateCollectionDialog.cs</DependentUpon>
      <SubType>Designer</SubType>
    </EmbeddedResource>
    <None Include="app.manifest">
      <SubType>Designer</SubType>
    </None>
    <None Include="ClassDiagram1.cd" />
    <None Include="packages.config">
      <SubType>Designer</SubType>
    </None>
    <None Include="Properties\Settings.settings">
      <Generator>PublicSettingsSingleFileGenerator</Generator>
      <LastGenOutput>Settings.Designer.cs</LastGenOutput>
    </None>
    <Compile Include="Properties\Settings.Designer.cs">
      <AutoGen>True</AutoGen>
      <DependentUpon>Settings.settings</DependentUpon>
      <DesignTimeSharedInput>True</DesignTimeSharedInput>
    </Compile>
    <Compile Include="Shell.cs">
      <SubType>Form</SubType>
    </Compile>
    <Compile Include="Shell.Designer.cs">
      <DependentUpon>Shell.cs</DependentUpon>
    </Compile>
    <Compile Include="StyleSheetService.cs" />
    <Compile Include="CollectionTab\LibraryBookView.cs">
      <SubType>UserControl</SubType>
    </Compile>
    <Compile Include="CollectionTab\LibraryBookView.Designer.cs">
      <DependentUpon>LibraryBookView.cs</DependentUpon>
    </Compile>
    <Compile Include="Edit\TemplatePagesView.cs">
      <SubType>UserControl</SubType>
    </Compile>
    <Compile Include="Edit\TemplatePagesView.Designer.cs">
      <DependentUpon>TemplatePagesView.cs</DependentUpon>
    </Compile>
    <Compile Include="XmlHtmlConverter.cs" />
    <None Include="..\..\lib\dotnet\Geckofx-Core.dll.config">
      <Link>Geckofx-Core.dll.config</Link>
      <CopyToOutputDirectory>PreserveNewest</CopyToOutputDirectory>
      <Gettext-ScanForTranslations>False</Gettext-ScanForTranslations>
    </None>
    <None Include="..\..\lib\dotnet\libgeckofix.so" Condition="'$(OS)'=='Unix'">
      <Link>libgeckofix.so</Link>
      <CopyToOutputDirectory>PreserveNewest</CopyToOutputDirectory>
      <Gettext-ScanForTranslations>False</Gettext-ScanForTranslations>
    </None>
  </ItemGroup>
  <ItemGroup>
    <None Include="Resources\Bloom.ico" />
  </ItemGroup>
  <ItemGroup>
    <None Include="Resources\Logo27x32.png" />
  </ItemGroup>
  <ItemGroup>
    <None Include="app.config">
      <SubType>Designer</SubType>
    </None>
    <None Include="Resources\x-office-document.png" />
  </ItemGroup>
  <ItemGroup>
    <None Include="Resources\WelcomeHeader.png" />
  </ItemGroup>
  <ItemGroup>
    <None Include="Resources\menuButton.png" />
  </ItemGroup>
  <ItemGroup>
    <None Include="Resources\booklet70x70.png" />
  </ItemGroup>
  <ItemGroup>
    <None Include="Resources\bookletA5Horizontal70x70.png" />
  </ItemGroup>
  <ItemGroup>
    <None Include="Resources\A5Landscapel70Wide.png" />
  </ItemGroup>
  <ItemGroup>
    <None Include="Resources\A5Portraitl70Tall.png" />
  </ItemGroup>
  <ItemGroup>
    <None Include="Resources\DeleteMessageBoxButtonImage.png" />
  </ItemGroup>
  <ItemGroup>
    <None Include="Resources\DeleteMessageBoxImage.png" />
  </ItemGroup>
  <ItemGroup>
    <None Include="Resources\RecycleBin.png" />
  </ItemGroup>
  <ItemGroup>
    <None Include="Resources\newBook.png" />
  </ItemGroup>
  <ItemGroup>
    <None Include="Resources\info16x16.png" />
  </ItemGroup>
  <ItemGroup>
    <None Include="Resources\open.png" />
  </ItemGroup>
  <ItemGroup>
    <None Include="Resources\edit.png" />
  </ItemGroup>
  <ItemGroup>
    <None Include="Resources\Error70x70.png" />
  </ItemGroup>
  <ItemGroup>
    <None Include="Resources\settings.png" />
  </ItemGroup>
  <ItemGroup>
    <None Include="Resources\spinner.gif" />
  </ItemGroup>
  <ItemGroup>
    <None Include="Resources\pagePlaceHolder.png" />
  </ItemGroup>
  <ItemGroup>
    <None Include="Resources\uservoice16x16.png" />
  </ItemGroup>
  <ItemGroup>
    <None Include="Resources\construction.png" />
  </ItemGroup>
  <ItemGroup>
    <BootstrapperPackage Include=".NETFramework,Version=v4.0">
      <Visible>False</Visible>
      <ProductName>Microsoft .NET Framework 4 %28x86 and x64%29</ProductName>
      <Install>true</Install>
    </BootstrapperPackage>
    <BootstrapperPackage Include="Microsoft.Net.Client.3.5">
      <Visible>False</Visible>
      <ProductName>.NET Framework 3.5 SP1 Client Profile</ProductName>
      <Install>false</Install>
    </BootstrapperPackage>
    <BootstrapperPackage Include="Microsoft.Net.Framework.3.5.SP1">
      <Visible>False</Visible>
      <ProductName>.NET Framework 3.5 SP1</ProductName>
      <Install>false</Install>
    </BootstrapperPackage>
    <BootstrapperPackage Include="Microsoft.Windows.Installer.3.1">
      <Visible>False</Visible>
      <ProductName>Windows Installer 3.1</ProductName>
      <Install>true</Install>
    </BootstrapperPackage>
  </ItemGroup>
  <ItemGroup>
    <None Include="Resources\Favicon16x16.png" />
  </ItemGroup>
  <ItemGroup>
    <None Include="Resources\library16x16.png" />
  </ItemGroup>
  <ItemGroup>
    <None Include="Resources\library32x32.png" />
  </ItemGroup>
  <ItemGroup>
    <None Include="Resources\settings16x16.png" />
  </ItemGroup>
  <ItemGroup>
    <None Include="Resources\settings32x32.png" />
  </ItemGroup>
  <ItemGroup>
    <None Include="Resources\settings24x24.png" />
  </ItemGroup>
  <ItemGroup>
    <None Include="Resources\feedback24x24.png" />
  </ItemGroup>
  <ItemGroup>
    <None Include="Resources\OpenCreateLibrary24x24.png" />
  </ItemGroup>
  <ItemGroup>
    <None Include="Resources\help24x24.png" />
  </ItemGroup>
  <ItemGroup>
    <None Include="Resources\publish32x32.png" />
  </ItemGroup>
  <ItemGroup>
    <None Include="Resources\helpTab32x32.png" />
  </ItemGroup>
  <ItemGroup>
    <None Include="Resources\Usb.png" />
  </ItemGroup>
  <ItemGroup>
    <None Include="Resources\print.png" />
  </ItemGroup>
  <ItemGroup>
    <None Include="Resources\coverOnly.png" />
  </ItemGroup>
  <ItemGroup>
    <None Include="Resources\insideBookletPages.png" />
  </ItemGroup>
  <ItemGroup>
    <None Include="Resources\simplePages.png" />
  </ItemGroup>
  <ItemGroup>
    <None Include="Resources\deletePage16x16.png" />
  </ItemGroup>
  <ItemGroup>
    <None Include="Resources\deletePage24x24.png" />
  </ItemGroup>
  <ItemGroup>
    <None Include="Resources\Cut16x16.png" />
  </ItemGroup>
  <ItemGroup>
    <None Include="Resources\Copy16x16.png" />
  </ItemGroup>
  <ItemGroup>
    <None Include="Resources\Paste16x16.png" />
  </ItemGroup>
  <ItemGroup>
    <None Include="Resources\Undo16x16.png" />
  </ItemGroup>
  <ItemGroup>
    <None Include="Resources\paste24x24.png" />
  </ItemGroup>
  <ItemGroup>
    <None Include="Resources\paste32x32.png" />
  </ItemGroup>
  <ItemGroup>
    <None Include="Resources\undo32x32.png" />
  </ItemGroup>
  <ItemGroup>
    <None Include="Resources\newLibrary32x32.png" />
  </ItemGroup>
  <ItemGroup>
    <None Include="Resources\newBook1.png" />
  </ItemGroup>
  <ItemGroup>
    <None Include="Resources\LogoForSplashScreen.png" />
  </ItemGroup>
  <ItemGroup>
    <None Include="Resources\LogoForLibraryChoosingDialog.png" />
  </ItemGroup>
  <ItemGroup>
    <None Include="Resources\BloomPack64x64.png" />
  </ItemGroup>
  <ItemGroup>
    <None Include="Resources\Error70x701.png" />
  </ItemGroup>
  <ItemGroup>
    <None Include="Resources\copyDisable16x16.png" />
  </ItemGroup>
  <ItemGroup>
    <None Include="Resources\pasteDisabled32x32.png" />
  </ItemGroup>
  <ItemGroup>
    <None Include="Resources\copyDisable16x161.png" />
  </ItemGroup>
  <ItemGroup>
    <None Include="Resources\undoDisabled32x32.png" />
  </ItemGroup>
  <ItemGroup>
    <None Include="Resources\DeletePageDisabled24x24.png" />
  </ItemGroup>
  <ItemGroup>
    <None Include="Resources\DeletePageDisabled32x32.png" />
  </ItemGroup>
  <ItemGroup>
    <None Include="Resources\DeletePage32x32.png" />
  </ItemGroup>
  <ItemGroup>
    <None Include="Resources\cutDisable16x16.png" />
  </ItemGroup>
  <ItemGroup>
    <COMReference Include="IWshRuntimeLibrary">
      <Guid>{F935DC20-1CF0-11D0-ADB9-00C04FD58A0B}</Guid>
      <VersionMajor>1</VersionMajor>
      <VersionMinor>0</VersionMinor>
      <Lcid>0</Lcid>
      <WrapperTool>tlbimp</WrapperTool>
      <Isolated>False</Isolated>
      <EmbedInteropTypes>False</EmbedInteropTypes>
    </COMReference>
  </ItemGroup>
  <ItemGroup>
    <None Include="Resources\PackageFlat32x32.png" />
  </ItemGroup>
  <ItemGroup>
    <None Include="Resources\PackageFlat48x47.png" />
  </ItemGroup>
  <ItemGroup>
    <None Include="Resources\delete-wordLarge.png" />
  </ItemGroup>
  <ItemGroup>
    <None Include="Resources\uservoice16x161.png" />
  </ItemGroup>
  <ItemGroup>
    <None Include="Resources\pdf16x16.png" />
  </ItemGroup>
  <ItemGroup>
    <None Include="Resources\multilingualSettings.png" />
  </ItemGroup>
  <ItemGroup>
    <None Include="Resources\thumbnail.png" />
  </ItemGroup>
  <ItemGroup>
    <None Include="Resources\sad_large.png" />
    <None Include="Resources\sendreceiveToolbarButton.png" />
    <None Include="Resources\PackageFlat.png" />
    <None Include="Resources\cloneFromChorusHub.png" />
    <None Include="Resources\cloneFromInternet.png" />
    <None Include="Resources\cloneFromUsb.png" />
    <None Include="Resources\placeHolderBookThumbnail.png" />
    <None Include="Resources\cropMarks.png" />
    <None Include="Resources\SILLogoBlue132x184.png" />
    <None Include="Resources\sil logo on dark 132x127.png" />
    <None Include="Resources\BloomLargeOnWhite.png" />
    <None Include="Resources\SILBlueWithTagline100x140.png" />
    <None Include="Resources\SILBlueWithTagline101x141.png" />
    <None Include="Resources\SILBlueWithTagline102x142.png" />
    <None Include="Resources\SILInBlueNoTagLineWithTrademark100x50.png" />
    <None Include="Resources\SILInBlueNoTagLineWithTrademark100x113.png" />
    <None Include="Resources\SILInBlueNoTagLineWithTrademark80x90.png" />
    <None Include="Resources\BloomDarkGrey300-ish.png" />
    <None Include="Resources\SILInBlue76.png" />
    <None Include="Resources\SILInBlue100.png" />
    <None Include="Resources\SIL_Logo_FadedBlue_Small_Transparent.png" />
    <None Include="Resources\SIL_Logo_Blue_Smaller_Transparent.png" />
    <None Include="Resources\cloud.png" />
    <None Include="Resources\upload.png" />
    <Content Include="Scripts\jquery-1.7.2-vsdoc.js" />
    <Content Include="Scripts\jquery-1.7.2.js" />
    <Content Include="Scripts\jquery-1.7.2.min.js" />
  </ItemGroup>
  <ItemGroup>
    <WCFMetadata Include="Service References\" />
  </ItemGroup>
  <ItemGroup />
  <Import Project="$(MSBuildToolsPath)\Microsoft.CSharp.targets" />
  <PropertyGroup>
    <PostBuildEvent Condition="'$(OS)'=='Windows_NT'">
copy /Y "$(SolutionDir)\lib\msvcr100.dll" $(OutDir)
copy /Y "$(SolutionDir)\lib\libtidy.dll" $(OutDir)
copy /Y "$(SolutionDir)\lib\dotnet\Interop.AcroPDFLib.dll" $(OutDir)
copy /Y "$(SolutionDir)\lib\dotnet\Interop.Acrobat.dll" $(OutDir)
</PostBuildEvent>
  </PropertyGroup>
  <Import Project="$(SolutionDir)\.nuget\NuGet.targets" Condition="Exists('$(SolutionDir)\.nuget\NuGet.targets')" />
  <!-- To modify your build process, add your task inside one of the targets below and uncomment it.
       Other similar extension points exist, see Microsoft.Common.targets.
  <Target Name="BeforeBuild">
  </Target>
  -->
  <Target Name="AfterBuild">
    <Copy SourceFiles="../../lib/dotnet/TidyManaged.dll.config" DestinationFolder="$(OutDir)" Condition="'$(OS)'!='Windows_NT'" />
  </Target>
</Project><|MERGE_RESOLUTION|>--- conflicted
+++ resolved
@@ -59,17 +59,6 @@
     <AssemblyName>Bloom</AssemblyName>
   </PropertyGroup>
   <ItemGroup>
-<<<<<<< HEAD
-=======
-    <Reference Include="AeroWizard, Version=1.2.6.19328, Culture=neutral, PublicKeyToken=915e74f5d64b8f37, processorArchitecture=MSIL">
-      <SpecificVersion>False</SpecificVersion>
-      <HintPath>..\..\lib\dotnet\AeroWizard.dll</HintPath>
-    </Reference>
-    <Reference Include="Analytics.NET, Version=1.1.0.0, Culture=neutral, processorArchitecture=MSIL">
-      <SpecificVersion>False</SpecificVersion>
-      <HintPath>..\..\packages\DesktopAnalytics.1.0.1\lib\net40\Analytics.NET.dll</HintPath>
-    </Reference>
->>>>>>> 8131c46f
     <Reference Include="Autofac">
       <HintPath>..\..\packages\Autofac.2.6.3.862\lib\NET35\Autofac.dll</HintPath>
     </Reference>
@@ -82,16 +71,6 @@
     <Reference Include="Chorus">
       <HintPath>..\..\lib\dotnet\Chorus.exe</HintPath>
     </Reference>
-<<<<<<< HEAD
-=======
-    <Reference Include="DesktopAnalytics, Version=1.0.0.0, Culture=neutral, processorArchitecture=MSIL">
-      <SpecificVersion>False</SpecificVersion>
-      <HintPath>..\..\packages\DesktopAnalytics.1.0.1\lib\net40\DesktopAnalytics.dll</HintPath>
-    </Reference>
-    <Reference Include="geckofx-11">
-      <HintPath>..\..\lib\dotnet\geckofx-11.dll</HintPath>
-    </Reference>
->>>>>>> 8131c46f
     <Reference Include="Interop.Acrobat">
       <HintPath>..\..\lib\dotnet\Interop.Acrobat.dll</HintPath>
       <EmbedInteropTypes>True</EmbedInteropTypes>
@@ -103,20 +82,10 @@
     <Reference Include="NetSparkle.Net40">
       <HintPath>..\..\lib\dotnet\NetSparkle.Net40.dll</HintPath>
     </Reference>
-<<<<<<< HEAD
-=======
-    <Reference Include="Newtonsoft.Json">
+    <Reference Include="Newtonsoft.Json, Version=6.0.0.0, Culture=neutral, PublicKeyToken=30ad4fe6b2a6aeed, processorArchitecture=MSIL">
+      <SpecificVersion>False</SpecificVersion>
       <HintPath>..\..\packages\Newtonsoft.Json.6.0.3\lib\net40\Newtonsoft.Json.dll</HintPath>
     </Reference>
-    <Reference Include="Palaso, Version=1.0.0.0, Culture=neutral, processorArchitecture=x86">
-      <SpecificVersion>False</SpecificVersion>
-      <HintPath>..\..\lib\dotnet\Palaso.dll</HintPath>
-    </Reference>
-    <Reference Include="PalasoUIWindowsForms, Version=1.0.0.0, Culture=neutral, processorArchitecture=x86">
-      <SpecificVersion>False</SpecificVersion>
-      <HintPath>..\..\lib\dotnet\PalasoUIWindowsForms.dll</HintPath>
-    </Reference>
->>>>>>> 8131c46f
     <Reference Include="PdfDroplet, Version=2.3.2.0, Culture=neutral, processorArchitecture=x86">
       <SpecificVersion>False</SpecificVersion>
       <HintPath>..\..\packages\PdfDroplet.2.3.2.0\lib\net40-Client\PdfDroplet.exe</HintPath>
@@ -155,9 +124,6 @@
     </Reference>
     <Reference Include="L10NSharp">
       <HintPath>..\..\lib\dotnet\L10NSharp.dll</HintPath>
-    </Reference>
-    <Reference Include="Newtonsoft.Json">
-      <HintPath>..\..\packages\Newtonsoft.Json.5.0.5\lib\net40\Newtonsoft.Json.dll</HintPath>
     </Reference>
     <Reference Include="Palaso">
       <HintPath>..\..\lib\dotnet\Palaso.dll</HintPath>
@@ -360,6 +326,8 @@
       <SubType>Component</SubType>
     </Compile>
     <Compile Include="UpdateVersionTable.cs" />
+    <Compile Include="WebLibraryIntegration\BookDownloadSupport.cs" />
+    <Compile Include="WebLibraryIntegration\DownloadOrderList.cs" />
     <Compile Include="Wizard\WinForms\WizardControl.cs">
       <SubType>Component</SubType>
     </Compile>
@@ -374,7 +342,6 @@
     <Compile Include="WebLibraryIntegration\BloomS3Client.cs" />
     <Compile Include="WebLibraryIntegration\BookDownloadedEventArgs.cs" />
     <Compile Include="WebLibraryIntegration\BookTransfer.cs" />
-    <Compile Include="WebLibraryIntegration\BookDownloadSupport.cs" />
     <Compile Include="WebLibraryIntegration\KeyManager.cs" />
     <Compile Include="WebLibraryIntegration\LoginDialog.cs">
       <SubType>Form</SubType>
@@ -382,7 +349,6 @@
     <Compile Include="WebLibraryIntegration\LoginDialog.Designer.cs">
       <DependentUpon>LoginDialog.cs</DependentUpon>
     </Compile>
-    <Compile Include="WebLibraryIntegration\DownloadOrderList.cs" />
     <Compile Include="WebLibraryIntegration\OverwriteWarningDialog.cs">
       <SubType>Form</SubType>
     </Compile>
