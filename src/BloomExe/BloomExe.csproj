﻿<?xml version="1.0" encoding="utf-8"?>
<Project ToolsVersion="4.0" DefaultTargets="Build" xmlns="http://schemas.microsoft.com/developer/msbuild/2003">
  <PropertyGroup>
    <ApplicationManifest>app.manifest</ApplicationManifest>
    <ProjectGuid>{304D5612-167C-4725-AF27-B9F2BB788B57}</ProjectGuid>
    <TargetFrameworkVersion>v4.0</TargetFrameworkVersion>
    <TargetFrameworkProfile>Client</TargetFrameworkProfile>
    <SolutionDir Condition="$(SolutionDir) == '' Or $(SolutionDir) == '*Undefined*'">..\..\</SolutionDir>
    <RestorePackages>true</RestorePackages>
    <Configuration Condition=" '$(Configuration)' == '' ">Debug</Configuration>
    <Platform Condition=" '$(Platform)' == '' ">x86</Platform>
  </PropertyGroup>
  <PropertyGroup Condition="'$(Configuration)|$(Platform)' == 'Debug|x86'">
    <DebugSymbols>true</DebugSymbols>
    <OutputPath>..\..\output\Debug\</OutputPath>
    <DefineConstants>DEBUG;TRACE</DefineConstants>
    <DebugType>full</DebugType>
    <PlatformTarget>x86</PlatformTarget>
    <CodeAnalysisLogFile>..\..\output\Debug\Bloom.exe.CodeAnalysisLog.xml</CodeAnalysisLogFile>
    <CodeAnalysisUseTypeNameInSuppression>true</CodeAnalysisUseTypeNameInSuppression>
    <CodeAnalysisModuleSuppressionsFile>GlobalSuppressions.cs</CodeAnalysisModuleSuppressionsFile>
    <ErrorReport>prompt</ErrorReport>
    <CodeAnalysisRuleSet>MinimumRecommendedRules.ruleset</CodeAnalysisRuleSet>
    <CodeAnalysisRuleSetDirectories>;C:\Program Files (x86)\Microsoft Visual Studio 10.0\Team Tools\Static Analysis Tools\\Rule Sets</CodeAnalysisRuleSetDirectories>
    <CodeAnalysisIgnoreBuiltInRuleSets>false</CodeAnalysisIgnoreBuiltInRuleSets>
    <CodeAnalysisRuleDirectories>;C:\Program Files (x86)\Microsoft Visual Studio 10.0\Team Tools\Static Analysis Tools\FxCop\\Rules</CodeAnalysisRuleDirectories>
    <CodeAnalysisIgnoreBuiltInRules>false</CodeAnalysisIgnoreBuiltInRules>
    <CodeAnalysisFailOnMissingRules>false</CodeAnalysisFailOnMissingRules>
    <WarningLevel>4</WarningLevel>
    <Optimize>false</Optimize>
  </PropertyGroup>
  <PropertyGroup Condition="'$(Configuration)|$(Platform)' == 'Release|x86'">
    <OutputPath>..\..\output\Release\</OutputPath>
    <DebugType>pdbonly</DebugType>
    <PlatformTarget>x86</PlatformTarget>
    <CodeAnalysisLogFile>..\..\output\Release\Bloom.exe.CodeAnalysisLog.xml</CodeAnalysisLogFile>
    <CodeAnalysisUseTypeNameInSuppression>true</CodeAnalysisUseTypeNameInSuppression>
    <CodeAnalysisModuleSuppressionsFile>GlobalSuppressions.cs</CodeAnalysisModuleSuppressionsFile>
    <ErrorReport>prompt</ErrorReport>
    <CodeAnalysisRuleSet>MinimumRecommendedRules.ruleset</CodeAnalysisRuleSet>
    <CodeAnalysisRuleSetDirectories>;C:\Program Files (x86)\Microsoft Visual Studio 10.0\Team Tools\Static Analysis Tools\\Rule Sets</CodeAnalysisRuleSetDirectories>
    <CodeAnalysisIgnoreBuiltInRuleSets>true</CodeAnalysisIgnoreBuiltInRuleSets>
    <CodeAnalysisRuleDirectories>;C:\Program Files (x86)\Microsoft Visual Studio 10.0\Team Tools\Static Analysis Tools\FxCop\\Rules</CodeAnalysisRuleDirectories>
    <CodeAnalysisIgnoreBuiltInRules>false</CodeAnalysisIgnoreBuiltInRules>
    <CodeAnalysisFailOnMissingRules>false</CodeAnalysisFailOnMissingRules>
    <WarningLevel>4</WarningLevel>
    <Optimize>false</Optimize>
    <DebugSymbols>true</DebugSymbols>
    <DefineConstants>TRACE</DefineConstants>
  </PropertyGroup>
  <PropertyGroup>
    <OutputType>WinExe</OutputType>
  </PropertyGroup>
  <PropertyGroup>
    <RootNamespace>Bloom</RootNamespace>
  </PropertyGroup>
  <PropertyGroup>
    <ApplicationIcon>Resources\Bloom.ico</ApplicationIcon>
  </PropertyGroup>
  <PropertyGroup>
    <AssemblyName>Bloom</AssemblyName>
  </PropertyGroup>
  <ItemGroup>
    <Reference Include="Analytics.NET, Version=2.0.0.0, Culture=neutral, processorArchitecture=MSIL">
      <SpecificVersion>False</SpecificVersion>
      <HintPath>..\..\packages\Analytics.2.0.0\lib\Analytics.NET.dll</HintPath>
    </Reference>
    <Reference Include="Autofac">
      <HintPath>..\..\packages\Autofac.2.6.3.862\lib\NET35\Autofac.dll</HintPath>
    </Reference>
    <Reference Include="Autofac.Configuration">
      <HintPath>..\..\packages\Autofac.2.6.3.862\lib\NET35\Autofac.Configuration.dll</HintPath>
    </Reference>
    <Reference Include="AWSSDK, Version=2.1.7.0, Culture=neutral, PublicKeyToken=9f476d3089b52be3, processorArchitecture=MSIL">
      <SpecificVersion>False</SpecificVersion>
      <HintPath>..\..\packages\AWSSDK.2.1.7.0\lib\net35\AWSSDK.dll</HintPath>
    </Reference>
    <Reference Include="Chorus">
      <HintPath>..\..\lib\dotnet\Chorus.exe</HintPath>
    </Reference>
    <Reference Include="DesktopAnalytics, Version=1.1.0.0, Culture=neutral, processorArchitecture=MSIL">
      <SpecificVersion>False</SpecificVersion>
      <HintPath>..\..\packages\DesktopAnalytics.1.1.2\lib\net40\DesktopAnalytics.dll</HintPath>
    </Reference>
    <Reference Include="Interop.Acrobat">
      <HintPath>..\..\lib\dotnet\Interop.Acrobat.dll</HintPath>
      <EmbedInteropTypes>True</EmbedInteropTypes>
    </Reference>
    <Reference Include="L10NSharp, Version=2.0.9.0, Culture=neutral, processorArchitecture=MSIL">
      <HintPath>..\..\packages\L10NSharp.2.0.9\lib\net40-Client\L10NSharp.dll</HintPath>
    </Reference>
    <Reference Include="LibChorus">
      <HintPath>..\..\lib\dotnet\LibChorus.dll</HintPath>
    </Reference>
    <Reference Include="Microsoft.CSharp" />
    <Reference Include="NetSparkle.Net40">
      <HintPath>..\..\lib\dotnet\NetSparkle.Net40.dll</HintPath>
    </Reference>
    <Reference Include="PdfDroplet, Version=2.3.495.0, Culture=neutral, processorArchitecture=x86">
      <SpecificVersion>False</SpecificVersion>
      <ExecutableExtension>.exe</ExecutableExtension>
      <HintPath>..\..\packages\PdfDroplet.2.3.14.0\lib\net40-Client\PdfDroplet.exe</HintPath>
    </Reference>
    <Reference Include="PdfSharp">
      <HintPath>..\..\lib\dotnet\PdfSharp.dll</HintPath>
    </Reference>
    <Reference Include="RestSharp">
      <HintPath>..\..\packages\RestSharp.104.4.0\lib\net4-client\RestSharp.dll</HintPath>
    </Reference>
    <Reference Include="System" />
    <Reference Include="System.ComponentModel.Composition" />
    <Reference Include="System.Core" />
    <Reference Include="System.Runtime.Serialization" />
    <Reference Include="System.Xml.Linq" />
    <Reference Include="System.Data.DataSetExtensions" />
    <Reference Include="System.Data" />
    <Reference Include="System.Deployment" />
    <Reference Include="System.Drawing" />
    <Reference Include="System.Windows.Forms" />
    <Reference Include="System.Xml" />
    <Reference Include="AeroWizard">
      <HintPath>..\..\lib\dotnet\AeroWizard.dll</HintPath>
    </Reference>
    <Reference Include="AxInterop.AcroPDFLib">
      <HintPath>..\..\lib\dotnet\AxInterop.AcroPDFLib.dll</HintPath>
    </Reference>
    <Reference Include="Interop.AcroPDFLib">
      <HintPath>..\..\lib\dotnet\Interop.AcroPDFLib.dll</HintPath>
    </Reference>
    <Reference Include="Palaso">
      <HintPath>..\..\lib\dotnet\Palaso.dll</HintPath>
    </Reference>
    <Reference Include="PalasoUIWindowsForms">
      <HintPath>..\..\lib\dotnet\PalasoUIWindowsForms.dll</HintPath>
    </Reference>
    <Reference Include="TidyManaged">
      <HintPath>..\..\lib\dotnet\TidyManaged.dll</HintPath>
    </Reference>
    <Reference Include="Ionic.Zip.Reduced">
      <HintPath>..\..\packages\DotNetZip.Reduced.1.9.1.8\lib\net20\Ionic.Zip.Reduced.dll</HintPath>
    </Reference>
    <Reference Include="Newtonsoft.Json">
      <HintPath>..\..\packages\Newtonsoft.Json.6.0.3\lib\net40\Newtonsoft.Json.dll</HintPath>
    </Reference>
    <Reference Include="Geckofx-Core, Version=29.0.8.0, Culture=neutral" Condition="'$(OS)'!='Windows_NT'">
      <Package>Geckofx-Core</Package>
      <SpecificVersion>False</SpecificVersion>
    </Reference>
    <Reference Include="Geckofx-Winforms, Version=29.0.8.0, Culture=neutral" Condition="'$(OS)'!='Windows_NT'">
      <Package>Geckofx-Winforms</Package>
      <SpecificVersion>False</SpecificVersion>
    </Reference>
    <Reference Include="Geckofx-Core" Condition="'$(OS)'=='Windows_NT'">
      <HintPath>..\..\lib\dotnet\Geckofx-Core.dll</HintPath>
    </Reference>
    <Reference Include="Geckofx-Winforms" Condition="'$(OS)'=='Windows_NT'">
      <HintPath>..\..\lib\dotnet\Geckofx-Winforms.dll</HintPath>
    </Reference>
  </ItemGroup>
  <ItemGroup>
    <Compile Include="ApplicationContainer.cs" />
    <Compile Include="BloomFileLocator.cs" />
    <Compile Include="Book\BookInfo.cs" />
    <Compile Include="Book\BookServer.cs" />
    <Compile Include="Book\CurrentEditableCollectionSelection.cs" />
    <Compile Include="Book\RuntimeInformationInjector.cs" />
    <Compile Include="Book\HtmlDom.cs" />
    <Compile Include="Book\BookData.cs" />
    <Compile Include="Book\ErrorBook.cs" />
    <Compile Include="Book\ImageUpdater.cs" />
    <Compile Include="Book\Layout.cs" />
    <Compile Include="Book\SizeAndOrientation.cs" />
    <Compile Include="Book\BookStarter.cs" />
    <Compile Include="Book\BookStorage.cs" />
    <Compile Include="Book\DataSet.cs" />
    <Compile Include="Book\StyleSheetLinkSorter.cs" />
    <Compile Include="Book\TranslationGroupManager.cs" />
    <Compile Include="Book\XMatterHelper.cs" />
    <Compile Include="Book\XMatterInfo.cs" />
    <Compile Include="Book\XMatterPackFinder.cs" />
    <Compile Include="CollectionTab\BloomLibraryLinkVerification.cs">
      <SubType>Form</SubType>
    </Compile>
    <Compile Include="CollectionTab\BloomLibraryLinkVerification.Designer.cs">
      <DependentUpon>BloomLibraryLinkVerification.cs</DependentUpon>
    </Compile>
    <Compile Include="CollectionTab\InDesignXmlInformationDialog.cs">
      <SubType>Form</SubType>
    </Compile>
    <Compile Include="CollectionTab\InDesignXmlInformationDialog.Designer.cs">
      <DependentUpon>InDesignXmlInformationDialog.cs</DependentUpon>
    </Compile>
    <Compile Include="Collection\NaturalSortComparer.cs" />
    <Compile Include="Edit\ConfirmRemovePageDialog.cs">
      <SubType>Form</SubType>
    </Compile>
    <Compile Include="Edit\ConfirmRemovePageDialog.designer.cs">
      <DependentUpon>ConfirmRemovePageDialog.cs</DependentUpon>
    </Compile>
    <Compile Include="CollectionTab\HistoryAndNotesDialog.cs">
      <SubType>Form</SubType>
    </Compile>
    <Compile Include="CollectionTab\HistoryAndNotesDialog.Designer.cs">
      <DependentUpon>HistoryAndNotesDialog.cs</DependentUpon>
    </Compile>
    <Compile Include="Edit\WebThumbNailList.cs">
      <SubType>UserControl</SubType>
    </Compile>
    <Compile Include="Edit\WebThumbNailList.Designer.cs">
      <DependentUpon>WebThumbNailList.cs</DependentUpon>
    </Compile>
    <Compile Include="Edit\TransparentPanel.cs">
      <SubType>Component</SubType>
    </Compile>
    <Compile Include="Extensions.cs" />
    <Compile Include="MiscUI\DontShowThisAgainButton.cs">
      <SubType>Component</SubType>
    </Compile>
    <Compile Include="MiscUI\DontShowThisAgainButton.Designer.cs">
      <DependentUpon>DontShowThisAgainButton.cs</DependentUpon>
    </Compile>
    <Compile Include="MiscUI\TipDialog.cs">
      <SubType>Form</SubType>
    </Compile>
    <Compile Include="MiscUI\TipDialog.designer.cs">
      <DependentUpon>TipDialog.cs</DependentUpon>
    </Compile>
    <Compile Include="NavigationIsolator.cs" />
    <Compile Include="Properties\Resources.Designer.cs">
      <AutoGen>True</AutoGen>
      <DesignTime>True</DesignTime>
      <DependentUpon>Resources.resx</DependentUpon>
    </Compile>
    <Compile Include="Publish\AdobeReaderControl.cs">
      <SubType>UserControl</SubType>
    </Compile>
    <Compile Include="Publish\AdobeReaderControl.Designer.cs">
      <DependentUpon>AdobeReaderControl.cs</DependentUpon>
    </Compile>
    <Compile Include="Publish\BloomLibraryPublishControl.cs">
      <SubType>UserControl</SubType>
    </Compile>
    <Compile Include="Publish\BloomLibraryPublishControl.Designer.cs">
      <DependentUpon>BloomLibraryPublishControl.cs</DependentUpon>
    </Compile>
    <Compile Include="Publish\BulkUploadProgressDlg.cs">
      <SubType>Form</SubType>
    </Compile>
    <Compile Include="Publish\BulkUploadProgressDlg.Designer.cs">
      <DependentUpon>BulkUploadProgressDlg.cs</DependentUpon>
    </Compile>
    <Compile Include="Publish\ConversionOrder.cs" />
    <Compile Include="Publish\ConversionProgress.cs">
      <SubType>Form</SubType>
    </Compile>
    <Compile Include="Publish\ConversionProgress.Designer.cs">
      <DependentUpon>ConversionProgress.cs</DependentUpon>
    </Compile>
    <Compile Include="Publish\GeckofxHtmlToPDFComponent.cs">
      <SubType>Component</SubType>
    </Compile>
    <Compile Include="Publish\GeckofxHtmlToPDFComponent.Designer.cs">
      <DependentUpon>GeckofxHtmlToPDFComponent.cs</DependentUpon>
    </Compile>
    <Compile Include="Publish\MakePdfUsingGeckofxHtmlToPdfComponent.cs" />
    <Compile Include="Publish\PdfViewer.cs">
      <SubType>UserControl</SubType>
    </Compile>
    <Compile Include="Publish\PdfViewer.Designer.cs">
      <DependentUpon>PdfViewer.cs</DependentUpon>
    </Compile>
    <Compile Include="Publish\SHRP_TeachersGuideExtension.cs" />
    <Compile Include="Publish\SHRP_PupilBookExtension.cs" />
    <Compile Include="Registration\RegistrationDialog.cs">
      <SubType>Form</SubType>
    </Compile>
    <Compile Include="Registration\RegistrationDialog.Designer.cs">
      <DependentUpon>RegistrationDialog.cs</DependentUpon>
    </Compile>
    <Compile Include="SendReceive\SendReceiver.cs" />
    <Compile Include="SendReceive\BloomChorusRules.cs" />
    <Compile Include="ToPalaso\BetterSplitContainer.cs">
      <SubType>Component</SubType>
    </Compile>
    <Compile Include="ToPalaso\BetterSplitContainer.Designer.cs">
      <DependentUpon>BetterSplitContainer.cs</DependentUpon>
    </Compile>
    <Compile Include="ToPalaso\MessageLabelProgress.cs">
      <SubType>Component</SubType>
    </Compile>
    <Compile Include="ToPalaso\ProgressDialogForeground.cs">
      <SubType>Form</SubType>
    </Compile>
    <Compile Include="ToPalaso\ProgressDialogForeground.Designer.cs">
      <DependentUpon>ProgressDialogForeground.cs</DependentUpon>
    </Compile>
    <Compile Include="Edit\FlowThumbNailList.cs">
      <SubType>UserControl</SubType>
    </Compile>
    <Compile Include="Edit\FlowThumbNailList.Designer.cs">
      <DependentUpon>FlowThumbNailList.cs</DependentUpon>
    </Compile>
    <Compile Include="ToPalaso\ProgressDialogBackground.cs">
      <SubType>Form</SubType>
    </Compile>
    <Compile Include="ToPalaso\ProgressDialogBackground.Designer.cs">
      <DependentUpon>ProgressDialogBackground.cs</DependentUpon>
    </Compile>
    <Compile Include="HelpLauncher.cs" />
    <Compile Include="Collection\BloomPack\BloomPackInstallDialog.cs">
      <SubType>Form</SubType>
    </Compile>
    <Compile Include="Collection\BloomPack\BloomPackInstallDialog.Designer.cs">
      <DependentUpon>BloomPackInstallDialog.cs</DependentUpon>
    </Compile>
    <Compile Include="HtmlLabel.cs">
      <SubType>UserControl</SubType>
    </Compile>
    <Compile Include="HtmlLabel.Designer.cs">
      <DependentUpon>HtmlLabel.cs</DependentUpon>
    </Compile>
    <Compile Include="ImageProcessing\LowResImageCache.cs" />
    <Compile Include="CollectionTab\IBloomTabArea.cs" />
    <Compile Include="CollectionTab\ListHeader.cs">
      <SubType>UserControl</SubType>
    </Compile>
    <Compile Include="CollectionTab\ListHeader.Designer.cs">
      <DependentUpon>ListHeader.cs</DependentUpon>
    </Compile>
    <Compile Include="Collection\ShortcutMaker.cs" />
    <Compile Include="CollectionCreating\LanguageLocationControl.cs">
      <SubType>UserControl</SubType>
    </Compile>
    <Compile Include="CollectionCreating\LanguageLocationControl.Designer.cs">
      <DependentUpon>LanguageLocationControl.cs</DependentUpon>
    </Compile>
    <Compile Include="CollectionCreating\LanguageIdControl.cs">
      <SubType>UserControl</SubType>
    </Compile>
    <Compile Include="CollectionCreating\LanguageIdControl.Designer.cs">
      <DependentUpon>LanguageIdControl.cs</DependentUpon>
    </Compile>
    <Compile Include="CollectionCreating\CollectionNameControl.cs">
      <SubType>UserControl</SubType>
    </Compile>
    <Compile Include="CollectionCreating\CollectionNameControl.Designer.cs">
      <DependentUpon>CollectionNameControl.cs</DependentUpon>
    </Compile>
    <Compile Include="CollectionCreating\NewCollectionWizard.cs">
      <SubType>Form</SubType>
    </Compile>
    <Compile Include="CollectionCreating\NewCollectionWizard.Designer.cs">
      <DependentUpon>NewCollectionWizard.cs</DependentUpon>
    </Compile>
    <Compile Include="Palette.cs" />
    <Compile Include="SimpleMessageDialog.cs">
      <SubType>Form</SubType>
    </Compile>
    <Compile Include="SimpleMessageDialog.Designer.cs">
      <DependentUpon>SimpleMessageDialog.cs</DependentUpon>
    </Compile>
    <Compile Include="ToPalaso\BetterToolTip.cs">
      <SubType>Component</SubType>
    </Compile>
    <Compile Include="ToPalaso\BetterTooltipTransparentOverlay.cs">
      <SubType>Component</SubType>
    </Compile>
    <Compile Include="ImageProcessing\ImageServer.cs" />
    <Compile Include="UpdateVersionTable.cs" />
    <Compile Include="WebLibraryIntegration\BookDownloadSupport.cs" />
<<<<<<< HEAD
    <Compile Include="web\DirectoryWatcherHandler.cs" />
=======
    <Compile Include="web\I18NHandler.cs" />
>>>>>>> 4ff99168
    <Compile Include="web\ReadersHandler.cs" />
    <Compile Include="Wizard\WinForms\WizardControl.cs">
      <SubType>Component</SubType>
    </Compile>
    <Compile Include="Wizard\WinForms\WizardPage.cs">
      <SubType>Component</SubType>
    </Compile>
    <Compile Include="Wizard\WizardAdapterControl.cs">
      <SubType>Component</SubType>
    </Compile>
    <Compile Include="WebLibraryIntegration\BloomLinkArgs.cs" />
    <Compile Include="WebLibraryIntegration\BloomParseClient.cs" />
    <Compile Include="WebLibraryIntegration\BloomS3Client.cs" />
    <Compile Include="WebLibraryIntegration\BookDownloadedEventArgs.cs" />
    <Compile Include="WebLibraryIntegration\BookTransfer.cs" />
    <Compile Include="WebLibraryIntegration\KeyManager.cs" />
    <Compile Include="WebLibraryIntegration\LoginDialog.cs">
      <SubType>Form</SubType>
    </Compile>
    <Compile Include="WebLibraryIntegration\LoginDialog.Designer.cs">
      <DependentUpon>LoginDialog.cs</DependentUpon>
    </Compile>
    <Compile Include="WebLibraryIntegration\OverwriteWarningDialog.cs">
      <SubType>Form</SubType>
    </Compile>
    <Compile Include="WebLibraryIntegration\OverwriteWarningDialog.Designer.cs">
      <DependentUpon>OverwriteWarningDialog.cs</DependentUpon>
    </Compile>
    <Compile Include="Workspace\FeedbackDialog.cs">
      <SubType>Form</SubType>
    </Compile>
    <Compile Include="Workspace\FeedbackDialog.Designer.cs">
      <DependentUpon>FeedbackDialog.cs</DependentUpon>
    </Compile>
    <Compile Include="web\BloomServer.cs" />
    <Compile Include="web\WebLibraryView.cs">
      <SubType>UserControl</SubType>
    </Compile>
    <Compile Include="web\WebLibraryView.Designer.cs">
      <DependentUpon>WebLibraryView.cs</DependentUpon>
    </Compile>
    <Compile Include="Edit\ConfigurationDialog.cs">
      <SubType>Form</SubType>
    </Compile>
    <Compile Include="Edit\ConfigurationDialog.Designer.cs">
      <DependentUpon>ConfigurationDialog.cs</DependentUpon>
    </Compile>
    <Compile Include="Edit\Configurator.cs" />
    <Compile Include="Browser.cs">
      <SubType>UserControl</SubType>
    </Compile>
    <Compile Include="Browser.Designer.cs">
      <DependentUpon>Browser.cs</DependentUpon>
    </Compile>
    <Compile Include="Command.cs" />
    <Compile Include="Edit\DynamicJson.cs" />
    <Compile Include="Edit\JSONUtils.cs" />
    <Compile Include="Edit\PageEditingModel.cs" />
    <Compile Include="Edit\PlaceHolderPage.cs" />
    <Compile Include="Edit\SourceTextControl.cs">
      <SubType>UserControl</SubType>
    </Compile>
    <Compile Include="Edit\SourceTextControl.Designer.cs">
      <DependentUpon>SourceTextControl.cs</DependentUpon>
    </Compile>
    <Compile Include="LanguageSettings.cs" />
    <Compile Include="CollectionTab\FlyingImage.cs">
      <SubType>Component</SubType>
    </Compile>
    <Compile Include="Collection\CollectionSettingsDialog.cs">
      <SubType>Form</SubType>
    </Compile>
    <Compile Include="Collection\CollectionSettingsDialog.Designer.cs">
      <DependentUpon>CollectionSettingsDialog.cs</DependentUpon>
    </Compile>
    <Compile Include="ProjectContext.cs" />
    <Compile Include="Collection\CollectionSettings.cs" />
    <Compile Include="Publish\PdfMaker.cs" />
    <Compile Include="Publish\PublishModel.cs" />
    <Compile Include="ResolveShortcut.cs" />
    <Compile Include="SplashScreen.cs">
      <SubType>Form</SubType>
    </Compile>
    <Compile Include="SplashScreen.Designer.cs">
      <DependentUpon>SplashScreen.cs</DependentUpon>
    </Compile>
    <Compile Include="CollectionCreating\KindOfCollectionControl.cs">
      <SubType>UserControl</SubType>
    </Compile>
    <Compile Include="CollectionCreating\KindOfCollectionControl.Designer.cs">
      <DependentUpon>KindOfCollectionControl.cs</DependentUpon>
    </Compile>
    <Compile Include="CollectionChoosing\MostRecentPathsList.cs" />
    <Compile Include="CollectionChoosing\OpenCreateCloneControl.cs">
      <SubType>UserControl</SubType>
    </Compile>
    <Compile Include="CollectionChoosing\OpenCreateCloneControl.designer.cs">
      <DependentUpon>OpenCreateCloneControl.cs</DependentUpon>
    </Compile>
    <Compile Include="CollectionChoosing\OpenAndCreateCollectionDialog.cs">
      <SubType>Form</SubType>
    </Compile>
    <Compile Include="CollectionChoosing\OpenAndCreateCollectionDialog.Designer.cs">
      <DependentUpon>OpenAndCreateCollectionDialog.cs</DependentUpon>
    </Compile>
    <Compile Include="Edit\PageSelection.cs" />
    <Compile Include="Edit\EditingModel.cs" />
    <Compile Include="Edit\EditingView.cs">
      <SubType>UserControl</SubType>
    </Compile>
    <Compile Include="Edit\EditingView.Designer.cs">
      <DependentUpon>EditingView.cs</DependentUpon>
    </Compile>
    <Compile Include="Edit\ThumbNailList.cs">
      <SubType>UserControl</SubType>
    </Compile>
    <Compile Include="Edit\ThumbNailList.Designer.cs">
      <DependentUpon>ThumbNailList.cs</DependentUpon>
    </Compile>
    <Compile Include="Event.cs" />
    <Compile Include="Book\Book.cs" />
    <Compile Include="HtmlThumbNailer.cs" />
    <Compile Include="Collection\BookCollection.cs" />
    <Compile Include="Book\BookSelection.cs" />
    <Compile Include="CollectionTab\LibraryListView.cs">
      <SubType>UserControl</SubType>
    </Compile>
    <Compile Include="CollectionTab\LibraryListView.Designer.cs">
      <DependentUpon>LibraryListView.cs</DependentUpon>
    </Compile>
    <Compile Include="CollectionTab\LibraryModel.cs" />
    <Compile Include="CollectionTab\LibraryView.cs">
      <SubType>UserControl</SubType>
    </Compile>
    <Compile Include="CollectionTab\LibraryView.Designer.cs">
      <DependentUpon>LibraryView.cs</DependentUpon>
    </Compile>
    <Compile Include="Edit\PageListView.cs">
      <SubType>UserControl</SubType>
    </Compile>
    <Compile Include="Edit\PageListView.Designer.cs">
      <DependentUpon>PageListView.cs</DependentUpon>
    </Compile>
    <Compile Include="Book\Page.cs" />
    <Compile Include="TempFiles.cs" />
    <Compile Include="SourceCollectionsList.cs" />
    <Compile Include="Workspace\TabStrip.cs">
      <SubType>Component</SubType>
    </Compile>
    <Compile Include="Workspace\TabStripRenderer.cs" />
    <Compile Include="Workspace\WorkspaceModel.cs" />
    <Compile Include="Publish\PublishView.cs">
      <SubType>UserControl</SubType>
    </Compile>
    <Compile Include="Publish\PublishView.Designer.cs">
      <DependentUpon>PublishView.cs</DependentUpon>
    </Compile>
    <Compile Include="Program.cs" />
    <Compile Include="Workspace\WorkspaceView.cs">
      <SubType>UserControl</SubType>
    </Compile>
    <Compile Include="Workspace\WorkspaceView.Designer.cs">
      <DependentUpon>WorkspaceView.cs</DependentUpon>
    </Compile>
    <Compile Include="Properties\AssemblyInfo.cs" />
    <EmbeddedResource Include="Browser.resx">
      <DependentUpon>Browser.cs</DependentUpon>
      <SubType>Designer</SubType>
    </EmbeddedResource>
    <EmbeddedResource Include="CollectionTab\BloomLibraryLinkVerification.resx">
      <DependentUpon>BloomLibraryLinkVerification.cs</DependentUpon>
    </EmbeddedResource>
    <EmbeddedResource Include="CollectionTab\InDesignXmlInformationDialog.resx">
      <DependentUpon>InDesignXmlInformationDialog.cs</DependentUpon>
    </EmbeddedResource>
    <EmbeddedResource Include="Edit\ConfirmRemovePageDialog.resx">
      <DependentUpon>ConfirmRemovePageDialog.cs</DependentUpon>
    </EmbeddedResource>
    <EmbeddedResource Include="Collection\BloomPack\BloomPackInstallDialog.resx">
      <DependentUpon>BloomPackInstallDialog.cs</DependentUpon>
      <SubType>Designer</SubType>
    </EmbeddedResource>
    <EmbeddedResource Include="CollectionTab\HistoryAndNotesDialog.resx">
      <DependentUpon>HistoryAndNotesDialog.cs</DependentUpon>
    </EmbeddedResource>
    <EmbeddedResource Include="Edit\WebThumbNailList.resx">
      <DependentUpon>WebThumbNailList.cs</DependentUpon>
      <SubType>Designer</SubType>
    </EmbeddedResource>
    <EmbeddedResource Include="MiscUI\TipDialog.resx">
      <DependentUpon>TipDialog.cs</DependentUpon>
    </EmbeddedResource>
    <EmbeddedResource Include="Publish\AdobeReaderControl.resx">
      <DependentUpon>AdobeReaderControl.cs</DependentUpon>
    </EmbeddedResource>
    <EmbeddedResource Include="Publish\BloomLibraryPublishControl.resx">
      <DependentUpon>BloomLibraryPublishControl.cs</DependentUpon>
    </EmbeddedResource>
    <EmbeddedResource Include="Publish\BulkUploadProgressDlg.resx">
      <DependentUpon>BulkUploadProgressDlg.cs</DependentUpon>
    </EmbeddedResource>
    <EmbeddedResource Include="Publish\ConversionProgress.resx">
      <DependentUpon>ConversionProgress.cs</DependentUpon>
    </EmbeddedResource>
    <EmbeddedResource Include="Publish\GeckofxHtmlToPDFComponent.resx">
      <DependentUpon>GeckofxHtmlToPDFComponent.cs</DependentUpon>
    </EmbeddedResource>
    <EmbeddedResource Include="Publish\PdfViewer.resx">
      <DependentUpon>PdfViewer.cs</DependentUpon>
    </EmbeddedResource>
    <EmbeddedResource Include="Registration\RegistrationDialog.resx">
      <DependentUpon>RegistrationDialog.cs</DependentUpon>
    </EmbeddedResource>
    <EmbeddedResource Include="ToPalaso\BetterSplitContainer.resx">
      <DependentUpon>BetterSplitContainer.cs</DependentUpon>
    </EmbeddedResource>
    <EmbeddedResource Include="ToPalaso\ProgressDialogForeground.resx">
      <DependentUpon>ProgressDialogForeground.cs</DependentUpon>
    </EmbeddedResource>
    <EmbeddedResource Include="Edit\FlowThumbNailList.resx">
      <DependentUpon>FlowThumbNailList.cs</DependentUpon>
    </EmbeddedResource>
    <EmbeddedResource Include="ToPalaso\ProgressDialogBackground.resx">
      <DependentUpon>ProgressDialogBackground.cs</DependentUpon>
    </EmbeddedResource>
    <EmbeddedResource Include="HtmlLabel.resx">
      <DependentUpon>HtmlLabel.cs</DependentUpon>
    </EmbeddedResource>
    <EmbeddedResource Include="CollectionTab\ListHeader.resx">
      <DependentUpon>ListHeader.cs</DependentUpon>
    </EmbeddedResource>
    <EmbeddedResource Include="CollectionCreating\LanguageLocationControl.resx">
      <DependentUpon>LanguageLocationControl.cs</DependentUpon>
    </EmbeddedResource>
    <EmbeddedResource Include="CollectionCreating\LanguageIdControl.resx">
      <DependentUpon>LanguageIdControl.cs</DependentUpon>
    </EmbeddedResource>
    <EmbeddedResource Include="CollectionCreating\CollectionNameControl.resx">
      <DependentUpon>CollectionNameControl.cs</DependentUpon>
    </EmbeddedResource>
    <EmbeddedResource Include="CollectionCreating\NewCollectionWizard.resx">
      <DependentUpon>NewCollectionWizard.cs</DependentUpon>
    </EmbeddedResource>
    <EmbeddedResource Include="SimpleMessageDialog.resx">
      <DependentUpon>SimpleMessageDialog.cs</DependentUpon>
    </EmbeddedResource>
    <EmbeddedResource Include="WebLibraryIntegration\LoginDialog.resx">
      <DependentUpon>LoginDialog.cs</DependentUpon>
    </EmbeddedResource>
    <EmbeddedResource Include="WebLibraryIntegration\OverwriteWarningDialog.resx">
      <DependentUpon>OverwriteWarningDialog.cs</DependentUpon>
    </EmbeddedResource>
    <EmbeddedResource Include="Workspace\FeedbackDialog.resx">
      <DependentUpon>FeedbackDialog.cs</DependentUpon>
    </EmbeddedResource>
    <EmbeddedResource Include="web\WebLibraryView.resx">
      <DependentUpon>WebLibraryView.cs</DependentUpon>
    </EmbeddedResource>
    <EmbeddedResource Include="Edit\ConfigurationDialog.resx">
      <DependentUpon>ConfigurationDialog.cs</DependentUpon>
    </EmbeddedResource>
    <EmbeddedResource Include="Edit\EditingView.resx">
      <DependentUpon>EditingView.cs</DependentUpon>
    </EmbeddedResource>
    <EmbeddedResource Include="Edit\SourceTextControl.resx">
      <DependentUpon>SourceTextControl.cs</DependentUpon>
    </EmbeddedResource>
    <EmbeddedResource Include="Edit\ThumbNailList.resx">
      <DependentUpon>ThumbNailList.cs</DependentUpon>
    </EmbeddedResource>
    <EmbeddedResource Include="CollectionTab\LibraryListView.resx">
      <DependentUpon>LibraryListView.cs</DependentUpon>
    </EmbeddedResource>
    <EmbeddedResource Include="CollectionTab\LibraryView.resx">
      <DependentUpon>LibraryView.cs</DependentUpon>
    </EmbeddedResource>
    <EmbeddedResource Include="Edit\PageListView.resx">
      <DependentUpon>PageListView.cs</DependentUpon>
      <SubType>Designer</SubType>
    </EmbeddedResource>
    <EmbeddedResource Include="Collection\CollectionSettingsDialog.resx">
      <DependentUpon>CollectionSettingsDialog.cs</DependentUpon>
    </EmbeddedResource>
    <EmbeddedResource Include="Publish\PublishView.resx">
      <DependentUpon>PublishView.cs</DependentUpon>
      <SubType>Designer</SubType>
    </EmbeddedResource>
    <EmbeddedResource Include="Workspace\WorkspaceView.resx">
      <DependentUpon>WorkspaceView.cs</DependentUpon>
      <SubType>Designer</SubType>
    </EmbeddedResource>
    <EmbeddedResource Include="Properties\Resources.resx">
      <Generator>ResXFileCodeGenerator</Generator>
      <SubType>Designer</SubType>
      <LastGenOutput>Resources.Designer.cs</LastGenOutput>
    </EmbeddedResource>
    <EmbeddedResource Include="Shell.resx">
      <DependentUpon>Shell.cs</DependentUpon>
    </EmbeddedResource>
    <EmbeddedResource Include="CollectionTab\LibraryBookView.resx">
      <DependentUpon>LibraryBookView.cs</DependentUpon>
    </EmbeddedResource>
    <EmbeddedResource Include="Edit\TemplatePagesView.resx">
      <DependentUpon>TemplatePagesView.cs</DependentUpon>
      <SubType>Designer</SubType>
    </EmbeddedResource>
    <EmbeddedResource Include="SplashScreen.resx">
      <DependentUpon>SplashScreen.cs</DependentUpon>
    </EmbeddedResource>
    <EmbeddedResource Include="CollectionCreating\KindOfCollectionControl.resx">
      <DependentUpon>KindOfCollectionControl.cs</DependentUpon>
      <SubType>Designer</SubType>
    </EmbeddedResource>
    <EmbeddedResource Include="CollectionChoosing\OpenCreateCloneControl.resx">
      <DependentUpon>OpenCreateCloneControl.cs</DependentUpon>
    </EmbeddedResource>
    <EmbeddedResource Include="CollectionChoosing\OpenAndCreateCollectionDialog.resx">
      <DependentUpon>OpenAndCreateCollectionDialog.cs</DependentUpon>
      <SubType>Designer</SubType>
    </EmbeddedResource>
    <None Include="app.manifest">
      <SubType>Designer</SubType>
    </None>
    <None Include="ClassDiagram1.cd" />
    <None Include="packages.config">
      <SubType>Designer</SubType>
    </None>
    <None Include="Properties\Settings.settings">
      <Generator>PublicSettingsSingleFileGenerator</Generator>
      <LastGenOutput>Settings.Designer.cs</LastGenOutput>
    </None>
    <Compile Include="Properties\Settings.Designer.cs">
      <AutoGen>True</AutoGen>
      <DependentUpon>Settings.settings</DependentUpon>
      <DesignTimeSharedInput>True</DesignTimeSharedInput>
    </Compile>
    <Compile Include="Shell.cs">
      <SubType>Form</SubType>
    </Compile>
    <Compile Include="Shell.Designer.cs">
      <DependentUpon>Shell.cs</DependentUpon>
    </Compile>
    <Compile Include="StyleSheetService.cs" />
    <Compile Include="CollectionTab\LibraryBookView.cs">
      <SubType>UserControl</SubType>
    </Compile>
    <Compile Include="CollectionTab\LibraryBookView.Designer.cs">
      <DependentUpon>LibraryBookView.cs</DependentUpon>
    </Compile>
    <Compile Include="Edit\TemplatePagesView.cs">
      <SubType>UserControl</SubType>
    </Compile>
    <Compile Include="Edit\TemplatePagesView.Designer.cs">
      <DependentUpon>TemplatePagesView.cs</DependentUpon>
    </Compile>
    <Compile Include="XmlHtmlConverter.cs" />
    <Compile Include="web\IRequestInfo.cs" />
    <Compile Include="web\RequestInfo.cs" />
    <Compile Include="web\ServerBase.cs" />
    <Compile Include="web\WebClientWithTimeout.cs">
      <SubType>Component</SubType>
    </Compile>
    <Compile Include="web\EnhancedImageServer.cs" />
    <None Include="..\..\lib\dotnet\NDesk.DBus.dll" Condition="'$(OS)'=='Unix'">
      <Link>NDesk.DBus.dll</Link>
      <CopyToOutputDirectory>PreserveNewest</CopyToOutputDirectory>
    </None>
    <None Include="..\..\lib\dotnet\NDesk.DBus.dll.config" Condition="'$(OS)'=='Unix'">
      <Link>NDesk.DBus.dll.config</Link>
      <CopyToOutputDirectory>PreserveNewest</CopyToOutputDirectory>
    </None>
  </ItemGroup>
  <ItemGroup>
    <None Include="Resources\Bloom.ico" />
  </ItemGroup>
  <ItemGroup>
    <None Include="Resources\Logo27x32.png" />
  </ItemGroup>
  <ItemGroup>
    <None Include="app.config">
      <SubType>Designer</SubType>
    </None>
    <None Include="Resources\x-office-document.png" />
  </ItemGroup>
  <ItemGroup>
    <None Include="Resources\WelcomeHeader.png" />
  </ItemGroup>
  <ItemGroup>
    <None Include="Resources\menuButton.png" />
  </ItemGroup>
  <ItemGroup>
    <None Include="Resources\booklet70x70.png" />
  </ItemGroup>
  <ItemGroup>
    <None Include="Resources\bookletA5Horizontal70x70.png" />
  </ItemGroup>
  <ItemGroup>
    <None Include="Resources\A5Landscapel70Wide.png" />
  </ItemGroup>
  <ItemGroup>
    <None Include="Resources\A5Portraitl70Tall.png" />
  </ItemGroup>
  <ItemGroup>
    <None Include="Resources\DeleteMessageBoxButtonImage.png" />
  </ItemGroup>
  <ItemGroup>
    <None Include="Resources\DeleteMessageBoxImage.png" />
  </ItemGroup>
  <ItemGroup>
    <None Include="Resources\RecycleBin.png" />
  </ItemGroup>
  <ItemGroup>
    <None Include="Resources\newBook.png" />
  </ItemGroup>
  <ItemGroup>
    <None Include="Resources\info16x16.png" />
  </ItemGroup>
  <ItemGroup>
    <None Include="Resources\open.png" />
  </ItemGroup>
  <ItemGroup>
    <None Include="Resources\edit.png" />
  </ItemGroup>
  <ItemGroup>
    <None Include="Resources\Error70x70.png" />
  </ItemGroup>
  <ItemGroup>
    <None Include="Resources\settings.png" />
  </ItemGroup>
  <ItemGroup>
    <None Include="Resources\spinner.gif" />
  </ItemGroup>
  <ItemGroup>
    <None Include="Resources\pagePlaceHolder.png" />
  </ItemGroup>
  <ItemGroup>
    <None Include="Resources\uservoice16x16.png" />
  </ItemGroup>
  <ItemGroup>
    <None Include="Resources\construction.png" />
  </ItemGroup>
  <ItemGroup>
    <BootstrapperPackage Include=".NETFramework,Version=v4.0">
      <Visible>False</Visible>
      <ProductName>Microsoft .NET Framework 4 %28x86 and x64%29</ProductName>
      <Install>true</Install>
    </BootstrapperPackage>
    <BootstrapperPackage Include="Microsoft.Net.Client.3.5">
      <Visible>False</Visible>
      <ProductName>.NET Framework 3.5 SP1 Client Profile</ProductName>
      <Install>false</Install>
    </BootstrapperPackage>
    <BootstrapperPackage Include="Microsoft.Net.Framework.3.5.SP1">
      <Visible>False</Visible>
      <ProductName>.NET Framework 3.5 SP1</ProductName>
      <Install>false</Install>
    </BootstrapperPackage>
    <BootstrapperPackage Include="Microsoft.Windows.Installer.3.1">
      <Visible>False</Visible>
      <ProductName>Windows Installer 3.1</ProductName>
      <Install>true</Install>
    </BootstrapperPackage>
  </ItemGroup>
  <ItemGroup>
    <None Include="Resources\Favicon16x16.png" />
  </ItemGroup>
  <ItemGroup>
    <None Include="Resources\library16x16.png" />
  </ItemGroup>
  <ItemGroup>
    <None Include="Resources\library32x32.png" />
  </ItemGroup>
  <ItemGroup>
    <None Include="Resources\settings16x16.png" />
  </ItemGroup>
  <ItemGroup>
    <None Include="Resources\settings32x32.png" />
  </ItemGroup>
  <ItemGroup>
    <None Include="Resources\settings24x24.png" />
  </ItemGroup>
  <ItemGroup>
    <None Include="Resources\feedback24x24.png" />
  </ItemGroup>
  <ItemGroup>
    <None Include="Resources\OpenCreateLibrary24x24.png" />
  </ItemGroup>
  <ItemGroup>
    <None Include="Resources\help24x24.png" />
  </ItemGroup>
  <ItemGroup>
    <None Include="Resources\publish32x32.png" />
  </ItemGroup>
  <ItemGroup>
    <None Include="Resources\helpTab32x32.png" />
  </ItemGroup>
  <ItemGroup>
    <None Include="Resources\Usb.png" />
  </ItemGroup>
  <ItemGroup>
    <None Include="Resources\print.png" />
  </ItemGroup>
  <ItemGroup>
    <None Include="Resources\coverOnly.png" />
  </ItemGroup>
  <ItemGroup>
    <None Include="Resources\insideBookletPages.png" />
  </ItemGroup>
  <ItemGroup>
    <None Include="Resources\simplePages.png" />
  </ItemGroup>
  <ItemGroup>
    <None Include="Resources\deletePage16x16.png" />
  </ItemGroup>
  <ItemGroup>
    <None Include="Resources\deletePage24x24.png" />
  </ItemGroup>
  <ItemGroup>
    <None Include="Resources\Cut16x16.png" />
  </ItemGroup>
  <ItemGroup>
    <None Include="Resources\Copy16x16.png" />
  </ItemGroup>
  <ItemGroup>
    <None Include="Resources\Paste16x16.png" />
  </ItemGroup>
  <ItemGroup>
    <None Include="Resources\Undo16x16.png" />
  </ItemGroup>
  <ItemGroup>
    <None Include="Resources\paste24x24.png" />
  </ItemGroup>
  <ItemGroup>
    <None Include="Resources\paste32x32.png" />
  </ItemGroup>
  <ItemGroup>
    <None Include="Resources\undo32x32.png" />
  </ItemGroup>
  <ItemGroup>
    <None Include="Resources\newLibrary32x32.png" />
  </ItemGroup>
  <ItemGroup>
    <None Include="Resources\newBook1.png" />
  </ItemGroup>
  <ItemGroup>
    <None Include="Resources\LogoForSplashScreen.png" />
  </ItemGroup>
  <ItemGroup>
    <None Include="Resources\LogoForLibraryChoosingDialog.png" />
  </ItemGroup>
  <ItemGroup>
    <None Include="Resources\BloomPack64x64.png" />
  </ItemGroup>
  <ItemGroup>
    <None Include="Resources\Error70x701.png" />
  </ItemGroup>
  <ItemGroup>
    <None Include="Resources\copyDisable16x16.png" />
  </ItemGroup>
  <ItemGroup>
    <None Include="Resources\pasteDisabled32x32.png" />
  </ItemGroup>
  <ItemGroup>
    <None Include="Resources\copyDisable16x161.png" />
  </ItemGroup>
  <ItemGroup>
    <None Include="Resources\undoDisabled32x32.png" />
  </ItemGroup>
  <ItemGroup>
    <None Include="Resources\DeletePageDisabled24x24.png" />
  </ItemGroup>
  <ItemGroup>
    <None Include="Resources\DeletePageDisabled32x32.png" />
  </ItemGroup>
  <ItemGroup>
    <None Include="Resources\DeletePage32x32.png" />
  </ItemGroup>
  <ItemGroup>
    <None Include="Resources\cutDisable16x16.png" />
  </ItemGroup>
  <ItemGroup>
    <COMReference Include="IWshRuntimeLibrary">
      <Guid>{F935DC20-1CF0-11D0-ADB9-00C04FD58A0B}</Guid>
      <VersionMajor>1</VersionMajor>
      <VersionMinor>0</VersionMinor>
      <Lcid>0</Lcid>
      <WrapperTool>tlbimp</WrapperTool>
      <Isolated>False</Isolated>
      <EmbedInteropTypes>False</EmbedInteropTypes>
    </COMReference>
  </ItemGroup>
  <ItemGroup>
    <None Include="Resources\PackageFlat32x32.png" />
  </ItemGroup>
  <ItemGroup>
    <None Include="Resources\PackageFlat48x47.png" />
  </ItemGroup>
  <ItemGroup>
    <None Include="Resources\delete-wordLarge.png" />
  </ItemGroup>
  <ItemGroup>
    <None Include="Resources\uservoice16x161.png" />
  </ItemGroup>
  <ItemGroup>
    <None Include="Resources\pdf16x16.png" />
  </ItemGroup>
  <ItemGroup>
    <None Include="Resources\multilingualSettings.png" />
  </ItemGroup>
  <ItemGroup>
    <None Include="Resources\thumbnail.png" />
  </ItemGroup>
  <ItemGroup>
    <None Include="Resources\sad_large.png" />
    <None Include="Resources\sendreceiveToolbarButton.png" />
    <None Include="Resources\PackageFlat.png" />
    <None Include="Resources\cloneFromChorusHub.png" />
    <None Include="Resources\cloneFromInternet.png" />
    <None Include="Resources\cloneFromUsb.png" />
    <None Include="Resources\placeHolderBookThumbnail.png" />
    <None Include="Resources\cropMarks.png" />
    <None Include="Resources\SILLogoBlue132x184.png" />
    <None Include="Resources\sil logo on dark 132x127.png" />
    <None Include="Resources\BloomLargeOnWhite.png" />
    <None Include="Resources\SILBlueWithTagline100x140.png" />
    <None Include="Resources\SILBlueWithTagline101x141.png" />
    <None Include="Resources\SILBlueWithTagline102x142.png" />
    <None Include="Resources\SILInBlueNoTagLineWithTrademark100x50.png" />
    <None Include="Resources\SILInBlueNoTagLineWithTrademark100x113.png" />
    <None Include="Resources\SILInBlueNoTagLineWithTrademark80x90.png" />
    <None Include="Resources\BloomDarkGrey300-ish.png" />
    <None Include="Resources\SILInBlue76.png" />
    <None Include="Resources\SILInBlue100.png" />
    <None Include="Resources\SIL_Logo_FadedBlue_Small_Transparent.png" />
    <None Include="Resources\SIL_Logo_Blue_Smaller_Transparent.png" />
    <None Include="Resources\cloud.png" />
    <None Include="Resources\upload.png" />
    <None Include="Resources\SIL_Logo_2014Small1.png" />
    <None Include="Resources\betatag2.png" />
    <None Include="Resources\unstable.png" />
    <Content Include="Scripts\jquery-1.7.2-vsdoc.js" />
    <Content Include="Scripts\jquery-1.7.2.js" />
    <Content Include="Scripts\jquery-1.7.2.min.js" />
  </ItemGroup>
  <ItemGroup>
    <WCFMetadata Include="Service References\" />
  </ItemGroup>
  <ItemGroup />
  <Import Project="$(MSBuildToolsPath)\Microsoft.CSharp.targets" />
  <PropertyGroup>
    <PostBuildEvent Condition="'$(OS)'=='Windows_NT'">
copy /Y "$(SolutionDir)\lib\msvcr100.dll" $(OutDir)
copy /Y "$(SolutionDir)\lib\libtidy.dll" $(OutDir)
copy /Y "$(SolutionDir)\lib\dotnet\Interop.AcroPDFLib.dll" $(OutDir)
copy /Y "$(SolutionDir)\lib\dotnet\Interop.Acrobat.dll" $(OutDir)
</PostBuildEvent>
  </PropertyGroup>
  <Import Project="$(SolutionDir)\.nuget\NuGet.targets" Condition="Exists('$(SolutionDir)\.nuget\NuGet.targets')" />
  <!-- To modify your build process, add your task inside one of the targets below and uncomment it.
       Other similar extension points exist, see Microsoft.Common.targets.
  <Target Name="BeforeBuild">
  </Target>
  -->
  <Target Name="BeforeBuild">
    <!-- Copy the appropriate version of icudotnet -->
    <!-- $(icu-config ...) is passed to shell to exec. -->
    <!-- Escape the $ (%24) to ensure it is sent to the shell. -->
    <Exec Command="cp -p $(SolutionDir)/lib/dotnet/icu%24(icu-config --version|tr -d .|cut -c -2)/icu.net.dll* $(SolutionDir)/lib/dotnet" Condition="'$(OS)'!='Windows_NT'" />
  </Target>
  <ItemGroup>
    <BasicBookCssFiles Include="../../DistFiles/factoryCollections/Templates/Basic Book/*.css" />
  </ItemGroup>
  <ItemGroup>
    <SourceFiles Include="../../lib/dotnet/*.config" />
  </ItemGroup>
  <ItemGroup>
    <RemoteDebugFiles Include="../../remoteDebugging/**" />
  </ItemGroup>
  <Target Name="AfterBuild">
    <Copy SourceFiles="@(SourceFiles)" DestinationFolder="$(OutDir)" />
    <Copy SourceFiles="@(BasicBookCssFiles)" DestinationFolder="../../DistFiles/factoryCollections/Templates/Leveled Reader" />
    <Copy SourceFiles="@(BasicBookCssFiles)" DestinationFolder="../../DistFiles/factoryCollections/Templates/Decodable Reader" />
    <Copy SourceFiles="@(RemoteDebugFiles)" DestinationFolder="$(OutDir)/remoteDebugging" Condition="'$(Configuration)|$(Platform)' == 'Debug|x86'" />
  </Target>
</Project><|MERGE_RESOLUTION|>--- conflicted
+++ resolved
@@ -368,11 +368,8 @@
     <Compile Include="ImageProcessing\ImageServer.cs" />
     <Compile Include="UpdateVersionTable.cs" />
     <Compile Include="WebLibraryIntegration\BookDownloadSupport.cs" />
-<<<<<<< HEAD
     <Compile Include="web\DirectoryWatcherHandler.cs" />
-=======
     <Compile Include="web\I18NHandler.cs" />
->>>>>>> 4ff99168
     <Compile Include="web\ReadersHandler.cs" />
     <Compile Include="Wizard\WinForms\WizardControl.cs">
       <SubType>Component</SubType>
