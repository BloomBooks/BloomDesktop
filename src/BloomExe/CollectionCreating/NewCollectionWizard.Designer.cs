﻿using System.Windows.Forms;
using Bloom.MiscUI;
using Bloom.Wizard;

namespace Bloom.CollectionCreating
{
	partial class NewCollectionWizard
	{
		/// <summary>
		/// Required designer variable.
		/// </summary>
		private System.ComponentModel.IContainer components = null;

		/// <summary>
		/// Clean up any resources being used.
		/// </summary>
		/// <param name="disposing">true if managed resources should be disposed; otherwise, false.</param>
		protected override void Dispose(bool disposing)
		{
			if (disposing && (components != null))
			{
				components.Dispose();
			}
			if (disposing)
				_wizardControl.Dispose();
			base.Dispose(disposing);
		}

		#region Component Designer generated code

		/// <summary>
		/// Required method for Designer support - do not modify
		/// the contents of this method with the code editor.
		/// </summary>
		private void InitializeComponent()
		{
			System.ComponentModel.ComponentResourceManager resources = new System.ComponentModel.ComponentResourceManager(typeof(NewCollectionWizard));
			this._wizardControl = new Bloom.Wizard.WizardAdapterControl();
            this._welcomePage = new Bloom.Wizard.WizardAdapterPage();
            this._kindOfCollectionPage = new Bloom.Wizard.WizardAdapterPage();
            this._vernacularLanguagePage = new Bloom.Wizard.WizardAdapterPage();
            this._languageLocationPage = new Bloom.Wizard.WizardAdapterPage();
			this._languageFontPage = new Bloom.Wizard.WizardAdapterPage();
            this._finishPage = new Bloom.Wizard.WizardAdapterPage();
<<<<<<< HEAD
			this.betterLabel1 = new SIL.Windows.Forms.Widgets.HtmlLabel();
=======
			this._finalMessage = new SIL.Windows.Forms.Widgets.HtmlLabel();
>>>>>>> d06a5fef
            this._collectionNamePage = new Bloom.Wizard.WizardAdapterPage();
            this._collectionNameProblemPage = new Bloom.Wizard.WizardAdapterPage();
			this._welcomeHtml = new SIL.Windows.Forms.Widgets.HtmlLabel();
			this.kindOfCollectionControl1 = new Bloom.CollectionCreating.KindOfCollectionControl();
			this._vernacularLanguageIdControl = new Bloom.CollectionCreating.LanguageIdControl();
			this._fontDetails = new Bloom.MiscUI.LanguageFontDetails();
			this._languageLocationControl = new Bloom.CollectionCreating.LanguageLocationControl();
			this._collectionNameControl = new Bloom.CollectionCreating.CollectionNameControl();
			((System.ComponentModel.ISupportInitialize)(this._wizardControl)).BeginInit();
			this._welcomePage.SuspendLayout();
			this._kindOfCollectionPage.SuspendLayout();
			this._vernacularLanguagePage.SuspendLayout();
			this._languageLocationPage.SuspendLayout();
			this._languageFontPage.SuspendLayout();
			this._finishPage.SuspendLayout();
			this._collectionNamePage.SuspendLayout();
			this.SuspendLayout();
			//
			// _wizardControl
			//
			this._wizardControl.Location = new System.Drawing.Point(0, 0);
			this._wizardControl.Name = "_wizardControl";
			this._wizardControl.Pages.Add(this._welcomePage);
			this._wizardControl.Pages.Add(this._kindOfCollectionPage);
			this._wizardControl.Pages.Add(this._vernacularLanguagePage);
			this._wizardControl.Pages.Add(this._languageLocationPage);
			this._wizardControl.Pages.Add(this._languageFontPage);
			this._wizardControl.Pages.Add(this._collectionNamePage);
			this._wizardControl.Pages.Add(this._finishPage);
			this._wizardControl.Pages.Add(this._collectionNameProblemPage);
			this._wizardControl.Size = new System.Drawing.Size(759, 464);
			this._wizardControl.TabIndex = 0;
			this._wizardControl.Title = "Create New Bloom Collection";
			this._wizardControl.TitleIcon = ((System.Drawing.Icon)(resources.GetObject("_wizardControl.TitleIcon")));
			this._wizardControl.Cancelled += new System.EventHandler(this.OnCancel);
			this._wizardControl.Finished += new System.EventHandler(this.OnFinish);
			this._wizardControl.SelectedPageChanged += new System.EventHandler(this.OnSelectedPageChanged);
			//
			// _welcomePage
			//
			this._welcomePage.Controls.Add(this._welcomeHtml);
			this._welcomePage.Name = "_welcomePage";
			this._welcomePage.Size = new System.Drawing.Size(846, 309);
			this._welcomePage.TabIndex = 6;
			this._welcomePage.Text = "Welcome To Bloom!";
			//
			// _kindOfCollectionPage
			//
			this._kindOfCollectionPage.Controls.Add(this.kindOfCollectionControl1);
			this._kindOfCollectionPage.Name = "_kindOfCollectionPage";
			this._kindOfCollectionPage.NextPage = this._vernacularLanguagePage;
			this._kindOfCollectionPage.Size = new System.Drawing.Size(702, 310);
			this._kindOfCollectionPage.TabIndex = 0;
			this._kindOfCollectionPage.Text = "Choose the collection type.";
			//
			// _vernacularLanguagePage
			//
			this._vernacularLanguagePage.Controls.Add(this._vernacularLanguageIdControl);
			this._vernacularLanguagePage.Name = "_vernacularLanguagePage";
			this._vernacularLanguagePage.NextPage = this._languageFontPage;
			this._vernacularLanguagePage.Size = new System.Drawing.Size(712, 309);
			this._vernacularLanguagePage.TabIndex = 1;
			this._vernacularLanguagePage.Text = "Choose the main language for this collection.";
			//
			// _languageFontPage
			//
			this._languageFontPage.Controls.Add(this._fontDetails);
			this._languageFontPage.Name = "_languageFontPage";
			this._languageFontPage.NextPage = this._languageLocationPage;
			this._languageFontPage.Size = new System.Drawing.Size(637, 310);
			this._languageFontPage.TabIndex = 7;
			this._languageFontPage.Text = "Font and Script";
			//
			// _languageLocationPage
			//
			this._languageLocationPage.Controls.Add(this._languageLocationControl);
			this._languageLocationPage.Name = "_languageLocationPage";
			this._languageLocationPage.NextPage = this._finishPage;
			this._languageLocationPage.Size = new System.Drawing.Size(637, 310);
			this._languageLocationPage.TabIndex = 5;
			this._languageLocationPage.Text = "Give Language Location";
			//
			// _finishPage
			//
			this._finishPage.Controls.Add(this._finalMessage);
			this._finishPage.IsFinishPage = true;
			this._finishPage.Name = "_finishPage";
			this._finishPage.Size = new System.Drawing.Size(637, 310);
			this._finishPage.TabIndex = 3;
			this._finishPage.Text = "Ready To Create New Collection";
			this._finishPage.Initialize += this._finishPage_Initialize;
			//
			// betterLabel1
			//
			this._finalMessage.Anchor = ((System.Windows.Forms.AnchorStyles)(((System.Windows.Forms.AnchorStyles.Top | System.Windows.Forms.AnchorStyles.Left)
            | System.Windows.Forms.AnchorStyles.Right)));
<<<<<<< HEAD
			this.betterLabel1.BorderStyle = System.Windows.Forms.BorderStyle.None;
			this.betterLabel1.Enabled = false;
			this.betterLabel1.Font = new System.Drawing.Font("Segoe UI", 12F, System.Drawing.FontStyle.Regular, System.Drawing.GraphicsUnit.Point, ((byte)(0)));
			this.betterLabel1.Location = new System.Drawing.Point(120, 60);
			this.betterLabel1.Name = "betterLabel1";
			this.betterLabel1.Size = new System.Drawing.Size(631, 23);
			this.betterLabel1.TabIndex = 0;
			this.betterLabel1.TabStop = false;
			this.betterLabel1.Text = "<Text>";
=======
			this._finalMessage.BorderStyle = System.Windows.Forms.BorderStyle.None;
			this._finalMessage.Enabled = false;
			this._finalMessage.Font = new System.Drawing.Font("Segoe UI", 12F, System.Drawing.FontStyle.Regular, System.Drawing.GraphicsUnit.Point, ((byte)(0)));
			this._finalMessage.Location = new System.Drawing.Point(120, 60);
			this._finalMessage.Name = "_finalMessage";
			this._finalMessage.Size = new System.Drawing.Size(631, 23);
			this._finalMessage.TabIndex = 0;
			this._finalMessage.TabStop = false;
			this._finalMessage.Text = "<Text>";
>>>>>>> d06a5fef
			//
			// _collectionNamePage
			//
			this._collectionNamePage.Controls.Add(this._collectionNameControl);
			this._collectionNamePage.Name = "_collectionNamePage";
			this._collectionNamePage.NextPage = this._finishPage;
			this._collectionNamePage.Size = new System.Drawing.Size(637, 310);
			this._collectionNamePage.TabIndex = 2;
			this._collectionNamePage.Text = "Project Name";
			//
			// _collectionNameProblemPage
			//
			this._collectionNameProblemPage.Name = "_collectionNameProblemPage";
			this._collectionNameProblemPage.NextPage = this._finishPage;
			this._collectionNameProblemPage.Size = new System.Drawing.Size(637, 310);
			this._collectionNameProblemPage.TabIndex = 4;
			this._collectionNameProblemPage.Text = "Collection Name Problem";
			//
			// _welcomeHtml
			//
			this._welcomeHtml.AutoSizeMode = System.Windows.Forms.AutoSizeMode.GrowAndShrink;
			this._welcomeHtml.Font = new System.Drawing.Font("Segoe UI", 12F, System.Drawing.FontStyle.Regular, System.Drawing.GraphicsUnit.Point, ((byte)(0)));
			this._welcomeHtml.HTML = "hi there";
			this._welcomeHtml.Location = new System.Drawing.Point(0, 0);
			this._welcomeHtml.Margin = new System.Windows.Forms.Padding(0);
			this._welcomeHtml.Name = "_welcomeHtml";
			this._welcomeHtml.Size = new System.Drawing.Size(637, 310);
			this._welcomeHtml.TabIndex = 1;
			//
			// kindOfCollectionControl1
			//
			this.kindOfCollectionControl1.Location = new System.Drawing.Point(0, 3);
			this.kindOfCollectionControl1.Name = "kindOfCollectionControl1";
			this.kindOfCollectionControl1.Size = new System.Drawing.Size(608, 278);
			this.kindOfCollectionControl1.TabIndex = 0;
			//
			// _vernacularLanguageIdControl
			//
			this._vernacularLanguageIdControl.Anchor = ((System.Windows.Forms.AnchorStyles)((((System.Windows.Forms.AnchorStyles.Top | System.Windows.Forms.AnchorStyles.Bottom)
            | System.Windows.Forms.AnchorStyles.Left)
            | System.Windows.Forms.AnchorStyles.Right)));
			this._vernacularLanguageIdControl.Location = new System.Drawing.Point(0, 3);
			this._vernacularLanguageIdControl.Name = "_vernacularLanguageIdControl";
			this._vernacularLanguageIdControl.Size = new System.Drawing.Size(656, 267);
			this._vernacularLanguageIdControl.TabIndex = 0;
			//
			// _languageLocationControl
			//
			this._languageLocationControl.BackColor = System.Drawing.Color.White;
			this._languageLocationControl.Location = new System.Drawing.Point(0, 0);
			this._languageLocationControl.Name = "_languageLocationControl";
			this._languageLocationControl.Size = new System.Drawing.Size(615, 310);
			this._languageLocationControl.TabIndex = 0;
			this._languageLocationControl.Load += new System.EventHandler(this._languageLocationControl_Load);
			//
			// _collectionNameControl
			//
			this._collectionNameControl.Anchor = ((System.Windows.Forms.AnchorStyles)((((System.Windows.Forms.AnchorStyles.Top | System.Windows.Forms.AnchorStyles.Bottom)
            | System.Windows.Forms.AnchorStyles.Left)
            | System.Windows.Forms.AnchorStyles.Right)));
			this._collectionNameControl.Location = new System.Drawing.Point(120, 60);
			this._collectionNameControl.Name = "_collectionNameControl";
			this._collectionNameControl.Size = new System.Drawing.Size(619, 307);
			this._collectionNameControl.TabIndex = 0;
			//
			// NewCollectionWizard
			//
			this.AutoScaleDimensions = new System.Drawing.SizeF(6F, 13F);
			this.AutoScaleMode = System.Windows.Forms.AutoScaleMode.Font;
			this.FormBorderStyle = System.Windows.Forms.FormBorderStyle.FixedSingle;
			this.ClientSize = new System.Drawing.Size(759, 464);
			this.ControlBox = true;
			this.Controls.Add(this._wizardControl);
			this.MaximizeBox = false;
			this.MinimizeBox = false;
			this.Name = "NewCollectionWizard";
			this.ShowIcon = true;
			this.ShowInTaskbar = false;
			this.SizeGripStyle = System.Windows.Forms.SizeGripStyle.Hide;
			((System.ComponentModel.ISupportInitialize)(this._wizardControl)).EndInit();
			this._welcomePage.ResumeLayout(false);
			this._kindOfCollectionPage.ResumeLayout(false);
			this._vernacularLanguagePage.ResumeLayout(false);
			this._languageLocationPage.ResumeLayout(false);
			this._finishPage.ResumeLayout(false);
			this._finishPage.PerformLayout();
			this._collectionNamePage.ResumeLayout(false);
			this.ResumeLayout(false);

		}

		#endregion

        private Bloom.Wizard.WizardAdapterControl _wizardControl;
        private Bloom.Wizard.WizardAdapterPage _kindOfCollectionPage;
		private KindOfCollectionControl kindOfCollectionControl1;
        private Bloom.Wizard.WizardAdapterPage _vernacularLanguagePage;
		private LanguageIdControl _vernacularLanguageIdControl;
        private Bloom.Wizard.WizardAdapterPage _collectionNamePage;
		private CollectionNameControl _collectionNameControl;
        private Bloom.Wizard.WizardAdapterPage _finishPage;
        private Bloom.Wizard.WizardAdapterPage _collectionNameProblemPage;
        private Bloom.Wizard.WizardAdapterPage _languageLocationPage;
		private Bloom.Wizard.WizardAdapterPage _languageFontPage;
		private Bloom.MiscUI.LanguageFontDetails _fontDetails;
		private LanguageLocationControl _languageLocationControl;
<<<<<<< HEAD
		private SIL.Windows.Forms.Widgets.HtmlLabel betterLabel1;
=======
		private SIL.Windows.Forms.Widgets.HtmlLabel _finalMessage;
>>>>>>> d06a5fef
        private Bloom.Wizard.WizardAdapterPage _welcomePage;
		private SIL.Windows.Forms.Widgets.HtmlLabel _welcomeHtml;
	}
}<|MERGE_RESOLUTION|>--- conflicted
+++ resolved
@@ -42,11 +42,7 @@
             this._languageLocationPage = new Bloom.Wizard.WizardAdapterPage();
 			this._languageFontPage = new Bloom.Wizard.WizardAdapterPage();
             this._finishPage = new Bloom.Wizard.WizardAdapterPage();
-<<<<<<< HEAD
-			this.betterLabel1 = new SIL.Windows.Forms.Widgets.HtmlLabel();
-=======
 			this._finalMessage = new SIL.Windows.Forms.Widgets.HtmlLabel();
->>>>>>> d06a5fef
             this._collectionNamePage = new Bloom.Wizard.WizardAdapterPage();
             this._collectionNameProblemPage = new Bloom.Wizard.WizardAdapterPage();
 			this._welcomeHtml = new SIL.Windows.Forms.Widgets.HtmlLabel();
@@ -143,17 +139,6 @@
 			//
 			this._finalMessage.Anchor = ((System.Windows.Forms.AnchorStyles)(((System.Windows.Forms.AnchorStyles.Top | System.Windows.Forms.AnchorStyles.Left)
             | System.Windows.Forms.AnchorStyles.Right)));
-<<<<<<< HEAD
-			this.betterLabel1.BorderStyle = System.Windows.Forms.BorderStyle.None;
-			this.betterLabel1.Enabled = false;
-			this.betterLabel1.Font = new System.Drawing.Font("Segoe UI", 12F, System.Drawing.FontStyle.Regular, System.Drawing.GraphicsUnit.Point, ((byte)(0)));
-			this.betterLabel1.Location = new System.Drawing.Point(120, 60);
-			this.betterLabel1.Name = "betterLabel1";
-			this.betterLabel1.Size = new System.Drawing.Size(631, 23);
-			this.betterLabel1.TabIndex = 0;
-			this.betterLabel1.TabStop = false;
-			this.betterLabel1.Text = "<Text>";
-=======
 			this._finalMessage.BorderStyle = System.Windows.Forms.BorderStyle.None;
 			this._finalMessage.Enabled = false;
 			this._finalMessage.Font = new System.Drawing.Font("Segoe UI", 12F, System.Drawing.FontStyle.Regular, System.Drawing.GraphicsUnit.Point, ((byte)(0)));
@@ -163,7 +148,6 @@
 			this._finalMessage.TabIndex = 0;
 			this._finalMessage.TabStop = false;
 			this._finalMessage.Text = "<Text>";
->>>>>>> d06a5fef
 			//
 			// _collectionNamePage
 			//
@@ -270,11 +254,7 @@
 		private Bloom.Wizard.WizardAdapterPage _languageFontPage;
 		private Bloom.MiscUI.LanguageFontDetails _fontDetails;
 		private LanguageLocationControl _languageLocationControl;
-<<<<<<< HEAD
-		private SIL.Windows.Forms.Widgets.HtmlLabel betterLabel1;
-=======
 		private SIL.Windows.Forms.Widgets.HtmlLabel _finalMessage;
->>>>>>> d06a5fef
         private Bloom.Wizard.WizardAdapterPage _welcomePage;
 		private SIL.Windows.Forms.Widgets.HtmlLabel _welcomeHtml;
 	}
