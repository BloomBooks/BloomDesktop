--- conflicted
+++ resolved
@@ -31,37 +31,20 @@
 		private void InitializeComponent()
 		{
 			System.ComponentModel.ComponentResourceManager resources = new System.ComponentModel.ComponentResourceManager(typeof(NewCollectionWizard));
-<<<<<<< HEAD
 			this.wizardControl1 = new Bloom.Wizard.WizardAdapterControl();
             this._welcomePage = new Bloom.Wizard.WizardAdapterPage();
-			this._welcomeHtml = new Bloom.HtmlLabel();
             this._kindOfCollectionPage = new Bloom.Wizard.WizardAdapterPage();
-			this.kindOfCollectionControl1 = new KindOfCollectionControl();
             this._vernacularLanguagePage = new Bloom.Wizard.WizardAdapterPage();
-			this._vernacularLanguageIdControl = new LanguageIdControl();
             this._languageLocationPage = new Bloom.Wizard.WizardAdapterPage();
-			this._languageLocationControl = new LanguageLocationControl();
             this._finishPage = new Bloom.Wizard.WizardAdapterPage();
 			this.betterLabel1 = new Palaso.UI.WindowsForms.Widgets.BetterLabel();
             this._collectionNamePage = new Bloom.Wizard.WizardAdapterPage();
-			this._collectionNameControl = new CollectionNameControl();
             this._collectionNameProblemPage = new Bloom.Wizard.WizardAdapterPage();
-=======
-			this.wizardControl1 = new AeroWizard.WizardControl();
-			this._welcomePage = new AeroWizard.WizardPage();
-			this._kindOfCollectionPage = new AeroWizard.WizardPage();
-			this._vernacularLanguagePage = new AeroWizard.WizardPage();
-			this._languageLocationPage = new AeroWizard.WizardPage();
-			this._finishPage = new AeroWizard.WizardPage();
-			this.betterLabel1 = new Palaso.UI.WindowsForms.Widgets.BetterLabel();
-			this._collectionNamePage = new AeroWizard.WizardPage();
-			this._collectionNameProblemPage = new AeroWizard.WizardPage();
 			this._welcomeHtml = new Bloom.HtmlLabel();
 			this.kindOfCollectionControl1 = new Bloom.CollectionCreating.KindOfCollectionControl();
 			this._vernacularLanguageIdControl = new Bloom.CollectionCreating.LanguageIdControl();
 			this._languageLocationControl = new Bloom.CollectionCreating.LanguageLocationControl();
 			this._collectionNameControl = new Bloom.CollectionCreating.CollectionNameControl();
->>>>>>> a10cff3c
 			((System.ComponentModel.ISupportInitialize)(this.wizardControl1)).BeginInit();
 			this._welcomePage.SuspendLayout();
 			this._kindOfCollectionPage.SuspendLayout();
@@ -98,20 +81,6 @@
 			this._welcomePage.TabIndex = 6;
 			this._welcomePage.Text = "Welcome To Bloom!";
 			// 
-<<<<<<< HEAD
-			// _welcomeHtml
-			// 
-			this._welcomeHtml.AutoSizeMode = System.Windows.Forms.AutoSizeMode.GrowAndShrink;
-			this._welcomeHtml.Font = new System.Drawing.Font("Segoe UI", 12F, System.Drawing.FontStyle.Regular, System.Drawing.GraphicsUnit.Point, ((byte)(0)));
-			this._welcomeHtml.HTML = "hi there";
-			this._welcomeHtml.Location = new System.Drawing.Point(110, 60);
-			this._welcomeHtml.Margin = new System.Windows.Forms.Padding(0);
-			this._welcomeHtml.Name = "_welcomeHtml";
-			this._welcomeHtml.Size = new System.Drawing.Size(637, 310);
-			this._welcomeHtml.TabIndex = 1;
-			// 
-=======
->>>>>>> a10cff3c
 			// _kindOfCollectionPage
 			// 
 			this._kindOfCollectionPage.Controls.Add(this.kindOfCollectionControl1);
@@ -121,16 +90,6 @@
 			this._kindOfCollectionPage.TabIndex = 0;
 			this._kindOfCollectionPage.Text = "Choose the Collection Type";
 			// 
-<<<<<<< HEAD
-			// kindOfCollectionControl1
-			// 
-			this.kindOfCollectionControl1.Location = new System.Drawing.Point(120, 70);
-			this.kindOfCollectionControl1.Name = "kindOfCollectionControl1";
-			this.kindOfCollectionControl1.Size = new System.Drawing.Size(608, 278);
-			this.kindOfCollectionControl1.TabIndex = 0;
-			// 
-=======
->>>>>>> a10cff3c
 			// _vernacularLanguagePage
 			// 
 			this._vernacularLanguagePage.Controls.Add(this._vernacularLanguageIdControl);
@@ -140,17 +99,6 @@
 			this._vernacularLanguagePage.TabIndex = 1;
 			this._vernacularLanguagePage.Text = "Choose the Main Language For This Collection";
 			// 
-<<<<<<< HEAD
-			// _vernacularLanguageIdControl
-			// 
-			this._vernacularLanguageIdControl.Anchor = System.Windows.Forms.AnchorStyles.None;
-			this._vernacularLanguageIdControl.Location = new System.Drawing.Point(0, 0);
-			this._vernacularLanguageIdControl.Name = "_vernacularLanguageIdControl";
-			this._vernacularLanguageIdControl.Size = new System.Drawing.Size(634, 304);
-			this._vernacularLanguageIdControl.TabIndex = 0;
-			// 
-=======
->>>>>>> a10cff3c
 			// _languageLocationPage
 			// 
 			this._languageLocationPage.Controls.Add(this._languageLocationControl);
@@ -160,18 +108,6 @@
 			this._languageLocationPage.TabIndex = 5;
 			this._languageLocationPage.Text = "Give Language Location";
 			// 
-<<<<<<< HEAD
-			// _languageLocationControl
-			// 
-			this._languageLocationControl.BackColor = System.Drawing.Color.White;
-			this._languageLocationControl.Location = new System.Drawing.Point(120, 70);
-			this._languageLocationControl.Name = "_languageLocationControl";
-			this._languageLocationControl.Size = new System.Drawing.Size(615, 310);
-			this._languageLocationControl.TabIndex = 0;
-			this._languageLocationControl.Load += new System.EventHandler(this._languageLocationControl_Load);
-			// 
-=======
->>>>>>> a10cff3c
 			// _finishPage
 			// 
 			this._finishPage.Controls.Add(this.betterLabel1);
@@ -266,12 +202,8 @@
 			// 
 			this.AutoScaleDimensions = new System.Drawing.SizeF(6F, 13F);
 			this.AutoScaleMode = System.Windows.Forms.AutoScaleMode.Font;
-<<<<<<< HEAD
 			this.FormBorderStyle = System.Windows.Forms.FormBorderStyle.FixedSingle;
-			this.ClientSize = new System.Drawing.Size(684, 464);
-=======
 			this.ClientSize = new System.Drawing.Size(759, 464);
->>>>>>> a10cff3c
 			this.ControlBox = false;
 			this.Controls.Add(this.wizardControl1);
 			this.MaximizeBox = false;
