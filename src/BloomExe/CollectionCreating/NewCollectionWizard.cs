--- conflicted
+++ resolved
@@ -209,11 +209,7 @@
 
 		private void _finishPage_Initialize(object sender, EventArgs e)
 		{
-<<<<<<< HEAD
-			var pattern = "OK, that's all we need to get started with\r\nyour new '{0}' collection.\r\nClick on the 'Finish' button.\r\n_";
-=======
 			var pattern = LocalizationManager.GetString("NewCollectionWizard.FinishPage","OK, that's all we need to get started with your new '{0}' collection.\r\nClick on the 'Finish' button.");
->>>>>>> 0bc71275
 			betterLabel1.Text = String.Format(pattern, Path.GetFileNameWithoutExtension(_collectionInfo.PathToSettingsFile));
 		}
 	}
