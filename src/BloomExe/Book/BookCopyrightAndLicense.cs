﻿using System;
using System.Collections.Generic;
using System.Drawing.Imaging;
using System.IO;
using System.Linq;
using System.Net;
using System.Text;
using System.Web;
using System.Xml;
using Bloom.ImageProcessing;
using Bloom.Utils;
using L10NSharp;
using SIL.Extensions;
using SIL.IO;
using SIL.Reporting;
using SIL.Text;
using SIL.Windows.Forms.ClearShare;

namespace Bloom.Book
{
<<<<<<< HEAD
    /// <summary>
    /// Reads and writes the aspects of the book related to copyright, license, license logo, etc.
    /// That involves three duties:
    /// 1) Serializing/Deserializing a libpalaso.ClearShare.Metadata to/from the bloomDataDiv of the html
    /// 2) Propagating that information into template fields found in the pages of the book (normally just the credits page)
    /// 3) Placing the correct license image into the folder
    /// </summary>
    public class BookCopyrightAndLicense
    {
        /// <summary>
        /// Create a Clearshare.Metadata object by reading values out of the dom's bloomDataDiv
        /// </summary>
        public static Metadata GetMetadata(HtmlDom dom, BookData bookData)
        {
            if (ShouldSetToDefaultCopyrightAndLicense(dom))
            {
                return GetMetadataWithDefaultCopyrightAndLicense();
            }
            return CreateMetadata(
                dom.GetBookSetting("copyright"),
                GetLicenseUrl(dom),
                dom.GetBookSetting("licenseNotes"),
                bookData
            );
        }

        public static Metadata GetOriginalMetadata(HtmlDom dom, BookData bookData)
        {
            return CreateMetadata(
                dom.GetBookSetting("originalCopyright"),
                dom.GetBookSetting("originalLicenseUrl").GetExactAlternative("*"),
                dom.GetBookSetting("originalLicenseNotes"),
                bookData
            );
        }

        public static Metadata CreateMetadata(
            MultiTextBase copyright,
            string licenseUrl,
            MultiTextBase licenseNotes,
            BookData bookData
        )
        {
            var metadata = new Metadata();
            if (!copyright.Empty)
            {
                metadata.CopyrightNotice = GetBestMultiTextBaseValue(copyright, bookData);
            }

            if (string.IsNullOrWhiteSpace(licenseUrl))
            {
                //NB: we are mapping "RightsStatement" (which comes from XMP-dc:Rights) to "LicenseNotes" in the html.
                //custom licenses live in this field, so if we have notes (and no URL) it is a custom one.
                if (!licenseNotes.Empty)
                {
                    metadata.License = new CustomLicense
                    {
                        RightsStatement = GetBestMultiTextBaseValue(licenseNotes, bookData)
                    };
                }
                else
                {
                    // The only remaining current option is a NullLicense
                    metadata.License = new NullLicense(); //"contact the copyright owner
                }
            }
            else // there is a licenseUrl, which means it is a CC license
            {
                try
                {
                    metadata.License = CreativeCommonsLicense.FromLicenseUrl(licenseUrl);
                }
                catch (IndexOutOfRangeException)
                {
                    // Need to handle urls which do not end with the version number.
                    // Simply set it to the default version.
                    if (!licenseUrl.EndsWith("/"))
                        licenseUrl += "/";
                    licenseUrl += CreativeCommonsLicense.kDefaultVersion;
                    metadata.License = CreativeCommonsLicense.FromLicenseUrl(licenseUrl);
                }
                catch (Exception e)
                {
                    throw new ApplicationException(
                        "Bloom had trouble parsing this license url: '"
                            + licenseUrl
                            + "'. (ref BL-4108)",
                        e
                    );
                }
                //are there notes that go along with that?
                if (!licenseNotes.Empty)
                {
                    metadata.License.RightsStatement = GetBestMultiTextBaseValue(
                        licenseNotes,
                        bookData
                    );
                }
            }
            return metadata;
        }

        private static string GetBestMultiTextBaseValue(
            MultiTextBase multiTextBase,
            BookData bookData
        )
        {
            string alternative = multiTextBase.GetFirstAlternative();

            if (bookData != null)
            {
                var langs = new List<string>();
                langs.AddRange(bookData.GetAllBookLanguageCodes());
                langs.Add("*");
                langs.Add("en");
                var bestAltString = multiTextBase.GetBestAlternativeString(langs);
                if (!string.IsNullOrEmpty(bestAltString))
                    alternative = bestAltString;
            }

            return DecodeAlternative(alternative);
        }

        private static string DecodeAlternative(string alternative)
        {
            return HtmlDom.ConvertHtmlBreaksToNewLines(WebUtility.HtmlDecode(alternative));
        }

        public static string GetLicenseUrl(HtmlDom dom)
        {
            return dom.GetBookSetting("licenseUrl").GetBestAlternativeString(new[] { "*", "en" });
        }

        private static Metadata GetMetadataWithDefaultCopyrightAndLicense()
        {
            var metadata = new Metadata();
            Logger.WriteEvent(
                "For BL-3166 Investigation: GetMetadata() setting to default license"
            );
            metadata.License = new CreativeCommonsLicense(
                true,
                true,
                CreativeCommonsLicense.DerivativeRules.Derivatives
            );
            return metadata;
        }

        /// <summary>
        /// Call this when we have a new set of metadata to use. It
        /// 1) sets the bloomDataDiv with the data,
        /// 2) causes any template fields in the book to get the new values
        /// 3) updates the license image on disk
        /// </summary>
        public static void SetMetadata(
            Metadata metadata,
            HtmlDom dom,
            string bookFolderPath,
            BookData bookData,
            bool useOriginalCopyright
        )
        {
            dom.SetBookSetting(
                "copyright",
                "*",
                ConvertNewLinesToHtmlBreaks(metadata.CopyrightNotice)
            );
            dom.SetBookSetting("licenseUrl", "*", metadata.License.Url);
            // This is for backwards compatibility. The book may have  licenseUrl in 'en' created by an earlier version of Bloom.
            // For backwards compatibility, GetMetaData will read that if it doesn't find a '*' license first. So now that we're
            // setting a licenseUrl for '*', we must make sure the 'en' one is gone, because if we're setting a non-CC license,
            // the new URL will be empty and the '*' one will go away, possibly exposing the 'en' one to be used by mistake.
            // See BL-3166.
            dom.SetBookSetting("licenseUrl", "en", null);
            string languageUsedForDescription;

            //This part is unfortunate... the license description, which is always localized, doesn't belong in the datadiv; it
            //could instead just be generated when we update the page. However, for backwards compatibility (prior to 3.6),
            //we localize it and place it in the datadiv.
            dom.RemoveBookSetting("licenseDescription");
            var langPriorities = bookData.GetLanguagePrioritiesForLocalizedTextOnPage();
            var description = metadata.License.GetDescription(
                langPriorities,
                out languageUsedForDescription
            );
            LocalizationHelper.CheckForMissingLocalization(
                langPriorities.ToList(),
                languageUsedForDescription,
                "Palaso.xlf"
            );
            dom.SetBookSetting(
                "licenseDescription",
                languageUsedForDescription,
                ConvertNewLinesToHtmlBreaks(description)
            );

            // Book may have old licenseNotes, typically in 'en'. This can certainly show up again if licenseNotes in '*' is removed,
            // and maybe anyway. Safest to remove it altogether if we are setting it using the new scheme.
            dom.RemoveBookSetting("licenseNotes");
            dom.SetBookSetting(
                "licenseNotes",
                "*",
                ConvertNewLinesToHtmlBreaks(metadata.License.RightsStatement)
            );

            // we could do away with licenseImage in the bloomDataDiv, since the name is always the same, but we keep it for backward compatibility
            if (metadata.License is CreativeCommonsLicense)
            {
                dom.SetBookSetting("licenseImage", "*", "license.png");
            }
            else
            {
                //CC licenses are the only ones we know how to show an image for
                dom.RemoveBookSetting("licenseImage");
            }

            UpdateDomFromDataDiv(dom, bookFolderPath, bookData, useOriginalCopyright);
        }

        private static string ConvertNewLinesToHtmlBreaks(string s)
        {
            return string.IsNullOrEmpty(s) ? s : s.Replace("\r", "").Replace("\n", "<br/>");
        }

        /// <summary>
        /// Propagating the copyright and license information in the bloomDataDiv to template fields
        /// found in the pages of the book (normally just the credits page).
        /// </summary>
        /// <remarks>This is "internal" just as a convention, that it is accessible for testing purposes only</remarks>
        internal static void UpdateDomFromDataDiv(
            HtmlDom dom,
            string bookFolderPath,
            BookData bookData,
            bool useOriginalCopyright
        )
        {
            CopyItemToFieldsInPages(dom, "copyright");
            CopyItemToFieldsInPages(dom, "licenseUrl");
            CopyItemToFieldsInPages(
                dom,
                "licenseDescription",
                languagePreferences: bookData
                    .GetLanguagePrioritiesForLocalizedTextOnPage()
                    .ToArray()
            );
            CopyItemToFieldsInPages(dom, "licenseNotes");
            CopyItemToFieldsInPages(dom, "licenseImage", valueAttribute: "src");
            // If we're using the original copyright, we don't need to show it separately.
            // See https://issues.bloomlibrary.org/youtrack/issue/BL-7381.
            CopyStringToFieldsInPages(
                dom,
                "originalCopyrightAndLicense",
                useOriginalCopyright ? null : GetOriginalCopyrightAndLicenseNotice(bookData, dom),
                "*"
            );

            if (!String.IsNullOrEmpty(bookFolderPath)) //unit tests may not be interested in checking this part
                UpdateBookLicenseIcon(GetMetadata(dom, bookData), bookFolderPath);
        }

        private static void CopyStringToFieldsInPages(
            HtmlDom dom,
            string key,
            string val,
            string lang
        )
        {
            foreach (XmlElement target in dom.SafeSelectNodes("//*[@data-derived='" + key + "']"))
            {
                if (target == null) // don't think this can happen, but something like it seemed to in one test...
                    continue;
                if (string.IsNullOrEmpty(val))
                {
                    target.RemoveAttribute("lang");
                    target.InnerText = "";
                }
                else
                {
                    HtmlDom.SetElementFromUserStringSafely(target, val);
                    target.SetAttribute("lang", lang);
                }
            }
        }

        private static void CopyItemToFieldsInPages(
            HtmlDom dom,
            string key,
            string valueAttribute = null,
            string[] languagePreferences = null
        )
        {
            if (languagePreferences == null)
                languagePreferences = new[] { "*", "en" };
=======
	/// <summary>
	/// Reads and writes the aspects of the book related to copyright, license, license logo, etc.
	/// That involves three duties:
	/// 1) Serializing/Deserializing a libpalaso.ClearShare.Metadata to/from the bloomDataDiv of the html
	/// 2) Propagating that information into template fields found in the pages of the book (normally just the credits page)
	/// 3) Placing the correct license image into the folder
	/// </summary>
	public class BookCopyrightAndLicense
	{
		/// <summary>
		/// Create a Clearshare.Metadata object by reading values out of the dom's bloomDataDiv
		/// </summary>
		public static Metadata GetMetadata(HtmlDom dom, BookData bookData)
		{
			if (ShouldSetToDefaultCopyrightAndLicense(dom))
			{
				return GetMetadataWithDefaultCopyrightAndLicense();
			}
			return CreateMetadata(dom.GetBookSetting("copyright"), GetLicenseUrl(dom), dom.GetBookSetting("licenseNotes"), bookData);
		}

		public static Metadata GetOriginalMetadata(HtmlDom dom, BookData bookData)
		{
			return CreateMetadata(dom.GetBookSetting("originalCopyright"), dom.GetBookSetting("originalLicenseUrl").GetExactAlternative("*"), dom.GetBookSetting("originalLicenseNotes"), bookData);
		}

		public static Metadata CreateMetadata(MultiTextBase copyright, string licenseUrl, MultiTextBase licenseNotes, BookData bookData)
		{
			var metadata = new Metadata();
			if (!copyright.Empty)
			{
				metadata.CopyrightNotice = GetBestMultiTextBaseValue(copyright, bookData);
			}

			if (string.IsNullOrWhiteSpace(licenseUrl))
			{
				//NB: we are mapping "RightsStatement" (which comes from XMP-dc:Rights) to "LicenseNotes" in the html.
				//custom licenses live in this field, so if we have notes (and no URL) it is a custom one.
				if (!licenseNotes.Empty)
				{
					metadata.License = new CustomLicense { RightsStatement = GetBestMultiTextBaseValue(licenseNotes, bookData) };
				}
				else
				{
					// The only remaining current option is a NullLicense
					metadata.License = new NullLicense(); //"contact the copyright owner
				}
			}
			else // there is a licenseUrl, which means it is a CC license
			{
				try
				{
					metadata.License = CreativeCommonsLicense.FromLicenseUrl(licenseUrl);
				}
				catch (IndexOutOfRangeException)
				{
					// Need to handle urls which do not end with the version number.
					// Simply set it to the default version.
					if (!licenseUrl.EndsWith("/"))
						licenseUrl += "/";
					licenseUrl += CreativeCommonsLicense.kDefaultVersion;
					metadata.License = CreativeCommonsLicense.FromLicenseUrl(licenseUrl);
				}
				catch (Exception e)
				{
					throw new ApplicationException("Bloom had trouble parsing this license url: '" + licenseUrl + "'. (ref BL-4108)", e);
				}
				//are there notes that go along with that?
				if (!licenseNotes.Empty)
				{
					metadata.License.RightsStatement = GetBestMultiTextBaseValue(licenseNotes, bookData);
				}
			}
			return metadata;
		}

		private static string GetBestMultiTextBaseValue(MultiTextBase multiTextBase, BookData bookData)
		{
			string alternative = multiTextBase.GetFirstAlternative();

			if (bookData != null)
			{
				var langs = new List<string>();
				langs.AddRange(bookData.GetAllBookLanguageCodes());
				langs.Add("*");
				langs.Add("en");
				var bestAltString = multiTextBase.GetBestAlternativeString(langs);
				if (!string.IsNullOrEmpty(bestAltString))
					alternative = bestAltString;
			}

			return DecodeAlternative(alternative);
		}

		private static string DecodeAlternative(string alternative)
		{
			return HtmlDom.ConvertHtmlBreaksToNewLines(WebUtility.HtmlDecode(alternative));
		}

		public static string GetLicenseUrl(HtmlDom dom)
		{
			return dom.GetBookSetting("licenseUrl").GetBestAlternativeString(new[] { "*", "en" });
		}

		private static Metadata GetMetadataWithDefaultCopyrightAndLicense()
		{
			var metadata = new Metadata();
			Logger.WriteEvent("For BL-3166 Investigation: GetMetadata() setting to default license");
			metadata.License = new CreativeCommonsLicense(true, true, CreativeCommonsLicense.DerivativeRules.Derivatives);
			return metadata;
		}

		/// <summary>
		/// Call this when we have a new set of metadata to use. It
		/// 1) sets the bloomDataDiv with the data,
		/// 2) causes any template fields in the book to get the new values
		/// 3) updates the license image on disk
		/// </summary>
		public static void SetMetadata(Metadata metadata, HtmlDom dom, string bookFolderPath, BookData bookData,
			bool useOriginalCopyright)
		{
			dom.SetBookSetting("copyright","*", ConvertNewLinesToHtmlBreaks(metadata.CopyrightNotice));
			dom.SetBookSetting("licenseUrl","*",metadata.License.Url);
			// This is for backwards compatibility. The book may have  licenseUrl in 'en' created by an earlier version of Bloom.
			// For backwards compatibility, GetMetaData will read that if it doesn't find a '*' license first. So now that we're
			// setting a licenseUrl for '*', we must make sure the 'en' one is gone, because if we're setting a non-CC license,
			// the new URL will be empty and the '*' one will go away, possibly exposing the 'en' one to be used by mistake.
			// See BL-3166.
			dom.SetBookSetting("licenseUrl", "en", null);
			string languageUsedForDescription;

			//This part is unfortunate... the license description, which is always localized, doesn't belong in the datadiv; it
			//could instead just be generated when we update the page. However, for backwards compatibility (prior to 3.6),
			//we localize it and place it in the datadiv.
			dom.RemoveBookSetting("licenseDescription");
			var langPriorities = bookData.GetLanguagePrioritiesForLocalizedTextOnPage();
			var description = metadata.License.GetDescription(
				langPriorities,
				out languageUsedForDescription
			);
			// CustomLicense returns "und" for the description language unless the description is empty.
			// For an empty description, it returns the localized form of the boilerplate text
			// "For permission to reuse, contact the copyright holder." with the appropriate language tag.
			if (!(languageUsedForDescription == "und" && metadata.License is CustomLicense))
			{
				LocalizationHelper.CheckForMissingLocalization(
					langPriorities.ToList(),
					languageUsedForDescription,
					"Palaso.xlf"
				);
			}
			dom.SetBookSetting("licenseDescription", languageUsedForDescription, ConvertNewLinesToHtmlBreaks(description));

			// Book may have old licenseNotes, typically in 'en'. This can certainly show up again if licenseNotes in '*' is removed,
			// and maybe anyway. Safest to remove it altogether if we are setting it using the new scheme.
			dom.RemoveBookSetting("licenseNotes");
			dom.SetBookSetting("licenseNotes", "*", ConvertNewLinesToHtmlBreaks(metadata.License.RightsStatement));

			// we could do away with licenseImage in the bloomDataDiv, since the name is always the same, but we keep it for backward compatibility
			if (metadata.License is CreativeCommonsLicense)
			{
				dom.SetBookSetting("licenseImage", "*", "license.png");
			}
			else
			{
				//CC licenses are the only ones we know how to show an image for
				dom.RemoveBookSetting("licenseImage");
			}

			UpdateDomFromDataDiv(dom, bookFolderPath, bookData, useOriginalCopyright);
		}

		private static string ConvertNewLinesToHtmlBreaks(string s)
		{
			return string.IsNullOrEmpty(s) ? s : s.Replace("\r", "").Replace("\n", "<br/>");
		}

		/// <summary>
		/// Propagating the copyright and license information in the bloomDataDiv to template fields
		/// found in the pages of the book (normally just the credits page).
		/// </summary>
		/// <remarks>This is "internal" just as a convention, that it is accessible for testing purposes only</remarks>
		internal static void UpdateDomFromDataDiv(HtmlDom dom, string bookFolderPath, BookData bookData, bool useOriginalCopyright)
		{
			CopyItemToFieldsInPages(dom, "copyright");
			CopyItemToFieldsInPages(dom, "licenseUrl");
			CopyItemToFieldsInPages(dom, "licenseDescription", languagePreferences:bookData.GetLanguagePrioritiesForLocalizedTextOnPage().ToArray());
			CopyItemToFieldsInPages(dom, "licenseNotes");
			CopyItemToFieldsInPages(dom, "licenseImage", valueAttribute:"src");
			// If we're using the original copyright, we don't need to show it separately.
			// See https://issues.bloomlibrary.org/youtrack/issue/BL-7381.
			CopyStringToFieldsInPages(dom, "originalCopyrightAndLicense",
				useOriginalCopyright ? null : GetOriginalCopyrightAndLicenseNotice(bookData, dom), "*");

			if (!String.IsNullOrEmpty(bookFolderPath)) //unit tests may not be interested in checking this part
				UpdateBookLicenseIcon(GetMetadata(dom, bookData), bookFolderPath);
		}

		private static void CopyStringToFieldsInPages(HtmlDom dom, string key, string val, string lang)
		{
			foreach (XmlElement target in dom.SafeSelectNodes("//*[@data-derived='" + key + "']"))
			{
				if (target == null) // don't think this can happen, but something like it seemed to in one test...
					continue;
				if (string.IsNullOrEmpty(val))
				{
					target.RemoveAttribute("lang");
					target.InnerText = "";
				}
				else
				{
					HtmlDom.SetElementFromUserStringSafely(target, val);
					target.SetAttribute("lang", lang);
				}
			}
		}

		private static void CopyItemToFieldsInPages(HtmlDom dom, string key, string valueAttribute = null, string[] languagePreferences= null)
		{
			if (languagePreferences == null)
				languagePreferences = new[] {"*", "en"};
>>>>>>> ebcc9d80

            MultiTextBase source = dom.GetBookSetting(key);

            if (key == "copyright")
            {
                // For CC0, we store the "copyright", but don't display it in the text of the book.
                var licenseUrl = dom.GetBookSetting("licenseUrl").GetExactAlternative("*");
                if (licenseUrl == CreativeCommonsLicense.CC0Url)
                    source = new MultiTextBase();
            }

            foreach (XmlElement target in dom.SafeSelectNodes("//*[@data-derived='" + key + "']"))
            {
                //just put value into the text of the element
                if (string.IsNullOrEmpty(valueAttribute))
                {
                    //clear out what's there now
                    target.RemoveAttribute("lang");
                    target.InnerText = "";

                    var form = source.GetBestAlternative(languagePreferences);
                    if (form != null && !string.IsNullOrWhiteSpace(form.Form))
                    {
                        // HtmlDom.GetBookSetting(key) returns the result of XmlNode.InnerXml which will be Html encoded (&amp; &lt; etc).
                        // HtmlDom.SetElementFromUserStringPreservingLineBreaks() calls XmlNode.InnerText, which Html encodes if necessary.
                        // So we need to decode here to prevent double encoding.  See http://issues.bloomlibrary.org/youtrack/issue/BL-4585.
                        // Note that HtmlDom.SetElementFromUserStringPreservingLineBreaks() handles embedded <br/> elements, but makes no
                        // effort to handle p or div elements.
                        var decoded = System.Web.HttpUtility.HtmlDecode(form.Form);
                        HtmlDom.SetElementFromUserStringSafely(target, decoded);
                        target.SetAttribute("lang", form.WritingSystemId); //this allows us to set the font to suit the language
                    }
                }
                else //Put the value into an attribute. The license image goes through this path.
                {
                    target.SetAttribute(
                        valueAttribute,
                        source.GetBestAlternativeString(languagePreferences)
                    );
                    if (source.Empty)
                    {
                        //if the license image is empty, make sure we don't have some alternative text
                        //about the image being missing or slow to load
                        target.SetAttribute("alt", "");
                        //over in javascript land, @alt will get set appropriately when the image url is not empty.
                    }
                }
            }
        }

        /// <summary>
        /// Get the license from the metadata and save it.
        /// </summary>
        private static void UpdateBookLicenseIcon(Metadata metadata, string bookFolderPath)
        {
            var licenseImage = metadata.License.GetImage();
            var imagePath = bookFolderPath.CombineForPath("license.png");
            // Don't try to overwrite the license image for a template book.  (See BL-3284.)
            if (
                RobustFile.Exists(imagePath)
                && BloomFileLocator.IsInstalledFileOrDirectory(imagePath)
            )
                return;
            ImageUtils.SaveOrDeletePngImageToPath(licenseImage, imagePath);
        }

        public static void RemoveLicense(BookStorage storage)
        {
            storage.Dom.RemoveBookSetting("licenseUrl");
            storage.Dom.RemoveBookSetting("licenseDescription");
            storage.Dom.RemoveBookSetting("licenseNotes");
        }

        public static IEnumerable<string> SettingsToCheckForDefaultCopyright =>
            new[] { "copyright", "licenseUrl", "licenseNotes" };

        private static bool ShouldSetToDefaultCopyrightAndLicense(HtmlDom dom)
        {
            //Enhance: this logic is perhaps overly restrictive?
            foreach (var setting in SettingsToCheckForDefaultCopyright)
            {
                if (!dom.GetBookSetting(setting).Empty)
                    return false;
            }
            return true;
        }

        public static void LogMetdata(HtmlDom dom)
        {
            Logger.WriteEvent("LicenseUrl: " + dom.GetBookSetting("licenseUrl"));
            Logger.WriteEvent("LicenseNotes: " + dom.GetBookSetting("licenseNotes"));
            Logger.WriteEvent("");
        }

        public static bool IsDerivative(Metadata originalMetadata)
        {
            // Checking for a license which is not a NullLicense is not sufficient because that indicates the user has selected
            // "Contact the copyright holder..." for the license. But in order to do so, he must have entered a copyright.
            return !String.IsNullOrEmpty(originalMetadata.CopyrightNotice)
                || !(originalMetadata.License is NullLicense);
        }

        internal static string GetOriginalCopyrightAndLicenseNotice(BookData bookData, HtmlDom dom)
        {
            var originalMetadata = GetOriginalMetadata(dom, bookData);

            // As of BL-7898, we are using the existence of an original copyright/license to determine if we are working with a derivative.
            if (!IsDerivative(originalMetadata))
                return null;

            // The originalTitle strategy used here is not ideal. We would prefer to have a placeholder specifically for it
            // in both EditTab.FrontMatter.OriginalCopyrightSentence and EditTab.FrontMatter.OriginalHadNoCopyrightSentence.
            // But we don't want to require a new set of translations if we can avoid it.
            var encodedTitle = dom.GetBookSetting("originalTitle")?.GetExactAlternative("*");
            var originalTitle = HttpUtility.HtmlDecode(encodedTitle);

            var titleCitation =
                "<cite data-book=\"originalTitle\""
                + (string.IsNullOrEmpty(originalTitle) ? " class=\"missingOriginalTitle\">" : ">")
                + originalTitle
                + "</cite>";

            var languagePriorityIdsNotLang1 = bookData.GetLanguagePrioritiesForLocalizedTextOnPage(
                false
            );
            var originalLicenseSentence = GetOriginalLicenseSentence(
                languagePriorityIdsNotLang1,
                originalMetadata.License,
                out string licenseOnly
            );

            var rawCopyright = originalMetadata.CopyrightNotice;
            // If we have all the pieces available, we want to use this one.
            // At the very least it's easier to localize into the format the language wants to use.
            var fullFormatString = LocalizationManager.GetString(
                "EditTab.FrontMatter.FullOriginalCopyrightLicenseSentence",
                "This book is an adaptation of the original, {0}, {1}. Licensed under {2}.",
                "On the Credits page of a book being translated, Bloom shows the original copyright. {0} is original title, {1} is original copyright, and {2} is license information.",
                languagePriorityIdsNotLang1,
                out string langUsed
            );
            // The last condition here (langUsed ==...) is meant to detect if the string has been translated
            // into the current language or not.
            if (
                !string.IsNullOrEmpty(originalTitle)
                && !string.IsNullOrEmpty(rawCopyright)
                && !string.IsNullOrEmpty(licenseOnly)
                && langUsed == languagePriorityIdsNotLang1.First()
            )
            {
                return string.Format(fullFormatString, titleCitation, rawCopyright, licenseOnly);
            }
            var copyrightNotice = GetOriginalCopyrightSentence(
                    languagePriorityIdsNotLang1,
                    rawCopyright,
                    titleCitation
                )
                .Trim();

            return (copyrightNotice + " " + originalLicenseSentence).Trim();
        }

        private static string GetOriginalCopyrightSentence(
            IEnumerable<string> languagePriorityIds,
            string rawOriginalCopyright,
            string titleCitation
        )
        {
            if (string.IsNullOrWhiteSpace(rawOriginalCopyright))
            {
                var noCopyrightSentence = LocalizationManager.GetString(
                    "EditTab.FrontMatter.OriginalHadNoCopyrightSentence",
                    "This book is an adaptation of the original without a copyright notice.",
                    "On the Credits page of a book being translated, Bloom shows this if the original book did not have a copyright notice.",
                    languagePriorityIds,
                    out _
                );

                noCopyrightSentence =
                    noCopyrightSentence.Substring(0, noCopyrightSentence.Length - 1)
                    + ", "
                    + titleCitation
                    + ".";

                return noCopyrightSentence;
            }
            var originalCopyrightSentence = LocalizationManager.GetString(
                "EditTab.FrontMatter.OriginalCopyrightSentence",
                "This book is an adaptation of the original, {0}.",
                "On the Credits page of a book being translated, Bloom shows the original copyright. Put {0} in the translation where the copyright notice should go. For example in English, 'This book is an adaptation of the original, {0}.' comes out like 'This book is an adaptation of the original, Copyright 2011 SIL'.",
                languagePriorityIds,
                out _
            );
            return string.Format(
                originalCopyrightSentence,
                titleCitation + ", " + rawOriginalCopyright
            );
        }

        // This will USUALLY return something like "Licensed under {some license}.", but corner cases include empty string and
        // whatever the user puts in as CustomLicense text.
        // The out var is for use in the full format string only (FullOriginalCopyrightLicenseSentence).
        public static string GetOriginalLicenseSentence(
            IEnumerable<string> languagePriorityIds,
            LicenseInfo licenseInfo,
            out string licenseOnly
        )
        {
            licenseOnly = licenseInfo.GetMinimalFormForCredits(languagePriorityIds, out _);
            if (licenseInfo is CustomLicense)
            {
                // I can imagine being more fancy... something like "Licensed under custom license:", and get localizations
                // for that... but sheesh, these are even now very rare in Bloom-land and should become more rare.
                // So for now, let's just print the custom license contents.
                return licenseOnly;
            }
            licenseOnly = licenseOnly.TrimEnd('.'); // in case we had notes which also had a period.
            var licenseSentenceTemplate = LocalizationManager.GetString(
                "EditTab.FrontMatter.OriginalLicenseSentence",
                "Licensed under {0}.",
                "On the Credits page of a book being translated, Bloom puts texts like 'Licensed under CC-BY', so that we have a record of what the license was for the original book. Put {0} in the translation, where the license should go in the sentence.",
                languagePriorityIds,
                out _
            );
            return string.IsNullOrWhiteSpace(licenseOnly)
                ? ""
                : string.Format(licenseSentenceTemplate, licenseOnly);
        }
    }
}<|MERGE_RESOLUTION|>--- conflicted
+++ resolved
@@ -18,7 +18,6 @@
 
 namespace Bloom.Book
 {
-<<<<<<< HEAD
     /// <summary>
     /// Reads and writes the aspects of the book related to copyright, license, license logo, etc.
     /// That involves three duties:
@@ -203,11 +202,17 @@
                 langPriorities,
                 out languageUsedForDescription
             );
-            LocalizationHelper.CheckForMissingLocalization(
-                langPriorities.ToList(),
-                languageUsedForDescription,
-                "Palaso.xlf"
-            );
+            // CustomLicense returns "und" for the description language unless the description is empty.
+            // For an empty description, it returns the localized form of the boilerplate text
+            // "For permission to reuse, contact the copyright holder." with the appropriate language tag.
+            if (!(languageUsedForDescription == "und" && metadata.License is CustomLicense))
+            {
+                LocalizationHelper.CheckForMissingLocalization(
+                    langPriorities.ToList(),
+                    languageUsedForDescription,
+                    "Palaso.xlf"
+                );
+            }
             dom.SetBookSetting(
                 "licenseDescription",
                 languageUsedForDescription,
@@ -311,229 +316,6 @@
         {
             if (languagePreferences == null)
                 languagePreferences = new[] { "*", "en" };
-=======
-	/// <summary>
-	/// Reads and writes the aspects of the book related to copyright, license, license logo, etc.
-	/// That involves three duties:
-	/// 1) Serializing/Deserializing a libpalaso.ClearShare.Metadata to/from the bloomDataDiv of the html
-	/// 2) Propagating that information into template fields found in the pages of the book (normally just the credits page)
-	/// 3) Placing the correct license image into the folder
-	/// </summary>
-	public class BookCopyrightAndLicense
-	{
-		/// <summary>
-		/// Create a Clearshare.Metadata object by reading values out of the dom's bloomDataDiv
-		/// </summary>
-		public static Metadata GetMetadata(HtmlDom dom, BookData bookData)
-		{
-			if (ShouldSetToDefaultCopyrightAndLicense(dom))
-			{
-				return GetMetadataWithDefaultCopyrightAndLicense();
-			}
-			return CreateMetadata(dom.GetBookSetting("copyright"), GetLicenseUrl(dom), dom.GetBookSetting("licenseNotes"), bookData);
-		}
-
-		public static Metadata GetOriginalMetadata(HtmlDom dom, BookData bookData)
-		{
-			return CreateMetadata(dom.GetBookSetting("originalCopyright"), dom.GetBookSetting("originalLicenseUrl").GetExactAlternative("*"), dom.GetBookSetting("originalLicenseNotes"), bookData);
-		}
-
-		public static Metadata CreateMetadata(MultiTextBase copyright, string licenseUrl, MultiTextBase licenseNotes, BookData bookData)
-		{
-			var metadata = new Metadata();
-			if (!copyright.Empty)
-			{
-				metadata.CopyrightNotice = GetBestMultiTextBaseValue(copyright, bookData);
-			}
-
-			if (string.IsNullOrWhiteSpace(licenseUrl))
-			{
-				//NB: we are mapping "RightsStatement" (which comes from XMP-dc:Rights) to "LicenseNotes" in the html.
-				//custom licenses live in this field, so if we have notes (and no URL) it is a custom one.
-				if (!licenseNotes.Empty)
-				{
-					metadata.License = new CustomLicense { RightsStatement = GetBestMultiTextBaseValue(licenseNotes, bookData) };
-				}
-				else
-				{
-					// The only remaining current option is a NullLicense
-					metadata.License = new NullLicense(); //"contact the copyright owner
-				}
-			}
-			else // there is a licenseUrl, which means it is a CC license
-			{
-				try
-				{
-					metadata.License = CreativeCommonsLicense.FromLicenseUrl(licenseUrl);
-				}
-				catch (IndexOutOfRangeException)
-				{
-					// Need to handle urls which do not end with the version number.
-					// Simply set it to the default version.
-					if (!licenseUrl.EndsWith("/"))
-						licenseUrl += "/";
-					licenseUrl += CreativeCommonsLicense.kDefaultVersion;
-					metadata.License = CreativeCommonsLicense.FromLicenseUrl(licenseUrl);
-				}
-				catch (Exception e)
-				{
-					throw new ApplicationException("Bloom had trouble parsing this license url: '" + licenseUrl + "'. (ref BL-4108)", e);
-				}
-				//are there notes that go along with that?
-				if (!licenseNotes.Empty)
-				{
-					metadata.License.RightsStatement = GetBestMultiTextBaseValue(licenseNotes, bookData);
-				}
-			}
-			return metadata;
-		}
-
-		private static string GetBestMultiTextBaseValue(MultiTextBase multiTextBase, BookData bookData)
-		{
-			string alternative = multiTextBase.GetFirstAlternative();
-
-			if (bookData != null)
-			{
-				var langs = new List<string>();
-				langs.AddRange(bookData.GetAllBookLanguageCodes());
-				langs.Add("*");
-				langs.Add("en");
-				var bestAltString = multiTextBase.GetBestAlternativeString(langs);
-				if (!string.IsNullOrEmpty(bestAltString))
-					alternative = bestAltString;
-			}
-
-			return DecodeAlternative(alternative);
-		}
-
-		private static string DecodeAlternative(string alternative)
-		{
-			return HtmlDom.ConvertHtmlBreaksToNewLines(WebUtility.HtmlDecode(alternative));
-		}
-
-		public static string GetLicenseUrl(HtmlDom dom)
-		{
-			return dom.GetBookSetting("licenseUrl").GetBestAlternativeString(new[] { "*", "en" });
-		}
-
-		private static Metadata GetMetadataWithDefaultCopyrightAndLicense()
-		{
-			var metadata = new Metadata();
-			Logger.WriteEvent("For BL-3166 Investigation: GetMetadata() setting to default license");
-			metadata.License = new CreativeCommonsLicense(true, true, CreativeCommonsLicense.DerivativeRules.Derivatives);
-			return metadata;
-		}
-
-		/// <summary>
-		/// Call this when we have a new set of metadata to use. It
-		/// 1) sets the bloomDataDiv with the data,
-		/// 2) causes any template fields in the book to get the new values
-		/// 3) updates the license image on disk
-		/// </summary>
-		public static void SetMetadata(Metadata metadata, HtmlDom dom, string bookFolderPath, BookData bookData,
-			bool useOriginalCopyright)
-		{
-			dom.SetBookSetting("copyright","*", ConvertNewLinesToHtmlBreaks(metadata.CopyrightNotice));
-			dom.SetBookSetting("licenseUrl","*",metadata.License.Url);
-			// This is for backwards compatibility. The book may have  licenseUrl in 'en' created by an earlier version of Bloom.
-			// For backwards compatibility, GetMetaData will read that if it doesn't find a '*' license first. So now that we're
-			// setting a licenseUrl for '*', we must make sure the 'en' one is gone, because if we're setting a non-CC license,
-			// the new URL will be empty and the '*' one will go away, possibly exposing the 'en' one to be used by mistake.
-			// See BL-3166.
-			dom.SetBookSetting("licenseUrl", "en", null);
-			string languageUsedForDescription;
-
-			//This part is unfortunate... the license description, which is always localized, doesn't belong in the datadiv; it
-			//could instead just be generated when we update the page. However, for backwards compatibility (prior to 3.6),
-			//we localize it and place it in the datadiv.
-			dom.RemoveBookSetting("licenseDescription");
-			var langPriorities = bookData.GetLanguagePrioritiesForLocalizedTextOnPage();
-			var description = metadata.License.GetDescription(
-				langPriorities,
-				out languageUsedForDescription
-			);
-			// CustomLicense returns "und" for the description language unless the description is empty.
-			// For an empty description, it returns the localized form of the boilerplate text
-			// "For permission to reuse, contact the copyright holder." with the appropriate language tag.
-			if (!(languageUsedForDescription == "und" && metadata.License is CustomLicense))
-			{
-				LocalizationHelper.CheckForMissingLocalization(
-					langPriorities.ToList(),
-					languageUsedForDescription,
-					"Palaso.xlf"
-				);
-			}
-			dom.SetBookSetting("licenseDescription", languageUsedForDescription, ConvertNewLinesToHtmlBreaks(description));
-
-			// Book may have old licenseNotes, typically in 'en'. This can certainly show up again if licenseNotes in '*' is removed,
-			// and maybe anyway. Safest to remove it altogether if we are setting it using the new scheme.
-			dom.RemoveBookSetting("licenseNotes");
-			dom.SetBookSetting("licenseNotes", "*", ConvertNewLinesToHtmlBreaks(metadata.License.RightsStatement));
-
-			// we could do away with licenseImage in the bloomDataDiv, since the name is always the same, but we keep it for backward compatibility
-			if (metadata.License is CreativeCommonsLicense)
-			{
-				dom.SetBookSetting("licenseImage", "*", "license.png");
-			}
-			else
-			{
-				//CC licenses are the only ones we know how to show an image for
-				dom.RemoveBookSetting("licenseImage");
-			}
-
-			UpdateDomFromDataDiv(dom, bookFolderPath, bookData, useOriginalCopyright);
-		}
-
-		private static string ConvertNewLinesToHtmlBreaks(string s)
-		{
-			return string.IsNullOrEmpty(s) ? s : s.Replace("\r", "").Replace("\n", "<br/>");
-		}
-
-		/// <summary>
-		/// Propagating the copyright and license information in the bloomDataDiv to template fields
-		/// found in the pages of the book (normally just the credits page).
-		/// </summary>
-		/// <remarks>This is "internal" just as a convention, that it is accessible for testing purposes only</remarks>
-		internal static void UpdateDomFromDataDiv(HtmlDom dom, string bookFolderPath, BookData bookData, bool useOriginalCopyright)
-		{
-			CopyItemToFieldsInPages(dom, "copyright");
-			CopyItemToFieldsInPages(dom, "licenseUrl");
-			CopyItemToFieldsInPages(dom, "licenseDescription", languagePreferences:bookData.GetLanguagePrioritiesForLocalizedTextOnPage().ToArray());
-			CopyItemToFieldsInPages(dom, "licenseNotes");
-			CopyItemToFieldsInPages(dom, "licenseImage", valueAttribute:"src");
-			// If we're using the original copyright, we don't need to show it separately.
-			// See https://issues.bloomlibrary.org/youtrack/issue/BL-7381.
-			CopyStringToFieldsInPages(dom, "originalCopyrightAndLicense",
-				useOriginalCopyright ? null : GetOriginalCopyrightAndLicenseNotice(bookData, dom), "*");
-
-			if (!String.IsNullOrEmpty(bookFolderPath)) //unit tests may not be interested in checking this part
-				UpdateBookLicenseIcon(GetMetadata(dom, bookData), bookFolderPath);
-		}
-
-		private static void CopyStringToFieldsInPages(HtmlDom dom, string key, string val, string lang)
-		{
-			foreach (XmlElement target in dom.SafeSelectNodes("//*[@data-derived='" + key + "']"))
-			{
-				if (target == null) // don't think this can happen, but something like it seemed to in one test...
-					continue;
-				if (string.IsNullOrEmpty(val))
-				{
-					target.RemoveAttribute("lang");
-					target.InnerText = "";
-				}
-				else
-				{
-					HtmlDom.SetElementFromUserStringSafely(target, val);
-					target.SetAttribute("lang", lang);
-				}
-			}
-		}
-
-		private static void CopyItemToFieldsInPages(HtmlDom dom, string key, string valueAttribute = null, string[] languagePreferences= null)
-		{
-			if (languagePreferences == null)
-				languagePreferences = new[] {"*", "en"};
->>>>>>> ebcc9d80
 
             MultiTextBase source = dom.GetBookSetting(key);
 
