--- conflicted
+++ resolved
@@ -216,11 +216,7 @@
 			var licenseImage = metadata.License.GetImage();
 			var imagePath = bookFolderPath.CombineForPath("license.png");
 			// Don't try to overwrite the license image for a template book.  (See BL-3284.)
-<<<<<<< HEAD
-			if (File.Exists(imagePath) && BloomFileLocator.IsInstalledFileOrDirectory(imagePath))
-=======
-			if (RobustFile.Exists(imagePath) && IsInstalledFile(imagePath))
->>>>>>> 50b72f43
+			if (RobustFile.Exists(imagePath) && BloomFileLocator.IsInstalledFileOrDirectory(imagePath))
 				return;
 			try
 			{
