using System;
using System.Collections.Generic;
using System.Diagnostics;
using System.Drawing;
using System.IO;
using System.Reflection;
using System.Security;
using System.Text;
using System.Xml;
using Bloom.Collection;
using Bloom.ImageProcessing;
using Bloom.Properties;
using Palaso.Code;
using Palaso.Extensions;
using Palaso.IO;
using Palaso.Progress;
using Palaso.Reporting;
using Palaso.Xml;

namespace Bloom.Book
{
    /* The role of this class is simply to isolate the actual storage mechanism (e.g. file system)
     * to a single place.  All the other classes can then just pass around DOMs.
     */


    public interface IBookStorage
    {
		//TODO Covert this most of this section to something like IBookDescriptor, which has enough display in a catalog, do some basic filtering, etc.
        Book.BookType BookType { get; }
        string Key { get; }
        string FileName { get; }
        string FolderPath { get; }
        string PathToExistingHtml { get; }
		bool TryGetPremadeThumbnail(out Image image);
		//bool DeleteBook();
		bool RemoveBookThumbnail();
		
		// REQUIRE INTIALIZATION (AVOID UNLESS USER IS WORKING WITH THIS BOOK SPECIFICALLY)
	    bool GetLooksOk();
	    HtmlDom Dom { get; }
		void Save();
        HtmlDom GetRelocatableCopyOfDom(IProgress log);
<<<<<<< HEAD
        HtmlDom MakeDomRelocatable(HtmlDom dom, IProgress log);
        bool DeleteBook();
        //void HideAllTextAreasThatShouldNotShow(string vernacularIso639Code, string optionalPageSelector);
=======
>>>>>>> ec92a572
        string SaveHtml(HtmlDom bookDom);
        void SetBookName(string name);
        string GetValidateErrors();
        void UpdateBookFileAndFolderName(CollectionSettings settings);
    	IFileLocator GetFileLocator();
		event EventHandler FolderPathChanged;
    }

    public class BookStorage : IBookStorage
    {
		public delegate BookStorage Factory(string folderPath);//autofac uses this        
		
		/// <summary>
		/// History of this number:
		///		0.4 had version 0.4
		///		0.8, 0.9 had version 0.8
		/// </summary>
    	private const string kBloomFormatVersion = "0.8";
		private  string _folderPath;
        private IChangeableFileLocator _fileLocator;
    	private BookRenamedEvent _bookRenamedEvent;
    	private string ErrorMessages;
        private static bool _alreadyNotifiedAboutOneFailedCopy;
        private HtmlDom _dom; //never remove the readonly: this is shared by others
	    public event EventHandler FolderPathChanged;
		

	    public BookStorage(string folderPath, Palaso.IO.IChangeableFileLocator baseFileLocator,
	                       BookRenamedEvent bookRenamedEvent)
	    {
		    _folderPath = folderPath;
		    _fileLocator = baseFileLocator;
		    _bookRenamedEvent = bookRenamedEvent;

			ExpensiveInitialization();
	    }

	    public Book.BookType BookType
		{
			get
			{
				var pathToHtml = PathToExistingHtml;
				if (pathToHtml.EndsWith("templatePages.htm"))
					return Book.BookType.Template;
				if (pathToHtml.EndsWith("shellPages.htm"))
					return Book.BookType.Shell;

				//directory name matches htm name
				//                if (!string.IsNullOrEmpty(pathToHtml) && Path.GetFileName(Path.GetDirectoryName(pathToHtml)) == Path.GetFileNameWithoutExtension(pathToHtml))
				//                {
				//                    return Book.BookType.Publication;
				//                }
				return Book.BookType.Publication;
			}
		}

		public string PathToExistingHtml
		{
			get { return FindBookHtmlInFolder(_folderPath); }
		}

		public string FileName
		{
			get { return Path.GetFileNameWithoutExtension(_folderPath); }
		}

		public string FolderPath
		{
			get { return _folderPath; }
		}

		public string Key
		{
			get
			{
				return _folderPath;
			}
		}

		/// <summary>
		/// 
		/// </summary>
		/// <returns>false if we shouldn't mess with the thumbnail</returns>
		public bool RemoveBookThumbnail()
		{
			string path = Path.Combine(_folderPath, "thumbnail.png");
			if(File.Exists(path) && 
			 (new System.IO.FileInfo(path).IsReadOnly)) //readonly is good when you've put in a custom thumbnail
			{
				return false;
			}
			if (File.Exists(path))
			{
				File.Delete(path);
			}
			return true;
		}

		/// <summary>
		/// this is a method because it wasn't clear if we will eventually generate it on the fly (book paths do change as they are renamed)
		/// </summary>
		/// <returns></returns>
		public IFileLocator GetFileLocator()
		{
			return _fileLocator;
		}

		public bool TryGetPremadeThumbnail(out Image image)
		{
			string path = Path.Combine(_folderPath, "thumbnail.png");
			if (File.Exists(path))
			{
				//this FromFile thing locks the file until the image is disposed of. Therefore, we copy the image and dispose of the original.
				using (var tempImage = Image.FromFile(path))
				{
					image = new Bitmap(tempImage);
				}
				return true;
			}
			image = null;
			return false;
		}



		public HtmlDom Dom
		{
			get
			{
				
				return _dom;
			}
		}

		public bool GetLooksOk()
	    {
		    
		    return File.Exists(PathToExistingHtml) && string.IsNullOrEmpty(ErrorMessages);
	    }

		public void Save()
		{
			

			Logger.WriteEvent("BookStorage.Saving... (eventual destination: {0})", PathToExistingHtml);

			Guard.Against(BookType != Book.BookType.Publication, "Tried to save a non-editable book.");
			Dom.UpdateMetaElement("Generator", "Bloom " + ErrorReport.GetVersionForErrorReporting());
			if (null != Assembly.GetEntryAssembly()) // null during unit tests
			{
				var ver = Assembly.GetEntryAssembly().GetName().Version;
				Dom.UpdateMetaElement("BloomFormatVersion", kBloomFormatVersion);
			}
			string tempPath = SaveHtml(Dom);


			string errors = ValidateBook(tempPath);
			if (!string.IsNullOrEmpty(errors))
			{
				var badFilePath = PathToExistingHtml + ".bad";
				File.Copy(tempPath, badFilePath, true);
				//hack so we can package this for palaso reporting
				errors += "\r\n\r\n\r\nContents:\r\n\r\n" + File.ReadAllText(badFilePath);
				var ex = new XmlSyntaxException(errors);

				Palaso.Reporting.ErrorReport.NotifyUserOfProblem(ex, "Before saving, Bloom did an integrity check of your book, and found something wrong. This doesn't mean your work is lost, but it does mean that there is a bug in the system or templates somewhere, and the developers need to find and fix the problem (and your book).  Please click the 'Details' button and send this report to the developers.  Bloom has saved the bad version of this book as " + badFilePath + ".  Bloom will now exit, and your book will probably not have this recent damage.  If you are willing, please try to do the same steps again, so that you can report exactly how to make it happen.");
				Process.GetCurrentProcess().Kill();
			}
			else
			{
				Logger.WriteMinorEvent("ReplaceFileWithUserInteractionIfNeeded({0},{1})", tempPath, PathToExistingHtml);
				if (!string.IsNullOrEmpty(tempPath))
				{ Palaso.IO.FileUtils.ReplaceFileWithUserInteractionIfNeeded(tempPath, PathToExistingHtml, null); }

			}
		}

		private void AssertIsAlreadyInitialized()
		{
			if (_dom == null)
				throw new ApplicationException("BookStorage was at a place that should have been initialized earlier, but wasn't.");
		}


		public string SaveHtml(HtmlDom dom)
		{
			AssertIsAlreadyInitialized();
			string tempPath = Path.GetTempFileName();
			MakeCssLinksAppropriateForStoredFile(dom);
			SetBaseForRelativePaths(dom, string.Empty, false);// remove any dependency on this computer, and where files are on it.

			return XmlHtmlConverter.SaveDOMAsHtml5(dom.RawDom, tempPath);
		}



		public HtmlDom GetRelocatableCopyOfDom(IProgress log)
		{
			
			HtmlDom relocatableDom = Dom.Clone();

			SetBaseForRelativePaths(relocatableDom, _folderPath, true);
			EnsureHasCollectionAndBookStylesheets(relocatableDom);
			UpdateStyleSheetLinkPaths(relocatableDom, _fileLocator, log);

			return relocatableDom;
		}

		public void SetBookName(string name)
		{
			
			if (!Directory.Exists(_folderPath)) //bl-290 (user had 4 month-old version, so the bug may well be long gone)
			{
				Palaso.Reporting.ErrorReport.NotifyUserOfProblem("Bloom has a pesky bug we've been searching for, and you've found it. Most likely, you won't lose any work, but we do need to report the problem and then have you restart. Bloom will now show an error box where you can tell us anything that might help us understand how to reproduce the problem, and let you email it to us.\r\nThanks for your help!");
				throw new ApplicationException(string.Format("In SetBookName('{0}'), BookStorage thinks the existing folder is '{1}', but that does not exist. (ref bl-290)", name, _folderPath));
			}
			name = SanitizeNameForFileSystem(name);

			var currentFilePath = PathToExistingHtml;
			//REVIEW: This doesn't immediataly make sense; if this functino is told to call it Foo but it's current Foo1... why does this just return?

			if (Path.GetFileNameWithoutExtension(currentFilePath).StartsWith(name)) //starts with because maybe we have "myBook1"
				return;

			//figure out what name we're really going to use (might need to add a number suffix)
			var newFolderPath = Path.Combine(Directory.GetParent(FolderPath).FullName, name);
			newFolderPath = GetUniqueFolderPath(newFolderPath);

			Logger.WriteEvent("Renaming html from '{0}' to '{1}.htm'", currentFilePath, newFolderPath);

			//next, rename the file
			File.Move(currentFilePath, Path.Combine(FolderPath, Path.GetFileName(newFolderPath) + ".htm"));

			//next, rename the enclosing folder
			var fromToPair = new KeyValuePair<string, string>(FolderPath, newFolderPath);
			try
			{
				Logger.WriteEvent("Renaming folder from '{0}' to '{1}'", FolderPath, newFolderPath);

				Palaso.IO.DirectoryUtilities.MoveDirectorySafely(FolderPath, newFolderPath);

				_fileLocator.RemovePath(FolderPath);
				_fileLocator.AddPath(newFolderPath);

				_folderPath = newFolderPath;
			}
			catch (Exception e)
			{
				Logger.WriteEvent("Failed folder rename: " + e.Message);
				Debug.Fail("(debug mode only): could not rename the folder");
			}

			_bookRenamedEvent.Raise(fromToPair);

			OnFolderPathChanged();
		}

		protected virtual void OnFolderPathChanged()
		{
			var handler = FolderPathChanged;
			if (handler != null) handler(this, EventArgs.Empty);
		}


		public string GetValidateErrors()
		{
			if (!Directory.Exists(_folderPath))
			{
				return "The directory (" + _folderPath + ") could not be found.";
			}
			if (!File.Exists(PathToExistingHtml))
			{
				return "Could not find an html file to use.";
			}
			return ValidateBook(PathToExistingHtml);
		}

		public void UpdateBookFileAndFolderName(CollectionSettings collectionSettings)
		{
			var title = Dom.Title;
			if (title != null)
			{
				SetBookName(title);
			}
		}


		#region Static Helper Methods
		public static string FindBookHtmlInFolder(string folderPath)
		{
			string p = Path.Combine(folderPath, Path.GetFileName(folderPath) + ".htm");
			if (File.Exists(p))
				return p;

			if (!Directory.Exists(folderPath)) //bl-291 (user had 4 month-old version, so the bug may well be long gone)
			{
				Palaso.Reporting.ErrorReport.NotifyUserOfProblem("Bloom has a pesky bug we've been searching for, and you've found it. Most likely, you won't lose any work, but we do need to report the problem and then have you restart. Bloom will now show an error box where you can tell us anything that might help us understand how to reproduce the problem, and let you email it to us.\r\nThanks for your help!");
				throw new ApplicationException(string.Format("In FindBookHtmlInFolder('{0}'), the folder does not exist. (ref bl-291)", folderPath));
			}

			//ok, so maybe they changed the name of the folder and not the htm. Can we find a *single* html doc?
			var candidates = new List<string>(Directory.GetFiles(folderPath, "*.htm"));
			candidates.Remove(folderPath.CombineForPath("configuration.htm"));
			candidates.Remove(folderPath.CombineForPath("credits.htm"));
			candidates.Remove(folderPath.CombineForPath("instructions.htm"));
			if (candidates.Count == 1)
				return candidates[0];

			//template
			p = Path.Combine(folderPath, "templatePages.htm");
			if (File.Exists(p))
				return p;

			return string.Empty;
		}

		public static void SetBaseForRelativePaths(HtmlDom dom, string folderPath, bool pointAtEmbeddedServer)
		{
			string path = "";
			if (!string.IsNullOrEmpty(folderPath))
			{
				if (pointAtEmbeddedServer && Settings.Default.ImageHandler == "http" && ImageServer.IsAbleToUsePort)
				{
					//this is only used by relative paths, and only img src's are left relative.
					//we are redirecting through our build-in httplistener in order to shrink
					//big images before giving them to gecko which has trouble with really hi-res ones
					var uri = folderPath + Path.DirectorySeparatorChar;
					uri = uri.Replace(":", "%3A");
					uri = uri.Replace('\\', '/');
					uri = ImageServer.GetPathEndingInSlash() + uri;
					path = uri;
				}
				else
				{
					path = "file://" + folderPath + Path.DirectorySeparatorChar;
				}
			}
			dom.SetBaseForRelativePaths(path);
		}


		public static string ValidateBook(string path)
		{
			Debug.WriteLine(string.Format("ValidateBook({0})", path));
			var dom = new HtmlDom(XmlHtmlConverter.GetXmlDomFromHtmlFile(path));//with throw if there are errors
			return dom.ValidateBook(path);
		}



		#endregion


	    /// <summary>
		/// Do whatever is needed to do more than just show a title and thumbnail
		/// </summary>
	    private void ExpensiveInitialization()
	    {
			Debug.WriteLine(string.Format("ExpensiveInitialization({0})", _folderPath)); 
			_dom = new HtmlDom();
			//the fileLocator we get doesn't know anything about this particular book.
			//Review: are we just adding this folder to an ever-growing pot of paths? Shouldn't it be specific to this?
			_fileLocator.AddPath(_folderPath);
			RequireThat.Directory(_folderPath).Exists();
		    if (!File.Exists(PathToExistingHtml))
		    {
				var files = new List<string>(Directory.GetFiles(_folderPath));
			    var b = new StringBuilder();
			    b.AppendLine("Could not determine which html file in the folder to use.");
			    if (files.Count == 0)
				    b.AppendLine("***There are no files.");
			    else
			    {
				    b.AppendLine("Files in this book are:");
				    foreach (var f in files)
				    {
					    b.AppendLine("  " + f);
				    }
			    }
			    throw new ApplicationException(b.ToString());
		    }
		    else
		    {
			    //Validating here was taking a 1/3 of the startup time
			    // eventually, we need to restructure so that this whole Storage isn't created until actually needed, then maybe this can come back
			    //			ErrorMessages = ValidateBook(PathToExistingHtml);

			    if (!string.IsNullOrEmpty(ErrorMessages))
			    {
				    //hack so we can package this for palaso reporting
//                    var ex = new XmlSyntaxException(ErrorMessages);
//                    Palaso.Reporting.ErrorReport.NotifyUserOfProblem(ex, "Bloom did an integrity check of the book named '{0}', and found something wrong. This doesn't mean your work is lost, but it does mean that there is a bug in the system or templates somewhere, and the developers need to find and fix the problem (and your book).  Please click the 'Details' button and send this report to the developers.", Path.GetFileName(PathToExistingHtml));
				    _dom.RawDom.LoadXml(
					    "<html><body>There is a problem with the html structure of this book which will require expert help.</body></html>");
				    Logger.WriteEvent(
					    "{0}: There is a problem with the html structure of this book which will require expert help: {1}",
					    PathToExistingHtml, ErrorMessages);
			    }
			    else
			    {
				    Logger.WriteEvent("BookStorage Loading Dom from {0}", PathToExistingHtml);

				    var xmlDomFromHtmlFile = XmlHtmlConverter.GetXmlDomFromHtmlFile(PathToExistingHtml);
				    _dom = new HtmlDom(xmlDomFromHtmlFile); //with throw if there are errors
			    }

			    //todo: this would be better just to add to those temporary copies of it. As it is, we have to remove it for the webkit printing
			    //SetBaseForRelativePaths(Dom, folderPath); //needed because the file itself may be off in the temp directory

			    //UpdateStyleSheetLinkPaths(fileLocator);

			    Dom.UpdatePageDivs();

			    UpdateSupportFiles();
		    }
	    }

	    /// <summary>
        /// we update these so that the file continues to look the same when you just open it in firefox
        /// </summary>
        private void UpdateSupportFiles()
        {
            UpdateIfNewer("placeHolder.png");
            UpdateIfNewer("basePage.css");
            UpdateIfNewer("previewMode.css");

			foreach (var path in Directory.GetFiles(_folderPath, "*.css"))
			{
				var file = Path.GetFileName(path);
				//if (file.ToLower().Contains("portrait") || file.ToLower().Contains("landscape"))
					UpdateIfNewer(file);
			}

        }
        private void UpdateIfNewer(string fileName)
        {
            string factoryPath="notSet";
            string documentPath="notSet";
            try
            {
                factoryPath = _fileLocator.LocateFile(fileName);
                if(string.IsNullOrEmpty(factoryPath))//happens during unit testing
                    return;
                
                var factoryTime = File.GetLastWriteTimeUtc(factoryPath);
                documentPath = Path.Combine(_folderPath, fileName);
                if(!File.Exists(documentPath))
                {
                    Logger.WriteEvent("BookStorage.UpdateIfNewer() Copying missing file {0} to {1}", factoryPath, documentPath);
                    File.Copy(factoryPath, documentPath);
                    return;
                }
                var documentTime = File.GetLastWriteTimeUtc(documentPath);
                if(factoryTime> documentTime)
                {
                    if((File.GetAttributes(documentPath) & FileAttributes.ReadOnly) != 0)
                    {
                        Palaso.Reporting.ErrorReport.NotifyUserOfProblem("Could not update one of the support files in this document ({0}) because the destination was marked ReadOnly.", documentPath);
                        return;
                    }
                    Logger.WriteEvent("BookStorage.UpdateIfNewer() Updating file {0} to {1}", factoryPath, documentPath);
 
                    File.Copy(factoryPath, documentPath,true);
                    //if the source was locked, don't copy the lock over
                    File.SetAttributes(documentPath,FileAttributes.Normal);
                }
            }
            catch (Exception e)
            {
                if(documentPath.Contains(System.Environment.GetFolderPath(System.Environment.SpecialFolder.ProgramFiles)) 
                    || documentPath.ToLower().Contains("program"))//english only
                {
                    Logger.WriteEvent("Could not update file {0} because it was in the program directory.", documentPath);
                    return;
                }
                if(_alreadyNotifiedAboutOneFailedCopy)
                    return;//don't keep bugging them
                _alreadyNotifiedAboutOneFailedCopy = true;
                Palaso.Reporting.ErrorReport.NotifyUserOfProblem(e,
                    "Could not update one of the support files in this document ({0} to {1}). This is normally because the folder is 'locked' or the file is marked 'read only'.", factoryPath,documentPath);
            }
        }

		private void EnsureHasCollectionAndBookStylesheets(HtmlDom dom)
		{
            string autocssFilePath = _fileLocator.LocateFile(@"settingsCollectionStyles.css");
            if (!string.IsNullOrEmpty(autocssFilePath))
                EnsureHasStyleSheet(dom, autocssFilePath);

			string customCssFilePath = _fileLocator.LocateFile(@"customCollectionStyles.css");
			if (!string.IsNullOrEmpty(customCssFilePath))
				EnsureHasStyleSheet(dom, customCssFilePath);
			
			if (File.Exists(Path.Combine(_folderPath, "customBookStyles.css")))
				EnsureHasStyleSheet(dom,"customBookStyles.css");
		}

        private static void EnsureHasStyleSheet(HtmlDom dom, string path)
    	{
			foreach (XmlElement link in dom.SafeSelectNodes("//link[@rel='stylesheet']"))
			{
				var fileName = link.GetStringAttribute("href");
				if (fileName == path)
					return;
			}
			dom.AddStyleSheet(path);
    	}

        private void UpdateStyleSheetLinkPaths(HtmlDom dom, IFileLocator fileLocator, IProgress log)
        {
            foreach (XmlElement linkNode in dom.SafeSelectNodes("/html/head/link"))
            {
                var href = linkNode.GetAttribute("href");
                if (href == null)
                {
                    continue;
                }
				//TODO: what cause this to get encoded this way? Saw it happen when creating wall calendar
            	href = href.Replace("%5C", "/");


                var fileName = Path.GetFileName(href);
                if (!fileName.StartsWith("xx")) //I use xx  as a convenience to temporarily turn off stylesheets during development
                {
                    var path = fileLocator.LocateOptionalFile(fileName);
					
                    if (string.IsNullOrEmpty(path)||
							path.Contains("languageDisplay.css")) //todo: this feels hacky... problem is that unlike most stylesheets, it is customized for this folder, and the ones found in the factorytemplates should not be used.
                    {
                        //look in the same directory as the book
                        var local = Path.Combine(_folderPath, fileName);
                        if (File.Exists(local))
                            path = local;
                    }
                    if (!string.IsNullOrEmpty(path))
                    {
                        linkNode.SetAttribute("href", "file://" + path);
                    }
                    else
                    {
						log.WriteError("Bloom could not find the stylesheet '{0}', which is used in {1}", fileName, _folderPath);
                    }
                }
            }
        }


        //while in Bloom, we could have and edit style sheet or (someday) other modes. But when stored,
        //we want to make sure it's ready to be opened in a browser.
        private static void MakeCssLinksAppropriateForStoredFile(HtmlDom dom)
        {
            dom.RemoveModeStyleSheets();
            dom.AddStyleSheet("previewMode.css");
            dom.AddStyleSheet("basePage.css");
        }


<<<<<<< HEAD
        public static void SetBaseForRelativePaths(HtmlDom dom, string folderPath, bool pointAtEmbeddedServer)
        {
            string path = "";
            if (!string.IsNullOrEmpty(folderPath))
            {
				if (pointAtEmbeddedServer && Settings.Default.ImageHandler=="http" && ImageServer.IsAbleToUsePort)
				{
					//this is only used by relative paths, and only img src's are left relative.
					//we are redirecting through our build-in httplistener in order to shrink
					//big images before giving them to gecko which has trouble with really hi-res ones
					var uri = folderPath + Path.DirectorySeparatorChar;
					uri = uri.Replace(":", "%3A");
					uri = uri.Replace('\\', '/');
					uri = ImageServer.GetPathEndingInSlash() + uri;
				    path = uri;
				}
				else
				{
                    path = "file://" + folderPath + Path.DirectorySeparatorChar;
				}
            }
            dom.SetBaseForRelativePaths(path);
        }



        public HtmlDom Dom
        {
            get {return _dom;}
        }

        public Book.BookType BookType
        {
            get
            {
                var pathToHtml = PathToExistingHtml;
                if (pathToHtml.EndsWith("templatePages.htm"))
                    return Book.BookType.Template;
                if (pathToHtml.EndsWith("shellPages.htm"))
                    return Book.BookType.Shell;

                //directory name matches htm name
//                if (!string.IsNullOrEmpty(pathToHtml) && Path.GetFileName(Path.GetDirectoryName(pathToHtml)) == Path.GetFileNameWithoutExtension(pathToHtml))
//                {
//                    return Book.BookType.Publication;
//                }
                return Book.BookType.Publication;
            }
        }


        public string PathToExistingHtml
        {
            get { return FindBookHtmlInFolder(_folderPath); }
        }

        public static string FindBookHtmlInFolder(string folderPath)
        {
            string p = Path.Combine(folderPath, Path.GetFileName(folderPath) + ".htm");
            if (File.Exists(p))
                return p;

            if (!Directory.Exists(folderPath)) //bl-291 (user had 4 month-old version, so the bug may well be long gone)
            {
                Palaso.Reporting.ErrorReport.NotifyUserOfProblem("Bloom has a pesky bug we've been searching for, and you've found it. Most likely, you won't lose any work, but we do need to report the problem and then have you restart. Bloom will now show an error box where you can tell us anything that might help us understand how to reproduce the problem, and let you email it to us.\r\nThanks for your help!");
                throw new ApplicationException(string.Format("In FindBookHtmlInFolder('{0}'), the folder does not exist. (ref bl-291)", folderPath));
            }

            //ok, so maybe they changed the name of the folder and not the htm. Can we find a *single* html doc?
            var candidates = new List<string>(Directory.GetFiles(folderPath, "*.htm"));
			candidates.Remove(folderPath.CombineForPath("configuration.htm"));
			candidates.Remove(folderPath.CombineForPath("credits.htm"));
			candidates.Remove(folderPath.CombineForPath("instructions.htm"));
			if (candidates.Count == 1)
                return candidates[0];

            //template
            p = Path.Combine(folderPath, "templatePages.htm");
            if (File.Exists(p))
                return p;

            return string.Empty;
        }




    	public string Key
        {
            get
            {
                return _folderPath;
            }
        }

        public bool LooksOk
        {
            get { return File.Exists(PathToExistingHtml) && string.IsNullOrEmpty(ErrorMessages); }
        }

        public string FileName
        {
            get { return Path.GetFileNameWithoutExtension(_folderPath); }
        }

        public string FolderPath
        {
            get { return _folderPath; }
        }

        public void Save()
        {
            Logger.WriteEvent("BookStorage.Saving... (eventual destination: {0})",PathToExistingHtml);

            Guard.Against(BookType != Book.BookType.Publication, "Tried to save a non-editable book.");
            Dom.UpdateMetaElement("Generator", "Bloom " + ErrorReport.GetVersionForErrorReporting());
			if(null!= Assembly.GetEntryAssembly()) // null during unit tests
			{
				var ver = Assembly.GetEntryAssembly().GetName().Version;
                Dom.UpdateMetaElement("BloomFormatVersion", kBloomFormatVersion);
			}
			string tempPath = SaveHtml(Dom);


            string errors = ValidateBook(tempPath);
            if (!string.IsNullOrEmpty(errors))
            {
                var badFilePath = PathToExistingHtml + ".bad";
                File.Copy(tempPath, badFilePath,true);
                //hack so we can package this for palaso reporting
				errors += "\r\n\r\n\r\nContents:\r\n\r\n" + File.ReadAllText(badFilePath);
                var ex = new XmlSyntaxException(errors);

				Palaso.Reporting.ErrorReport.NotifyUserOfProblem(ex, "Before saving, Bloom did an integrity check of your book, and found something wrong. This doesn't mean your work is lost, but it does mean that there is a bug in the system or templates somewhere, and the developers need to find and fix the problem (and your book).  Please click the 'Details' button and send this report to the developers.  Bloom has saved the bad version of this book as " + badFilePath + ".  Bloom will now exit, and your book will probably not have this recent damage.  If you are willing, please try to do the same steps again, so that you can report exactly how to make it happen.");
                Process.GetCurrentProcess().Kill();
            }
            else
            {
                Logger.WriteMinorEvent("ReplaceFileWithUserInteractionIfNeeded({0},{1})", tempPath, PathToExistingHtml);
                if (!string.IsNullOrEmpty(tempPath))
                {    Palaso.IO.FileUtils.ReplaceFileWithUserInteractionIfNeeded(tempPath, PathToExistingHtml, null);}

            }
        }



        public string SaveHtml(HtmlDom dom)
        {
            string tempPath = Path.GetTempFileName();
            MakeCssLinksAppropriateForStoredFile(dom);
            SetBaseForRelativePaths(dom, string.Empty, false);// remove any dependency on this computer, and where files are on it.

            return XmlHtmlConverter.SaveDOMAsHtml5(dom.RawDom, tempPath);
        }



    	public static string ValidateBook(string path)
        {
			var dom = new HtmlDom(XmlHtmlConverter.GetXmlDomFromHtmlFile(path));//with throw if there are errors
            return dom.ValidateBook(path);
        }


		/// <summary>
		/// 
		/// </summary>
		/// <returns>false we shouldn't mess with the thumbnail</returns>
		public bool RemoveBookThumbnail()
		{
			string path = Path.Combine(_folderPath, "thumbnail.png");
			if(new System.IO.FileInfo(path).IsReadOnly) //readonly is good when you've put in a custom thumbnail
				return false;
			if (File.Exists(path))
			{
				File.Delete(path);
			}
			return true;
		}

		/// <summary>
		/// this is a method because it wasn't clear if we will eventually generate it on the fly (book paths do change as they are renamed)
		/// </summary>
		/// <returns></returns>
    	public IFileLocator GetFileLocator()
    	{
    		return _fileLocator;
    	}

    	public bool TryGetPremadeThumbnail(out Image image)
        {
            string path = Path.Combine(_folderPath, "thumbnail.png");
            if (File.Exists(path))
            {
                //this FromFile thing locks the file until the image is disposed of. Therefore, we copy the image and dispose of the original.
                using (var tempImage = Image.FromFile(path))
                {
                    image = new Bitmap(tempImage);
                }
                return true;
            }
            image = null;
            return false;
        }


        public HtmlDom GetRelocatableCopyOfDom(IProgress log)
        {
            HtmlDom relocatableDom = Dom.Clone();

            SetBaseForRelativePaths(relocatableDom, _folderPath, true);
            EnsureHasCollectionAndBookStylesheets(relocatableDom);
            UpdateStyleSheetLinkPaths(relocatableDom, _fileLocator, log);

            return relocatableDom;
        }

        public  HtmlDom MakeDomRelocatable(HtmlDom dom,  IProgress log)
        {
            var relocatableDom = dom.Clone();

            SetBaseForRelativePaths(relocatableDom, _folderPath, true);
            EnsureHasCollectionAndBookStylesheets(relocatableDom);
            UpdateStyleSheetLinkPaths(relocatableDom, _fileLocator, log);

            return relocatableDom;
        }
    	

    	public bool DeleteBook()
        {
            var didDelete= Bloom.ConfirmRecycleDialog.Recycle(_folderPath);
            if(didDelete)
                Logger.WriteEvent("After BookStorage.DeleteBook({0})", _folderPath);
            return didDelete;
        }


        public void SetBookName(string name)
        {
            if (!Directory.Exists(_folderPath)) //bl-290 (user had 4 month-old version, so the bug may well be long gone)
            {
                Palaso.Reporting.ErrorReport.NotifyUserOfProblem("Bloom has a pesky bug we've been searching for, and you've found it. Most likely, you won't lose any work, but we do need to report the problem and then have you restart. Bloom will now show an error box where you can tell us anything that might help us understand how to reproduce the problem, and let you email it to us.\r\nThanks for your help!");
                throw new ApplicationException(string.Format("In SetBookName('{0}'), BookStorage thinks the existing folder is '{1}', but that does not exist. (ref bl-290)", name,_folderPath  ));
            }
            name = SanitizeNameForFileSystem(name);

            var currentFilePath =PathToExistingHtml;
			//REVIEW: This doesn't immediataly make sense; if this functino is told to call it Foo but it's current Foo1... why does this just return?

            if (Path.GetFileNameWithoutExtension(currentFilePath).StartsWith(name)) //starts with because maybe we have "myBook1"
                return;

            //figure out what name we're really going to use (might need to add a number suffix)
            var newFolderPath = Path.Combine(Directory.GetParent(FolderPath).FullName, name);
            newFolderPath = GetUniqueFolderPath(newFolderPath);

			Logger.WriteEvent("Renaming html from '{0}' to '{1}.htm'", currentFilePath,newFolderPath);

            //next, rename the file
            File.Move(currentFilePath, Path.Combine(FolderPath, Path.GetFileName(newFolderPath) + ".htm"));
                       
             //next, rename the enclosing folder
			var fromToPair = new KeyValuePair<string, string>(FolderPath, newFolderPath); 
			try
            {
				Logger.WriteEvent("Renaming folder from '{0}' to '{1}'", FolderPath, newFolderPath);
				
				Palaso.IO.DirectoryUtilities.MoveDirectorySafely(FolderPath, newFolderPath);

				_fileLocator.RemovePath(FolderPath);
				_fileLocator.AddPath(newFolderPath); 
				
				_folderPath = newFolderPath;
            }
            catch (Exception e)
            {
				Logger.WriteEvent("Failed folder rename: "+e.Message);
                Debug.Fail("(debug mode only): could not rename the folder");
            }

        	_bookRenamedEvent.Raise(fromToPair);
        }

        public string GetValidateErrors()
        {
            if(!Directory.Exists(_folderPath))
            {
                return "The directory (" + _folderPath + ") could not be found.";
            }
            if(!File.Exists(PathToExistingHtml))
            {
                return "Could not find an html file to use.";
            }
            return ValidateBook(PathToExistingHtml);
        }

        public void UpdateBookFileAndFolderName(CollectionSettings collectionSettings)
        {
            var title = Dom.Title;
			if (title != null)
			{
				SetBookName(title);
			}
        }
=======
>>>>>>> ec92a572

        private string SanitizeNameForFileSystem(string name)
        {
            foreach(char c in Path.GetInvalidFileNameChars())
            {
                name = name.Replace(c, ' ');
            }
            name = name.Trim();
        	const int MAX = 50;//arbitrary
        	if(name.Length >MAX)
				return name.Substring(0, MAX);
        	return name;
        }

        /// <summary>
        /// if necessary, append a number to make the folder path unique
        /// </summary>
        /// <param name="folderPath"></param>
        /// <returns></returns>
        private string GetUniqueFolderPath(string folderPath)
        {
            int i = 0;
            string suffix = "";
            var parent = Directory.GetParent(folderPath).FullName;
            var name = Path.GetFileName(folderPath);
            while (Directory.Exists(Path.Combine(parent, name + suffix)))
            {
                ++i;
                suffix = i.ToString();
            }
            return Path.Combine(parent, name + suffix);
        }
    }

}<|MERGE_RESOLUTION|>--- conflicted
+++ resolved
@@ -41,12 +41,7 @@
 	    HtmlDom Dom { get; }
 		void Save();
         HtmlDom GetRelocatableCopyOfDom(IProgress log);
-<<<<<<< HEAD
         HtmlDom MakeDomRelocatable(HtmlDom dom, IProgress log);
-        bool DeleteBook();
-        //void HideAllTextAreasThatShouldNotShow(string vernacularIso639Code, string optionalPageSelector);
-=======
->>>>>>> ec92a572
         string SaveHtml(HtmlDom bookDom);
         void SetBookName(string name);
         string GetValidateErrors();
@@ -604,217 +599,9 @@
         }
 
 
-<<<<<<< HEAD
-        public static void SetBaseForRelativePaths(HtmlDom dom, string folderPath, bool pointAtEmbeddedServer)
+        public  HtmlDom MakeDomRelocatable(HtmlDom dom,  IProgress log)
         {
-            string path = "";
-            if (!string.IsNullOrEmpty(folderPath))
-            {
-				if (pointAtEmbeddedServer && Settings.Default.ImageHandler=="http" && ImageServer.IsAbleToUsePort)
-				{
-					//this is only used by relative paths, and only img src's are left relative.
-					//we are redirecting through our build-in httplistener in order to shrink
-					//big images before giving them to gecko which has trouble with really hi-res ones
-					var uri = folderPath + Path.DirectorySeparatorChar;
-					uri = uri.Replace(":", "%3A");
-					uri = uri.Replace('\\', '/');
-					uri = ImageServer.GetPathEndingInSlash() + uri;
-				    path = uri;
-				}
-				else
-				{
-                    path = "file://" + folderPath + Path.DirectorySeparatorChar;
-				}
-            }
-            dom.SetBaseForRelativePaths(path);
-        }
-
-
-
-        public HtmlDom Dom
-        {
-            get {return _dom;}
-        }
-
-        public Book.BookType BookType
-        {
-            get
-            {
-                var pathToHtml = PathToExistingHtml;
-                if (pathToHtml.EndsWith("templatePages.htm"))
-                    return Book.BookType.Template;
-                if (pathToHtml.EndsWith("shellPages.htm"))
-                    return Book.BookType.Shell;
-
-                //directory name matches htm name
-//                if (!string.IsNullOrEmpty(pathToHtml) && Path.GetFileName(Path.GetDirectoryName(pathToHtml)) == Path.GetFileNameWithoutExtension(pathToHtml))
-//                {
-//                    return Book.BookType.Publication;
-//                }
-                return Book.BookType.Publication;
-            }
-        }
-
-
-        public string PathToExistingHtml
-        {
-            get { return FindBookHtmlInFolder(_folderPath); }
-        }
-
-        public static string FindBookHtmlInFolder(string folderPath)
-        {
-            string p = Path.Combine(folderPath, Path.GetFileName(folderPath) + ".htm");
-            if (File.Exists(p))
-                return p;
-
-            if (!Directory.Exists(folderPath)) //bl-291 (user had 4 month-old version, so the bug may well be long gone)
-            {
-                Palaso.Reporting.ErrorReport.NotifyUserOfProblem("Bloom has a pesky bug we've been searching for, and you've found it. Most likely, you won't lose any work, but we do need to report the problem and then have you restart. Bloom will now show an error box where you can tell us anything that might help us understand how to reproduce the problem, and let you email it to us.\r\nThanks for your help!");
-                throw new ApplicationException(string.Format("In FindBookHtmlInFolder('{0}'), the folder does not exist. (ref bl-291)", folderPath));
-            }
-
-            //ok, so maybe they changed the name of the folder and not the htm. Can we find a *single* html doc?
-            var candidates = new List<string>(Directory.GetFiles(folderPath, "*.htm"));
-			candidates.Remove(folderPath.CombineForPath("configuration.htm"));
-			candidates.Remove(folderPath.CombineForPath("credits.htm"));
-			candidates.Remove(folderPath.CombineForPath("instructions.htm"));
-			if (candidates.Count == 1)
-                return candidates[0];
-
-            //template
-            p = Path.Combine(folderPath, "templatePages.htm");
-            if (File.Exists(p))
-                return p;
-
-            return string.Empty;
-        }
-
-
-
-
-    	public string Key
-        {
-            get
-            {
-                return _folderPath;
-            }
-        }
-
-        public bool LooksOk
-        {
-            get { return File.Exists(PathToExistingHtml) && string.IsNullOrEmpty(ErrorMessages); }
-        }
-
-        public string FileName
-        {
-            get { return Path.GetFileNameWithoutExtension(_folderPath); }
-        }
-
-        public string FolderPath
-        {
-            get { return _folderPath; }
-        }
-
-        public void Save()
-        {
-            Logger.WriteEvent("BookStorage.Saving... (eventual destination: {0})",PathToExistingHtml);
-
-            Guard.Against(BookType != Book.BookType.Publication, "Tried to save a non-editable book.");
-            Dom.UpdateMetaElement("Generator", "Bloom " + ErrorReport.GetVersionForErrorReporting());
-			if(null!= Assembly.GetEntryAssembly()) // null during unit tests
-			{
-				var ver = Assembly.GetEntryAssembly().GetName().Version;
-                Dom.UpdateMetaElement("BloomFormatVersion", kBloomFormatVersion);
-			}
-			string tempPath = SaveHtml(Dom);
-
-
-            string errors = ValidateBook(tempPath);
-            if (!string.IsNullOrEmpty(errors))
-            {
-                var badFilePath = PathToExistingHtml + ".bad";
-                File.Copy(tempPath, badFilePath,true);
-                //hack so we can package this for palaso reporting
-				errors += "\r\n\r\n\r\nContents:\r\n\r\n" + File.ReadAllText(badFilePath);
-                var ex = new XmlSyntaxException(errors);
-
-				Palaso.Reporting.ErrorReport.NotifyUserOfProblem(ex, "Before saving, Bloom did an integrity check of your book, and found something wrong. This doesn't mean your work is lost, but it does mean that there is a bug in the system or templates somewhere, and the developers need to find and fix the problem (and your book).  Please click the 'Details' button and send this report to the developers.  Bloom has saved the bad version of this book as " + badFilePath + ".  Bloom will now exit, and your book will probably not have this recent damage.  If you are willing, please try to do the same steps again, so that you can report exactly how to make it happen.");
-                Process.GetCurrentProcess().Kill();
-            }
-            else
-            {
-                Logger.WriteMinorEvent("ReplaceFileWithUserInteractionIfNeeded({0},{1})", tempPath, PathToExistingHtml);
-                if (!string.IsNullOrEmpty(tempPath))
-                {    Palaso.IO.FileUtils.ReplaceFileWithUserInteractionIfNeeded(tempPath, PathToExistingHtml, null);}
-
-            }
-        }
-
-
-
-        public string SaveHtml(HtmlDom dom)
-        {
-            string tempPath = Path.GetTempFileName();
-            MakeCssLinksAppropriateForStoredFile(dom);
-            SetBaseForRelativePaths(dom, string.Empty, false);// remove any dependency on this computer, and where files are on it.
-
-            return XmlHtmlConverter.SaveDOMAsHtml5(dom.RawDom, tempPath);
-        }
-
-
-
-    	public static string ValidateBook(string path)
-        {
-			var dom = new HtmlDom(XmlHtmlConverter.GetXmlDomFromHtmlFile(path));//with throw if there are errors
-            return dom.ValidateBook(path);
-        }
-
-
-		/// <summary>
-		/// 
-		/// </summary>
-		/// <returns>false we shouldn't mess with the thumbnail</returns>
-		public bool RemoveBookThumbnail()
-		{
-			string path = Path.Combine(_folderPath, "thumbnail.png");
-			if(new System.IO.FileInfo(path).IsReadOnly) //readonly is good when you've put in a custom thumbnail
-				return false;
-			if (File.Exists(path))
-			{
-				File.Delete(path);
-			}
-			return true;
-		}
-
-		/// <summary>
-		/// this is a method because it wasn't clear if we will eventually generate it on the fly (book paths do change as they are renamed)
-		/// </summary>
-		/// <returns></returns>
-    	public IFileLocator GetFileLocator()
-    	{
-    		return _fileLocator;
-    	}
-
-    	public bool TryGetPremadeThumbnail(out Image image)
-        {
-            string path = Path.Combine(_folderPath, "thumbnail.png");
-            if (File.Exists(path))
-            {
-                //this FromFile thing locks the file until the image is disposed of. Therefore, we copy the image and dispose of the original.
-                using (var tempImage = Image.FromFile(path))
-                {
-                    image = new Bitmap(tempImage);
-                }
-                return true;
-            }
-            image = null;
-            return false;
-        }
-
-
-        public HtmlDom GetRelocatableCopyOfDom(IProgress log)
-        {
-            HtmlDom relocatableDom = Dom.Clone();
+            var relocatableDom = dom.Clone();
 
             SetBaseForRelativePaths(relocatableDom, _folderPath, true);
             EnsureHasCollectionAndBookStylesheets(relocatableDom);
@@ -822,97 +609,6 @@
 
             return relocatableDom;
         }
-
-        public  HtmlDom MakeDomRelocatable(HtmlDom dom,  IProgress log)
-        {
-            var relocatableDom = dom.Clone();
-
-            SetBaseForRelativePaths(relocatableDom, _folderPath, true);
-            EnsureHasCollectionAndBookStylesheets(relocatableDom);
-            UpdateStyleSheetLinkPaths(relocatableDom, _fileLocator, log);
-
-            return relocatableDom;
-        }
-    	
-
-    	public bool DeleteBook()
-        {
-            var didDelete= Bloom.ConfirmRecycleDialog.Recycle(_folderPath);
-            if(didDelete)
-                Logger.WriteEvent("After BookStorage.DeleteBook({0})", _folderPath);
-            return didDelete;
-        }
-
-
-        public void SetBookName(string name)
-        {
-            if (!Directory.Exists(_folderPath)) //bl-290 (user had 4 month-old version, so the bug may well be long gone)
-            {
-                Palaso.Reporting.ErrorReport.NotifyUserOfProblem("Bloom has a pesky bug we've been searching for, and you've found it. Most likely, you won't lose any work, but we do need to report the problem and then have you restart. Bloom will now show an error box where you can tell us anything that might help us understand how to reproduce the problem, and let you email it to us.\r\nThanks for your help!");
-                throw new ApplicationException(string.Format("In SetBookName('{0}'), BookStorage thinks the existing folder is '{1}', but that does not exist. (ref bl-290)", name,_folderPath  ));
-            }
-            name = SanitizeNameForFileSystem(name);
-
-            var currentFilePath =PathToExistingHtml;
-			//REVIEW: This doesn't immediataly make sense; if this functino is told to call it Foo but it's current Foo1... why does this just return?
-
-            if (Path.GetFileNameWithoutExtension(currentFilePath).StartsWith(name)) //starts with because maybe we have "myBook1"
-                return;
-
-            //figure out what name we're really going to use (might need to add a number suffix)
-            var newFolderPath = Path.Combine(Directory.GetParent(FolderPath).FullName, name);
-            newFolderPath = GetUniqueFolderPath(newFolderPath);
-
-			Logger.WriteEvent("Renaming html from '{0}' to '{1}.htm'", currentFilePath,newFolderPath);
-
-            //next, rename the file
-            File.Move(currentFilePath, Path.Combine(FolderPath, Path.GetFileName(newFolderPath) + ".htm"));
-                       
-             //next, rename the enclosing folder
-			var fromToPair = new KeyValuePair<string, string>(FolderPath, newFolderPath); 
-			try
-            {
-				Logger.WriteEvent("Renaming folder from '{0}' to '{1}'", FolderPath, newFolderPath);
-				
-				Palaso.IO.DirectoryUtilities.MoveDirectorySafely(FolderPath, newFolderPath);
-
-				_fileLocator.RemovePath(FolderPath);
-				_fileLocator.AddPath(newFolderPath); 
-				
-				_folderPath = newFolderPath;
-            }
-            catch (Exception e)
-            {
-				Logger.WriteEvent("Failed folder rename: "+e.Message);
-                Debug.Fail("(debug mode only): could not rename the folder");
-            }
-
-        	_bookRenamedEvent.Raise(fromToPair);
-        }
-
-        public string GetValidateErrors()
-        {
-            if(!Directory.Exists(_folderPath))
-            {
-                return "The directory (" + _folderPath + ") could not be found.";
-            }
-            if(!File.Exists(PathToExistingHtml))
-            {
-                return "Could not find an html file to use.";
-            }
-            return ValidateBook(PathToExistingHtml);
-        }
-
-        public void UpdateBookFileAndFolderName(CollectionSettings collectionSettings)
-        {
-            var title = Dom.Title;
-			if (title != null)
-			{
-				SetBookName(title);
-			}
-        }
-=======
->>>>>>> ec92a572
 
         private string SanitizeNameForFileSystem(string name)
         {
