using System;
using System.Collections.Generic;
using System.Diagnostics;
using System.Globalization;
using System.IO;
using System.Linq;
using System.Net;
using System.Security;
using System.Text;
using System.Text.RegularExpressions;
using System.Web.UI.WebControls;
using System.Xml;
using Bloom.Api;
using Bloom.Collection;
using Bloom.ErrorReporter;
using Bloom.ImageProcessing;
using Bloom.Publish;
using Bloom.MiscUI;
using Bloom.ToPalaso;
using Bloom.web;
using Bloom.web.controllers;
using L10NSharp;
using Newtonsoft.Json;
using SIL.Code;
using SIL.Extensions;
using SIL.IO;
using SIL.PlatformUtilities;
using SIL.Progress;
using SIL.Reporting;
using SIL.Xml;
using Bloom.Utils;
using Image = System.Drawing.Image;

namespace Bloom.Book
{
	/* The role of this class is simply to isolate the actual storage mechanism (e.g. file system)
	 * to a single place.  All the other classes can then just pass around DOMs.
	 */
	public interface IBookStorage
	{
		//TODO Convert most of this section to something like IBookDescriptor, which has enough to display in a catalog, do some basic filtering, etc.
		string Key { get; }
		string FolderName { get; }
		string FolderPath { get; }
		string PathToExistingHtml { get; }
		bool TryGetPremadeThumbnail(string fileName, out Image image);
		//bool DeleteBook();
		bool RemoveBookThumbnail(string fileName);
		string ErrorMessagesHtml { get; }
		string GetBrokenBookRecommendationHtml();

		// REQUIRE INITIALIZATION (AVOID UNLESS USER IS WORKING WITH THIS BOOK SPECIFICALLY)
		bool GetLooksOk();
		HtmlDom Dom { get; }
		void Save();
		void SaveForPageChanged(string pageId, XmlElement modifiedPage);
		HtmlDom GetRelocatableCopyOfDom();
		HtmlDom MakeDomRelocatable(HtmlDom dom);
		string SaveHtml(HtmlDom bookDom);
		void SetBookName(string name);
		void RestoreBookName(string restoredName);
		string GetHtmlMessageIfFeatureIncompatibility();
		string GetValidateErrors();
		void CheckBook(IProgress progress,string pathToFolderOfReplacementImages = null);
		void UpdateBookFileAndFolderName(CollectionSettings settings);
		string HandleRetiredXMatterPacks(HtmlDom dom, string nameOfXMatterPack);
		IFileLocator GetFileLocator();
		event EventHandler FolderPathChanged;

		void CleanupUnusedSupportFiles(bool isForPublish, HashSet<string> langsToExcludeAudioFor = null);
		void CleanupUnusedImageFiles(bool keepFilesForEditing=true);
		void CleanupUnusedAudioFiles(bool isForPublish, HashSet<string> langsToExcludeAudioFor);
		void CleanupUnusedVideoFiles();
		void CleanupUnusedActivities();

		void RepairEmptyPages();

		BookInfo BookInfo { get; set; }
		string NormalBaseForRelativepaths { get; }
		string InitialLoadErrors { get; }
		bool ErrorAllowsReporting { get; }
		void UpdateSupportFiles();
		void Update(string fileName, string factoryPath = "");
		string Duplicate();
		IEnumerable<string> GetNarrationAudioFileNamesReferencedInBook(bool includeWav);
		IEnumerable<string> GetBackgroundMusicFileNamesReferencedInBook();
		void EnsureOriginalTitle();

		IEnumerable<string> GetActivityFolderNamesReferencedInBook();
		void PerformNecessaryMaintenanceOnBook();

		CollectionSettings CollectionSettings { get; }

		void ReloadFromDisk(string renamedTo, Action betweenReloadAndEvents);
	}

	public class BookStorage : IBookStorage
	{
		public delegate BookStorage Factory(string folderPath, bool fullyUpdateBookFiles = false);//autofac uses this

		/// <summary>
		/// History of these numbers:
		///   Initially, the two numbers were only one number (kBloomFormatVersion):
		///		0.4 had version 0.4
		///		0.8, 0.9, 1.0 had version 0.8
		///		1.1 had version 1.1
		///     Bloom 1.0 went out with format version 0.8, but meanwhile compatible books were made (by hand) with "1.1."
		///     We didn't notice because Bloom didn't actually check this number, it just produced it.
		///     At that point, books with a newer format version (2.0) started becoming available, so we patched Bloom 1.0
		///     to reject those. At that point, we also changed Bloom 1.0's kBloomFormatVersion to 1.1 so that it would
		///     not reject those format version 1.1 books.
		///     For the next version of Bloom (expected to be called version 2, but unknown at the moment) we went with
		///     (coincidentally) kBloomFormatVersion = "2.0"
		///   Starting with a hotfix to 4.4 (4.4.5), the one number became two numbers:
		///    kBloomFormatVersionToWrite is what this version of Bloom writes when it creates a book.
		///    kMaxBloomFormatVersionToRead is the highest format version this version of Bloom can read/open.
		///   The reason for this is that 4.6 started creating books which 4.4 couldn't publish, but an easy change to 4.4.5 (BL-7431)
		///    meant that it could. 4.5 already could. And we wanted 4.4 and 4.5 to continue to create backward-compatible books.
		///    So 4.4 and 4.5 continued to create 2.0 format while (after 4.4.5) being able to read/open 2.1.
		///    And 4.6 started creating 2.1.
		/// </summary>
		internal const string kBloomFormatVersionToWrite = "2.1";
		internal const string kMaxBloomFormatVersionToRead = "2.1";

		/// <summary>
		/// History of this number:
		///   Bloom 4.9: 1 = Ensure that all images are opaque and no larger than our desired maximum size.
		///              2 = Remove any 'comical-generated' svgs that are transparent.
		///				 3 = Ensure main img comes first in image container
		/// </summary>
		public const int kMaintenanceLevel = 3;

		public const string PrefixForCorruptHtmFiles = "_broken_";
		private IChangeableFileLocator _fileLocator;
		private BookRenamedEvent _bookRenamedEvent;
		private readonly CollectionSettings _collectionSettings;
		private static bool _alreadyNotifiedAboutOneFailedCopy;
		private BookInfo _metaData;
		private bool _errorAlreadyContainsInstructions;

		public event EventHandler FolderPathChanged;
		public event EventHandler BookTitleChanged;


		// Returns any errors reported while loading the book (during 'expensive initialization').
		public string InitialLoadErrors { get; private set; }
		public bool ErrorAllowsReporting { get; private set; }    // True if we want to display a Report to Bloom Support button

		public virtual BookInfo BookInfo
		{
			get
			{
				if (_metaData == null)
					_metaData = new BookInfo(FolderPath, false);
				return _metaData;
			}
			set { _metaData = value; }
		}

		public BookStorage()
		{
			if (!Program.RunningUnitTests)
				throw new ApplicationException("Parameterless BookStorage constructor is allowed only in unit tests!");
		}

		public BookStorage(string folderPath, IChangeableFileLocator baseFileLocator,
						   BookRenamedEvent bookRenamedEvent, CollectionSettings collectionSettings)
		{
			FolderPath = folderPath;

			// We clone this because we'll be customizing it for use by just this book
			_fileLocator = (IChangeableFileLocator) baseFileLocator.CloneAndCustomize(new string[]{});
			_bookRenamedEvent = bookRenamedEvent;
			_collectionSettings = collectionSettings;

			ErrorAllowsReporting = true;

			ExpensiveInitialization();
		}

		private string _cachedFolderPath;
		private string _cachedPathToHtml;

		
		public static void RemoveLocalOnlyFiles(string folderPath)
		{
			LocalOnlyFiles(folderPath).ForEach(f => RobustFile.Delete(f));
		}

		/// <summary>
		/// This is something of a work in progress. The idea is to identify stuff that we
		/// don't want when making a copy of a book folder. It's tricky because it tends
		/// to involve an intersection of responsibilities. On the one hand, whether we are
		/// publishing a book to S3 or making a local duplicate or creating an epub, we
		/// don't need the status file that helps implement Team Collection; and
		/// code for those tasks has no business knowing about that status file. OTOH,
		/// some of those functions don't need some of the audio files; but a generic
		/// cleanup function like this doesn't know which ones. For now, it just deals
		/// with TC cleanup and with any unused copies of the placeHolder.png image file.
		/// </summary>
		public static List<string> LocalOnlyFiles(string folderPath)
		{
			var accumulator = new List<string>();
			TeamCollection.TeamCollection.AddTCSpecificFiles(folderPath, accumulator);
			AddUnusedPlaceholderImages(folderPath, accumulator);
			return accumulator;
		}

		/// <summary>
		/// Add unused copies of placeHolder.png in bookFolderPath to accumulator.
		/// </summary>
		private static void AddUnusedPlaceholderImages(string bookFolderPath, List<string> accumulator)
		{
			// See https://issues.bloomlibrary.org/youtrack/issue/BL-7616 and also
			// https://issues.bloomlibrary.org/youtrack/issue/BL-9479 for what has
			// happened in the past that still can use cleanup in new work.
			var placeholders = Directory.GetFiles(bookFolderPath, "placeHolder*.png");
			if (placeholders.Length == 0)
				return;
			var htmlPath = FindBookHtmlInFolder(bookFolderPath);
			if (String.IsNullOrEmpty(htmlPath))
				return;	// shouldn't happen, but if it does we'll surely flag it elsewhere
			var htmlContent = RobustFile.ReadAllText(htmlPath);
			foreach (var filepath in placeholders)
			{
				var filename = Path.GetFileName(filepath);
				if (htmlContent.Contains($" src=\"{filename}\""))
					continue;	// file is used
				accumulator.Add(filepath);
			}
		}

		public string PathToExistingHtml
		{
			get
			{
				// We reference PathToExistingHtml about 3 times per book when doing ExpensiveInitialization.
				// Let's make it not quite so expensive.
				// But let's at least make sure that "existing html" actually does (the user could have manually renamed it)
				if (!String.IsNullOrEmpty(_cachedFolderPath) && FolderPath == _cachedFolderPath && RobustFile.Exists(_cachedPathToHtml))
				{
					return _cachedPathToHtml;
				}

				_cachedFolderPath = FolderPath;
				_cachedPathToHtml = FindBookHtmlInFolder(_cachedFolderPath);
				return _cachedPathToHtml;
			}
		}

		/// <summary>
		/// Returns the Folder Name, meaning just the name of the folder without the full path.
		/// </summary>
		public string FolderName
		{
			get
			{
				// Path.GetFileName will return empty string if the FolderPath ends with "/"
				Debug.Assert(!FolderPath.EndsWith(Path.DirectorySeparatorChar.ToString()), "FolderPath is expected not to include a trailing slash, otherwise the folder's name will be determined incorrectly.");

				// You want GetFileName, not GetFileNameWithoutExtension, because folders don't have extensions
				// so GetFileNameWithoutExtension will return the wrong result if the folder name contains a period
				//
				// If the FolderPath does NOT end with "/", GetDirectoryName will get the full path to the book's PARENT directory, not the BOOK directory,
				// but GetFileName(GetDirectoryName()) would return the desired result if the FolderPath DOES end with "/"
				return Path.GetFileName(FolderPath);
			}
		}

		public string FolderPath { get; private set; }

		public string Key => FolderPath;

		/// <summary>
		///
		/// </summary>
		/// <param name="fileName"></param>
		/// <returns>false if we shouldn't mess with the thumbnail</returns>
		public bool RemoveBookThumbnail(string fileName)
		{
			string path = Path.Combine(FolderPath, fileName);
			if(RobustFile.Exists(path) &&
			 (new FileInfo(path).IsReadOnly)) //readonly is good when you've put in a custom thumbnail
			{
				return false;
			}
			if (RobustFile.Exists(path))
			{
				RobustFile.Delete(path);
			}
			return true;
		}

		public string ErrorMessagesHtml { get; private set; }

		/// <summary>
		/// this is a method because it wasn't clear if we will eventually generate it on the fly (book paths do change as they are renamed)
		/// </summary>
		/// <returns></returns>
		public IFileLocator GetFileLocator()
		{
			return _fileLocator;
		}

		public bool TryGetPremadeThumbnail(string fileName, out Image image)
		{
			string path = Path.Combine(FolderPath, fileName);
			if (RobustFile.Exists(path))
			{
				image = RobustImageIO.GetImageFromFile(path);
				return true;
			}
			image = null;
			return false;
		}

		public HtmlDom Dom { get; private set; }

		public static string GetHtmlMessageIfVersionIsIncompatibleWithThisBloom(HtmlDom dom, string path)
		{
			var versionString = dom.GetMetaValue("BloomFormatVersion", "").Trim();
			if (String.IsNullOrEmpty(versionString))
				return "";// "This file lacks the following required element: <meta name='BloomFormatVersion' content='x.y'>";

			float versionFloat = 0;
			if (!Single.TryParse(versionString, NumberStyles.Float, CultureInfo.InvariantCulture, out versionFloat))
				return "This file claims a version number that isn't really a number: " + versionString;

			if (versionFloat > Single.Parse(kMaxBloomFormatVersionToRead, CultureInfo.InvariantCulture))
			{
				var msg = LocalizationManager.GetString("Errors.NeedNewerVersion",
					"{0} requires a newer version of Bloom. Download the latest version of Bloom from {1}", "{0} will get the name of the book, {1} will give a link to open the Bloom Library Web page.");
				msg = String.Format(msg, path, $"<a href='{UrlLookup.LookupUrl(UrlType.LibrarySite, null)}'>BloomLibrary.org</a>");
				msg += $". (Format {versionString} vs. {kMaxBloomFormatVersionToRead})";
				return msg;
			}

			return null;
		}

		/// <summary>
		/// Returns HTML with error message for any features that this book contains which cannot be opened
		/// by this version of Bloom.
		/// </summary>
		/// <remarks>
		/// Note that although we don't allow the user to open the book (because if this version opens and
		/// saves the book, it will cause major problems for a later version of Bloom), there isn't actually
		/// any corruption or malformed data or anything particularly wrong with the book storage.
		/// 
		/// So, we need to handle these kind of errors differently than validation errors.
		///</remarks>
		/// <returns>HTML error message or empty string, if no error.</returns>
		public string GetHtmlMessageIfFeatureIncompatibility()
		{
			// Check if there are any features in this file format (which is readable), but which won't be supported (and have effects bad enough to warrant blocking opening) in this version.
			var featureVersionRequirementJson = Dom.GetMetaValue("FeatureRequirement", "");
			if (string.IsNullOrEmpty(featureVersionRequirementJson))
			{
				return "";
			}
			VersionRequirement[] featureVersionRequirementList = (VersionRequirement[])JsonConvert.DeserializeObject(featureVersionRequirementJson, typeof(VersionRequirement[]));

			if (featureVersionRequirementList != null && featureVersionRequirementList.Length >= 1)
			{
				var assemblyVersion = typeof(BookStorage).Assembly?.GetName()?.Version;

				Version currentBloomDesktopVersion;
				if (assemblyVersion == null)
				{
					currentBloomDesktopVersion = new Version(1, 0);
				}
				else
				{
					// Make it so that it only compares Major/Minor and doesn't care about different or missing Build or Revision numbers.
					currentBloomDesktopVersion = new Version(assemblyVersion.Major, assemblyVersion.Minor);
				}

				var breakingFeatureRequirements = featureVersionRequirementList.Where(x => currentBloomDesktopVersion < new Version(x.BloomDesktopMinVersion));

				// Note: even though versionRequirements is guaranteed non-empty by now, the ones that actually break our current version of Bloom DESKTOP could be empty.
				if (breakingFeatureRequirements.Any())
				{
					string messageNewVersionNeededHeader = LocalizationManager.GetString("Errors.NewVersionNeededHeader", "This book needs a new version of Bloom.");
					string messageCurrentRunningVersion = String.Format(LocalizationManager.GetString("Errors.CurrentRunningVersion", "You are running Bloom {0}"), currentBloomDesktopVersion);
					string messageDownloadLatestVersion = LocalizationManager.GetString("Errors.DownloadLatestVersion", "Upgrade to the latest Bloom (requires Internet connection)");

					string messageFeatureRequiresNewerVersion;
					if (breakingFeatureRequirements.Count() == 1)
					{
						var requirement = breakingFeatureRequirements.First();
						messageFeatureRequiresNewerVersion = String.Format(LocalizationManager.GetString("Errors.FeatureRequiresNewerVersionSingular", "This book requires Bloom {0} or greater because it uses the feature \"{1}\"."), requirement.BloomDesktopMinVersion, requirement.FeaturePhrase) + "<br/>";
					}
					else
					{
						var sortedRequirements = breakingFeatureRequirements.OrderByDescending(x => new Version(x.BloomDesktopMinVersion));
						var highestVersionRequired = sortedRequirements.First().BloomDesktopMinVersion;

						messageFeatureRequiresNewerVersion = String.Format(LocalizationManager.GetString("Errors.FeatureRequiresNewerVersionPlural", "This book requires Bloom {0} or greater because it uses the following features:"), highestVersionRequired);

						string listItemsHtml = String.Join("", sortedRequirements.Select(x => $"<li>{x.FeaturePhrase}</li>"));
						messageFeatureRequiresNewerVersion += $"<ul>{listItemsHtml}</ul>";
					}

					string message =
						$"<strong>{messageNewVersionNeededHeader}</strong><br/><br/><br/>" +
						$"{messageCurrentRunningVersion}. {messageFeatureRequiresNewerVersion}<br/><br/>" +
						// If we just embed the URL, since we show this document in a plain browser without any
						// of our code loaded (in particular, our linkHandler code in typescript), the browser
						// control inside bloom will navigate there, which isn't what we want. The easiest
						// way around this is to have an api which does what we want.
						$"<a href='/bloom/api/app/showDownloadsPage'>{messageDownloadLatestVersion}</a>";

					return message;
				}
			}

			return "";
		}

		public bool GetLooksOk()
		{
			return RobustFile.Exists(PathToExistingHtml) && String.IsNullOrEmpty(ErrorMessagesHtml);
		}

		public void Save()
		{
			if (!String.IsNullOrEmpty(ErrorMessagesHtml))
			{
				return; //too dangerous to try and save
			}
			Logger.WriteEvent("BookStorage.Saving... (eventual destination: {0})", PathToExistingHtml);

			Dom.UpdateMetaElement("Generator", "Bloom " + ErrorReport.GetVersionForErrorReporting());
			var formatVersion = GetBloomFormatVersionToWrite(BookInfo.FormatVersion);
			if (!Program.RunningUnitTests)
			{
				Dom.UpdateMetaElement("BloomFormatVersion", formatVersion);
			}
			BookInfo.FormatVersion = formatVersion;

			var requiredVersions = GetRequiredVersionsString(Dom);
			if (!string.IsNullOrEmpty(requiredVersions))
			{
				Dom.UpdateMetaElement("FeatureRequirement", requiredVersions);
			}
			else
			{
				// Might be necessary if you duplicated a book, or modified a book such that it no longer needs this
				Dom.RemoveMetaElement("FeatureRequirement");
			}

			string tempPath = SaveHtml(Dom);
			ValidateSave(tempPath);

			BookInfo.Save();
		}

		// Common final stage of Save() and SaveForPageChanged(). Validates the temp file, reports any problems,
		// and if all is well moves the current file to a backup and the new one to replace the original.
		private void ValidateSave(string tempPath)
		{
			string errors = ValidateBook(Dom, tempPath);

			if (!String.IsNullOrEmpty(errors))
			{
				Logger.WriteEvent("Errors saving book {0}: {1}", PathToExistingHtml, errors);
				var badFilePath = PathToExistingHtml + ".bad";
				RobustFile.Copy(tempPath, badFilePath, true);
				// delete the temporary file since we've made a copy of it.
				RobustFile.Delete(tempPath);
				//hack so we can package this for palaso reporting
				errors += String.Format("{0}{0}{0}Contents:{0}{0}{1}", Environment.NewLine,
					RobustFile.ReadAllText(badFilePath));
				var ex = new XmlSyntaxException(errors);

				// ENHANCE: If it's going to kill the process right afterward, seems like we could call the FatalMessage version instead...
				ErrorReport.NotifyUserOfProblem(ex,
					"Before saving, Bloom did an integrity check of your book, and found something wrong. This doesn't mean your work is lost, but it does mean that there is a bug in the system or templates somewhere, and the developers need to find and fix the problem (and your book).  Please report the problem to us.  Bloom has saved the bad version of this book as " +
					badFilePath +
					".  Bloom will now exit, and your book will probably not have this recent damage.  If you are willing, please try to do the same steps again, so that you can report exactly how to make it happen.");

				Process.GetCurrentProcess().Kill();
			}
			else
			{
				Logger.WriteMinorEvent("ReplaceFileWithUserInteractionIfNeeded({0},{1})", tempPath, PathToExistingHtml);
				if (!String.IsNullOrEmpty(tempPath))
					FileUtils.ReplaceFileWithUserInteractionIfNeeded(tempPath, PathToExistingHtml, GetBackupFilePath());
			}
		}

		/// <summary>
		/// A highly optimized Save for use when the only thing that needs to be written is the content
		/// of the one page the user has been editing. This is quite a bit of complexity to add for
		/// that case, but it's a common and important case: nearly all edits just affect a single page.
		/// And currently Bloom Saves even when just switching pages without changing anything.
		/// On a long book (e.g., BL-7253) using this makes page switching two seconds faster,
		/// as well as preventing heap fragmentation that eventually leads to running out of memory.
		/// </summary>
		public void SaveForPageChanged(string pageId, XmlElement modifiedPage)
		{
			// We've seen pages get emptied out, and we don't know why. This is a safety check.
			// See BL-13078, BL-13120, BL-13123, and BL-13143 for examples.
			if (CheckForEmptyMarginBoxOnPage(modifiedPage))
			{
				// This has been logged and reported to the user. We don't want to save the empty page.
				return;
			}

			// Convert the one page to HTML
			string pageHtml = XmlHtmlConverter.ConvertElementToHtml5(modifiedPage);

			// Read the old file and copy it to the new one, except for replacing the one page.
			string tempPath = GetNameForATempFileInStorageFolder();
			RetryUtility.Retry(() => {
				using (var reader = new StreamReader(RobustIO.GetFileStream(PathToExistingHtml, FileMode.Open), Encoding.UTF8))
				{
					using (var writer = new StreamWriter(RobustIO.GetFileStream(tempPath, FileMode.Create), Encoding.UTF8))
					{
						ReplacePage(pageId, reader, writer, pageHtml);
					}
				}
			});
			ValidateSave(tempPath);
			BookInfo.Save();
		}

		private static string GetBloomFormatVersionToWrite(string existingVersion)
		{
			if (!float.TryParse(existingVersion, NumberStyles.Float | NumberStyles.AllowThousands, CultureInfo.InvariantCulture, out var existingVersionFloat))
				return kBloomFormatVersionToWrite;
			if (existingVersionFloat > float.Parse(kBloomFormatVersionToWrite, CultureInfo.InvariantCulture))
				return existingVersion;
			return kBloomFormatVersionToWrite;
		}

		// The states for the ReplacePage state machine.
		enum SearchState
		{
			LookForOpenDiv, // First part of finding the page to replace is to find "<div"
			LookForId, // Once we found an open div, we look for an ID attribute with the right value
			LookForNextPageDiv, // Then looking for the next page...first its "<div"
			LookForNextPageClass, // Then for its class attribute
			LookForBloomPageClass, // and within that for "bloom-page"
			CopyingTailEnd // and once we replaced the page and found the next one we just copy the rest
		}


		// This method implements a state machine (using the SearchState states above) which reads a bloom HTML
		// file from reader and writes it to writer, replacing the page with the specified ID with the content of
		// pageHtml.
		// It implements some pretty complex RegEx-like logic to do this. There may be a simpler way, but note that
		// the goal is to avoid pulling the whole file into memory like XmlHtmlConverter does.
		// It assumes the file is written the way Bloom writes it. For example, it does not attempt to handle
		// attributes delimited with single quotes, attributes without spaces between them, attributes with white space
		// between name and quotes. It uses a naive strategy to identify pages, looking for a div whose class contains
		// bloom-page, with no attempt to NOT match longer class names like hidden-bloom-page. (VERY many other places
		// in our code, for better or worse, assume that a page can be identified by contains(@class,'bloom-page'),
		// and the code simplification from assuming it here is considerable.)
		internal static void ReplacePage(string pageId, StreamReader reader, StreamWriter writer, string pageHtml)
		{
			// the main state our state machine is in. Initially, we're looking for the page to replace.
			var state = SearchState.LookForOpenDiv;

			// In most of the main states, we have a nested state machine which is looking for a certain string
			// (and possibly a terminator). The string we want to match is in matchNext, and matchIndex indicates
			// which character in the string we need to match currently.
			string matchNext = "<div";
			int matchIndex = 0;
			// In several states, we need to save up input text which we may or may not output, depending on
			// whether we complete the match we are attempting.
			var pending = new StringBuilder();
			// These variables efficiently keep track of the last 100 characters read
			// to support copying whatever follows the last page if that's the one we replaced.
			// 100 characters is probably excessive; typically all that is after the last
			// page in a bloom file is </body></html> (possibly with some white space).
			// However, it's not much more expensive to have a 100 character buffer, and
			// it might be helpful one day to be able to handle a trailing <script> tag or
			// something similar.
			const int bufLen = 100;
			var buffer = new char[bufLen];
			int bufIndex = 0;
			var bufWrapped = false; // did we fill the buffer and wrap? Will nearly always end up true except in unit tests.

			while (!reader.EndOfStream)
			{
				var input = Convert.ToChar(reader.Read());
				buffer[bufIndex++] = input;
				if (bufIndex >= bufLen)
				{
					bufIndex = 0;
					bufWrapped = true;
				}

				var c = Char.ToLowerInvariant(input);

				// Note that after this switch, we copy the input character to the output.
				// That is therefore the result of any branch that ends with 'break'.
				// Other branches typically append input to 'pending' (for possible output later, depending
				// on whether match succeeds) and use 'continue'.
				switch (state)
				{
					case SearchState.LookForOpenDiv:
						if (c == matchNext[matchIndex])
						{
							pending.Append(input);
							matchIndex++;
							if (matchIndex >= matchNext.Length)
							{
								// found an opening div. Now we need the ID attribute to match,
								// for it to be the page we want.
								matchNext = " id=\"" + pageId + "\"";
								matchIndex = 0;
								state = SearchState.LookForId;
							}
							continue;
						}
						// current attempt to match <div has failed;
						// output any incomplete match and start over.
						writer.Write(pending);
						pending.Clear();
						matchIndex = 0;
						break;
					case SearchState.LookForId:
						pending.Append(input);
						if (c == matchNext[matchIndex])
						{
							matchIndex++;
							if (matchIndex >= matchNext.Length)
							{
								// We found the page to replace. We do NOT output pending,
								// because that's part of the page we're replacing. Instead,
								// output the replacement page, and then start looking for the
								// start of the next page.
								writer.Write(pageHtml);
								matchNext = "<div";
								matchIndex = 0;
								state = SearchState.LookForNextPageDiv;
							}
							continue;
						}

						if (c == '>')
						{
							// Got to the end of the <div tag without finding the ID.
							// back to looking for an opening <div
							// first, write out the saved content of the div tag.
							state = SearchState.LookForOpenDiv;
							writer.Write(pending);
							pending.Clear();
							matchNext = "<div";
							matchIndex = 0;
							continue; // the final > was already added to pending and then output
						}
						// otherwise, we're still in the div header, looking for ID, continuing to
						// accumulate pending stuff we will output if we don't match,
						// but have to start over looking for the id.
						matchIndex = 0;
						continue;
					case SearchState.LookForNextPageDiv:
						// Looking for "<div" as the first part of finding a following bloom-page.
						if (c == matchNext[matchIndex])
						{
							pending.Append(input);
							matchIndex++;
							if (matchIndex >= matchNext.Length)
							{
								// Found the <div, now we have to look for the start of the class attribute.
								state = SearchState.LookForNextPageClass;
								matchNext = " class=\"";
								matchIndex = 0;
							}
							continue;
						}
						// Back to skipping, looking for start of next bloom-page
						matchIndex = 0;
						// do NOT output it, it turned out to be part of the page we're replacing,
						// not part of the following one we need to keep.
						pending.Clear();
						continue;
					case SearchState.LookForNextPageClass:
						// Looking for / class="/ (before closing >) as second step in finding following bloom-page
						pending.Append(input);
						if (c == matchNext[matchIndex])
						{
							matchIndex++;
							if (matchIndex >= matchNext.Length)
							{
								// Found start of class attr, but to be the next page it must contain 'bloom-page'
								state = SearchState.LookForBloomPageClass;
								matchNext = "bloom-page";
								matchIndex = 0;
							}
							continue;
						}
						if (c == '>')
						{
							// div has no class, go back to start of looking for following page
							state = SearchState.LookForNextPageDiv;
							pending.Clear(); // don't output, part of replaced page
							matchNext = "<div";
							matchIndex = 0;
							continue;
						}
						// start again looking for class within <div tag
						matchIndex = 0;
						continue;
					case SearchState.LookForBloomPageClass:
						// we're inside the class attribute of a div, looking for "bloom-page"
						// (before the following quote).
						pending.Append(input);
						if (c == matchNext[matchIndex])
						{
							matchIndex++;
							if (matchIndex >= matchNext.Length)
							{
								// Yes! we've found the next page.
								// All the stuff we accumulated since the <div is part of the next page
								// and needs to be output.
								// And from here on we can just copy the rest of the file.
								writer.Write(pending);
								state = SearchState.CopyingTailEnd;
							}
							continue;
						}
						if (c == '"')
						{
							// end of class attr, didn't find 'bloom-page', back to looking for <div
							state = SearchState.LookForNextPageDiv;
							pending.Clear(); // don't output, part of replaced page
							matchNext = "<div";
							matchIndex = 0;
							continue;
						}
						// start again looking for bloom-page in class attr
						matchIndex = 0;
						continue;
					case SearchState.CopyingTailEnd:
						// Once we reach this state, just copy everything else.
						break;
				}
				// default behavior if we're not in the middle of a match (or we are just copying tail end)
				// copies input to output.
				writer.Write(input);
			}

			if (state != SearchState.CopyingTailEnd && state != SearchState.LookForOpenDiv)
			{
				// We found the page to replace, but never found a following page div.
				// Presumably, then, we replaced the last page.
				// Look back a short distance and copy over anything after the last closing div
				// (typically </body></html>)
				// (There are pathological cases where we might be in some other state, but not with
				// valid files. Even LookForOpenDiv implies that the page we wanted to replace was
				// missing.)
				Debug.Assert(state == SearchState.LookForNextPageDiv, "Something went wrong in the Save Page process");
				var bufString = new string(buffer);
				var tailOfFile = bufString.Substring(0, bufIndex);
				if (bufWrapped)
					tailOfFile = bufString.Substring(bufIndex, bufLen - bufIndex) + tailOfFile;
				int lastDiv = tailOfFile.LastIndexOf("</div>", StringComparison.InvariantCulture);
				writer.Write(tailOfFile.Substring(lastDiv + "</div>".Length));
			}
		}

		// It would be nice if this could simply extend VersionRequirement, but structs don't have
		// inheritance, and I'm not sure why it was made a struct: it may make some difference
		// to how it is serialized to JSON. And I don't want to risk that because the JSON has
		// to be read by older versions of Bloom.
		class Feature
		{
			public string BloomDesktopMinVersion { get; set; }
			public string BloomReaderMinVersion { get; set; }
			public string FeatureId { get; set; }
			public string FeaturePhrase { get; set; }

			public string XPath { get; set; }
		}

		/// <summary>
		/// Xpath for things generated by comical.js. We have renamed the tool Overlay Tool, but at this point
		/// I'm not renaming Features and the comical package itself.
		/// </summary>
		public static string ComicalXpath =
			"//*[@class='comical-generated']";

		static Feature[] _features =
		{
			new Feature() {FeatureId = "wholeTextBoxAudio",
				FeaturePhrase = "Whole Text Box Audio",
				BloomDesktopMinVersion = "4.4",
				BloomReaderMinVersion = "1.0",
				XPath = "//*[@data-audiorecordingmode='TextBox']"
			},
			new Feature() {FeatureId = "wholeTextBoxAudioInXmatter",
				// technically could be in back matter, but typically back matter has no recordable text,
				// and xmatter seems too technical a term for end users to see.
				FeaturePhrase = "Whole Text Box Audio in Front/Back Matter",
				BloomDesktopMinVersion = "4.7",
				BloomReaderMinVersion = "1.0",
				XPath = "//div[@data-xmatter-page]//*[@data-audiorecordingmode='TextBox']"
			},
			new Feature() {FeatureId = "comical-1",
				FeaturePhrase = "Support for Comics",
				BloomDesktopMinVersion = "4.7",
				BloomReaderMinVersion = "1.0",
				// We've updated Bloom to only store SVGs in the file if they are non-transparent. So now a
				// Bloom book is considered 'comical' for Publishing, etc. if it has a comical-generated SVG.
				XPath = ComicalXpath
			},
			new Feature() {FeatureId = "comical-2",
				FeaturePhrase = "Support for Comic Captions with Straight Line Tails",
				BloomDesktopMinVersion = "5.0",
				BloomReaderMinVersion = "1.0",
				// Bloom now allows comical Captions to have straight line tails, but if we open such a book
				// in an older version of Bloom which nevertheless has comical, it will give it a normal bubble tail.
				// This xpath finds a bubble with a "caption" style and a non-empty tail spec.
				XPath = "//div[contains(@class,'bloom-textOverPicture') and contains(@data-bubble, '`caption`') and contains(@data-bubble, '`tails`:[{`')]"
			},
			new Feature() {FeatureId = "hiddenAudioSplitMarkers",
				FeaturePhrase = "Hide audio split markers (|) outside the talking book tool",
				BloomDesktopMinVersion = "5.5",
				BloomReaderMinVersion = "1.0",
				XPath = "//span[contains(@class,'bloom-audio-split-marker')]"
			}
		};

		// We should keep somewhat aware of how long this takes to run.
		// It's part of every page save, even the 'current page only' ones.
		// Currently (Dec 2019, with two features), it's usually too fast to measure (reported as 0ms) in a 20-page book,
		// but around 50ms in a 200-page one (the picture dictionary from BL-7253).
		// That's on a fast machine, where a full save of the picture dictionary takes
		// about 2.5s, and a page-only save about half a second, so it's running 10% of
		// our page-change time.
		// An easy optimization would be to calculate this string on the current page DOM
		// when we start and stop editing it. Both should take less than a millisecond.
		// If it doesn't change, I _think_ it's safe to conclude that edits to this page
		// would not affect the result for the whole book. However, calculating for the whole
		// book and comparing with what's currently stored is simpler and safer if we
		// can live with a modest performance cost for very large books.
		public static string GetRequiredVersionsString(HtmlDom dom)
		{
			var watch = new Stopwatch();
			watch.Start();
			var result = "";
			var requiredVersions = GetRequiredVersions(dom).ToArray();
			if (requiredVersions != null && requiredVersions.Length >= 1)
			{
				result = JsonConvert.SerializeObject(requiredVersions);
			}
			watch.Stop();
			Debug.WriteLine("GetRequiredVersionsString took " + watch.ElapsedMilliseconds + "ms");
			return result;
		}

		/// <summary>
		/// Determines which features will have serious breaking effects if not opened in the proper version of any
		/// relevant Bloom products.
		/// </summary>
		/// <remarks>
		/// This should include not only BloomDesktop considerations, but needs to insert enough information
		/// for things like BloomReader to be able to figure it out too.
		/// </remarks>
		public static IOrderedEnumerable<VersionRequirement> GetRequiredVersions(HtmlDom dom)
		{
			var reqList = new List<VersionRequirement>();

			foreach (var feature in _features)
			{
				if (dom.SelectSingleNode(feature.XPath) != null)
				{
					reqList.Add(new VersionRequirement()
					{
						FeatureId = feature.FeatureId,
						FeaturePhrase = feature.FeaturePhrase,
						BloomDesktopMinVersion = feature.BloomDesktopMinVersion,
						BloomReaderMinVersion = feature.BloomReaderMinVersion
					});
				}
			}

			return reqList.OrderByDescending(x => x.BloomDesktopMinVersion);
		}

		public const string BackupFilename = "bookhtml.bak"; // need to know this in BookCollection too.
		// We try to keep all filenames in the book folder less than this.
		// The basic idea is to avoid running into the 260 character max path length.
		// We don't know exactly what directory we might want to unzip a book into
		// (and even if this computer has been configured to allow longer paths, some other
		// computer using the book might not be) so it makes sense to keep them fairly short.
		public const int kMaxFilenameLength = 50;

		private string GetBackupFilePath()
		{
			try
			{
				return Path.Combine(FolderPath, BackupFilename);
			}
			catch (Exception ex)
			{
				// Following up BL-5636, which involves a "Path is not of a legal form" here, we'd like to see
				// the exact path that has the problem.
				throw new ArgumentException("Failed to get backup file path for " + FolderPath, ex);
			}
		}

		/// <summary>
		/// Determine whether the folder contains static content that might be read-only.
		/// For example, template books are read-only on Linux and Windows --allUsers.
		/// </summary>
		/// <remarks>
		/// See https://issues.bloomlibrary.org/youtrack/issue/BL-5061.
		/// </remarks>
		public static bool IsStaticContent(string folderPath)
		{
			// Checking just /browser/ or just /templates/ might accidently trigger on
			// a book named "browser" or "templates".
			// Convert \ to / for Window's sake.  It shouldn't exist in a Linux folder path.
			return folderPath.Replace('\\','/').Contains("/browser/templates/");
		}

		#region Image Files

		private readonly List<string> _brandingImageNames = new List<string>();

		/// <summary>
		/// Compare the images we find in the top level of the book folder to those referenced
		/// in the dom, and remove any unreferenced ones.
		/// </summary>
		public void CleanupUnusedImageFiles(bool keepFilesForEditing = true)
		{
			if (IsStaticContent(FolderPath))
				return;
			//Collect up all the image files in our book's directory
			var imageFiles = new List<string>();
			var imageExtentions = new HashSet<string>(new []{ ".jpg", ".png", ".svg" });
			var ignoredFilenameStarts = new HashSet<string>(new [] { "thumbnail", "license", "video-placeholder", "coverImage200", "widget-placeholder" });
			foreach (var path in RobustIO.EnumerateFilesInDirectory(FolderPath).Where(
				s => imageExtentions.Contains(Path.GetExtension(s).ToLowerInvariant())))
			{
				var filename = Path.GetFileName(path);
				if (ignoredFilenameStarts.Any(s=>filename.StartsWith(s, StringComparison.InvariantCultureIgnoreCase)))
					continue;
				if (filename.ToLowerInvariant() == "placeholder.png")
					continue;	// delete unused copies, but keep base placeholder image file even if unused at the moment
				imageFiles.Add(Path.GetFileName(GetNormalizedPathForOS(path)));
			}
			//Remove from that list each image actually in use
			var element = Dom.RawDom.DocumentElement;
			var pathsToNotDelete = GetImagePathsRelativeToBook(element);
			pathsToNotDelete.Add("epub-thumbnail.png");	// this may have been carefully crafted...
			pathsToNotDelete.Add("custom-thumbnail-256.png");	// this may have been carefully crafted as well...

			if (keepFilesForEditing)
			{
				//also, remove from the doomed list anything referenced in the datadiv that looks like an image
				//This saves us from deleting, for example, cover page images if this is called before the front-matter
				//has been applied to the document.
				pathsToNotDelete.AddRange (from XmlElement dataDivImage
											in Dom.RawDom.SelectNodes ("//div[@id='bloomDataDiv']//div[contains(text(),'.png') or contains(text(),'.jpg') or contains(text(),'.svg')]")
											select UrlPathString.CreateFromUrlEncodedString (dataDivImage.InnerText.Trim ()).PathOnly.NotEncoded);
				pathsToNotDelete.AddRange (_brandingImageNames);
			}

			foreach (var path in pathsToNotDelete)
			{
				imageFiles.Remove(GetNormalizedPathForOS(path));   //Remove just returns false if it's not in there, which is fine
			}

			//Delete any files still in the list
			foreach (var fileName in imageFiles)
			{
				var path = Path.Combine(FolderPath, fileName);
				try
				{
					Debug.WriteLine("Removed unused image: "+path);
					Logger.WriteEvent("Removed unused image: " + path);
					RobustFile.Delete(path);
				}
				catch (Exception)
				{
					Debug.WriteLine("Could not remove unused image: " + path);
					Logger.WriteEvent("Could not remove unused image: " + path);
					//It's not worth bothering the user about, we'll get it someday.
					//We're not even doing a Debug.Fail because that makes it harder to unit test this condition.
				}
			}
		}

		/// <summary>
		/// Return the paths, relative to the book folder, of all the images referred to in the element.
		/// </summary>
		/// <param name="element"></param>
		/// <returns></returns>
		internal static List<string> GetImagePathsRelativeToBook(XmlElement element)
		{
			return (from XmlElement img in HtmlDom.SelectChildImgAndBackgroundImageElements(element)
				select HtmlDom.GetImageElementUrl(img).PathOnly.NotEncoded).Distinct().ToList();
		}

		#endregion Image Files

		#region Audio Files
		/// <summary>
		/// Compare the audio we find in the audio folder in the book folder to those referenced
		/// in the dom, and remove any unreferenced ones.
		/// </summary>
		/// <param name="langsToExcludeAudioFor">If non-null and isForPublish=true, specifies the languages for which narration audio will not be included.</param>
		public void CleanupUnusedAudioFiles(bool isForPublish, HashSet<string> langsToExcludeAudioFor = null)
		{
			if (IsStaticContent(FolderPath))
				return;

			//Collect up all the audio files in our book's audio directory
			var audioFolderPath = AudioProcessor.GetAudioFolderPath(FolderPath);
			HashSet<string> audioFilesToDeleteIfNotUsed;    // Should be a HashSet or something we can delete a specific item from repeatedly

			if (Directory.Exists(audioFolderPath))
			{
				if (isForPublish)
				{
					// Find files that end with _timings.tsv and delete them from the publish folder (which is supposed to be different than the source folder)
					var timingFilePaths = Directory.EnumerateFiles(audioFolderPath, "*_timings.tsv");
					foreach (var timingFilePath in timingFilePaths)
					{
						RobustFile.Delete(timingFilePath);
					}
				}

				// Review: do we only want to delete files in this directory if they have certain file extensions?
				audioFilesToDeleteIfNotUsed = new HashSet<string>(Directory.EnumerateFiles(audioFolderPath).Where(AudioProcessor.HasAudioFileExtension)
					.Select(path => Path.GetFileName(GetNormalizedPathForOS(path))));
			}
			else
			{
				audioFilesToDeleteIfNotUsed = new HashSet<string>();
			}

			//Look up which files could actually be used by the book
			var usedAudioFileNames = new HashSet<string>();

			var backgroundMusicFileNames = GetBackgroundMusicFileNamesReferencedInBook();
			usedAudioFileNames.AddRange(backgroundMusicFileNames);

			// Don't get too trigger-happy with the delete button if you're not in publish mode
			if (!isForPublish)
			{
				langsToExcludeAudioFor = null;
			}
			// re BL-7617: If we decide we want to clean up .wav files from earlier versions of Bloom, we just need to flip
			// the first boolean parameter here and fix up one test in BookStorageTests.cs:
			//   CleanupUnusedAudioFiles_BookHadUnusedAudio_AudiosRemoved()
			// var narrationAudioFileNames = GetNarrationAudioFileNamesReferencedInBook(false, includeSplitTextBoxAudio: !isForPublish, langsToExclude: langsToExcludeAudioFor);
			var narrationAudioFileNames = GetNarrationAudioFileNamesReferencedInBook(true, includeSplitTextBoxAudio: !isForPublish, langsToExclude: langsToExcludeAudioFor);
			usedAudioFileNames.AddRange(narrationAudioFileNames);

			audioFilesToDeleteIfNotUsed.ExceptWith(usedAudioFileNames);

			//Delete any files still in the list
			foreach (var fileName in audioFilesToDeleteIfNotUsed)
			{
				var path = Path.Combine(audioFolderPath, fileName);
				try
				{
					Debug.WriteLine("Removed unused audio file: " + path);
					Logger.WriteEvent("Removed unused audio file: " + path);
					RobustFile.Delete(path);
				}
				catch (Exception ex) when (ex is IOException || ex is SecurityException)
				{
					// It's not worth bothering the user about, we'll get it someday.
					// We're not even doing a Debug.Fail because that makes it harder to unit test this condition.
					Debug.WriteLine("Could not remove unused audio file: " + path);
					Logger.WriteEvent("Could not remove unused audio file: " + path);
				}
			}
		}

		public void CleanupUnusedActivities()
		{
			var activityFolderPath = GetActivityFolderPath(FolderPath);
			if (!Directory.Exists(activityFolderPath))
				return;
			var activityFolders = Directory.GetDirectories(activityFolderPath);
			var wantedFolders = new HashSet<string>(GetActivityFolderNamesReferencedInBook());

			foreach (var folder in activityFolders)
			{
				if (wantedFolders.Contains(Path.GetFileName(folder)))
					continue;
				SIL.IO.RobustIO.DeleteDirectoryAndContents(folder);
			}
		}

		/// <summary>
		/// Returns all possible file names for audio narration which are referenced in the DOM.
		/// This should include items from the data div.
		/// </summary>
		/// <param name="includeWav">Optionally include/exclude .wav files</param>
		public IEnumerable<string> GetNarrationAudioFileNamesReferencedInBook(bool includeWav)
		{
			return GetNarrationAudioFileNamesReferencedInBook(includeWav, includeSplitTextBoxAudio: false, langsToExclude: null);
		}

		/// <summary>
		/// Returns all possible file names for audio narration which are referenced in the DOM.
		/// This should include items from the data div.
		/// </summary>
		/// <param name="includeWav">Optionally include/exclude .wav files</param>
		/// <param name="includeSplitTextBoxAudio">True if the function should also return the filenames for text boxes which are not audio sentences but contain sub-elements which are (e.g. after a hard split of whole-text-box audio)</param>
		/// <param name="langsToExclude">If non-null, specifies the languages for which narration audio will not be included.</param>
		public IEnumerable<string> GetNarrationAudioFileNamesReferencedInBook(bool includeWav, bool includeSplitTextBoxAudio, HashSet<string> langsToExclude)
		{
			var narrationElements = HtmlDom.SelectChildNarrationAudioElements(Dom.RawDom.DocumentElement, includeSplitTextBoxAudio, langsToExclude).Cast<XmlNode>();
			var narrationIds = narrationElements.Select(node => node.GetOptionalStringAttribute("id", null)).Where(id => id != null);

			// The dom only includes the ID, so we return all possible file names
			foreach (var narrationId in narrationIds)
				foreach (var filename in GetNarrationAudioFileNames(narrationId, includeWav))
					yield return filename;
		}

		/// <summary>
		/// Given a narration ID, yields the associated audio filenames (just the filename, not the full path) for that narration ID
		/// </summary>
		internal static IEnumerable<string> GetNarrationAudioFileNames(string narrationId, bool includeWav)
		{
			var extensionsToInclude = AudioProcessor.NarrationAudioExtensions.ToList();
			if (!includeWav)
				extensionsToInclude.Remove(".wav");

			foreach (var extension in extensionsToInclude)
				// Should be a simple append, but previous code had ChangeExtension, so being defensive
				yield return GetNormalizedPathForOS(Path.ChangeExtension(narrationId, extension));
		}

		public IEnumerable<string> GetActivityFolderNamesReferencedInBook()
		{
			var widgetElements = Dom.SafeSelectNodes("//*[contains(@class, 'bloom-widgetContainer')]/iframe");
			foreach (XmlElement elt in widgetElements)
			{
				// Saved as a relative URL, which means it's supposed to be encoded.
				var encodedSrc = elt.GetAttribute("src");

				// Decode the percent-encodings.
				var src = UrlPathString.CreateFromUrlEncodedString(encodedSrc).NotEncoded;
				
				yield return Path.GetFileName(Path.GetDirectoryName(src));
			}
		}

		/// <summary>
		/// Returns all file names for background music which are referenced in the DOM.
		/// This should include items from the data div.
		/// </summary>
		public IEnumerable<string> GetBackgroundMusicFileNamesReferencedInBook()
		{
			return Dom.GetBackgroundMusicFileNamesReferencedInBook();
		}

		#endregion Audio Files

		#region Video Files

		/// <summary>
		/// Compare the video we find in the video folder in the book folder to those referenced
		/// in the dom, and remove any unreferenced ones.
		/// </summary>
		public void CleanupUnusedVideoFiles()
		{
			if (IsStaticContent(FolderPath))
				return;

			//Collect up all the video files in our book's video directory
			var videoFolderPath = GetVideoFolderPath(FolderPath);
			var videoFilesToDeleteIfNotUsed = new List<string>();
			const string videoExtension = ".mp4";  // .mov, .avi...?

			if (Directory.Exists(videoFolderPath))
			{
				foreach (var path in Directory.EnumerateFiles(videoFolderPath, "*" + videoExtension))
				{
					videoFilesToDeleteIfNotUsed.Add(Path.GetFileName(GetNormalizedPathForOS(path)));
				}
			}

			//Remove from that list each video file actually in use
			var element = Dom.RawDom.DocumentElement;
			var usedVideoPaths = GetVideoPathsRelativeToBook(element);

			foreach (var relativeFilePath in usedVideoPaths) // relativeFilePath includes "video/"
			{
				if (Path.GetExtension(relativeFilePath).Length > 0)
				{
					if (Path.GetExtension(relativeFilePath).ToLowerInvariant() == videoExtension)
					{
						videoFilesToDeleteIfNotUsed.Remove(Path.GetFileName(GetNormalizedPathForOS(relativeFilePath)));  //This call just returns false if not found, which is fine.
					}
				}

				// if there is a .orig version of the used file, keep it too (by removing it from this list).
				const string origExt = ".orig";
				var tempfileName = Path.ChangeExtension(relativeFilePath, origExt);
				videoFilesToDeleteIfNotUsed.Remove(Path.GetFileName(GetNormalizedPathForOS(tempfileName)));
			}
			//Delete any files still in the list
			foreach (var fileName in videoFilesToDeleteIfNotUsed)
			{
				var path = Path.Combine(videoFolderPath, fileName);
				try
				{
					Debug.WriteLine("Removed unused video file: " + path);
					Logger.WriteEvent("Removed unused video file: " + path);
					RobustFile.Delete(path);
				}
				catch (Exception ex) when (ex is IOException || ex is SecurityException)
				{
					// It's not worth bothering the user about, we'll get it someday.
					// We're not even doing a Debug.Fail because that makes it harder to unit test this condition.
					Debug.WriteLine("Could not remove unused video file: " + path);
					Logger.WriteEvent("Could not remove unused video file: " + path);
				}
			}
		}

		internal static string GetVideoFolderName => "video/";

		internal static string GetVideoFolderPath(string bookFolderPath)
		{
			return Path.Combine(bookFolderPath, GetVideoFolderName);
		}

		internal static string GetVideoDirectoryAndEnsureExistence(string bookFolder)
		{
			var videoFolder = GetVideoFolderPath(bookFolder);
			if (!Directory.Exists(videoFolder))
			{
				try
				{
					Directory.CreateDirectory(videoFolder);
				}
				catch (IOException error)
				{
					ErrorReport.NotifyUserOfProblem(error, error.Message);
				}
			}

			return videoFolder;
		}

		internal static List<string> GetVideoPathsRelativeToBook(XmlElement element)
		{
			return (from XmlElement videoContainerElements in HtmlDom.SelectChildVideoElements(element)
				select HtmlDom.GetVideoElementUrl(videoContainerElements).PathOnly.NotEncoded)
				.Where(path => !String.IsNullOrEmpty(path)).Distinct().ToList();
		}

		#endregion Video Files

		public static string GetNormalizedPathForOS(string path)
		{
			return Environment.OSVersion.Platform == PlatformID.Win32NT
						? path.ToLowerInvariant()
						: path;
		}

		private void AssertIsAlreadyInitialized()
		{
			if (Dom == null)
				throw new ApplicationException("BookStorage was at a place that should have been initialized earlier, but wasn't.");
		}

		public string SaveHtml(HtmlDom dom)
		{
			AssertIsAlreadyInitialized();
			string tempPath = GetNameForATempFileInStorageFolder();
			MakeCssLinksAppropriateForStoredFile(dom);
			SetBaseForRelativePaths(dom, String.Empty);// remove any dependency on this computer, and where files are on it.
			//CopyXMatterStylesheetsIntoFolder
			return XmlHtmlConverter.SaveDOMAsHtml5(dom.RawDom, tempPath);
		}

		/// <summary>
		/// Get a temporary file pathname in the current book's folder.  This is needed to ensure proper permissions are granted
		/// to the resulting file later after FileUtils.ReplaceFileWithUserInteractionIfNeeded is called.  That method may call
		/// RobustFile.Replace which replaces both the file content and the file metadata (permissions).  The result of that if we use
		/// the user's temp directory is described in http://issues.bloomlibrary.org/youtrack/issue/BL-3954.
		/// </summary>
		private string GetNameForATempFileInStorageFolder()
		{
			using (var temp = TempFile.InFolderOf(PathToExistingHtml))
			{
				return temp.Path;
			}
		}

		/// <summary>
		/// creates a relocatable copy of our main HtmlDom
		/// </summary>
		/// <returns></returns>
		public HtmlDom GetRelocatableCopyOfDom()
		{

			HtmlDom relocatableDom = Dom.Clone();

			SetBaseForRelativePaths(relocatableDom, FolderPath);
			EnsureHasLinksToStylesheets(relocatableDom);

			return relocatableDom;
		}

		/// <summary>
		/// this one works on the dom passed to it
		/// </summary>
		/// <param name="dom"></param>
		/// <returns></returns>
		public HtmlDom MakeDomRelocatable(HtmlDom dom)
		{
			var relocatableDom = dom.Clone();

			SetBaseForRelativePaths(relocatableDom, FolderPath);
			EnsureHasLinksToStylesheets(relocatableDom);

			return relocatableDom;
		}

		private static bool ShouldWeChangeFolderName(string sanitizedFilename, string currentFolderName, string idealFolderName)
		{
			// As of 16 Dec 2019 we changed our definition of "sanitized" to include some more characters that can
			// cause problems in an HTML/XML-based app that passes information around in JSON and URLs.
			// We would like to make sure that if the further sanitization of the name changes what already exists,
			// we go ahead and do the rename.
			// The various cases of sanitized names and folders and existing book names (e.g. Foo1) are tricky
			// to tease apart. We can't just let it go, though, since the new higher level of sanitization is
			// necessary to keep bloom-player from throwing an error.

			// 1. If the current folder name needs sanitizing, we definitely can't use it; keep going.
			if (currentFolderName != SanitizeNameForFileSystem(currentFolderName))
				return true;
			// 2. If the name we are already using is the name we want, keep using it (don't change anything)
			if (currentFolderName == sanitizedFilename)
				return false;
			// 3. If our most prefered sanitized filename works (doesn't exist), go ahead and change to it; keep going.
			if (!Directory.Exists(idealFolderName))
				return true;
			// 4. If our current folder name is one of the possible work-arounds (because preferred name is in use),
			//    then return early and don't change. (We don't need to generate another alternative.)
			// 5. Otherwise change to some other (sanitized) name, ensuring availability.
			return !currentFolderName.StartsWith(sanitizedFilename);
		}

		public void SetBookName(string name)
		{
			if (!Directory.Exists(FolderPath)) //bl-290 (user had 4 month-old version, so the bug may well be long gone)
			{
				var msg = LocalizationManager.GetString("BookStorage.FolderMoved",
					"It appears that some part of the folder path to this book has been moved or renamed. As a result, Bloom cannot save your changes to this page, and will need to exit now. If you haven't been renaming or moving things, please report the problem to us.");
				ErrorReport.NotifyUserOfProblem(
					new ApplicationException(
						$"In SetBookName('{name}'), BookStorage thinks the existing folder is '{FolderPath}', but that does not exist. (ref bl-290)"),
					msg);
				// Application.Exit() is not drastic enough to terminate all the call paths here and all the code
				// that tries to make sure we save on exit. Get lots of flashing windows during shutdown.
				Environment.Exit(-1);
			}

			name = SanitizeNameForFileSystem(name);

			var currentFilePath = PathToExistingHtml;
			var currentFolderName = Path.GetFileNameWithoutExtension(currentFilePath);
			var idealFolderName = Path.Combine(Directory.GetParent(FolderPath).FullName, name);
			if (!ShouldWeChangeFolderName(name, currentFolderName, idealFolderName))
				return;

			// Figure out what name we're really going to use (might need to add a number suffix).
			idealFolderName = GetUniqueFolderPath(idealFolderName);

			// Next, rename the file
			Guard.Against(FolderPath.StartsWith(BloomFileLocator.FactoryTemplateBookDirectory, StringComparison.Ordinal),
				"Cannot rename template books!");
			Logger.WriteEvent("Renaming html from '{0}' to '{1}.htm'", currentFilePath, idealFolderName);
			var newFilePath = Path.Combine(FolderPath, Path.GetFileName(idealFolderName) + ".htm");
			if (RobustFile.Exists(newFilePath))
			{
				// The folder already contains two HTML files, one with the name we were going to change to.
				// Just get rid of it.
				// (This is a weird state of affairs that should never occur but did once (BL-10200).
				// Extra HTML files in the book folder are an anomaly. We could recycle it, report it,
				// etc...but this has only happened once. I don't think it's worth it. Just clean up
				// and so prevent a crash.)
				RobustFile.Delete(newFilePath);
			}

			RobustFile.Move(currentFilePath, newFilePath);

			var fromToPair = new KeyValuePair<string, string>(FolderPath, idealFolderName);
			try
			{
				Logger.WriteEvent("Renaming folder from '{0}' to '{1}'", FolderPath, idealFolderName);

				//This one can't handle network paths and isn't necessary, since we know these are on the same volume:
				//SIL.IO.DirectoryUtilities.MoveDirectorySafely(FolderPath, newFolderPath);
				SIL.IO.RobustIO.MoveDirectory(FolderPath, idealFolderName);

				_fileLocator.RemovePath(FolderPath);
				_fileLocator.AddPath(idealFolderName);

				FolderPath = idealFolderName;
			}
			catch (Exception e)
			{
				Logger.WriteEvent("Failed folder rename: " + e.Message);
				Debug.Fail("(debug mode only): could not rename the folder");
			}

			RaiseBookRenamedEvent(fromToPair);

			OnFolderPathChanged();
		}

		/// <summary>
		/// This does the minimum notifications when a book's name is being restored to an earlier one.
		/// The caller is responsible to ensure that the name is Sanitized and the folder and HTML file
		/// are restored; this just updates the BookStorage's notion of where it is, and sends the
		/// notifications for which bookstorage is responsible about the change.
		/// </summary>
		/// <param name="restoredName"></param>
		public void RestoreBookName(string restoredName)
		{
			string restoredPath = Path.Combine(Path.GetDirectoryName(FolderPath), restoredName);
			var fromToPair = new KeyValuePair<string, string>(FolderPath, restoredPath);
			FolderPath = restoredPath;
			RaiseBookRenamedEvent(fromToPair);

			OnFolderPathChanged();
		}

		private void RaiseBookRenamedEvent(KeyValuePair<string, string> fromToPair)
		{
			// It's possible for books to get renamed in temp folders, for example,
			// a book which in the collection has a duplicate suffix in its folder path
			// may get that removed when a temp copy for publishing is brought up to date.
			// We only want to raise the event when a book actually in the collection
			// is updated. (In particular we don't want to rename the real book for
			// remote users of a TeamCollection when we were just renaming the copy
			// we were publishing.)
			if (FolderPath.StartsWith(_collectionSettings.FolderPath))
			{
				_bookRenamedEvent.Raise(fromToPair);
				BookTitleChanged?.Invoke(this, EventArgs.Empty);
			}
		}

		protected virtual void OnFolderPathChanged()
		{
			FolderPathChanged?.Invoke(this, EventArgs.Empty);
		}


		public string GetValidateErrors()
		{
			if (!String.IsNullOrEmpty(ErrorMessagesHtml))
				return "";
			if (!Directory.Exists(FolderPath))
			{
				return "The directory (" + FolderPath + ") could not be found.";
			}
			if (!RobustFile.Exists(PathToExistingHtml))
			{
				return "Could not find an html file to use.";
			}


			return ValidateBook(Dom, PathToExistingHtml);
		}

		/// <summary>
		///
		/// </summary>
		/// <remarks>The image-replacement feature is perhaps a one-off for a project where an advisor replaced the folders
		/// with a version that lacked most of the images (perhaps because dropbox copies small files first and didn't complete the sync)</remarks>
		/// <param name="progress"></param>
		/// <param name="pathToFolderOfReplacementImages">We'll find any matches in the entire folder, regardless of sub-folder name</param>
		public void CheckBook(IProgress progress, string pathToFolderOfReplacementImages = null)
		{
			var error = GetValidateErrors();
			if(!String.IsNullOrEmpty(error))
				progress.WriteError(error);

			//check for missing images

			foreach (XmlElement imgNode in HtmlDom.SelectChildImgAndBackgroundImageElements(Dom.Body))
			{
				var imageFileName = HtmlDom.GetImageElementUrl(imgNode).PathOnly.NotEncoded;
				if (String.IsNullOrEmpty(imageFileName))
				{
					var classNames=imgNode.GetAttribute("class");
					if (classNames == null || !classNames.Contains("licenseImage"))//bit of hack... it's ok for licenseImages to be blank
					{
						progress.WriteWarning("image src is missing");
						//review: this, we could fix with a new placeholder... maybe in the javascript edit stuff?
					}
					continue;
				}
				// Certain .svg files (cogGrey.svg, FontSizeLetter.svg) aren't really part of the book and are stored elsewhere.
				// Also, at present the user can't insert them into a book. Don't report them.
				// TODO: if we ever allow the user to add .svg files, we'll need to change this
				if (Path.HasExtension(imageFileName) && Path.GetExtension(imageFileName).ToLowerInvariant() == ".svg")
					continue;

				// Branding images are handled in a special way in BrandingApi.cs.
				// Without this, we get "Warning: Image /bloom/api/branding/image is missing from the folder xxx" (see BL-3975)
				if (imageFileName.EndsWith(BrandingSettings.kBrandingImageUrlPart))
					continue;

				//trim off the end of "license.png?123243"
				var startOfDontCacheHack = imageFileName.IndexOf('?');
				if (startOfDontCacheHack > -1)
					imageFileName = imageFileName.Substring(0, startOfDontCacheHack);

				while (Uri.UnescapeDataString(imageFileName) != imageFileName)
					imageFileName = Uri.UnescapeDataString(imageFileName);

				if (!RobustFile.Exists(Path.Combine(FolderPath, imageFileName)))
				{
					if (!String.IsNullOrEmpty(pathToFolderOfReplacementImages))
					{
						if (!AttemptToReplaceMissingImage(imageFileName, pathToFolderOfReplacementImages, progress))
						{
							progress.WriteWarning($"Could not find replacement for image {imageFileName} in {FolderPath}");
						}
					}
					else
					{
						progress.WriteWarning($"Image {imageFileName} is missing from the folder {FolderPath}");
					}
				}
			}
		}

		private bool AttemptToReplaceMissingImage(string missingFile, string pathToFolderOfReplacementImages, IProgress progress)
		{
			try
			{
				foreach (var imageFilePath in Directory.GetFiles(pathToFolderOfReplacementImages, missingFile))
				{
					RobustFile.Copy(imageFilePath, Path.Combine(FolderPath, missingFile));
					progress.WriteMessage($"Replaced image {missingFile} from a copy in {pathToFolderOfReplacementImages}");
					return true;
				}
				foreach (var dir in Directory.GetDirectories(pathToFolderOfReplacementImages))
				{
//				    doesn't really matter
//					if (dir == _folderPath)
//				    {
//						progress.WriteMessage("Skipping the directory of this book");
//				    }
					if (AttemptToReplaceMissingImage(missingFile, dir, progress))
						return true;
				}
				return false;
			}
			catch (Exception error)
			{
				progress.WriteException(error);
				return false;
			}
		}

		public void UpdateBookFileAndFolderName(CollectionSettings collectionSettings)
		{
			var title = Dom.Title;
			if (title != null)
			{
				SetBookName(title);
			}
		}

		#region Static Helper Methods

		public static string GetHtmCandidate(string folderPath)
		{
			return Path.Combine(folderPath, Path.GetFileName(folderPath) + ".htm");
		}

		public static string FindBookHtmlInFolder(string folderPath)
		{
			string p = GetHtmCandidate(folderPath);
			if (RobustFile.Exists(p))
				return p;
			p = Path.Combine(folderPath, Path.GetFileName(folderPath) + ".html");
			if (RobustFile.Exists(p))
				return p;

			if (!Directory.Exists(folderPath)) //bl-291 (user had 4 month-old version, so the bug may well be long gone)
			{
				//in version 1.012 I got this because I had tried to delete the folder on disk that had a book
				//open in Bloom.
				ErrorReport.NotifyUserOfProblem("There's a problem; Bloom can't save this book. Did you perhaps delete or rename the folder that this book is (was) in?");
				throw new ApplicationException($"In FindBookHtmlInFolder('{folderPath}'), the folder does not exist. (ref bl-291)");
			}

			//ok, so maybe they changed the name of the folder and not the htm. Can we find a *single* html doc?
			// BL-3572 when the only file in the directory is "Big Book.html", it matches both filters in Windows (tho' not in Linux?)
			// so Union works better here. (And we'll change the name of the book too.)
			// BL-8893 Sometimes users can get into a state where a template directory Bloom thinks it should
			// look in is closed to Bloom by system permissions. In that case, skip that directory.
			// This is the location that threw an exception in the case of the original user's problem.
			var candidates = GetAllHtmCandidates(folderPath).ToList();
			if (candidates.Count == 0)
				return string.Empty;

			// Remove HTML files that start with a period.  These can be created by MacOS for some users
			// (although Bloom doesn't run natively on MacOS).  See BL-11415.
			// Note that periods are stripped from the beginning and end of titles when creating file/folder
			// names in SanitizeNameForFileSystem()/RemoveDangerousCharacters().
			candidates.RemoveAll((path) => Path.GetFileName(path).StartsWith("."));
			if (candidates.Count == 0)
				return string.Empty;

			var decoyMarkers = new[] {"configuration",
				PrefixForCorruptHtmFiles, // Used to rename corrupt htm files before restoring backup
				"_conflict", // owncloud
				"[conflict]", // Google Drive
				"conflicted copy" // Dropbox
			};
			candidates.RemoveAll((name) => decoyMarkers.Any(d => name.ToLowerInvariant().Contains(d)));
			if (candidates.Count == 1)
				return candidates[0];

			//template
			p = Path.Combine(folderPath, "templatePages.htm");
			if (RobustFile.Exists(p))
				return p;
			p = Path.Combine(folderPath, "templatePages.html");
			if (RobustFile.Exists(p))
				return p;

			return String.Empty;
		}

		private static IEnumerable<string> GetAllHtmCandidates(string folderPath)
		{
			try
			{
				return Directory.GetFiles(folderPath)

						// Although GetFiles supports simple pattern matching, it doesn't support enforcing end-of-string matches...
					// So let's do the filtering this way instead, to make sure we don't get any extensions that start with "htm" but aren't exact matches.
					.Where(name => name.EndsWith(".htm") || name.EndsWith(".html"));
			}
			catch (UnauthorizedAccessException uaex)
			{
				Logger.WriteError("Bloom folder access problem: ", uaex);
				return new List<string>();
			}
		}

		/// <summary>
		/// This method finds any .htm or .html files in the book folder that should not be published.
		/// </summary>
		/// <param name="folderPath"></param>
		/// <remarks>Internal for testing.</remarks>
		internal static IEnumerable<string> FindDeletableHtmFiles(string folderPath)
		{
			var theRealOne = FindBookHtmlInFolder(folderPath);
			var okayFiles = new List<string> { theRealOne, Path.Combine(folderPath,"configuration.htm") };
			var allCandidates = GetAllHtmCandidates(folderPath).ToList();
			allCandidates.RemoveAll(f => okayFiles.Contains(f));
			return allCandidates.Where(f => !Path.GetFileName(f).ToLowerInvariant().StartsWith("readme-"));
		}

		/// <summary>
		/// PublishHelper (ePUB and BloomPUB) and BloomS3Client (Upload) call this after copying a book
		/// to a staging folder.
		/// </summary>
		internal static void EnsureSingleHtmFile(string folderPath)
		{
			var badHtmFilesToDelete = FindDeletableHtmFiles(
				folderPath);
			foreach (string badFilePath in badHtmFilesToDelete)
			{
				RobustFile.Delete(badFilePath);
			}
		}


		public static void SetBaseForRelativePaths(HtmlDom dom, string folderPath)
		{
			dom.BaseForRelativePaths = GetBaseForRelativePaths(folderPath);
		}

		/// <summary>
		/// Base for relative paths when editing the book (not generating PDF or anything special).
		/// </summary>
		public string NormalBaseForRelativepaths => GetBaseForRelativePaths(FolderPath);

		private static string GetBaseForRelativePaths(string folderPath)
		{
			string path = "";
			if (!String.IsNullOrEmpty(folderPath))
			{
				//this is only used by relative paths, and only img src's are left relative.
				//we are redirecting through our build-in httplistener in order to make white backgrounds transparent
				// and possibly shrink
				//big images before giving them to gecko which has trouble with really hi-res ones
				//Some clients don't want low-res images and can suppress this by setting HtmlDom.UseOriginalImages.
				var uri = folderPath + Path.DirectorySeparatorChar;
				path = uri.ToLocalhost();
			}
			return path;
		}


		public string ValidateBook(string path)
		{
			var dom = new HtmlDom(XmlHtmlConverter.GetXmlDomFromHtmlFile(path, false));//with throw if there are errors
			return ValidateBook(dom, path);
		}

		private string ValidateBook(HtmlDom dom, string path)
		{
			Debug.WriteLine($"ValidateBook({path})");
			var msg= GetHtmlMessageIfVersionIsIncompatibleWithThisBloom(dom,path);
			return !String.IsNullOrEmpty(msg) ? msg : dom.ValidateBook(path, !BookInfo.IsSuitableForMakingTemplates);
		}



		#endregion

		// ExpensiveInitialization is called repeatedly during idle time and thus can check the
		// same book for errors repeatedly.  This could result in dozens of open error message dialogs
		// at the same time reporting the same error.  So we keep track of what we've complained about
		// already to prevent this from happening.
		private static HashSet<string> _booksWithMultipleHtmlFiles = new HashSet<string>();

		/// <summary>
		/// Do whatever is needed to do more than just show a title and thumbnail
		/// </summary>
		private void ExpensiveInitialization()
		{
			Dom = new HtmlDom();
			//the fileLocator we get doesn't know anything about this particular book.
			_fileLocator.AddPath(FolderPath);
			RobustIO.RequireThatDirectoryExists(FolderPath);
			string pathToExistingHtml;
			try
			{
				pathToExistingHtml = PathToExistingHtml;
			}
			catch (UnauthorizedAccessException error)
			{
				ShowAccessDeniedErrorHtml(error);
				return;
			}
			catch (Exception ex)
			{
				Logger.WriteError("Exception finding HTML file in " + FolderPath , ex);
				// So far, this has proved rare enough that I don't think it's worth localizing.
				var message =
					EncodeAndJoinStringsForHtml(new[] {"Bloom had a problem finding the HTML file in " + FolderPath + ". You may need technical help in sorting this out.",
						ex.Message});

				ErrorMessagesHtml = message;
				_errorAlreadyContainsInstructions = true;
				ErrorAllowsReporting = true;
				return;
			}
			var backupPath = GetBackupFilePath();

			if (Utils.LongPathAware.GetExceedsMaxPath(pathToExistingHtml))
			{
				Utils.LongPathAware.ReportLongPath(pathToExistingHtml);
				return;
			}

			// If we have a single html file, or an html file whose name matches the folder, then we can proceed.
			// ALternatively, if we want to fully update the book and we have a backup file, then we'll use that to proceed.
			// If neither of these cases apply, then we'll need to complain to the user and hope that he or she can
			// figure out how to recover since it's beyond what a program can handle.  (probably multiple html files
			// that don't match the folder name and no backup file in the folder)
			if (!RobustFile.Exists(pathToExistingHtml) && !RobustFile.Exists(backupPath))
			{
				ErrorAllowsReporting = false;
				// Error out
				var files = new List<string>(Directory.GetFiles(FolderPath));
				var htmlCount = 0;
				foreach (var f in files)
				{
					var ext = Path.GetExtension(f).ToLowerInvariant();
					if (ext == ".htm" || ext == ".html")
						++htmlCount;
				}
				if (htmlCount > 1)
				{
					// Note: Corresponding error messages have not be localized, so this one isn't either.
					ErrorMessagesHtml = "More than one html file in the book's folder";
					if (_booksWithMultipleHtmlFiles.Contains(FolderPath))
						return;		// we already complained about this book.
					_booksWithMultipleHtmlFiles.Add(FolderPath);
					var b = new StringBuilder();
					var msg1 = LocalizationManager.GetString("Errors.MultipleHtmlFiles",
						"Bloom book folders must have only one file ending in .htm.  In the book \"{0}\", these are the files ending in .htm:",
						"{0} will get the name of the book");
					var msg2 = LocalizationManager.GetString("Errors.RemoveExcessHtml",
						"Please remove all but one of the files ending in .htm.  Bloom will now open this folder for you.",
						"This follows the Errors.MultipleHtmlFiles message and a list of HTML files.");
					b.AppendLineFormat(msg1, Path.GetFileName(FolderPath));
					foreach (var f in files)
					{
						var ext = Path.GetExtension(f).ToLowerInvariant();
						if (ext == ".htm" || ext == ".html")
							b.AppendLine("  * " + Path.GetFileName(f));
					}
					b.AppendLine(msg2);
					ErrorReport.NotifyUserOfProblem(b.ToString());
					// Open the file explorer on the book's folder to allow the user to delete (or move?) the unwanted file.
					// The new process should use the current culture, so we don't need to worry about that.
					// We don't wait for this to finish, so we don't use the CommandLineRunner methods.
					ProcessExtra.SafeStartInFront(FolderPath);
				}
				else
				{
					// This was  observed to happen at the end of downloading a very large book (BL-12034).
					// It's also of course possible that the user has been messing with the book folder,
					// or that we have a bug. It's rare enough that we don't feel a need to make it a super-nice
					// message, but it should give some useful information and not crash.
					// Generally this will not be seen, because Bloom does not create a book icon in a collection
					// at all for a folder that does not contain at least one HTM{L} file.
					// If it IS seen, currently it will appear as ErrorMessagesHtml, so it needs to be valid HTML,
					// and to use <br> for newlines. If we manage to get NotifyUserOfProblem working in this
					// situation, we probably need to switch back to newlines.
					var b = new StringBuilder();
					b.AppendLine("Could not find an html file in the folder to use.<br/>");
					if (files.Count == 0)
					{
						b.AppendLine("***There are no files.<br>");
					}
					else
					{
						b.AppendLine("Files in this book are:");
						foreach (var f in files)
							b.AppendLine("<br/>" + f);
					}
					ErrorMessagesHtml =b.ToString();
					// This freezes the app and does not show. I can't figure out why. We plan to come back to this in 5.6 (BL-12034)
					//ErrorReport.NotifyUserOfProblem(ErrorMessagesHtml);

					// It's tempting to throw here, but then the constructor fails,
					// and we get a very confusing stack dump because usually creating
					// a BookStorage happens deep in the depths of AutoFac (BL-12034).
					// So I'm going for returning a BookStorage in an error state, though
					// that has some problems too.
					return;
				}
			}
			else
			{
				XmlDocument xmlDomFromHtmlFile;
				try
				{
					xmlDomFromHtmlFile = XmlHtmlConverter.GetXmlDomFromHtmlFile(PathToExistingHtml, false);
				}
				catch (UnauthorizedAccessException error)
				{
					ShowAccessDeniedErrorHtml(error);
					return;
				}
				catch (Exception error)
				{
					InitialLoadErrors = error.Message;
					// If the user is actually trying to use this book and it's broken, we will try to restore a backup.
					// The main reason not to do this otherwise is that we think we should notify the user that we
					// are restoring a backup, and we don't want to bother him with such notifications about books
					// he isn't looking at (or uploading) currently.
					if (TryGetValidXmlDomFromHtmlFile(backupPath, out xmlDomFromHtmlFile))
					{
						RestoreBackup(pathToExistingHtml, error);
					}
					else
					{
						ErrorMessagesHtml = WebUtility.HtmlEncode(error.Message);
						ErrorAllowsReporting = true;
						Logger.WriteEvent("*** ERROR in " + PathToExistingHtml);
						Logger.WriteEvent("*** ERROR: " + error.Message.Replace("{", "{{").Replace("}", "}}"));
						return;
					}
				}
				
				Dom = new HtmlDom(xmlDomFromHtmlFile); //with throw if there are errors
				// Don't let spaces between <strong>, <em>, or <u> elements be removed. (BL-2484)
				Dom.RawDom.PreserveWhitespace = true;

				// An earlier comment warned that this was taking 1/3 of startup time. However, it was being done anyway
				// at some point where the Book constructor wanted to know whether the book was editable (which
				// triggers a check since books that don't validate aren't editable).
				// Hopefully this is OK since another old comment said,
				// "We did in fact change things so that storage isn't used until we've shown all the thumbnails we can
				// (then we go back and update in background)."
				InitialLoadErrors = ValidateBook(Dom, pathToExistingHtml);
				if (!string.IsNullOrEmpty(InitialLoadErrors))
				{
					XmlDocument possibleBackupDom;
					if (TryGetValidXmlDomFromHtmlFile(backupPath, out possibleBackupDom))
					{
						RestoreBackup(pathToExistingHtml, new ApplicationException("main html file was not valid: " + InitialLoadErrors));
						xmlDomFromHtmlFile = possibleBackupDom;
						Dom = new HtmlDom(xmlDomFromHtmlFile);
					}
				}

				// For now, we really need to do this check, at least. This will get picked up by the Book later (feeling kludgy!)
				// I assume the following will never trigger (I also note that the dom isn't even loaded):

				if (!string.IsNullOrEmpty(ErrorMessagesHtml))
				{
					Dom.RawDom.LoadXml(
						"<html><body>There is a problem with the html structure of this book which will require expert help.</body></html>");
					Logger.WriteEvent(
						"{0}: There is a problem with the html structure of this book which will require expert help: {1}",
						PathToExistingHtml, ErrorMessagesHtml);
				}
				// The following is a patch pushed out on the 25th build after 1.0 was released in order to give us
				// a bit of backwards version protection (I should have done this originally and in a less kludgy fashion
				// than I'm forced to do now).
				else
				{
					var incompatibleVersionMessage = GetHtmlMessageIfVersionIsIncompatibleWithThisBloom(Dom, PathToExistingHtml);
					if (!string.IsNullOrWhiteSpace(incompatibleVersionMessage))
					{
						ErrorMessagesHtml = incompatibleVersionMessage;
						Logger.WriteEvent("*** ERROR: " + incompatibleVersionMessage);
						_errorAlreadyContainsInstructions = true;
						ErrorAllowsReporting = true;
						return;
					}

					var incompatibleFeatureMessage = GetHtmlMessageIfFeatureIncompatibility();
					if (!string.IsNullOrWhiteSpace(incompatibleFeatureMessage))
					{
						ErrorMessagesHtml = incompatibleFeatureMessage;
						Logger.WriteEvent("*** ERROR: " + incompatibleFeatureMessage);
						_errorAlreadyContainsInstructions = true;
						// This doesn't reflect any corruption or bugs in the code, so no reporting button needed.
						ErrorAllowsReporting = false;
						return;
					}

					Logger.WriteEvent("BookStorage Loading Dom from {0}", PathToExistingHtml);
				}

				// probably not needed at runtime if !fullyUpdateBookFiles, but one unit test relies on it having been done, and is very fast, so ok.
				Dom.UpdatePageDivs();
				UpdateSupportFiles();
				CleanupUnusedSupportFiles(false);
			}
		}

		public void ReloadFromDisk(string renamedTo, Action betweenReloadAndEvents)
		{
			var fromToPair = new KeyValuePair<string, string>(FolderPath, renamedTo);
			if (renamedTo!= null)
				FolderPath = renamedTo;
			ExpensiveInitialization();

			betweenReloadAndEvents();

			if (renamedTo != null)
			{
				// The reload has renamed the book. We need to do the usual side effects.
				RaiseBookRenamedEvent(fromToPair);
				OnFolderPathChanged();
			}
		}

		public void CleanupUnusedSupportFiles(bool isForPublish, HashSet<string> langsToExcludeAudioFor = null)
		{
			CleanupUnusedImageFiles(!isForPublish);
			CleanupUnusedAudioFiles(isForPublish, langsToExcludeAudioFor);
			CleanupUnusedVideoFiles();
			CleanupUnusedActivities();
		}

		private void RestoreBackup(string pathToExistingHtml, Exception error)
		{
			var backupPath = GetBackupFilePath();
			string corruptFilePath = GetUniqueFileName(FolderPath, PrefixForCorruptHtmFiles, "htm");
			// BL-6099 it could be missing altogether if we had a bad crash or someone's anti-virus is acting up.
			if (String.IsNullOrEmpty(pathToExistingHtml))
			{
				RobustFile.Copy(backupPath, GetHtmCandidate(Path.GetDirectoryName(backupPath)));
			}
			else
			{
				RobustFile.Move(PathToExistingHtml, corruptFilePath);
				RobustFile.Move(backupPath, pathToExistingHtml);
			}
			var msg = LocalizationManager.GetString("BookStorage.CorruptBook",
				"Bloom had a problem reading this book and recovered by restoring a recent backup. Please check recent changes to this book. If this happens for no obvious reason, please report it to us.");
			ErrorReport.NotifyUserOfProblem(error, msg);
			// We've restored a validated backup, so as far as the caller is concerned we have a good book.
			InitialLoadErrors = "";
		}

		private bool TryGetValidXmlDomFromHtmlFile(string path, out XmlDocument xmlDomFromHtmlFile)
		{
			xmlDomFromHtmlFile = null;
			if (!RobustFile.Exists(path))
				return false;
			try
			{
				xmlDomFromHtmlFile = XmlHtmlConverter.GetXmlDomFromHtmlFile(path, false);
				return String.IsNullOrEmpty(ValidateBook(new HtmlDom(xmlDomFromHtmlFile), path));
			}
			catch (Exception error)
			{
				Bloom.Utils.MiscUtils.SuppressUnusedExceptionVarWarning(error);
				return false;
			}
		}

		/// <summary>
		/// Reports an UnauthorizedAccessException to the user using the book storage instance's html
		/// </summary>
		internal void ShowAccessDeniedErrorHtml(UnauthorizedAccessException error)
		{
			var message = GetAccessDeniedHtml(error, writeLog: true);

			ErrorMessagesHtml = message;
			_errorAlreadyContainsInstructions = true;
			ErrorAllowsReporting = true;
		}

		/// <summary>
		/// Reports an UnauthorizedAccessException to the user using the Problem Report Dialog
		/// You can use this when you don't have easy access to the book storage's html displayed at load time.
		/// </summary>
		internal static void ShowAccessDeniedErrorReport(UnauthorizedAccessException noAccessError)
		{
			// WriteLog is false because Problem Report Dialog will log it anyway
			string summaryHtml = GetAccessDeniedHtml(noAccessError, writeLog: false);

			// Even though there's not really anything we can fix if we get a bug report,
			// we still set showSendReport=true because false uses a MessageBox for which the user
			// can't use the mouse to select text to copy/paste
			NonFatalProblem.Report(ModalIf.All, PassiveIf.None, summaryHtml, "", noAccessError, showSendReport: true, isShortMessagePreEncoded: true);
		}

		private static string GetAccessDeniedHtml(UnauthorizedAccessException noAccessError, bool writeLog)
		{
			// In the details shown to the user, don't need the extra diagnostic info in BloomUnauthorizedAccessException
			// (However, in the error report submitted to YouTrack, we do want that extra diagnostic info)
			Exception errorToUser = noAccessError;
			if (noAccessError is BloomUnauthorizedAccessException)
				errorToUser = noAccessError.InnerException;

			var deniedAccessMsg = LocalizationManager.GetString("Errors.DeniedAccess",
				"Your computer denied Bloom access to the book. You may need technical help in setting the operating system permissions for this file.");


			var messagesForLog = new List<string>() { deniedAccessMsg, errorToUser.Message };

			if (writeLog)
			{
				string messageForLog = String.Join(Environment.NewLine, messagesForLog);
				Logger.WriteEvent("*** ERROR: " + messageForLog);
			}

			string encodedMessageForLog = EncodeAndJoinStringsForHtml(messagesForLog);

			string encodedSeeAlsoMsg = GetHelpLinkForFilePermissions();

			return $"{encodedMessageForLog}<br />{encodedSeeAlsoMsg}";
		}

		private static string GetHelpLinkForFilePermissions()
		{
			var helpUrl = @"http://community.bloomlibrary.org/t/how-to-fix-file-permissions-problems/78";
			return GetEncodedSeeWebPageString(helpUrl);
		}

		private static string EncodeAndJoinStringsForHtml(IEnumerable<string> unencodedStrings)
		{
			return String.Join("<br />", unencodedStrings.Select(WebUtility.HtmlEncode));
		}

		private static string GetEncodedSeeWebPageString(string webPageUrl)
		{
			var seeAlsoFormatStr = LocalizationManager.GetString("Common.SeeWebPage", "See {0}.");
			// FYI: The braces in the format string are not encoded by HtmlEncode.
			var encodedSeeAlsoFormatStr = WebUtility.HtmlEncode(seeAlsoFormatStr);

			// Theoretically, '&' characters in the URL could cause problems.
			string encodedWebPageUrl = WebUtility.HtmlEncode(webPageUrl);
			var helpUrlLink = $"<a href='{webPageUrl}'>{encodedWebPageUrl}</a>";

			var encodedSeeWebPageMsg = String.Format(encodedSeeAlsoFormatStr, helpUrlLink);
			return encodedSeeWebPageMsg;
		}

		/// <summary>
		/// we update these so that the file continues to look the same when you just open it in the browser
		/// </summary>
		public void UpdateSupportFiles()
		{
			if (IsStaticContent(FolderPath))
				return; // don't try to update our own templates, it's a waste and they might be locked.
			if (IsPathReadonly(FolderPath))
			{
				Logger.WriteEvent("Not updating files in folder {0} because the directory is read-only.", FolderPath);
			}
			else
			{
				var supportFilesToAlwaysUpdate = new[] { "placeHolder.png", "basePage.css", "previewMode.css", "origami.css", "langVisibility.css" };
				foreach (var supportFile in supportFilesToAlwaysUpdate)
				{
					Update(supportFile);
				}

				// Now we want to look for any other .css files, besides those listed above and update them.
				// There are a few we want to skip, however.
				// In BL-5824, we got bit by design decisions we made that allow stylesheets installed via
				// bloompack and by new Bloom versions to replace local ones. This was done so that we could
				// send out new Bloom implementation stylesheets via bloompack and in new Bloom versions
				// and have those used in all the books. This works well for most stylesheets.
				//
				// But customBookStyles.css  and customCollectionStyles.css are exceptions;
				// their whole purpose is to let the local book or collection override Bloom's normal
				// behavior or anything in a bloompack.
				//
				// And defaultLangStyles.css is another file that should not be updated because it is always
				// generated from the local collection settings.
				//
				// Also, we don't want to update branding.css here because the default update process may pull it from
				// who knows where; it doesn't come from one of the directories we search early.
				// Instead, normally one is fetched from the right branding in CopyBrandingFiles,
				// or if the branding is under development we generate a placeholder, or if there is no branding
				// we generate an empty placeholder.
				var cssFilesToSkipInThisPhase =	new[] {
					// Files we just updated
					"basepage.css", "previewmode.css", "origami.css", "langvisibility.css",
					// Custom files
					"custombookstyles.css", "customcollectionstyles.css",
					// Other files we want to skip
					"defaultlangstyles.css", "branding.css" };
				foreach (var path in Directory.GetFiles(FolderPath, "*.css"))
				{
					var file = Path.GetFileName(path);
					if (cssFilesToSkipInThisPhase.Contains(file.ToLowerInvariant()))
						continue;

					Update(file);
				}


			}

			try
			{
				var path = PathToXMatterStylesheet;
				Update(Path.GetFileName(path), path);
			}
			catch (Exception error)
			{
				ErrorMessagesHtml = WebUtility.HtmlEncode(error.Message);
				ErrorAllowsReporting = true;
			}

			CopyBrandingFiles();
		}

		// Brandings come with logos and such... we want them in the book folder itself so that they work
		// apart from Bloom and in web browsing, ePUB, and BloomPUB contexts.
		private void CopyBrandingFiles()
		{
			_brandingImageNames.Clear();
			try
			{
				// See https://silbloom.myjetbrains.com/youtrack/issue/BL-6516 and https://issues.bloomlibrary.org/youtrack/issue/BL-6852.
				// On Linux installations, files can never be copied to the "FactoryCollectionsDirectory" or any of its subfolders
				// (like "FactoryTemplateBookDirectory" or "SampleShellsDirectory").  If Bloom is installed "for all users" on Windows,
				// it is also impossible to copy files there.  Copying files to those locations would allow Bloom to show branding for
				// a template preview or a sample shell preview, which seems rather unimportant.
				if (FolderPath.StartsWith(BloomFileLocator.FactoryCollectionsDirectory, StringComparison.Ordinal))
					return;
				var key = _collectionSettings.BrandingProjectKey;
				// I think this is redundant: BrandingProjectKey will be set to 'Default' if we don't have some definite one.
				// Keeping this for paranoia, in case there's some path I don't know about where that doesn't happen.
				if (String.IsNullOrEmpty(key))
					key = "Default"; // The "default" Branding folder contains the branding-type stuff for non-enterprise books.
				var brandingFolder = BloomFileLocator.GetBrandingFolder(key);
				if (String.IsNullOrEmpty(brandingFolder))
				{
					// This special "branding" contains a message about being patient until the branding ships.
					// Its purpose is to allow us to release a new branding code even before we release a version
					// of Bloom that properly supports it. (Note that it is, purposely, not localizable; it's only
					// intended to be seen by a few administrators until the branding ships.)
					brandingFolder = BloomFileLocator.GetBrandingFolder("Missing");
				}

				var filesToCopy = Directory
					.EnumerateFiles(brandingFolder) //<--- .NET 4.5
					// note this is how the branding.css gets into a book folder
					.Where(path =>
						".png,.svg,.jpg,.css".Split(',').Contains(Path.GetExtension(path).ToLowerInvariant()));

				foreach (var sourcePath in filesToCopy)
				{
					var fileName = Path.GetFileName(sourcePath);
					var destPath = Path.Combine(FolderPath, fileName);
					try
					{
						Utils.LongPathAware.ThrowIfExceedsMaxPath(destPath); //example: BL-8284
						RobustFile.Copy(sourcePath, destPath, true);
					}
					catch (UnauthorizedAccessException err)
					{
						if (RobustFile.Exists(destPath))
						{
							// It's probably a minor problem if we just can't update it but already have it.
							ReportCantUpdateSupportFile(sourcePath, destPath);
						}
						else
						{
							throw new BloomUnauthorizedAccessException(destPath, err);
						}
					}

					_brandingImageNames.Add(fileName);
				}

				// Typically the above will copy a branding.css into the book folder.
				// Check that, and attempt to recover if it didn't happen.
				var brandingPath = Path.Combine(FolderPath, "branding.css");
				if (!RobustFile.Exists(brandingPath))
				{
					Debug.Fail("Brandings MUST provide a branding.css");
					// An empty branding.css is better than having the file server search who-knows-where
					// and coming up with some arbitrary branding.css. At least all Bloom installations,
					// including the evil dev one that introduced a branding without the required file,
					// will behave the same.
					RobustFile.WriteAllText(brandingPath, "");
				}
			}
			catch (Exception err)
			{
				ProblemReportApi.ShowProblemDialog(null, err,
					"There was a problem applying the branding: " + _collectionSettings.BrandingProjectKey, "nonfatal");
			}
		}

		private XMatterHelper _xMatterHelper;
		private string _cachedXmatterPackName;
		private HtmlDom _cachedXmatterDom;
		private BookInfo _cachedXmatterBookInfo;

		private XMatterHelper XMatterHelper
		{
			get
			{
				var nameOfCollectionXMatterPack = _collectionSettings.XMatterPackName;
				// _fileLocator, BookInfo, and BookInfo.UseDeviceXMatter are never changed after being set in
				// constructors, so we don't need to consider that they might be different.
				// The other two things the helper depends on are also unlikely to change, but it may be
				// possible, so we'll play safe.
				if (_cachedXmatterPackName != nameOfCollectionXMatterPack || _cachedXmatterDom != Dom || _cachedXmatterBookInfo != BookInfo)
				{
					_cachedXmatterPackName = nameOfCollectionXMatterPack; // before mod, to match check above
					nameOfCollectionXMatterPack = HandleRetiredXMatterPacks(Dom, nameOfCollectionXMatterPack);
					//Here the xmatter Helper may come back loaded with the xmatter from the collection settings, but if the book
					//specifies a different one, it will come back with that (if it can be found).
					_xMatterHelper = new XMatterHelper(Dom, nameOfCollectionXMatterPack, _fileLocator,
						BookInfo.UseDeviceXMatter);
					_cachedXmatterDom = Dom;
					_cachedXmatterBookInfo = BookInfo;
				}
				return _xMatterHelper;
			}
		}


		private string PathToXMatterStylesheet => XMatterHelper.PathToXMatterStylesheet;

		private bool IsPathReadonly(string path)
		{
			return (RobustFile.GetAttributes(path) & FileAttributes.ReadOnly) != 0;
		}

		public void Update(string fileName, string factoryPath = "")
		{
			if (!IsUserOrTempFolder)
			{
				if (fileName.ToLowerInvariant().Contains("xmatter") && !fileName.ToLower().StartsWith("factory-xmatter"))
				{
					return; //we don't want to copy custom xmatters around to the program files directory, template directories, the Bloom src code folders, etc.
				}
			}

			// do not attempt to copy files to the installation directory
			var targetDirInfo = new DirectoryInfo(FolderPath);
			if (Platform.IsMono)
			{
				// do not attempt to copy files to the "/usr" directory
				if (targetDirInfo.FullName.StartsWith("/usr")) return;
			}
			else
			{
				// do not attempt to copy files to the "Program Files" directory
				var programFolderPath = Environment.GetFolderPath(Environment.SpecialFolder.ProgramFiles);
				if (!String.IsNullOrEmpty(programFolderPath))
				{
					var programsDirInfo = new DirectoryInfo(programFolderPath);
					if (String.Compare(targetDirInfo.FullName, programsDirInfo.FullName, StringComparison.InvariantCultureIgnoreCase) == 0) return;
				}

				// do not attempt to copy files to the "Program Files (x86)" directory either
				if (Environment.Is64BitOperatingSystem)
				{
					programFolderPath = Environment.GetFolderPath(Environment.SpecialFolder.ProgramFilesX86);
					if (!String.IsNullOrEmpty(programFolderPath))
					{
						var programsDirInfo = new DirectoryInfo(Environment.GetFolderPath(Environment.SpecialFolder.ProgramFiles));
						if (String.Compare(targetDirInfo.FullName, programsDirInfo.FullName, StringComparison.InvariantCultureIgnoreCase) == 0) return;
					}
				}
			}

			string documentPath="notSet";
			try
			{
				if(String.IsNullOrEmpty(factoryPath))
				{
					factoryPath = _fileLocator.LocateFile(fileName);
				}
				if(String.IsNullOrEmpty(factoryPath))//happens during unit testing
					return;

				documentPath = Path.Combine(FolderPath, fileName);
				if(!RobustFile.Exists(documentPath))
				{
					Logger.WriteMinorEvent("BookStorage.Update() Copying missing file {0} to {1}", factoryPath, documentPath);

					// get rid of previous xmatter stylesheets
					if (fileName.ToLowerInvariant().Contains("xmatter"))
						RemoveExistingFilesBySuffix("XMatter.css");

					RobustFile.Copy(factoryPath, documentPath);
					return;
				}
				// due to BL-2166, we no longer compare times since downloaded books often have
				// more recent times than the DistFiles versions we want to use
				// var documentTime = RobustFile.GetLastWriteTimeUtc(documentPath);
				if (factoryPath == documentPath)
					return; // no point in trying to update self!
				if (IsPathReadonly(documentPath))
				{
					var msg = $"Could not update one of the support files in this document ({documentPath}) because the destination was marked ReadOnly.";
					Logger.WriteEvent(msg);
					ErrorReport.NotifyUserOfProblem(msg);
					return;
				}
				Logger.WriteMinorEvent("BookStorage.Update() Copying file {0} to {1}", factoryPath, documentPath);

				RobustFile.Copy(factoryPath, documentPath, true);
				//if the source was locked, don't copy the lock over
				RobustFile.SetAttributes(documentPath, FileAttributes.Normal);
			}
			catch (Exception e)
			{
				if(documentPath.Contains(Environment.GetFolderPath(Environment.SpecialFolder.ProgramFiles))
					|| documentPath.ToLowerInvariant().Contains("program"))//english only
				{
					Logger.WriteEvent("Could not update file {0} because it was in the program directory.", documentPath);
					return;
				}

				ReportCantUpdateSupportFile(factoryPath, documentPath);
			}
		}

		private static void ReportCantUpdateSupportFile(string factoryPath, string documentPath)
		{
			if (_alreadyNotifiedAboutOneFailedCopy)
				return; //don't keep bugging them
			_alreadyNotifiedAboutOneFailedCopy = true;
			// We probably can't help the user if they create an issue, but we can log a bit more information to help local tech support.
			// (Only the shortMessage, which is what typical users actually see, is currently localized.)
			var msg = MiscUtils.GetExtendedFileCopyErrorInformation(documentPath,
				$"Could not update one of the support files in this document ({documentPath} from {factoryPath}).");
			Logger.WriteEvent(msg);
			var shortMsg =
				LocalizationManager.GetString("Errors.CannotUpdateFile", "There was a problem updating a support file");
			var howToTroubleshoot = LocalizationManager.GetString("Errors.CannotUpdateTroubleshoot",
				"How to troubleshoot file updating errors");

			var longerMsgTemplate = LocalizationManager.GetString("Errors.CannotUpdateFileLonger",
				"Bloom was not able to update a support file named \"{0}\". This is usually not a problem. If you continue to see these messages, see \"{1}\".");
			var longerMsg = string.Format(longerMsgTemplate, Path.GetFileName(documentPath),
				$"<a href='https://docs.bloomlibrary.org/troubleshooting-file-access' target='_blank'>{howToTroubleshoot}</a>");


			// Something like this was called for in the comment on BL-11863 that led to this,
			// but we finally decided not to.
			// var avProgs = MiscUtils.InstalledAntivirusProgramNames();
			//if (!string.IsNullOrEmpty(avProgs))
			//{
			//	var avTemplate = LocalizationManager.GetString("Errors.TryPausingAV",
			//		"Try pausing \"{0}\" or telling \"{0}\" that you trust Bloom.");
			//	shortMsg += Environment.NewLine + string.Format(avTemplate, avProgs);
			//}

			BloomErrorReport.NotifyUserUnobtrusively(shortMsg, longerMsg);
		}

		private void RemoveExistingFilesBySuffix(string suffix)
		{
			foreach(var file in Directory.GetFiles(FolderPath, "*"+suffix))
			{
				try
				{
					RobustFile.Delete(file);
				}
				catch(Exception e)
				{
					// not worth bothering the user about, but we can log it in case it needs investigation
					Debug.Fail(e.Message);
					Logger.WriteError("Could not remove "+file, e);
				}
			}
		}

		/// <summary>
		/// user folder (or a temp folder, typically one where we've copied a user book to update for publishing)
		/// as opposed to our program installation folder or some template
		/// </summary>
		private bool IsUserOrTempFolder
		{
			get
			{
				if(FolderPath.Contains(Path.GetTempPath()))
					return true;
				if(String.IsNullOrEmpty(_collectionSettings.FolderPath))
				{
					//this happens when we are just hydrating the book via a command-line command
					return true;
				}
				else return FolderPath.Contains(_collectionSettings.FolderPath);
			}
		}

		// NB: this knows nothing of book-specific css's... even "basic book.css"
		private void EnsureHasLinksToStylesheets(HtmlDom dom)
		{
			//clear out any old ones
			Dom.RemoveXMatterStyleSheets();

			EnsureHasLinkToStyleSheet(dom, Path.GetFileName(PathToXMatterStylesheet));

			EnsureHasLinkToStyleSheet(dom, "defaultLangStyles.css");

			EnsureHasLinkToStyleSheet(dom, "customCollectionStyles.css");

			if (RobustFile.Exists(Path.Combine(FolderPath, "customBookStyles.css")))
				EnsureHasLinkToStyleSheet(dom, "customBookStyles.css");
			else
				EnsureDoesntHaveLinkToStyleSheet(dom, "customBookStyles.css");
			dom.SortStyleSheetLinks();
		}

		public string HandleRetiredXMatterPacks(HtmlDom dom, string nameOfXMatterPack)
		{
			var currentXmatterName = XMatterHelper.MigrateXMatterName(nameOfXMatterPack);

			if(currentXmatterName != nameOfXMatterPack)
			{
				const string xmatterSuffix = "-XMatter.css";
				EnsureDoesntHaveLinkToStyleSheet(dom, nameOfXMatterPack + xmatterSuffix);
				EnsureHasLinkToStyleSheet(dom, nameOfXMatterPack + xmatterSuffix);
				// Since HtmlDom.GetMetaValue() is always called with the collection's xmatter pack as default,
				// we can just remove this wrong meta element.
				dom.RemoveMetaElement("xmatter");
			}
			return currentXmatterName;
		}

		private void EnsureDoesntHaveLinkToStyleSheet(HtmlDom dom, string path)
		{
			foreach (XmlElement link in dom.SafeSelectNodes("//link[@rel='stylesheet']"))
			{
				var fileName = link.GetStringAttribute("href");
				if (fileName == path)
					dom.RemoveStyleSheetIfFound(path);
			}
		}

		private void EnsureHasLinkToStyleSheet(HtmlDom dom, string path)
		{
			foreach (XmlElement link in dom.SafeSelectNodes("//link[@rel='stylesheet']"))
			{
				var fileName = link.GetStringAttribute("href");
				if (fileName == path)
					return;
				// We may also have an obsolete link with a Windows-specific path.
				if (fileName.Replace('\\', '/') == path)
				{
					// We want a link that will work on both platforms, so correct it.
					link.SetAttribute("href", path);
					return;
				}
			}
			dom.AddStyleSheet(path);
		}

		// note: order is significant here, but I added branding.css at the end (the most powerful position) arbitrarily, until
		// such time as it's clear if it matters.
		public readonly static string[] CssFilesToLink =
			{ "basePage.css", "previewMode.css", "origami.css", "langVisibility.css", "branding.css" };

		// While in Bloom, we could have an edit style sheet or (someday) other modes. But when stored,
		// we want to make sure it's ready to be opened in a browser.
		private void MakeCssLinksAppropriateForStoredFile(HtmlDom dom)
		{
			dom.RemoveModeStyleSheets();
			foreach (var cssFileName in CssFilesToLink)
			{
				dom.AddStyleSheetIfMissing(cssFileName);
			}

			EnsureHasLinksToStylesheets(dom);
			dom.SortStyleSheetLinks();
			dom.RemoveFileProtocolFromStyleSheetLinks();
		}

		/// <summary>
		/// Sanitize a book's title for use as a file (or folder) name.
		/// The title is normalized to Unicode Normalization Form C.
		/// If the title contains invalid characters, they are replaced with spaces.
		/// If a title is too long, it is truncated.
		/// If the title is empty, "Book" (or the localized equivalent) is returned.
		/// </summary>
		public static string SanitizeNameForFileSystem(string name)
		{
			try
			{
				// Trim a single high surrogate character from the end of the string.
				// Probably this could only happen if someone pasted in a title that
				// was already corrupt with a dangling high surrogate at the end.
				if (name.Length > 0 && char.IsHighSurrogate(name[name.Length - 1]))
					name = name.Substring(0, name.Length - 1);

				// We want NFC to prevent Dropbox complaining about encoding conflicts.
				// May as well do that first as it may result in less truncation.
				name = name.Normalize(NormalizationForm.FormC);
			}
			catch (ArgumentException e)
			{
				// See https://issues.bloomlibrary.org/youtrack/issue/BL-12587/Problems-with-unicode-surrogate-pair-in-title

				Logger.WriteError($"SanitizeNameForFileSystem() while trying to normalize {name}, got", e);
				name = "Book";
			}
			// Then replace invalid characters with spaces and trim off characters
			// that shouldn't start or finish a directory name.
			name = RemoveDangerousCharacters(name);

			// Then make sure it's not too long.
			name = MiscUtils.TruncateSafely(name, kMaxFilenameLength);

			// Remove trailing whitespace, periods
			name = Regex.Replace(name, "[\\s.]+$", "", RegexOptions.Compiled);

			if (String.IsNullOrWhiteSpace(name))
			{
				// The localized default book name could itself have dangerous characters.
				name = RemoveDangerousCharacters(BookStarter.UntitledBookName);
				if (name.Length == 0)
					name = "Book";  // This should absolutely never be needed, but let's be paranoid.
			}
			return name;
		}

		private static string RemoveDangerousCharacters(string name)
		{
			var dangerousCharacters = new List<char>();
			dangerousCharacters.AddRange(PathUtilities.GetInvalidOSIndependentFileNameChars());
			// NBSP also causes problems.  See https://issues.bloomlibrary.org/youtrack/issue/BL-5212.
			dangerousCharacters.Add('\u00a0');
			//dangerousCharacters.Add('.'); Moved this to a trim because SHRP uses names like "SHRP 2.3" (term 2, week 3)
			// Add characters to the list that will bother bloom-player (and JSON and URLs in general)
			dangerousCharacters.AddRange("&'{},;()$@");
			foreach (char c in dangerousCharacters)
			{
				name = name.Replace(c, ' ');
			}
			// Remove leading whitespace and periods.
			name = Regex.Replace(name, "^[\\s.]*", "", RegexOptions.Compiled);
			// Remove trailing whitespace and periods.
			// Windows does not allow directory names ending in period.
			// If we give it a chance, it will make a directory without the dots,
			// but all our code that thinks the folder name has the dots will break (e.g., BL-3402, BL-9040)
			name = Regex.Replace(name, "[\\s.]*$", "", RegexOptions.Compiled);
			return name;
		}

		/// <summary>
		/// if necessary, append a number to make the folder path unique
		/// </summary>
		private static string GetUniqueFolderPath(string folderPath)
		{
			var parent = Directory.GetParent(folderPath).FullName;
			var name = GetUniqueFolderName(parent, Path.GetFileName(folderPath));
			return Path.Combine(parent, name);
		}

		/// <summary>
		/// if necessary, insert a number according to template to make the folder path unique 
		/// </summary>
		/// <param name="parentFolderPath">The parent directory which the new unique folder path will go in</param>
		/// <param name="unnumberedName">An unnumbered name to use first if possible, e.g. "Foldername (Copy)"</param>
		/// <param name="numberedNameTemplate">Template for inserting unique numbers into subsequent names, e.g."Foldername (Copy-{0})" </param>
		internal static string GetUniqueFolderPath(string parentFolderPath, string unnumberedName, string numberedNameTemplate)
		{
			int i = 1;
			var newName = unnumberedName;
			while (Directory.Exists(Path.Combine(parentFolderPath, newName)))
			{
				++i;
				string previousName = newName;
				newName = String.Format(numberedNameTemplate, i);
				if(String.Equals(previousName, newName))
				{
					throw new ArgumentException("numberedNameTemplate does not specify a place to insert a number", numberedNameTemplate);
				}
			}
			return Path.Combine(parentFolderPath, newName);
		}


		/// <summary>
		/// if necessary, append a number to make the subfolder name unique within the given folder
		/// </summary>
		internal static string GetUniqueFolderName(string parentPath, string name)
		{
			// Don't be tempted to give this parentheses. That isn't compatible with
			// SanitizeNameForFileSystem which removes parentheses. See BL-11663.

			int i = 1; // First non-blank suffix should be " 2"
			string suffix = "";
			while (Directory.Exists(Path.Combine(parentPath, name + suffix)))
			{
				++i;
				suffix = " " + i.ToString(CultureInfo.InvariantCulture);
			}
			return name + suffix;
		}

		/// <summary>
		/// if necessary, append a number to make the file name unique within the given folder
		/// </summary>
		internal static string GetUniqueFileName(string parentPath, string name, string ext)
		{
			int i = 0;
			string suffix = "";
			string result;
			do
			{
				result = Path.ChangeExtension(Path.Combine(parentPath, name + suffix), ext);
				++i;
				suffix = i.ToString(CultureInfo.InvariantCulture);
			} while (RobustFile.Exists(result));
			return result;
		}

		public string GetBrokenBookRecommendationHtml()
		{
			string s = "";
			if (!_errorAlreadyContainsInstructions)
			{
				s = GenericBookProblemNotice;
			}
			return s + "<p>" + ErrorMessagesHtml + "</p>";
		}

		public static string GenericBookProblemNotice => "<p>" + LocalizationManager.GetString("Errors.BookProblem",
			                                                       "Bloom had a problem showing this book. This doesn't mean your work is lost, but it does mean that something is out of date, is missing, or has gone wrong.")
		                                                       + "</p>";

		//enhance: move to SIL.IO.RobustIO
		public static void CopyDirectory(string sourceDir, string targetDir, string[] skipFileExtensionsLowerCase = null)
		{
			Directory.CreateDirectory(targetDir);

			foreach (var file in Directory.GetFiles(sourceDir))
			{
				if (skipFileExtensionsLowerCase != null && skipFileExtensionsLowerCase.Contains(Path.GetExtension(file.ToLowerInvariant())))
					continue;
				RobustFile.Copy(file, Path.Combine(targetDir, Path.GetFileName(file)));
			}

			foreach (var directory in Directory.GetDirectories(sourceDir))
				CopyDirectory(directory, Path.Combine(targetDir, Path.GetFileName(directory)));
		}

		/// <summary>
		/// Makes a copy of the book on disk and gives the new copy a unique guid
		/// </summary>
		/// <returns>a path to the directory containing the duplicate</returns>
		public string Duplicate()
		{
			// get the book name and copy number of the current directory
			var baseName = Path.GetFileName(FolderPath);

			// see if this already has a name like "foo Copy 3"
			// If it does, we will use that number plus 1 as the starting point for looking for a new unique folder name
			var regexToGetCopyNumber = new Regex(@"^(.+)(\s-\sCopy)(\s[0-9]+)?$");
			var match = regexToGetCopyNumber.Match(baseName);
			var copyNum = 1;

			if (match.Success)
			{
				baseName = match.Groups[1].Value;
				if (match.Groups[3].Success)
					copyNum = 1 + Int32.Parse(match.Groups[3].Value.Trim());
			}

			// directory for the new book
			var collectionDir = Path.GetDirectoryName(FolderPath);
			var newBookName = GetAvailableDirectory(collectionDir, baseName, copyNum);
			var newBookDir = Path.Combine(collectionDir, newBookName);
			Directory.CreateDirectory(newBookDir);

			// copy files
			// Note, .bloombookorder files are no longer created; they are obsolete.
			CopyDirectory(FolderPath, newBookDir, new[]{".bak", ".bloombookorder", ".pdf", ".map"});
			var metaPath = Path.Combine(newBookDir, "meta.json");

			ChangeInstanceId(metaPath);

			// rename the book htm file
			var oldName = Path.Combine(newBookDir, Path.GetFileName(PathToExistingHtml));
			var newName = Path.Combine(newBookDir, newBookName + ".htm");
			RobustFile.Move(oldName, newName);
			return newBookDir;
		}

		private void ChangeInstanceId(string metaDataPath)
		{
			// Update the InstanceId. This was not done prior to Bloom 4.2.104
			// If the meta.json file is missing, ok that's weird but that means we
			// don't have a duplicate bookInstanceId to worry about.
			if (RobustFile.Exists(metaDataPath))
			{
				var meta = DynamicJson.Parse(RobustFile.ReadAllText(metaDataPath));
				meta.bookInstanceId = Guid.NewGuid().ToString();
				RobustFile.WriteAllText(metaDataPath, meta.ToString());
			}
		}

		/// <summary>
		/// Get an available directory name for a new copy of a book
		/// </summary>
		/// <param name="collectionDir"></param>
		/// <param name="baseName"></param>
		/// <param name="copyNum"></param>
		/// <returns></returns>
		private static string GetAvailableDirectory(string collectionDir, string baseName, int copyNum)
		{
			string newName;
			if (copyNum == 1)
				newName = baseName + " - Copy";
			else
				newName = baseName + " - Copy " + copyNum;

			while (Directory.Exists(Path.Combine(collectionDir, newName)))
			{
				copyNum++;
				newName = baseName + " - Copy " + copyNum;
			}

			return newName;
		}

		public void EnsureOriginalTitle()
		{
			var dataDiv = Dom.RawDom.SafeSelectNodes("//div[@id='bloomDataDiv']").Cast<XmlElement>().FirstOrDefault();
			if (dataDiv == null)
				return;
			var originalTitle = dataDiv.SafeSelectNodes(".//div[@data-book='originalTitle']");
			if (originalTitle.Count > 0)
				return;
			var titles = Dom.RawDom.SafeSelectNodes("//div[@data-book='bookTitle']").Cast<XmlElement>().ToList();
			if (titles.Count == 0)
				return;
			// If we want to use some other, non-English title, we could consider such an option here,
			// e.g., any other language...except probably not the book's L1, especially when filling it in
			// for an older book.
			var useTitle = titles.FirstOrDefault(t => t.Attributes["lang"]?.Value == "en");
			if (useTitle == null)
				return;
			var content = useTitle.InnerText;
			if (string.IsNullOrEmpty(content))
				return;
			var newElt = dataDiv.OwnerDocument.CreateElement("div");
			newElt.InnerText = content;
			newElt.SetAttribute("data-book", "originalTitle");
			newElt.SetAttribute("lang", "*");
			dataDiv.AppendChild(newElt);
			if (BookInfo != null) // should only be null in unit tests
			{
				BookInfo.OriginalTitle = content;
			}
		}

		internal static string GetActivityFolderPath(string bookFolderPath)
		{
			return Path.Combine(bookFolderPath, "activities");
		}

		/// <summary>
		/// Perform expensive updates that new versions of Bloom can perform on older books that don't
		/// involve actual book format changes.
		/// </summary>
		public void PerformNecessaryMaintenanceOnBook()
		{
			var levelString = Dom.GetMetaValue("maintenanceLevel", "0");
			if (!int.TryParse(levelString, out int level))
				level = 0;
			if (level >= kMaintenanceLevel)
				return;
			if (level < 1 && ImageUtils.NeedToShrinkImages(FolderPath))
			{
				// If the book contains overlarge images, we want to fix those before editing because this can lead
				// to thumbnails not being created properly and other bad behavior.  This is a one-time fix that can
				// permanently change the images in the original book folder.  If any images must be shrunk, then a
				// progress dialog pops up because that can be a very slow process.  If nothing needs to be done,
				// nothing will appear on the screen, and it usually takes a small fraction of a second to determine
				// this.

				// Bloom 4.9 and later limit images used by Bloom books to be no larger than 3500x2550 in
				// order to avoid out of memory errors that can happen with really large images.
				// Bloom 5.6 changed this to 3840x2800 to accomodate Ultra HD (aka "4K"). Some older
				// books have images larger than this that can cause these out of memory problems.  This
				// method is used to fix these overlarge images before the user starts to edit or publish
				// the book.  The method also ensures that the images are all opaque since some old versions
				// of Bloom made all images transparent, which turned out to be a bad idea.
				// This update can be very slow, so encourage the user that something is happening.
				// NO images should have transparency removed.  See https://issues.bloomlibrary.org/youtrack/issue/BL-8846.

				if (Program.RunningUnitTests)
				{
					// TeamCity enforces not showing modal dialogs during unit tests on Windows 10.
					ImageUtils.FixSizeAndTransparencyOfImagesInFolder(FolderPath, new List<string>(),
						new NullProgress());
				}
				else
				{
					using (var dlg = new ProgressDialogBackground())
					{
						dlg.Text = "Updating Image Files";
						dlg.ShowAndDoWork((progress, args) =>
							ImageUtils.FixSizeAndTransparencyOfImagesInFolder(FolderPath, new List<string>(),
								progress));
					}
				}
			}

			if (level < 2)
			{
				// Bloom 4.9 and later (a bit later than the above 4.9 and therefore a separate maintenance
				// level) will only put comical-generated svgs in Bloom imageContainers if they are
				// non-transparent. Since our test for whether a book is Comical for Publishing restrictions
				// will now be a simple scan for these svgs, we here remove legacy svgs whose bubble style
				// was "none", implying transparency.
				// In Bloom 5.0, we renamed the Comic Tool -> Overlay Tool, but "comical" refers to the comical.js
				// npm project which creates the svgs. It and the "Comic" feature have not been renamed for backward
				// compatibility.
				var comicalSvgs = Dom.SafeSelectNodes(ComicalXpath).Cast<XmlElement>();
				var elementsToSave = new HashSet<XmlElement>();
				foreach (var svgElement in comicalSvgs)
				{
					var container = svgElement.ParentNode; // bloom-imageContainer div (not gonna be null)
					var textOverPictureDivs = container.SelectNodes("div[contains(@class, 'bloom-textOverPicture')]");
					if (textOverPictureDivs == null) // unlikely, but maybe possible
						continue;

					foreach (XmlElement textOverPictureDiv in textOverPictureDivs)
					{
						var bubbleData = textOverPictureDiv.GetAttribute("data-bubble");
						if (string.IsNullOrEmpty(bubbleData))
							continue;
						var jsonObject = HtmlDom.GetJsonObjectFromDataBubble(bubbleData);
						if (jsonObject == null)
							continue; // only happens if it fails to parse the "json"
						var style = HtmlDom.GetStyleFromDataBubbleJsonObj(jsonObject);
						if (style == "none")
							continue;
						elementsToSave.Add(svgElement);
						break;
					}
				}
				// Now delete the SVGs that only have bubbles of style 'none'.
				var dirty = false;
				foreach (var svgElement in comicalSvgs.ToArray())
				{
					if (!elementsToSave.Contains(svgElement))
					{
						svgElement.ParentNode.RemoveChild(svgElement);
						dirty = true;
					}
				}

				if (dirty)
				{
					try
					{
						Save();
					}
					catch (UnauthorizedAccessException e)
					{
						ShowAccessDeniedErrorReport(e);
					}
				}
			}

			if (level < 3)
			{
				// Make sure that in every image container, the first element is the img.
				// This is important because, since 5.4, we don't use a z-index to put overlays above the base image
				// (so the overlay image container does not become a stacking context, so we can use
				// z-index on its children to put them above the comicaljs canvas),
				// which means we depend on the img being first to make sure the overlays are on top of it.
				// (I'm not sure we ever created situations where the img was not first, but now it's vital,
				// so I added this maintenance to make sure of it.)
				var imageContainers = Dom.SafeSelectNodes("//*[contains(@class, 'bloom-imageContainer')]")
					.Cast<XmlElement>();
				foreach (var ic in imageContainers)
				{
					var firstImage = ic.ChildNodes.Cast<XmlNode>()
						.FirstOrDefault(x => x is XmlElement && ((XmlElement)x).Name == "img");
					if (firstImage == null)
						continue;
					var firstElement = ic.ChildNodes.Cast<XmlNode>()
						.FirstOrDefault(x => x is XmlElement);
					if (firstElement != firstImage)
					{
						ic.InsertBefore(firstImage, firstElement);
					}
				}

			}

			// future additional levels will add additional "if (level < N)" blocks.
			Dom.UpdateMetaElement("maintenanceLevel", kMaintenanceLevel.ToString(CultureInfo.InvariantCulture));
		}

		public CollectionSettings CollectionSettings => _collectionSettings;

		/// <summary>
		/// Move the book in the specified folder to a name that is safe (especially for DropBox)
		/// </summary>
		/// <returns>path to book folder</returns>
		public static string MoveBookToSafeName(string oldBookFolder)
		{
			var fileName = Path.GetFileName(oldBookFolder);
			var goodName = SanitizeNameForFileSystem(fileName);
			if (goodName == fileName)
				return oldBookFolder; // no need to change.
			var goodPath = Path.Combine(Path.GetDirectoryName(oldBookFolder), goodName);
			return MoveBookToAvailableName(oldBookFolder, goodPath);
		}

		/// <summary>
		/// Move the book at the specified location to a similar location that is not in use.
		/// </summary>
		/// <returns>The path to the new book folder</returns>
		public static string MoveBookToAvailableName(string oldBookFolder, string desiredPath = null)
		{
			if (desiredPath == null)
				desiredPath = oldBookFolder;
			var newPathForExtraBook = BookStorage.GetUniqueFolderPath(desiredPath);
			SIL.IO.RobustIO.MoveDirectory(oldBookFolder, newPathForExtraBook);
			var extraBookPath = Path.Combine(newPathForExtraBook, Path.ChangeExtension(Path.GetFileName(oldBookFolder), "htm"));
			// This will usually succeed, since it is standard to name the book the same as the folder.
			// But if it doesn't, we can't move it, so it seems worth a check.
			// (And if we change our minds about keeping them in sync, this will be one less place to fix.)
			if (RobustFile.Exists(extraBookPath))
				RobustFile.Move(extraBookPath,
					Path.Combine(newPathForExtraBook, Path.ChangeExtension(Path.GetFileName(newPathForExtraBook), "htm")));
			return newPathForExtraBook;
		}

		/// <summary>
		/// Save a copy of the specified book in the a folder %temp%/bloom pre-import backups.
		/// Generate a unique name for the backup as necessary, and return its full path.
		/// </summary>
		public static string SaveCopyBeforeImportOverwrite(string bookFolder)
		{
			string origFileName = Path.GetFileName(bookFolder);
			var parentFolder = Path.Combine(Path.GetTempPath(), "bloom pre-import backups");
			var destPath = GetUniqueFileName(parentFolder, origFileName, ".bloomSource");
			Directory.CreateDirectory(parentFolder);
			var zipFile = new BloomZipFile(destPath);
			zipFile.AddDirectory(bookFolder, bookFolder.Length + 1, null, null);
			zipFile.Save();

			return destPath;
		}

		/// <summary>
		/// Check for lack of content in the marginBox div on the page that would prevent saving the state.
		/// </summary>
		/// <returns>true if the marginBox content has disappeared, false otherwise</returns>
		/// <remarks>
		/// See BL-13078, BL-13120, BL-13123, and BL-13143 for reported instances of this occurring.
		/// </remarks>
		public static bool CheckForEmptyMarginBoxOnPage(XmlElement pageElement)
		{
			if (Program.RunningUnitTests)
				return false; // unit tests might have incomplete data, so we don't want to report this as an error.

			// If the content of the marginBox has disappeared, we don't want to save that state.
<<<<<<< HEAD
=======

>>>>>>> 88720ab7
			if (HasMessedUpMarginBox(pageElement))
			{
				ReportEmptyMarginBox(pageElement);
				return true;
			}
<<<<<<< HEAD
=======

>>>>>>> 88720ab7
			return false;
		}

		private static void ReportEmptyMarginBox(XmlElement pageDocument)
		{
			Debug.Fail("Margin box is messed up");

			Exception exception = null;
			try
			{
				// Need to throw to get a stack trace added to the exception.  (But the added stack points only to this method.)
				throw new ApplicationException(
					$"Empty marginBox found on page (BL-13120, BL-13123):{Environment.NewLine}{pageDocument.OuterXml}"
				);
			}
			catch (Exception e)
			{
				exception = e;
			}
			Logger.WriteError(exception);
			Logger.WriteEvent(
				"Stack trace for missing marginBox content:{0}{1}",
				Environment.NewLine,
				new StackTrace(true)
			);
			// Write minor events to a second log to help diagnose the problem.  Nothing seems to enable logging
			// the minor events to the main log, so we have to do it manually to a separate file.
			var logpath = Path.Combine(Path.GetDirectoryName(Logger.LogPath), "MinorEventsLog.txt");
			RobustFile.WriteAllText(
				logpath,
				$"**** Detailed events leading up to missing marginBox content: ****{Environment.NewLine}"
			);
			RobustFile.AppendAllText(logpath, Logger.MinorEventsLog);
			RobustFile.AppendAllText(logpath, Environment.NewLine);
			exception.Data["ExtraFilePath"] = logpath;
			var msg = LocalizationManager.GetDynamicString(
				"BloomLowPriority",
				"ProblemReport.PageStructureProblem",
				"Bloom made a mistake on this page. Please report this to us, then check that nothing was lost."
			);
			ErrorReport.NotifyUserOfProblem(exception, msg);

			// Enhance: try to get stack dump from all threads?
			// See https://stackoverflow.com/questions/2057781/is-there-a-way-to-get-the-stacktraces-for-all-threads-in-c-like-java-lang-thre.
		}

<<<<<<< HEAD
		public const string kRepairedPageMessage =
			"We apologize, but it appears that a bug in an older version of Bloom removed the contents of this page. Please delete it. If you have a backup of this book, you may be able to copy the page from the good copy back into this book.";

		public void RepairEmptyPages()
		{
			var pages = Dom.SafeSelectNodes("//div[contains(@class, 'bloom-page')]")
				.Cast<XmlElement>()
				.ToList();
			var problems = pages.Where(page => HasMessedUpMarginBox(page)).ToList();
			if (problems.Count == 0)
				return;
			// Replace the messed up pages with modified clones of our "Just Text" page that contain the message above.
			var pathToBasicBookFolder = BloomFileLocator.GetFactoryBookTemplateDirectory(
				"Basic Book"
			);
			var pathToBasicBook = Path.Combine(pathToBasicBookFolder, "Basic Book.html");
			var dom = XmlHtmlConverter.GetXmlDomFromHtmlFile(pathToBasicBook);
			var justTextPage = dom.SelectSingleNode("//div[@id='" + Book.JustTextGuid + "']");
			// The standard Just Text page has a bloom-editable with language 'z' that is meant to be a template
			// for creating other language blocks. We'll just use it and modify the language.
			var editable = justTextPage.SelectSingleNode(".//div[@lang='z']") as XmlElement;
			// I'm deliberately not localizing this because it's a very rare message that we don't want our
			// translators to waste time on. Moreover, it's purpose is just to let the user know something has
			// gone wrong, which will be fairly evident even with an incomprehensible message in it.
			editable.InnerText = kRepairedPageMessage;
			// It does however want to be visible, so it needs to be marked as the right language
			// (even though it probably isn't).
			// This is not perfect...the user MIGHT have turned off the collection L1.
			// In that case the message will show up in the source bubble. Not ideal, but
			// it's a corner case of hack to alleviate the results of a rare bug that we
			// think we've prevented from ever again doing this much damage. I think it's good enough.
			editable.SetAttribute("lang", _collectionSettings.Language1Tag);
			foreach (var page in problems)
			{
				page.ParentNode.ReplaceChild(
					page.OwnerDocument.ImportNode(justTextPage, true),
					page
				);
			}
		}

=======
>>>>>>> 88720ab7
		// Tries to detect a state that some bug occasionally puts a page into, where it is more-or-less empty.
		// Another characteristic state produced by the bug is where the page labels that should be outside
		// the marginBox are inside it.
		static bool HasMessedUpMarginBox(XmlElement page)
		{
<<<<<<< HEAD
			// Calendar pages don't have margin boxes and thus would give a false positive.
			if (HtmlDom.IsCalendarPage(page)) return false;
=======
			// Flyleaf pages are intentionally empty; they have no marginBox.
			// See XMatterHelper.InjectFlyleafIfNeeded().
			if (HtmlDom.IsFlyleafPage(page)) return false;
>>>>>>> 88720ab7

			var marginBox = GetMarginBox(page);
			if (marginBox == null)
				return true; // marginBox should not be missing
			var internalNodes = marginBox.ChildNodes
				.Cast<XmlNode>()
				.Where(x => x is XmlElement)
				.ToList();
			if (internalNodes.Count == 0)
			{
				return true; // marginBox should not be empty
			}
			foreach (XmlElement elt in internalNodes)
			{
				var classes = elt.GetAttribute("class");
				if (string.IsNullOrEmpty(classes))
					continue;
				// If the marginBox has a div.pageLabel, the real content has disappeared and we don't want to save that state.
				if (classes.Contains("pageLabel"))
				{
					return true;
				}
			}

			return false;
		}

		// I think this is more efficient than an xpath, especially since marginBox is usually the last top-level child.
		static XmlElement GetMarginBox(XmlElement parent)
		{
			foreach (
				XmlElement child in parent.ChildNodes
					.Cast<XmlNode>()
					.Where(x => x is XmlElement)
					.Reverse()
			)
			{
				if (child.GetAttribute("class").Contains("marginBox"))
					return child;
				var mb = GetMarginBox(child);
				if (mb != null)
					return mb;
			}

			return null;
		}
	}
}<|MERGE_RESOLUTION|>--- conflicted
+++ resolved
@@ -3020,19 +3020,11 @@
 				return false; // unit tests might have incomplete data, so we don't want to report this as an error.
 
 			// If the content of the marginBox has disappeared, we don't want to save that state.
-<<<<<<< HEAD
-=======
-
->>>>>>> 88720ab7
 			if (HasMessedUpMarginBox(pageElement))
 			{
 				ReportEmptyMarginBox(pageElement);
 				return true;
 			}
-<<<<<<< HEAD
-=======
-
->>>>>>> 88720ab7
 			return false;
 		}
 
@@ -3079,7 +3071,6 @@
 			// See https://stackoverflow.com/questions/2057781/is-there-a-way-to-get-the-stacktraces-for-all-threads-in-c-like-java-lang-thre.
 		}
 
-<<<<<<< HEAD
 		public const string kRepairedPageMessage =
 			"We apologize, but it appears that a bug in an older version of Bloom removed the contents of this page. Please delete it. If you have a backup of this book, you may be able to copy the page from the good copy back into this book.";
 
@@ -3121,21 +3112,14 @@
 			}
 		}
 
-=======
->>>>>>> 88720ab7
 		// Tries to detect a state that some bug occasionally puts a page into, where it is more-or-less empty.
 		// Another characteristic state produced by the bug is where the page labels that should be outside
 		// the marginBox are inside it.
 		static bool HasMessedUpMarginBox(XmlElement page)
 		{
-<<<<<<< HEAD
-			// Calendar pages don't have margin boxes and thus would give a false positive.
-			if (HtmlDom.IsCalendarPage(page)) return false;
-=======
 			// Flyleaf pages are intentionally empty; they have no marginBox.
 			// See XMatterHelper.InjectFlyleafIfNeeded().
 			if (HtmlDom.IsFlyleafPage(page)) return false;
->>>>>>> 88720ab7
 
 			var marginBox = GetMarginBox(page);
 			if (marginBox == null)
