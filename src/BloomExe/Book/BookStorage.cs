﻿using System;
using System.Collections.Generic;
using System.Diagnostics;
using System.Drawing;
using System.Globalization;
using System.IO;
using System.Linq;
using System.Net;
using System.Reflection;
using System.Security;
using System.Text;
using System.Xml;
using Bloom.Api;
using Bloom.Collection;
using Bloom.ImageProcessing;
using Bloom.web;
using L10NSharp;
using SIL.Code;
using SIL.IO;
using SIL.Progress;
using SIL.Reporting;
using SIL.Xml;

namespace Bloom.Book
{
	/* The role of this class is simply to isolate the actual storage mechanism (e.g. file system)
	 * to a single place.  All the other classes can then just pass around DOMs.
	 */
	public interface IBookStorage
	{
		//TODO Covert this most of this section to something like IBookDescriptor, which has enough display in a catalog, do some basic filtering, etc.
		string Key { get; }
		string FileName { get; }
		string FolderPath { get; }
		string PathToExistingHtml { get; }
		bool TryGetPremadeThumbnail(string fileName, out Image image);
		//bool DeleteBook();
		bool RemoveBookThumbnail(string fileName);
		string ErrorMessagesHtml { get; }
		string GetBrokenBookRecommendationHtml();

		// REQUIRE INTIALIZATION (AVOID UNLESS USER IS WORKING WITH THIS BOOK SPECIFICALLY)
		bool GetLooksOk();
		HtmlDom Dom { get; }
		void Save();
		HtmlDom GetRelocatableCopyOfDom();
		HtmlDom MakeDomRelocatable(HtmlDom dom);
		string SaveHtml(HtmlDom bookDom);
		void SetBookName(string name);
		string GetValidateErrors();
		void CheckBook(IProgress progress,string pathToFolderOfReplacementImages = null);
		void UpdateBookFileAndFolderName(CollectionSettings settings);
		string HandleRetiredXMatterPacks(HtmlDom dom, string nameOfXMatterPack);
		IFileLocator GetFileLocator();
		event EventHandler FolderPathChanged;
		void CleanupUnusedImageFiles();
        BookInfo MetaData { get; set; }
		string NormalBaseForRelativepaths { get; }
		string InitialLoadErrors { get; }
	}

	public class BookStorage : IBookStorage
	{
		public delegate BookStorage Factory(string folderPath, bool forSelectedBook = false);//autofac uses this

		/// <summary>
		/// History of this number:
		///		0.4 had version 0.4
		///		0.8, 0.9, 1.0 had version 0.8
		///		1.1 had version 1.1
		///     Bloom 1.0 went out with format version 0.8, but meanwhile compatible books were made (by hand) with "1.1."
		///     We didn't notice because Bloom didn't actually check this number, it just produced it.
		///     At that point, books with a newer format version (2.0) started becoming availalbe, so we patched Bloom 1.0
		///     to reject those. At that point, we also changed Bloom 1.0's kBloomFormatVersion to 1.1 so that it would
		///     not reject those format version 1.1 books.
		///     For the next version of Bloom (expected to be called version 2, but unknown at the moment) we went with
		///     (coincidentally) kBloomFormatVersion = "2.0"
		internal const string kBloomFormatVersion = "2.0";

		public const string PrefixForCorruptHtmFiles = "_broken_";
		private  string _folderPath;
		private IChangeableFileLocator _fileLocator;
		private BookRenamedEvent _bookRenamedEvent;
		private readonly CollectionSettings _collectionSettings;
		private static bool _alreadyNotifiedAboutOneFailedCopy;
		private HtmlDom _dom; //never remove the readonly: this is shared by others
		private BookInfo _metaData;
		private bool _errorAlreadyContainsInstructions;
		public event EventHandler FolderPathChanged;

		// Returns any errors reported while loading the book (during 'expensive initialization').
		public string InitialLoadErrors { get; private set; }

		public BookInfo MetaData
		{
			get
			{
				if (_metaData == null)
					_metaData = new BookInfo(_folderPath, false);
				return _metaData;
			}
			set { _metaData = value; }
		}

		public BookStorage(string folderPath, SIL.IO.IChangeableFileLocator baseFileLocator,
						   BookRenamedEvent bookRenamedEvent, CollectionSettings collectionSettings)
			:this(folderPath, false, baseFileLocator, bookRenamedEvent, collectionSettings)
		{ }

		public BookStorage(string folderPath, bool forSelectedBook, SIL.IO.IChangeableFileLocator baseFileLocator,
						   BookRenamedEvent bookRenamedEvent, CollectionSettings collectionSettings)
		{
			_folderPath = folderPath;

			//we clone becuase we'll be customizing this for use by just this book
			_fileLocator = (IChangeableFileLocator) baseFileLocator.CloneAndCustomize(new string[]{});
			_bookRenamedEvent = bookRenamedEvent;
			_collectionSettings = collectionSettings;

			ExpensiveInitialization(forSelectedBook);
		}

		public string PathToExistingHtml
		{
			get { return FindBookHtmlInFolder(_folderPath); }
		}

		public string FileName
		{
			get { return Path.GetFileNameWithoutExtension(_folderPath); }
		}

		public string FolderPath
		{
			get { return _folderPath; }
		}

		public string Key
		{
			get
			{
				return _folderPath;
			}
		}

		/// <summary>
		///
		/// </summary>
		/// <param name="fileName"></param>
		/// <returns>false if we shouldn't mess with the thumbnail</returns>
		public bool RemoveBookThumbnail(string fileName)
		{
			string path = Path.Combine(_folderPath, fileName);
			if(RobustFile.Exists(path) &&
			 (new System.IO.FileInfo(path).IsReadOnly)) //readonly is good when you've put in a custom thumbnail
			{
				return false;
			}
			if (RobustFile.Exists(path))
			{
				RobustFile.Delete(path);
			}
			return true;
		}

		public string ErrorMessagesHtml { get; private set; }

		/// <summary>
		/// this is a method because it wasn't clear if we will eventually generate it on the fly (book paths do change as they are renamed)
		/// </summary>
		/// <returns></returns>
		public IFileLocator GetFileLocator()
		{
			return _fileLocator;
		}

		public bool TryGetPremadeThumbnail(string fileName, out Image image)
		{
			string path = Path.Combine(_folderPath, fileName);
			if (RobustFile.Exists(path))
			{
				image = ImageUtils.GetImageFromFile(path);
				return true;
			}
			image = null;
			return false;
		}



		public HtmlDom Dom
		{
			get
			{

				return _dom;
			}
		}

		public static string GetHtmlMessageIfVersionIsIncompatibleWithThisBloom(HtmlDom dom,string path)
		{
			var versionString = dom.GetMetaValue("BloomFormatVersion", "").Trim();
			if (string.IsNullOrEmpty(versionString))
				return "";// "This file lacks the following required element: <meta name='BloomFormatVersion' content='x.y'>";

			float versionFloat = 0;
			if (!float.TryParse(versionString, NumberStyles.Float, CultureInfo.InvariantCulture, out versionFloat))
				return "This file claims a version number that isn't really a number: " + versionString;

			if (versionFloat > float.Parse(kBloomFormatVersion, CultureInfo.InvariantCulture))
			{
				var msg = LocalizationManager.GetString("Errors.NeedNewerVersion",
					"{0} requires a newer version of Bloom. Download the latest version of Bloom from {1}","{0} will get the name of the book, {1} will give a link to open the Bloom Library Web page.");
				msg = string.Format(msg, path, string.Format("<a href='{0}'>BloomLibrary.org</a>", UrlLookup.LookupUrl(UrlType.LibrarySite)));
				msg += string.Format(". (Format {0} vs. {1})",versionString, kBloomFormatVersion);
				return msg;
			}

			return null;
		}

		public bool GetLooksOk()
		{
			return RobustFile.Exists(PathToExistingHtml) && string.IsNullOrEmpty(ErrorMessagesHtml);
		}

		public void Save()
		{
			if (!string.IsNullOrEmpty(ErrorMessagesHtml))
			{
				return; //too dangerous to try and save
			}
			Logger.WriteEvent("BookStorage.Saving... (eventual destination: {0})", PathToExistingHtml);

			Dom.UpdateMetaElement("Generator", "Bloom " + ErrorReport.GetVersionForErrorReporting());
			if (!Program.RunningUnitTests)
			{
				var ver = Assembly.GetEntryAssembly().GetName().Version;
				Dom.UpdateMetaElement("BloomFormatVersion", kBloomFormatVersion);
			}
			MetaData.FormatVersion = kBloomFormatVersion;
			string tempPath = SaveHtml(Dom);


			string errors = ValidateBook(Dom, tempPath);
			if (!string.IsNullOrEmpty(errors))
			{
				Logger.WriteEvent("Errors saving book {0}: {1}", PathToExistingHtml, errors);
				var badFilePath = PathToExistingHtml + ".bad";
				RobustFile.Copy(tempPath, badFilePath, true);
				// delete the temporary file since we've made a copy of it.
				RobustFile.Delete(tempPath);
				//hack so we can package this for palaso reporting
				errors += string.Format("{0}{0}{0}Contents:{0}{0}{1}", Environment.NewLine,
					RobustFile.ReadAllText(badFilePath));
				var ex = new XmlSyntaxException(errors);

				SIL.Reporting.ErrorReport.NotifyUserOfProblem(ex, "Before saving, Bloom did an integrity check of your book, and found something wrong. This doesn't mean your work is lost, but it does mean that there is a bug in the system or templates somewhere, and the developers need to find and fix the problem (and your book).  Please click the 'Details' button and send this report to the developers.  Bloom has saved the bad version of this book as " + badFilePath + ".  Bloom will now exit, and your book will probably not have this recent damage.  If you are willing, please try to do the same steps again, so that you can report exactly how to make it happen.");
				Process.GetCurrentProcess().Kill();
			}
			else
			{
				Logger.WriteMinorEvent("ReplaceFileWithUserInteractionIfNeeded({0},{1})", tempPath, PathToExistingHtml);
				if (!string.IsNullOrEmpty(tempPath))
					FileUtils.ReplaceFileWithUserInteractionIfNeeded(tempPath, PathToExistingHtml, GetBackupFilePath());
			}

			MetaData.Save();
		}

		private string GetBackupFilePath()
		{
			return Path.Combine(Path.GetDirectoryName(PathToExistingHtml), "bookhtml.bak");
		}

		/// <summary>
		/// Compare the images we find in the top level of the book folder to those referenced
		/// in the dom, and remove any unreferenced on
		/// </summary>
		public void CleanupUnusedImageFiles()
		{
			//Collect up all the image files in our book's directory
			var imageFiles = new List<string>();
			var imageExtentions = new HashSet<string>(new []{ ".jpg", ".png", ".svg" });
			var ignoredFilenameStarts = new HashSet<string>(new [] { "thumbnail", "placeholder", "license" });
			foreach (var path in Directory.EnumerateFiles(this._folderPath).Where(
				s => imageExtentions.Contains(Path.GetExtension(s).ToLowerInvariant())))
			{
				var filename = Path.GetFileName(path);
				if (ignoredFilenameStarts.Any(s=>filename.StartsWith(s, StringComparison.InvariantCultureIgnoreCase)))
					continue;
				imageFiles.Add(Path.GetFileName(GetNormalizedPathForOS(path)));
			}
			//Remove from that list each image actually in use
			var element = Dom.RawDom.DocumentElement;
			var toRemove = GetImagePathsRelativeToBook(element);

			//also, remove from the doomed list anything referenced in the datadiv that looks like an image
			//This saves us from deleting, for example, cover page images if this is called before the front-matter
			//has been applied to the document.
			toRemove.AddRange(from XmlElement dataDivImage in Dom.RawDom.SelectNodes("//div[@id='bloomDataDiv']//div[contains(text(),'.png') or contains(text(),'.jpg') or contains(text(),'.svg')]")
							  select UrlPathString.CreateFromUrlEncodedString(dataDivImage.InnerText.Trim()).PathOnly.NotEncoded);
			foreach (var fileName in toRemove)
			{
				imageFiles.Remove(GetNormalizedPathForOS(fileName));   //Remove just returns false if it's not in there, which is fine
			}

			//Delete any files still in the list
			foreach (var fileName in imageFiles)
			{
				var path = Path.Combine(_folderPath, fileName);
				try
				{
					Debug.WriteLine("Removed unused image: "+path);
					Logger.WriteEvent("Removed unused image: " + path);
					RobustFile.Delete(path);
				}
				catch (Exception)
				{
					Debug.WriteLine("Could not remove unused image: " + path);
					Logger.WriteEvent("Could not remove unused  image: " + path);
					//It's not worth bothering the user about, we'll get it someday.
					//We're not even doing a Debug.Fail because that makes it harder to unit test this condition.
				}
			}
		}

		/// <summary>
		/// Return the paths, relative to the book folder, of all the images referred to in the element.
		/// </summary>
		/// <param name="element"></param>
		/// <returns></returns>
		internal static List<string> GetImagePathsRelativeToBook(XmlElement element)
		{
			return (from XmlElement img in HtmlDom.SelectChildImgAndBackgroundImageElements(element)
				select HtmlDom.GetImageElementUrl(img).PathOnly.NotEncoded).Distinct().ToList();
		}

		private string GetNormalizedPathForOS(string path)
		{
			return Environment.OSVersion.Platform == PlatformID.Win32NT
						? path.ToLowerInvariant()
						: path;
		}

		private void AssertIsAlreadyInitialized()
		{
			if (_dom == null)
				throw new ApplicationException("BookStorage was at a place that should have been initialized earlier, but wasn't.");
		}

		public string SaveHtml(HtmlDom dom)
		{
			AssertIsAlreadyInitialized();
			string tempPath = GetNameForATempFileInStorageFolder();
			MakeCssLinksAppropriateForStoredFile(dom);
			SetBaseForRelativePaths(dom, string.Empty);// remove any dependency on this computer, and where files are on it.
			//CopyXMatterStylesheetsIntoFolder
			return XmlHtmlConverter.SaveDOMAsHtml5(dom.RawDom, tempPath);
		}

		/// <summary>
		/// Get a temporary file pathname in the current book's folder.  This is needed to ensure proper permissions are granted
		/// to the resulting file later after FileUtils.ReplaceFileWithUserInteractionIfNeeded is called.  That method may call
		/// RobustFile.Replace which replaces both the file content and the file metadata (permissions).  The result of that if we use
		/// the user's temp directory is described in http://issues.bloomlibrary.org/youtrack/issue/BL-3954.
		/// </summary>
		private string GetNameForATempFileInStorageFolder()
		{
			using (var temp = TempFile.InFolderOf(PathToExistingHtml))
			{
				return temp.Path;
			}
		}

		/// <summary>
		/// creates a relocatable copy of our main HtmlDom
		/// </summary>
		/// <returns></returns>
		public HtmlDom GetRelocatableCopyOfDom()
		{

			HtmlDom relocatableDom = Dom.Clone();

			SetBaseForRelativePaths(relocatableDom, _folderPath);
			EnsureHasLinksToStylesheets(relocatableDom);

			return relocatableDom;
		}

		/// <summary>
		/// this one works on the dom passed to it
		/// </summary>
		/// <param name="dom"></param>
		/// <returns></returns>
		public HtmlDom MakeDomRelocatable(HtmlDom dom)
		{
			var relocatableDom = dom.Clone();

			SetBaseForRelativePaths(relocatableDom, _folderPath);
			EnsureHasLinksToStylesheets(relocatableDom);

			return relocatableDom;
		}

		public void SetBookName(string name)
		{
			if (!Directory.Exists(_folderPath)) //bl-290 (user had 4 month-old version, so the bug may well be long gone)
			{
				var msg = LocalizationManager.GetString("BookStorage.FolderMoved",
					"It appears that some part of the folder path to this book has been moved or renamed. As a result, Bloom cannot save your changes to this page, and will need to exit now. If you haven't been renaming or moving things, please click Details below and report the problem to the developers.");
				SIL.Reporting.ErrorReport.NotifyUserOfProblem(
					new ApplicationException(
						string.Format(
							"In SetBookName('{0}'), BookStorage thinks the existing folder is '{1}', but that does not exist. (ref bl-290)",
							name, _folderPath)),
					msg);
				// Application.Exit() is not drastic enough to terminate all the call paths here and all the code
				// that tries to make sure we save on exit. Get lots of flashing windows during shutdown.
				Environment.Exit(-1);
			}
			name = SanitizeNameForFileSystem(name);

			var currentFilePath = PathToExistingHtml;
			//REVIEW: This doesn't immediately make sense; if this function is told to call it Foo but it's current Foo1... why does this just return?

			if (Path.GetFileNameWithoutExtension(currentFilePath).StartsWith(name)) //starts with because maybe we have "myBook1"
				return;

			//figure out what name we're really going to use (might need to add a number suffix)
			var newFolderPath = Path.Combine(Directory.GetParent(FolderPath).FullName, name);
			newFolderPath = GetUniqueFolderPath(newFolderPath);

			Logger.WriteEvent("Renaming html from '{0}' to '{1}.htm'", currentFilePath, newFolderPath);

			//next, rename the file
			RobustFile.Move(currentFilePath, Path.Combine(FolderPath, Path.GetFileName(newFolderPath) + ".htm"));

			//next, rename the enclosing folder
			var fromToPair = new KeyValuePair<string, string>(FolderPath, newFolderPath);
			try
			{
				Logger.WriteEvent("Renaming folder from '{0}' to '{1}'", FolderPath, newFolderPath);

				//This one can't handle network paths and isn't necessary, since we know these are on the same volume:
				//SIL.IO.DirectoryUtilities.MoveDirectorySafely(FolderPath, newFolderPath);
				SIL.IO.RobustIO.MoveDirectory(FolderPath, newFolderPath);

				_fileLocator.RemovePath(FolderPath);
				_fileLocator.AddPath(newFolderPath);

				_folderPath = newFolderPath;
			}
			catch (Exception e)
			{
				Logger.WriteEvent("Failed folder rename: " + e.Message);
				Debug.Fail("(debug mode only): could not rename the folder");
			}

			_bookRenamedEvent.Raise(fromToPair);

			OnFolderPathChanged();
		}

		protected virtual void OnFolderPathChanged()
		{
			var handler = FolderPathChanged;
			if (handler != null) handler(this, EventArgs.Empty);
		}


		public string GetValidateErrors()
		{
			if (!string.IsNullOrEmpty(ErrorMessagesHtml))
				return "";
			if (!Directory.Exists(_folderPath))
			{
				return "The directory (" + _folderPath + ") could not be found.";
			}
			if (!RobustFile.Exists(PathToExistingHtml))
			{
				return "Could not find an html file to use.";
			}


			return ValidateBook(_dom, PathToExistingHtml);
		}

		/// <summary>
		///
		/// </summary>
		/// <remarks>The image-replacement feature is perhaps a one-off for a project where an advisor replaced the folders
		/// with a version that lacked most of the images (perhaps because dropbox copies small files first and didn't complete the sync)</remarks>
		/// <param name="progress"></param>
		/// <param name="pathToFolderOfReplacementImages">We'll find any matches in the entire folder, regardless of sub-folder name</param>
		public void CheckBook(IProgress progress, string pathToFolderOfReplacementImages = null)
		{
			var error = GetValidateErrors();
			if(!string.IsNullOrEmpty(error))
				progress.WriteError(error);

			//check for missing images

			foreach (XmlElement imgNode in HtmlDom.SelectChildImgAndBackgroundImageElements(Dom.Body))
			{
				var imageFileName = HtmlDom.GetImageElementUrl(imgNode).PathOnly.NotEncoded;
				if (string.IsNullOrEmpty(imageFileName))
				{
					var classNames=imgNode.GetAttribute("class");
					if (classNames == null || !classNames.Contains("licenseImage"))//bit of hack... it's ok for licenseImages to be blank
					{
						progress.WriteWarning("image src is missing");
						//review: this, we could fix with a new placeholder... maybe in the javascript edit stuff?
					}
					continue;
				}
				// Certain .svg files (cogGrey.svg, FontSizeLetter.svg) aren't really part of the book and are stored elsewhere.
				// Also, at present the user can't insert them into a book. Don't report them.
				// TODO: if we ever allow the user to add .svg files, we'll need to change this
				if (Path.HasExtension(imageFileName) && Path.GetExtension(imageFileName).ToLowerInvariant() == ".svg")
					continue;

				// Branding images are handled in a special way in BrandingApi.cs.
				// Without this, we get "Warning: Image /bloom/api/branding/image is missing from the folder xxx" (see BL-3975)
				if (imageFileName.EndsWith(BrandingApi.kBrandingImageUrlPart))
					continue;

				//trim off the end of "license.png?123243"
				var startOfDontCacheHack = imageFileName.IndexOf('?');
				if (startOfDontCacheHack > -1)
					imageFileName = imageFileName.Substring(0, startOfDontCacheHack);

				while (Uri.UnescapeDataString(imageFileName) != imageFileName)
					imageFileName = Uri.UnescapeDataString(imageFileName);

				if (!RobustFile.Exists(Path.Combine(_folderPath, imageFileName)))
				{
					if (!string.IsNullOrEmpty(pathToFolderOfReplacementImages))
					{
						if (!AttemptToReplaceMissingImage(imageFileName, pathToFolderOfReplacementImages, progress))
						{
							progress.WriteWarning(string.Format("Could not find replacement for image {0} in {1}", imageFileName, _folderPath));
						}
					}
					else
					{
						progress.WriteWarning(string.Format("Image {0} is missing from the folder {1}", imageFileName, _folderPath));
					}
				}
			}
		}

		private bool AttemptToReplaceMissingImage(string missingFile, string pathToFolderOfReplacementImages, IProgress progress)
		{
			try
			{
				foreach (var imageFilePath in Directory.GetFiles(pathToFolderOfReplacementImages, missingFile))
				{
					RobustFile.Copy(imageFilePath, Path.Combine(_folderPath, missingFile));
					progress.WriteMessage(string.Format("Replaced image {0} from a copy in {1}", missingFile,
														pathToFolderOfReplacementImages));
					return true;
				}
				foreach (var dir in Directory.GetDirectories(pathToFolderOfReplacementImages))
				{
//				    doesn't really matter
//					if (dir == _folderPath)
//				    {
//						progress.WriteMessage("Skipping the directory of this book");
//				    }
					if (AttemptToReplaceMissingImage(missingFile, dir, progress))
						return true;
				}
				return false;
			}
			catch (Exception error)
			{
				progress.WriteException(error);
				return false;
			}
		}

		public void UpdateBookFileAndFolderName(CollectionSettings collectionSettings)
		{
			var title = Dom.Title;
			if (title != null)
			{
				SetBookName(title);
			}
		}


		#region Static Helper Methods
		public static string FindBookHtmlInFolder(string folderPath)
		{
			string p = Path.Combine(folderPath, Path.GetFileName(folderPath) + ".htm");
			if (RobustFile.Exists(p))
				return p;
			p = Path.Combine(folderPath, Path.GetFileName(folderPath) + ".html");
			if (RobustFile.Exists(p))
				return p;

			if (!Directory.Exists(folderPath)) //bl-291 (user had 4 month-old version, so the bug may well be long gone)
			{
				//in version 1.012 I got this because I had tried to delete the folder on disk that had a book
				//open in Bloom.
				SIL.Reporting.ErrorReport.NotifyUserOfProblem("There's a problem; Bloom can't save this book. Did you perhaps delete or rename the folder that this book is (was) in?");
				throw new ApplicationException(string.Format("In FindBookHtmlInFolder('{0}'), the folder does not exist. (ref bl-291)", folderPath));
			}

			//ok, so maybe they changed the name of the folder and not the htm. Can we find a *single* html doc?
			// BL-3572 when the only file in the directory is "BigBook.html", it matches both filters in Windows (tho' not in Linux?)
			// so Union works better here. (And we'll change the name of the book too.)
			var candidates = new List<string>(Directory.GetFiles(folderPath, "*.htm").Union(Directory.GetFiles(folderPath, "*.html")));
			var decoyMarkers = new string[] {"configuration",
				PrefixForCorruptHtmFiles, // Used to rename corrupt htm files before restoring backup
				"_conflict", // owncloud
				"[conflict]", // Google Drive
				"conflicted copy" // Dropbox
			};
			candidates.RemoveAll((name) => decoyMarkers.Any(d => name.ToLowerInvariant().Contains(d)));
			if (candidates.Count == 1)
				return candidates[0];

			//template
			p = Path.Combine(folderPath, "templatePages.htm");
			if (RobustFile.Exists(p))
				return p;
			p = Path.Combine(folderPath, "templatePages.html");
			if (RobustFile.Exists(p))
				return p;

			return string.Empty;
		}

		public static void SetBaseForRelativePaths(HtmlDom dom, string folderPath)
		{
			dom.BaseForRelativePaths = GetBaseForRelativePaths(folderPath);
		}

		/// <summary>
		/// Base for relative paths when editing the book (not generating PDF or anything special).
		/// </summary>
		public string NormalBaseForRelativepaths
		{
			get {  return GetBaseForRelativePaths(_folderPath);}
		}

		private static string GetBaseForRelativePaths(string folderPath)
		{
			string path = "";
			if (!string.IsNullOrEmpty(folderPath))
			{
				//this is only used by relative paths, and only img src's are left relative.
				//we are redirecting through our build-in httplistener in order to make white backgrounds transparent
				// and possibly shrink
				//big images before giving them to gecko which has trouble with really hi-res ones
				//Some clients don't want low-res images and can suppress this by setting HtmlDom.UseOriginalImages.
				var uri = folderPath + Path.DirectorySeparatorChar;
				path = uri.ToLocalhost();
			}
			return path;
		}


		public string ValidateBook(string path)
		{
			var dom = new HtmlDom(XmlHtmlConverter.GetXmlDomFromHtmlFile(path, false));//with throw if there are errors
			return ValidateBook(dom, path);
		}

		private string ValidateBook(HtmlDom dom, string path)
		{
			Debug.WriteLine(string.Format("ValidateBook({0})", path));
			var msg= GetHtmlMessageIfVersionIsIncompatibleWithThisBloom(dom,path);
			return !string.IsNullOrEmpty(msg) ? msg : dom.ValidateBook(path, !MetaData.IsSuitableForMakingTemplates);
		}



		#endregion


		/// <summary>
		/// Do whatever is needed to do more than just show a title and thumbnail
		/// </summary>
		private void ExpensiveInitialization(bool forSelectedBook = false)
		{
			Debug.WriteLine(string.Format("ExpensiveInitialization({0})", _folderPath));
			_dom = new HtmlDom();
			//the fileLocator we get doesn't know anything about this particular book.
			_fileLocator.AddPath(_folderPath);
			RequireThat.Directory(_folderPath).Exists();
			string pathToExistingHtml;
			try
			{
				pathToExistingHtml = PathToExistingHtml;
			}
            catch (UnauthorizedAccessException error)
			{
				ProcessAccessDeniedError(error);
				return;
			}
			var backupPath = Path.ChangeExtension(pathToExistingHtml, "bak");

			if (!RobustFile.Exists(pathToExistingHtml))
			{
				var files = new List<string>(Directory.GetFiles(_folderPath));
				var b = new StringBuilder();
				b.AppendLine("Could not determine which html file in the folder to use.");
				if (files.Count == 0)
					b.AppendLine("***There are no files.");
				else
				{
					b.AppendLine("Files in this book are:");
					foreach (var f in files)
					{
						b.AppendLine("  " + f);
					}
				}
				throw new ApplicationException(b.ToString());
			}
			else
			{
				XmlDocument xmlDomFromHtmlFile;
				try
				{
					xmlDomFromHtmlFile = XmlHtmlConverter.GetXmlDomFromHtmlFile(PathToExistingHtml, false);
				}
				catch (UnauthorizedAccessException error)
				{
					ProcessAccessDeniedError(error);
					return;
				}
				catch (Exception error)
				{
<<<<<<< HEAD
					InitialLoadErrors = error.Message;
=======
					var backupPath = GetBackupFilePath();
>>>>>>> 06bf21b1
					// If the user is actually trying to look at this book and it's broken, we will try to restore a backup.
					// The main reason not to do this otherwise is that we think we should notify the user that we
					// are restoring a backup, and we don't want to bother him with such notifications about books
					// he isn't looking at currently.
					if (forSelectedBook && TryGetValidXmlDomFromHtmlFile(backupPath, out xmlDomFromHtmlFile))
					{
						RestoreBackup(pathToExistingHtml, error);
					}
					else
					{
						ErrorMessagesHtml = WebUtility.HtmlEncode(error.Message);
						Logger.WriteEvent("*** ERROR in " + PathToExistingHtml);
						Logger.WriteEvent("*** ERROR: " + error.Message.Replace("{", "{{").Replace("}", "}}"));
						return;
					}
				}

				_dom = new HtmlDom(xmlDomFromHtmlFile); //with throw if there are errors
				// Don't let spaces between <strong>, <em>, or <u> elements be removed. (BL-2484)
				_dom.RawDom.PreserveWhitespace = true;

				// An earlier comment warned that this was taking 1/3 of startup time. However, it was being done anyway
				// at some point where the Book constructor wanted to know whether the book was editable (which
				// triggers a check since books that don't validate aren't editable).
				// Hopefully this is OK since another old comment said,
				// we did in fact change things so that storage isn't used until we've shown all the thumbnails we can (then we go back and update in background)
				InitialLoadErrors = ValidateBook(_dom, pathToExistingHtml);
				if (forSelectedBook && !string.IsNullOrEmpty(InitialLoadErrors))
				{
					XmlDocument possibleBackupDom;
					if (TryGetValidXmlDomFromHtmlFile(backupPath, out possibleBackupDom))
					{
						RestoreBackup(pathToExistingHtml, new ApplicationException("main html file was not valid: " + InitialLoadErrors));
						xmlDomFromHtmlFile = possibleBackupDom;
						_dom = new HtmlDom(xmlDomFromHtmlFile);
					}
				}

				//For now, we really need to do this check, at least. This will get picked up by the Book later (feeling kludgy!)
				//I assume the following will never trigger (I also note that the dom isn't even loaded):

				if (!string.IsNullOrEmpty(ErrorMessagesHtml))
				{
					_dom.RawDom.LoadXml(
						"<html><body>There is a problem with the html structure of this book which will require expert help.</body></html>");
					Logger.WriteEvent(
						"{0}: There is a problem with the html structure of this book which will require expert help: {1}",
						PathToExistingHtml, ErrorMessagesHtml);
				}
					//The following is a patch pushed out on the 25th build after 1.0 was released in order to give us a bit of backwards version protection (I should have done this originally and in a less kludgy fashion than I'm forced to do now)
				else
				{
					var incompatibleVersionMessage = GetHtmlMessageIfVersionIsIncompatibleWithThisBloom(Dom,this.PathToExistingHtml);
					if (!string.IsNullOrWhiteSpace(incompatibleVersionMessage))
					{
						ErrorMessagesHtml = incompatibleVersionMessage;
						Logger.WriteEvent("*** ERROR: " + incompatibleVersionMessage);
						_errorAlreadyContainsInstructions = true;
						return;
					}
					else
					{
						Logger.WriteEvent("BookStorage Loading Dom from {0}", PathToExistingHtml);
					}
				}

				Dom.UpdatePageDivs();

				UpdateSupportFiles();

				CleanupUnusedImageFiles();
			}
		}

		private void RestoreBackup(string pathToExistingHtml, Exception error)
		{
			var backupPath = Path.ChangeExtension(pathToExistingHtml, "bak");
			string corruptFilePath = GetUniqueFileName(FolderPath, PrefixForCorruptHtmFiles, "htm");
			RobustFile.Move(PathToExistingHtml, corruptFilePath);
			RobustFile.Move(backupPath, pathToExistingHtml);
			var msg = LocalizationManager.GetString("BookStorage.CorruptBook",
				"Bloom had a problem reading this book and recovered by restoring a recent backup. Please check recent changes to this book. If this happens for no obvious reason, please click Details below and report it to us.");
			ErrorReport.NotifyUserOfProblem(error, msg);
			// We've restored a validated backup, so as far as the caller is concerned we have a good book.
			InitialLoadErrors = "";
		}

		private bool TryGetValidXmlDomFromHtmlFile(string path, out XmlDocument xmlDomFromHtmlFile)
		{
			xmlDomFromHtmlFile = null;
			if (!RobustFile.Exists(path))
				return false;
			try
			{
				xmlDomFromHtmlFile = XmlHtmlConverter.GetXmlDomFromHtmlFile(path, false);
				return string.IsNullOrEmpty(ValidateBook(new HtmlDom(xmlDomFromHtmlFile), path));
			}
			catch (Exception error)
			{
				return false;
			}
			return true;
		}

		private void ProcessAccessDeniedError(UnauthorizedAccessException error)
		{
			var message = LocalizationManager.GetString("Errors.DeniedAccess",
				"Your computer denied Bloom access to the book. You may need technical help in setting the operating system permissions for this file.");
			message += Environment.NewLine + error.Message;
			ErrorMessagesHtml = WebUtility.HtmlEncode(message);
			Logger.WriteEvent("*** ERROR: " + message);
			_errorAlreadyContainsInstructions = true;
		}

		/// <summary>
		/// we update these so that the file continues to look the same when you just open it in firefox
		/// </summary>
		private void UpdateSupportFiles()
		{
			if (IsPathReadonly(_folderPath))
			{
				Logger.WriteEvent("Not updating files in folder {0} because the directory is read-only.", _folderPath);
			}
			else
			{
				Update("placeHolder.png");
				Update("basePage.css");
				Update("previewMode.css");
				Update("origami.css");
				Update("languageDisplay.css");

				foreach (var path in Directory.GetFiles(_folderPath, "*.css"))
				{
					var file = Path.GetFileName(path);
					//if (file.ToLower().Contains("portrait") || file.ToLower().Contains("landscape"))
					Update(file);
				}
			}

			//by default, this comes from the collection, but the book can select one, including "null" to select the factory-supplied empty xmatter
			var nameOfXMatterPack = _collectionSettings.XMatterPackName;
			nameOfXMatterPack = HandleRetiredXMatterPacks(_dom, nameOfXMatterPack);

			try
			{
				var helper = new XMatterHelper(_dom, nameOfXMatterPack, _fileLocator);
				Update(Path.GetFileName(helper.PathToStyleSheetForPaperAndOrientation), helper.PathToStyleSheetForPaperAndOrientation);
			}
			catch (Exception error)
			{
				ErrorMessagesHtml = WebUtility.HtmlEncode(error.Message);
			}
		}

		private bool IsPathReadonly(string path)
		{
			return (RobustFile.GetAttributes(path) & FileAttributes.ReadOnly) != 0;
		}

		private void Update(string fileName, string factoryPath = "")
		{
			if (!IsUserFolder)
			{
				if (fileName.ToLowerInvariant().Contains("xmatter") && !fileName.ToLower().StartsWith("factory-xmatter"))
				{
					return; //we don't want to copy custom xmatters around to the program files directory, template directories, the Bloom src code folders, etc.
				}
			}

			// do not attempt to copy files to the installation directory
			var targetDirInfo = new DirectoryInfo(_folderPath);
			if (SIL.PlatformUtilities.Platform.IsMono)
			{
				// do not attempt to copy files to the "/usr" directory
				if (targetDirInfo.FullName.StartsWith("/usr")) return;
			}
			else
			{
				// do not attempt to copy files to the "Program Files" directory
				var programFolderPath = Environment.GetFolderPath(Environment.SpecialFolder.ProgramFiles);
				if (!string.IsNullOrEmpty(programFolderPath))
				{
					var programsDirInfo = new DirectoryInfo(programFolderPath);
					if (String.Compare(targetDirInfo.FullName, programsDirInfo.FullName, StringComparison.InvariantCultureIgnoreCase) == 0) return;
				}

				// do not attempt to copy files to the "Program Files (x86)" directory either
				if (Environment.Is64BitOperatingSystem)
				{
					programFolderPath = Environment.GetFolderPath(Environment.SpecialFolder.ProgramFilesX86);
					if (!string.IsNullOrEmpty(programFolderPath))
					{
						var programsDirInfo = new DirectoryInfo(Environment.GetFolderPath(Environment.SpecialFolder.ProgramFiles));
						if (String.Compare(targetDirInfo.FullName, programsDirInfo.FullName, StringComparison.InvariantCultureIgnoreCase) == 0) return;
					}
				}
			}

			string documentPath="notSet";
			try
			{
				if(string.IsNullOrEmpty(factoryPath))
				{
					factoryPath = _fileLocator.LocateFile(fileName);
				}
				if(string.IsNullOrEmpty(factoryPath))//happens during unit testing
					return;

				documentPath = Path.Combine(_folderPath, fileName);
				if(!RobustFile.Exists(documentPath))
				{
					Logger.WriteMinorEvent("BookStorage.Update() Copying missing file {0} to {1}", factoryPath, documentPath);
					RobustFile.Copy(factoryPath, documentPath);
					return;
				}
				// due to BL-2166, we no longer compare times since downloaded books often have
				// more recent times than the DistFiles versions we want to use
				// var documentTime = RobustFile.GetLastWriteTimeUtc(documentPath);
				if (factoryPath == documentPath)
					return; // no point in trying to update self!
				if (IsPathReadonly(documentPath))
				{
					var msg = string.Format("Could not update one of the support files in this document ({0}) because the destination was marked ReadOnly.", documentPath);
					Logger.WriteEvent(msg);
					SIL.Reporting.ErrorReport.NotifyUserOfProblem(msg);
					return;
				}
				Logger.WriteMinorEvent("BookStorage.Update() Copying file {0} to {1}", factoryPath, documentPath);

				RobustFile.Copy(factoryPath, documentPath, true);
				//if the source was locked, don't copy the lock over
				RobustFile.SetAttributes(documentPath, FileAttributes.Normal);
			}
			catch (Exception e)
			{
				if(documentPath.Contains(System.Environment.GetFolderPath(System.Environment.SpecialFolder.ProgramFiles))
					|| documentPath.ToLowerInvariant().Contains("program"))//english only
				{
					Logger.WriteEvent("Could not update file {0} because it was in the program directory.", documentPath);
					return;
				}
				if(_alreadyNotifiedAboutOneFailedCopy)
					return;//don't keep bugging them
				_alreadyNotifiedAboutOneFailedCopy = true;
				var msg = String.Format("Could not update one of the support files in this document ({0} to {1}).", documentPath, factoryPath);
				NonFatalProblem.Report(ModalIf.None, PassiveIf.All, "Can't Update Support File", msg, exception: e);
			}
		}

		/// <summary>
		/// user folder as opposed to our program installation folder or some template
		/// </summary>
		private bool IsUserFolder
		{
			get
			{
				if(string.IsNullOrEmpty(_collectionSettings.FolderPath))
				{
					//this happens when we are just hydrating the book via a command-line command
					return true;
				}
				else return _folderPath.Contains(_collectionSettings.FolderPath);
			}
		}

		// NB: this knows nothing of book-specific css's... even "basic book.css"
		private void EnsureHasLinksToStylesheets(HtmlDom dom)
		{
			//clear out any old ones
			_dom.RemoveXMatterStyleSheets();

			var nameOfXMatterPack = _dom.GetMetaValue("xMatter", _collectionSettings.XMatterPackName);
			nameOfXMatterPack = HandleRetiredXMatterPacks(dom, nameOfXMatterPack);
			var helper = new XMatterHelper(_dom, nameOfXMatterPack, _fileLocator);

			EnsureHasLinkToStyleSheet(dom, Path.GetFileName(helper.PathToStyleSheetForPaperAndOrientation));

			// Don't use Path.DirectorySeparatorChar here...we're going to use this path in an href
			// where it should definitely be forward slash. And it works fine in a Windows path too.
			string autocssFilePath = "../"+"settingsCollectionStyles.css";
			if (RobustFile.Exists(Path.Combine(_folderPath,autocssFilePath)))
				EnsureHasLinkToStyleSheet(dom, autocssFilePath);

			var customCssFilePath = "../" + "customCollectionStyles.css";
			if (RobustFile.Exists(Path.Combine(_folderPath, customCssFilePath)))
				EnsureHasLinkToStyleSheet(dom, customCssFilePath);

			if (RobustFile.Exists(Path.Combine(_folderPath, "customBookStyles.css")))
				EnsureHasLinkToStyleSheet(dom, "customBookStyles.css");
			else
				EnsureDoesntHaveLinkToStyleSheet(dom, "customBookStyles.css");
		}

		public string HandleRetiredXMatterPacks(HtmlDom dom, string nameOfXMatterPack)
		{
			// Bloom 3.7 retired the BigBook xmatter pack.
			// If we ever create another xmatter pack called BigBook (or rename the Factory pack) we'll need to redo this.
			string[] retiredPacks = { "BigBook" };
			const string xmatterSuffix = "-XMatter.css";

			if (retiredPacks.Contains(nameOfXMatterPack))
			{
				EnsureDoesntHaveLinkToStyleSheet(dom, nameOfXMatterPack + xmatterSuffix);
				nameOfXMatterPack = "Factory";
				EnsureHasLinkToStyleSheet(dom, nameOfXMatterPack + xmatterSuffix);
				// Since HtmlDom.GetMetaValue() is always called with the collection's xmatter pack as default,
				// we can just remove this wrong meta element.
				dom.RemoveMetaElement("xmatter");
			}
			return nameOfXMatterPack;
		}

		private void EnsureDoesntHaveLinkToStyleSheet(HtmlDom dom, string path)
		{
			foreach (XmlElement link in dom.SafeSelectNodes("//link[@rel='stylesheet']"))
			{
				var fileName = link.GetStringAttribute("href");
				if (fileName == path)
					dom.RemoveStyleSheetIfFound(path);
			}
		}

		private void EnsureHasLinkToStyleSheet(HtmlDom dom, string path)
		{
			foreach (XmlElement link in dom.SafeSelectNodes("//link[@rel='stylesheet']"))
			{
				var fileName = link.GetStringAttribute("href");
				if (fileName == path)
					return;
				// We may also have an obsolete link with a Windows-specific path.
				if (fileName.Replace('\\', '/') == path)
				{
					// We want a link that will work on both platforms, so correct it.
					link.SetAttribute("href", path);
					return;
				}
			}
			dom.AddStyleSheet(path);
		}

//		/// <summary>
//		/// Creates a relative path from one file or folder to another.
//		/// </summary>
//		/// <param name="fromPath">Contains the directory that defines the start of the relative path.</param>
//		/// <param name="toPath">Contains the path that defines the endpoint of the relative path.</param>
//		/// <param name="dontEscape">Boolean indicating whether to add uri safe escapes to the relative path</param>
//		/// <returns>The relative path from the start directory to the end path.</returns>
//		/// <exception cref="ArgumentNullException"></exception>
//		public static String MakeRelativePath(String fromPath, String toPath)
//		{
//			if (String.IsNullOrEmpty(fromPath)) throw new ArgumentNullException("fromPath");
//			if (String.IsNullOrEmpty(toPath)) throw new ArgumentNullException("toPath");
//
//			//the stuff later on needs to see directory names trailed by a "/" or "\".
//			fromPath = fromPath.Trim();
//			if (!fromPath.EndsWith(Path.DirectorySeparatorChar.ToString()))
//			{
//				if (Directory.Exists(fromPath))
//				{
//					fromPath = fromPath + Path.DirectorySeparatorChar;
//				}
//			}
//			Uri fromUri = new Uri(fromPath);
//			Uri toUri = new Uri(toPath);
//
//			Uri relativeUri = fromUri.MakeRelativeUri(toUri);
//			String relativePath = Uri.UnescapeDataString(relativeUri.ToString());
//
//			return relativePath.Replace('/', Path.DirectorySeparatorChar);
//		}

		//while in Bloom, we could have and edit style sheet or (someday) other modes. But when stored,
		//we want to make sure it's ready to be opened in a browser.
		private void MakeCssLinksAppropriateForStoredFile(HtmlDom dom)
		{
			dom.RemoveModeStyleSheets();
			dom.AddStyleSheet("previewMode.css");
			dom.AddStyleSheet("basePage.css");
			dom.AddStyleSheet("origami.css");
			dom.AddStyleSheet("languageDisplay.css");
			EnsureHasLinksToStylesheets(dom);
			dom.SortStyleSheetLinks();
			dom.RemoveFileProtocolFromStyleSheetLinks();
		}


		internal static string SanitizeNameForFileSystem(string name)
		{
			name = RemoveDangerousCharacters(name);
			if (name.Length == 0)
			{
				// The localized default book name could itself have dangerous characters.
				name = RemoveDangerousCharacters(BookStarter.UntitledBookName);
				if (name.Length == 0)
					name = "Book";	// This should absolutely never be needed, but let's be paranoid.
			}
			const int MAX = 50;	//arbitrary
			if (name.Length > MAX)
				return name.Substring(0, MAX);
			return name;
		}

		private static string RemoveDangerousCharacters(string name)
		{
			var dangerousCharacters = new List<char>();
			dangerousCharacters.AddRange(PathUtilities.GetInvalidOSIndependentFileNameChars());
			//dangerousCharacters.Add('.'); Moved this to a trim because SHRP uses names like "SHRP 2.3" (term 2, week 3)
			foreach (char c in dangerousCharacters)
			{
				name = name.Replace(c, ' ');
			}
			name = name.TrimStart(new [] {'.',' ','\t'});
			// Windows does not allow directory names ending in period.
			// If we give it a chance, it will make a directory without the dots,
			// but all our code that thinks the folder name has the dots will break (e.g., BL-
			name = name.TrimEnd(new[] {'.'});
			return name.Trim();
		}

		/// <summary>
		/// if necessary, append a number to make the folder path unique
		/// </summary>
		private static string GetUniqueFolderPath(string folderPath)
		{
			var parent = Directory.GetParent(folderPath).FullName;
			var name = GetUniqueFolderName(parent, Path.GetFileName(folderPath));
			return Path.Combine(parent, name);
		}

		/// <summary>
		/// if necessary, append a number to make the subfolder name unique within the given folder
		/// </summary>
		internal static string GetUniqueFolderName(string parentPath, string name)
		{
			int i = 0;
			string suffix = "";
			while (Directory.Exists(Path.Combine(parentPath, name + suffix)))
			{
				++i;
				suffix = i.ToString(CultureInfo.InvariantCulture);
			}
			return name + suffix;
		}

		/// <summary>
		/// if necessary, append a number to make the file name unique within the given folder
		/// </summary>
		internal static string GetUniqueFileName(string parentPath, string name, string ext)
		{
			int i = 0;
			string suffix = "";
			string result;
			do
			{
				result = Path.ChangeExtension(Path.Combine(parentPath, name + suffix), ext);
				++i;
				suffix = i.ToString(CultureInfo.InvariantCulture);
			} while (RobustFile.Exists(result));
			return result;
		}

		public string GetBrokenBookRecommendationHtml()
		{
			string s = "";
			if (!this._errorAlreadyContainsInstructions)
			{
				s = GenericBookProblemNotice;
			}
			return s + "<p>" + ErrorMessagesHtml + "</p>";
		}

		public static string GenericBookProblemNotice
		{
			get
			{
				return "<p>" + LocalizationManager.GetString("Errors.BookProblem",
					"Bloom had a problem showing this book. This doesn't mean your work is lost, but it does mean that something is out of date, is missing, or has gone wrong.")
				       + "</p>";
			}
		}
	}
}<|MERGE_RESOLUTION|>--- conflicted
+++ resolved
@@ -701,7 +701,7 @@
 				ProcessAccessDeniedError(error);
 				return;
 			}
-			var backupPath = Path.ChangeExtension(pathToExistingHtml, "bak");
+			var backupPath = GetBackupFilePath();
 
 			if (!RobustFile.Exists(pathToExistingHtml))
 			{
@@ -734,11 +734,7 @@
 				}
 				catch (Exception error)
 				{
-<<<<<<< HEAD
 					InitialLoadErrors = error.Message;
-=======
-					var backupPath = GetBackupFilePath();
->>>>>>> 06bf21b1
 					// If the user is actually trying to look at this book and it's broken, we will try to restore a backup.
 					// The main reason not to do this otherwise is that we think we should notify the user that we
 					// are restoring a backup, and we don't want to bother him with such notifications about books
@@ -815,7 +811,7 @@
 
 		private void RestoreBackup(string pathToExistingHtml, Exception error)
 		{
-			var backupPath = Path.ChangeExtension(pathToExistingHtml, "bak");
+			var backupPath = GetBackupFilePath();
 			string corruptFilePath = GetUniqueFileName(FolderPath, PrefixForCorruptHtmFiles, "htm");
 			RobustFile.Move(PathToExistingHtml, corruptFilePath);
 			RobustFile.Move(backupPath, pathToExistingHtml);
