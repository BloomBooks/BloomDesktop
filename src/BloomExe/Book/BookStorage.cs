using System;
using System.Collections.Generic;
using System.Diagnostics;
using System.Drawing;
using System.IO;
using System.Reflection;
using System.Security;
using System.Text;
using System.Xml;
using Bloom.Collection;
using Bloom.ImageProcessing;
using Bloom.Properties;
using Palaso.Code;
using Palaso.Extensions;
using Palaso.IO;
using Palaso.Progress;
using Palaso.Reporting;
using Palaso.UI.WindowsForms.FileSystem;
using Palaso.Xml;

namespace Bloom.Book
{
    /* The role of this class is simply to isolate the actual storage mechanism (e.g. file system)
     * to a single place.  All the other classes can then just pass around DOMs.
     */


    public interface IBookStorage
    {
		//TODO Covert this most of this section to something like IBookDescriptor, which has enough display in a catalog, do some basic filtering, etc.
        Book.BookType BookType { get; }
        string Key { get; }
        string FileName { get; }
        string FolderPath { get; }
        string PathToExistingHtml { get; }
		bool TryGetPremadeThumbnail(out Image image);
		//bool DeleteBook();
		bool RemoveBookThumbnail();
		
		// REQUIRE INTIALIZATION (AVOID UNLESS USER IS WORKING WITH THIS BOOK SPECIFICALLY)
	    bool GetLooksOk();
	    HtmlDom Dom { get; }
		void Save();
        HtmlDom GetRelocatableCopyOfDom(IProgress log);
        HtmlDom MakeDomRelocatable(HtmlDom dom, IProgress log);
        string SaveHtml(HtmlDom bookDom);
        void SetBookName(string name);
        string GetValidateErrors();
	    void CheckBook(IProgress progress,string pathToFolderOfReplacementImages = null);
        void UpdateBookFileAndFolderName(CollectionSettings settings);
    	IFileLocator GetFileLocator();
		event EventHandler FolderPathChanged;

		BookInfo MetaData { get; set; }
        void UpdateStyleSheetLinkPaths(HtmlDom printingDom);
    }

    public class BookStorage : IBookStorage
    {
		public delegate BookStorage Factory(string folderPath);//autofac uses this        
		
		/// <summary>
		/// History of this number:
		///		0.4 had version 0.4
		///		0.8, 0.9, 1.0 had version 0.8
		///		1.1 had version 1.1
		/// </summary>
    	internal const string kBloomFormatVersion = "1.1";
		private  string _folderPath;
        private IChangeableFileLocator _fileLocator;
    	private BookRenamedEvent _bookRenamedEvent;
	    private readonly CollectionSettings _collectionSettings;
	    private string ErrorMessages;
        private static bool _alreadyNotifiedAboutOneFailedCopy;
        private HtmlDom _dom; //never remove the readonly: this is shared by others
	    private BookInfo _metaData;
	    public event EventHandler FolderPathChanged;
 

		public BookInfo MetaData
	    {
		    get
		    {
				if (_metaData == null)
					_metaData = new BookInfo(_folderPath, false);
			    return _metaData;
		    }
		    set { _metaData = value; }
	    }


        public BookStorage(string folderPath, Palaso.IO.IChangeableFileLocator baseFileLocator,
	                       BookRenamedEvent bookRenamedEvent, CollectionSettings collectionSettings)
	    {
		    _folderPath = folderPath;

	    	//we clone becuase we'll be customizing this for use by just this book
		    _fileLocator = (IChangeableFileLocator) baseFileLocator.CloneAndCustomize(new string[]{});
		    _bookRenamedEvent = bookRenamedEvent;
		    _collectionSettings = collectionSettings;

		    ExpensiveInitialization();
	    }

        //TODO: this is in conflict with the BookType on Book. Get rid of one of them (has trello card for v1.1)
	    public Book.BookType BookType
		{
			get
			{
				var pathToHtml = PathToExistingHtml;
				//as of v1.1. this is bogus; previously all templates were supposed to be named "templatePages.htm", so you could tell.
                if (pathToHtml.EndsWith("Basic Book.htm"))
					return Book.BookType.Template;

				//directory name matches htm name
				//                if (!string.IsNullOrEmpty(pathToHtml) && Path.GetFileName(Path.GetDirectoryName(pathToHtml)) == Path.GetFileNameWithoutExtension(pathToHtml))
				//                {
				//                    return Book.BookType.Publication;
				//                }
				return Book.BookType.Publication;
			}
		}

		public string PathToExistingHtml
		{
			get { return FindBookHtmlInFolder(_folderPath); }
		}

		public string FileName
		{
			get { return Path.GetFileNameWithoutExtension(_folderPath); }
		}

		public string FolderPath
		{
			get { return _folderPath; }
		}

		public string Key
		{
			get
			{
				return _folderPath;
			}
		}

		/// <summary>
		/// 
		/// </summary>
		/// <returns>false if we shouldn't mess with the thumbnail</returns>
		public bool RemoveBookThumbnail()
		{
			string path = Path.Combine(_folderPath, "thumbnail.png");
			if(File.Exists(path) && 
			 (new System.IO.FileInfo(path).IsReadOnly)) //readonly is good when you've put in a custom thumbnail
			{
				return false;
			}
			if (File.Exists(path))
			{
				File.Delete(path);
			}
			return true;
		}

		/// <summary>
		/// this is a method because it wasn't clear if we will eventually generate it on the fly (book paths do change as they are renamed)
		/// </summary>
		/// <returns></returns>
		public IFileLocator GetFileLocator()
		{
			return _fileLocator;
		}

		public bool TryGetPremadeThumbnail(out Image image)
		{
			string path = Path.Combine(_folderPath, "thumbnail.png");
			if (File.Exists(path))
			{
				//this FromFile thing locks the file until the image is disposed of. Therefore, we copy the image and dispose of the original.
				using (var tempImage = Image.FromFile(path))
				{
					image = new Bitmap(tempImage);
				}
				return true;
			}
			image = null;
			return false;
		}



		public HtmlDom Dom
		{
			get
			{
				
				return _dom;
			}
		}

		public bool GetLooksOk()
	    {
		    
		    return File.Exists(PathToExistingHtml) && string.IsNullOrEmpty(ErrorMessages);
	    }

		public void Save()
		{
			Logger.WriteEvent("BookStorage.Saving... (eventual destination: {0})", PathToExistingHtml);

			Guard.Against(BookType != Book.BookType.Publication, "Tried to save a non-editable book.");
			Dom.UpdateMetaElement("Generator", "Bloom " + ErrorReport.GetVersionForErrorReporting());
			if (null != Assembly.GetEntryAssembly()) // null during unit tests
			{
				var ver = Assembly.GetEntryAssembly().GetName().Version;
				Dom.UpdateMetaElement("BloomFormatVersion", kBloomFormatVersion);
			}
			MetaData.FormatVersion = kBloomFormatVersion;
			string tempPath = SaveHtml(Dom);


			string errors = ValidateBook(tempPath);
			if (!string.IsNullOrEmpty(errors))
			{
				var badFilePath = PathToExistingHtml + ".bad";
				File.Copy(tempPath, badFilePath, true);
				//hack so we can package this for palaso reporting
				errors += "\r\n\r\n\r\nContents:\r\n\r\n" + File.ReadAllText(badFilePath);
				var ex = new XmlSyntaxException(errors);

				Palaso.Reporting.ErrorReport.NotifyUserOfProblem(ex, "Before saving, Bloom did an integrity check of your book, and found something wrong. This doesn't mean your work is lost, but it does mean that there is a bug in the system or templates somewhere, and the developers need to find and fix the problem (and your book).  Please click the 'Details' button and send this report to the developers.  Bloom has saved the bad version of this book as " + badFilePath + ".  Bloom will now exit, and your book will probably not have this recent damage.  If you are willing, please try to do the same steps again, so that you can report exactly how to make it happen.");
				Process.GetCurrentProcess().Kill();
			}
			else
			{
				Logger.WriteMinorEvent("ReplaceFileWithUserInteractionIfNeeded({0},{1})", tempPath, PathToExistingHtml);
				if (!string.IsNullOrEmpty(tempPath))
				{ Palaso.IO.FileUtils.ReplaceFileWithUserInteractionIfNeeded(tempPath, PathToExistingHtml, null); }

			}

			MetaData.Save();
		}

		private void AssertIsAlreadyInitialized()
		{
			if (_dom == null)
				throw new ApplicationException("BookStorage was at a place that should have been initialized earlier, but wasn't.");
		}


		public string SaveHtml(HtmlDom dom)
		{
			AssertIsAlreadyInitialized();
			string tempPath = Path.GetTempFileName();
			MakeCssLinksAppropriateForStoredFile(dom);
			SetBaseForRelativePaths(dom, string.Empty, false);// remove any dependency on this computer, and where files are on it.
			//CopyXMatterStylesheetsIntoFolder
			return XmlHtmlConverter.SaveDOMAsHtml5(dom.RawDom, tempPath);
		}


		/// <summary>
		/// creates a relocatable copy of our main HtmlDom
		/// </summary>
		/// <param name="log"></param>
		/// <returns></returns>
		public HtmlDom GetRelocatableCopyOfDom(IProgress log)
		{
			
			HtmlDom relocatableDom = Dom.Clone();

			SetBaseForRelativePaths(relocatableDom, _folderPath, true);
			EnsureHasLinksToStylesheets(relocatableDom);
			UpdateStyleSheetLinkPaths(relocatableDom, _fileLocator, log);

			return relocatableDom;
		}

		/// <summary>
		/// this one works on the dom passed to it
		/// </summary>
		/// <param name="dom"></param>
		/// <param name="log"></param>
		/// <returns></returns>
		public HtmlDom MakeDomRelocatable(HtmlDom dom, IProgress log)
		{
			var relocatableDom = dom.Clone();

			SetBaseForRelativePaths(relocatableDom, _folderPath, true);
			EnsureHasLinksToStylesheets(relocatableDom);
			UpdateStyleSheetLinkPaths(relocatableDom, _fileLocator, log);

			return relocatableDom;
		}


		public void SetBookName(string name)
		{
			
			if (!Directory.Exists(_folderPath)) //bl-290 (user had 4 month-old version, so the bug may well be long gone)
			{
				Palaso.Reporting.ErrorReport.NotifyUserOfProblem("Bloom has a pesky bug we've been searching for, and you've found it. Most likely, you won't lose any work, but we do need to report the problem and then have you restart. Bloom will now show an error box where you can tell us anything that might help us understand how to reproduce the problem, and let you email it to us.\r\nThanks for your help!");
				throw new ApplicationException(string.Format("In SetBookName('{0}'), BookStorage thinks the existing folder is '{1}', but that does not exist. (ref bl-290)", name, _folderPath));
			}
			name = SanitizeNameForFileSystem(name);

			var currentFilePath = PathToExistingHtml;
			//REVIEW: This doesn't immediataly make sense; if this functino is told to call it Foo but it's current Foo1... why does this just return?

			if (Path.GetFileNameWithoutExtension(currentFilePath).StartsWith(name)) //starts with because maybe we have "myBook1"
				return;

			//figure out what name we're really going to use (might need to add a number suffix)
			var newFolderPath = Path.Combine(Directory.GetParent(FolderPath).FullName, name);
			newFolderPath = GetUniqueFolderPath(newFolderPath);

			Logger.WriteEvent("Renaming html from '{0}' to '{1}.htm'", currentFilePath, newFolderPath);

			//next, rename the file
			File.Move(currentFilePath, Path.Combine(FolderPath, Path.GetFileName(newFolderPath) + ".htm"));

			//next, rename the enclosing folder
			var fromToPair = new KeyValuePair<string, string>(FolderPath, newFolderPath);
			try
			{
				Logger.WriteEvent("Renaming folder from '{0}' to '{1}'", FolderPath, newFolderPath);

				Palaso.IO.DirectoryUtilities.MoveDirectorySafely(FolderPath, newFolderPath);

				_fileLocator.RemovePath(FolderPath);
				_fileLocator.AddPath(newFolderPath);

				_folderPath = newFolderPath;
			}
			catch (Exception e)
			{
				Logger.WriteEvent("Failed folder rename: " + e.Message);
				Debug.Fail("(debug mode only): could not rename the folder");
			}

			_bookRenamedEvent.Raise(fromToPair);

			OnFolderPathChanged();
		}

		protected virtual void OnFolderPathChanged()
		{
			var handler = FolderPathChanged;
			if (handler != null) handler(this, EventArgs.Empty);
		}


		public string GetValidateErrors()
		{
			if (!Directory.Exists(_folderPath))
			{
				return "The directory (" + _folderPath + ") could not be found.";
			}
			if (!File.Exists(PathToExistingHtml))
			{
				return "Could not find an html file to use.";
			}
			
			return ValidateBook(PathToExistingHtml);
		}

		/// <summary>
		/// 
		/// </summary>
		/// <remarks>The image-replacement feature is perhaps a one-off for a project where an advisor replaced the folders
		/// with a version that lacked most of the images (perhaps because dropbox copies small files first and didn't complete the sync)</remarks>
		/// <param name="progress"></param>
		/// <param name="pathToFolderOfReplacementImages">We'll find any matches in the entire folder, regardless of sub-folder name</param>
	    public void CheckBook(IProgress progress, string pathToFolderOfReplacementImages = null)
	    {
		    var error = GetValidateErrors();
			if(!string.IsNullOrEmpty(error))
				progress.WriteError(error);

			//check for missing images

			foreach (XmlElement imgNode in Dom.SafeSelectNodes("//img"))
			{
				var imageFileName = imgNode.GetAttribute("src");
				if (string.IsNullOrEmpty(imageFileName))
				{
					var classNames=imgNode.GetAttribute("class");
					if (classNames == null || !classNames.Contains("licenseImage"))//bit of hack... it's ok for licenseImages to be blank
					{
						progress.WriteWarning("image src is missing");
						//review: this, we could fix with a new placeholder... maybe in the javascript edit stuff?
					}
					continue;
				}

				//trim off the end of "license.png?123243"

				var startOfDontCacheHack = imageFileName.IndexOf('?');
				if (startOfDontCacheHack > -1)
					imageFileName = imageFileName.Substring(0, startOfDontCacheHack);

				while (Uri.UnescapeDataString(imageFileName) != imageFileName) 
					imageFileName = Uri.UnescapeDataString(imageFileName);

				if (!File.Exists(Path.Combine(_folderPath, imageFileName)))
				{
					if (!string.IsNullOrEmpty(pathToFolderOfReplacementImages))
					{
						if (!AttemptToReplaceMissingImage(imageFileName, pathToFolderOfReplacementImages, progress))
						{
							progress.WriteWarning(string.Format("Could not find replacement for image {0} in {1}", imageFileName, _folderPath));
						}
					}
					else
					{
						progress.WriteWarning(string.Format("Image {0} is missing from the folder {1}", imageFileName, _folderPath));
					}
				}
			}
	    }

	    private bool AttemptToReplaceMissingImage(string missingFile, string pathToFolderOfReplacementImages, IProgress progress)
	    {
		    try
		    {
			    foreach (var imageFilePath in Directory.GetFiles(pathToFolderOfReplacementImages, missingFile))
			    {
				    File.Copy(imageFilePath, Path.Combine(_folderPath, missingFile));
				    progress.WriteMessage(string.Format("Replaced image {0} from a copy in {1}", missingFile,
				                                        pathToFolderOfReplacementImages));
				    return true;
			    }
			    foreach (var dir in Directory.GetDirectories(pathToFolderOfReplacementImages))
			    {
//				    doesn't really matter
//					if (dir == _folderPath)
//				    {
//						progress.WriteMessage("Skipping the directory of this book");
//				    }
				    if (AttemptToReplaceMissingImage(missingFile, dir, progress))
					    return true;
			    }
			    return false;
		    }
		    catch (Exception error)
		    {
				progress.WriteException(error);
			    return false;
		    }
	    }

	    public void UpdateBookFileAndFolderName(CollectionSettings collectionSettings)
		{
			var title = Dom.Title;
			if (title != null)
			{
				SetBookName(title);
			}
		}


		#region Static Helper Methods
		public static string FindBookHtmlInFolder(string folderPath)
		{
			string p = Path.Combine(folderPath, Path.GetFileName(folderPath) + ".htm");
			if (File.Exists(p))
				return p;

			if (!Directory.Exists(folderPath)) //bl-291 (user had 4 month-old version, so the bug may well be long gone)
			{
                //in version 1.012 I got this because I had tried to delete the folder on disk that had a book
                //open in Bloom.
				Palaso.Reporting.ErrorReport.NotifyUserOfProblem("There's a problem; Bloom can't save this book. Did you perhaps delete or rename the folder that this book is (was) in?");
				throw new ApplicationException(string.Format("In FindBookHtmlInFolder('{0}'), the folder does not exist. (ref bl-291)", folderPath));
			}

			//ok, so maybe they changed the name of the folder and not the htm. Can we find a *single* html doc?
			var candidates = new List<string>(Directory.GetFiles(folderPath, "*.htm"));
			candidates.Remove(folderPath.CombineForPath("configuration.htm"));
			candidates.Remove(folderPath.CombineForPath("credits.htm"));
			candidates.Remove(folderPath.CombineForPath("instructions.htm"));
			if (candidates.Count == 1)
				return candidates[0];

			//template
			p = Path.Combine(folderPath, "templatePages.htm");
			if (File.Exists(p))
				return p;

			return string.Empty;
		}

		public static void SetBaseForRelativePaths(HtmlDom dom, string folderPath, bool pointAtEmbeddedServer)
		{
			string path = "";
			if (!string.IsNullOrEmpty(folderPath))
			{
				if (pointAtEmbeddedServer && Settings.Default.ImageHandler == "http" && ImageServer.IsAbleToUsePort)
				{
					//this is only used by relative paths, and only img src's are left relative.
					//we are redirecting through our build-in httplistener in order to shrink
					//big images before giving them to gecko which has trouble with really hi-res ones
					var uri = folderPath + Path.DirectorySeparatorChar;
					uri = uri.Replace(":", "%3A");
					uri = uri.Replace('\\', '/');
					uri = ImageServer.GetPathEndingInSlash() + uri;
					path = uri;
				}
				else
				{
					path = "file://" + folderPath + Path.DirectorySeparatorChar;
				}
			}
			dom.SetBaseForRelativePaths(path);
		}


		public static string ValidateBook(string path)
		{
			Debug.WriteLine(string.Format("ValidateBook({0})", path));
			var dom = new HtmlDom(XmlHtmlConverter.GetXmlDomFromHtmlFile(path, false));//with throw if there are errors
			return dom.ValidateBook(path);
		}



		#endregion


	    /// <summary>
		/// Do whatever is needed to do more than just show a title and thumbnail
		/// </summary>
	    private void ExpensiveInitialization()
	    {
			Debug.WriteLine(string.Format("ExpensiveInitialization({0})", _folderPath)); 
			_dom = new HtmlDom();
			//the fileLocator we get doesn't know anything about this particular book.
			_fileLocator.AddPath(_folderPath);
			RequireThat.Directory(_folderPath).Exists();
		    if (!File.Exists(PathToExistingHtml))
		    {
				var files = new List<string>(Directory.GetFiles(_folderPath));
			    var b = new StringBuilder();
			    b.AppendLine("Could not determine which html file in the folder to use.");
			    if (files.Count == 0)
				    b.AppendLine("***There are no files.");
			    else
			    {
				    b.AppendLine("Files in this book are:");
				    foreach (var f in files)
				    {
					    b.AppendLine("  " + f);
				    }
			    }
			    throw new ApplicationException(b.ToString());
		    }
		    else
		    {
			    //Validating here was taking a 1/3 of the startup time
			    // eventually, we need to restructure so that this whole Storage isn't created until actually needed, then maybe this can come back
			    //			ErrorMessages = ValidateBook(PathToExistingHtml);

			    if (!string.IsNullOrEmpty(ErrorMessages))
			    {
				    //hack so we can package this for palaso reporting
//                    var ex = new XmlSyntaxException(ErrorMessages);
//                    Palaso.Reporting.ErrorReport.NotifyUserOfProblem(ex, "Bloom did an integrity check of the book named '{0}', and found something wrong. This doesn't mean your work is lost, but it does mean that there is a bug in the system or templates somewhere, and the developers need to find and fix the problem (and your book).  Please click the 'Details' button and send this report to the developers.", Path.GetFileName(PathToExistingHtml));
				    _dom.RawDom.LoadXml(
					    "<html><body>There is a problem with the html structure of this book which will require expert help.</body></html>");
				    Logger.WriteEvent(
					    "{0}: There is a problem with the html structure of this book which will require expert help: {1}",
					    PathToExistingHtml, ErrorMessages);
			    }
			    else
			    {
				    Logger.WriteEvent("BookStorage Loading Dom from {0}", PathToExistingHtml);

					var xmlDomFromHtmlFile = XmlHtmlConverter.GetXmlDomFromHtmlFile(PathToExistingHtml, false);
				    _dom = new HtmlDom(xmlDomFromHtmlFile); //with throw if there are errors
			    }

			    //todo: this would be better just to add to those temporary copies of it. As it is, we have to remove it for the webkit printing
			    //SetBaseForRelativePaths(Dom, folderPath); //needed because the file itself may be off in the temp directory

			    //UpdateStyleSheetLinkPaths(fileLocator);

			    Dom.UpdatePageDivs();

			    UpdateSupportFiles();
		    }
	    }

	    /// <summary>
        /// we update these so that the file continues to look the same when you just open it in firefox
        /// </summary>
        private void UpdateSupportFiles()
        {
            UpdateIfNewer("placeHolder.png");
            UpdateIfNewer("basePage.css");
            UpdateIfNewer("previewMode.css");

			foreach (var path in Directory.GetFiles(_folderPath, "*.css"))
			{
				var file = Path.GetFileName(path);
				//if (file.ToLower().Contains("portrait") || file.ToLower().Contains("landscape"))
					UpdateIfNewer(file);
			}

			//by default, this comes from the collection, but the book can select one, inlucing "null" to select the factory-supplied empty xmatter
			var nameOfXMatterPack = _dom.GetMetaValue("xMatter", _collectionSettings.XMatterPackName);
		    var helper = new XMatterHelper(_dom, nameOfXMatterPack, _fileLocator);
			UpdateIfNewer(Path.GetFileName(helper.PathToStyleSheetForPaperAndOrientation), helper.PathToStyleSheetForPaperAndOrientation);

        }

		private void UpdateIfNewer(string fileName, string factoryPath = "")
        {
		    if (!IsUserFolder)
		    {
		        if (fileName.ToLower().Contains("xmatter") && ! fileName.ToLower().StartsWith("factory-xmatter"))
		        {
		            return; //we don't want to copy custom xmatters around to the program files directory, template directories, the Bloom src code folders, etc.
		        }
		    }

		    string documentPath="notSet";
            try
            {
                if(string.IsNullOrEmpty(factoryPath))
	            {
		            factoryPath = _fileLocator.LocateFile(fileName);
	            }
                if(string.IsNullOrEmpty(factoryPath))//happens during unit testing
                    return;
                
                var factoryTime = File.GetLastWriteTimeUtc(factoryPath);
                documentPath = Path.Combine(_folderPath, fileName);
                if(!File.Exists(documentPath))
                {
                    Logger.WriteEvent("BookStorage.UpdateIfNewer() Copying missing file {0} to {1}", factoryPath, documentPath);
                    File.Copy(factoryPath, documentPath);
                    return;
                }
                var documentTime = File.GetLastWriteTimeUtc(documentPath);
                if(factoryTime> documentTime)
                {
                    if((File.GetAttributes(documentPath) & FileAttributes.ReadOnly) != 0)
                    {
                        Palaso.Reporting.ErrorReport.NotifyUserOfProblem("Could not update one of the support files in this document ({0}) because the destination was marked ReadOnly.", documentPath);
                        return;
                    }
                    Logger.WriteEvent("BookStorage.UpdateIfNewer() Updating file {0} to {1}", factoryPath, documentPath);
 
                    File.Copy(factoryPath, documentPath,true);
                    //if the source was locked, don't copy the lock over
                    File.SetAttributes(documentPath,FileAttributes.Normal);
                }
            }
            catch (Exception e)
            {
                if(documentPath.Contains(System.Environment.GetFolderPath(System.Environment.SpecialFolder.ProgramFiles)) 
                    || documentPath.ToLower().Contains("program"))//english only
                {
                    Logger.WriteEvent("Could not update file {0} because it was in the program directory.", documentPath);
                    return;
                }
                if(_alreadyNotifiedAboutOneFailedCopy)
                    return;//don't keep bugging them
                _alreadyNotifiedAboutOneFailedCopy = true;
                Palaso.Reporting.ErrorReport.NotifyUserOfProblem(e,
                    "Could not update one of the support files in this document ({0} to {1}). This is normally because the folder is 'locked' or the file is marked 'read only'.", factoryPath,documentPath);
            }
        }

        /// <summary>
        /// user folder as opposed to our program installation folder or some template
        /// </summary>
        private bool IsUserFolder
        {
            get { return _folderPath.Contains(_collectionSettings.FolderPath); }
        }

        // NB: this knows nothing of book-specific css's... even "basic book.css"
		private void EnsureHasLinksToStylesheets(HtmlDom dom)
		{
			var nameOfXMatterPack = _dom.GetMetaValue("xMatter", _collectionSettings.XMatterPackName);
			var helper = new XMatterHelper(_dom, nameOfXMatterPack, _fileLocator); 
			
			EnsureHasLinkToStyleSheet(dom, Path.GetFileName(helper.PathToStyleSheetForPaperAndOrientation));
			
			string autocssFilePath = ".."+Path.DirectorySeparatorChar+"settingsCollectionStyles.css";
			if (File.Exists(Path.Combine(_folderPath,autocssFilePath)))
                EnsureHasLinkToStyleSheet(dom, autocssFilePath);

			var customCssFilePath = ".." + Path.DirectorySeparatorChar + "customCollectionStyles.css";
			if (File.Exists(Path.Combine(_folderPath, customCssFilePath)))
				EnsureHasLinkToStyleSheet(dom, customCssFilePath);
			
			if (File.Exists(Path.Combine(_folderPath, "customBookStyles.css")))
				EnsureHasLinkToStyleSheet(dom,"customBookStyles.css");
		}

        private void EnsureHasLinkToStyleSheet(HtmlDom dom, string path)
        {
			foreach (XmlElement link in dom.SafeSelectNodes("//link[@rel='stylesheet']"))
			{
				var fileName = link.GetStringAttribute("href");
				if (fileName == path)
					return;
			}
			dom.AddStyleSheet(path);
    	}

//		/// <summary>
//		/// Creates a relative path from one file or folder to another.
//		/// </summary>
//		/// <param name="fromPath">Contains the directory that defines the start of the relative path.</param>
//		/// <param name="toPath">Contains the path that defines the endpoint of the relative path.</param>
//		/// <param name="dontEscape">Boolean indicating whether to add uri safe escapes to the relative path</param>
//		/// <returns>The relative path from the start directory to the end path.</returns>
//		/// <exception cref="ArgumentNullException"></exception>
//		public static String MakeRelativePath(String fromPath, String toPath)
//		{
//			if (String.IsNullOrEmpty(fromPath)) throw new ArgumentNullException("fromPath");
//			if (String.IsNullOrEmpty(toPath)) throw new ArgumentNullException("toPath");
//
//			//the stuff later on needs to see directory names trailed by a "/" or "\".
//			fromPath = fromPath.Trim();
//			if (!fromPath.EndsWith(Path.DirectorySeparatorChar.ToString()))
//			{
//				if (Directory.Exists(fromPath))
//				{
//					fromPath = fromPath + Path.DirectorySeparatorChar;
//				}
//			}
//			Uri fromUri = new Uri(fromPath);
//			Uri toUri = new Uri(toPath);
//
//			Uri relativeUri = fromUri.MakeRelativeUri(toUri);
//			String relativePath = Uri.UnescapeDataString(relativeUri.ToString());
//
//			return relativePath.Replace('/', Path.DirectorySeparatorChar);
//		}

        //TODO: Clean up this patch that is being done in emergency mode for a customer with a deadline
        private  void UpdateStyleSheetLinkPaths(HtmlDom dom, IFileLocator fileLocator, IProgress log)
        {
<<<<<<< HEAD
            foreach (XmlElement linkNode in dom.SafeSelectNodes("/html/head/link"))
            {
                var href = linkNode.GetAttribute("href");
                if (href == null)
                {
                    continue;
                }

				//TODO: see long comment on ProjectContextGetFileLocations() about linking to the right version of a css

				//TODO: what cause this to get encoded this way? Saw it happen when creating wall calendar
            	href = href.Replace("%5C", "/");
				// This was in filename for "Basic Book.css" where the space should have been
				href = href.Replace("%20", " ");


                var fileName = Path.GetFileName(href);
                if (!fileName.StartsWith("xx")) //I use xx  as a convenience to temporarily turn off stylesheets during development
                {
                    var path = fileLocator.LocateOptionalFile(fileName);

					//we want these stylesheets to come from the book folder
                    if (string.IsNullOrEmpty(path)|| path.Contains("languageDisplay.css")) 
                    {
                        //look in the same directory as the book
                        var local = Path.Combine(_folderPath, fileName);
                        if (File.Exists(local))
                            path = local;
                    }
					//we want these stylesheets to come from the user's collection folder, not ones found in the templates directories
					else if (path.Contains("CollectionStyles.css")) //settingsCollectionStyles & custonCollectionStyles
					{
						//look in the parent directory of the book
						var pathInCollection = Path.Combine(Path.GetDirectoryName(_folderPath), fileName);
						if (File.Exists(pathInCollection))
							path = pathInCollection;
					}
                    if (!string.IsNullOrEmpty(path))
                    {
						//this is here for geckofx 11... probably can remove it when we move up to modern gecko, as FF22 doesn't like it.
						linkNode.SetAttribute("href", "file://" + path);
                    }
                    else
                    {
						throw new ApplicationException(string.Format("Bloom could not find the stylesheet '{0}', which is used in {1}", fileName, _folderPath));
                    }
                }
            }
=======
            dom.UpdateStyleSheetLinkPaths(_fileLocator, _folderPath, log);
        }
        public void UpdateStyleSheetLinkPaths(HtmlDom printingDom)
        {
            printingDom.UpdateStyleSheetLinkPaths(_fileLocator, _folderPath, new NullProgress());
>>>>>>> e7b819c3
        }

        //while in Bloom, we could have and edit style sheet or (someday) other modes. But when stored,
        //we want to make sure it's ready to be opened in a browser.
        private void MakeCssLinksAppropriateForStoredFile(HtmlDom dom)
        {
            dom.RemoveModeStyleSheets();
            dom.AddStyleSheet("previewMode.css");
            dom.AddStyleSheet("basePage.css");
	        EnsureHasLinksToStylesheets(dom);
	        dom.SortStyleSheetLinks();
	        dom.RemoveFileProtocolFromStyleSheetLinks();
        }



        private string SanitizeNameForFileSystem(string name)
        {
			foreach(char c in Bloom.Platform.Utilities.Platform.GetInvalidOSIndependentFileNameChars())
            {
                name = name.Replace(c, ' ');
            }
            name = name.Trim();
        	const int MAX = 50;//arbitrary
        	if(name.Length >MAX)
				return name.Substring(0, MAX);
        	return name;
        }

        /// <summary>
        /// if necessary, append a number to make the folder path unique
        /// </summary>
        /// <param name="folderPath"></param>
        /// <returns></returns>
        private string GetUniqueFolderPath(string folderPath)
        {
            int i = 0;
            string suffix = "";
            var parent = Directory.GetParent(folderPath).FullName;
            var name = Path.GetFileName(folderPath);
            while (Directory.Exists(Path.Combine(parent, name + suffix)))
            {
                ++i;
                suffix = i.ToString();
            }
            return Path.Combine(parent, name + suffix);
        }
    }

}<|MERGE_RESOLUTION|>--- conflicted
+++ resolved
@@ -747,62 +747,11 @@
         //TODO: Clean up this patch that is being done in emergency mode for a customer with a deadline
         private  void UpdateStyleSheetLinkPaths(HtmlDom dom, IFileLocator fileLocator, IProgress log)
         {
-<<<<<<< HEAD
-            foreach (XmlElement linkNode in dom.SafeSelectNodes("/html/head/link"))
-            {
-                var href = linkNode.GetAttribute("href");
-                if (href == null)
-                {
-                    continue;
-                }
-
-				//TODO: see long comment on ProjectContextGetFileLocations() about linking to the right version of a css
-
-				//TODO: what cause this to get encoded this way? Saw it happen when creating wall calendar
-            	href = href.Replace("%5C", "/");
-				// This was in filename for "Basic Book.css" where the space should have been
-				href = href.Replace("%20", " ");
-
-
-                var fileName = Path.GetFileName(href);
-                if (!fileName.StartsWith("xx")) //I use xx  as a convenience to temporarily turn off stylesheets during development
-                {
-                    var path = fileLocator.LocateOptionalFile(fileName);
-
-					//we want these stylesheets to come from the book folder
-                    if (string.IsNullOrEmpty(path)|| path.Contains("languageDisplay.css")) 
-                    {
-                        //look in the same directory as the book
-                        var local = Path.Combine(_folderPath, fileName);
-                        if (File.Exists(local))
-                            path = local;
-                    }
-					//we want these stylesheets to come from the user's collection folder, not ones found in the templates directories
-					else if (path.Contains("CollectionStyles.css")) //settingsCollectionStyles & custonCollectionStyles
-					{
-						//look in the parent directory of the book
-						var pathInCollection = Path.Combine(Path.GetDirectoryName(_folderPath), fileName);
-						if (File.Exists(pathInCollection))
-							path = pathInCollection;
-					}
-                    if (!string.IsNullOrEmpty(path))
-                    {
-						//this is here for geckofx 11... probably can remove it when we move up to modern gecko, as FF22 doesn't like it.
-						linkNode.SetAttribute("href", "file://" + path);
-                    }
-                    else
-                    {
-						throw new ApplicationException(string.Format("Bloom could not find the stylesheet '{0}', which is used in {1}", fileName, _folderPath));
-                    }
-                }
-            }
-=======
             dom.UpdateStyleSheetLinkPaths(_fileLocator, _folderPath, log);
         }
         public void UpdateStyleSheetLinkPaths(HtmlDom printingDom)
         {
             printingDom.UpdateStyleSheetLinkPaths(_fileLocator, _folderPath, new NullProgress());
->>>>>>> e7b819c3
         }
 
         //while in Bloom, we could have and edit style sheet or (someday) other modes. But when stored,
