--- conflicted
+++ resolved
@@ -10,10 +10,6 @@
 using System.Text;
 using System.Text.RegularExpressions;
 using System.Web.UI.WebControls;
-<<<<<<< HEAD
-=======
-using System.Windows.Forms;
->>>>>>> 31acb53e
 using Bloom.Api;
 using Bloom.Collection;
 using Bloom.ErrorReporter;
@@ -1058,19 +1054,21 @@
             },
             new Feature()
             {
-<<<<<<< HEAD
+                FeatureId = "croppedImages",
+                FeaturePhrase = "Cropped images",
+                BloomDesktopMinVersion = "6.1",
+                BloomReaderMinVersion = "1.0",
+                XPath =
+                    "//div[contains(@class,'bloom-textOverPicture')]/div[contains(@class, 'bloom-imageContainer')]/img[contains(@style, 'width') and contains(@style, 'left') ]"
+            },
+            new Feature()
+            {
                 FeatureId = "bloomGames6.2",
                 FeaturePhrase = "Bloom Games added in 6.2",
                 BloomDesktopMinVersion = "6.2",
                 BloomReaderMinVersion = "3.3",
-=======
-                FeatureId = "croppedImages",
-                FeaturePhrase = "Cropped images",
-                BloomDesktopMinVersion = "6.1",
-                BloomReaderMinVersion = "1.0",
->>>>>>> 31acb53e
                 XPath =
-                    "//div[contains(@class,'bloom-textOverPicture')]/div[contains(@class, 'bloom-imageContainer')]/img[contains(@style, 'width') and contains(@style, 'left') ]"
+                    "//div[@data-activity='drag-letter-to-target' or @data-activity='drag-image-to-target' or @data-activity='drag-sort-sentence' ]"
             }
         };
 
