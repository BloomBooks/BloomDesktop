using System;
using System.Collections.Generic;
using System.Diagnostics;
using System.Dynamic;
using System.Globalization;
using System.IO;
using System.Linq;
using System.Net;
using System.Security;
using System.Text;
using System.Text.RegularExpressions;
using System.Web.UI.WebControls;
using Bloom.Api;
using Bloom.Collection;
using Bloom.ErrorReporter;
using Bloom.ImageProcessing;
using Bloom.Publish;
using Bloom.SafeXml;
using Bloom.ToPalaso;
using Bloom.Utils;
using Bloom.web;
using Bloom.web.controllers;
using L10NSharp;
using Newtonsoft.Json;
using SIL.Code;
using SIL.Extensions;
using SIL.IO;
using SIL.PlatformUtilities;
using SIL.Progress;
using SIL.Reporting;
using Image = System.Drawing.Image;

namespace Bloom.Book
{
    /* The role of this class is simply to isolate the actual storage mechanism (e.g. file system)
     * to a single place.  All the other classes can then just pass around DOMs.
     */
    public interface IBookStorage
    {
        //TODO Convert most of this section to something like IBookDescriptor, which has enough to display in a catalog, do some basic filtering, etc.
        string Key { get; }
        string FolderName { get; }
        string FolderPath { get; }
        string PathToExistingHtml { get; }
        bool TryGetPremadeThumbnail(string fileName, out Image image);

        //bool DeleteBook();
        bool RemoveBookThumbnail(string fileName);
        string ErrorMessagesHtml { get; }
        string GetBrokenBookRecommendationHtml();

        // REQUIRE INITIALIZATION (AVOID UNLESS USER IS WORKING WITH THIS BOOK SPECIFICALLY)
        bool GetLooksOk();
        HtmlDom Dom { get; }
        void Save();

        void SaveForPageChanged(string pageId, SafeXmlElement modifiedPage);
        HtmlDom GetRelocatableCopyOfDom(bool withUpdatedStylesheets = true);
        HtmlDom MakeDomRelocatable(HtmlDom dom);
        string SaveHtml(HtmlDom bookDom);
        void SetBookName(string name);
        void RestoreBookName(string restoredName);
        string GetHtmlMessageIfFeatureIncompatibility();
        string GetValidateErrors();
        void CheckBook(IProgress progress, string pathToFolderOfReplacementImages = null);
        void UpdateBookFileAndFolderName(CollectionSettings settings);
        string HandleRetiredXMatterPacks(HtmlDom dom, string nameOfXMatterPack);
        IFileLocator GetFileLocator();
        event EventHandler FolderPathChanged;

        void CleanupUnusedSupportFiles(
            bool isForPublish,
            HashSet<string> langsToExcludeAudioFor = null
        );
        void CleanupUnusedImageFiles(bool keepFilesForEditing = true);
        void CleanupUnusedAudioFiles(bool isForPublish, HashSet<string> langsToExcludeAudioFor);
        void CleanupUnusedVideoFiles();
        void CleanupUnusedActivities();
        void RepairEmptyPages();

        ExpandoObject XmatterAppearanceSettings { get; }
        ExpandoObject BrandingAppearanceSettings { get; }

        bool LegacyThemeCanBeUsed { get; }

        bool HarvesterMayConvertToDefaultTheme { get; }

        BookInfo BookInfo { get; set; }
        string NormalBaseForRelativepaths { get; }
        string InitialLoadErrors { get; }
        bool ErrorAllowsReporting { get; }
        void UpdateSupportFiles();
        void Update(string fileName, string factoryPath = "");
        string Duplicate();
        IEnumerable<string> GetNarrationAudioFileNamesReferencedInBook(bool includeWav);
        IEnumerable<string> GetBackgroundMusicFileNamesReferencedInBook();
        string GetSupportingFile(string relativePath, bool useInstalledBranding = false);
        void EnsureOriginalTitle();
        bool LinkToLocalCollectionStyles { get; set; }

        IEnumerable<string> GetActivityFolderNamesReferencedInBook();
        void MigrateMaintenanceLevels();
        void MigrateToMediaLevel1ShrinkLargeImages();
        void MigrateToLevel2RemoveTransparentComicalSvgs();
        void MigrateToLevel3PutImgFirst();

        void MigrateToLevel4UseAppearanceSystem();
        void MigrateToLevel5CanvasElement();
        void MigrateToLevel6LegacyActivities();
        void MigrateToLevel7BloomCanvas();

        void DoBackMigrations();

        CollectionSettings CollectionSettings { get; }

        void ReloadFromDisk(string renamedTo, Action betweenReloadAndEvents);

        string[] GetCssFilesToLinkForPreview();

        Tuple<string, string>[] GetCssFilesToCheckForAppearanceCompatibility(
            bool justOldCustomFiles = false
        );

        string PathToXMatterStylesheet { get; }
    }

    public class BookStorage : IBookStorage
    {
        public delegate BookStorage Factory(BookInfo bookInfo); //autofac uses this

        /// <summary>
        /// History of these numbers:
        ///   Initially, the two numbers were only one number (kBloomFormatVersion):
        ///		0.4 had version 0.4
        ///		0.8, 0.9, 1.0 had version 0.8
        ///		1.1 had version 1.1
        ///     Bloom 1.0 went out with format version 0.8, but meanwhile compatible books were made (by hand) with "1.1."
        ///     We didn't notice because Bloom didn't actually check this number, it just produced it.
        ///     At that point, books with a newer format version (2.0) started becoming available, so we patched Bloom 1.0
        ///     to reject those. At that point, we also changed Bloom 1.0's kBloomFormatVersion to 1.1 so that it would
        ///     not reject those format version 1.1 books.
        ///     For the next version of Bloom (expected to be called version 2, but unknown at the moment) we went with
        ///     (coincidentally) kBloomFormatVersion = "2.0"
        ///   Starting with a hotfix to 4.4 (4.4.5), the one number became two numbers:
        ///    kBloomFormatVersionToWrite is what this version of Bloom writes when it creates a book.
        ///    kMaxBloomFormatVersionToRead is the highest format version this version of Bloom can read/open.
        ///   The reason for this is that 4.6 started creating books which 4.4 couldn't publish, but an easy change to 4.4.5 (BL-7431)
        ///    meant that it could. 4.5 already could. And we wanted 4.4 and 4.5 to continue to create backward-compatible books.
        ///    So 4.4 and 4.5 continued to create 2.0 format while (after 4.4.5) being able to read/open 2.1.
        ///    And 4.6 started creating 2.1.
        /// </summary>
        internal const string kBloomFormatVersionToWrite = "2.1";
        internal const string kMaxBloomFormatVersionToRead = "2.1";

        /// <summary>
        /// These constants indicate the largest
        /// number currently used for some DOM metadata elements that keep track of how much
        /// a book has been migrated.
        /// History of kMaintenanceLevel:
        ///   Bloom 4.9: 1 = Ensure that all images are opaque and no larger than our desired maximum size.
        ///              2 = Remove any 'comical-generated' svgs that are transparent.
        ///				 3 = Ensure main img comes first in image container (now bloom-canvas)
        ///   (Bloom 6.0 added kMediaMaintenanceLevel so we could distinguish migrations that affect
        ///   other files (typically images or media) in the book folder from ones that only affect
        ///   the DOM and can safely be done in memory. (Later in 6.0 we stopped doing incomplete
        ///   book updates in memory, so this distinction may no longer be helpful.))
        ///   Bloom 6.0  4 = Switched to using a theme (or explicitly using legacy)
        ///   Bloom 6.2  5 = bloom-textOverPicture became bloom-canvas-element
        ///   Bloom 6.2  6 = Legacy activities were updated to have data-tool-id="game", class
        ///     game-theme-legacy, and to give simple-comprehension-quiz a data-activity.
        ///   Bloom 6.2  7 = Changed name of element that contains canvas elements to bloom-canvas
        ///     (Previously was bloom-imageContainer, which conflicted with the use inside canvas
        ///     elements, and was inaccurate because it could contain many other things.)
        /// History of kMediaMaintenanceLevel (introduced in 6.0)
        ///   missing: set it to 0 if maintenanceLevel is 0 or missing, otherwise 1
        ///              0 = No media maintenance has been done
        ///   Bloom 6.0: 1 = maintenanceLevel at least 1 (so images are opaque and not too big)
        /// </summary>
        public const int kMaintenanceLevel = 7;
        public const int kMediaMaintenanceLevel = 1;

        public const string PrefixForCorruptHtmFiles = "_broken_";
        private IChangeableFileLocator _fileLocator;
        private BookRenamedEvent _bookRenamedEvent;
        private readonly CollectionSettings _collectionSettings;
        private static bool _alreadyNotifiedAboutOneFailedCopy;
        private BookInfo _metaData;
        private bool _errorAlreadyContainsInstructions;
        public event EventHandler FolderPathChanged;
        public event EventHandler BookTitleChanged;

        // Returns any errors reported while loading the book (during 'expensive initialization').
        public string InitialLoadErrors { get; private set; }
        public bool ErrorAllowsReporting { get; private set; } // True if we want to display a Report to Bloom Support button

        public virtual BookInfo BookInfo
        {
            get
            {
                Debug.Assert(_metaData != null);
                return _metaData;
            }
            set { _metaData = value; }
        }

        public BookStorage()
        {
            if (!Program.RunningUnitTests)
                throw new ApplicationException(
                    "Parameterless BookStorage constructor is allowed only in unit tests!"
                );
        }

        /// <summary>
        /// Historically, we used this constructor, but every call resulted in initializing a new BookInfo
        /// during ExpensiveInitialization. Then, right after we finish constructing it, we set the BookInfo
        /// we really want. That became more of a problem in 6.0, when we started doing more expensive
        /// initialization of AppearanceSettings and could get in trouble working with one that was not
        /// fully initialized. So now we use the other constructor, which takes the BookInfo
        /// we really want to use. This one is retained only for convenience of old unit tests.
        /// </summary>
        internal BookStorage(
            string folderPath,
            IChangeableFileLocator baseFileLocator,
            BookRenamedEvent bookRenamedEvent,
            CollectionSettings collectionSettings,
            bool isInEditableCollection = false
        )
            : this(
                new BookInfo(folderPath, isInEditableCollection),
                baseFileLocator,
                bookRenamedEvent,
                collectionSettings
            )
        {
            if (!Program.RunningUnitTests)
                throw new ApplicationException(
                    "BookStorage constructor passing folder name instead of bookInfo is allowed only in unit tests!"
                );
        }

        public BookStorage(
            BookInfo bookInfo,
            IChangeableFileLocator baseFileLocator,
            BookRenamedEvent bookRenamedEvent,
            CollectionSettings collectionSettings
        )
        {
            FolderPath = bookInfo.FolderPath;
            _metaData = bookInfo;

            // We clone this because we'll be customizing it for use by just this book
            _fileLocator = (IChangeableFileLocator)
                baseFileLocator.CloneAndCustomize(new string[] { });
            _bookRenamedEvent = bookRenamedEvent;
            _collectionSettings = collectionSettings;

            ErrorAllowsReporting = true;

            ExpensiveInitialization();
        }

        private string _cachedFolderPath;
        private string _cachedPathToHtml;

        public string GetSupportingFile(string relativePath, bool useInstalledBranding = false)
        {
            if (useInstalledBranding && relativePath == "branding.css")
            {
                return BloomFileLocator.GetOptionalBrandingFile(
                    _collectionSettings.Subscription.Descriptor,
                    "branding.css"
                );
            }
            if (BookStorage.CssFilesThatAreDynamicallyUpdated.Contains(relativePath))
            {
                var localPath = Path.Combine(FolderPath, relativePath);
                if (RobustFile.Exists(localPath))
                {
                    return localPath;
                }
                else
                {
                    return null;
                }
            }

            if (relativePath == Path.GetFileName(PathToXMatterStylesheet))
            {
                return PathToXMatterStylesheet;
            }

            return _fileLocator.LocateFile(relativePath);
        }

        public static void RemoveLocalOnlyFiles(string folderPath)
        {
            LocalOnlyFiles(folderPath).ForEach(f => RobustFile.Delete(f));
        }

        /// <summary>
        /// This is something of a work in progress. The idea is to identify stuff that we
        /// don't want when making a copy of a book folder. It's tricky because it tends
        /// to involve an intersection of responsibilities. On the one hand, whether we are
        /// publishing a book to S3 or making a local duplicate or creating an epub, we
        /// don't need the status file that helps implement Team Collection; and
        /// code for those tasks has no business knowing about that status file. OTOH,
        /// some of those functions don't need some of the audio files; but a generic
        /// cleanup function like this doesn't know which ones. For now, it just deals
        /// with TC cleanup and with any unused copies of the placeHolder.png image file.
        /// </summary>
        public static List<string> LocalOnlyFiles(string folderPath)
        {
            var accumulator = new List<string>();
            TeamCollection.TeamCollection.AddTCSpecificFiles(folderPath, accumulator);
            AddUnusedPlaceholderImages(folderPath, accumulator);
            return accumulator;
        }

        /// <summary>
        /// Add unused copies of placeHolder.png in bookFolderPath to accumulator.
        /// </summary>
        private static void AddUnusedPlaceholderImages(
            string bookFolderPath,
            List<string> accumulator
        )
        {
            // See https://issues.bloomlibrary.org/youtrack/issue/BL-7616 and also
            // https://issues.bloomlibrary.org/youtrack/issue/BL-9479 for what has
            // happened in the past that still can use cleanup in new work.
            var placeholders = Directory.GetFiles(bookFolderPath, "placeHolder*.png");
            if (placeholders.Length == 0)
                return;
            var htmlPath = FindBookHtmlInFolder(bookFolderPath);
            if (String.IsNullOrEmpty(htmlPath))
                return; // shouldn't happen, but if it does we'll surely flag it elsewhere
            var htmlContent = RobustFile.ReadAllText(htmlPath);
            foreach (var filepath in placeholders)
            {
                var filename = Path.GetFileName(filepath);
                if (htmlContent.Contains($" src=\"{filename}\""))
                    continue; // file is used
                accumulator.Add(filepath);
            }
        }

        public string PathToExistingHtml
        {
            get
            {
                // We reference PathToExistingHtml about 3 times per book when doing ExpensiveInitialization.
                // Let's make it not quite so expensive.
                // But let's at least make sure that "existing html" actually does (the user could have manually renamed it)
                if (
                    !String.IsNullOrEmpty(_cachedFolderPath)
                    && FolderPath == _cachedFolderPath
                    && RobustFile.Exists(_cachedPathToHtml)
                )
                {
                    return _cachedPathToHtml;
                }

                _cachedFolderPath = FolderPath;
                _cachedPathToHtml = FindBookHtmlInFolder(_cachedFolderPath);
                return _cachedPathToHtml;
            }
        }

        /// <summary>
        /// Returns the Folder Name, meaning just the name of the folder without the full path.
        /// </summary>
        public string FolderName
        {
            get
            {
                // Path.GetFileName will return empty string if the FolderPath ends with "/"
                Debug.Assert(
                    !FolderPath.EndsWith(Path.DirectorySeparatorChar.ToString()),
                    "FolderPath is expected not to include a trailing slash, otherwise the folder's name will be determined incorrectly."
                );

                // You want GetFileName, not GetFileNameWithoutExtension, because folders don't have extensions
                // so GetFileNameWithoutExtension will return the wrong result if the folder name contains a period
                //
                // If the FolderPath does NOT end with "/", GetDirectoryName will get the full path to the book's PARENT directory, not the BOOK directory,
                // but GetFileName(GetDirectoryName()) would return the desired result if the FolderPath DOES end with "/"
                return Path.GetFileName(FolderPath);
            }
        }

        public string FolderPath { get; private set; }

        public string Key => FolderPath;

        /// <summary>
        ///
        /// </summary>
        /// <param name="fileName"></param>
        /// <returns>false if we shouldn't mess with the thumbnail</returns>
        public bool RemoveBookThumbnail(string fileName)
        {
            string path = Path.Combine(FolderPath, fileName);
            if (RobustFile.Exists(path) && (new FileInfo(path).IsReadOnly)) //readonly is good when you've put in a custom thumbnail
            {
                return false;
            }
            if (RobustFile.Exists(path))
            {
                RobustFile.Delete(path);
            }
            return true;
        }

        public string ErrorMessagesHtml { get; private set; }

        /// <summary>
        /// this is a method because it wasn't clear if we will eventually generate it on the fly (book paths do change as they are renamed)
        /// </summary>
        /// <returns></returns>
        public IFileLocator GetFileLocator()
        {
            return _fileLocator;
        }

        public bool TryGetPremadeThumbnail(string fileName, out Image image)
        {
            string path = Path.Combine(FolderPath, fileName);
            if (RobustFile.Exists(path))
            {
                image = RobustImageIO.GetImageFromFile(path);
                return true;
            }
            image = null;
            return false;
        }

        public HtmlDom Dom { get; private set; }

        public static string GetHtmlMessageIfVersionIsIncompatibleWithThisBloom(
            HtmlDom dom,
            string path
        )
        {
            var versionString = dom.GetMetaValue("BloomFormatVersion", "").Trim();
            if (String.IsNullOrEmpty(versionString))
                return ""; // "This file lacks the following required element: <meta name='BloomFormatVersion' content='x.y'>";

            float versionFloat = 0;
            if (
                !Single.TryParse(
                    versionString,
                    NumberStyles.Float,
                    CultureInfo.InvariantCulture,
                    out versionFloat
                )
            )
                return "This file claims a version number that isn't really a number: "
                    + versionString;

            if (
                versionFloat
                > Single.Parse(kMaxBloomFormatVersionToRead, CultureInfo.InvariantCulture)
            )
            {
                var msg = LocalizationManager.GetString(
                    "Errors.NeedNewerVersion",
                    "{0} requires a newer version of Bloom. Download the latest version of Bloom from {1}",
                    "{0} will get the name of the book, {1} will give a link to open the Bloom Library Web page."
                );
                msg = String.Format(
                    msg,
                    path,
                    $"<a href='{UrlLookup.LookupUrl(UrlType.LibrarySite, null)}'>BloomLibrary.org</a>"
                );
                msg += $". (Format {versionString} vs. {kMaxBloomFormatVersionToRead})";
                return msg;
            }

            return null;
        }

        private VersionRequirement[] GetBreakingFeatureRequirements()
        {
            var featureVersionRequirementJson = Dom.GetMetaValue("FeatureRequirement", "");
            if (string.IsNullOrEmpty(featureVersionRequirementJson))
            {
                return Array.Empty<VersionRequirement>();
            }

            VersionRequirement[] featureVersionRequirementList = (VersionRequirement[])
                JsonConvert.DeserializeObject(
                    featureVersionRequirementJson,
                    typeof(VersionRequirement[])
                );

            if (featureVersionRequirementList != null && featureVersionRequirementList.Length >= 1)
            {
                return featureVersionRequirementList
                    .Where(
                        x => CurrentBloomDesktopVersion() < new Version(x.BloomDesktopMinVersion)
                    )
                    .ToArray();
            }

            return Array.Empty<VersionRequirement>();
        }

        private static Version CurrentBloomDesktopVersion()
        {
            var assemblyVersion = typeof(BookStorage).Assembly?.GetName()?.Version;
            Version currentBloomDesktopVersion;
            if (assemblyVersion == null)
            {
                currentBloomDesktopVersion = new Version(1, 0);
            }
            else
            {
                // Make it so that it only compares Major/Minor and doesn't care about different or missing Build or Revision numbers.
                currentBloomDesktopVersion = new Version(
                    assemblyVersion.Major,
                    assemblyVersion.Minor
                );
            }

            return currentBloomDesktopVersion;
        }

        /// <summary>
        /// Returns HTML with error message for any features that this book contains which cannot be opened
        /// by this version of Bloom.
        /// </summary>
        /// <remarks>
        /// Note that although we don't allow the user to open the book (because if this version opens and
        /// saves the book, it will cause major problems for a later version of Bloom), there isn't actually
        /// any corruption or malformed data or anything particularly wrong with the book storage.
        ///
        /// So, we need to handle these kind of errors differently than validation errors.
        ///</remarks>
        /// <returns>HTML error message or empty string, if no error.</returns>
        public string GetHtmlMessageIfFeatureIncompatibility()
        {
            // Check if there are any features in this file format (which is readable), but which won't be supported (and have effects bad enough to warrant blocking opening) in this version.
            var breakingFeatureRequirements = GetBreakingFeatureRequirements();

<<<<<<< HEAD
=======
            // For 6.1 and 6.0 only; don't merge into 6.2
            if (
                breakingFeatureRequirements.All(
                    fr => fr.FeatureId == "canvasElement" || fr.FeatureId == "bloomCanvas" || fr.FeatureId == "dataFeature"
                )
            )
                return "";

>>>>>>> 00874aea
            // Note: even though versionRequirements is guaranteed non-empty by now, the ones that actually break our current version of Bloom DESKTOP could be empty.
            if (breakingFeatureRequirements.Any())
            {
                string messageNewVersionNeededHeader = LocalizationManager.GetString(
                    "Errors.NewVersionNeededHeader",
                    "This book needs a new version of Bloom."
                );
                string messageCurrentRunningVersion = String.Format(
                    LocalizationManager.GetString(
                        "Errors.CurrentRunningVersion",
                        "You are running Bloom {0}"
                    ),
                    CurrentBloomDesktopVersion()
                );
                string messageDownloadLatestVersion = LocalizationManager.GetString(
                    "Errors.DownloadLatestVersion",
                    "Upgrade to the latest Bloom (requires Internet connection)"
                );

                string messageFeatureRequiresNewerVersion;
                if (breakingFeatureRequirements.Count() == 1)
                {
                    var requirement = breakingFeatureRequirements.First();
                    messageFeatureRequiresNewerVersion =
                        String.Format(
                            LocalizationManager.GetString(
                                "Errors.FeatureRequiresNewerVersionSingular",
                                "This book requires Bloom {0} or greater because it uses the feature \"{1}\"."
                            ),
                            requirement.BloomDesktopMinVersion,
                            requirement.FeaturePhrase
                        ) + "<br/>";
                }
                else
                {
                    var sortedRequirements = breakingFeatureRequirements.OrderByDescending(
                        x => new Version(x.BloomDesktopMinVersion)
                    );
                    var highestVersionRequired = sortedRequirements.First().BloomDesktopMinVersion;

                    messageFeatureRequiresNewerVersion = String.Format(
                        LocalizationManager.GetString(
                            "Errors.FeatureRequiresNewerVersionPlural",
                            "This book requires Bloom {0} or greater because it uses the following features:"
                        ),
                        highestVersionRequired
                    );

                    string listItemsHtml = String.Join(
                        "",
                        sortedRequirements.Select(x => $"<li>{x.FeaturePhrase}</li>")
                    );
                    messageFeatureRequiresNewerVersion += $"<ul>{listItemsHtml}</ul>";
                }

                string message =
                    $"<strong>{messageNewVersionNeededHeader}</strong><br/><br/><br/>"
                    + $"{messageCurrentRunningVersion}. {messageFeatureRequiresNewerVersion}<br/><br/>"
                    +
                    // If we just embed the URL, since we show this document in a plain browser without any
                    // of our code loaded (in particular, our linkHandler code in typescript), the browser
                    // control inside bloom will navigate there, which isn't what we want. The easiest
                    // way around this is to have an api which does what we want.
                    $"<a href='/bloom/api/app/showDownloadsPage'>{messageDownloadLatestVersion}</a>";

                return message;
            }

            return "";
        }

        public bool GetLooksOk()
        {
            return RobustFile.Exists(PathToExistingHtml) && String.IsNullOrEmpty(ErrorMessagesHtml);
        }

        public void Save()
        {
            if (!String.IsNullOrEmpty(ErrorMessagesHtml))
            {
                return; //too dangerous to try and save
            }
            Logger.WriteEvent(
                "BookStorage.Saving... (eventual destination: {0})",
                PathToExistingHtml
            );

            Dom.UpdateMetaElement(
                "Generator",
                "Bloom " + ErrorReport.GetVersionForErrorReporting()
            );
            var formatVersion = GetBloomFormatVersionToWrite(BookInfo.FormatVersion);
            if (!Program.RunningUnitTests)
            {
                Dom.UpdateMetaElement("BloomFormatVersion", formatVersion);
            }
            BookInfo.FormatVersion = formatVersion;

            var requiredVersions = GetRequiredVersionsString(Dom);
            if (!string.IsNullOrEmpty(requiredVersions))
            {
                Dom.UpdateMetaElement("FeatureRequirement", requiredVersions);
            }
            else
            {
                // Might be necessary if you duplicated a book, or modified a book such that it no longer needs this
                Dom.RemoveMetaElement("FeatureRequirement");
            }

            string tempPath = SaveHtml(Dom);
            ValidateSave(tempPath);

            BookInfo.Save();
        }

        // Common final stage of Save() and SaveForPageChanged(). Validates the temp file, reports any problems,
        // and if all is well moves the current file to a backup and the new one to replace the original.
        private void ValidateSave(string tempPath)
        {
            string errors = ValidateBook(Dom, tempPath);

            if (!String.IsNullOrEmpty(errors))
            {
                Logger.WriteEvent("Errors saving book {0}: {1}", PathToExistingHtml, errors);
                var badFilePath = PathToExistingHtml + ".bad";
                RobustFile.Copy(tempPath, badFilePath, true);
                // delete the temporary file since we've made a copy of it.
                RobustFile.Delete(tempPath);
                //hack so we can package this for palaso reporting
                errors += String.Format(
                    "{0}{0}{0}Contents:{0}{0}{1}",
                    Environment.NewLine,
                    RobustFile.ReadAllText(badFilePath)
                );
                var ex = new XmlSyntaxException(errors);

                // ENHANCE: If it's going to kill the process right afterward, seems like we could call the FatalMessage version instead...
                ErrorReport.NotifyUserOfProblem(
                    ex,
                    "Before saving, Bloom did an integrity check of your book, and found something wrong. This doesn't mean your work is lost, but it does mean that there is a bug in the system or templates somewhere, and the developers need to find and fix the problem (and your book).  Please report the problem to us.  Bloom has saved the bad version of this book as "
                        + badFilePath
                        + ".  Bloom will now exit, and your book will probably not have this recent damage.  If you are willing, please try to do the same steps again, so that you can report exactly how to make it happen."
                );

                Process.GetCurrentProcess().Kill();
            }
            else
            {
                Logger.WriteMinorEvent(
                    "ReplaceFileWithUserInteractionIfNeeded({0},{1})",
                    tempPath,
                    PathToExistingHtml
                );
                if (!String.IsNullOrEmpty(tempPath))
                    FileUtils.ReplaceFileWithUserInteractionIfNeeded(
                        tempPath,
                        PathToExistingHtml,
                        GetBackupFilePath()
                    );
            }
        }

        /// <summary>
        /// A highly optimized Save for use when the only thing that needs to be written is the content
        /// of the one page the user has been editing. This is quite a bit of complexity to add for
        /// that case, but it's a common and important case: nearly all edits just affect a single page.
        /// And currently Bloom Saves even when just switching pages without changing anything.
        /// On a long book (e.g., BL-7253) using this makes page switching two seconds faster,
        /// as well as preventing heap fragmentation that eventually leads to running out of memory.
        /// </summary>
        public void SaveForPageChanged(string pageId, SafeXmlElement modifiedPage)
        {
            // We've seen pages get emptied out, and we don't know why. This is a safety check.
            // See BL-13078, BL-13120, BL-13123, and BL-13143 for examples.
            if (CheckForEmptyMarginBoxOnPage(modifiedPage))
            {
                // This has been logged and reported to the user. We don't want to save the empty page.
                return;
            }

            // Convert the one page to HTML
            string pageHtml = XmlHtmlConverter.ConvertElementToHtml5(modifiedPage);

            // Read the old file and copy it to the new one, except for replacing the one page.
            string tempPath = GetNameForATempFileInStorageFolder();
            RetryUtility.Retry(() =>
            {
                using (
                    var reader = new StreamReader(
                        RobustIO.GetFileStream(PathToExistingHtml, FileMode.Open),
                        Encoding.UTF8
                    )
                )
                {
                    using (
                        var writer = new StreamWriter(
                            RobustIO.GetFileStream(tempPath, FileMode.Create),
                            Encoding.UTF8
                        )
                    )
                    {
                        ReplacePage(pageId, reader, writer, pageHtml);
                    }
                }
            });
            ValidateSave(tempPath);
            BookInfo.Save();
        }

        private static string GetBloomFormatVersionToWrite(string existingVersion)
        {
            if (
                !float.TryParse(
                    existingVersion,
                    NumberStyles.Float | NumberStyles.AllowThousands,
                    CultureInfo.InvariantCulture,
                    out var existingVersionFloat
                )
            )
                return kBloomFormatVersionToWrite;
            if (
                existingVersionFloat
                > float.Parse(kBloomFormatVersionToWrite, CultureInfo.InvariantCulture)
            )
                return existingVersion;
            return kBloomFormatVersionToWrite;
        }

        // The states for the ReplacePage state machine.
        enum SearchState
        {
            LookForOpenDiv, // First part of finding the page to replace is to find "<div"
            LookForId, // Once we found an open div, we look for an ID attribute with the right value
            LookForNextPageDiv, // Then looking for the next page...first its "<div"
            LookForNextPageClass, // Then for its class attribute
            LookForBloomPageClass, // and within that for "bloom-page"
            CopyingTailEnd // and once we replaced the page and found the next one we just copy the rest
        }

        // This method implements a state machine (using the SearchState states above) which reads a bloom HTML
        // file from reader and writes it to writer, replacing the page with the specified ID with the content of
        // pageHtml.
        // It implements some pretty complex RegEx-like logic to do this. There may be a simpler way, but note that
        // the goal is to avoid pulling the whole file into memory like XmlHtmlConverter does.
        // It assumes the file is written the way Bloom writes it. For example, it does not attempt to handle
        // attributes delimited with single quotes, attributes without spaces between them, attributes with white space
        // between name and quotes. It uses a naive strategy to identify pages, looking for a div whose class contains
        // bloom-page, with no attempt to NOT match longer class names like hidden-bloom-page. (VERY many other places
        // in our code, for better or worse, assume that a page can be identified by contains(@class,'bloom-page'),
        // and the code simplification from assuming it here is considerable.)
        internal static void ReplacePage(
            string pageId,
            StreamReader reader,
            StreamWriter writer,
            string pageHtml
        )
        {
            // the main state our state machine is in. Initially, we're looking for the page to replace.
            var state = SearchState.LookForOpenDiv;

            // In most of the main states, we have a nested state machine which is looking for a certain string
            // (and possibly a terminator). The string we want to match is in matchNext, and matchIndex indicates
            // which character in the string we need to match currently.
            string matchNext = "<div";
            int matchIndex = 0;
            // In several states, we need to save up input text which we may or may not output, depending on
            // whether we complete the match we are attempting.
            var pending = new StringBuilder();
            // These variables efficiently keep track of the last 100 characters read
            // to support copying whatever follows the last page if that's the one we replaced.
            // 100 characters is probably excessive; typically all that is after the last
            // page in a bloom file is </body></html> (possibly with some white space).
            // However, it's not much more expensive to have a 100 character buffer, and
            // it might be helpful one day to be able to handle a trailing <script> tag or
            // something similar.
            const int bufLen = 100;
            var buffer = new char[bufLen];
            int bufIndex = 0;
            var bufWrapped = false; // did we fill the buffer and wrap? Will nearly always end up true except in unit tests.

            while (!reader.EndOfStream)
            {
                var input = Convert.ToChar(reader.Read());
                buffer[bufIndex++] = input;
                if (bufIndex >= bufLen)
                {
                    bufIndex = 0;
                    bufWrapped = true;
                }

                var c = Char.ToLowerInvariant(input);

                // Note that after this switch, we copy the input character to the output.
                // That is therefore the result of any branch that ends with 'break'.
                // Other branches typically append input to 'pending' (for possible output later, depending
                // on whether match succeeds) and use 'continue'.
                switch (state)
                {
                    case SearchState.LookForOpenDiv:
                        if (c == matchNext[matchIndex])
                        {
                            pending.Append(input);
                            matchIndex++;
                            if (matchIndex >= matchNext.Length)
                            {
                                // found an opening div. Now we need the ID attribute to match,
                                // for it to be the page we want.
                                matchNext = " id=\"" + pageId + "\"";
                                matchIndex = 0;
                                state = SearchState.LookForId;
                            }
                            continue;
                        }
                        // current attempt to match <div has failed;
                        // output any incomplete match and start over.
                        writer.Write(pending);
                        pending.Clear();
                        matchIndex = 0;
                        break;
                    case SearchState.LookForId:
                        pending.Append(input);
                        if (c == matchNext[matchIndex])
                        {
                            matchIndex++;
                            if (matchIndex >= matchNext.Length)
                            {
                                // We found the page to replace. We do NOT output pending,
                                // because that's part of the page we're replacing. Instead,
                                // output the replacement page, and then start looking for the
                                // start of the next page.
                                writer.Write(pageHtml);
                                matchNext = "<div";
                                matchIndex = 0;
                                state = SearchState.LookForNextPageDiv;
                            }
                            continue;
                        }

                        if (c == '>')
                        {
                            // Got to the end of the <div tag without finding the ID.
                            // back to looking for an opening <div
                            // first, write out the saved content of the div tag.
                            state = SearchState.LookForOpenDiv;
                            writer.Write(pending);
                            pending.Clear();
                            matchNext = "<div";
                            matchIndex = 0;
                            continue; // the final > was already added to pending and then output
                        }
                        // otherwise, we're still in the div header, looking for ID, continuing to
                        // accumulate pending stuff we will output if we don't match,
                        // but have to start over looking for the id.
                        matchIndex = 0;
                        continue;
                    case SearchState.LookForNextPageDiv:
                        // Looking for "<div" as the first part of finding a following bloom-page.
                        if (c == matchNext[matchIndex])
                        {
                            pending.Append(input);
                            matchIndex++;
                            if (matchIndex >= matchNext.Length)
                            {
                                // Found the <div, now we have to look for the start of the class attribute.
                                state = SearchState.LookForNextPageClass;
                                matchNext = " class=\"";
                                matchIndex = 0;
                            }
                            continue;
                        }
                        // Back to skipping, looking for start of next bloom-page
                        matchIndex = 0;
                        // do NOT output it, it turned out to be part of the page we're replacing,
                        // not part of the following one we need to keep.
                        pending.Clear();
                        continue;
                    case SearchState.LookForNextPageClass:
                        // Looking for / class="/ (before closing >) as second step in finding following bloom-page
                        pending.Append(input);
                        if (c == matchNext[matchIndex])
                        {
                            matchIndex++;
                            if (matchIndex >= matchNext.Length)
                            {
                                // Found start of class attr, but to be the next page it must contain 'bloom-page'
                                state = SearchState.LookForBloomPageClass;
                                matchNext = "bloom-page";
                                matchIndex = 0;
                            }
                            continue;
                        }
                        if (c == '>')
                        {
                            // div has no class, go back to start of looking for following page
                            state = SearchState.LookForNextPageDiv;
                            pending.Clear(); // don't output, part of replaced page
                            matchNext = "<div";
                            matchIndex = 0;
                            continue;
                        }
                        // start again looking for class within <div tag
                        matchIndex = 0;
                        continue;
                    case SearchState.LookForBloomPageClass:
                        // we're inside the class attribute of a div, looking for "bloom-page"
                        // (before the following quote).
                        pending.Append(input);
                        if (c == matchNext[matchIndex])
                        {
                            matchIndex++;
                            if (matchIndex >= matchNext.Length)
                            {
                                // Yes! we've found the next page.
                                // All the stuff we accumulated since the <div is part of the next page
                                // and needs to be output.
                                // And from here on we can just copy the rest of the file.
                                writer.Write(pending);
                                state = SearchState.CopyingTailEnd;
                            }
                            continue;
                        }
                        if (c == '"')
                        {
                            // end of class attr, didn't find 'bloom-page', back to looking for <div
                            state = SearchState.LookForNextPageDiv;
                            pending.Clear(); // don't output, part of replaced page
                            matchNext = "<div";
                            matchIndex = 0;
                            continue;
                        }
                        // start again looking for bloom-page in class attr
                        matchIndex = 0;
                        continue;
                    case SearchState.CopyingTailEnd:
                        // Once we reach this state, just copy everything else.
                        break;
                }
                // default behavior if we're not in the middle of a match (or we are just copying tail end)
                // copies input to output.
                writer.Write(input);
            }

            if (state != SearchState.CopyingTailEnd && state != SearchState.LookForOpenDiv)
            {
                // We found the page to replace, but never found a following page div.
                // Presumably, then, we replaced the last page.
                // Look back a short distance and copy over anything after the last closing div
                // (typically </body></html>)
                // (There are pathological cases where we might be in some other state, but not with
                // valid files. Even LookForOpenDiv implies that the page we wanted to replace was
                // missing.)
                Debug.Assert(
                    state == SearchState.LookForNextPageDiv,
                    "Something went wrong in the Save Page process"
                );
                var bufString = new string(buffer);
                var tailOfFile = bufString.Substring(0, bufIndex);
                if (bufWrapped)
                    tailOfFile = bufString.Substring(bufIndex, bufLen - bufIndex) + tailOfFile;
                int lastDiv = tailOfFile.LastIndexOf("</div>", StringComparison.InvariantCulture);
                writer.Write(tailOfFile.Substring(lastDiv + "</div>".Length));
            }
        }

        // It would be nice if this could simply extend VersionRequirement, but structs don't have
        // inheritance, and I'm not sure why it was made a struct: it may make some difference
        // to how it is serialized to JSON. And I don't want to risk that because the JSON has
        // to be read by older versions of Bloom.
        class Feature
        {
            public string BloomDesktopMinVersion { get; set; }
            public string BloomReaderMinVersion { get; set; }
            public string FeatureId { get; set; }
            public string FeaturePhrase { get; set; }

            public string XPath { get; set; }
        }

        /// <summary>
        /// Xpath for things generated by comical.js. We have renamed the tool Overlay Tool, but at this point
        /// I'm not renaming Features and the comical package itself.
        /// </summary>
        public static string ComicalXpath = "//*[@class='comical-generated']";

        static Feature[] _features =
        {
            new Feature()
            {
                FeatureId = "wholeTextBoxAudio",
                FeaturePhrase = "Whole Text Box Audio",
                BloomDesktopMinVersion = "4.4",
                BloomReaderMinVersion = "1.0",
                XPath = "//*[@data-audiorecordingmode='TextBox']"
            },
            new Feature()
            {
                FeatureId = "wholeTextBoxAudioInXmatter",
                // technically could be in back matter, but typically back matter has no recordable text,
                // and xmatter seems too technical a term for end users to see.
                FeaturePhrase = "Whole Text Box Audio in Front/Back Matter",
                BloomDesktopMinVersion = "4.7",
                BloomReaderMinVersion = "1.0",
                XPath = "//div[@data-xmatter-page]//*[@data-audiorecordingmode='TextBox']"
            },
            new Feature()
            {
                FeatureId = "comical-1",
                FeaturePhrase = "Support for Comics",
                BloomDesktopMinVersion = "4.7",
                BloomReaderMinVersion = "1.0",
                // We've updated Bloom to only store SVGs in the file if they are non-transparent. So now a
                // Bloom book is considered 'comical' for Publishing, etc. if it has a comical-generated SVG.
                XPath = ComicalXpath
            },
            new Feature()
            {
                FeatureId = "comical-2",
                FeaturePhrase = "Support for Comic Captions with Straight Line Tails",
                BloomDesktopMinVersion = "5.0",
                BloomReaderMinVersion = "1.0",
                // Bloom now allows comical Captions to have straight line tails, but if we open such a book
                // in an older version of Bloom which nevertheless has comical, it will give it a normal bubble tail.
                // This xpath finds a canvas element with a "caption" style and a non-empty tail spec.
                XPath =
                    "//div[contains(@class,'"
                    + HtmlDom.kCanvasElementClass
                    + "') and contains(@data-bubble, '`caption`') and contains(@data-bubble, '`tails`:[{`')]"
            },
            new Feature()
            {
                FeatureId = "hiddenAudioSplitMarkers",
                FeaturePhrase = "Hide audio split markers (|) outside the talking book tool",
                BloomDesktopMinVersion = "5.5",
                BloomReaderMinVersion = "1.0",
                XPath = "//span[contains(@class,'bloom-audio-split-marker')]"
            },
            new Feature()
            {
                FeatureId = "croppedImages",
                FeaturePhrase = "Cropped images",
                BloomDesktopMinVersion = "6.1",
                BloomReaderMinVersion = "1.0",
                XPath =
                    "//div[contains(@class,'"
                    + HtmlDom.kCanvasElementClass
                    + "')]/div[contains(@class, 'bloom-imageContainer')]/img[contains(@style, 'width') and contains(@style, 'left') ]"
            },
            new Feature()
            {
                FeatureId = "bloomGames6.2",
                FeaturePhrase = "Bloom Games added in 6.2",
                BloomDesktopMinVersion = "6.2",
                BloomReaderMinVersion = "3.3",
                XPath =
                    "//div[@data-activity='drag-letter-to-target' or @data-activity='drag-image-to-target' or @data-activity='drag-sort-sentence' ]"
            },
            new Feature()
            {
                FeatureId = "canvasElement",
                FeaturePhrase = "6.2 representation of canvas elements",
                // Plan is to make a special exception to this for late releases of 6.1 and 6.0,
                // which will know how to reverse the migration.
                BloomDesktopMinVersion = "6.2",
                BloomReaderMinVersion = "3.3",
                XPath = $"//div[contains(@class,'{HtmlDom.kCanvasElementClass}') ]"
            },
            new Feature()
            {
                FeatureId = "bloomCanvas",
                FeaturePhrase = "6.2 use of bloom-canvas",
                // Plan is to make a special exception to this for late releases of 6.1 and 6.0,
                // which will know how to reverse the migration.
                BloomDesktopMinVersion = "6.2",
                BloomReaderMinVersion = "3.3",
                // This is used for all images so will nearly always succeed fast.
                XPath = $"//div[contains(@class,'{HtmlDom.kCanvasElementClass}') ]"
            }
        };

        // We should keep somewhat aware of how long this takes to run.
        // It's part of every page save, even the 'current page only' ones.
        // Currently (Dec 2019, with two features), it's usually too fast to measure (reported as 0ms) in a 20-page book,
        // but around 50ms in a 200-page one (the picture dictionary from BL-7253).
        // That's on a fast machine, where a full save of the picture dictionary takes
        // about 2.5s, and a page-only save about half a second, so it's running 10% of
        // our page-change time.
        // An easy optimization would be to calculate this string on the current page DOM
        // when we start and stop editing it. Both should take less than a millisecond.
        // If it doesn't change, I _think_ it's safe to conclude that edits to this page
        // would not affect the result for the whole book. However, calculating for the whole
        // book and comparing with what's currently stored is simpler and safer if we
        // can live with a modest performance cost for very large books.
        public static string GetRequiredVersionsString(HtmlDom dom)
        {
            var watch = new Stopwatch();
            watch.Start();
            var result = "";
            var requiredVersions = GetRequiredVersions(dom).ToArray();
            if (requiredVersions != null && requiredVersions.Length >= 1)
            {
                result = JsonConvert.SerializeObject(requiredVersions);
            }
            watch.Stop();
            Debug.WriteLine("GetRequiredVersionsString took " + watch.ElapsedMilliseconds + "ms");
            return result;
        }

        /// <summary>
        /// Determines which features will have serious breaking effects if not opened in the proper version of any
        /// relevant Bloom products.
        /// </summary>
        /// <remarks>
        /// This should include not only BloomDesktop considerations, but needs to insert enough information
        /// for things like BloomReader to be able to figure it out too.
        /// </remarks>
        public static IOrderedEnumerable<VersionRequirement> GetRequiredVersions(HtmlDom dom)
        {
            var reqList = new List<VersionRequirement>();

            foreach (var feature in _features)
            {
                if (dom.SelectSingleNode(feature.XPath) != null)
                {
                    reqList.Add(
                        new VersionRequirement()
                        {
                            FeatureId = feature.FeatureId,
                            FeaturePhrase = feature.FeaturePhrase,
                            BloomDesktopMinVersion = feature.BloomDesktopMinVersion,
                            BloomReaderMinVersion = feature.BloomReaderMinVersion
                        }
                    );
                }
            }

            return reqList.OrderByDescending(x => x.BloomDesktopMinVersion);
        }

        // need to know this in BookCollection too.
        public const string BackupFilename = "bookhtml.bak";

        // We try to keep all filenames in the book folder less than this.
        // The basic idea is to avoid running into the 260 character max path length.
        // We don't know exactly what directory we might want to unzip a book into
        // (and even if this computer has been configured to allow longer paths, some other
        // computer using the book might not be) so it makes sense to keep them fairly short.
        public const int kMaxFilenameLength = 50;

        private string GetBackupFilePath()
        {
            try
            {
                return Path.Combine(FolderPath, BackupFilename);
            }
            catch (Exception ex)
            {
                // Following up BL-5636, which involves a "Path is not of a legal form" here, we'd like to see
                // the exact path that has the problem.
                throw new ArgumentException("Failed to get backup file path for " + FolderPath, ex);
            }
        }

        /// <summary>
        /// Determine whether the folder contains static content that might be read-only.
        /// For example, template books are read-only on Linux and Windows --allUsers.
        /// </summary>
        /// <remarks>
        /// See https://issues.bloomlibrary.org/youtrack/issue/BL-5061.
        /// </remarks>
        public static bool IsStaticContent(string folderPath)
        {
            // Checking just /browser/ or just /templates/ might accidently trigger on
            // a book named "browser" or "templates".
            // Convert \ to / for Window's sake.  It shouldn't exist in a Linux folder path.
            return folderPath.Replace('\\', '/').Contains("/browser/templates/");
        }

        #region Image Files

        private readonly List<string> _brandingImageNames = new List<string>();

        /// <summary>
        /// Compare the images we find in the top level of the book folder to those referenced
        /// in the dom, and remove any unreferenced ones.
        /// </summary>
        public void CleanupUnusedImageFiles(bool keepFilesForEditing = true)
        {
            if (IsStaticContent(FolderPath))
                return;
            //Collect up all the image files in our book's directory
            var imageFiles = new List<string>();
            var imageExtentions = new HashSet<string>(new[] { ".jpg", ".png", ".svg" });
            var ignoredFilenameStarts = new HashSet<string>(
                new[]
                {
                    "thumbnail",
                    "license",
                    "video-placeholder",
                    "coverImage200",
                    "widget-placeholder"
                }
            );
            foreach (
                var path in RobustIO
                    .EnumerateFilesInDirectory(FolderPath)
                    .Where(s => imageExtentions.Contains(Path.GetExtension(s).ToLowerInvariant()))
            )
            {
                var filename = Path.GetFileName(path);
                if (
                    ignoredFilenameStarts.Any(
                        s => filename.StartsWith(s, StringComparison.InvariantCultureIgnoreCase)
                    )
                )
                    continue;
                if (filename.ToLowerInvariant() == "placeholder.png")
                    continue; // delete unused copies, but keep base placeholder image file even if unused at the moment
                imageFiles.Add(Path.GetFileName(GetNormalizedPathForOS(path)));
            }
            //Remove from that list each image actually in use
            var element = Dom.RawDom.DocumentElement;
            var pathsToNotDelete = GetImagePathsRelativeToBook(element);
            pathsToNotDelete.Add("epub-thumbnail.png"); // this may have been carefully crafted...
            pathsToNotDelete.Add("custom-thumbnail-256.png"); // this may have been carefully crafted as well...

            if (keepFilesForEditing)
            {
                //also, remove from the doomed list anything referenced in the datadiv that looks like an image
                //This saves us from deleting, for example, cover page images if this is called before the front-matter
                //has been applied to the document.
                pathsToNotDelete.AddRange(
                    from SafeXmlElement dataDivImage in Dom.RawDom.SafeSelectNodes(
                        "//div[@id='bloomDataDiv']//div[contains(text(),'.png') or contains(text(),'.jpg') or contains(text(),'.svg')]"
                    )
                    select UrlPathString
                        .CreateFromUrlEncodedString(dataDivImage.InnerText.Trim())
                        .PathOnly.NotEncoded
                );
                pathsToNotDelete.AddRange(_brandingImageNames);
            }

            foreach (var path in pathsToNotDelete)
            {
                imageFiles.Remove(GetNormalizedPathForOS(path)); //Remove just returns false if it's not in there, which is fine
            }

            //Delete any files still in the list
            foreach (var fileName in imageFiles)
            {
                var path = Path.Combine(FolderPath, fileName);
                try
                {
                    Debug.WriteLine("Removed unused image: " + path);
                    Logger.WriteEvent("Removed unused image: " + path);
                    RobustFile.Delete(path);
                }
                catch (Exception)
                {
                    Debug.WriteLine("Could not remove unused image: " + path);
                    Logger.WriteEvent("Could not remove unused image: " + path);
                    //It's not worth bothering the user about, we'll get it someday.
                    //We're not even doing a Debug.Fail because that makes it harder to unit test this condition.
                }
            }
        }

        /// <summary>
        /// Return the paths, relative to the book folder, of all the images referred to in the element.
        /// </summary>
        /// <param name="element"></param>
        /// <returns></returns>
        internal static List<string> GetImagePathsRelativeToBook(SafeXmlElement element)
        {
            return (
                from SafeXmlElement img in HtmlDom.SelectChildImgAndBackgroundImageElements(element)
                select HtmlDom.GetImageElementUrl(img).PathOnly.NotEncoded
            )
                .Distinct()
                .ToList();
        }

        #endregion Image Files

        #region Audio Files
        /// <summary>
        /// Compare the audio we find in the audio folder in the book folder to those referenced
        /// in the dom, and remove any unreferenced ones.
        /// </summary>
        /// <param name="langsToExcludeAudioFor">If non-null and isForPublish=true, specifies the languages for which narration audio will not be included.</param>
        public void CleanupUnusedAudioFiles(
            bool isForPublish,
            HashSet<string> langsToExcludeAudioFor = null
        )
        {
            if (IsStaticContent(FolderPath))
                return;

            //Collect up all the audio files in our book's audio directory
            var audioFolderPath = AudioProcessor.GetAudioFolderPath(FolderPath);
            HashSet<string> audioFilesToDeleteIfNotUsed; // Should be a HashSet or something we can delete a specific item from repeatedly

            if (Directory.Exists(audioFolderPath))
            {
                if (isForPublish)
                {
                    // Find files that end with _timings.tsv and delete them from the publish folder (which is supposed to be different than the source folder)
                    var timingFilePaths = Directory.EnumerateFiles(
                        audioFolderPath,
                        "*_timings.tsv"
                    );
                    foreach (var timingFilePath in timingFilePaths)
                    {
                        RobustFile.Delete(timingFilePath);
                    }
                }

                // Review: do we only want to delete files in this directory if they have certain file extensions?
                audioFilesToDeleteIfNotUsed = new HashSet<string>(
                    Directory
                        .EnumerateFiles(audioFolderPath)
                        .Where(AudioProcessor.HasAudioFileExtension)
                        .Select(path => Path.GetFileName(GetNormalizedPathForOS(path)))
                );
            }
            else
            {
                audioFilesToDeleteIfNotUsed = new HashSet<string>();
            }

            //Look up which files could actually be used by the book
            var usedAudioFileNames = new HashSet<string>();

            var backgroundMusicFileNames = GetBackgroundMusicFileNamesReferencedInBook();
            usedAudioFileNames.AddRange(backgroundMusicFileNames);

            var activityPages = Dom.SafeSelectNodes("//div[@data-activity]");
            foreach (SafeXmlElement dap in activityPages)
            {
                var correctSound = dap.GetAttribute("data-correct-sound");
                var wrongSound = dap.GetAttribute("data-wrong-sound");
                if (correctSound != null)
                    usedAudioFileNames.Add(correctSound);
                if (wrongSound != null)
                    usedAudioFileNames.Add(wrongSound);
            }
            // These can now occur anywhere, not just in activity pages.
            var dataSoundElts = Dom.SafeSelectNodes(".//div[@data-sound]");
            foreach (var ds in dataSoundElts)
            {
                usedAudioFileNames.Add(ds.GetAttribute("data-sound"));
            }

            // Don't get too trigger-happy with the delete button if you're not in publish mode
            if (!isForPublish)
            {
                langsToExcludeAudioFor = null;
            }
            // re BL-7617: If we decide we want to clean up .wav files from earlier versions of Bloom, we just need to flip
            // the first boolean parameter here and fix up one test in BookStorageTests.cs:
            //   CleanupUnusedAudioFiles_BookHadUnusedAudio_AudiosRemoved()
            // var narrationAudioFileNames = GetNarrationAudioFileNamesReferencedInBook(false, includeSplitTextBoxAudio: !isForPublish, langsToExclude: langsToExcludeAudioFor);
            var narrationAudioFileNames = GetNarrationAudioFileNamesReferencedInBook(
                true,
                includeSplitTextBoxAudio: !isForPublish,
                langsToExclude: langsToExcludeAudioFor
            );
            usedAudioFileNames.AddRange(narrationAudioFileNames);

            audioFilesToDeleteIfNotUsed.ExceptWith(
                usedAudioFileNames.Select(path => GetNormalizedPathForOS(path))
            );

            //Delete any files still in the list
            foreach (var fileName in audioFilesToDeleteIfNotUsed)
            {
                var path = Path.Combine(audioFolderPath, fileName);
                try
                {
                    Debug.WriteLine("Removed unused audio file: " + path);
                    Logger.WriteEvent("Removed unused audio file: " + path);
                    RobustFile.Delete(path);
                }
                catch (Exception ex) when (ex is IOException || ex is SecurityException)
                {
                    // It's not worth bothering the user about, we'll get it someday.
                    // We're not even doing a Debug.Fail because that makes it harder to unit test this condition.
                    Debug.WriteLine("Could not remove unused audio file: " + path);
                    Logger.WriteEvent("Could not remove unused audio file: " + path);
                }
            }
        }

        public void CleanupUnusedActivities()
        {
            var activityFolderPath = GetActivityFolderPath(FolderPath);
            if (!Directory.Exists(activityFolderPath))
                return;
            var activityFolders = Directory.GetDirectories(activityFolderPath);
            var wantedFolders = new HashSet<string>(GetActivityFolderNamesReferencedInBook());

            foreach (var folder in activityFolders)
            {
                if (wantedFolders.Contains(Path.GetFileName(folder)))
                    continue;
                SIL.IO.RobustIO.DeleteDirectoryAndContents(folder);
            }
        }

        /// <summary>
        /// Returns all possible file names for audio narration which are referenced in the DOM.
        /// This should include items from the data div.
        /// </summary>
        /// <param name="includeWav">Optionally include/exclude .wav files</param>
        public IEnumerable<string> GetNarrationAudioFileNamesReferencedInBook(bool includeWav)
        {
            return GetNarrationAudioFileNamesReferencedInBook(
                includeWav,
                includeSplitTextBoxAudio: false,
                langsToExclude: null
            );
        }

        /// <summary>
        /// Returns all possible file names for audio narration which are referenced in the DOM.
        /// This should include items from the data div.
        /// </summary>
        /// <param name="includeWav">Optionally include/exclude .wav files</param>
        /// <param name="includeSplitTextBoxAudio">True if the function should also return the filenames for text boxes which are not audio sentences but contain sub-elements which are (e.g. after a hard split of whole-text-box audio)</param>
        /// <param name="langsToExclude">If non-null, specifies the languages for which narration audio will not be included.</param>
        public IEnumerable<string> GetNarrationAudioFileNamesReferencedInBook(
            bool includeWav,
            bool includeSplitTextBoxAudio,
            HashSet<string> langsToExclude
        )
        {
            var narrationElements = HtmlDom.SelectChildNarrationAudioElements(
                Dom.RawDom.DocumentElement,
                includeSplitTextBoxAudio,
                langsToExclude
            );
            var narrationIds = narrationElements
                .Select(node => node.GetOptionalStringAttribute("id", null))
                .Where(id => id != null);

            // The dom only includes the ID, so we return all possible file names
            foreach (var narrationId in narrationIds)
                foreach (var filename in GetNarrationAudioFileNames(narrationId, includeWav))
                    yield return filename;
        }

        /// <summary>
        /// Given a narration ID, yields the associated audio filenames (just the filename, not the full path) for that narration ID
        /// </summary>
        internal static IEnumerable<string> GetNarrationAudioFileNames(
            string narrationId,
            bool includeWav
        )
        {
            var extensionsToInclude = AudioProcessor.NarrationAudioExtensions.ToList();
            if (!includeWav)
                extensionsToInclude.Remove(".wav");

            foreach (var extension in extensionsToInclude)
                // Should be a simple append, but previous code had ChangeExtension, so being defensive
                yield return GetNormalizedPathForOS(Path.ChangeExtension(narrationId, extension));
        }

        public IEnumerable<string> GetActivityFolderNamesReferencedInBook()
        {
            var widgetElements = Dom.SafeSelectNodes(
                "//*[contains(@class, 'bloom-widgetContainer')]/iframe"
            );
            foreach (SafeXmlElement elt in widgetElements)
            {
                // Saved as a relative URL, which means it's supposed to be encoded.
                var encodedSrc = elt.GetAttribute("src");

                // Decode the percent-encodings.
                var src = UrlPathString.CreateFromUrlEncodedString(encodedSrc).NotEncoded;

                yield return Path.GetFileName(Path.GetDirectoryName(src));
            }
        }

        /// <summary>
        /// Returns all file names for background music which are referenced in the DOM.
        /// This should include items from the data div.
        /// </summary>
        public IEnumerable<string> GetBackgroundMusicFileNamesReferencedInBook()
        {
            return Dom.GetBackgroundMusicFileNamesReferencedInBook();
        }

        #endregion Audio Files

        #region Video Files

        /// <summary>
        /// Compare the video we find in the video folder in the book folder to those referenced
        /// in the dom, and remove any unreferenced ones.
        /// </summary>
        public void CleanupUnusedVideoFiles()
        {
            if (IsStaticContent(FolderPath))
                return;

            //Collect up all the video files in our book's video directory
            var videoFolderPath = GetVideoFolderPath(FolderPath);
            var videoFilesToDeleteIfNotUsed = new List<string>();
            var videoExtensions = new HashSet<string> { ".mp4", ".webm" }; // .mov, .avi...?

            if (Directory.Exists(videoFolderPath))
            {
                foreach (var videoExtension in videoExtensions)
                {
                    foreach (
                        var path in Directory.EnumerateFiles(videoFolderPath, "*" + videoExtension)
                    )
                    {
                        videoFilesToDeleteIfNotUsed.Add(
                            Path.GetFileName(GetNormalizedPathForOS(path))
                        );
                    }
                }
            }

            //Remove from that list each video file actually in use
            var element = Dom.RawDom.DocumentElement;
            var usedVideoPaths = GetVideoPathsRelativeToBook(element);

            foreach (var relativeFilePath in usedVideoPaths) // relativeFilePath includes "video/"
            {
                if (Path.GetExtension(relativeFilePath).Length > 0)
                {
                    if (
                        videoExtensions.Contains(
                            Path.GetExtension(relativeFilePath).ToLowerInvariant()
                        )
                    )
                    {
                        videoFilesToDeleteIfNotUsed.Remove(
                            Path.GetFileName(GetNormalizedPathForOS(relativeFilePath))
                        ); //This call just returns false if not found, which is fine.
                    }
                }

                // if there is a .orig version of the used file, keep it too (by removing it from this list).
                const string origExt = ".orig";
                var tempfileName = Path.ChangeExtension(relativeFilePath, origExt);
                videoFilesToDeleteIfNotUsed.Remove(
                    Path.GetFileName(GetNormalizedPathForOS(tempfileName))
                );
            }
            //Delete any files still in the list
            foreach (var fileName in videoFilesToDeleteIfNotUsed)
            {
                var path = Path.Combine(videoFolderPath, fileName);
                try
                {
                    Debug.WriteLine("Removed unused video file: " + path);
                    Logger.WriteEvent("Removed unused video file: " + path);
                    RobustFile.Delete(path);
                }
                catch (Exception ex) when (ex is IOException || ex is SecurityException)
                {
                    // It's not worth bothering the user about, we'll get it someday.
                    // We're not even doing a Debug.Fail because that makes it harder to unit test this condition.
                    Debug.WriteLine("Could not remove unused video file: " + path);
                    Logger.WriteEvent("Could not remove unused video file: " + path);
                }
            }
        }

        internal static string GetVideoFolderName => "video/";

        internal static string GetVideoFolderPath(string bookFolderPath)
        {
            return Path.Combine(bookFolderPath, GetVideoFolderName);
        }

        internal static string GetVideoDirectoryAndEnsureExistence(string bookFolder)
        {
            var videoFolder = GetVideoFolderPath(bookFolder);
            if (!Directory.Exists(videoFolder))
            {
                try
                {
                    Directory.CreateDirectory(videoFolder);
                }
                catch (IOException error)
                {
                    ErrorReport.NotifyUserOfProblem(error, error.Message);
                }
            }

            return videoFolder;
        }

        internal static List<string> GetVideoPathsRelativeToBook(SafeXmlElement element)
        {
            return (
                from SafeXmlElement videoContainerElements in HtmlDom.SelectChildVideoElements(
                    element
                )
                select HtmlDom.GetVideoElementUrl(videoContainerElements).PathOnly.NotEncoded
            )
                .Where(path => !String.IsNullOrEmpty(path))
                .Distinct()
                .ToList();
        }

        #endregion Video Files

        public static string GetNormalizedPathForOS(string path)
        {
            return Environment.OSVersion.Platform == PlatformID.Win32NT
                ? path.ToLowerInvariant()
                : path;
        }

        private void AssertIsAlreadyInitialized()
        {
            if (Dom == null)
                throw new ApplicationException(
                    "BookStorage was at a place that should have been initialized earlier, but wasn't."
                );
        }

        public string SaveHtml(HtmlDom dom)
        {
            AssertIsAlreadyInitialized();
            string tempPath = GetNameForATempFileInStorageFolder();
            MakeCssLinksAppropriateForStoredFile(dom);
            SetBaseForRelativePaths(dom, String.Empty); // remove any dependency on this computer, and where files are on it.
            //CopyXMatterStylesheetsIntoFolder
            return XmlHtmlConverter.SaveDOMAsHtml5(dom.RawDom, tempPath);
        }

        /// <summary>
        /// Get a temporary file pathname in the current book's folder.  This is needed to ensure proper permissions are granted
        /// to the resulting file later after FileUtils.ReplaceFileWithUserInteractionIfNeeded is called.  That method may call
        /// RobustFile.Replace which replaces both the file content and the file metadata (permissions).  The result of that if we use
        /// the user's temp directory is described in http://issues.bloomlibrary.org/youtrack/issue/BL-3954.
        /// </summary>
        private string GetNameForATempFileInStorageFolder()
        {
            using (var temp = TempFile.InFolderOf(PathToExistingHtml))
            {
                return temp.Path;
            }
        }

        /// <summary>
        /// creates a relocatable copy of our main HtmlDom
        /// </summary>
        /// <returns></returns>
        public HtmlDom GetRelocatableCopyOfDom(bool withUpdatedStylesheets = true)
        {
            HtmlDom relocatableDom = Dom.Clone();

            SetBaseForRelativePaths(relocatableDom, FolderPath);
            if (withUpdatedStylesheets)
                EnsureHasLinksToStylesheets(relocatableDom);
            else
                relocatableDom.PreserveExistingStylesheets = true;

            return relocatableDom;
        }

        /// <summary>
        /// this one works on the dom passed to it
        /// </summary>
        /// <param name="dom"></param>
        /// <returns></returns>
        public HtmlDom MakeDomRelocatable(HtmlDom dom)
        {
            var relocatableDom = dom.Clone();

            SetBaseForRelativePaths(relocatableDom, FolderPath);
            EnsureHasLinksToStylesheets(relocatableDom);

            return relocatableDom;
        }

        private static string GetActualPathToSave(
            string idealFolderName,
            string currentFolderName,
            string idealFolderPath
        )
        {
            // As of 16 Dec 2019 we changed our definition of "sanitized" to include some more characters that can
            // cause problems in an HTML/XML-based app that passes information around in JSON and URLs.
            // We would like to make sure that if the further sanitization of the name changes what already exists,
            // we go ahead and do the rename.
            // The various cases of sanitized names and folders and existing book names (e.g. Foo1) are tricky
            // to tease apart. We can't just let it go, though, since the new higher level of sanitization is
            // necessary to keep bloom-player from throwing an error. However, idealFolderName is
            // sanitized by the new system, so it can't be equal to currentFolderName if the latter has a problem.

            // 1. If the name we are already using is the name we want, keep using it
            if (currentFolderName.ToLowerInvariant() == idealFolderName.ToLowerInvariant())
                return idealFolderPath; // might be a change of case, we will just change it.
            // 2. If our most preferred sanitized filename works (doesn't exist), go ahead and change to it.
            if (!Directory.Exists(idealFolderPath))
                return idealFolderPath;
            // 3. If our current folder name is one of the possible work-arounds (because idealFolderName
            // is in use by some other book), then stick with the name we have.
            // (A very unlikely exception to this is if there is something invalid in the current name.)
            // There is a pathological case we're not handling here, I think. Suppose we have two books,
            // "A nice story" and "A nice story about Bob". If the second one is renamed to "A nice story",
            // we can't use that as a file name because the first book exists, but it will pass this check,
            // so "A nice story about Bob" will be kept when we might prefer "A nice story 2". But this
            // won't cause dreadful problems and is pretty unlikely.
            if (
                currentFolderName.StartsWith(idealFolderName)
                && currentFolderName == SanitizeNameForFileSystem(currentFolderName)
            )
                return Path.Combine(Path.GetDirectoryName(idealFolderPath), currentFolderName);
            // 4. ideal name is in use, and currentFolderName is not a variant of it,
            // so find a new variant that is not in use.
            return GetUniqueFolderPath(idealFolderPath);
        }

        public void SetBookName(string name)
        {
            if (!Directory.Exists(FolderPath)) //bl-290 (user had 4 month-old version, so the bug may well be long gone)
            {
                var msg = LocalizationManager.GetString(
                    "BookStorage.FolderMoved",
                    "It appears that some part of the folder path to this book has been moved or renamed. As a result, Bloom cannot save your changes to this page, and will need to exit now. If you haven't been renaming or moving things, please report the problem to us."
                );
                ErrorReport.NotifyUserOfProblem(
                    new ApplicationException(
                        $"In SetBookName('{name}'), BookStorage thinks the existing folder is '{FolderPath}', but that does not exist. (ref bl-290)"
                    ),
                    msg
                );
                // Application.Exit() is not drastic enough to terminate all the call paths here and all the code
                // that tries to make sure we save on exit. Get lots of flashing windows during shutdown.
                Environment.Exit(-1);
            }

            name = SanitizeNameForFileSystem(name);

            var currentFilePath = PathToExistingHtml;
            var currentFolderName = Path.GetFileNameWithoutExtension(currentFilePath);
            var idealFolderPath = Path.Combine(Directory.GetParent(FolderPath).FullName, name);
            var actualSavePath = GetActualPathToSave(name, currentFolderName, idealFolderPath);
            if (actualSavePath == Path.GetDirectoryName(currentFilePath))
                return; // for this path they must be exactly the same, even by case.

            // Next, rename the file
            Guard.Against(
                FolderPath.StartsWith(
                    BloomFileLocator.FactoryTemplateBookDirectory,
                    StringComparison.Ordinal
                ),
                "Cannot rename template books!"
            );

            var newFilePath = Path.Combine(FolderPath, Path.GetFileName(actualSavePath) + ".htm");
            Logger.WriteEvent("Renaming html from '{0}' to '{1}'", currentFilePath, newFilePath);

            MoveFilePossiblyOnlyChangingCaseAllowReplace(currentFilePath, newFilePath);

            var fromToPair = new KeyValuePair<string, string>(FolderPath, actualSavePath);
            try
            {
                Logger.WriteEvent(
                    "Renaming folder from '{0}' to '{1}'",
                    FolderPath,
                    actualSavePath
                );

                MoveDirectoryPossiblyOnlyChangingCase(FolderPath, actualSavePath);

                _fileLocator.RemovePath(FolderPath);
                _fileLocator.AddPath(actualSavePath);

                FolderPath = actualSavePath;
            }
            catch (Exception e)
            {
                Logger.WriteEvent("Failed folder rename: " + e.Message);
                Debug.Fail("(debug mode only): could not rename the folder");
            }

            RaiseBookRenamedEvent(fromToPair);

            OnFolderPathChanged();
        }

        // Move a file, possibly only changing the case of the name.
        // Only handles case changes in the actual file name; changes elsewhere
        // in the path are ignored. May not handle changing volume.
        public static void MoveFilePossiblyOnlyChangingCaseAllowReplace(
            string oldPath,
            string newPath
        )
        {
            if (oldPath == newPath)
                return;
            if (oldPath.ToLowerInvariant() == newPath.ToLowerInvariant())
            {
                var tempName = new Guid().ToString();
                var tempPath = Path.Combine(Path.GetDirectoryName(oldPath), tempName);
                // This is a case-only change. We can't just rename the file, because that throws.
                // So we move the file to a temporary name, and then rename again to what we want.
                RobustFile.Move(oldPath, tempPath);
                RobustFile.Move(tempPath, newPath);
            }
            else
            {
                // Allow overwrite in case the folder already contains two HTML files,
                // one with the name we were going to change to.
                // Just allow the extra to get overwritten.
                // (This is a weird state of affairs that should never occur but did once (BL-10200).
                // Extra HTML files in the book folder are an anomaly. We could recycle it, report it,
                // etc...but this has only happened once. I don't think it's worth it. Just prevent a crash.)
                RobustFile.Move(oldPath, newPath, true);
            }
        }

        // Move a directory, which may involve only changing the case of the name.
        // Case differences other than the leaf directory are ignored.
        // Won't handle moving between volumes.
        public static void MoveDirectoryPossiblyOnlyChangingCase(string oldPath, string newPath)
        {
            if (oldPath == newPath)
                return;
            if (oldPath.ToLowerInvariant() == newPath.ToLowerInvariant())
            {
                var tempName = new Guid().ToString();
                var tempPath = Path.Combine(Path.GetDirectoryName(oldPath), tempName);
                // This is a case-only change. We can't just rename the directory, because that throws.
                // So we move the directory to the new name, and then move again to the one we want.
                RobustIO.MoveDirectory(oldPath, tempPath);
                RobustIO.MoveDirectory(tempPath, newPath);
            }
            else
            {
                RobustIO.MoveDirectory(oldPath, newPath);
            }
        }

        /// <summary>
        /// This does the minimum notifications when a book's name is being restored to an earlier one.
        /// The caller is responsible to ensure that the name is Sanitized and the folder and HTML file
        /// are restored; this just updates the BookStorage's notion of where it is, and sends the
        /// notifications for which bookstorage is responsible about the change.
        /// </summary>
        /// <param name="restoredName"></param>
        public void RestoreBookName(string restoredName)
        {
            string restoredPath = Path.Combine(Path.GetDirectoryName(FolderPath), restoredName);
            var fromToPair = new KeyValuePair<string, string>(FolderPath, restoredPath);
            FolderPath = restoredPath;
            RaiseBookRenamedEvent(fromToPair);

            OnFolderPathChanged();
        }

        private void RaiseBookRenamedEvent(KeyValuePair<string, string> fromToPair)
        {
            // It's possible for books to get renamed in temp folders, for example,
            // a book which in the collection has a duplicate suffix in its folder path
            // may get that removed when a temp copy for publishing is brought up to date.
            // We only want to raise the event when a book actually in the collection
            // is updated. (In particular we don't want to rename the real book for
            // remote users of a TeamCollection when we were just renaming the copy
            // we were publishing.)
            if (FolderPath.StartsWith(_collectionSettings.FolderPath))
            {
                _bookRenamedEvent.Raise(fromToPair);
                BookTitleChanged?.Invoke(this, EventArgs.Empty);
            }
        }

        protected virtual void OnFolderPathChanged()
        {
            FolderPathChanged?.Invoke(this, EventArgs.Empty);
        }

        public string GetValidateErrors()
        {
            if (!String.IsNullOrEmpty(ErrorMessagesHtml))
                return "";
            if (!Directory.Exists(FolderPath))
            {
                return "The directory (" + FolderPath + ") could not be found.";
            }
            if (!RobustFile.Exists(PathToExistingHtml))
            {
                return "Could not find an html file to use.";
            }

            return ValidateBook(Dom, PathToExistingHtml);
        }

        /// <summary>
        ///
        /// </summary>
        /// <remarks>The image-replacement feature is perhaps a one-off for a project where an advisor replaced the folders
        /// with a version that lacked most of the images (perhaps because dropbox copies small files first and didn't complete the sync)</remarks>
        /// <param name="progress"></param>
        /// <param name="pathToFolderOfReplacementImages">We'll find any matches in the entire folder, regardless of sub-folder name</param>
        public void CheckBook(IProgress progress, string pathToFolderOfReplacementImages = null)
        {
            var error = GetValidateErrors();
            if (!String.IsNullOrEmpty(error))
                progress.WriteError(error);

            //check for missing images

            foreach (
                SafeXmlElement imgNode in HtmlDom.SelectChildImgAndBackgroundImageElements(Dom.Body)
            )
            {
                var imageFileName = HtmlDom.GetImageElementUrl(imgNode).PathOnly.NotEncoded;
                if (String.IsNullOrEmpty(imageFileName))
                {
                    var classNames = imgNode.GetAttribute("class");
                    if (classNames == null || !classNames.Contains("licenseImage")) //bit of hack... it's ok for licenseImages to be blank
                    {
                        progress.WriteWarning("image src is missing");
                        //review: this, we could fix with a new placeholder... maybe in the javascript edit stuff?
                    }
                    continue;
                }
                // Certain .svg files (cogGrey.svg, FontSizeLetter.svg) aren't really part of the book and are stored elsewhere.
                // Also, at present the user can't insert them into a book. Don't report them.
                // TODO: if we ever allow the user to add .svg files, we'll need to change this
                if (
                    Path.HasExtension(imageFileName)
                    && Path.GetExtension(imageFileName).ToLowerInvariant() == ".svg"
                )
                    continue;

                // Branding images are handled in a special way in BrandingApi.cs.
                // Without this, we get "Warning: Image /bloom/api/branding/image is missing from the folder xxx" (see BL-3975)
                if (imageFileName.EndsWith(Bloom.Api.BrandingSettings.kBrandingImageUrlPart))
                    continue;

                //trim off the end of "license.png?123243"
                var startOfDontCacheHack = imageFileName.IndexOf('?');
                if (startOfDontCacheHack > -1)
                    imageFileName = imageFileName.Substring(0, startOfDontCacheHack);

                while (Uri.UnescapeDataString(imageFileName) != imageFileName)
                    imageFileName = Uri.UnescapeDataString(imageFileName);

                if (!RobustFile.Exists(Path.Combine(FolderPath, imageFileName)))
                {
                    if (!String.IsNullOrEmpty(pathToFolderOfReplacementImages))
                    {
                        if (
                            !AttemptToReplaceMissingImage(
                                imageFileName,
                                pathToFolderOfReplacementImages,
                                progress
                            )
                        )
                        {
                            progress.WriteWarning(
                                $"Could not find replacement for image {imageFileName} in {FolderPath}"
                            );
                        }
                    }
                    else
                    {
                        progress.WriteWarning(
                            $"Image {imageFileName} is missing from the folder {FolderPath}"
                        );
                    }
                }
            }
        }

        private bool AttemptToReplaceMissingImage(
            string missingFile,
            string pathToFolderOfReplacementImages,
            IProgress progress
        )
        {
            try
            {
                foreach (
                    var imageFilePath in Directory.GetFiles(
                        pathToFolderOfReplacementImages,
                        missingFile
                    )
                )
                {
                    RobustFile.Copy(imageFilePath, Path.Combine(FolderPath, missingFile));
                    progress.WriteMessage(
                        $"Replaced image {missingFile} from a copy in {pathToFolderOfReplacementImages}"
                    );
                    return true;
                }
                foreach (var dir in Directory.GetDirectories(pathToFolderOfReplacementImages))
                {
                    //				    doesn't really matter
                    //					if (dir == _folderPath)
                    //				    {
                    //						progress.WriteMessage("Skipping the directory of this book");
                    //				    }
                    if (AttemptToReplaceMissingImage(missingFile, dir, progress))
                        return true;
                }
                return false;
            }
            catch (Exception error)
            {
                progress.WriteException(error);
                return false;
            }
        }

        public void UpdateBookFileAndFolderName(CollectionSettings collectionSettings)
        {
            var title = Dom.Title;
            if (title != null)
            {
                SetBookName(title);
            }
        }

        #region Static Helper Methods

        public static string GetHtmCandidate(string folderPath)
        {
            return Path.Combine(folderPath, Path.GetFileName(folderPath) + ".htm");
        }

        public static string FindBookHtmlInFolder(string folderPath)
        {
            string p = GetHtmCandidate(folderPath);
            if (RobustFile.Exists(p))
                return p;
            p = Path.Combine(folderPath, Path.GetFileName(folderPath) + ".html");
            if (RobustFile.Exists(p))
                return p;

            if (!Directory.Exists(folderPath)) //bl-291 (user had 4 month-old version, so the bug may well be long gone)
            {
                //in version 1.012 I got this because I had tried to delete the folder on disk that had a book
                //open in Bloom.
                ErrorReport.NotifyUserOfProblem(
                    "There's a problem; Bloom can't save this book. Did you perhaps delete or rename the folder that this book is (was) in?"
                );
                throw new ApplicationException(
                    $"In FindBookHtmlInFolder('{folderPath}'), the folder does not exist. (ref bl-291)"
                );
            }

            //ok, so maybe they changed the name of the folder and not the htm. Can we find a *single* html doc?
            // BL-3572 when the only file in the directory is "Big Book.html", it matches both filters in Windows (tho' not in Linux?)
            // so Union works better here. (And we'll change the name of the book too.)
            // BL-8893 Sometimes users can get into a state where a template directory Bloom thinks it should
            // look in is closed to Bloom by system permissions. In that case, skip that directory.
            // This is the location that threw an exception in the case of the original user's problem.
            var candidates = GetAllHtmCandidates(folderPath).ToList();
            if (candidates.Count == 0)
                return string.Empty;

            // Remove HTML files that start with a period.  These can be created by MacOS for some users
            // (although Bloom doesn't run natively on MacOS).  See BL-11415.
            // Note that periods are stripped from the beginning and end of titles when creating file/folder
            // names in SanitizeNameForFileSystem()/RemoveDangerousCharacters().
            candidates.RemoveAll((path) => Path.GetFileName(path).StartsWith("."));
            if (candidates.Count == 0)
                return string.Empty;

            var decoyMarkers = new[]
            {
                "configuration",
                PrefixForCorruptHtmFiles, // Used to rename corrupt htm files before restoring backup
                "_conflict", // owncloud
                "[conflict]", // Google Drive
                "conflicted copy" // Dropbox
            };
            candidates.RemoveAll(
                (name) => decoyMarkers.Any(d => name.ToLowerInvariant().Contains(d))
            );
            if (candidates.Count == 1)
                return candidates[0];

            //template
            p = Path.Combine(folderPath, "templatePages.htm");
            if (RobustFile.Exists(p))
                return p;
            p = Path.Combine(folderPath, "templatePages.html");
            if (RobustFile.Exists(p))
                return p;

            return String.Empty;
        }

        private static IEnumerable<string> GetAllHtmCandidates(string folderPath)
        {
            try
            {
                return Directory
                    .GetFiles(folderPath)
                    // Although GetFiles supports simple pattern matching, it doesn't support enforcing end-of-string matches...
                    // So let's do the filtering this way instead, to make sure we don't get any extensions that start with "htm" but aren't exact matches.
                    .Where(name => name.EndsWith(".htm") || name.EndsWith(".html"));
            }
            catch (UnauthorizedAccessException uaex)
            {
                Logger.WriteError("Bloom folder access problem: ", uaex);
                return new List<string>();
            }
        }

        /// <summary>
        /// This method finds any .htm or .html files in the book folder that should not be published.
        /// </summary>
        /// <param name="folderPath"></param>
        /// <remarks>Internal for testing.</remarks>
        internal static IEnumerable<string> FindDeletableHtmFiles(string folderPath)
        {
            var theRealOne = FindBookHtmlInFolder(folderPath);
            var okayFiles = new List<string>
            {
                theRealOne,
                Path.Combine(folderPath, "configuration.htm")
            };
            var allCandidates = GetAllHtmCandidates(folderPath).ToList();
            allCandidates.RemoveAll(f => okayFiles.Contains(f));
            return allCandidates.Where(
                f => !Path.GetFileName(f).ToLowerInvariant().StartsWith("readme-")
            );
        }

        /// <summary>
        /// PublishHelper (ePUB and BloomPUB) and BloomS3Client (Upload) call this after copying a book
        /// to a staging folder.
        /// </summary>
        internal static void EnsureSingleHtmFile(string folderPath)
        {
            var badHtmFilesToDelete = FindDeletableHtmFiles(folderPath);
            foreach (string badFilePath in badHtmFilesToDelete)
            {
                RobustFile.Delete(badFilePath);
            }
        }

        public static void SetBaseForRelativePaths(HtmlDom dom, string folderPath)
        {
            dom.BaseForRelativePaths = GetBaseForRelativePaths(folderPath);
        }

        /// <summary>
        /// Base for relative paths when editing the book (not generating PDF or anything special).
        /// </summary>
        public string NormalBaseForRelativepaths => GetBaseForRelativePaths(FolderPath);

        private static string GetBaseForRelativePaths(string folderPath)
        {
            string path = "";
            if (!String.IsNullOrEmpty(folderPath))
            {
                //this is only used by relative paths, and only img src's are left relative.
                //we are redirecting through our build-in httplistener in order to make white backgrounds transparent
                // and possibly shrink
                //big images before giving them to gecko which has trouble with really hi-res ones
                //Some clients don't want low-res images and can suppress this by setting HtmlDom.UseOriginalImages.
                var uri = folderPath + Path.DirectorySeparatorChar;
                path = uri.ToLocalhost();
            }
            return path;
        }

        public string ValidateBook(string path)
        {
            var dom = new HtmlDom(XmlHtmlConverter.GetXmlDomFromHtmlFile(path, false)); //with throw if there are errors
            return ValidateBook(dom, path);
        }

        private string ValidateBook(HtmlDom dom, string path)
        {
            Debug.WriteLine($"ValidateBook({path})");
            var msg = GetHtmlMessageIfVersionIsIncompatibleWithThisBloom(dom, path);
            return !String.IsNullOrEmpty(msg)
                ? msg
                : dom.ValidateBook(path, !BookInfo.IsSuitableForMakingTemplates);
        }

        #endregion


        // It is remotely possible (see comment on ExpensiveInitialization) that this might be
        // called repeatedly on the same book. This could result in many open error message dialogs
        // at the same time reporting the same error.  So we keep track of what we've complained about
        // already to prevent this from happening.
        private static HashSet<string> _booksWithMultipleHtmlFiles = new HashSet<string>();

        /// <summary>
        /// An old comment says that ExpensiveInitialization is called repeatedly during idle time, but
        /// a quick test (Dec 2023) indicates this is not the case; it is called whenever we create a book
        /// object, but we generally only do that for the selected book. One exception is when the book folder
        /// does not contain a thumbnail; we create a book object in order to find the cover image.
        /// However, it should be very rare for this to be missing.
        /// Another is when we create a template book in order to display its pages in the Add Page dialog.
        /// Thus, the main reason to call this is when we are selecting a book and about to show its
        /// preview. This means it has basically the same purpose as Book.BringBookUpToDateMemory().
        /// We would like to fold its functionality into that method, so don't add new functionality
        /// here, at least without checking with JohnT, JohnH, or Andrew.
        /// Note that this routine is theoretically bound by the same constraint as Book.BringBookUpToDatePreview(),
        /// that it ought not to modify anything in the book folder, at least not if we're not allowed
        /// to save the book.  Ideally this routine should not modify anything in the book folder.
        /// For now, we're making an exception if things are so bad that we need to restore a backup.
        /// </summary>
        private void ExpensiveInitialization()
        {
            Dom = new HtmlDom();
            //the fileLocator we get doesn't know anything about this particular book.
            _fileLocator.AddPath(FolderPath);
            RobustIO.RequireThatDirectoryExists(FolderPath);
            string pathToExistingHtml;
            try
            {
                pathToExistingHtml = PathToExistingHtml;
            }
            catch (UnauthorizedAccessException error)
            {
                ShowAccessDeniedErrorHtml(error);
                return;
            }
            catch (Exception ex)
            {
                Logger.WriteError("Exception finding HTML file in " + FolderPath, ex);
                // So far, this has proved rare enough that I don't think it's worth localizing.
                var message = EncodeAndJoinStringsForHtml(
                    new[]
                    {
                        "Bloom had a problem finding the HTML file in "
                            + FolderPath
                            + ". You may need technical help in sorting this out.",
                        ex.Message
                    }
                );

                ErrorMessagesHtml = message;
                _errorAlreadyContainsInstructions = true;
                ErrorAllowsReporting = true;
                return;
            }
            var backupPath = GetBackupFilePath();

            if (Utils.LongPathAware.GetExceedsMaxPath(pathToExistingHtml))
            {
                Utils.LongPathAware.ReportLongPath(pathToExistingHtml);
                return;
            }

            // If we have a single html file, or an html file whose name matches the folder, then we can proceed.
            // ALternatively, if we want to fully update the book and we have a backup file, then we'll use that to proceed.
            // If neither of these cases apply, then we'll need to complain to the user and hope that he or she can
            // figure out how to recover since it's beyond what a program can handle.  (probably multiple html files
            // that don't match the folder name and no backup file in the folder)
            if (!RobustFile.Exists(pathToExistingHtml) && !RobustFile.Exists(backupPath))
            {
                ErrorAllowsReporting = false;
                // Error out
                var files = new List<string>(Directory.GetFiles(FolderPath));
                var htmlCount = 0;
                foreach (var f in files)
                {
                    var ext = Path.GetExtension(f).ToLowerInvariant();
                    if (ext == ".htm" || ext == ".html")
                        ++htmlCount;
                }
                if (htmlCount > 1)
                {
                    // Note: Corresponding error messages have not be localized, so this one isn't either.
                    ErrorMessagesHtml = "More than one html file in the book's folder";
                    if (_booksWithMultipleHtmlFiles.Contains(FolderPath))
                        return; // we already complained about this book.
                    _booksWithMultipleHtmlFiles.Add(FolderPath);
                    var b = new StringBuilder();
                    var msg1 = LocalizationManager.GetString(
                        "Errors.MultipleHtmlFiles",
                        "Bloom book folders must have only one file ending in .htm.  In the book \"{0}\", these are the files ending in .htm:",
                        "{0} will get the name of the book"
                    );
                    var msg2 = LocalizationManager.GetString(
                        "Errors.RemoveExcessHtml",
                        "Please remove all but one of the files ending in .htm.  Bloom will now open this folder for you.",
                        "This follows the Errors.MultipleHtmlFiles message and a list of HTML files."
                    );
                    b.AppendLineFormat(msg1, Path.GetFileName(FolderPath));
                    foreach (var f in files)
                    {
                        var ext = Path.GetExtension(f).ToLowerInvariant();
                        if (ext == ".htm" || ext == ".html")
                            b.AppendLine("  * " + Path.GetFileName(f));
                    }
                    b.AppendLine(msg2);
                    ErrorReport.NotifyUserOfProblem(b.ToString());
                    // Open the file explorer on the book's folder to allow the user to delete (or move?) the unwanted file.
                    // The new process should use the current culture, so we don't need to worry about that.
                    // We don't wait for this to finish, so we don't use the CommandLineRunner methods.
                    ProcessExtra.SafeStartInFront(FolderPath);
                }
                else
                {
                    // This was  observed to happen at the end of downloading a very large book (BL-12034).
                    // It's also of course possible that the user has been messing with the book folder,
                    // or that we have a bug. It's rare enough that we don't feel a need to make it a super-nice
                    // message, but it should give some useful information and not crash.
                    // Generally this will not be seen, because Bloom does not create a book icon in a collection
                    // at all for a folder that does not contain at least one HTM{L} file.
                    // If it IS seen, currently it will appear as ErrorMessagesHtml, so it needs to be valid HTML,
                    // and to use <br> for newlines. If we manage to get NotifyUserOfProblem working in this
                    // situation, we probably need to switch back to newlines.
                    var b = new StringBuilder();
                    b.AppendLine("Could not find an html file in the folder to use.<br/>");
                    if (files.Count == 0)
                    {
                        b.AppendLine("***There are no files.<br>");
                    }
                    else
                    {
                        b.AppendLine("Files in this book are:");
                        foreach (var f in files)
                            b.AppendLine("<br/>" + f);
                    }
                    ErrorMessagesHtml = b.ToString();
                    // This freezes the app and does not show. I can't figure out why. We plan to come back to this in 5.6 (BL-12034)
                    //ErrorReport.NotifyUserOfProblem(ErrorMessagesHtml);

                    // It's tempting to throw here, but then the constructor fails,
                    // and we get a very confusing stack dump because usually creating
                    // a BookStorage happens deep in the depths of AutoFac (BL-12034).
                    // So I'm going for returning a BookStorage in an error state, though
                    // that has some problems too.
                    return;
                }
            }
            else
            {
                SafeXmlDocument xmlDomFromHtmlFile;
                try
                {
                    xmlDomFromHtmlFile = XmlHtmlConverter.GetXmlDomFromHtmlFile(
                        PathToExistingHtml,
                        false
                    );
                }
                catch (UnauthorizedAccessException error)
                {
                    ShowAccessDeniedErrorHtml(error);
                    return;
                }
                catch (Exception error)
                {
                    InitialLoadErrors = error.Message;
                    // If the user is actually trying to use this book and it's broken, we will try to restore a backup.
                    // The main reason not to do this otherwise is that we think we should notify the user that we
                    // are restoring a backup, and we don't want to bother him with such notifications about books
                    // he isn't looking at (or uploading) currently.
                    if (TryGetValidXmlDomFromHtmlFile(backupPath, out xmlDomFromHtmlFile))
                    {
                        RestoreBackup(pathToExistingHtml, error);
                    }
                    else
                    {
                        ErrorMessagesHtml = WebUtility.HtmlEncode(error.Message);
                        ErrorAllowsReporting = true;
                        Logger.WriteEvent("*** ERROR in " + PathToExistingHtml);
                        Logger.WriteEvent(
                            "*** ERROR: " + error.Message.Replace("{", "{{").Replace("}", "}}")
                        );
                        return;
                    }
                }

                Dom = new HtmlDom(xmlDomFromHtmlFile); //with throw if there are errors
                // Don't let spaces between <strong>, <em>, or <u> elements be removed. (BL-2484)
                Dom.RawDom.PreserveWhitespace = true;

                // An earlier comment warned that this was taking 1/3 of startup time. However, it was being done anyway
                // at some point where the Book constructor wanted to know whether the book was editable (which
                // triggers a check since books that don't validate aren't editable).
                // Hopefully this is OK since another old comment said,
                // "We did in fact change things so that storage isn't used until we've shown all the thumbnails we can
                // (then we go back and update in background)."
                InitialLoadErrors = ValidateBook(Dom, pathToExistingHtml);
                if (!string.IsNullOrEmpty(InitialLoadErrors))
                {
                    SafeXmlDocument possibleBackupDom;
                    if (TryGetValidXmlDomFromHtmlFile(backupPath, out possibleBackupDom))
                    {
                        RestoreBackup(
                            pathToExistingHtml,
                            new ApplicationException(
                                "main html file was not valid: " + InitialLoadErrors
                            )
                        );
                        xmlDomFromHtmlFile = possibleBackupDom;
                        Dom = new HtmlDom(xmlDomFromHtmlFile);
                    }
                }

                // For now, we really need to do this check, at least. This will get picked up by the Book later (feeling kludgy!)
                // I assume the following will never trigger (I also note that the dom isn't even loaded):

                if (!string.IsNullOrEmpty(ErrorMessagesHtml))
                {
                    Dom.RawDom.LoadXml(
                        "<html><body>There is a problem with the html structure of this book which will require expert help.</body></html>"
                    );
                    Logger.WriteEvent(
                        "{0}: There is a problem with the html structure of this book which will require expert help: {1}",
                        PathToExistingHtml,
                        ErrorMessagesHtml
                    );
                }
                // The following is a patch pushed out on the 25th build after 1.0 was released in order to give us
                // a bit of backwards version protection (I should have done this originally and in a less kludgy fashion
                // than I'm forced to do now).
                else
                {
                    var incompatibleVersionMessage =
                        GetHtmlMessageIfVersionIsIncompatibleWithThisBloom(Dom, PathToExistingHtml);
                    if (!string.IsNullOrWhiteSpace(incompatibleVersionMessage))
                    {
                        ErrorMessagesHtml = incompatibleVersionMessage;
                        Logger.WriteEvent("*** ERROR: " + incompatibleVersionMessage);
                        _errorAlreadyContainsInstructions = true;
                        ErrorAllowsReporting = true;
                        return;
                    }

                    var incompatibleFeatureMessage = GetHtmlMessageIfFeatureIncompatibility();
                    if (!string.IsNullOrWhiteSpace(incompatibleFeatureMessage))
                    {
                        ErrorMessagesHtml = incompatibleFeatureMessage;
                        Logger.WriteEvent("*** ERROR: " + incompatibleFeatureMessage);
                        _errorAlreadyContainsInstructions = true;
                        // This doesn't reflect any corruption or bugs in the code, so no reporting button needed.
                        ErrorAllowsReporting = false;
                        return;
                    }

                    Logger.WriteEvent("BookStorage Loading Dom from {0}", PathToExistingHtml);
                }

                // probably not needed at runtime if !fullyUpdateBookFiles, but one unit test relies on it having been done, and is very fast, so ok.
                Dom.UpdatePageDivs();
            }
        }

        public void ReloadFromDisk(string renamedTo, Action betweenReloadAndEvents)
        {
            var fromToPair = new KeyValuePair<string, string>(FolderPath, renamedTo);
            if (renamedTo != null)
                FolderPath = renamedTo;
            ExpensiveInitialization();

            betweenReloadAndEvents();

            if (renamedTo != null)
            {
                // The reload has renamed the book. We need to do the usual side effects.
                RaiseBookRenamedEvent(fromToPair);
                OnFolderPathChanged();
            }
        }

        public void CleanupUnusedSupportFiles(
            bool isForPublish,
            HashSet<string> langsToExcludeAudioFor = null
        )
        {
            CleanupUnusedImageFiles(!isForPublish);
            CleanupUnusedAudioFiles(isForPublish, langsToExcludeAudioFor);
            CleanupUnusedVideoFiles();
            CleanupUnusedActivities();
        }

        private void RestoreBackup(string pathToExistingHtml, Exception error)
        {
            var backupPath = GetBackupFilePath();
            string corruptFilePath = GetUniqueFileName(FolderPath, PrefixForCorruptHtmFiles, "htm");
            // BL-6099 it could be missing altogether if we had a bad crash or someone's anti-virus is acting up.
            if (String.IsNullOrEmpty(pathToExistingHtml))
            {
                RobustFile.Copy(backupPath, GetHtmCandidate(Path.GetDirectoryName(backupPath)));
            }
            else
            {
                RobustFile.Move(PathToExistingHtml, corruptFilePath);
                RobustFile.Move(backupPath, pathToExistingHtml);
            }
            var msg = LocalizationManager.GetString(
                "BookStorage.CorruptBook",
                "Bloom had a problem reading this book and recovered by restoring a recent backup. Please check recent changes to this book. If this happens for no obvious reason, please report it to us."
            );
            ErrorReport.NotifyUserOfProblem(error, msg);
            // We've restored a validated backup, so as far as the caller is concerned we have a good book.
            InitialLoadErrors = "";
        }

        private bool TryGetValidXmlDomFromHtmlFile(
            string path,
            out SafeXmlDocument xmlDomFromHtmlFile
        )
        {
            xmlDomFromHtmlFile = null;
            if (!RobustFile.Exists(path))
                return false;
            try
            {
                xmlDomFromHtmlFile = XmlHtmlConverter.GetXmlDomFromHtmlFile(path, false);
                return String.IsNullOrEmpty(ValidateBook(new HtmlDom(xmlDomFromHtmlFile), path));
            }
            catch (Exception error)
            {
                Bloom.Utils.MiscUtils.SuppressUnusedExceptionVarWarning(error);
                return false;
            }
        }

        /// <summary>
        /// Reports an UnauthorizedAccessException to the user using the book storage instance's html
        /// </summary>
        internal void ShowAccessDeniedErrorHtml(UnauthorizedAccessException error)
        {
            var message = GetAccessDeniedHtml(error, writeLog: true);

            ErrorMessagesHtml = message;
            _errorAlreadyContainsInstructions = true;
            ErrorAllowsReporting = true;
        }

        /// <summary>
        /// Reports an UnauthorizedAccessException to the user using the Problem Report Dialog
        /// You can use this when you don't have easy access to the book storage's html displayed at load time.
        /// </summary>
        internal static void ShowAccessDeniedErrorReport(UnauthorizedAccessException noAccessError)
        {
            // WriteLog is false because Problem Report Dialog will log it anyway
            string summaryHtml = GetAccessDeniedHtml(noAccessError, writeLog: false);

            // Even though there's not really anything we can fix if we get a bug report,
            // we still set showSendReport=true because false uses a MessageBox for which the user
            // can't use the mouse to select text to copy/paste
            NonFatalProblem.Report(
                ModalIf.All,
                PassiveIf.None,
                summaryHtml,
                "",
                noAccessError,
                showSendReport: true,
                isShortMessagePreEncoded: true
            );
        }

        private static string GetAccessDeniedHtml(
            UnauthorizedAccessException noAccessError,
            bool writeLog
        )
        {
            // In the details shown to the user, don't need the extra diagnostic info in BloomUnauthorizedAccessException
            // (However, in the error report submitted to YouTrack, we do want that extra diagnostic info)
            Exception errorToUser = noAccessError;
            if (noAccessError is BloomUnauthorizedAccessException)
                errorToUser = noAccessError.InnerException;

            var deniedAccessMsg = LocalizationManager.GetString(
                "Errors.DeniedAccess",
                "Your computer denied Bloom access to the book. You may need technical help in setting the operating system permissions for this file."
            );

            var messagesForLog = new List<string>() { deniedAccessMsg, errorToUser.Message };

            if (writeLog)
            {
                string messageForLog = String.Join(Environment.NewLine, messagesForLog);
                Logger.WriteEvent("*** ERROR: " + messageForLog);
            }

            string encodedMessageForLog = EncodeAndJoinStringsForHtml(messagesForLog);

            string encodedSeeAlsoMsg = GetHelpLinkForFilePermissions();

            return $"{encodedMessageForLog}<br />{encodedSeeAlsoMsg}";
        }

        private static string GetHelpLinkForFilePermissions()
        {
            var helpUrl =
                @"http://community.bloomlibrary.org/t/how-to-fix-file-permissions-problems/78";
            return GetEncodedSeeWebPageString(helpUrl);
        }

        private static string EncodeAndJoinStringsForHtml(IEnumerable<string> unencodedStrings)
        {
            return String.Join("<br />", unencodedStrings.Select(WebUtility.HtmlEncode));
        }

        private static string GetEncodedSeeWebPageString(string webPageUrl)
        {
            var seeAlsoFormatStr = LocalizationManager.GetString("Common.SeeWebPage", "See {0}.");
            // FYI: The braces in the format string are not encoded by HtmlEncode.
            var encodedSeeAlsoFormatStr = WebUtility.HtmlEncode(seeAlsoFormatStr);

            // Theoretically, '&' characters in the URL could cause problems.
            string encodedWebPageUrl = WebUtility.HtmlEncode(webPageUrl);
            var helpUrlLink = $"<a href='{webPageUrl}'>{encodedWebPageUrl}</a>";

            var encodedSeeWebPageMsg = String.Format(encodedSeeAlsoFormatStr, helpUrlLink);
            return encodedSeeWebPageMsg;
        }

        /// <summary>
        /// Update our book folder to contain all the support files that should be copied there.
        /// </summary>
        public void UpdateSupportFiles()
        {
            if (IsStaticContent(FolderPath))
                return; // don't try to update our own templates, it's a waste and they might be locked.

            // Windows doesn't actually care if the folder is readonly. It only cares about the file-level permissions.
            // And if the files are readonly, we handle that elsewhere. See BloomUnauthorizedAccessException.
            // Previously, we had an early return, including for Windows, and we ran into issues with
            // book support files silently not being updated. See BL-14174.
            // Instead, we now let the update continue on Windows, and we throw an exception
            // for other environments (not yet used as of Jan 2025).
            if (!Platform.IsWindows && IsPathReadonly(FolderPath))
            {
                Logger.WriteEvent(
                    "Can't update files in folder {0} because the directory is read-only.",
                    FolderPath
                );
                throw new UnauthorizedAccessException();
            }

            // We want current shipping versions of these copied into the destination folder always.
            var supportFilesToUpdate = new List<string>(
                new[]
                {
                    "placeHolder.png",
                    BookInfo.AppearanceSettings.BasePageCssName,
                    "previewMode.css",
                    "origami.css"
                }
            );

            // Now we want to look for any other .css files already in the book folder and update them.
            // There are a few we want to skip, however.
            // In BL-5824, we got bit by design decisions we made that allow stylesheets installed via
            // bloompack and by new Bloom versions to replace local ones. This was done so that we could
            // send out new Bloom implementation stylesheets via bloompack and in new Bloom versions
            // and have those used in all the books. This works well for most stylesheets.
            //
            // But customBookStyles.css, customBookStyles2.css,  and customCollectionStyles.css are exceptions;
            // their whole purpose is to let the local book or collection override Bloom's normal
            // behavior or anything in a bloompack.
            //
            // And defaultLangStyles.css is another file that should not be updated because it is always
            // generated from the local collection settings.
            //
            // Also, we don't want to update branding.css here because the default update process may pull it from
            // who knows where; it doesn't come from one of the directories we search early.
            // Instead, normally one is fetched from the right branding in LoadCurrentBrandingFilesIntoBookFolder,
            // or if the branding is under development we generate a placeholder, or if there is no branding
            // we generate an empty placeholder.
            var cssFilesToSkipInThisPhase = new HashSet<string>();
            cssFilesToSkipInThisPhase.AddRange(BookStorage.CssFilesThatAreDynamicallyUpdated);
            // We don't need to consider these now because they are already listed to be copied in.
            cssFilesToSkipInThisPhase.AddRange(supportFilesToUpdate);
            // In this phase of scanning the book directory, we will delete most xmatter stylesheets.
            // But not the current one! That we DO want to copy in.
            var xmatterCss = Path.GetFileName(XMatterHelper.PathToXMatterStylesheet);
            cssFilesToSkipInThisPhase.Add(xmatterCss); // prevent deleting it
            supportFilesToUpdate.Add(xmatterCss); // make sure it gets copied in

            foreach (var path in Directory.GetFiles(FolderPath, "*.css"))
            {
                var file = Path.GetFileName(path);
                if (cssFilesToSkipInThisPhase.Contains(file))
                    continue;
                // clean up any unwanted Xmatter CSS files. The one we want is already skipped.
                // Get rid of any versions of basePage.css that aren't in cssFilesToSkipInThisPhase
                if (file.EndsWith("XMatter.css") || file.StartsWith("basePage"))
                    RobustFile.Delete(path);
                else
                    supportFilesToUpdate.Add(file);
            }

            // This will pull them into the book folder.
            foreach (var file in supportFilesToUpdate)
            {
                var sourcePath = GetSupportingFile(file);
                var destPath = Path.Combine(FolderPath, file);
                if (sourcePath == destPath)
                    continue; // don't copy from ourselves
                if (!string.IsNullOrEmpty(sourcePath) && RobustFile.Exists(sourcePath))
                    RobustFile.Copy(sourcePath, destPath, true);
            }

            LoadCurrentBrandingFilesIntoBookFolder();
            BookInfo.AppearanceSettings.WriteCssToFolder(
                FolderPath,
                BrandingAppearanceSettings,
                XmatterAppearanceSettings
            );
        }

        public ExpandoObject XmatterAppearanceSettings =>
            XMatterSettings.GetSettingsOrNull(XMatterHelper.PathToXMatterSettings)?.Appearance;

        /// <summary>
        /// Is it OK to use legacy themes with this xmatter? Note that this defaults TRUE if
        /// there is no xmatter.json or it does not contain this field.
        /// </summary>
        public bool LegacyThemeCanBeUsed =>
            XMatterSettings
                .GetSettingsOrNull(XMatterHelper.PathToXMatterSettings)
                ?.LegacyThemeCanBeUsed ?? true;

        // Typically, harvester will not change the theme of a book so as not to potentially break things.
        // But for certain cases, such as books which cannot use legacy but are uploaded before the appearance
        // system, we have determined it is better to harvest them as default than refuse to harvest them at all.
        public bool HarvesterMayConvertToDefaultTheme =>
            XMatterSettings
                .GetSettingsOrNull(XMatterHelper.PathToXMatterSettings)
                ?.HarvesterMayConvertToDefaultTheme ?? false;

        public ExpandoObject BrandingAppearanceSettings =>
            Api.BrandingSettings
                .GetSettingsOrNull(CollectionSettings.Subscription.BrandingKey)
                ?.Appearance;

        // Brandings come with logos and such... we want them in the book folder itself so that they work
        // apart from Bloom and in web browsing, ePUB, and BloomPUB contexts.
        private void LoadCurrentBrandingFilesIntoBookFolder()
        {
            _brandingImageNames.Clear();
            try
            {
                // See https://silbloom.myjetbrains.com/youtrack/issue/BL-6516 and https://issues.bloomlibrary.org/youtrack/issue/BL-6852.
                // On Linux installations, files can never be copied to the "FactoryCollectionsDirectory" or any of its subfolders
                // (like "FactoryTemplateBookDirectory" or "SampleShellsDirectory").  If Bloom is installed "for all users" on Windows,
                // it is also impossible to copy files there.  Copying files to those locations would allow Bloom to show branding for
                // a template preview or a sample shell preview, which seems rather unimportant.
                // Review: the above is no longer a problem, because we're keeping the branding files in memory.
                // Do we WANT our factory templates to show what they will look like in the current branding? If so we can just remove this.
                if (
                    FolderPath.StartsWith(
                        BloomFileLocator.FactoryCollectionsDirectory,
                        StringComparison.Ordinal
                    )
                )
                    return;
                var brandingFolder = BloomFileLocator.GetBrandingFolder(
                    _collectionSettings.Subscription.BrandingKey
                );
                if (String.IsNullOrEmpty(brandingFolder))
                {
                    // This special "branding" contains a message about being patient until the branding ships.
                    // Its purpose is to allow us to release a new branding code even before we release a version
                    // of Bloom that properly supports it. (Note that it is, purposely, not localizable; it's only
                    // intended to be seen by a few administrators until the branding ships.)
                    brandingFolder = BloomFileLocator.GetBrandingFolder("Missing");
                }

                var filesToCopy = Directory
                    .EnumerateFiles(brandingFolder) //<--- .NET 4.5
                    // note this is how the branding.css gets into a book folder
                    .Where(
                        path =>
                            ".png,.svg,.jpg,.css"
                                .Split(',')
                                .Contains(Path.GetExtension(path).ToLowerInvariant())
                    );
                var gotBrandingCss = false;
                foreach (var sourcePath in filesToCopy)
                {
                    var fileName = Path.GetFileName(sourcePath);
                    var destPath = Path.Combine(FolderPath, fileName);
                    Utils.LongPathAware.ThrowIfExceedsMaxPath(destPath); //example: BL-8284
                    RobustFile.Copy(sourcePath, destPath, true);
                    if (fileName.EndsWith(".css"))
                    {
                        gotBrandingCss |= fileName == "branding.css";
                    }
                    else
                    {
                        _brandingImageNames.Add(fileName);
                    }
                }

                // Typically the above will copy a branding.css into the book folder.
                // Check that, and attempt to recover if it didn't happen.
                if (!gotBrandingCss)
                {
                    Debug.Fail("Brandings MUST provide a branding.css");
                    // An empty branding.css is better than having the file server search who-knows-where
                    // and coming up with some arbitrary branding.css. At least all Bloom installations,
                    // including the evil dev one that introduced a branding without the required file,
                    // will behave the same.
                    RobustFile.WriteAllText(Path.Combine(FolderPath, "branding.css"), "");
                }
            }
            catch (Exception err)
            {
                ProblemReportApi.ShowProblemDialog(
                    null,
                    err,
                    "There was a problem applying the branding: "
                        + _collectionSettings.Subscription.Descriptor,
                    "nonfatal"
                );
            }
        }

        private XMatterHelper _xMatterHelper;
        private string _cachedXmatterPackName;
        private HtmlDom _cachedXmatterDom;
        private BookInfo _cachedXmatterBookInfo;

        private XMatterHelper XMatterHelper
        {
            get
            {
                var nameOfCollectionXMatterPack = _collectionSettings.XMatterPackName;
                // _fileLocator, BookInfo, and BookInfo.UseDeviceXMatter are never changed after being set in
                // constructors, so we don't need to consider that they might be different.
                // The other two things the helper depends on are also unlikely to change, but it may be
                // possible, so we'll play safe.
                if (
                    _cachedXmatterPackName != nameOfCollectionXMatterPack
                    || _cachedXmatterDom != Dom
                    || _cachedXmatterBookInfo != BookInfo
                )
                {
                    _cachedXmatterPackName = nameOfCollectionXMatterPack; // before mod, to match check above
                    nameOfCollectionXMatterPack = HandleRetiredXMatterPacks(
                        Dom,
                        nameOfCollectionXMatterPack
                    );
                    //Here the xmatter Helper may come back loaded with the xmatter from the collection settings, but if the book
                    //specifies a different one, it will come back with that (if it can be found).
                    _xMatterHelper = new XMatterHelper(
                        Dom,
                        nameOfCollectionXMatterPack,
                        _fileLocator,
                        BookInfo.UseDeviceXMatter
                    );
                    _cachedXmatterDom = Dom;
                    _cachedXmatterBookInfo = BookInfo;
                }
                return _xMatterHelper;
            }
        }

        public string PathToXMatterStylesheet => XMatterHelper.PathToXMatterStylesheet;

        private bool IsPathReadonly(string path)
        {
            return (RobustFile.GetAttributes(path) & FileAttributes.ReadOnly) != 0;
        }

        public void Update(string sourceFileName, string sourcePathIncludingFileName = "")
        {
            var destinationName = sourceFileName; // preserve the destination name in case we redirect to another sourceFile to support legacy books
            if (!IsUserOrTempFolder)
            {
                if (
                    sourceFileName.ToLowerInvariant().Contains("xmatter")
                    && !sourceFileName.ToLower().StartsWith("factory-xmatter")
                )
                {
                    return; //we don't want to copy custom xmatters around to the program files directory, template directories, the Bloom src code folders, etc.
                }
            }

            // do not attempt to copy files to the installation directory
            var targetDirInfo = new DirectoryInfo(FolderPath);
            if (Platform.IsMono)
            {
                // do not attempt to copy files to the "/usr" directory
                if (targetDirInfo.FullName.StartsWith("/usr"))
                    return;
            }
            else
            {
                // do not attempt to copy files to the "Program Files" directory
                var programFolderPath = Environment.GetFolderPath(
                    Environment.SpecialFolder.ProgramFiles
                );
                if (!String.IsNullOrEmpty(programFolderPath))
                {
                    var programsDirInfo = new DirectoryInfo(programFolderPath);
                    if (
                        String.Compare(
                            targetDirInfo.FullName,
                            programsDirInfo.FullName,
                            StringComparison.InvariantCultureIgnoreCase
                        ) == 0
                    )
                        return;
                }

                // do not attempt to copy files to the "Program Files (x86)" directory either
                if (Environment.Is64BitOperatingSystem)
                {
                    programFolderPath = Environment.GetFolderPath(
                        Environment.SpecialFolder.ProgramFilesX86
                    );
                    if (!String.IsNullOrEmpty(programFolderPath))
                    {
                        var programsDirInfo = new DirectoryInfo(
                            Environment.GetFolderPath(Environment.SpecialFolder.ProgramFiles)
                        );
                        if (
                            String.Compare(
                                targetDirInfo.FullName,
                                programsDirInfo.FullName,
                                StringComparison.InvariantCultureIgnoreCase
                            ) == 0
                        )
                            return;
                    }
                }
            }

            string documentPath = "notSet";
            try
            {
                if (String.IsNullOrEmpty(sourcePathIncludingFileName))
                {
                    sourcePathIncludingFileName = _fileLocator.LocateFile(sourceFileName);
                }
                if (String.IsNullOrEmpty(sourcePathIncludingFileName)) //happens during unit testing
                    return;

                documentPath = Path.Combine(FolderPath, destinationName);
                if (!RobustFile.Exists(documentPath))
                {
                    Logger.WriteMinorEvent(
                        "BookStorage.Update() Copying missing file {0} to {1}",
                        sourcePathIncludingFileName,
                        documentPath
                    );

                    // get rid of previous xmatter stylesheets
                    if (destinationName.ToLowerInvariant().Contains("xmatter"))
                        RemoveExistingFilesBySuffix("XMatter.css");

                    RobustFile.Copy(sourcePathIncludingFileName, documentPath);
                    //if the source was locked, don't copy the lock over
                    RobustFile.SetAttributes(documentPath, FileAttributes.Normal);
                    return;
                }
                // due to BL-2166, we no longer compare times since downloaded books often have
                // more recent times than the DistFiles versions we want to use
                // var documentTime = RobustFile.GetLastWriteTimeUtc(documentPath);
                if (Platform.IsWindows) // See BL-13577.
                {
                    if (
                        sourcePathIncludingFileName.ToLowerInvariant()
                        == documentPath.ToLowerInvariant()
                    )
                        return; // no point in trying to update self!
                }
                else
                {
                    if (sourcePathIncludingFileName == documentPath)
                        return; // no point in trying to update self!
                }
                if (IsPathReadonly(documentPath))
                {
                    var msg =
                        $"Could not update one of the support files in this document ({documentPath}) because the destination was marked ReadOnly.";
                    Logger.WriteEvent(msg);
                    ErrorReport.NotifyUserOfProblem(msg);
                    return;
                }
                Logger.WriteMinorEvent(
                    "BookStorage.Update() Copying file {0} to {1}",
                    sourcePathIncludingFileName,
                    documentPath
                );

                RobustFile.Copy(sourcePathIncludingFileName, documentPath, true);
                //if the source was locked, don't copy the lock over
                RobustFile.SetAttributes(documentPath, FileAttributes.Normal);
            }
            catch (Exception e)
            {
                if (
                    documentPath.Contains(
                        Environment.GetFolderPath(Environment.SpecialFolder.ProgramFiles)
                    ) || documentPath.ToLowerInvariant().Contains("program")
                ) //english only
                {
                    Logger.WriteEvent(
                        "Could not update file {0} because it was in the program directory.",
                        documentPath
                    );
                    return;
                }

                ReportCantUpdateSupportFile(sourcePathIncludingFileName, documentPath);
            }
        }

        private static void ReportCantUpdateSupportFile(string factoryPath, string documentPath)
        {
            if (_alreadyNotifiedAboutOneFailedCopy)
                return; //don't keep bugging them
            _alreadyNotifiedAboutOneFailedCopy = true;
            // We probably can't help the user if they create an issue, but we can log a bit more information to help local tech support.
            // (Only the shortMessage, which is what typical users actually see, is currently localized.)
            var msg = MiscUtils.GetExtendedFileCopyErrorInformation(
                documentPath,
                $"Could not update one of the support files in this document ({documentPath} from {factoryPath})."
            );
            Logger.WriteEvent(msg);
            var shortMsg = LocalizationManager.GetString(
                "Errors.CannotUpdateFile",
                "There was a problem updating a support file"
            );
            var howToTroubleshoot = LocalizationManager.GetString(
                "Errors.CannotUpdateTroubleshoot",
                "How to troubleshoot file updating errors"
            );

            var longerMsgTemplate = LocalizationManager.GetString(
                "Errors.CannotUpdateFileLonger",
                "Bloom was not able to update a support file named \"{0}\". This is usually not a problem. If you continue to see these messages, see \"{1}\"."
            );
            var longerMsg = string.Format(
                longerMsgTemplate,
                Path.GetFileName(documentPath),
                $"<a href='https://docs.bloomlibrary.org/troubleshooting-file-access' target='_blank'>{howToTroubleshoot}</a>"
            );

            // Something like this was called for in the comment on BL-11863 that led to this,
            // but we finally decided not to.
            // var avProgs = MiscUtils.InstalledAntivirusProgramNames();
            //if (!string.IsNullOrEmpty(avProgs))
            //{
            //	var avTemplate = LocalizationManager.GetString("Errors.TryPausingAV",
            //		"Try pausing \"{0}\" or telling \"{0}\" that you trust Bloom.");
            //	shortMsg += Environment.NewLine + string.Format(avTemplate, avProgs);
            //}

            BloomErrorReport.NotifyUserUnobtrusively(shortMsg, longerMsg);
        }

        private void RemoveExistingFilesBySuffix(string suffix)
        {
            foreach (var file in Directory.GetFiles(FolderPath, "*" + suffix))
            {
                try
                {
                    RobustFile.Delete(file);
                }
                catch (Exception e)
                {
                    // not worth bothering the user about, but we can log it in case it needs investigation
                    Debug.Fail(e.Message);
                    Logger.WriteError("Could not remove " + file, e);
                }
            }
        }

        /// <summary>
        /// user folder (or a temp folder, typically one where we've copied a user book to update for publishing)
        /// as opposed to our program installation folder or some template
        /// </summary>
        private bool IsUserOrTempFolder
        {
            get
            {
                if (FolderPath.Contains(Path.GetTempPath()))
                    return true;
                if (String.IsNullOrEmpty(_collectionSettings.FolderPath))
                {
                    //this happens when we are just hydrating the book via a command-line command
                    return true;
                }
                else
                    return FolderPath.Contains(_collectionSettings.FolderPath);
            }
        }

        // NB: this knows nothing of book-specific css's... even "basic book.css"
        internal void EnsureHasLinksToStylesheets(HtmlDom dom)
        {
            //clear out any old ones
            dom.RemoveNormalStyleSheetsLinks();
            //Stylesheets will all get sorted at the end by EnsureStylesheetLinks
            dom.EnsureStylesheetLinksWithoutSorting(Path.GetFileName(PathToXMatterStylesheet));
            dom.EnsureStylesheetLinksWithoutSorting(CssFilesThatAreAlwaysWanted);
            var appearanceRelatedCssFiles = BookInfo.AppearanceSettings.AppearanceRelatedCssFiles(
                LinkToLocalCollectionStyles
            );

            dom.EnsureStylesheetLinks(appearanceRelatedCssFiles.ToArray());
        }

        public string HandleRetiredXMatterPacks(HtmlDom dom, string nameOfXMatterPack)
        {
            var currentXmatterName = XMatterHelper.MigrateXMatterName(nameOfXMatterPack);

            if (currentXmatterName != nameOfXMatterPack)
            {
                const string xmatterSuffix = "-XMatter.css";
                EnsureDoesNotHaveLinkToStyleSheet(dom, nameOfXMatterPack + xmatterSuffix);
                dom.EnsureStylesheetLinks(nameOfXMatterPack + xmatterSuffix);
                // Since HtmlDom.GetMetaValue() is always called with the collection's xmatter pack as default,
                // we can just remove this wrong meta element.
                dom.RemoveMetaElement("xmatter");
            }
            return currentXmatterName;
        }

        private void EnsureDoesNotHaveLinkToStyleSheet(HtmlDom dom, string path)
        {
            foreach (SafeXmlElement link in dom.SafeSelectNodes("//link[@rel='stylesheet']"))
            {
                var fileName = link.GetAttribute("href");
                if (fileName == path)
                    dom.RawDom.RemoveStyleSheetIfFound(path);
            }
        }

        public string[] CssFilesThatAreAlwaysWanted
        {
            get { return new[] { "origami.css", "branding.css", "defaultLangStyles.css" }; }
        }

        // note: order is not significant here. We apply our standard stylesheet sorter later.
        // Enhance: it would be cleaner if most of these were in a common list, and this method just knew
        // what extra ones we need for a preview. Note also that (at least) MakeCssLinksAppropriateForStoredFile(),
        // below, independently knows about previewMode.css; if the idea is that the stored book should look
        // like the Preview when opened in a browser, it would be better to use the same code to
        // put the DOM in that state.
        // (Possibly cleaner still to have way fewer stylesheets, and turn rules on with classes.)
        public string[] GetCssFilesToLinkForPreview()
        {
            return new[] { "previewMode.css" }
                .Concat(CssFilesThatAreAlwaysWanted)
                .Concat(
                    this.BookInfo.AppearanceSettings.AppearanceRelatedCssFiles(
                        LinkToLocalCollectionStyles
                    )
                )
                .ToArray();
        }

        // While in Bloom, we could have an edit style sheet or (someday) other modes. But when stored,
        // we want to make sure it's ready to be opened in a browser.
        private void MakeCssLinksAppropriateForStoredFile(HtmlDom dom)
        {
            EnsureHasLinksToStylesheets(dom);
            dom.RemoveModeStyleSheets(); // nb must be before we add previewMode, which it removes
            dom.EnsureStylesheetLinks("previewMode.css");
            dom.RemoveFileProtocolFromStyleSheetLinks();
        }

        /// <summary>
        /// Sanitize a book's title for use as a file (or folder) name.
        /// The title is normalized to Unicode Normalization Form C.
        /// If the title contains invalid characters, they are replaced with spaces.
        /// If a title is too long, it is truncated.
        /// If the title is empty, "Book" (or the localized equivalent) is returned.
        /// </summary>
        public static string SanitizeNameForFileSystem(string name)
        {
            try
            {
                // Trim a single high surrogate character from the end of the string.
                // Probably this could only happen if someone pasted in a title that
                // was already corrupt with a dangling high surrogate at the end.
                if (name.Length > 0 && char.IsHighSurrogate(name[name.Length - 1]))
                    name = name.Substring(0, name.Length - 1);

                // We want NFC to prevent Dropbox complaining about encoding conflicts.
                // May as well do that first as it may result in less truncation.
                name = name.Normalize(NormalizationForm.FormC);
            }
            catch (ArgumentException e)
            {
                // See https://issues.bloomlibrary.org/youtrack/issue/BL-12587/Problems-with-unicode-surrogate-pair-in-title

                Logger.WriteError(
                    $"SanitizeNameForFileSystem() while trying to normalize {name}, got",
                    e
                );
                name = "Book";
            }
            // Then replace invalid characters with spaces and trim off characters
            // that shouldn't start or finish a directory name.
            name = RemoveDangerousCharacters(name);

            // Then make sure it's not too long.
            name = MiscUtils.TruncateSafely(name, kMaxFilenameLength);

            // Remove trailing whitespace, periods
            name = Regex.Replace(name, "[\\s.]+$", "", RegexOptions.Compiled);

            if (String.IsNullOrWhiteSpace(name))
            {
                // The localized default book name could itself have dangerous characters.
                name = RemoveDangerousCharacters(BookStarter.UntitledBookName);
                if (name.Length == 0)
                    name = "Book"; // This should absolutely never be needed, but let's be paranoid.
            }
            return name;
        }

        private static string RemoveDangerousCharacters(string name)
        {
            var dangerousCharacters = new List<char>();
            dangerousCharacters.AddRange(PathUtilities.GetInvalidOSIndependentFileNameChars());
            // NBSP also causes problems.  See https://issues.bloomlibrary.org/youtrack/issue/BL-5212.
            dangerousCharacters.Add('\u00a0');
            //dangerousCharacters.Add('.'); Moved this to a trim because SHRP uses names like "SHRP 2.3" (term 2, week 3)
            // Add characters to the list that will bother bloom-player (and JSON and URLs in general)
            dangerousCharacters.AddRange("&'{},;()$@");
            foreach (char c in dangerousCharacters)
            {
                name = name.Replace(c, ' ');
            }
            // Remove leading whitespace and periods.
            name = Regex.Replace(name, "^[\\s.]*", "", RegexOptions.Compiled);
            // Remove trailing whitespace and periods.
            // Windows does not allow directory names ending in period.
            // If we give it a chance, it will make a directory without the dots,
            // but all our code that thinks the folder name has the dots will break (e.g., BL-3402, BL-9040)
            name = Regex.Replace(name, "[\\s.]*$", "", RegexOptions.Compiled);
            return name;
        }

        /// <summary>
        /// if necessary, append a number to make the folder path unique
        /// </summary>
        private static string GetUniqueFolderPath(string folderPath)
        {
            var parent = Directory.GetParent(folderPath).FullName;
            var name = GetUniqueFolderName(parent, Path.GetFileName(folderPath));
            return Path.Combine(parent, name);
        }

        /// <summary>
        /// if necessary, insert a number according to template to make the folder path unique
        /// </summary>
        /// <param name="parentFolderPath">The parent directory which the new unique folder path will go in</param>
        /// <param name="unnumberedName">An unnumbered name to use first if possible, e.g. "Foldername (Copy)"</param>
        /// <param name="numberedNameTemplate">Template for inserting unique numbers into subsequent names, e.g."Foldername (Copy-{0})" </param>
        internal static string GetUniqueFolderPath(
            string parentFolderPath,
            string unnumberedName,
            string numberedNameTemplate
        )
        {
            int i = 1;
            var newName = unnumberedName;
            while (Directory.Exists(Path.Combine(parentFolderPath, newName)))
            {
                ++i;
                string previousName = newName;
                newName = String.Format(numberedNameTemplate, i);
                if (String.Equals(previousName, newName))
                {
                    throw new ArgumentException(
                        "numberedNameTemplate does not specify a place to insert a number",
                        numberedNameTemplate
                    );
                }
            }
            return Path.Combine(parentFolderPath, newName);
        }

        /// <summary>
        /// if necessary, append a number to make the subfolder name unique within the given folder
        /// </summary>
        internal static string GetUniqueFolderName(string parentPath, string name)
        {
            // Don't be tempted to give this parentheses. That isn't compatible with
            // SanitizeNameForFileSystem which removes parentheses. See BL-11663.

            int i = 1; // First non-blank suffix should be " 2"
            string suffix = "";
            while (Directory.Exists(Path.Combine(parentPath, name + suffix)))
            {
                ++i;
                suffix = " " + i.ToString(CultureInfo.InvariantCulture);
            }
            return name + suffix;
        }

        /// <summary>
        /// if necessary, append a number to make the file name unique within the given folder.
        /// name must NOT include an extension. The supplied extension will be added rather than
        /// replacing any existing extension. (This is to allow names that may contain periods,
        /// without stripping off whatever follows the period.)
        /// </summary>
        internal static string GetUniqueFileName(string parentPath, string name, string ext)
        {
            int i = 0;
            string suffix = "";
            string result;
            if (!ext.StartsWith("."))
                ext = "." + ext;
            do
            {
                // Don't use Path.ChangeExtension here. If name happens to have a period, it will remove
                // everything after it, including suffix, potentially resulting in an infinite loop.
                result = Path.Combine(parentPath, name + suffix + ext);
                ++i;
                suffix = i.ToString(CultureInfo.InvariantCulture);
            } while (RobustFile.Exists(result));
            return result;
        }

        public string GetBrokenBookRecommendationHtml()
        {
            string s = "";
            if (!_errorAlreadyContainsInstructions)
            {
                s = GenericBookProblemNotice;
            }
            return s + "<p>" + ErrorMessagesHtml + "</p>";
        }

        public static string GenericBookProblemNotice =>
            "<p>"
            + LocalizationManager.GetString(
                "Errors.BookProblem",
                "Bloom had a problem showing this book. This doesn't mean your work is lost, but it does mean that something is out of date, is missing, or has gone wrong."
            )
            + "</p>";

        //enhance: move to SIL.IO.RobustIO
        public static void CopyDirectory(
            string sourceDir,
            string targetDir,
            string[] skipFileExtensionsLowerCase = null
        )
        {
            Directory.CreateDirectory(targetDir);

            foreach (var file in Directory.GetFiles(sourceDir))
            {
                if (
                    skipFileExtensionsLowerCase != null
                    && skipFileExtensionsLowerCase.Contains(
                        Path.GetExtension(file.ToLowerInvariant())
                    )
                )
                    continue;
                RobustFile.Copy(file, Path.Combine(targetDir, Path.GetFileName(file)));
            }

            foreach (var directory in Directory.GetDirectories(sourceDir))
                CopyDirectory(directory, Path.Combine(targetDir, Path.GetFileName(directory)));
        }

        /// <summary>
        /// Makes a copy of the book on disk and gives the new copy a unique guid
        /// </summary>
        /// <returns>a path to the directory containing the duplicate</returns>
        public string Duplicate()
        {
            // get the book name and copy number of the current directory
            var baseName = Path.GetFileName(FolderPath);

            // see if this already has a name like "foo Copy 3"
            // If it does, we will use that number plus 1 as the starting point for looking for a new unique folder name
            var regexToGetCopyNumber = new Regex(@"^(.+)(\s-\sCopy)(\s[0-9]+)?$");
            var match = regexToGetCopyNumber.Match(baseName);
            var copyNum = 1;

            if (match.Success)
            {
                baseName = match.Groups[1].Value;
                if (match.Groups[3].Success)
                    copyNum = 1 + Int32.Parse(match.Groups[3].Value.Trim());
            }

            // directory for the new book
            var collectionDir = Path.GetDirectoryName(FolderPath);
            var newBookName = GetAvailableDirectory(collectionDir, baseName, copyNum);
            var newBookDir = Path.Combine(collectionDir, newBookName);
            Directory.CreateDirectory(newBookDir);

            // copy files
            // Note, .bloombookorder files are no longer created; they are obsolete.
            CopyDirectory(
                FolderPath,
                newBookDir,
                new[] { ".bak", ".bloombookorder", ".pdf", ".map" }
            );
            var metaPath = Path.Combine(newBookDir, "meta.json");

            ChangeInstanceId(metaPath);

            // rename the book htm file
            var oldName = Path.Combine(newBookDir, Path.GetFileName(PathToExistingHtml));
            var newName = Path.Combine(newBookDir, newBookName + ".htm");
            RobustFile.Move(oldName, newName);
            return newBookDir;
        }

        private void ChangeInstanceId(string metaDataPath)
        {
            // Update the InstanceId. This was not done prior to Bloom 4.2.104
            // If the meta.json file is missing, ok that's weird but that means we
            // don't have a duplicate bookInstanceId to worry about.
            if (RobustFile.Exists(metaDataPath))
            {
                var meta = DynamicJson.Parse(RobustFile.ReadAllText(metaDataPath));
                meta.bookInstanceId = Guid.NewGuid().ToString();
                RobustFile.WriteAllText(metaDataPath, meta.ToString());
            }
        }

        /// <summary>
        /// Get an available directory name for a new copy of a book
        /// </summary>
        /// <param name="collectionDir"></param>
        /// <param name="baseName"></param>
        /// <param name="copyNum"></param>
        /// <returns></returns>
        private static string GetAvailableDirectory(
            string collectionDir,
            string baseName,
            int copyNum
        )
        {
            string newName;
            if (copyNum == 1)
                newName = baseName + " - Copy";
            else
                newName = baseName + " - Copy " + copyNum;

            while (Directory.Exists(Path.Combine(collectionDir, newName)))
            {
                copyNum++;
                newName = baseName + " - Copy " + copyNum;
            }

            return newName;
        }

        public void EnsureOriginalTitle()
        {
            var dataDiv = Dom.RawDom
                .SafeSelectNodes("//div[@id='bloomDataDiv']")
                .Cast<SafeXmlElement>()
                .FirstOrDefault();
            if (dataDiv == null)
                return;
            var originalTitle = dataDiv.SafeSelectNodes(".//div[@data-book='originalTitle']");
            if (originalTitle.Length > 0)
                return;
            var titles = Dom.RawDom
                .SafeSelectNodes("//div[@data-book='bookTitle']")
                .Cast<SafeXmlElement>()
                .ToList();
            if (titles.Count == 0)
                return;
            // If we want to use some other, non-English title, we could consider such an option here,
            // e.g., any other language...except probably not the book's L1, especially when filling it in
            // for an older book.
            var useTitle = titles.FirstOrDefault(t => t.GetAttribute("lang") == "en");
            if (useTitle == null)
                return;
            var content = useTitle.InnerText;
            if (string.IsNullOrEmpty(content))
                return;
            var newElt = dataDiv.OwnerDocument.CreateElement("div");
            newElt.InnerText = content;
            newElt.SetAttribute("data-book", "originalTitle");
            newElt.SetAttribute("lang", "*");
            dataDiv.AppendChild(newElt);
            if (BookInfo != null) // should only be null in unit tests
            {
                BookInfo.OriginalTitle = content;
            }
        }

        internal static string GetActivityFolderPath(string bookFolderPath)
        {
            return Path.Combine(bookFolderPath, "activities");
        }

        /// <summary>
        /// Prior to Bloom 6.0, we had a single metadata element called "maintenanceLevel" that was used to
        /// keep track of whether a book had been updated to the latest version of Bloom in certain somewhat
        /// time-consuming ways. (BringBookUpToDate does other migrations, too, but we just run them every time.)
        /// We did not distinguish between changes that only affect the DOM and ones we could only make in
        /// folders where we can write, nor between ones that must be done before editing, ones that must be
        /// done before we do anything with the book, or ones that are optional.
        /// In 6.0 we introduced a new metadata element called "mediaMaintenanceLevel" that is used to keep
        /// track of migrations that affect files other than the main HTML one. This function,
        /// which must be called before any of the ones that might change the old maintenanceLevel metadata,
        /// initializes the new mediaMaintenanceLevel to the appropriate value based on the old maintenanceLevel
        /// if it does not already exist.
        /// </summary>
        public void MigrateMaintenanceLevels()
        {
            var mediaLevelString = Dom.GetMetaValue("mediaMaintenanceLevel", "bad");
            if (int.TryParse(mediaLevelString, out int mediaLevel))
                return; // already have mediaMaintenanceLevel

            // If mediaMaintenanceLevel is missing, it should be set to zero if the old maintenanceLevel
            // indicates we have not done MigrateToMediaLevel1ShrinkLargeImages, and to 1 if we have.
            Dom.UpdateMetaElement("mediaMaintenanceLevel", GetMaintenanceLevel() >= 1 ? "1" : "0");
            ;
        }

        /// <summary>
        /// In very old books (before 4.9) we did not shrink even very large images before adding them to
        /// books. When we encounter such a book, we go ahead and shrink them. This is probably less
        /// necessary than in Gecko days, when super-large images were prone to make Bloom run out of
        /// memory. However, it is still helpful for performance and reducing published file sizes.
        /// Does nothing if mediaMaintenanceLevel indicates it has already been done.
        /// </summary>
        public void MigrateToMediaLevel1ShrinkLargeImages()
        {
            var levelString = Dom.GetMetaValue("mediaMaintenanceLevel", "0");
            if (!int.TryParse(levelString, out int level))
                level = 0;
            if (level >= 1)
                return;
            if (ImageUtils.NeedToShrinkImages(FolderPath))
            {
                // If the book contains overlarge images, we want to fix those before editing because this can lead
                // to thumbnails not being created properly and other bad behavior.  This is a one-time fix that can
                // permanently change the images in the original book folder.  If any images must be shrunk, then a
                // progress dialog pops up because that can be a very slow process.  If nothing needs to be done,
                // nothing will appear on the screen, and it usually takes a small fraction of a second to determine
                // this.

                // Bloom 4.9 and later limit images used by Bloom books to be no larger than 3500x2550 in
                // order to avoid out of memory errors that can happen with really large images.
                // Bloom 5.6 changed this to 3840x2800 to accomodate Ultra HD (aka "4K"). Some older
                // books have images larger than this that can cause these out of memory problems.  This
                // method is used to fix these overlarge images before the user starts to edit or publish
                // the book.  The method also ensures that the images are all opaque since some old versions
                // of Bloom made all images transparent, which turned out to be a bad idea.
                // This update can be very slow, so encourage the user that something is happening.
                // NO images should have transparency removed.  See https://issues.bloomlibrary.org/youtrack/issue/BL-8846.

                if (Program.RunningUnitTests)
                {
                    // TeamCity enforces not showing modal dialogs during unit tests on Windows 10.
                    ImageUtils.FixSizeAndTransparencyOfImagesInFolder(
                        FolderPath,
                        new List<string>(),
                        new NullProgress()
                    );
                }
                else
                {
                    using (var dlg = new ProgressDialogBackground())
                    {
                        dlg.Text = "Updating Image Files";
                        dlg.ShowAndDoWork(
                            (progress, args) =>
                                ImageUtils.FixSizeAndTransparencyOfImagesInFolder(
                                    FolderPath,
                                    new List<string>(),
                                    progress
                                )
                        );
                    }
                }
            }

            Dom.UpdateMetaElement("mediaMaintenanceLevel", "1");
        }

        private int GetMaintenanceLevel()
        {
            var levelString = Dom.GetMetaValue("maintenanceLevel", "0");
            if (!int.TryParse(levelString, out int level))
                level = 0;
            return level;
        }

        /// <summary>
        /// Bloom 4.9 and later (a bit later than the above 4.9 and therefore a separate maintenance
        /// level) will only put comical-generated svgs in Bloom imageContainers if they are
        /// non-transparent. Since our test for whether a book is Comical for Publishing restrictions
        /// will now be a simple scan for these svgs, we here remove legacy svgs whose bubble style
        /// was "none", implying transparency.
        /// In Bloom 5.0, we renamed the Comic Tool -> Overlay Tool, but "comical" refers to the comical.js
        /// npm project which creates the svgs. It and the "Comic" feature have not been renamed for backward
        /// compatibility.
        /// This does nothing if maintenanceLevel indicates it has already been done.
        /// </summary>
        public void MigrateToLevel2RemoveTransparentComicalSvgs()
        {
            if (GetMaintenanceLevel() >= 2)
                return;

            var comicalSvgs = Dom.SafeSelectNodes(ComicalXpath).Cast<SafeXmlElement>();
            var elementsToSave = new HashSet<SafeXmlElement>();
            foreach (var svgElement in comicalSvgs)
            {
                var bloomCanvas = svgElement.ParentNode; // bloom-canvas div (not gonna be null)
                // Since this migration comes before the canvas-element migration, we have to look for the
                // old class here. Not using any constant, because this should never change, however we later rename things.
                var canvasElementDivs = bloomCanvas.SafeSelectNodes(
                    "div[contains(@class, 'bloom-textOverPicture')]"
                );
                if (canvasElementDivs == null) // unlikely, but maybe possible
                    continue;

                foreach (var canvasElement in canvasElementDivs)
                {
                    var bubbleData = canvasElement.GetAttribute("data-bubble");
                    if (string.IsNullOrEmpty(bubbleData))
                        continue;
                    var jsonObject = HtmlDom.GetJsonObjectFromDataBubble(bubbleData);
                    if (jsonObject == null)
                        continue; // only happens if it fails to parse the "json"
                    var style = HtmlDom.GetStyleFromDataBubbleJsonObj(jsonObject);
                    if (style == "none")
                        continue;
                    elementsToSave.Add(svgElement);
                    break;
                }
            }

            // Now delete the SVGs that only have canvas elements of style 'none'.
            var dirty = false;
            foreach (var svgElement in comicalSvgs.ToArray())
            {
                if (!elementsToSave.Contains(svgElement))
                {
                    svgElement.ParentNode.RemoveChild(svgElement);
                    dirty = true;
                }
            }

            if (dirty)
            {
                try
                {
                    Save();
                }
                catch (UnauthorizedAccessException e)
                {
                    ShowAccessDeniedErrorReport(e);
                }
            }
            Dom.UpdateMetaElement("maintenanceLevel", "2");
        }

        public void MigrateToLevel3PutImgFirst()
        {
            if (GetMaintenanceLevel() >= 3)
                return;

            // Make sure that in every image container (at level 3 this includes what we now call bloom canvases;
            // that migration is level 7), the first element is the img.
            // This is important because, since 5.4, we don't use a z-index to put canvas elements above the base image
            // (so the outer image container (since level 7 bloom-canvas) does not become a stacking context, so we can use
            // z-index on its children to put them above the comicaljs canvas),
            // which means we depend on the img being first to make sure the canvas elements are on top of it.
            // (I'm not sure we ever created situations where the img was not first, but now it's vital,
            // so I added this maintenance to make sure of it.)
            var imageContainers = Dom.SafeSelectNodes(
                    "//*[contains(@class, 'bloom-imageContainer')]"
                )
                .Cast<SafeXmlElement>();
            foreach (var ic in imageContainers)
            {
                var firstImage = ic.ChildNodes.FirstOrDefault(
                    x => x is SafeXmlElement && ((SafeXmlElement)x).Name == "img"
                );
                if (firstImage == null)
                    continue;
                var firstElement = ic.ChildNodes.FirstOrDefault(x => x is SafeXmlElement);
                if (firstElement != firstImage)
                {
                    ic.InsertBefore(firstImage, firstElement);
                }
            }

            // We only want to update the maintenance level if we finished the job.
            Dom.UpdateMetaElement("maintenanceLevel", "3");
        }

        public CollectionSettings CollectionSettings => _collectionSettings;

        /// <summary>
        /// Move the book in the specified folder to a name that is safe (especially for DropBox)
        /// </summary>
        /// <returns>path to book folder</returns>
        public static string MoveBookToSafeName(string oldBookFolder)
        {
            var fileName = Path.GetFileName(oldBookFolder);
            var goodName = SanitizeNameForFileSystem(fileName);
            if (goodName == fileName)
                return oldBookFolder; // no need to change.
            var goodPath = Path.Combine(Path.GetDirectoryName(oldBookFolder), goodName);
            return MoveBookToAvailableName(oldBookFolder, goodPath);
        }

        /// <summary>
        /// Move the book at the specified location to a similar location that is not in use.
        /// </summary>
        /// <returns>The path to the new book folder</returns>
        public static string MoveBookToAvailableName(
            string oldBookFolder,
            string desiredPath = null
        )
        {
            if (desiredPath == null)
                desiredPath = oldBookFolder;
            var newPathForExtraBook = BookStorage.GetUniqueFolderPath(desiredPath);
            SIL.IO.RobustIO.MoveDirectory(oldBookFolder, newPathForExtraBook);
            var extraBookPath = Path.Combine(
                newPathForExtraBook,
                Path.ChangeExtension(Path.GetFileName(oldBookFolder), "htm")
            );
            // This will usually succeed, since it is standard to name the book the same as the folder.
            // But if it doesn't, we can't move it, so it seems worth a check.
            // (And if we change our minds about keeping them in sync, this will be one less place to fix.)
            if (RobustFile.Exists(extraBookPath))
                RobustFile.Move(
                    extraBookPath,
                    Path.Combine(
                        newPathForExtraBook,
                        Path.ChangeExtension(Path.GetFileName(newPathForExtraBook), "htm")
                    )
                );
            return newPathForExtraBook;
        }

        /// <summary>
        /// Save a copy of the specified book in the a folder %temp%/bloom pre-import backups.
        /// Generate a unique name for the backup as necessary, and return its full path.
        /// </summary>
        public static string SaveCopyBeforeImportOverwrite(string bookFolder)
        {
            string origFileName = Path.GetFileName(bookFolder);
            var parentFolder = Path.Combine(Path.GetTempPath(), "bloom pre-import backups");
            var destPath = GetUniqueFileName(parentFolder, origFileName, ".bloomSource");
            Directory.CreateDirectory(parentFolder);
            var zipFile = new BloomZipFile(destPath);
            zipFile.AddDirectory(bookFolder, bookFolder.Length + 1, null, null);
            zipFile.Save();

            return destPath;
        }

        // These are files that should never be searched for outside of the book folder, should not be cached, etc.
        // One might think these could be the default, and we could instead specify other types, but
        // that isn't how this code base has evolved. So I'm just trying to gather in one place this list
        // that had become scattered around (and inconsistent).
        // JohnT: I don't like JohnH's name for this, but we couldn't agree on a better one. My read on the thing they
        // have in common is that they store something that is specific to the particular book (though customCollectionStyles.css
        // is shared across the collection, and branding with other books in that branding). So we do NOT want
        // to update them from the latest version of Bloom (except branding.css is updated to match the currently
        // selected branding from data that is part of Bloom).
        public readonly static string[] CssFilesThatAreDynamicallyUpdated =
        {
            "branding.css",
            "defaultLangStyles.css",
            "customCollectionStyles.css",
            "appearance.css",
            "customBookStyles.css",
            "customBookStyles2.css"
        };

        /// <summary>
        /// These are CSS files that are part of the Bloom installation, and are not expected to change at runtime.
        /// They should be part of every Bloom book file/DOM.
        /// Things like editMode.css, previewMode.css that are only in DOMs used for a particular purpose should NOT be here.
        /// Things in CssFilesThatAreDynamicallyUpdated, where information could be lost if we
        /// copy the installed version over the current version, should NOT be here.
        /// </summary>
        /// <returns></returns>
        public string[] getMinimalCssFilesFromInstallThatDoNotChangeAtRuntime()
        {
            return new string[] { this.BookInfo.AppearanceSettings.BasePageCssName, "origami.css" };
        }

        /// <summary>
        /// Should we look for customCollectionStyles.css in the book folder itself, or in the parent folder?
        /// Normally we look in the parent folder, but if we are making a bloomPub or similar copy,
        /// we copy it into the book folder itself, and that's where we should look.
        /// </summary>
        public bool LinkToLocalCollectionStyles { get; set; }

        public class CannotHarvestException : ApplicationException
        {
            public CannotHarvestException(string message)
                : base(message) { }
        }

        /// <summary>
        /// Migrate to the new appearance system if we haven't already tried to do so.
        /// </summary>
        public void MigrateToLevel4UseAppearanceSystem()
        {
            Guard.Against(
                !BookInfo.IsSaveable,
                "We should not even think about migrating a book that is not Saveable"
            );
            if (GetMaintenanceLevel() >= 4)
                return;

            if (
                Program.RunningHarvesterMode
                && !LegacyThemeCanBeUsed
                && !HarvesterMayConvertToDefaultTheme
            )
            {
                throw new CannotHarvestException(
                    "This book cannot currently be harvested, since it is not migrated to the appearance system and cannot use legacy theme."
                );
            }

            var cssFiles = GetCssFilesToCheckForAppearanceCompatibility(true);
            var substituteCssPath = BookInfo.AppearanceSettings.GetThemeAndSubstituteCss(
                cssFiles,
                Dom
            );
            if (substituteCssPath != null)
            {
                var destPath = Path.Combine(FolderPath, "customBookStyles2.css");
                // if we're doing an automatic substitution, we don't expect there to be a customBookStyles2.css already,
                // since substitution is used when the source book is NOT in the new appearance format, while
                // customBookStyles2.css is only supported in that format.
                RobustFile.Copy(substituteCssPath, destPath, false);
            }
            else
            {
                // if there wasn't a substitute, we may have chosen legacy theme.
                // That might be disabled by xmatter, but we'll handle that later in
                // EnsureUpToDate.
            }

            // This would happen as a side effect of saving the book at the end of updating it, but
            // we need it to happen before we re-initialize the settings and UpdateSupportFiles so
            // that the settings knows it is consistent with the state of things on disk, which allows
            // the right links to be made and the right files copied to the book folder.
            BookInfo.AppearanceSettings.WriteToFolder(FolderPath);

            Dom.UpdateMetaElement("maintenanceLevel", "4");
        }

        /// <summary>
        /// This method is a place to do any back migrations that are needed to make a newer
        /// version of a Bloom book work with this one. Keeping the code that we used in 6.0
        /// and 6.1, though we won't need it in 6.2 until there is some later version that
        /// creates such a need.
        /// If you implement a back-migration, you must also modify GetHtmlMessageIfFeatureIncompatibility
        /// to not complain if the only breaking changes are ones we can back-migrate.
        /// </summary>
        public void DoBackMigrations()
        {
            //if (GetMaintenanceLevel() <= kMaintenanceLevel)
            //    return;
            //var breakingFeatureRequirements = GetBreakingFeatureRequirements();
            // Handle the back migrations this version of Bloom knows about, in the proper reverse order.
<<<<<<< HEAD
            // Back migrations should not be merged to later versions.
            MigrateBackfromDataFeatureAttributes();
=======
            // This should not be merged to 6.2, though it may be a useful model of how to handle future
            // back migrations.
>>>>>>> 00874aea
            // If you add a new back migration, you must also modify GetHtmlMessageIfFeatureIncompatibility
            // to not complain if the only breaking changes are ones we can back-migrate.
            // Also, each back migration has the potential to cause problems since the corresponding forward
            // migration is likely to be run again. Make sure that each migration that might be re-run will
            // not cause problems if it is run repeatedly, and comment it to reinforce this.
<<<<<<< HEAD
            // if (breakingFeatureRequirements.Any(fr => fr.FeatureId == "bloomCanvas"))
            // {
            //     MigrateBackFromLevel7BloomCanvas();
            // }
            // if (breakingFeatureRequirements.Any(fr => fr.FeatureId == "canvasElement"))
            // {
            //     MigrateBackFromLevel5CanvasElement();
            // }
        }

        private void MigrateClassName(string oldClassName, string newClassName)
        {
            var elements = Dom.SafeSelectNodes($"//*[contains(@class, '{oldClassName}')]")
                .Cast<SafeXmlElement>()
                .ToList();
            foreach (var element in elements)
=======
            if (breakingFeatureRequirements.Any(fr => fr.FeatureId == "dataFeature"))
            {
                MigrateBackFromLevel8DataFeatureAttributes();
            }
            if (breakingFeatureRequirements.Any(fr => fr.FeatureId == "bloomCanvas"))
>>>>>>> 00874aea
            {
                element.SetAttribute(
                    "class",
                    element.GetAttribute("class").Replace(oldClassName, newClassName)
                );
            }
        }

        private void MigrateAttributeName(string oldAttrName, string newAttrName)
        {
            var elements = Dom.SafeSelectNodes($"//*[@{oldAttrName}]")
                .Cast<SafeXmlElement>()
                .ToList();
            foreach (var element in elements)
            {
                element.SetAttribute(newAttrName, element.GetAttribute(oldAttrName));
                element.RemoveAttribute(oldAttrName);
            }
        }

        /// <summary>
        /// Only for 6.0 and 6.1! Do not merge to 6.2.
        /// </summary>
        /// <remarks>
        /// Possibly merge to 6.2a if that branch lasts long enough.
        /// </remarks>
        public void MigrateBackFromLevel8DataFeatureAttributes()
        {
            if (!Program.RunningUnitTests)
                Guard.Against(
                    !BookInfo.IsSaveable,
                    "We should not even think about migrating a book that is not Saveable"
                );
            if (GetMaintenanceLevel() <= 7)
                return;
            foreach (
                SafeXmlElement pageDiv in Dom.SafeSelectNodes(
                    "//body/div[contains(@class, 'bloom-page')]"
                )
            )
            {
                var dataFeature = pageDiv.GetAttribute("data-feature");
                if (!string.IsNullOrEmpty(dataFeature))
                {
                    pageDiv.RemoveAttribute("data-feature");
                    pageDiv.AddClass("enterprise-only");
                }
            }
            Dom.UpdateMetaElement("maintenanceLevel", "7");
        }

        /// <summary>
        /// Change the class bloom-textOverPicture to bloom-canvas-element, and hasOverlay to bloom-has-canvas-element,
        /// and replace the attribute data-bubble-id with data-draggable-id
        /// </summary>
        ///<remarks>Because version 6.0 and 6.1 have been given back-migration code, maintenance level can
        /// revert (currently to 4 from at least 7) resulting in this migration running multiple times.
        /// The code must handle this. The class-name changes will need re-doing, since the back-migration
        /// reverts them. data-draggable-id should not be affected; 6.0 and 6.1 do not use or mess with these.</remarks>
        public void MigrateToLevel5CanvasElement()
        {
            if (GetMaintenanceLevel() >= 5)
                return;
            MigrateClassName("bloom-textOverPicture", HtmlDom.kCanvasElementClass);
            MigrateClassName("hasOverlay", "bloom-has-canvas-element");
            // Note: this is deliberately not inverted in the 6.1 back-migration, since it is
            // only used in earlier 6.2's.
            MigrateAttributeName("data-bubble-id", "data-draggable-id");
            // When we change the ID used for the canvas element tool in the metadata
            //var metaData = BookMetaData.FromFolder(FolderPath);
            //var ceTool = metaData.ToolStates.FirstOrDefault(x => x.ToolId == "overlay");
            //if (ceTool != null)
            //    ceTool.ToolId = "canvasElement";
            //if (metaData.CurrentTool == "overlayTool")
            //    metaData.CurrentTool = "canvasElementTool";
            //metaData.WriteToFolder(FolderPath);
            Dom.UpdateMetaElement("maintenanceLevel", "5");
        }

        /// <summary>
        /// Older activities are brought more in line with the newer games by making sure each has a data-activity
        /// and a data-tool-id and one of the game-theme classes
        /// </summary>
        /// <remarks>Because version 6.0 and 6.1 have been given back-migration code, maintenance level can
        /// revert (currently to 4 from at least 7) resulting in this migration running multiple times.
        /// The code must handle this. It's not a problem for the data-activity and data-tool-id values,
        /// as repeated migrations will just set it to the same thing. But on the game-theme, we could
        /// easily overwrite the theme the user has chosen. For this reason, a game theme is only added
        /// if the page does not already have one.</remarks>
        public void MigrateToLevel6LegacyActivities()
        {
            if (GetMaintenanceLevel() >= 6)
                return;
            var quizzes = Dom.SafeSelectNodes(
                "//div[contains(@class, 'simple-comprehension-quiz')]"
            );
            foreach (SafeXmlElement quiz in quizzes)
            {
                // Yes, the data-activity is different from the class name.  See BL-14450.
                // bloom-player uses "simple-checkbox-quiz" as its id for this game/activity.
                quiz.SetAttribute("data-activity", "simple-checkbox-quiz");
            }
            var choices = Dom.SafeSelectNodes("//div[@data-activity = 'simple-dom-choice']");

            void MigrateList(SafeXmlNode[] choices, string newClass)
            {
                foreach (SafeXmlElement elt in choices)
                {
                    elt.SetAttribute("data-tool-id", "game");
                    // In case this runs on something that's already migrated, don't change an existing theme.
                    if (!elt.GetClasses().Any(x => x.StartsWith("game-theme")))
                    {
                        // This is the theme (once called 'legacy') that looks most like the old version
                        // of these games...in fact we tried hard to make it identical.
                        elt.AddClass(newClass);
                    }
                }
            }

            MigrateList(quizzes, "game-theme-red-on-white");
            MigrateList(choices, "game-theme-white-and-orange-on-blue");
            Dom.UpdateMetaElement("maintenanceLevel", "6");
        }

        /// <summary>
        /// Change the class bloom-imageContainer to bloom-canvas, but only for top-level image containers,
        /// that is, those that do not have an ancestor with that class. (This migration came about because
        /// we realized that what started out as "image containers" had come to contain many other kinds of
        /// canvas elements, and no longer directly contain an image in edit mode, and sometimes contain
        /// other image containers, and bugs were happening as code and CSS rules intended to apply to one
        /// level of image container were accidentally affecting the others.)
        /// </summary>
        ///<remarks>Because version 6.0 and 6.1 have been given back-migration code, maintenance level can
        /// revert (currently to 4 from at least 7) resulting in this migration running multiple times.
        /// The code must handle this. The revert code will convert all bloom-canvas elements to
        /// bloom-imageContainer; converting the outer ones to bloom-canvas again should be fine.</remarks>
        public void MigrateToLevel7BloomCanvas()
        {
            if (GetMaintenanceLevel() >= 7)
                return;
            var bloomCanvases = Dom.SafeSelectNodes("//*[contains(@class, 'bloom-imageContainer')]")
                .Cast<SafeXmlElement>()
                // Don't make assumptions about whether the parent has already been converted.
                .Where(
                    (ic) =>
                        ic.ParentWithClass("bloom-imageContainer") == null
                        && ic.ParentWithClass(HtmlDom.kBloomCanvasClass) == null
                );
            foreach (SafeXmlElement bloomCanvas in bloomCanvases)
            {
                bloomCanvas.RemoveClass("bloom-imageContainer");
                bloomCanvas.AddClass(HtmlDom.kBloomCanvasClass);
                // Note: more changes happen around this time...but they are done in Javascript as pages open.
                // Child img becomes background canvas element, and where level 6 leaves a dummy placeholder img
                // behind, the JS migration now removes it. It would be nice to do this in migration, but very
                // difficult, since we need to set the position and size of the new canvas element based on the
                // computed size of the container. But we want at least the bloom-canvas to be consistent.
            }

            Dom.UpdateMetaElement("maintenanceLevel", "7");
        }

        /// <summary>
        /// Files that might contain rules that conflict with the new appearance model (currently, that is if they affect
        /// the size and position of the marginBox).
        /// In the resulting list, the first item is the file name, and the second is content.
        /// Note that this routine must find and use the files that UpdateSupportingFiles will copy into the book.
        /// It has to be called before UpdateSupportingFiles, because it is used to initialize the
        /// appearanceSettings that determines which files UpdateSupportingFiles will copy.
        /// </summary>
        /// <returns></returns>
        public Tuple<string, string>[] GetCssFilesToCheckForAppearanceCompatibility(
            bool justOldCustomFiles = false
        )
        {
            var result = new List<Tuple<string, string>>();

            // Must come before customCollectionStyles.css (see AppearanceSettings.Initialize).
            result.Add(
                Tuple.Create(
                    GetSupportingFile("customBookStyles.css"),
                    GetSupportingFileString("customBookStyles.css")
                )
            );
            // this is sometimes copied into the book folder, but that's not reliable except in BloomPubs.
            // A flag in AppearanceSettings allows it to tell us which of them we should use for this book.
            var customCollectionStylesPath = FolderPath.CombineForPath(
                RelativePathToCollectionStyles(LinkToLocalCollectionStyles)
            );
            var customCollectionCss = RobustFile.Exists(customCollectionStylesPath)
                ? RobustFile.ReadAllText(customCollectionStylesPath)
                : null;
            result.Add(Tuple.Create(customCollectionStylesPath, customCollectionCss));

            if (!justOldCustomFiles)
            {
                // We want to check the branding.css file from the Bloom installation, not the one in the book folder.
                // The one in the book folder may still be from a previous version of Bloom.
                // After the compatibility check, we will copy the one from the Bloom installation into the book folder.
                // (xmatter below follows a similar pattern since GetSupportFile always returns the installed xmatter.)
                result.Add(
                    Tuple.Create(
                        GetSupportingFile("branding.css", useInstalledBranding: true),
                        GetSupportingFileString("branding.css", useInstalledBranding: true)
                    )
                );
                result.Add(
                    Tuple.Create(
                        GetSupportingFile("customBookStyles2.css"),
                        GetSupportingFileString("customBookStyles2.css")
                    )
                );
                result.Add(
                    Tuple.Create(
                        GetSupportingFile("appearance.css"),
                        GetSupportingFileString("appearance.css")
                    )
                );

                var xmatterFileName = Path.GetFileName(PathToXMatterStylesheet);
                result.Add(
                    Tuple.Create(
                        GetSupportingFile(xmatterFileName),
                        GetSupportingFileString(xmatterFileName)
                    )
                );
            }
            return result.ToArray();
        }

        private string GetSupportingFileString(string file, bool useInstalledBranding = false)
        {
            // Do the search for the file that UpdateSupportingFiles will copy into the book
            // folder, since this is called BEFORE we do that.
            var path = GetSupportingFile(file, useInstalledBranding);
            if (RobustFile.Exists(path))
                return RobustFile.ReadAllText(path);
            return null;
        }

        public static readonly string[] CssFilesThatAreObsolete =
        {
            "languageDisplay.css",
            "langVisibility.css",
            "editOriginalMode.css",
            "editTranslationMode.css"
        };

        // These go before "unknown" stylesheets in the sort order
        public static readonly string[] OrderedPrefixesOfCssFilesToSortBeforeUnknownStylesheets =
        {
            "basePage", // we leave off ".css" so that this can match version ones, like "basePage-legacy-5-6.css"
            "baseEPUB.css",
            "editMode.css",
            "previewMode.css",
            "origami.css",
        };

        // These go after "unknown" stylesheets in the sort order
        public static readonly string[] OrderedPrefixesOfCssFilesToSortAfterUnknownStylesheets =
        {
            "branding.css",
            "defaultLangStyles.css",
            "appearance.css",
            // Allow custom settings to override the defaults in appearance.css.  See BL-14467.
            "customCollectionStyles.css",
            "../customCollectionStyles.css",
            // We don't usually have both of these, and I don't have a clear idea why one should come before
            // the other. But the order should be consistent, and if both are there, typically customBookStyles2.css
            // came from our system, while the other was added by the user. So allow the user one to win.
            "customBookStyles2.css",
            "customBookStyles.css"
        };

        // RemoveNormalStyleSheetsLinks uses this list to get rid of old css files before we add new ones.
        // This list must include all the CSS files that AppearanceRelatedCssFiles might ever return so we can
        // delete the ones we don't want
        public static readonly string[] AutomaticallyAddedCssFilePrefixes =
        // These are split up for the sake of the StyleSheetLinkSorter
        OrderedPrefixesOfCssFilesToSortBeforeUnknownStylesheets
            .Concat(OrderedPrefixesOfCssFilesToSortAfterUnknownStylesheets)
            .ToArray();

        /// <summary>
        /// Relative to the book folder, where should we find the customCollectionStyles.css file?
        /// Normally we look in the parent folder, but if we are making a bloomPub or similar copy,
        /// we copy it into the book folder itself, and that's where we should look.
        /// </summary>
        public static string RelativePathToCollectionStyles(bool useLocalCollectionStyles)
        {
            return (useLocalCollectionStyles ? "" : "../") + "customCollectionStyles.css";
        }

        /// <summary>
        /// Check for lack of content in the marginBox div on the page that would prevent saving the state.
        /// </summary>
        /// <returns>true if the marginBox content has disappeared, false otherwise</returns>
        /// <remarks>
        /// See BL-13078, BL-13120, BL-13123, and BL-13143 for reported instances of this occurring.
        /// </remarks>
        public static bool CheckForEmptyMarginBoxOnPage(SafeXmlElement pageElement)
        {
            if (Program.RunningUnitTests)
                return false; // unit tests might have incomplete data, so we don't want to report this as an error.

            // If the content of the marginBox has disappeared, we don't want to save that state.

            if (HasMessedUpMarginBox(pageElement))
            {
                ReportEmptyMarginBox(pageElement);
                return true;
            }

            return false;
        }

        private static void ReportEmptyMarginBox(SafeXmlElement pageDocument)
        {
            Debug.Fail("Margin box is messed up");

            Exception exception = null;
            try
            {
                // Need to throw to get a stack trace added to the exception.  (But the added stack points only to this method.)
                throw new ApplicationException(
                    $"Empty marginBox found on page (BL-13120, BL-13123):{Environment.NewLine}{pageDocument.OuterXml}"
                );
            }
            catch (Exception e)
            {
                exception = e;
            }
            Logger.WriteError(exception);
            Logger.WriteEvent(
                "Stack trace for missing marginBox content:{0}{1}",
                Environment.NewLine,
                new StackTrace(true)
            );
            // Write minor events to a second log to help diagnose the problem.  Nothing seems to enable logging
            // the minor events to the main log, so we have to do it manually to a separate file.
            var logpath = Path.Combine(Path.GetDirectoryName(Logger.LogPath), "MinorEventsLog.txt");
            RobustFile.WriteAllText(
                logpath,
                $"**** Detailed events leading up to missing marginBox content: ****{Environment.NewLine}"
            );
            RobustFile.AppendAllText(logpath, Logger.MinorEventsLog);
            RobustFile.AppendAllText(logpath, Environment.NewLine);
            exception.Data["ExtraFilePath"] = logpath;
            var msg = LocalizationManager.GetDynamicString(
                "BloomLowPriority",
                "ProblemReport.PageStructureProblem",
                "Bloom made a mistake on this page. Please report this to us, then check that nothing was lost."
            );
            ErrorReport.NotifyUserOfProblem(exception, msg);

            // Enhance: try to get stack dump from all threads?
            // See https://stackoverflow.com/questions/2057781/is-there-a-way-to-get-the-stacktraces-for-all-threads-in-c-like-java-lang-thre.
        }

        public const string kRepairedPageMessage =
            "We apologize, but it appears that a bug in an older version of Bloom removed the contents of this page. Please delete it. If you have a backup of this book, you may be able to copy the page from the good copy back into this book.";

        public void RepairEmptyPages()
        {
            var pages = Dom.SafeSelectNodes("//div[contains(@class, 'bloom-page')]")
                .Cast<SafeXmlElement>()
                .ToList();
            var problems = pages.Where(page => HasMessedUpMarginBox(page)).ToList();
            if (problems.Count == 0)
                return;
            // Replace the messed up pages with modified clones of our "Just Text" page that contain the message above.
            var pathToBasicBookFolder = BloomFileLocator.GetFactoryBookTemplateDirectory(
                "Basic Book"
            );
            var pathToBasicBook = Path.Combine(pathToBasicBookFolder, "Basic Book.html");
            var dom = XmlHtmlConverter.GetXmlDomFromHtmlFile(pathToBasicBook);
            var justTextPage = dom.SelectSingleNode("//div[@id='" + Book.JustTextGuid + "']");
            // The standard Just Text page has a bloom-editable with language 'z' that is meant to be a template
            // for creating other language blocks. We'll just use it and modify the language.
            var editable = justTextPage.SelectSingleNode(".//div[@lang='z']") as SafeXmlElement;
            // I'm deliberately not localizing this because it's a very rare message that we don't want our
            // translators to waste time on. Moreover, it's purpose is just to let the user know something has
            // gone wrong, which will be fairly evident even with an incomprehensible message in it.
            editable.InnerText = kRepairedPageMessage;
            // It does however want to be visible, so it needs to be marked as the right language
            // (even though it probably isn't).
            // This is not perfect...the user MIGHT have turned off the collection L1.
            // In that case the message will show up in the source bubble. Not ideal, but
            // it's a corner case of hack to alleviate the results of a rare bug that we
            // think we've prevented from ever again doing this much damage. I think it's good enough.
            editable.SetAttribute("lang", _collectionSettings.Language1Tag);
            foreach (var page in problems)
            {
                page.ParentNode.ReplaceChild(
                    page.OwnerDocument.ImportNode(justTextPage, true),
                    page
                );
            }
        }

        // Tries to detect a state that some bug occasionally puts a page into, where it is more-or-less empty.
        // Another characteristic state produced by the bug is where the page labels that should be outside
        // the marginBox are inside it. BL-13120.
        static bool HasMessedUpMarginBox(SafeXmlElement page)
        {
            var marginBox = GetMarginBox(page);
            if (marginBox == null)
                return true; // marginBox should not be missing
            var internalNodes = marginBox.ChildNodes.Where(x => x is SafeXmlElement).ToList();
            if (internalNodes.Count == 0)
            {
                return true; // marginBox should not be empty
            }
            foreach (var elt in internalNodes)
            {
                var classes = elt.GetAttribute("class");
                if (string.IsNullOrEmpty(classes))
                    continue;
                // If the marginBox has a div.pageLabel, the real content has disappeared and we don't want to save that state.
                if (classes.Contains("pageLabel"))
                {
                    return true;
                }
            }

            return false;
        }

        // I think this is more efficient than an xpath, especially since marginBox is usually the last top-level child.
        static SafeXmlElement GetMarginBox(SafeXmlElement parent)
        {
            foreach (
                SafeXmlElement child in parent.ChildNodes.Where(x => x is SafeXmlElement).Reverse()
            )
            {
                if (child.GetAttribute("class").Contains("marginBox"))
                    return child;
                var mb = GetMarginBox(child);
                if (mb != null)
                    return mb;
            }

            return null;
        }
    }
}<|MERGE_RESOLUTION|>--- conflicted
+++ resolved
@@ -542,17 +542,17 @@
             // Check if there are any features in this file format (which is readable), but which won't be supported (and have effects bad enough to warrant blocking opening) in this version.
             var breakingFeatureRequirements = GetBreakingFeatureRequirements();
 
-<<<<<<< HEAD
-=======
+			// For 6.2a only; don't merge into 6.2
+            if (breakingFeatureRequirements.All(fr => fr.FeatureId == "dataFeature"))
+                return "";
             // For 6.1 and 6.0 only; don't merge into 6.2
-            if (
-                breakingFeatureRequirements.All(
-                    fr => fr.FeatureId == "canvasElement" || fr.FeatureId == "bloomCanvas" || fr.FeatureId == "dataFeature"
-                )
-            )
-                return "";
-
->>>>>>> 00874aea
+            //if (
+            //    breakingFeatureRequirements.All(
+            //        fr => fr.FeatureId == "canvasElement" || fr.FeatureId == "bloomCanvas" || fr.FeatureId == "dataFeature"
+            //    )
+            //)
+            //    return "";
+
             // Note: even though versionRequirements is guaranteed non-empty by now, the ones that actually break our current version of Bloom DESKTOP could be empty.
             if (breakingFeatureRequirements.Any())
             {
@@ -3921,23 +3921,21 @@
         /// </summary>
         public void DoBackMigrations()
         {
-            //if (GetMaintenanceLevel() <= kMaintenanceLevel)
-            //    return;
-            //var breakingFeatureRequirements = GetBreakingFeatureRequirements();
+            if (GetMaintenanceLevel() <= kMaintenanceLevel)
+                return;
+            var breakingFeatureRequirements = GetBreakingFeatureRequirements();
             // Handle the back migrations this version of Bloom knows about, in the proper reverse order.
-<<<<<<< HEAD
-            // Back migrations should not be merged to later versions.
-            MigrateBackfromDataFeatureAttributes();
-=======
             // This should not be merged to 6.2, though it may be a useful model of how to handle future
             // back migrations.
->>>>>>> 00874aea
+            if (breakingFeatureRequirements.Any(fr => fr.FeatureId == "dataFeature"))
+            {
+                MigrateBackFromLevel8DataFeatureAttributes();
+            }
             // If you add a new back migration, you must also modify GetHtmlMessageIfFeatureIncompatibility
             // to not complain if the only breaking changes are ones we can back-migrate.
             // Also, each back migration has the potential to cause problems since the corresponding forward
             // migration is likely to be run again. Make sure that each migration that might be re-run will
             // not cause problems if it is run repeatedly, and comment it to reinforce this.
-<<<<<<< HEAD
             // if (breakingFeatureRequirements.Any(fr => fr.FeatureId == "bloomCanvas"))
             // {
             //     MigrateBackFromLevel7BloomCanvas();
@@ -3954,13 +3952,6 @@
                 .Cast<SafeXmlElement>()
                 .ToList();
             foreach (var element in elements)
-=======
-            if (breakingFeatureRequirements.Any(fr => fr.FeatureId == "dataFeature"))
-            {
-                MigrateBackFromLevel8DataFeatureAttributes();
-            }
-            if (breakingFeatureRequirements.Any(fr => fr.FeatureId == "bloomCanvas"))
->>>>>>> 00874aea
             {
                 element.SetAttribute(
                     "class",
