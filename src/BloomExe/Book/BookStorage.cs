--- conflicted
+++ resolved
@@ -542,17 +542,6 @@
             // Check if there are any features in this file format (which is readable), but which won't be supported (and have effects bad enough to warrant blocking opening) in this version.
             var breakingFeatureRequirements = GetBreakingFeatureRequirements();
 
-<<<<<<< HEAD
-=======
-            // For 6.1 and 6.0 only; don't merge into 6.2
-            if (
-                breakingFeatureRequirements.All(
-                    fr => fr.FeatureId == "canvasElement" || fr.FeatureId == "bloomCanvas"
-                )
-            )
-                return "";
-
->>>>>>> 42e88123
             // Note: even though versionRequirements is guaranteed non-empty by now, the ones that actually break our current version of Bloom DESKTOP could be empty.
             if (breakingFeatureRequirements.Any())
             {
@@ -3921,65 +3910,49 @@
         /// </summary>
         public void DoBackMigrations()
         {
-<<<<<<< HEAD
             //if (GetMaintenanceLevel() <= kMaintenanceLevel)
             //    return;
-            //var breakingFeatureRequirements = GetBreakingFeatureRequirements();
-            //// Building a general mechanism here, but this is the only one 6.1 currently
-            //// knows how to do. (Note that this method doesn't get called at all if there
-            //// are breaking feature requirements we don't know how to deal with.)
-            //foreach (var requirement in breakingFeatureRequirements)
-            //{
-            //    // Something like this, with the ID of the feature to be back-migrated,
-            //    // and a function that knows how to do it. (Also fix GetHtmlMessageIfFeatureIncompatibility)
-            //    //if (requirement.FeatureId == "canvasElement")
-            //    //    MigrateBackFromLevel5CanvasElement();
-            //}
-        }
-
-        private void MigrateClassName(string oldClassName, string newClassName)
-        {
-            var elements = Dom.SafeSelectNodes($"//*[contains(@class, '{oldClassName}')]")
-                .Cast<SafeXmlElement>()
-                .ToList();
-            foreach (var element in elements)
-            {
-                element.SetAttribute(
-                    "class",
-                    element.GetAttribute("class").Replace(oldClassName, newClassName)
-                );
-            }
-        }
-
-        private void MigrateAttributeName(string oldAttrName, string newAttrName)
-        {
-            var elements = Dom.SafeSelectNodes($"//*[@{oldAttrName}]")
-                .Cast<SafeXmlElement>()
-                .ToList();
-            foreach (var element in elements)
-            {
-                element.SetAttribute(newAttrName, element.GetAttribute(oldAttrName));
-                element.RemoveAttribute(oldAttrName);
-=======
-            if (GetMaintenanceLevel() <= kMaintenanceLevel)
-                return;
-            var breakingFeatureRequirements = GetBreakingFeatureRequirements();
+            //var breakingFeatureRequirements = GetBreakingFeatureRequirements();            
             // Handle the back migrations this version of Bloom knows about, in the proper reverse order.
-            // This should not be merged to 6.2, though it may be a useful model of how to handle future
-            // back migrations.
+            // Back migrations should not be merged to later versions.
             // If you add a new back migration, you must also modify GetHtmlMessageIfFeatureIncompatibility
             // to not complain if the only breaking changes are ones we can back-migrate.
             // Also, each back migration has the potential to cause problems since the corresponding forward
             // migration is likely to be run again. Make sure that each migration that might be re-run will
             // not cause problems if it is run repeatedly, and comment it to reinforce this.
-            if (breakingFeatureRequirements.Any(fr => fr.FeatureId == "bloomCanvas"))
-            {
-                MigrateBackFromLevel7BloomCanvas();
-            }
-            if (breakingFeatureRequirements.Any(fr => fr.FeatureId == "canvasElement"))
-            {
-                MigrateBackFromLevel5CanvasElement();
->>>>>>> 42e88123
+            // if (breakingFeatureRequirements.Any(fr => fr.FeatureId == "bloomCanvas"))
+            // {
+            //     MigrateBackFromLevel7BloomCanvas();
+            // }
+            // if (breakingFeatureRequirements.Any(fr => fr.FeatureId == "canvasElement"))
+            // {
+            //     MigrateBackFromLevel5CanvasElement();
+            // }
+        }
+
+        private void MigrateClassName(string oldClassName, string newClassName)
+        {
+            var elements = Dom.SafeSelectNodes($"//*[contains(@class, '{oldClassName}')]")
+                .Cast<SafeXmlElement>()
+                .ToList();
+            foreach (var element in elements)
+            {
+                element.SetAttribute(
+                    "class",
+                    element.GetAttribute("class").Replace(oldClassName, newClassName)
+                );
+            }
+        }
+
+        private void MigrateAttributeName(string oldAttrName, string newAttrName)
+        {
+            var elements = Dom.SafeSelectNodes($"//*[@{oldAttrName}]")
+                .Cast<SafeXmlElement>()
+                .ToList();
+            foreach (var element in elements)
+            {
+                element.SetAttribute(newAttrName, element.GetAttribute(oldAttrName));
+                element.RemoveAttribute(oldAttrName);
             }
         }
 
@@ -4092,39 +4065,6 @@
             }
 
             Dom.UpdateMetaElement("maintenanceLevel", "7");
-        }
-
-        /// <summary>
-        /// Only for 6.1 and 6.0! Do not merge to 6.2.
-        /// </summary>
-        public void MigrateBackFromLevel7BloomCanvas()
-        {
-            Guard.Against(
-                !BookInfo.IsSaveable,
-                "We should not even think about migrating a book that is not Saveable"
-            );
-            if (GetMaintenanceLevel() <= 6)
-                return;
-            var bloomCanvases = Dom.SafeSelectNodes("//*[contains(@class, 'bloom-canvas')]")
-                .Cast<SafeXmlElement>()
-                // the crude xpath above will also match bloom-canvas-element, which we don't want to change
-                .Where(e => e.HasClass("bloom-canvas"))
-                .ToList();
-            foreach (var element in bloomCanvases)
-            {
-                element.RemoveClass("bloom-canvas");
-                element.AddClass("bloom-imageContainer");
-                var bgImage = element.ChildNodes.FirstOrDefault(
-                    x => x is SafeXmlElement elt && elt.Name == "img" && elt.HasAttribute("src")
-                );
-                if (bgImage == null)
-                {
-                    bgImage = element.OwnerDocument.CreateElement("img");
-                    bgImage.SetAttribute("src", "placeHolder.png");
-                    element.InsertBefore(bgImage, element.FirstChild);
-                }
-            }
-            Dom.UpdateMetaElement("maintenanceLevel", "6");
         }
 
         /// <summary>
