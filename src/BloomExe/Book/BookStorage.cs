--- conflicted
+++ resolved
@@ -537,13 +537,6 @@
             // Check if there are any features in this file format (which is readable), but which won't be supported (and have effects bad enough to warrant blocking opening) in this version.
             var breakingFeatureRequirements = GetBreakingFeatureRequirements();
 
-            // For 6.1 and 6.0 only; don't merge into 6.2
-            if (
-                breakingFeatureRequirements.Count() == 1
-                && breakingFeatureRequirements.First().FeatureId == "canvasElement"
-            )
-                return "";
-
             // Note: even though versionRequirements is guaranteed non-empty by now, the ones that actually break our current version of Bloom DESKTOP could be empty.
             if (breakingFeatureRequirements.Any())
             {
@@ -584,22 +577,7 @@
                     );
                     var highestVersionRequired = sortedRequirements.First().BloomDesktopMinVersion;
 
-<<<<<<< HEAD
-                var breakingFeatureRequirements = featureVersionRequirementList.Where(
-                    x => currentBloomDesktopVersion < new Version(x.BloomDesktopMinVersion)
-                );
-
-                // Note: even though versionRequirements is guaranteed non-empty by now, the ones that actually break our current version of Bloom DESKTOP could be empty.
-                if (breakingFeatureRequirements.Any())
-                {
-                    string messageNewVersionNeededHeader = LocalizationManager.GetString(
-                        "Errors.NewVersionNeededHeader",
-                        "This book needs a new version of Bloom."
-                    );
-                    string messageCurrentRunningVersion = String.Format(
-=======
                     messageFeatureRequiresNewerVersion = String.Format(
->>>>>>> 29fee342
                         LocalizationManager.GetString(
                             "Errors.FeatureRequiresNewerVersionPlural",
                             "This book requires Bloom {0} or greater because it uses the following features:"
@@ -1416,7 +1394,9 @@
             );
             usedAudioFileNames.AddRange(narrationAudioFileNames);
 
-            audioFilesToDeleteIfNotUsed.ExceptWith(usedAudioFileNames.Select(path => GetNormalizedPathForOS(path)));
+            audioFilesToDeleteIfNotUsed.ExceptWith(
+                usedAudioFileNames.Select(path => GetNormalizedPathForOS(path))
+            );
 
             //Delete any files still in the list
             foreach (var fileName in audioFilesToDeleteIfNotUsed)
@@ -3904,51 +3884,34 @@
             Dom.UpdateMetaElement("maintenanceLevel", "4");
         }
 
-<<<<<<< HEAD
+        /// <summary>
+        /// This method is a place to do any back migrations that are needed to make a newer
+        /// version of a Bloom book work with this one. Keeping the code that we used in 6.0
+        /// and 6.1, though we won't need it in 6.2 until there is some later version that
+        /// creates such a need.
+        /// If you implement a back-migration, you must also modify GetHtmlMessageIfFeatureIncompatibility
+        /// to not complain if the only breaking changes are ones we can back-migrate.
+        /// </summary>
+        public void DoBackMigrations()
+        {
+            //if (GetMaintenanceLevel() <= kMaintenanceLevel)
+            //    return;
+            //var breakingFeatureRequirements = GetBreakingFeatureRequirements();
+            //// Building a general mechanism here, but this is the only one 6.1 currently
+            //// knows how to do. (Note that this method doesn't get called at all if there
+            //// are breaking feature requirements we don't know how to deal with.)
+            //foreach (var requirement in breakingFeatureRequirements)
+            //{
+            //    // Something like this, with the ID of the feature to be back-migrated,
+            //    // and a function that knows how to do it. (Also fix GetHtmlMessageIfFeatureIncompatibility)
+            //    //if (requirement.FeatureId == "canvasElement")
+            //    //    MigrateBackFromLevel5CanvasElement();
+            //}
+        }
+
         private void MigrateClassName(string oldClassName, string newClassName)
         {
             var elements = Dom.SafeSelectNodes($"//*[contains(@class, '{oldClassName}')]")
-=======
-        /// <summary>
-        /// This method and calls to it and the other changes here can be merged to master,
-        /// but without the test for canvasElement (which wouldn't build unless we merge the
-        /// method it calls too).
-        /// </summary>
-        public void DoBackMigrations()
-        {
-            if (GetMaintenanceLevel() <= kMaintenanceLevel)
-                return;
-            var breakingFeatureRequirements = GetBreakingFeatureRequirements();
-            // Building a general mechanism here, but this is the only one 6.1 currently
-            // knows how to do. (Note that this method doesn't get called at all if there
-            // are breaking feature requirements we don't know how to deal with.)
-            foreach (var requirement in breakingFeatureRequirements)
-            {
-                // These two lines should be removed merging to master, since not wanted in
-                // 6.2 and beyond. That will leave this method doing nothing until we have some
-                // new reason for a back migration, but I think it's worth keeping.
-                if (requirement.FeatureId == "canvasElement")
-                    MigrateBackFromLevel5CanvasElement();
-                // If you add a new back migration, you must also modify GetHtmlMessageIfFeatureIncompatibility
-                // to not complain if the only breaking changes are ones we can back-migrate.
-            }
-        }
-
-        /// <summary>
-        /// Only for 6.1 and 6.0! Do not merge to 6.2.
-        /// </summary>
-        public void MigrateBackFromLevel5CanvasElement()
-        {
-            Guard.Against(
-                !BookInfo.IsSaveable,
-                "We should not even think about migrating a book that is not Saveable"
-            );
-            if (GetMaintenanceLevel() <= 4)
-                return;
-            var legacyCanvasElements = Dom.SafeSelectNodes(
-                    "//*[contains(@class, 'bloom-canvas-element')]"
-                )
->>>>>>> 29fee342
                 .Cast<SafeXmlElement>()
                 .ToList();
             foreach (var element in elements)
