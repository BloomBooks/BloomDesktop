using System;
using System.Collections.Generic;
using System.Diagnostics;
using System.Drawing;
using System.Globalization;
using System.IO;
using System.Linq;
using System.Net;
using System.Reflection;
using System.Security;
using System.Text;
using System.Text.RegularExpressions;
using System.Xml;
using Bloom.Api;
using Bloom.Collection;
using Bloom.ImageProcessing;
using Bloom.Publish;
using Bloom.MiscUI;
using Bloom.web;
using L10NSharp;
using Newtonsoft.Json;
using SIL.Code;
using SIL.Extensions;
using SIL.IO;
using SIL.PlatformUtilities;
using SIL.Progress;
using SIL.Reporting;
using SIL.Xml;

namespace Bloom.Book
{
	/* The role of this class is simply to isolate the actual storage mechanism (e.g. file system)
	 * to a single place.  All the other classes can then just pass around DOMs.
	 */
	public interface IBookStorage
	{
		//TODO Convert most of this section to something like IBookDescriptor, which has enough to display in a catalog, do some basic filtering, etc.
		string Key { get; }
		string FileName { get; }
		string FolderPath { get; }
		string PathToExistingHtml { get; }
		bool TryGetPremadeThumbnail(string fileName, out Image image);
		//bool DeleteBook();
		bool RemoveBookThumbnail(string fileName);
		string ErrorMessagesHtml { get; }
		string GetBrokenBookRecommendationHtml();

		// REQUIRE INTIALIZATION (AVOID UNLESS USER IS WORKING WITH THIS BOOK SPECIFICALLY)
		bool GetLooksOk();
		HtmlDom Dom { get; }
		void Save();
		void SaveForPageChanged(string pageId, XmlElement modifiedPage);
		HtmlDom GetRelocatableCopyOfDom();
		HtmlDom MakeDomRelocatable(HtmlDom dom);
		string SaveHtml(HtmlDom bookDom);
		void SetBookName(string name);
		string GetHtmlMessageIfFeatureIncompatibility();
		string GetValidateErrors();
		void CheckBook(IProgress progress,string pathToFolderOfReplacementImages = null);
		void UpdateBookFileAndFolderName(CollectionSettings settings);
		string HandleRetiredXMatterPacks(HtmlDom dom, string nameOfXMatterPack);
		IFileLocator GetFileLocator();
		event EventHandler FolderPathChanged;
		void CleanupUnusedImageFiles(bool keepFilesForEditing=true);
		void CleanupUnusedAudioFiles(bool isForPublish);
		void CleanupUnusedVideoFiles();
        BookInfo BookInfo { get; set; }
		string NormalBaseForRelativepaths { get; }
		string InitialLoadErrors { get; }
		bool ErrorAllowsReporting { get; }
		void UpdateSupportFiles();
		void Update(string fileName, string factoryPath = "");
		string Duplicate();
		IEnumerable<string> GetNarrationAudioFileNamesReferencedInBook(bool includeWav);
		IEnumerable<string> GetBackgroundMusicFileNamesReferencedInBook();
	}

	public class BookStorage : IBookStorage
	{
		public delegate BookStorage Factory(string folderPath, bool forSelectedBook = false);//autofac uses this

		/// <summary>
		/// History of these numbers:
		///   Initially, the two numbers were only one number (kBloomFormatVersion):
		///		0.4 had version 0.4
		///		0.8, 0.9, 1.0 had version 0.8
		///		1.1 had version 1.1
		///     Bloom 1.0 went out with format version 0.8, but meanwhile compatible books were made (by hand) with "1.1."
		///     We didn't notice because Bloom didn't actually check this number, it just produced it.
		///     At that point, books with a newer format version (2.0) started becoming available, so we patched Bloom 1.0
		///     to reject those. At that point, we also changed Bloom 1.0's kBloomFormatVersion to 1.1 so that it would
		///     not reject those format version 1.1 books.
		///     For the next version of Bloom (expected to be called version 2, but unknown at the moment) we went with
		///     (coincidentally) kBloomFormatVersion = "2.0"
		///   Starting with a hotfix to 4.4 (4.4.5), the one number became two numbers:
		///    kBloomFormatVersionToWrite is what this version of Bloom writes when it creates a book.
		///    kMaxBloomFormatVersionToRead is the highest format version this version of Bloom can read/open.
		///   The reason for this is that 4.6 started creating books which 4.4 couldn't publish, but an easy change to 4.4.5 (BL-7431)
		///    meant that it could. 4.5 already could. And we wanted 4.4 and 4.5 to continue to create backward-compatible books.
		///    So 4.4 and 4.5 continued to create 2.0 format while (after 4.4.5) being able to read/open 2.1.
		///    And 4.6 started creating 2.1.
		/// </summary>
		internal const string kBloomFormatVersionToWrite = "2.0";
		internal const string kMaxBloomFormatVersionToRead = "2.1";

		public const string PrefixForCorruptHtmFiles = "_broken_";
		private IChangeableFileLocator _fileLocator;
		private BookRenamedEvent _bookRenamedEvent;
		private readonly CollectionSettings _collectionSettings;
		private static bool _alreadyNotifiedAboutOneFailedCopy;
		private BookInfo _metaData;
		private bool _errorAlreadyContainsInstructions;

		public event EventHandler FolderPathChanged;


		// Returns any errors reported while loading the book (during 'expensive initialization').
		public string InitialLoadErrors { get; private set; }
		public bool ErrorAllowsReporting { get; private set; }    // True if we want to display a Report to Bloom Support button

		public BookInfo BookInfo
		{
			get
			{
				if (_metaData == null)
					_metaData = new BookInfo(FolderPath, false);
				return _metaData;
			}
			set { _metaData = value; }
		}

		public BookStorage(string folderPath, IChangeableFileLocator baseFileLocator,
						   BookRenamedEvent bookRenamedEvent, CollectionSettings collectionSettings)
			:this(folderPath, true, baseFileLocator, bookRenamedEvent, collectionSettings)
		{ }

		public BookStorage(string folderPath, bool forSelectedBook, IChangeableFileLocator baseFileLocator,
						   BookRenamedEvent bookRenamedEvent, CollectionSettings collectionSettings)
		{
			FolderPath = folderPath;

			// We clone this because we'll be customizing it for use by just this book
			_fileLocator = (IChangeableFileLocator) baseFileLocator.CloneAndCustomize(new string[]{});
			_bookRenamedEvent = bookRenamedEvent;
			_collectionSettings = collectionSettings;

			ErrorAllowsReporting = true;

			ExpensiveInitialization(forSelectedBook);
		}

		private string _cachedFolderPath;
		private string _cachedPathToHtml;

		public string PathToExistingHtml
		{
			get
			{
				// We reference PathToExistingHtml about 3 times per book when doing ExpensiveInitialization.
				// Let's make it not quite so expensive.
				// But let's at least make sure that "existing html" actually does (the user could have manually renamed it)
				if (!string.IsNullOrEmpty(_cachedFolderPath) && FolderPath == _cachedFolderPath && RobustFile.Exists(_cachedPathToHtml))
				{
					return _cachedPathToHtml;
				}

				_cachedFolderPath = FolderPath;
				_cachedPathToHtml = FindBookHtmlInFolder(_cachedFolderPath);
				return _cachedPathToHtml;
			}
		}

		public string FileName => Path.GetFileNameWithoutExtension(FolderPath);

		public string FolderPath { get; private set; }

		public string Key => FolderPath;

		/// <summary>
		///
		/// </summary>
		/// <param name="fileName"></param>
		/// <returns>false if we shouldn't mess with the thumbnail</returns>
		public bool RemoveBookThumbnail(string fileName)
		{
			string path = Path.Combine(FolderPath, fileName);
			if(RobustFile.Exists(path) &&
			 (new FileInfo(path).IsReadOnly)) //readonly is good when you've put in a custom thumbnail
			{
				return false;
			}
			if (RobustFile.Exists(path))
			{
				RobustFile.Delete(path);
			}
			return true;
		}

		public string ErrorMessagesHtml { get; private set; }

		/// <summary>
		/// this is a method because it wasn't clear if we will eventually generate it on the fly (book paths do change as they are renamed)
		/// </summary>
		/// <returns></returns>
		public IFileLocator GetFileLocator()
		{
			return _fileLocator;
		}

		public bool TryGetPremadeThumbnail(string fileName, out Image image)
		{
			string path = Path.Combine(FolderPath, fileName);
			if (RobustFile.Exists(path))
			{
				image = ImageUtils.GetImageFromFile(path);
				return true;
			}
			image = null;
			return false;
		}

		public HtmlDom Dom { get; private set; }

		public static string GetHtmlMessageIfVersionIsIncompatibleWithThisBloom(HtmlDom dom, string path)
		{
			var versionString = dom.GetMetaValue("BloomFormatVersion", "").Trim();
			if (string.IsNullOrEmpty(versionString))
				return "";// "This file lacks the following required element: <meta name='BloomFormatVersion' content='x.y'>";

			float versionFloat = 0;
			if (!float.TryParse(versionString, NumberStyles.Float, CultureInfo.InvariantCulture, out versionFloat))
				return "This file claims a version number that isn't really a number: " + versionString;

			if (versionFloat > float.Parse(kMaxBloomFormatVersionToRead, CultureInfo.InvariantCulture))
			{
				var msg = LocalizationManager.GetString("Errors.NeedNewerVersion",
					"{0} requires a newer version of Bloom. Download the latest version of Bloom from {1}", "{0} will get the name of the book, {1} will give a link to open the Bloom Library Web page.");
<<<<<<< HEAD
				msg = string.Format(msg, path, $"<a href='{UrlLookup.LookupUrl(UrlType.LibrarySite)}'>BloomLibrary.org</a>");
				msg += $". (Format {versionString} vs. {kBloomFormatVersion})";
=======
				msg = string.Format(msg, path, string.Format("<a href='{0}'>BloomLibrary.org</a>", UrlLookup.LookupUrl(UrlType.LibrarySite)));
				msg += string.Format(". (Format {0} vs. {1})", versionString, kMaxBloomFormatVersionToRead);
>>>>>>> 1ffa20d2
				return msg;
			}

			return null;
		}

		// Returns HTML with error message for any features that this book contains which cannot be opened by this version of Bloom.
		// Note that although we don't allow the user to open the book (because if this version opens and saves the book, it will cause major problems for a later version of Bloom),
		// here isn't actually any corruption or malformed data or anything particularly wrong with the book storage. So, we need to handle these kind of errors differently than validation errors.
		public string GetHtmlMessageIfFeatureIncompatibility()
		{
			// Check if there are any features in this file format (which is readable), but which won't be supported (and have effects bad enough to warrant blocking opening) in this version.
			string featureVersionRequirementJson = Dom.GetMetaValue("FeatureRequirement", "");
			if (String.IsNullOrEmpty(featureVersionRequirementJson))
			{
				return "";
			}
			VersionRequirement[] featureVersionRequirementList = (VersionRequirement[])JsonConvert.DeserializeObject(featureVersionRequirementJson, typeof(VersionRequirement[]));

			if (featureVersionRequirementList != null && featureVersionRequirementList.Length >= 1)
			{
				var assemblyVersion = typeof(BookStorage).Assembly?.GetName()?.Version;

				Version currentBloomDesktopVersion;
				if (assemblyVersion == null)
				{
					currentBloomDesktopVersion = new Version(1, 0);
				}
				else
				{
					// Make it so that it only compares Major/Minor and doesn't care about different or missing Build or Revision numbers.
					currentBloomDesktopVersion = new Version(assemblyVersion.Major, assemblyVersion.Minor);
				}

				var breakingFeatureRequirements = featureVersionRequirementList.Where(x => currentBloomDesktopVersion < new Version(x.BloomDesktopMinVersion));

				// Note: even though versionRequirements is guaranteed non-empty by now, the ones that actually break our current version of Bloom DESKTOP could be empty.
				if (breakingFeatureRequirements.Any())
				{
					string messageNewVersionNeededHeader = LocalizationManager.GetString("Errors.NewVersionNeededHeader", "This book needs a new version of Bloom.");
					string messageCurrentRunningVersion = String.Format(LocalizationManager.GetString("Errors.CurrentRunningVersion", "You are running Bloom {0}"), currentBloomDesktopVersion);
					string messageDownloadLatestVersion = LocalizationManager.GetString("Errors.DownloadLatestVersion", "Upgrade to the latest Bloom (requires Internet connection)");

					string messageFeatureRequiresNewerVersion;
					if (breakingFeatureRequirements.Count() == 1)
					{
						var requirement = breakingFeatureRequirements.First();
						messageFeatureRequiresNewerVersion = String.Format(LocalizationManager.GetString("Errors.FeatureRequiresNewerVersionSingular", "This book requires Bloom {0} or greater because it uses the feature \"{1}\"."), requirement.BloomDesktopMinVersion, requirement.FeaturePhrase) + "<br/>";
					}
					else
					{
						var sortedRequirements = breakingFeatureRequirements.OrderByDescending(x => new Version(x.BloomDesktopMinVersion));
						var highestVersionRequired = sortedRequirements.First().BloomDesktopMinVersion;

						messageFeatureRequiresNewerVersion = String.Format(LocalizationManager.GetString("Errors.FeatureRequiresNewerVersionPlural", "This book requires Bloom {0} or greater because it uses the following features:"), highestVersionRequired);

						string listItemsHtml = String.Join("", sortedRequirements.Select(x => $"<li>{x.FeaturePhrase}</li>"));
						messageFeatureRequiresNewerVersion += $"<ul>{listItemsHtml}</ul>";
					}

					string message =
						$"<strong>{messageNewVersionNeededHeader}</strong><br/><br/><br/>" +
						$"{messageCurrentRunningVersion}. {messageFeatureRequiresNewerVersion}<br/><br/>" +
						$"<a href='{UrlLookup.LookupUrl(UrlType.LibrarySite)}/installers'>{messageDownloadLatestVersion}</a>";  // Enhance: is there a market-specific version of Bloom Library? If so, ideal to link to it somehow.

					return message;
				}
			}

			return "";
		}

		public bool GetLooksOk()
		{
			return RobustFile.Exists(PathToExistingHtml) && String.IsNullOrEmpty(ErrorMessagesHtml);
		}

		public void Save()
		{
			if (!String.IsNullOrEmpty(ErrorMessagesHtml))
			{
				return; //too dangerous to try and save
			}
			Logger.WriteEvent("BookStorage.Saving... (eventual destination: {0})", PathToExistingHtml);

			Dom.UpdateMetaElement("Generator", "Bloom " + ErrorReport.GetVersionForErrorReporting());
			var formatVersion = GetBloomFormatVersionToWrite(BookInfo.FormatVersion);
			if (!Program.RunningUnitTests)
			{
				Dom.UpdateMetaElement("BloomFormatVersion", formatVersion);
			}
			BookInfo.FormatVersion = formatVersion;

			VersionRequirement[] requiredVersions = GetRequiredVersions(Dom).ToArray();
			if (requiredVersions != null && requiredVersions.Length >= 1)
			{
				string json = JsonConvert.SerializeObject(requiredVersions);
				Dom.UpdateMetaElement("FeatureRequirement", json);
			}
			else
			{
				// Might be necessary if you duplicated a book, or modified a book such that it no longer needs this
				Dom.RemoveMetaElement("FeatureRequirement");
			}

			var watch = Stopwatch.StartNew();
			string tempPath = SaveHtml(Dom);
			watch.Stop();
			TroubleShooterDialog.Report($"Saving xml to html took {watch.ElapsedMilliseconds} milliseconds");

			ValidateSave(tempPath);

			BookInfo.Save();
		}

		// Common final stage of Save() and SaveForPageChanged(). Validates the temp file, reports any problems,
		// and if all is well moves the current file to a backup and the new one to replace the original.
		private void ValidateSave(string tempPath)
		{
			Stopwatch watch;
			watch = Stopwatch.StartNew();
			string errors = ValidateBook(Dom, tempPath);
			watch.Stop();
			TroubleShooterDialog.Report($"Validating book took {watch.ElapsedMilliseconds} milliseconds");

			if (!string.IsNullOrEmpty(errors))
			{
				Logger.WriteEvent("Errors saving book {0}: {1}", PathToExistingHtml, errors);
				var badFilePath = PathToExistingHtml + ".bad";
				RobustFile.Copy(tempPath, badFilePath, true);
				// delete the temporary file since we've made a copy of it.
				RobustFile.Delete(tempPath);
				//hack so we can package this for palaso reporting
				errors += string.Format("{0}{0}{0}Contents:{0}{0}{1}", Environment.NewLine,
					RobustFile.ReadAllText(badFilePath));
				var ex = new XmlSyntaxException(errors);

				SIL.Reporting.ErrorReport.NotifyUserOfProblem(ex,
					"Before saving, Bloom did an integrity check of your book, and found something wrong. This doesn't mean your work is lost, but it does mean that there is a bug in the system or templates somewhere, and the developers need to find and fix the problem (and your book).  Please click the 'Details' button and send this report to the developers.  Bloom has saved the bad version of this book as " +
					badFilePath +
					".  Bloom will now exit, and your book will probably not have this recent damage.  If you are willing, please try to do the same steps again, so that you can report exactly how to make it happen.");
				Process.GetCurrentProcess().Kill();
			}
			else
			{
				Logger.WriteMinorEvent("ReplaceFileWithUserInteractionIfNeeded({0},{1})", tempPath, PathToExistingHtml);
				if (!string.IsNullOrEmpty(tempPath))
					FileUtils.ReplaceFileWithUserInteractionIfNeeded(tempPath, PathToExistingHtml, GetBackupFilePath());
			}
		}

		/// <summary>
		/// A highly optimized Save for use when the only thing that needs to be written is the content
		/// of the one page the user has been editing. This is quite a bit of complexity to add for
		/// that case, but it's a common and important case: nearly all edits just affect a single page.
		/// And currently Bloom Saves even when just switching pages without changing anything.
		/// On a long book (e.g., BL-7253) using this makes page switching two seconds faster,
		/// as well as preventing heap fragmentation that eventually leads to running out of memory.
		/// </summary>
		public void SaveForPageChanged(string pageId, XmlElement modifiedPage)
		{
			// Convert the one page to HTML
			var watch = new Stopwatch();
			watch.Start();
			string pageHtml = XmlHtmlConverter.ConvertElementToHtml5(modifiedPage);

			// Read the old file and copy it to the new one, except for replacing the one page.
			string tempPath = GetNameForATempFileInStorageFolder();
			using (var reader = new StreamReader(new FileStream(PathToExistingHtml, FileMode.Open), Encoding.UTF8))
			{
				using (var writer = new StreamWriter(new FileStream(tempPath, FileMode.Create), Encoding.UTF8))
				{
					ReplacePage(pageId, reader, writer, pageHtml);
				}
			}
			watch.Stop();
			TroubleShooterDialog.Report($"SaveForPageChanged took {watch.ElapsedMilliseconds} milliseconds");
			ValidateSave(tempPath);
			BookInfo.Save();
		}

<<<<<<< HEAD
		// The states for the ReplacePage state machine.
		enum SearchState
		{
			LookForOpenDiv, // First part of finding the page to replace is to find "<div"
			LookForId, // Once we found an open div, we look for an ID attribute with the right value
			LookForNextPageDiv, // Then looking for the next page...first its "<div"
			LookForNextPageClass, // Then for its class attribute
			LookForBloomPageClass, // and within that for "bloom-page"
			CopyingTailEnd // and once we replaced the page and found the next one we just copy the rest
		}


		// This method implements a state machine (using the SearchState states above) which reads a bloom HTML
		// file from reader and writes it to writer, replacing the page with the specified ID with the content of
		// pageHtml.
		// It implements some pretty complex RegEx-like logic to do this. There may be a simpler way, but note that
		// the goal is to avoid pulling the whole file into memory like XmlHtmlConverter does.
		// It assumes the file is written the way Bloom writes it. For example, it does not attempt to handle
		// attributes delimited with single quotes, attributes without spaces between them, attributes with white space
		// between name and quotes. It uses a naive strategy to identify pages, looking for a div whose class contains
		// bloom-page, with no attempt to NOT match longer class names like hidden-bloom-page. (VERY many other places
		// in our code, for better or worse, assume that a page can be identified by contains(@class,'bloom-page'),
		// and the code simplification from assuming it here is considerable.)
		internal static void ReplacePage(string pageId, StreamReader reader, StreamWriter writer, string pageHtml)
		{
			// the main state our state machine is in. Initially, we're looking for the page to replace.
			var state = SearchState.LookForOpenDiv;

			// In most of the main states, we have a nested state machine which is looking for a certain string
			// (and possibly a terminator). The string we want to match is in matchNext, and matchIndex indicates
			// which character in the string we need to match currently.
			string matchNext = "<div";
			int matchIndex = 0;
			// In several states, we need to save up input text which we may or may not output, depending on
			// whether we complete the match we are attempting.
			var pending = new StringBuilder();
			// These variables efficiently keep track of the last 100 characters read
			// to support copying whatever follows the last page if that's the one we replaced.
			// 100 characters is probably excessive; typically all that is after the last
			// page in a bloom file is </body></html> (possibly with some white space).
			// However, it's not much more expensive to have a 100 character buffer, and
			// it might be helpful one day to be able to handle a trailing <script> tag or
			// something similar.
			const int bufLen = 100;
			var buffer = new char[bufLen];
			int bufIndex = 0;
			var bufWrapped = false; // did we fill the buffer and wrap? Will nearly always end up true except in unit tests.

			while (!reader.EndOfStream)
			{
				var input = Convert.ToChar(reader.Read());
				buffer[bufIndex++] = input;
				if (bufIndex >= bufLen)
				{
					bufIndex = 0;
					bufWrapped = true;
				}

				var c = Char.ToLowerInvariant(input);

				// Note that after this switch, we copy the input character to the output.
				// That is therefore the result of any branch that ends with 'break'.
				// Other branches typically append input to 'pending' (for possible output later, depending
				// on whether match succeeds) and use 'continue'.
				switch (state)
				{
					case SearchState.LookForOpenDiv:
						if (c == matchNext[matchIndex])
						{
							pending.Append(input);
							matchIndex++;
							if (matchIndex >= matchNext.Length)
							{
								// found an opening div. Now we need the ID attribute to match,
								// for it to be the page we want.
								matchNext = " id=\"" + pageId + "\"";
								matchIndex = 0;
								state = SearchState.LookForId;
							}
							continue;
						}
						// current attempt to match <div has failed;
						// output any incomplete match and start over.
						writer.Write(pending);
						pending.Clear();
						matchIndex = 0;
						break;
					case SearchState.LookForId:
						pending.Append(input);
						if (c == matchNext[matchIndex])
						{
							matchIndex++;
							if (matchIndex >= matchNext.Length)
							{
								// We found the page to replace. We do NOT output pending,
								// because that's part of the page we're replacing. Instead,
								// output the replacement page, and then start looking for the
								// start of the next page.
								writer.Write(pageHtml);
								matchNext = "<div";
								matchIndex = 0;
								state = SearchState.LookForNextPageDiv;
							}
							continue;
						}

						if (c == '>')
						{
							// Got to the end of the <div tag without finding the ID.
							// back to looking for an opening <div
							// first, write out the saved content of the div tag.
							state = SearchState.LookForOpenDiv;
							writer.Write(pending);
							pending.Clear();
							matchNext = "<div";
							matchIndex = 0;
							continue; // the final > was already added to pending and then output
						}
						// otherwise, we're still in the div header, looking for ID, continuing to
						// accumulate pending stuff we will output if we don't match,
						// but have to start over looking for the id.
						matchIndex = 0;
						continue;
					case SearchState.LookForNextPageDiv:
						// Looking for "<div" as the first part of finding a following bloom-page.
						if (c == matchNext[matchIndex])
						{
							pending.Append(input);
							matchIndex++;
							if (matchIndex >= matchNext.Length)
							{
								// Found the <div, now we have to look for the start of the class attribute.
								state = SearchState.LookForNextPageClass;
								matchNext = " class=\"";
								matchIndex = 0;
							}
							continue;
						}
						// Back to skipping, looking for start of next bloom-page
						matchIndex = 0;
						// do NOT output it, it turned out to be part of the page we're replacing,
						// not part of the following one we need to keep.
						pending.Clear();
						continue;
					case SearchState.LookForNextPageClass:
						// Looking for / class="/ (before closing >) as second step in finding following bloom-page
						pending.Append(input);
						if (c == matchNext[matchIndex])
						{
							matchIndex++;
							if (matchIndex >= matchNext.Length)
							{
								// Found start of class attr, but to be the next page it must contain 'bloom-page'
								state = SearchState.LookForBloomPageClass;
								matchNext = "bloom-page";
								matchIndex = 0;
							}
							continue;
						}
						if (c == '>')
						{
							// div has no class, go back to start of looking for following page
							state = SearchState.LookForNextPageDiv;
							pending.Clear(); // don't output, part of replaced page
							matchNext = "<div";
							matchIndex = 0;
							continue;
						}
						// start again looking for class within <div tag
						matchIndex = 0;
						continue;
					case SearchState.LookForBloomPageClass:
						// we're inside the class attribute of a div, looking for "bloom-page"
						// (before the following quote).
						pending.Append(input);
						if (c == matchNext[matchIndex])
						{
							matchIndex++;
							if (matchIndex >= matchNext.Length)
							{
								// Yes! we've found the next page.
								// All the stuff we accumulated since the <div is part of the next page
								// and needs to be output.
								// And from here on we can just copy the rest of the file.
								writer.Write(pending);
								state = SearchState.CopyingTailEnd;
							}
							continue;
						}
						if (c == '"')
						{
							// end of class attr, didn't find 'bloom-page', back to looking for <div
							state = SearchState.LookForNextPageDiv;
							pending.Clear(); // don't output, part of replaced page
							matchNext = "<div";
							matchIndex = 0;
							continue;
						}
						// start again looking for bloom-page in class attr
						matchIndex = 0;
						continue;
					case SearchState.CopyingTailEnd:
						// Once we reach this state, just copy everything else.
						break;
				}
				// default behavior if we're not in the middle of a match (or we are just copying tail end)
				// copies input to output.
				writer.Write(input);
			}

			if (state != SearchState.CopyingTailEnd && state != SearchState.LookForOpenDiv)
			{
				// We found the page to replace, but never found a following page div.
				// Presumably, then, we replaced the last page.
				// Look back a short distance and copy over anything after the last closing div
				// (typically </body></html>)
				// (There are pathological cases where we might be in some other state, but not with
				// valid files. Even LookForOpenDiv implies that the page we wanted to replace was
				// missing.)
				Debug.Assert(state == SearchState.LookForNextPageDiv, "Something went wrong in the Save Page process");
				var bufString = new string(buffer);
				var tailOfFile = bufString.Substring(0, bufIndex);
				if (bufWrapped)
					tailOfFile = bufString.Substring(bufIndex, bufLen - bufIndex) + tailOfFile;
				int lastDiv = tailOfFile.LastIndexOf("</div>", StringComparison.InvariantCulture);
				writer.Write(tailOfFile.Substring(lastDiv + "</div>".Length));
			}
=======
		private static string GetBloomFormatVersionToWrite(string existingVersion)
		{
			float existingVersionFloat;
			if (!float.TryParse(existingVersion, out existingVersionFloat))
				return kBloomFormatVersionToWrite;
			if (existingVersionFloat > float.Parse(kBloomFormatVersionToWrite))
				return existingVersion;
			return kBloomFormatVersionToWrite;
>>>>>>> 1ffa20d2
		}

		// Determines which features will have serious breaking effects if not opened in the proper version of any relevant Bloom products
		// Note: This should include not only BloomDesktop considerations, but needs to insert enough information for things like BloomReader to be able to figure it out too
		public static IOrderedEnumerable<VersionRequirement> GetRequiredVersions(HtmlDom dom)
		{
			var reqList = new List<VersionRequirement>();

			if (dom.DoesContainNarrationAudioRecordedUsingWholeTextBox())
			{
				reqList.Add(new VersionRequirement()
				{
					FeatureId = "wholeTextBoxAudio",
					FeaturePhrase = "Whole Text Box Audio",
					BloomDesktopMinVersion = "4.4",
					BloomReaderMinVersion = "1.0"
				});
			}

			return reqList.OrderByDescending(x => x.BloomDesktopMinVersion);
		}

		public const string BackupFilename = "bookhtml.bak"; // need to know this in BookCollection too.

		private string GetBackupFilePath()
		{
			try
			{
				return Path.Combine(FolderPath, BackupFilename);
			}
			catch (Exception ex)
			{
				// Following up BL-5636, which involves a "Path is not of a legal form" here, we'd like to see
				// the exact path that has the problem.
				throw new ArgumentException("Failed to get backup file path for " + FolderPath, ex);
			}
		}

		/// <summary>
		/// Determine whether the folder contains static content that might be read-only.
		/// For example, template books are read-only on Linux and Windows --allUsers.
		/// </summary>
		/// <remarks>
		/// See https://issues.bloomlibrary.org/youtrack/issue/BL-5061.
		/// </remarks>
		public static bool IsStaticContent(string folderPath)
		{
			// Checking just /browser/ or just /templates/ might accidently trigger on
			// a book named "browser" or "templates".
			// Convert \ to / for Window's sake.  It shouldn't exist in a Linux folder path.
			return folderPath.Replace('\\','/').Contains("/browser/templates/");
		}

		#region Image Files

		private readonly List<string> _brandingImageNames = new List<string>();

		/// <summary>
		/// Compare the images we find in the top level of the book folder to those referenced
		/// in the dom, and remove any unreferenced ones.
		/// </summary>
		public void CleanupUnusedImageFiles(bool keepFilesForEditing = true)
		{
			if (IsStaticContent(FolderPath))
				return;
			//Collect up all the image files in our book's directory
			var imageFiles = new List<string>();
			var imageExtentions = new HashSet<string>(new []{ ".jpg", ".png", ".svg" });
			var ignoredFilenameStarts = new HashSet<string>(new [] { "thumbnail", "placeholder", "license", "video-placeholder" });
			foreach (var path in Directory.EnumerateFiles(FolderPath).Where(
				s => imageExtentions.Contains(Path.GetExtension(s).ToLowerInvariant())))
			{
				var filename = Path.GetFileName(path);
				if (ignoredFilenameStarts.Any(s=>filename.StartsWith(s, StringComparison.InvariantCultureIgnoreCase)))
					continue;
				imageFiles.Add(Path.GetFileName(GetNormalizedPathForOS(path)));
			}
			//Remove from that list each image actually in use
			var element = Dom.RawDom.DocumentElement;
			var pathsToNotDelete = GetImagePathsRelativeToBook(element);

			if (keepFilesForEditing)
			{
				//also, remove from the doomed list anything referenced in the datadiv that looks like an image
				//This saves us from deleting, for example, cover page images if this is called before the front-matter
				//has been applied to the document.
				pathsToNotDelete.AddRange (from XmlElement dataDivImage
											in Dom.RawDom.SelectNodes ("//div[@id='bloomDataDiv']//div[contains(text(),'.png') or contains(text(),'.jpg') or contains(text(),'.svg')]")
											select UrlPathString.CreateFromUrlEncodedString (dataDivImage.InnerText.Trim ()).PathOnly.NotEncoded);
				pathsToNotDelete.AddRange (_brandingImageNames);
			}

			foreach (var path in pathsToNotDelete)
			{
				imageFiles.Remove(GetNormalizedPathForOS(path));   //Remove just returns false if it's not in there, which is fine
			}

			//Delete any files still in the list
			foreach (var fileName in imageFiles)
			{
				var path = Path.Combine(FolderPath, fileName);
				try
				{
					Debug.WriteLine("Removed unused image: "+path);
					Logger.WriteEvent("Removed unused image: " + path);
					RobustFile.Delete(path);
				}
				catch (Exception)
				{
					Debug.WriteLine("Could not remove unused image: " + path);
					Logger.WriteEvent("Could not remove unused image: " + path);
					//It's not worth bothering the user about, we'll get it someday.
					//We're not even doing a Debug.Fail because that makes it harder to unit test this condition.
				}
			}
		}

		/// <summary>
		/// Return the paths, relative to the book folder, of all the images referred to in the element.
		/// </summary>
		/// <param name="element"></param>
		/// <returns></returns>
		internal static List<string> GetImagePathsRelativeToBook(XmlElement element)
		{
			return (from XmlElement img in HtmlDom.SelectChildImgAndBackgroundImageElements(element)
				select HtmlDom.GetImageElementUrl(img).PathOnly.NotEncoded).Distinct().ToList();
		}

		#endregion Image Files

		#region Audio Files
		/// <summary>
		/// Compare the audio we find in the audio folder in the book folder to those referenced
		/// in the dom, and remove any unreferenced ones.
		/// </summary>
		public void CleanupUnusedAudioFiles(bool isForPublish)
		{
			if (IsStaticContent(FolderPath))
				return;

			//Collect up all the audio files in our book's audio directory
			var audioFolderPath = AudioProcessor.GetAudioFolderPath(FolderPath);
			HashSet<string> audioFilesToDeleteIfNotUsed;    // Should be a HashSet or something we can delete a specific item from repeatedly

			if (Directory.Exists(audioFolderPath))
			{
				if (isForPublish)
				{
					// Find files that end with _timings.tsv and delete them from the publish folder (which is supposed to be different than the source folder)
					var timingFilePaths = Directory.EnumerateFiles(audioFolderPath, "*_timings.tsv");
					foreach (var timingFilePath in timingFilePaths)
					{
						RobustFile.Delete(timingFilePath);
					}
				}

				// Review: do we only want to delete files in this directory if they have certain file extensions?
				audioFilesToDeleteIfNotUsed = new HashSet<string>(Directory.EnumerateFiles(audioFolderPath).Where(AudioProcessor.HasAudioFileExtension)
					.Select(path => Path.GetFileName(GetNormalizedPathForOS(path))));
			}
			else
			{
				audioFilesToDeleteIfNotUsed = new HashSet<string>();
			}

			//Look up which files could actually be used by the book
			var usedAudioFileNames = new HashSet<string>();

			var backgroundMusicFileNames = GetBackgroundMusicFileNamesReferencedInBook();
			usedAudioFileNames.AddRange(backgroundMusicFileNames);

			var narrationAudioFileNames = GetNarrationAudioFileNamesReferencedInBook(true, includeSplitTextBoxAudio: !isForPublish);
			usedAudioFileNames.AddRange(narrationAudioFileNames);

			audioFilesToDeleteIfNotUsed.ExceptWith(usedAudioFileNames);

			//Delete any files still in the list
			foreach (var fileName in audioFilesToDeleteIfNotUsed)
			{
				var path = Path.Combine(audioFolderPath, fileName);
				try
				{
					Debug.WriteLine("Removed unused audio file: " + path);
					Logger.WriteEvent("Removed unused audio file: " + path);
					RobustFile.Delete(path);
				}
				catch (Exception ex) when (ex is IOException || ex is SecurityException)
				{
					// It's not worth bothering the user about, we'll get it someday.
					// We're not even doing a Debug.Fail because that makes it harder to unit test this condition.
					Debug.WriteLine("Could not remove unused audio file: " + path);
					Logger.WriteEvent("Could not remove unused audio file: " + path);
				}
			}
		}

		/// <summary>
		/// Returns all possible file names for audio narration which are referenced in the DOM.
		/// This should include items from the data div.
		/// </summary>
		/// <param name="includeWav">Optionally include/exclude .wav files</param>
		public IEnumerable<string> GetNarrationAudioFileNamesReferencedInBook(bool includeWav)
		{
			return GetNarrationAudioFileNamesReferencedInBook(includeWav, includeSplitTextBoxAudio: false);
		}

		/// <summary>
		/// Returns all possible file names for audio narration which are referenced in the DOM.
		/// This should include items from the data div.
		/// </summary>
		/// <param name="includeWav">Optionally include/exclude .wav files</param>
		/// /// <param name="includeSplitTextBoxAudio">True if the function should also return the filenames for text boxes which are not audio sentences but contain sub-elements which are (e.g. after a hard split of whole-text-box audio)</param>
		public IEnumerable<string> GetNarrationAudioFileNamesReferencedInBook(bool includeWav, bool includeSplitTextBoxAudio)
		{
			var narrationElements = HtmlDom.SelectChildNarrationAudioElements(Dom.RawDom.DocumentElement, includeSplitTextBoxAudio);
			var narrationIds = narrationElements.Cast<XmlNode>().Select(node => node.GetOptionalStringAttribute("id", null)).Where(id => id != null);

			var extensionsToInclude = AudioProcessor.NarrationAudioExtensions.ToList();
			if (!includeWav)
				extensionsToInclude.Remove(".wav");

			// The dom only includes the ID, so we return all possible file names
			foreach (var narrationId in narrationIds)
				foreach (var extension in extensionsToInclude)
					// Should be a simple append, but previous code had ChangeExtension, so being defensive
					yield return GetNormalizedPathForOS(Path.ChangeExtension(narrationId, extension));
		}

		/// <summary>
		/// Returns all file names for background music which are referenced in the DOM.
		/// This should include items from the data div.
		/// </summary>
		public IEnumerable<string> GetBackgroundMusicFileNamesReferencedInBook()
		{
			return GetAudioSourceIdentifiers(HtmlDom.SelectChildBackgroundMusicElements(Dom.RawDom.DocumentElement))
				.Where(AudioProcessor.HasBackgroundMusicFileExtension)
				.Select(GetNormalizedPathForOS);
		}

		/// <summary>
		/// Could be simply an ID without an extension (as for narration)
		/// or an actual file name (as for background music)
		/// </summary>
		private List<string> GetAudioSourceIdentifiers(XmlNodeList nodeList)
		{
			return (from XmlElement audio in nodeList
				select HtmlDom.GetAudioElementUrl(audio).PathOnly.NotEncoded).Distinct().ToList();
		}

		#endregion Audio Files

		#region Video Files

		/// <summary>
		/// Compare the video we find in the video folder in the book folder to those referenced
		/// in the dom, and remove any unreferenced ones.
		/// </summary>
		public void CleanupUnusedVideoFiles()
		{
			if (IsStaticContent(FolderPath))
				return;

			//Collect up all the video files in our book's video directory
			var videoFolderPath = GetVideoFolderPath(FolderPath);
			var videoFilesToDeleteIfNotUsed = new List<string>();
			const string videoExtension = ".mp4";  // .mov, .avi...?

			if (Directory.Exists(videoFolderPath))
			{
				foreach (var path in Directory.EnumerateFiles(videoFolderPath, "*" + videoExtension))
				{
					videoFilesToDeleteIfNotUsed.Add(Path.GetFileName(GetNormalizedPathForOS(path)));
				}
			}

			//Remove from that list each video file actually in use
			var element = Dom.RawDom.DocumentElement;
			var usedVideoPaths = GetVideoPathsRelativeToBook(element);

			foreach (var relativeFilePath in usedVideoPaths) // relativeFilePath includes "video/"
			{
				if (Path.GetExtension(relativeFilePath).Length > 0)
				{
					if (Path.GetExtension(relativeFilePath).ToLowerInvariant() == videoExtension)
					{
						videoFilesToDeleteIfNotUsed.Remove(Path.GetFileName(GetNormalizedPathForOS(relativeFilePath)));  //This call just returns false if not found, which is fine.
					}
				}

				// if there is a .orig version of the used file, keep it too (by removing it from this list).
				const string origExt = ".orig";
				var tempfileName = Path.ChangeExtension(relativeFilePath, origExt);
				videoFilesToDeleteIfNotUsed.Remove(Path.GetFileName(GetNormalizedPathForOS(tempfileName)));
			}
			//Delete any files still in the list
			foreach (var fileName in videoFilesToDeleteIfNotUsed)
			{
				var path = Path.Combine(videoFolderPath, fileName);
				try
				{
					Debug.WriteLine("Removed unused video file: " + path);
					Logger.WriteEvent("Removed unused video file: " + path);
					RobustFile.Delete(path);
				}
				catch (Exception ex) when (ex is IOException || ex is SecurityException)
				{
					// It's not worth bothering the user about, we'll get it someday.
					// We're not even doing a Debug.Fail because that makes it harder to unit test this condition.
					Debug.WriteLine("Could not remove unused video file: " + path);
					Logger.WriteEvent("Could not remove unused video file: " + path);
				}
			}
		}

		internal static string GetVideoFolderName => "video/";

		internal static string GetVideoFolderPath(string bookFolderPath)
		{
			return Path.Combine(bookFolderPath, GetVideoFolderName);
		}

		internal static string GetVideoDirectoryAndEnsureExistence(string bookFolder)
		{
			var videoFolder = GetVideoFolderPath(bookFolder);
			if (!Directory.Exists(videoFolder))
			{
				try
				{
					Directory.CreateDirectory(videoFolder);
				}
				catch (IOException error)
				{
					ErrorReport.NotifyUserOfProblem(error, error.Message);
				}
			}

			return videoFolder;
		}

		internal static List<string> GetVideoPathsRelativeToBook(XmlElement element)
		{
			return (from XmlElement videoContainerElements in HtmlDom.SelectChildVideoElements(element)
				select HtmlDom.GetVideoElementUrl(new ElementProxy(videoContainerElements as XmlElement)).PathOnly.NotEncoded)
				.Where(path => !string.IsNullOrEmpty(path)).Distinct().ToList();
		}

		#endregion Video Files

		public static string GetNormalizedPathForOS(string path)
		{
			return Environment.OSVersion.Platform == PlatformID.Win32NT
						? path.ToLowerInvariant()
						: path;
		}

		private void AssertIsAlreadyInitialized()
		{
			if (Dom == null)
				throw new ApplicationException("BookStorage was at a place that should have been initialized earlier, but wasn't.");
		}

		public string SaveHtml(HtmlDom dom)
		{
			AssertIsAlreadyInitialized();
			string tempPath = GetNameForATempFileInStorageFolder();
			MakeCssLinksAppropriateForStoredFile(dom);
			SetBaseForRelativePaths(dom, String.Empty);// remove any dependency on this computer, and where files are on it.
			//CopyXMatterStylesheetsIntoFolder
			return XmlHtmlConverter.SaveDOMAsHtml5(dom.RawDom, tempPath);
		}

		/// <summary>
		/// Get a temporary file pathname in the current book's folder.  This is needed to ensure proper permissions are granted
		/// to the resulting file later after FileUtils.ReplaceFileWithUserInteractionIfNeeded is called.  That method may call
		/// RobustFile.Replace which replaces both the file content and the file metadata (permissions).  The result of that if we use
		/// the user's temp directory is described in http://issues.bloomlibrary.org/youtrack/issue/BL-3954.
		/// </summary>
		private string GetNameForATempFileInStorageFolder()
		{
			using (var temp = TempFile.InFolderOf(PathToExistingHtml))
			{
				return temp.Path;
			}
		}

		/// <summary>
		/// creates a relocatable copy of our main HtmlDom
		/// </summary>
		/// <returns></returns>
		public HtmlDom GetRelocatableCopyOfDom()
		{

			HtmlDom relocatableDom = Dom.Clone();

			SetBaseForRelativePaths(relocatableDom, FolderPath);
			EnsureHasLinksToStylesheets(relocatableDom);

			return relocatableDom;
		}

		/// <summary>
		/// this one works on the dom passed to it
		/// </summary>
		/// <param name="dom"></param>
		/// <returns></returns>
		public HtmlDom MakeDomRelocatable(HtmlDom dom)
		{
			var relocatableDom = dom.Clone();

			SetBaseForRelativePaths(relocatableDom, FolderPath);
			EnsureHasLinksToStylesheets(relocatableDom);

			return relocatableDom;
		}

		public void SetBookName(string name)
		{
			if (!Directory.Exists(FolderPath)) //bl-290 (user had 4 month-old version, so the bug may well be long gone)
			{
				var msg = LocalizationManager.GetString("BookStorage.FolderMoved",
					"It appears that some part of the folder path to this book has been moved or renamed. As a result, Bloom cannot save your changes to this page, and will need to exit now. If you haven't been renaming or moving things, please click Details below and report the problem to the developers.");
				ErrorReport.NotifyUserOfProblem(
					new ApplicationException(
						$"In SetBookName('{name}'), BookStorage thinks the existing folder is '{FolderPath}', but that does not exist. (ref bl-290)"),
					msg);
				// Application.Exit() is not drastic enough to terminate all the call paths here and all the code
				// that tries to make sure we save on exit. Get lots of flashing windows during shutdown.
				Environment.Exit(-1);
			}
			name = SanitizeNameForFileSystem(name);

			var currentFilePath = PathToExistingHtml;
			//REVIEW: This doesn't immediately make sense; if this function is told to call it Foo but it's current Foo1... why does this just return?

			if (Path.GetFileNameWithoutExtension(currentFilePath).StartsWith(name)) //starts with because maybe we have "myBook1"
				return;

			//figure out what name we're really going to use (might need to add a number suffix)
			var newFolderPath = Path.Combine(Directory.GetParent(FolderPath).FullName, name);
			newFolderPath = GetUniqueFolderPath(newFolderPath);

			Logger.WriteEvent("Renaming html from '{0}' to '{1}.htm'", currentFilePath, newFolderPath);

			//next, rename the file
			Guard.Against(FolderPath.StartsWith(BloomFileLocator.FactoryTemplateBookDirectory, StringComparison.Ordinal),
				"Cannot rename template books!");
			RobustFile.Move(currentFilePath, Path.Combine(FolderPath, Path.GetFileName(newFolderPath) + ".htm"));

			//next, rename the enclosing folder
			var fromToPair = new KeyValuePair<string, string>(FolderPath, newFolderPath);
			try
			{
				Logger.WriteEvent("Renaming folder from '{0}' to '{1}'", FolderPath, newFolderPath);

				//This one can't handle network paths and isn't necessary, since we know these are on the same volume:
				//SIL.IO.DirectoryUtilities.MoveDirectorySafely(FolderPath, newFolderPath);
				SIL.IO.RobustIO.MoveDirectory(FolderPath, newFolderPath);

				_fileLocator.RemovePath(FolderPath);
				_fileLocator.AddPath(newFolderPath);

				FolderPath = newFolderPath;
			}
			catch (Exception e)
			{
				Logger.WriteEvent("Failed folder rename: " + e.Message);
				Debug.Fail("(debug mode only): could not rename the folder");
			}

			_bookRenamedEvent.Raise(fromToPair);

			OnFolderPathChanged();
		}

		protected virtual void OnFolderPathChanged()
		{
			FolderPathChanged?.Invoke(this, EventArgs.Empty);
		}


		public string GetValidateErrors()
		{
			if (!String.IsNullOrEmpty(ErrorMessagesHtml))
				return "";
			if (!Directory.Exists(FolderPath))
			{
				return "The directory (" + FolderPath + ") could not be found.";
			}
			if (!RobustFile.Exists(PathToExistingHtml))
			{
				return "Could not find an html file to use.";
			}


			return ValidateBook(Dom, PathToExistingHtml);
		}

		/// <summary>
		///
		/// </summary>
		/// <remarks>The image-replacement feature is perhaps a one-off for a project where an advisor replaced the folders
		/// with a version that lacked most of the images (perhaps because dropbox copies small files first and didn't complete the sync)</remarks>
		/// <param name="progress"></param>
		/// <param name="pathToFolderOfReplacementImages">We'll find any matches in the entire folder, regardless of sub-folder name</param>
		public void CheckBook(IProgress progress, string pathToFolderOfReplacementImages = null)
		{
			var error = GetValidateErrors();
			if(!String.IsNullOrEmpty(error))
				progress.WriteError(error);

			//check for missing images

			foreach (XmlElement imgNode in HtmlDom.SelectChildImgAndBackgroundImageElements(Dom.Body))
			{
				var imageFileName = HtmlDom.GetImageElementUrl(imgNode).PathOnly.NotEncoded;
				if (String.IsNullOrEmpty(imageFileName))
				{
					var classNames=imgNode.GetAttribute("class");
					if (classNames == null || !classNames.Contains("licenseImage"))//bit of hack... it's ok for licenseImages to be blank
					{
						progress.WriteWarning("image src is missing");
						//review: this, we could fix with a new placeholder... maybe in the javascript edit stuff?
					}
					continue;
				}
				// Certain .svg files (cogGrey.svg, FontSizeLetter.svg) aren't really part of the book and are stored elsewhere.
				// Also, at present the user can't insert them into a book. Don't report them.
				// TODO: if we ever allow the user to add .svg files, we'll need to change this
				if (Path.HasExtension(imageFileName) && Path.GetExtension(imageFileName).ToLowerInvariant() == ".svg")
					continue;

				// Branding images are handled in a special way in BrandingApi.cs.
				// Without this, we get "Warning: Image /bloom/api/branding/image is missing from the folder xxx" (see BL-3975)
				if (imageFileName.EndsWith(BrandingSettings.kBrandingImageUrlPart))
					continue;

				//trim off the end of "license.png?123243"
				var startOfDontCacheHack = imageFileName.IndexOf('?');
				if (startOfDontCacheHack > -1)
					imageFileName = imageFileName.Substring(0, startOfDontCacheHack);

				while (Uri.UnescapeDataString(imageFileName) != imageFileName)
					imageFileName = Uri.UnescapeDataString(imageFileName);

				if (!RobustFile.Exists(Path.Combine(FolderPath, imageFileName)))
				{
					if (!String.IsNullOrEmpty(pathToFolderOfReplacementImages))
					{
						if (!AttemptToReplaceMissingImage(imageFileName, pathToFolderOfReplacementImages, progress))
						{
							progress.WriteWarning($"Could not find replacement for image {imageFileName} in {FolderPath}");
						}
					}
					else
					{
						progress.WriteWarning($"Image {imageFileName} is missing from the folder {FolderPath}");
					}
				}
			}
		}

		private bool AttemptToReplaceMissingImage(string missingFile, string pathToFolderOfReplacementImages, IProgress progress)
		{
			try
			{
				foreach (var imageFilePath in Directory.GetFiles(pathToFolderOfReplacementImages, missingFile))
				{
					RobustFile.Copy(imageFilePath, Path.Combine(FolderPath, missingFile));
					progress.WriteMessage($"Replaced image {missingFile} from a copy in {pathToFolderOfReplacementImages}");
					return true;
				}
				foreach (var dir in Directory.GetDirectories(pathToFolderOfReplacementImages))
				{
//				    doesn't really matter
//					if (dir == _folderPath)
//				    {
//						progress.WriteMessage("Skipping the directory of this book");
//				    }
					if (AttemptToReplaceMissingImage(missingFile, dir, progress))
						return true;
				}
				return false;
			}
			catch (Exception error)
			{
				progress.WriteException(error);
				return false;
			}
		}

		public void UpdateBookFileAndFolderName(CollectionSettings collectionSettings)
		{
			var title = Dom.Title;
			if (title != null)
			{
				SetBookName(title);
			}
		}

		#region Static Helper Methods

		private static string GetHtmCandidate(string folderPath)
		{
			return Path.Combine(folderPath, Path.GetFileName(folderPath) + ".htm");
		}

		public static string FindBookHtmlInFolder(string folderPath)
		{
			string p = GetHtmCandidate(folderPath);
			if (RobustFile.Exists(p))
				return p;
			p = Path.Combine(folderPath, Path.GetFileName(folderPath) + ".html");
			if (RobustFile.Exists(p))
				return p;

			if (!Directory.Exists(folderPath)) //bl-291 (user had 4 month-old version, so the bug may well be long gone)
			{
				//in version 1.012 I got this because I had tried to delete the folder on disk that had a book
				//open in Bloom.
				ErrorReport.NotifyUserOfProblem("There's a problem; Bloom can't save this book. Did you perhaps delete or rename the folder that this book is (was) in?");
				throw new ApplicationException($"In FindBookHtmlInFolder('{folderPath}'), the folder does not exist. (ref bl-291)");
			}

			//ok, so maybe they changed the name of the folder and not the htm. Can we find a *single* html doc?
			// BL-3572 when the only file in the directory is "Big Book.html", it matches both filters in Windows (tho' not in Linux?)
			// so Union works better here. (And we'll change the name of the book too.)
			var candidates = new List<string>(Directory.GetFiles(folderPath, "*.htm").Union(Directory.GetFiles(folderPath, "*.html")));
			var decoyMarkers = new[] {"configuration",
				PrefixForCorruptHtmFiles, // Used to rename corrupt htm files before restoring backup
				"_conflict", // owncloud
				"[conflict]", // Google Drive
				"conflicted copy" // Dropbox
			};
			candidates.RemoveAll((name) => decoyMarkers.Any(d => name.ToLowerInvariant().Contains(d)));
			if (candidates.Count == 1)
				return candidates[0];

			//template
			p = Path.Combine(folderPath, "templatePages.htm");
			if (RobustFile.Exists(p))
				return p;
			p = Path.Combine(folderPath, "templatePages.html");
			if (RobustFile.Exists(p))
				return p;

			return String.Empty;
		}

		public static void SetBaseForRelativePaths(HtmlDom dom, string folderPath)
		{
			dom.BaseForRelativePaths = GetBaseForRelativePaths(folderPath);
		}

		/// <summary>
		/// Base for relative paths when editing the book (not generating PDF or anything special).
		/// </summary>
		public string NormalBaseForRelativepaths => GetBaseForRelativePaths(FolderPath);

		private static string GetBaseForRelativePaths(string folderPath)
		{
			string path = "";
			if (!String.IsNullOrEmpty(folderPath))
			{
				//this is only used by relative paths, and only img src's are left relative.
				//we are redirecting through our build-in httplistener in order to make white backgrounds transparent
				// and possibly shrink
				//big images before giving them to gecko which has trouble with really hi-res ones
				//Some clients don't want low-res images and can suppress this by setting HtmlDom.UseOriginalImages.
				var uri = folderPath + Path.DirectorySeparatorChar;
				path = uri.ToLocalhost();
			}
			return path;
		}


		public string ValidateBook(string path)
		{
			var dom = new HtmlDom(XmlHtmlConverter.GetXmlDomFromHtmlFile(path, false));//with throw if there are errors
			return ValidateBook(dom, path);
		}

		private string ValidateBook(HtmlDom dom, string path)
		{
			Debug.WriteLine($"ValidateBook({path})");
			var msg= GetHtmlMessageIfVersionIsIncompatibleWithThisBloom(dom,path);
			return !String.IsNullOrEmpty(msg) ? msg : dom.ValidateBook(path, !BookInfo.IsSuitableForMakingTemplates);
		}



		#endregion

		// ExpensiveInitialization is called repeatedly during idle time and thus can check the
		// same book for errors repeatedly.  This could result in dozens of open error message dialogs
		// at the same time reporting the same error.  So we keep track of what we've complained about
		// already to prevent this from happening.
		private static HashSet<string> _booksWithMultipleHtmlFiles = new HashSet<string>();

		/// <summary>
		/// Do whatever is needed to do more than just show a title and thumbnail
		/// </summary>
		private void ExpensiveInitialization(bool forSelectedBook = false)
		{
			Debug.WriteLine($"ExpensiveInitialization({FolderPath})");
			Dom = new HtmlDom();
			//the fileLocator we get doesn't know anything about this particular book.
			_fileLocator.AddPath(FolderPath);
			RequireThat.Directory(FolderPath).Exists();
			string pathToExistingHtml;
			try
			{
				pathToExistingHtml = PathToExistingHtml;
			}
            catch (UnauthorizedAccessException error)
			{
				ProcessAccessDeniedError(error);
				return;
			}
			var backupPath = GetBackupFilePath();

			// If we have a single html file, or an html file whose name matches the folder, then we can proceed.
			// ALternatively, if this is the selected book and we have a backup file, then we'll use that to proceed.
			// If neither of these cases apply, then we'll need to complain to the user and hope that he or she can
			// figure out how to recover since it's beyond what a program can handle.  (probably multiple html files
			// that don't match the folder name and no backup file in the folder)
			if (!RobustFile.Exists(pathToExistingHtml) && (!forSelectedBook || !RobustFile.Exists(backupPath)))
			{
				ErrorAllowsReporting = false;
				// Error out
				var files = new List<string>(Directory.GetFiles(FolderPath));
				var htmlCount = 0;
				foreach (var f in files)
				{
					var ext = Path.GetExtension(f).ToLowerInvariant();
					if (ext == ".htm" || ext == ".html")
						++htmlCount;
				}
				if (htmlCount > 1)
				{
					// Note: Corresponding error messages have not be localized, so this one isn't either.
					ErrorMessagesHtml = "More than one html file in the book's folder";
					if (_booksWithMultipleHtmlFiles.Contains(FolderPath))
						return;		// we already complained about this book.
					_booksWithMultipleHtmlFiles.Add(FolderPath);
					var b = new StringBuilder();
					var msg1 = LocalizationManager.GetString("Errors.MultipleHtmlFiles",
						"Bloom book folders must have only one file ending in .htm.  In the book \"{0}\", these are the files ending in .htm:",
						"{0} will get the name of the book");
					var msg2 = LocalizationManager.GetString("Errors.RemoveExcessHtml",
						"Please remove all but one of the files ending in .htm.  Bloom will now open this folder for you.",
						"This follows the Errors.MultipleHtmlFiles message and a list of HTML files.");
					b.AppendLineFormat(msg1, Path.GetFileName(FolderPath));
					foreach (var f in files)
					{
						var ext = Path.GetExtension(f).ToLowerInvariant();
						if (ext == ".htm" || ext == ".html")
							b.AppendLine("  * " + Path.GetFileName(f));
					}
					b.AppendLine(msg2);
					ErrorReport.NotifyUserOfProblem(b.ToString());
					// Open the file explorer on the book's folder to allow the user to delete (or move?) the unwanted file.
					Process.Start(new ProcessStartInfo {
						FileName = FolderPath + Path.DirectorySeparatorChar,	// trailing separator char is important!
						UseShellExecute = true,
						Verb = "open"
					});
				}
				else
				{
					// NOTE:  I'm not sure we ever hit this code even when there's not any html files in the book's folder.
					var b = new StringBuilder();
					b.AppendLine("Could not find an html file in the folder to use.");
					if (files.Count == 0)
					{
						b.AppendLine("***There are no files.");
					}
					else
					{
						b.AppendLine("Files in this book are:");
						foreach (var f in files)
							b.AppendLine("  " + f);
					}
					throw new ApplicationException(b.ToString());
				}
			}
			else
			{
				XmlDocument xmlDomFromHtmlFile;
				try
				{
					xmlDomFromHtmlFile = XmlHtmlConverter.GetXmlDomFromHtmlFile(PathToExistingHtml, false);
				}
				catch (UnauthorizedAccessException error)
				{
					ProcessAccessDeniedError(error);
					return;
				}
				catch (Exception error)
				{
					InitialLoadErrors = error.Message;
					// If the user is actually trying to look at this book and it's broken, we will try to restore a backup.
					// The main reason not to do this otherwise is that we think we should notify the user that we
					// are restoring a backup, and we don't want to bother him with such notifications about books
					// he isn't looking at currently.
					if (forSelectedBook && TryGetValidXmlDomFromHtmlFile(backupPath, out xmlDomFromHtmlFile))
					{
						RestoreBackup(pathToExistingHtml, error);
					}
					else
					{
						ErrorMessagesHtml = WebUtility.HtmlEncode(error.Message);
						ErrorAllowsReporting = true;
						Logger.WriteEvent("*** ERROR in " + PathToExistingHtml);
						Logger.WriteEvent("*** ERROR: " + error.Message.Replace("{", "{{").Replace("}", "}}"));
						return;
					}
				}

				// delete any existing branding css so that if they change to one without one, the old one isn't sticking around
				if (RobustFile.Exists(Path.Combine(FolderPath, "branding.css")))
					RobustFile.Delete(Path.Combine(FolderPath, "branding.css"));

				Dom = new HtmlDom(xmlDomFromHtmlFile); //with throw if there are errors
				// Don't let spaces between <strong>, <em>, or <u> elements be removed. (BL-2484)
				Dom.RawDom.PreserveWhitespace = true;

				// An earlier comment warned that this was taking 1/3 of startup time. However, it was being done anyway
				// at some point where the Book constructor wanted to know whether the book was editable (which
				// triggers a check since books that don't validate aren't editable).
				// Hopefully this is OK since another old comment said,
				// we did in fact change things so that storage isn't used until we've shown all the thumbnails we can (then we go back and update in background)
				InitialLoadErrors = ValidateBook(Dom, pathToExistingHtml);
				if (forSelectedBook && !String.IsNullOrEmpty(InitialLoadErrors))
				{
					XmlDocument possibleBackupDom;
					if (TryGetValidXmlDomFromHtmlFile(backupPath, out possibleBackupDom))
					{
						RestoreBackup(pathToExistingHtml, new ApplicationException("main html file was not valid: " + InitialLoadErrors));
						xmlDomFromHtmlFile = possibleBackupDom;
						Dom = new HtmlDom(xmlDomFromHtmlFile);
					}
				}

				//For now, we really need to do this check, at least. This will get picked up by the Book later (feeling kludgy!)
				//I assume the following will never trigger (I also note that the dom isn't even loaded):

				if (!String.IsNullOrEmpty(ErrorMessagesHtml))
				{
					Dom.RawDom.LoadXml(
						"<html><body>There is a problem with the html structure of this book which will require expert help.</body></html>");
					Logger.WriteEvent(
						"{0}: There is a problem with the html structure of this book which will require expert help: {1}",
						PathToExistingHtml, ErrorMessagesHtml);
				}
					//The following is a patch pushed out on the 25th build after 1.0 was released in order to give us a bit of backwards version protection (I should have done this originally and in a less kludgy fashion than I'm forced to do now)
				else
				{
					var incompatibleVersionMessage = GetHtmlMessageIfVersionIsIncompatibleWithThisBloom(Dom, PathToExistingHtml);
					if (!String.IsNullOrWhiteSpace(incompatibleVersionMessage))
					{
						ErrorMessagesHtml = incompatibleVersionMessage;
						Logger.WriteEvent("*** ERROR: " + incompatibleVersionMessage);
						_errorAlreadyContainsInstructions = true;
						ErrorAllowsReporting = true;
						return;
					}
					else
					{
						var incompatibleFeatureMessage = GetHtmlMessageIfFeatureIncompatibility();
						if (!String.IsNullOrWhiteSpace(incompatibleFeatureMessage))
						{
							ErrorMessagesHtml = incompatibleFeatureMessage;
							Logger.WriteEvent("*** ERROR: " + incompatibleFeatureMessage);
							_errorAlreadyContainsInstructions = true;
							ErrorAllowsReporting = false;	// This doesn't any corruption or bugs in the code, so no reporting button needed.
							return;
						}

						else
						{
							Logger.WriteEvent("BookStorage Loading Dom from {0}", PathToExistingHtml);
						}
					}
				}

				// probably not needed at runtime if !forSelectedBook, but one unit test relies on it having been done, and is very fast, so ok.
				Dom.UpdatePageDivs();

				// If the book isn't selected, then we're just here to do minimal things, hopefully quick things, to
				// show the title and thumbnail. Of course anything we *don't* do could effect the thumbnail. But
				// let's wait and deal with that if it seems like a real problem. At the moment it seems to me that
				// having to select the book to gets its thumbnail updated is a small price to pay.
				// In particular, things can go wrong when doing UpdateSupportFiles() because the book may call for
				// xmatter that this user doesn't have installed; when we're just showing all the thumbnails as quickly
				// as we can, that's really the wrong time to be putting up errors about the xmatter of particular books.
				if (forSelectedBook)
				{
					UpdateSupportFiles();
					CleanupUnusedImageFiles();
					CleanupUnusedAudioFiles(isForPublish: false);
					CleanupUnusedVideoFiles();
				}
			}
		}

		private void RestoreBackup(string pathToExistingHtml, Exception error)
		{
			var backupPath = GetBackupFilePath();
			string corruptFilePath = GetUniqueFileName(FolderPath, PrefixForCorruptHtmFiles, "htm");
			// BL-6099 it could be missing altogether if we had a bad crash or someone's anti-virus is acting up.
			if (string.IsNullOrEmpty(pathToExistingHtml))
			{
				RobustFile.Copy(backupPath, GetHtmCandidate(Path.GetDirectoryName(backupPath)));
			}
			else
			{
				RobustFile.Move(PathToExistingHtml, corruptFilePath);
				RobustFile.Move(backupPath, pathToExistingHtml);
			}
			var msg = LocalizationManager.GetString("BookStorage.CorruptBook",
				"Bloom had a problem reading this book and recovered by restoring a recent backup. Please check recent changes to this book. If this happens for no obvious reason, please click Details below and report it to us.");
			ErrorReport.NotifyUserOfProblem(error, msg);
			// We've restored a validated backup, so as far as the caller is concerned we have a good book.
			InitialLoadErrors = "";
		}

		private bool TryGetValidXmlDomFromHtmlFile(string path, out XmlDocument xmlDomFromHtmlFile)
		{
			xmlDomFromHtmlFile = null;
			if (!RobustFile.Exists(path))
				return false;
			try
			{
				xmlDomFromHtmlFile = XmlHtmlConverter.GetXmlDomFromHtmlFile(path, false);
				return String.IsNullOrEmpty(ValidateBook(new HtmlDom(xmlDomFromHtmlFile), path));
			}
			catch (Exception error)
			{
				return false;
			}
			return true;
		}

		private void ProcessAccessDeniedError(UnauthorizedAccessException error)
		{
			var message = LocalizationManager.GetString("Errors.DeniedAccess",
				"Your computer denied Bloom access to the book. You may need technical help in setting the operating system permissions for this file.");
			message += Environment.NewLine + error.Message;
			Logger.WriteEvent("*** ERROR: " + message);
			message = WebUtility.HtmlEncode(message);
			var helpUrl = @"http://community.bloomlibrary.org/t/how-to-fix-file-permissions-problems/78";
			var seeAlso = WebUtility.HtmlEncode(LocalizationManager.GetString("Common.SeeWebPage", "See {0}."));
			message += "<br></br>" + String.Format(seeAlso, "<a href='" + helpUrl + "'>" + helpUrl + "</a>");
			ErrorMessagesHtml = message;
			_errorAlreadyContainsInstructions = true;
			ErrorAllowsReporting = true;
		}

		/// <summary>
		/// we update these so that the file continues to look the same when you just open it in firefox
		/// </summary>
		public void UpdateSupportFiles()
		{
			if (IsPathReadonly(FolderPath))
			{
				Logger.WriteEvent("Not updating files in folder {0} because the directory is read-only.", FolderPath);
			}
			else
			{
				Update("placeHolder.png");
				Update("basePage.css");
				Update("previewMode.css");
				Update("origami.css");
				Update("langVisibility.css");

				foreach (var path in Directory.GetFiles(FolderPath, "*.css"))
				{
					var file = Path.GetFileName(path);

					// In BL-5824, we got bit by design decisions we made that allow stylesheets installed via bloompack and by new Bloom versions
					// to replace local ones. This was done so that we could send out new Bloom implementation stylesheets via bloompack and in new Bloom versions
					// and have those used in all the books. This works well for most stylesheets.
					// But customBookStyles.css  and customCollectionStyles.css are exceptions; their whole purpose is to let the local book or collection
					// override Bloom's normal behavior or anything in a bloompack.
					// defaultLangStyles.css is another file that should not be updated because it is always generated from the local collection settings.
					// So customBookStyles.css, customCollectionStyles.css, and defaultLangStyles.css are not overridden (BloomServer) or replaced (here).
					if (!file.ToLowerInvariant().Contains("custombookstyles") &&
						!file.ToLowerInvariant().Contains("customcollectionstyles") &&
						!file.ToLowerInvariant().Contains("defaultlangstyles"))
					{
						Update(file);
					}
				}
			}

			try
			{
				var path = PathToXMatterStylesheet;
				Update(Path.GetFileName(path), path);
			}
			catch (Exception error)
			{
				ErrorMessagesHtml = WebUtility.HtmlEncode(error.Message);
				ErrorAllowsReporting = true;
			}

			CopyBrandingFiles();
		}

		// Brandings come with logos and such... we want them in the book folder itself so that they work
		// apart from Bloom and in web browsing, epub, and android contexts.
		private void CopyBrandingFiles()
		{
			_brandingImageNames.Clear();
			try
			{
				// See https://silbloom.myjetbrains.com/youtrack/issue/BL-6516 and https://issues.bloomlibrary.org/youtrack/issue/BL-6852.
				// On Linux installations, files can never be copied to the "FactoryCollectionsDirectory" or any of its subfolders
				// (like "FactoryTemplateBookDirectory" or "SampleShellsDirectory").  If Bloom is installed "for all users" on Windows,
				// it is also impossible to copy files there.  Copying files to those locations would allow Bloom to show branding for
				// a template preview or a sample shell preview, which seems rather unimportant.
				if (FolderPath.StartsWith(BloomFileLocator.FactoryCollectionsDirectory, StringComparison.Ordinal))
					return;
				if (!string.IsNullOrEmpty(_collectionSettings.BrandingProjectKey))
				{
					var brandingFolder = BloomFileLocator.GetBrandingFolder(_collectionSettings.BrandingProjectKey);

					var filesToCopy = Directory
						.EnumerateFiles(brandingFolder) //<--- .NET 4.5
						// note this is how the branding.css gets into a book folder
						.Where(path => ".png,.svg,.jpg,.css".Split(',').Contains(Path.GetExtension(path).ToLowerInvariant()));

					foreach (var sourcePath in filesToCopy)
					{
						var fileName = Path.GetFileName(sourcePath);
						RobustFile.Copy(sourcePath, Path.Combine(FolderPath, fileName), true);
						_brandingImageNames.Add(fileName);
					}
				}
			}
			catch (Exception err)
			{
				ErrorReport.ReportNonFatalExceptionWithMessage(err,
					"There was a problem applying the branding: " + _collectionSettings.BrandingProjectKey);
			}
		}

		private string PathToXMatterStylesheet
		{
			get
			{
				var nameOfCollectionXMatterPack = BookInfo.XMatterNameOverride ?? _collectionSettings.XMatterPackName;

				nameOfCollectionXMatterPack = HandleRetiredXMatterPacks(Dom, nameOfCollectionXMatterPack);

				//Here the xmatter Helper may come back loaded with the xmatter from the collection settings, but if the book
				//specifies a different one, it will come back with that (if it can be found).
				return new XMatterHelper(Dom, nameOfCollectionXMatterPack, _fileLocator).PathToXMatterStylesheet;
			}
		}

		private bool IsPathReadonly(string path)
		{
			return (RobustFile.GetAttributes(path) & FileAttributes.ReadOnly) != 0;
		}

		public void Update(string fileName, string factoryPath = "")
		{
			if (!IsUserOrTempFolder)
			{
				if (fileName.ToLowerInvariant().Contains("xmatter") && !fileName.ToLower().StartsWith("factory-xmatter"))
				{
					return; //we don't want to copy custom xmatters around to the program files directory, template directories, the Bloom src code folders, etc.
				}
			}

			// do not attempt to copy files to the installation directory
			var targetDirInfo = new DirectoryInfo(FolderPath);
			if (Platform.IsMono)
			{
				// do not attempt to copy files to the "/usr" directory
				if (targetDirInfo.FullName.StartsWith("/usr")) return;
			}
			else
			{
				// do not attempt to copy files to the "Program Files" directory
				var programFolderPath = Environment.GetFolderPath(Environment.SpecialFolder.ProgramFiles);
				if (!String.IsNullOrEmpty(programFolderPath))
				{
					var programsDirInfo = new DirectoryInfo(programFolderPath);
					if (String.Compare(targetDirInfo.FullName, programsDirInfo.FullName, StringComparison.InvariantCultureIgnoreCase) == 0) return;
				}

				// do not attempt to copy files to the "Program Files (x86)" directory either
				if (Environment.Is64BitOperatingSystem)
				{
					programFolderPath = Environment.GetFolderPath(Environment.SpecialFolder.ProgramFilesX86);
					if (!String.IsNullOrEmpty(programFolderPath))
					{
						var programsDirInfo = new DirectoryInfo(Environment.GetFolderPath(Environment.SpecialFolder.ProgramFiles));
						if (String.Compare(targetDirInfo.FullName, programsDirInfo.FullName, StringComparison.InvariantCultureIgnoreCase) == 0) return;
					}
				}
			}

			string documentPath="notSet";
			try
			{
				if(String.IsNullOrEmpty(factoryPath))
				{
					factoryPath = _fileLocator.LocateFile(fileName);
				}
				if(String.IsNullOrEmpty(factoryPath))//happens during unit testing
					return;

				documentPath = Path.Combine(FolderPath, fileName);
				if(!RobustFile.Exists(documentPath))
				{
					Logger.WriteMinorEvent("BookStorage.Update() Copying missing file {0} to {1}", factoryPath, documentPath);

					// get rid of previous xmatter stylesheets
					if (fileName.ToLowerInvariant().Contains("xmatter"))
						RemoveExistingFilesBySuffix("XMatter.css");

					RobustFile.Copy(factoryPath, documentPath);
					return;
				}
				// due to BL-2166, we no longer compare times since downloaded books often have
				// more recent times than the DistFiles versions we want to use
				// var documentTime = RobustFile.GetLastWriteTimeUtc(documentPath);
				if (factoryPath == documentPath)
					return; // no point in trying to update self!
				if (IsPathReadonly(documentPath))
				{
					var msg = $"Could not update one of the support files in this document ({documentPath}) because the destination was marked ReadOnly.";
					Logger.WriteEvent(msg);
					ErrorReport.NotifyUserOfProblem(msg);
					return;
				}
				Logger.WriteMinorEvent("BookStorage.Update() Copying file {0} to {1}", factoryPath, documentPath);

				RobustFile.Copy(factoryPath, documentPath, true);
				//if the source was locked, don't copy the lock over
				RobustFile.SetAttributes(documentPath, FileAttributes.Normal);
			}
			catch (Exception e)
			{
				if(documentPath.Contains(Environment.GetFolderPath(Environment.SpecialFolder.ProgramFiles))
					|| documentPath.ToLowerInvariant().Contains("program"))//english only
				{
					Logger.WriteEvent("Could not update file {0} because it was in the program directory.", documentPath);
					return;
				}
				if(_alreadyNotifiedAboutOneFailedCopy)
					return;//don't keep bugging them
				_alreadyNotifiedAboutOneFailedCopy = true;
				var msg = $"Could not update one of the support files in this document ({documentPath} to {factoryPath}).";
				NonFatalProblem.Report(ModalIf.None, PassiveIf.All, "Can't Update Support File", msg, exception: e);
			}
		}

		private void RemoveExistingFilesBySuffix(string suffix)
		{
			foreach(var file in Directory.GetFiles(FolderPath, "*"+suffix))
			{
				try
				{
					RobustFile.Delete(file);
				}
				catch(Exception e)
				{
					// not worth bothering the user about, but we can log it in case it needs investigation
					Debug.Fail(e.Message);
					Logger.WriteError("Could not remove "+file, e);
				}
			}
		}

		/// <summary>
		/// user folder (or a temp folder, typically one where we've copied a user book to update for publishing)
		/// as opposed to our program installation folder or some template
		/// </summary>
		private bool IsUserOrTempFolder
		{
			get
			{
				if(FolderPath.Contains(Path.GetTempPath()))
					return true;
				if(String.IsNullOrEmpty(_collectionSettings.FolderPath))
				{
					//this happens when we are just hydrating the book via a command-line command
					return true;
				}
				else return FolderPath.Contains(_collectionSettings.FolderPath);
			}
		}

		// NB: this knows nothing of book-specific css's... even "basic book.css"
		private void EnsureHasLinksToStylesheets(HtmlDom dom)
		{
			//clear out any old ones
			Dom.RemoveXMatterStyleSheets();

			EnsureHasLinkToStyleSheet(dom, Path.GetFileName(PathToXMatterStylesheet));

			EnsureHasLinkToStyleSheet(dom, "defaultLangStyles.css");

			EnsureHasLinkToStyleSheet(dom, "customCollectionStyles.css");

			if (RobustFile.Exists(Path.Combine(FolderPath, "customBookStyles.css")))
				EnsureHasLinkToStyleSheet(dom, "customBookStyles.css");
			else
				EnsureDoesntHaveLinkToStyleSheet(dom, "customBookStyles.css");
		}

		public string HandleRetiredXMatterPacks(HtmlDom dom, string nameOfXMatterPack)
		{
			var currentXmatterName = XMatterHelper.MigrateXMatterName(nameOfXMatterPack);

			if(currentXmatterName != nameOfXMatterPack)
			{
				const string xmatterSuffix = "-XMatter.css";
				EnsureDoesntHaveLinkToStyleSheet(dom, nameOfXMatterPack + xmatterSuffix);
				EnsureHasLinkToStyleSheet(dom, nameOfXMatterPack + xmatterSuffix);
				// Since HtmlDom.GetMetaValue() is always called with the collection's xmatter pack as default,
				// we can just remove this wrong meta element.
				dom.RemoveMetaElement("xmatter");
			}
			return nameOfXMatterPack;
		}

		private void EnsureDoesntHaveLinkToStyleSheet(HtmlDom dom, string path)
		{
			foreach (XmlElement link in dom.SafeSelectNodes("//link[@rel='stylesheet']"))
			{
				var fileName = link.GetStringAttribute("href");
				if (fileName == path)
					dom.RemoveStyleSheetIfFound(path);
			}
		}

		private void EnsureHasLinkToStyleSheet(HtmlDom dom, string path)
		{
			foreach (XmlElement link in dom.SafeSelectNodes("//link[@rel='stylesheet']"))
			{
				var fileName = link.GetStringAttribute("href");
				if (fileName == path)
					return;
				// We may also have an obsolete link with a Windows-specific path.
				if (fileName.Replace('\\', '/') == path)
				{
					// We want a link that will work on both platforms, so correct it.
					link.SetAttribute("href", path);
					return;
				}
			}
			dom.AddStyleSheet(path);
		}

		//while in Bloom, we could have and edit style sheet or (someday) other modes. But when stored,
		//we want to make sure it's ready to be opened in a browser.
		private void MakeCssLinksAppropriateForStoredFile(HtmlDom dom)
		{
			dom.RemoveModeStyleSheets();
			dom.AddStyleSheet("previewMode.css");
			dom.AddStyleSheet("basePage.css");
			dom.AddStyleSheet("origami.css");
			dom.AddStyleSheet("langVisibility.css");

			// only add brandingCSS is there is one for the current branding
			var brandingCssPath = BloomFileLocator.GetBrowserFile(true, "branding", _collectionSettings.BrandingProjectKey, "branding.css");
			if (!string.IsNullOrEmpty(brandingCssPath))
			{
				dom.AddStyleSheet("branding.css");
			}
			EnsureHasLinksToStylesheets(dom);
			dom.SortStyleSheetLinks();
			dom.RemoveFileProtocolFromStyleSheetLinks();
		}


		internal static string SanitizeNameForFileSystem(string name)
		{
			// First make sure it's not too long.
			const int MAX = 50;	//arbitrary
			if (name.Length > MAX)
				name = name.Substring(0, MAX);
			// Then replace invalid characters with spaces and trim off characters
			// that shouldn't start or finish a directory name.
			name = RemoveDangerousCharacters(name);
			if (name.Length == 0)
			{
				// The localized default book name could itself have dangerous characters.
				name = RemoveDangerousCharacters(BookStarter.UntitledBookName);
				if (name.Length == 0)
					name = "Book";	// This should absolutely never be needed, but let's be paranoid.
			}
			return name;
		}

		private static string RemoveDangerousCharacters(string name)
		{
			var dangerousCharacters = new List<char>();
			dangerousCharacters.AddRange(PathUtilities.GetInvalidOSIndependentFileNameChars());
			// NBSP also causes problems.  See https://issues.bloomlibrary.org/youtrack/issue/BL-5212.
			dangerousCharacters.Add('\u00a0');
			//dangerousCharacters.Add('.'); Moved this to a trim because SHRP uses names like "SHRP 2.3" (term 2, week 3)
			foreach (char c in dangerousCharacters)
			{
				name = name.Replace(c, ' ');
			}
			name = name.TrimStart('.', ' ', '\t');
			// Windows does not allow directory names ending in period.
			// If we give it a chance, it will make a directory without the dots,
			// but all our code that thinks the folder name has the dots will break (e.g., BL-
			name = name.TrimEnd('.');
			return name.Trim();
		}

		/// <summary>
		/// if necessary, append a number to make the folder path unique
		/// </summary>
		private static string GetUniqueFolderPath(string folderPath)
		{
			var parent = Directory.GetParent(folderPath).FullName;
			var name = GetUniqueFolderName(parent, Path.GetFileName(folderPath));
			return Path.Combine(parent, name);
		}

		/// <summary>
		/// if necessary, append a number to make the subfolder name unique within the given folder
		/// </summary>
		internal static string GetUniqueFolderName(string parentPath, string name)
		{
			int i = 0;
			string suffix = "";
			while (Directory.Exists(Path.Combine(parentPath, name + suffix)))
			{
				++i;
				suffix = i.ToString(CultureInfo.InvariantCulture);
			}
			return name + suffix;
		}

		/// <summary>
		/// if necessary, append a number to make the file name unique within the given folder
		/// </summary>
		internal static string GetUniqueFileName(string parentPath, string name, string ext)
		{
			int i = 0;
			string suffix = "";
			string result;
			do
			{
				result = Path.ChangeExtension(Path.Combine(parentPath, name + suffix), ext);
				++i;
				suffix = i.ToString(CultureInfo.InvariantCulture);
			} while (RobustFile.Exists(result));
			return result;
		}

		public string GetBrokenBookRecommendationHtml()
		{
			string s = "";
			if (!_errorAlreadyContainsInstructions)
			{
				s = GenericBookProblemNotice;
			}
			return s + "<p>" + ErrorMessagesHtml + "</p>";
		}

		public static string GenericBookProblemNotice => "<p>" + LocalizationManager.GetString("Errors.BookProblem",
			                                                       "Bloom had a problem showing this book. This doesn't mean your work is lost, but it does mean that something is out of date, is missing, or has gone wrong.")
		                                                       + "</p>";

		//enhance: move to SIL.IO.RobustIO
		public static void CopyDirectory(string sourceDir, string targetDir, string[] skipFileExtensionsLowerCase = null)
		{
			Directory.CreateDirectory(targetDir);

			foreach (var file in Directory.GetFiles(sourceDir))
			{
				if (skipFileExtensionsLowerCase != null && skipFileExtensionsLowerCase.Contains(Path.GetExtension(file.ToLowerInvariant())))
					continue;
				RobustFile.Copy(file, Path.Combine(targetDir, Path.GetFileName(file)));
			}

			foreach (var directory in Directory.GetDirectories(sourceDir))
				CopyDirectory(directory, Path.Combine(targetDir, Path.GetFileName(directory)));
		}

		/// <summary>
<<<<<<< HEAD
=======
		/// Copy the collection level style files to the given folder.
		/// </summary>
		public static void CopyCollectionStyles(string bookDir, string targetDir)
		{
			// Overwrite an existing file in the target directory.
			// In 4.5, we discovered a user had gotten one of these into their book folder which caused a failure (see BL-7009).
			// But the real need for this occurred when we started putting customCollectionStyles.css in the book folder ourselves
			// so that the book could contain all the information it needs about collection settings (see BL-7343).
			// This patch was added to 4.4 because books uploaded in 4.6 were failing in 4.4 when creating Bloom Reader books and epubs (see BL-7431).
			//
			// (Note that in current usage, we're only overwriting it in the target directory which is a temp directory.
			// We're not overwriting anything in their book folder.)
			bool overwriteInTargetDir = true;

			var collectionDir = Path.GetDirectoryName(bookDir);
			var settings = Path.Combine(collectionDir, "settingsCollectionStyles.css");
			if (File.Exists(settings))
				RobustFile.Copy(settings, Path.Combine(targetDir, "settingsCollectionStyles.css"), overwriteInTargetDir);
			var custom = Path.Combine(collectionDir, "customCollectionStyles.css");
			if (File.Exists(custom))
				RobustFile.Copy(custom, Path.Combine(targetDir, "customCollectionStyles.css"), overwriteInTargetDir);
		}


		/// <summary>
>>>>>>> 1ffa20d2
		/// Makes a copy of the book on disk and gives the new copy a unique guid
		/// </summary>
		/// <returns>a path to the directory containing the duplicate</returns>
		public string Duplicate()
		{
			// get the book name and copy number of the current directory
			var baseName = Path.GetFileName(FolderPath);

			// see if this already has a name like "foo Copy 3"
			// If it does, we will use that number plus 1 as the starting point for looking for a new unique folder name
			var regexToGetCopyNumber = new Regex(@"^(.+)(\s-\sCopy)(\s[0-9]+)?$");
			var match = regexToGetCopyNumber.Match(baseName);
			var copyNum = 1;

			if (match.Success)
			{
				baseName = match.Groups[1].Value;
				if (match.Groups[3].Success)
					copyNum = 1 + Int32.Parse(match.Groups[3].Value.Trim());
			}

			// directory for the new book
			var collectionDir = Path.GetDirectoryName(FolderPath);
			var newBookName = GetAvailableDirectory(collectionDir, baseName, copyNum);
			var newBookDir = Path.Combine(collectionDir, newBookName);
			Directory.CreateDirectory(newBookDir);

			// copy files
			CopyDirectory(FolderPath, newBookDir, new[]{".bak", ".bloombookorder", ".pdf", ".map"});
			var metaPath = Path.Combine(newBookDir, "meta.json");

			// Update the InstanceId. This was not done prior to Bloom 4.2.104
			// If the meta.json file is missing, ok that's weird but that means we
			// don't have a duplicate bookInstanceId to worry about.
			if (RobustFile.Exists(metaPath))
			{
				var meta = DynamicJson.Parse(File.ReadAllText(metaPath));
				meta.bookInstanceId = Guid.NewGuid().ToString();
				RobustFile.WriteAllText(metaPath, JsonConvert.SerializeObject(meta));
			}

			// rename the book htm file
			var oldName = Path.Combine(newBookDir, Path.GetFileName(PathToExistingHtml));
			var newName = Path.Combine(newBookDir, newBookName + ".htm");
			RobustFile.Move(oldName, newName);
			return newBookDir;
		}

		/// <summary>
		/// Get an available directory name for a new copy of a book
		/// </summary>
		/// <param name="collectionDir"></param>
		/// <param name="baseName"></param>
		/// <param name="copyNum"></param>
		/// <returns></returns>
		private static string GetAvailableDirectory(string collectionDir, string baseName, int copyNum)
		{
			string newName;
			if (copyNum == 1)
				newName = baseName + " - Copy";
			else
				newName = baseName + " - Copy " + copyNum;

			while (Directory.Exists(Path.Combine(collectionDir, newName)))
			{
				copyNum++;
				newName = baseName + " - Copy " + copyNum;
			}

			return newName;
		}
	}
}<|MERGE_RESOLUTION|>--- conflicted
+++ resolved
@@ -235,13 +235,8 @@
 			{
 				var msg = LocalizationManager.GetString("Errors.NeedNewerVersion",
 					"{0} requires a newer version of Bloom. Download the latest version of Bloom from {1}", "{0} will get the name of the book, {1} will give a link to open the Bloom Library Web page.");
-<<<<<<< HEAD
 				msg = string.Format(msg, path, $"<a href='{UrlLookup.LookupUrl(UrlType.LibrarySite)}'>BloomLibrary.org</a>");
-				msg += $". (Format {versionString} vs. {kBloomFormatVersion})";
-=======
-				msg = string.Format(msg, path, string.Format("<a href='{0}'>BloomLibrary.org</a>", UrlLookup.LookupUrl(UrlType.LibrarySite)));
-				msg += string.Format(". (Format {0} vs. {1})", versionString, kMaxBloomFormatVersionToRead);
->>>>>>> 1ffa20d2
+				msg += $". (Format {versionString} vs. {kMaxBloomFormatVersionToRead})";
 				return msg;
 			}
 
@@ -423,7 +418,16 @@
 			BookInfo.Save();
 		}
 
-<<<<<<< HEAD
+		private static string GetBloomFormatVersionToWrite(string existingVersion)
+		{
+			float existingVersionFloat;
+			if (!float.TryParse(existingVersion, out existingVersionFloat))
+				return kBloomFormatVersionToWrite;
+			if (existingVersionFloat > float.Parse(kBloomFormatVersionToWrite))
+				return existingVersion;
+			return kBloomFormatVersionToWrite;
+		}
+
 		// The states for the ReplacePage state machine.
 		enum SearchState
 		{
@@ -651,16 +655,6 @@
 				int lastDiv = tailOfFile.LastIndexOf("</div>", StringComparison.InvariantCulture);
 				writer.Write(tailOfFile.Substring(lastDiv + "</div>".Length));
 			}
-=======
-		private static string GetBloomFormatVersionToWrite(string existingVersion)
-		{
-			float existingVersionFloat;
-			if (!float.TryParse(existingVersion, out existingVersionFloat))
-				return kBloomFormatVersionToWrite;
-			if (existingVersionFloat > float.Parse(kBloomFormatVersionToWrite))
-				return existingVersion;
-			return kBloomFormatVersionToWrite;
->>>>>>> 1ffa20d2
 		}
 
 		// Determines which features will have serious breaking effects if not opened in the proper version of any relevant Bloom products
@@ -2053,34 +2047,6 @@
 		}
 
 		/// <summary>
-<<<<<<< HEAD
-=======
-		/// Copy the collection level style files to the given folder.
-		/// </summary>
-		public static void CopyCollectionStyles(string bookDir, string targetDir)
-		{
-			// Overwrite an existing file in the target directory.
-			// In 4.5, we discovered a user had gotten one of these into their book folder which caused a failure (see BL-7009).
-			// But the real need for this occurred when we started putting customCollectionStyles.css in the book folder ourselves
-			// so that the book could contain all the information it needs about collection settings (see BL-7343).
-			// This patch was added to 4.4 because books uploaded in 4.6 were failing in 4.4 when creating Bloom Reader books and epubs (see BL-7431).
-			//
-			// (Note that in current usage, we're only overwriting it in the target directory which is a temp directory.
-			// We're not overwriting anything in their book folder.)
-			bool overwriteInTargetDir = true;
-
-			var collectionDir = Path.GetDirectoryName(bookDir);
-			var settings = Path.Combine(collectionDir, "settingsCollectionStyles.css");
-			if (File.Exists(settings))
-				RobustFile.Copy(settings, Path.Combine(targetDir, "settingsCollectionStyles.css"), overwriteInTargetDir);
-			var custom = Path.Combine(collectionDir, "customCollectionStyles.css");
-			if (File.Exists(custom))
-				RobustFile.Copy(custom, Path.Combine(targetDir, "customCollectionStyles.css"), overwriteInTargetDir);
-		}
-
-
-		/// <summary>
->>>>>>> 1ffa20d2
 		/// Makes a copy of the book on disk and gives the new copy a unique guid
 		/// </summary>
 		/// <returns>a path to the directory containing the duplicate</returns>
