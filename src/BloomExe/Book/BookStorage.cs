using System;
using System.Collections.Generic;
using System.Diagnostics;
using System.Drawing;
using System.Globalization;
using System.IO;
using System.Linq;
using System.Net;
using System.Security;
using System.Text;
using System.Text.RegularExpressions;
using System.Xml;
using Bloom.Api;
using Bloom.Collection;
using Bloom.ImageProcessing;
using Bloom.Publish;
using Bloom.MiscUI;
using Bloom.ToPalaso;
using Bloom.web;
using Bloom.web.controllers;
using L10NSharp;
using Newtonsoft.Json;
using SIL.Code;
using SIL.Extensions;
using SIL.IO;
using SIL.PlatformUtilities;
using SIL.Progress;
using SIL.Reporting;
using SIL.Xml;
using Bloom.Utils;
using Bloom.ErrorReporter;

namespace Bloom.Book
{
	/* The role of this class is simply to isolate the actual storage mechanism (e.g. file system)
	 * to a single place.  All the other classes can then just pass around DOMs.
	 */
	public interface IBookStorage
	{
		//TODO Convert most of this section to something like IBookDescriptor, which has enough to display in a catalog, do some basic filtering, etc.
		string Key { get; }
		string FileName { get; }
		string FolderPath { get; }
		string PathToExistingHtml { get; }
		bool TryGetPremadeThumbnail(string fileName, out Image image);
		//bool DeleteBook();
		bool RemoveBookThumbnail(string fileName);
		string ErrorMessagesHtml { get; }
		string GetBrokenBookRecommendationHtml();

		// REQUIRE INITIALIZATION (AVOID UNLESS USER IS WORKING WITH THIS BOOK SPECIFICALLY)
		bool GetLooksOk();
		HtmlDom Dom { get; }
		void Save();
		void SaveForPageChanged(string pageId, XmlElement modifiedPage);
		HtmlDom GetRelocatableCopyOfDom();
		HtmlDom MakeDomRelocatable(HtmlDom dom);
		string SaveHtml(HtmlDom bookDom);
		void SetBookName(string name);
		string GetHtmlMessageIfFeatureIncompatibility();
		string GetValidateErrors();
		void CheckBook(IProgress progress,string pathToFolderOfReplacementImages = null);
		void UpdateBookFileAndFolderName(CollectionSettings settings);
		string HandleRetiredXMatterPacks(HtmlDom dom, string nameOfXMatterPack);
		IFileLocator GetFileLocator();
		event EventHandler FolderPathChanged;

		void CleanupUnusedSupportFiles(bool isForPublish, HashSet<string> langsToExcludeAudioFor = null);
		void CleanupUnusedImageFiles(bool keepFilesForEditing=true);
		void CleanupUnusedAudioFiles(bool isForPublish, HashSet<string> langsToExcludeAudioFor);
		void CleanupUnusedVideoFiles();
		void CleanupUnusedActivities();

		BookInfo BookInfo { get; set; }
		string NormalBaseForRelativepaths { get; }
		string InitialLoadErrors { get; }
		bool ErrorAllowsReporting { get; }
		void UpdateSupportFiles();
		void Update(string fileName, string factoryPath = "");
		string Duplicate();
		IEnumerable<string> GetNarrationAudioFileNamesReferencedInBook(bool includeWav);
		IEnumerable<string> GetBackgroundMusicFileNamesReferencedInBook();
		void EnsureOriginalTitle();

		IEnumerable<string> GetActivityFolderNamesReferencedInBook();
		void PerformNecessaryMaintenanceOnBook();
	}

	public class BookStorage : IBookStorage
	{
		public delegate BookStorage Factory(string folderPath, bool forSelectedBook = false);//autofac uses this

		/// <summary>
		/// History of these numbers:
		///   Initially, the two numbers were only one number (kBloomFormatVersion):
		///		0.4 had version 0.4
		///		0.8, 0.9, 1.0 had version 0.8
		///		1.1 had version 1.1
		///     Bloom 1.0 went out with format version 0.8, but meanwhile compatible books were made (by hand) with "1.1."
		///     We didn't notice because Bloom didn't actually check this number, it just produced it.
		///     At that point, books with a newer format version (2.0) started becoming available, so we patched Bloom 1.0
		///     to reject those. At that point, we also changed Bloom 1.0's kBloomFormatVersion to 1.1 so that it would
		///     not reject those format version 1.1 books.
		///     For the next version of Bloom (expected to be called version 2, but unknown at the moment) we went with
		///     (coincidentally) kBloomFormatVersion = "2.0"
		///   Starting with a hotfix to 4.4 (4.4.5), the one number became two numbers:
		///    kBloomFormatVersionToWrite is what this version of Bloom writes when it creates a book.
		///    kMaxBloomFormatVersionToRead is the highest format version this version of Bloom can read/open.
		///   The reason for this is that 4.6 started creating books which 4.4 couldn't publish, but an easy change to 4.4.5 (BL-7431)
		///    meant that it could. 4.5 already could. And we wanted 4.4 and 4.5 to continue to create backward-compatible books.
		///    So 4.4 and 4.5 continued to create 2.0 format while (after 4.4.5) being able to read/open 2.1.
		///    And 4.6 started creating 2.1.
		/// </summary>
		internal const string kBloomFormatVersionToWrite = "2.1";
		internal const string kMaxBloomFormatVersionToRead = "2.1";

		/// <summary>
		/// History of this number:
		///   Bloom 4.9: 1 = Ensure that all images are opaque and no larger than our desired maximum size.
		///              2 = Remove any 'comical-generated' svgs that are transparent.
		/// </summary>
		public const int kMaintenanceLevel = 2;

		public const string PrefixForCorruptHtmFiles = "_broken_";
		private IChangeableFileLocator _fileLocator;
		private BookRenamedEvent _bookRenamedEvent;
		private readonly CollectionSettings _collectionSettings;
		private static bool _alreadyNotifiedAboutOneFailedCopy;
		private BookInfo _metaData;
		private bool _errorAlreadyContainsInstructions;

		public event EventHandler FolderPathChanged;


		// Returns any errors reported while loading the book (during 'expensive initialization').
		public string InitialLoadErrors { get; private set; }
		public bool ErrorAllowsReporting { get; private set; }    // True if we want to display a Report to Bloom Support button

		public BookInfo BookInfo
		{
			get
			{
				if (_metaData == null)
					_metaData = new BookInfo(FolderPath, false);
				return _metaData;
			}
			set { _metaData = value; }
		}

		public BookStorage(string folderPath, IChangeableFileLocator baseFileLocator,
						   BookRenamedEvent bookRenamedEvent, CollectionSettings collectionSettings)
			:this(folderPath, true, baseFileLocator, bookRenamedEvent, collectionSettings)
		{ }

		public BookStorage(string folderPath, bool forSelectedBook, IChangeableFileLocator baseFileLocator,
						   BookRenamedEvent bookRenamedEvent, CollectionSettings collectionSettings)
		{
			FolderPath = folderPath;

			// We clone this because we'll be customizing it for use by just this book
			_fileLocator = (IChangeableFileLocator) baseFileLocator.CloneAndCustomize(new string[]{});
			_bookRenamedEvent = bookRenamedEvent;
			_collectionSettings = collectionSettings;

			ErrorAllowsReporting = true;

			ExpensiveInitialization(forSelectedBook);
		}

		private string _cachedFolderPath;
		private string _cachedPathToHtml;

		
		public static void RemoveLocalOnlyFiles(string folderPath)
		{
			LocalOnlyFiles(folderPath).ForEach(f => RobustFile.Delete(f));
		}

		/// <summary>
		/// This is something of a work in progress. The idea is to identify stuff that we
		/// don't want when making a copy of a book folder. It's tricky because it tends
		/// to involve an intersection of responsibilities. On the one hand, whether we are
		/// publishing a book to S3 or making a local duplicate or creating an epub, we
		/// don't need the status file that helps implement Team Collection; and
		/// code for those tasks has no business knowing about that status file. OTOH,
		/// some of those functions don't need some of the audio files; but a generic
		/// cleanup function like this doesn't know which ones. For now, it just deals
		/// with TC cleanup.
		/// </summary>
		public static List<string> LocalOnlyFiles(string folderPath)
		{
			var accumulator = new List<string>();
			TeamCollection.TeamCollection.AddTCSpecificFiles(folderPath, accumulator);
			return accumulator;
		}

		public string PathToExistingHtml
		{
			get
			{
				// We reference PathToExistingHtml about 3 times per book when doing ExpensiveInitialization.
				// Let's make it not quite so expensive.
				// But let's at least make sure that "existing html" actually does (the user could have manually renamed it)
				if (!String.IsNullOrEmpty(_cachedFolderPath) && FolderPath == _cachedFolderPath && RobustFile.Exists(_cachedPathToHtml))
				{
					return _cachedPathToHtml;
				}

				_cachedFolderPath = FolderPath;
				_cachedPathToHtml = FindBookHtmlInFolder(_cachedFolderPath);
				return _cachedPathToHtml;
			}
		}

		public string FileName => Path.GetFileNameWithoutExtension(FolderPath);

		public string FolderPath { get; private set; }

		public string Key => FolderPath;

		/// <summary>
		///
		/// </summary>
		/// <param name="fileName"></param>
		/// <returns>false if we shouldn't mess with the thumbnail</returns>
		public bool RemoveBookThumbnail(string fileName)
		{
			string path = Path.Combine(FolderPath, fileName);
			if(RobustFile.Exists(path) &&
			 (new FileInfo(path).IsReadOnly)) //readonly is good when you've put in a custom thumbnail
			{
				return false;
			}
			if (RobustFile.Exists(path))
			{
				RobustFile.Delete(path);
			}
			return true;
		}

		public string ErrorMessagesHtml { get; private set; }

		/// <summary>
		/// this is a method because it wasn't clear if we will eventually generate it on the fly (book paths do change as they are renamed)
		/// </summary>
		/// <returns></returns>
		public IFileLocator GetFileLocator()
		{
			return _fileLocator;
		}

		public bool TryGetPremadeThumbnail(string fileName, out Image image)
		{
			string path = Path.Combine(FolderPath, fileName);
			if (RobustFile.Exists(path))
			{
				image = ImageUtils.GetImageFromFile(path);
				return true;
			}
			image = null;
			return false;
		}

		public HtmlDom Dom { get; private set; }

		public static string GetHtmlMessageIfVersionIsIncompatibleWithThisBloom(HtmlDom dom, string path)
		{
			var versionString = dom.GetMetaValue("BloomFormatVersion", "").Trim();
			if (String.IsNullOrEmpty(versionString))
				return "";// "This file lacks the following required element: <meta name='BloomFormatVersion' content='x.y'>";

			float versionFloat = 0;
			if (!Single.TryParse(versionString, NumberStyles.Float, CultureInfo.InvariantCulture, out versionFloat))
				return "This file claims a version number that isn't really a number: " + versionString;

			if (versionFloat > Single.Parse(kMaxBloomFormatVersionToRead, CultureInfo.InvariantCulture))
			{
				var msg = LocalizationManager.GetString("Errors.NeedNewerVersion",
					"{0} requires a newer version of Bloom. Download the latest version of Bloom from {1}", "{0} will get the name of the book, {1} will give a link to open the Bloom Library Web page.");
				msg = String.Format(msg, path, $"<a href='{UrlLookup.LookupUrl(UrlType.LibrarySite)}'>BloomLibrary.org</a>");
				msg += $". (Format {versionString} vs. {kMaxBloomFormatVersionToRead})";
				return msg;
			}

			return null;
		}

		/// <summary>
		/// Returns HTML with error message for any features that this book contains which cannot be opened
		/// by this version of Bloom.
		/// </summary>
		/// <remarks>
		/// Note that although we don't allow the user to open the book (because if this version opens and
		/// saves the book, it will cause major problems for a later version of Bloom), there isn't actually
		/// any corruption or malformed data or anything particularly wrong with the book storage.
		/// 
		/// So, we need to handle these kind of errors differently than validation errors.
		///</remarks>
		/// <returns>HTML error message or empty string, if no error.</returns>
		public string GetHtmlMessageIfFeatureIncompatibility()
		{
			// Check if there are any features in this file format (which is readable), but which won't be supported (and have effects bad enough to warrant blocking opening) in this version.
			var featureVersionRequirementJson = Dom.GetMetaValue("FeatureRequirement", "");
			if (string.IsNullOrEmpty(featureVersionRequirementJson))
			{
				return "";
			}
			VersionRequirement[] featureVersionRequirementList = (VersionRequirement[])JsonConvert.DeserializeObject(featureVersionRequirementJson, typeof(VersionRequirement[]));

			if (featureVersionRequirementList != null && featureVersionRequirementList.Length >= 1)
			{
				var assemblyVersion = typeof(BookStorage).Assembly?.GetName()?.Version;

				Version currentBloomDesktopVersion;
				if (assemblyVersion == null)
				{
					currentBloomDesktopVersion = new Version(1, 0);
				}
				else
				{
					// Make it so that it only compares Major/Minor and doesn't care about different or missing Build or Revision numbers.
					currentBloomDesktopVersion = new Version(assemblyVersion.Major, assemblyVersion.Minor);
				}

				var breakingFeatureRequirements = featureVersionRequirementList.Where(x => currentBloomDesktopVersion < new Version(x.BloomDesktopMinVersion));

				// Note: even though versionRequirements is guaranteed non-empty by now, the ones that actually break our current version of Bloom DESKTOP could be empty.
				if (breakingFeatureRequirements.Any())
				{
					string messageNewVersionNeededHeader = LocalizationManager.GetString("Errors.NewVersionNeededHeader", "This book needs a new version of Bloom.");
					string messageCurrentRunningVersion = String.Format(LocalizationManager.GetString("Errors.CurrentRunningVersion", "You are running Bloom {0}"), currentBloomDesktopVersion);
					string messageDownloadLatestVersion = LocalizationManager.GetString("Errors.DownloadLatestVersion", "Upgrade to the latest Bloom (requires Internet connection)");

					string messageFeatureRequiresNewerVersion;
					if (breakingFeatureRequirements.Count() == 1)
					{
						var requirement = breakingFeatureRequirements.First();
						messageFeatureRequiresNewerVersion = String.Format(LocalizationManager.GetString("Errors.FeatureRequiresNewerVersionSingular", "This book requires Bloom {0} or greater because it uses the feature \"{1}\"."), requirement.BloomDesktopMinVersion, requirement.FeaturePhrase) + "<br/>";
					}
					else
					{
						var sortedRequirements = breakingFeatureRequirements.OrderByDescending(x => new Version(x.BloomDesktopMinVersion));
						var highestVersionRequired = sortedRequirements.First().BloomDesktopMinVersion;

						messageFeatureRequiresNewerVersion = String.Format(LocalizationManager.GetString("Errors.FeatureRequiresNewerVersionPlural", "This book requires Bloom {0} or greater because it uses the following features:"), highestVersionRequired);

						string listItemsHtml = String.Join("", sortedRequirements.Select(x => $"<li>{x.FeaturePhrase}</li>"));
						messageFeatureRequiresNewerVersion += $"<ul>{listItemsHtml}</ul>";
					}

					string message =
						$"<strong>{messageNewVersionNeededHeader}</strong><br/><br/><br/>" +
						$"{messageCurrentRunningVersion}. {messageFeatureRequiresNewerVersion}<br/><br/>" +
						$"<a href='{UrlLookup.LookupUrl(UrlType.LibrarySite)}/installers'>{messageDownloadLatestVersion}</a>";  // Enhance: is there a market-specific version of Bloom Library? If so, ideal to link to it somehow.

					return message;
				}
			}

			return "";
		}

		public bool GetLooksOk()
		{
			return RobustFile.Exists(PathToExistingHtml) && String.IsNullOrEmpty(ErrorMessagesHtml);
		}

		public void Save()
		{
			if (!String.IsNullOrEmpty(ErrorMessagesHtml))
			{
				return; //too dangerous to try and save
			}
			Logger.WriteEvent("BookStorage.Saving... (eventual destination: {0})", PathToExistingHtml);

			Dom.UpdateMetaElement("Generator", "Bloom " + ErrorReport.GetVersionForErrorReporting());
			var formatVersion = GetBloomFormatVersionToWrite(BookInfo.FormatVersion);
			if (!Program.RunningUnitTests)
			{
				Dom.UpdateMetaElement("BloomFormatVersion", formatVersion);
			}
			BookInfo.FormatVersion = formatVersion;

			var requiredVersions = GetRequiredVersionsString(Dom);
			if (!string.IsNullOrEmpty(requiredVersions))
			{
				Dom.UpdateMetaElement("FeatureRequirement", requiredVersions);
			}
			else
			{
				// Might be necessary if you duplicated a book, or modified a book such that it no longer needs this
				Dom.RemoveMetaElement("FeatureRequirement");
			}

			var watch = Stopwatch.StartNew();
			string tempPath = SaveHtml(Dom);
			watch.Stop();
			TroubleShooterDialog.Report($"Saving xml to html took {watch.ElapsedMilliseconds} milliseconds");

			ValidateSave(tempPath);

			BookInfo.Save();
		}

		// Common final stage of Save() and SaveForPageChanged(). Validates the temp file, reports any problems,
		// and if all is well moves the current file to a backup and the new one to replace the original.
		private void ValidateSave(string tempPath)
		{
			Stopwatch watch;
			watch = Stopwatch.StartNew();
			string errors = ValidateBook(Dom, tempPath);
			watch.Stop();
			TroubleShooterDialog.Report($"Validating book took {watch.ElapsedMilliseconds} milliseconds");

			if (!String.IsNullOrEmpty(errors))
			{
				Logger.WriteEvent("Errors saving book {0}: {1}", PathToExistingHtml, errors);
				var badFilePath = PathToExistingHtml + ".bad";
				RobustFile.Copy(tempPath, badFilePath, true);
				// delete the temporary file since we've made a copy of it.
				RobustFile.Delete(tempPath);
				//hack so we can package this for palaso reporting
				errors += String.Format("{0}{0}{0}Contents:{0}{0}{1}", Environment.NewLine,
					RobustFile.ReadAllText(badFilePath));
				var ex = new XmlSyntaxException(errors);

				// ENHANCE: If it's going to kill the process right afterward, seems like we could call the FatalMessage version instead...
				ErrorReport.NotifyUserOfProblem(ex,
					"Before saving, Bloom did an integrity check of your book, and found something wrong. This doesn't mean your work is lost, but it does mean that there is a bug in the system or templates somewhere, and the developers need to find and fix the problem (and your book).  Please click the 'Details' button and send this report to the developers.  Bloom has saved the bad version of this book as " +
					badFilePath +
					".  Bloom will now exit, and your book will probably not have this recent damage.  If you are willing, please try to do the same steps again, so that you can report exactly how to make it happen.");

				Process.GetCurrentProcess().Kill();
			}
			else
			{
				Logger.WriteMinorEvent("ReplaceFileWithUserInteractionIfNeeded({0},{1})", tempPath, PathToExistingHtml);
				if (!String.IsNullOrEmpty(tempPath))
					FileUtils.ReplaceFileWithUserInteractionIfNeeded(tempPath, PathToExistingHtml, GetBackupFilePath());
			}
		}

		/// <summary>
		/// A highly optimized Save for use when the only thing that needs to be written is the content
		/// of the one page the user has been editing. This is quite a bit of complexity to add for
		/// that case, but it's a common and important case: nearly all edits just affect a single page.
		/// And currently Bloom Saves even when just switching pages without changing anything.
		/// On a long book (e.g., BL-7253) using this makes page switching two seconds faster,
		/// as well as preventing heap fragmentation that eventually leads to running out of memory.
		/// </summary>
		public void SaveForPageChanged(string pageId, XmlElement modifiedPage)
		{
			// Convert the one page to HTML
			var watch = new Stopwatch();
			watch.Start();
			string pageHtml = XmlHtmlConverter.ConvertElementToHtml5(modifiedPage);

			// Read the old file and copy it to the new one, except for replacing the one page.
			string tempPath = GetNameForATempFileInStorageFolder();
			using (var reader = new StreamReader(new FileStream(PathToExistingHtml, FileMode.Open), Encoding.UTF8))
			{
				using (var writer = new StreamWriter(new FileStream(tempPath, FileMode.Create), Encoding.UTF8))
				{
					ReplacePage(pageId, reader, writer, pageHtml);
				}
			}
			watch.Stop();
			TroubleShooterDialog.Report($"SaveForPageChanged took {watch.ElapsedMilliseconds} milliseconds");
			ValidateSave(tempPath);
			BookInfo.Save();
		}

		private static string GetBloomFormatVersionToWrite(string existingVersion)
		{
			if (!float.TryParse(existingVersion, NumberStyles.Float | NumberStyles.AllowThousands, CultureInfo.InvariantCulture, out var existingVersionFloat))
				return kBloomFormatVersionToWrite;
			if (existingVersionFloat > float.Parse(kBloomFormatVersionToWrite, CultureInfo.InvariantCulture))
				return existingVersion;
			return kBloomFormatVersionToWrite;
		}

		// The states for the ReplacePage state machine.
		enum SearchState
		{
			LookForOpenDiv, // First part of finding the page to replace is to find "<div"
			LookForId, // Once we found an open div, we look for an ID attribute with the right value
			LookForNextPageDiv, // Then looking for the next page...first its "<div"
			LookForNextPageClass, // Then for its class attribute
			LookForBloomPageClass, // and within that for "bloom-page"
			CopyingTailEnd // and once we replaced the page and found the next one we just copy the rest
		}


		// This method implements a state machine (using the SearchState states above) which reads a bloom HTML
		// file from reader and writes it to writer, replacing the page with the specified ID with the content of
		// pageHtml.
		// It implements some pretty complex RegEx-like logic to do this. There may be a simpler way, but note that
		// the goal is to avoid pulling the whole file into memory like XmlHtmlConverter does.
		// It assumes the file is written the way Bloom writes it. For example, it does not attempt to handle
		// attributes delimited with single quotes, attributes without spaces between them, attributes with white space
		// between name and quotes. It uses a naive strategy to identify pages, looking for a div whose class contains
		// bloom-page, with no attempt to NOT match longer class names like hidden-bloom-page. (VERY many other places
		// in our code, for better or worse, assume that a page can be identified by contains(@class,'bloom-page'),
		// and the code simplification from assuming it here is considerable.)
		internal static void ReplacePage(string pageId, StreamReader reader, StreamWriter writer, string pageHtml)
		{
			// the main state our state machine is in. Initially, we're looking for the page to replace.
			var state = SearchState.LookForOpenDiv;

			// In most of the main states, we have a nested state machine which is looking for a certain string
			// (and possibly a terminator). The string we want to match is in matchNext, and matchIndex indicates
			// which character in the string we need to match currently.
			string matchNext = "<div";
			int matchIndex = 0;
			// In several states, we need to save up input text which we may or may not output, depending on
			// whether we complete the match we are attempting.
			var pending = new StringBuilder();
			// These variables efficiently keep track of the last 100 characters read
			// to support copying whatever follows the last page if that's the one we replaced.
			// 100 characters is probably excessive; typically all that is after the last
			// page in a bloom file is </body></html> (possibly with some white space).
			// However, it's not much more expensive to have a 100 character buffer, and
			// it might be helpful one day to be able to handle a trailing <script> tag or
			// something similar.
			const int bufLen = 100;
			var buffer = new char[bufLen];
			int bufIndex = 0;
			var bufWrapped = false; // did we fill the buffer and wrap? Will nearly always end up true except in unit tests.

			while (!reader.EndOfStream)
			{
				var input = Convert.ToChar(reader.Read());
				buffer[bufIndex++] = input;
				if (bufIndex >= bufLen)
				{
					bufIndex = 0;
					bufWrapped = true;
				}

				var c = Char.ToLowerInvariant(input);

				// Note that after this switch, we copy the input character to the output.
				// That is therefore the result of any branch that ends with 'break'.
				// Other branches typically append input to 'pending' (for possible output later, depending
				// on whether match succeeds) and use 'continue'.
				switch (state)
				{
					case SearchState.LookForOpenDiv:
						if (c == matchNext[matchIndex])
						{
							pending.Append(input);
							matchIndex++;
							if (matchIndex >= matchNext.Length)
							{
								// found an opening div. Now we need the ID attribute to match,
								// for it to be the page we want.
								matchNext = " id=\"" + pageId + "\"";
								matchIndex = 0;
								state = SearchState.LookForId;
							}
							continue;
						}
						// current attempt to match <div has failed;
						// output any incomplete match and start over.
						writer.Write(pending);
						pending.Clear();
						matchIndex = 0;
						break;
					case SearchState.LookForId:
						pending.Append(input);
						if (c == matchNext[matchIndex])
						{
							matchIndex++;
							if (matchIndex >= matchNext.Length)
							{
								// We found the page to replace. We do NOT output pending,
								// because that's part of the page we're replacing. Instead,
								// output the replacement page, and then start looking for the
								// start of the next page.
								writer.Write(pageHtml);
								matchNext = "<div";
								matchIndex = 0;
								state = SearchState.LookForNextPageDiv;
							}
							continue;
						}

						if (c == '>')
						{
							// Got to the end of the <div tag without finding the ID.
							// back to looking for an opening <div
							// first, write out the saved content of the div tag.
							state = SearchState.LookForOpenDiv;
							writer.Write(pending);
							pending.Clear();
							matchNext = "<div";
							matchIndex = 0;
							continue; // the final > was already added to pending and then output
						}
						// otherwise, we're still in the div header, looking for ID, continuing to
						// accumulate pending stuff we will output if we don't match,
						// but have to start over looking for the id.
						matchIndex = 0;
						continue;
					case SearchState.LookForNextPageDiv:
						// Looking for "<div" as the first part of finding a following bloom-page.
						if (c == matchNext[matchIndex])
						{
							pending.Append(input);
							matchIndex++;
							if (matchIndex >= matchNext.Length)
							{
								// Found the <div, now we have to look for the start of the class attribute.
								state = SearchState.LookForNextPageClass;
								matchNext = " class=\"";
								matchIndex = 0;
							}
							continue;
						}
						// Back to skipping, looking for start of next bloom-page
						matchIndex = 0;
						// do NOT output it, it turned out to be part of the page we're replacing,
						// not part of the following one we need to keep.
						pending.Clear();
						continue;
					case SearchState.LookForNextPageClass:
						// Looking for / class="/ (before closing >) as second step in finding following bloom-page
						pending.Append(input);
						if (c == matchNext[matchIndex])
						{
							matchIndex++;
							if (matchIndex >= matchNext.Length)
							{
								// Found start of class attr, but to be the next page it must contain 'bloom-page'
								state = SearchState.LookForBloomPageClass;
								matchNext = "bloom-page";
								matchIndex = 0;
							}
							continue;
						}
						if (c == '>')
						{
							// div has no class, go back to start of looking for following page
							state = SearchState.LookForNextPageDiv;
							pending.Clear(); // don't output, part of replaced page
							matchNext = "<div";
							matchIndex = 0;
							continue;
						}
						// start again looking for class within <div tag
						matchIndex = 0;
						continue;
					case SearchState.LookForBloomPageClass:
						// we're inside the class attribute of a div, looking for "bloom-page"
						// (before the following quote).
						pending.Append(input);
						if (c == matchNext[matchIndex])
						{
							matchIndex++;
							if (matchIndex >= matchNext.Length)
							{
								// Yes! we've found the next page.
								// All the stuff we accumulated since the <div is part of the next page
								// and needs to be output.
								// And from here on we can just copy the rest of the file.
								writer.Write(pending);
								state = SearchState.CopyingTailEnd;
							}
							continue;
						}
						if (c == '"')
						{
							// end of class attr, didn't find 'bloom-page', back to looking for <div
							state = SearchState.LookForNextPageDiv;
							pending.Clear(); // don't output, part of replaced page
							matchNext = "<div";
							matchIndex = 0;
							continue;
						}
						// start again looking for bloom-page in class attr
						matchIndex = 0;
						continue;
					case SearchState.CopyingTailEnd:
						// Once we reach this state, just copy everything else.
						break;
				}
				// default behavior if we're not in the middle of a match (or we are just copying tail end)
				// copies input to output.
				writer.Write(input);
			}

			if (state != SearchState.CopyingTailEnd && state != SearchState.LookForOpenDiv)
			{
				// We found the page to replace, but never found a following page div.
				// Presumably, then, we replaced the last page.
				// Look back a short distance and copy over anything after the last closing div
				// (typically </body></html>)
				// (There are pathological cases where we might be in some other state, but not with
				// valid files. Even LookForOpenDiv implies that the page we wanted to replace was
				// missing.)
				Debug.Assert(state == SearchState.LookForNextPageDiv, "Something went wrong in the Save Page process");
				var bufString = new string(buffer);
				var tailOfFile = bufString.Substring(0, bufIndex);
				if (bufWrapped)
					tailOfFile = bufString.Substring(bufIndex, bufLen - bufIndex) + tailOfFile;
				int lastDiv = tailOfFile.LastIndexOf("</div>", StringComparison.InvariantCulture);
				writer.Write(tailOfFile.Substring(lastDiv + "</div>".Length));
			}
		}

		// It would be nice if this could simply extend VersionRequirement, but structs don't have
		// inheritance, and I'm not sure why it was made a struct: it may make some difference
		// to how it is serialized to JSON. And I don't want to risk that because the JSON has
		// to be read by older versions of Bloom.
		class Feature
		{
			public string BloomDesktopMinVersion { get; set; }
			public string BloomReaderMinVersion { get; set; }
			public string FeatureId { get; set; }
			public string FeaturePhrase { get; set; }

			public string XPath { get; set; }
		}

		public static string ComicalXpath =
			"//*[@class='comical-generated']";

		static Feature[] _features =
		{
			new Feature() {FeatureId = "wholeTextBoxAudio",
				FeaturePhrase = "Whole Text Box Audio",
				BloomDesktopMinVersion = "4.4",
				BloomReaderMinVersion = "1.0",
				XPath = "//*[@data-audiorecordingmode='TextBox']"
			},
			new Feature() {FeatureId = "wholeTextBoxAudioInXmatter",
				// technically could be in back matter, but typically back matter has no recordable text,
				// and xmatter seems too technical a term for end users to see.
				FeaturePhrase = "Whole Text Box Audio in Front/Back Matter",
				BloomDesktopMinVersion = "4.7",
				BloomReaderMinVersion = "1.0",
				XPath = "//div[@data-xmatter-page]//*[@data-audiorecordingmode='TextBox']"
			},
			new Feature() {FeatureId = "comical-1",
				FeaturePhrase = "Support for Comics",
				BloomDesktopMinVersion = "4.7",
				BloomReaderMinVersion = "1.0",
				// We've updated Bloom to only store SVGs in the file if they are non-transparent. So now a
				// Bloom book is considered 'comical' for Publishing, etc. if it has a comical-generated SVG.
				XPath = ComicalXpath
			},
			new Feature() {FeatureId = "comical-2",
				FeaturePhrase = "Support for Comic Captions with Straight Line Tails",
				BloomDesktopMinVersion = "5.0",
				BloomReaderMinVersion = "1.0",
				// Bloom now allows comical Captions to have straight line tails, but if we open such a book
				// in an older version of Bloom which nevertheless has comical, it will give it a normal bubble tail.
				// This xpath finds a bubble with a "caption" style and a non-empty tail spec.
				XPath = "//div[contains(@class,'bloom-textOverPicture') and contains(@data-bubble, '`caption`') and contains(@data-bubble, '`tails`:[{`')]"
			}
		};

		// We should keep somewhat aware of how long this takes to run.
		// It's part of every page save, even the 'current page only' ones.
		// Currently (Dec 2019, with two features), it's usually too fast to measure (reported as 0ms) in a 20-page book,
		// but around 50ms in a 200-page one (the picture dictionary from BL-7253).
		// That's on a fast machine, where a full save of the picture dictionary takes
		// about 2.5s, and a page-only save about half a second, so it's running 10% of
		// our page-change time.
		// An easy optimization would be to calculate this string on the current page DOM
		// when we start and stop editing it. Both should take less than a millisecond.
		// If it doesn't change, I _think_ it's safe to conclude that edits to this page
		// would not affect the result for the whole book. However, calculating for the whole
		// book and comparing with what's currently stored is simpler and safer if we
		// can live with a modest performance cost for very large books.
		public static string GetRequiredVersionsString(HtmlDom dom)
		{
			var watch = new Stopwatch();
			watch.Start();
			var result = "";
			var requiredVersions = GetRequiredVersions(dom).ToArray();
			if (requiredVersions != null && requiredVersions.Length >= 1)
			{
				result = JsonConvert.SerializeObject(requiredVersions);
			}
			watch.Stop();
			Debug.WriteLine("GetRequiredVersionsString took " + watch.ElapsedMilliseconds + "ms");
			return result;
		}

		/// <summary>
		/// Determines which features will have serious breaking effects if not opened in the proper version of any
		/// relevant Bloom products.
		/// </summary>
		/// <remarks>
		/// This should include not only BloomDesktop considerations, but needs to insert enough information
		/// for things like BloomReader to be able to figure it out too.
		/// </remarks>
		public static IOrderedEnumerable<VersionRequirement> GetRequiredVersions(HtmlDom dom)
		{
			var reqList = new List<VersionRequirement>();

			foreach (var feature in _features)
			{
				if (dom.SelectSingleNode(feature.XPath) != null)
				{
					reqList.Add(new VersionRequirement()
					{
						FeatureId = feature.FeatureId,
						FeaturePhrase = feature.FeaturePhrase,
						BloomDesktopMinVersion = feature.BloomDesktopMinVersion,
						BloomReaderMinVersion = feature.BloomReaderMinVersion
					});
				}
			}

			return reqList.OrderByDescending(x => x.BloomDesktopMinVersion);
		}

		public const string BackupFilename = "bookhtml.bak"; // need to know this in BookCollection too.

		private string GetBackupFilePath()
		{
			try
			{
				return Path.Combine(FolderPath, BackupFilename);
			}
			catch (Exception ex)
			{
				// Following up BL-5636, which involves a "Path is not of a legal form" here, we'd like to see
				// the exact path that has the problem.
				throw new ArgumentException("Failed to get backup file path for " + FolderPath, ex);
			}
		}

		/// <summary>
		/// Determine whether the folder contains static content that might be read-only.
		/// For example, template books are read-only on Linux and Windows --allUsers.
		/// </summary>
		/// <remarks>
		/// See https://issues.bloomlibrary.org/youtrack/issue/BL-5061.
		/// </remarks>
		public static bool IsStaticContent(string folderPath)
		{
			// Checking just /browser/ or just /templates/ might accidently trigger on
			// a book named "browser" or "templates".
			// Convert \ to / for Window's sake.  It shouldn't exist in a Linux folder path.
			return folderPath.Replace('\\','/').Contains("/browser/templates/");
		}

		#region Image Files

		private readonly List<string> _brandingImageNames = new List<string>();

		/// <summary>
		/// Compare the images we find in the top level of the book folder to those referenced
		/// in the dom, and remove any unreferenced ones.
		/// </summary>
		public void CleanupUnusedImageFiles(bool keepFilesForEditing = true)
		{
			if (IsStaticContent(FolderPath))
				return;
			//Collect up all the image files in our book's directory
			var imageFiles = new List<string>();
			var imageExtentions = new HashSet<string>(new []{ ".jpg", ".png", ".svg" });
			var ignoredFilenameStarts = new HashSet<string>(new [] { "thumbnail", "placeholder", "license", "video-placeholder", "coverImage200", "widget-placeholder" });
			foreach (var path in Directory.EnumerateFiles(FolderPath).Where(
				s => imageExtentions.Contains(Path.GetExtension(s).ToLowerInvariant())))
			{
				var filename = Path.GetFileName(path);
				if (ignoredFilenameStarts.Any(s=>filename.StartsWith(s, StringComparison.InvariantCultureIgnoreCase)))
					continue;
				imageFiles.Add(Path.GetFileName(GetNormalizedPathForOS(path)));
			}
			//Remove from that list each image actually in use
			var element = Dom.RawDom.DocumentElement;
			var pathsToNotDelete = GetImagePathsRelativeToBook(element);
			pathsToNotDelete.Add("epub-thumbnail.png");	// this may have been carefully crafted...

			if (keepFilesForEditing)
			{
				//also, remove from the doomed list anything referenced in the datadiv that looks like an image
				//This saves us from deleting, for example, cover page images if this is called before the front-matter
				//has been applied to the document.
				pathsToNotDelete.AddRange (from XmlElement dataDivImage
											in Dom.RawDom.SelectNodes ("//div[@id='bloomDataDiv']//div[contains(text(),'.png') or contains(text(),'.jpg') or contains(text(),'.svg')]")
											select UrlPathString.CreateFromUrlEncodedString (dataDivImage.InnerText.Trim ()).PathOnly.NotEncoded);
				pathsToNotDelete.AddRange (_brandingImageNames);
			}

			foreach (var path in pathsToNotDelete)
			{
				imageFiles.Remove(GetNormalizedPathForOS(path));   //Remove just returns false if it's not in there, which is fine
			}

			//Delete any files still in the list
			foreach (var fileName in imageFiles)
			{
				var path = Path.Combine(FolderPath, fileName);
				try
				{
					Debug.WriteLine("Removed unused image: "+path);
					Logger.WriteEvent("Removed unused image: " + path);
					RobustFile.Delete(path);
				}
				catch (Exception)
				{
					Debug.WriteLine("Could not remove unused image: " + path);
					Logger.WriteEvent("Could not remove unused image: " + path);
					//It's not worth bothering the user about, we'll get it someday.
					//We're not even doing a Debug.Fail because that makes it harder to unit test this condition.
				}
			}
		}

		/// <summary>
		/// Return the paths, relative to the book folder, of all the images referred to in the element.
		/// </summary>
		/// <param name="element"></param>
		/// <returns></returns>
		internal static List<string> GetImagePathsRelativeToBook(XmlElement element)
		{
			return (from XmlElement img in HtmlDom.SelectChildImgAndBackgroundImageElements(element)
				select HtmlDom.GetImageElementUrl(img).PathOnly.NotEncoded).Distinct().ToList();
		}

		#endregion Image Files

		#region Audio Files
		/// <summary>
		/// Compare the audio we find in the audio folder in the book folder to those referenced
		/// in the dom, and remove any unreferenced ones.
		/// </summary>
		/// <param name="langsToExcludeAudioFor">If non-null and isForPublish=true, specifies the languages for which narration audio will not be included.</param>
		public void CleanupUnusedAudioFiles(bool isForPublish, HashSet<string> langsToExcludeAudioFor = null)
		{
			if (IsStaticContent(FolderPath))
				return;

			//Collect up all the audio files in our book's audio directory
			var audioFolderPath = AudioProcessor.GetAudioFolderPath(FolderPath);
			HashSet<string> audioFilesToDeleteIfNotUsed;    // Should be a HashSet or something we can delete a specific item from repeatedly

			if (Directory.Exists(audioFolderPath))
			{
				if (isForPublish)
				{
					// Find files that end with _timings.tsv and delete them from the publish folder (which is supposed to be different than the source folder)
					var timingFilePaths = Directory.EnumerateFiles(audioFolderPath, "*_timings.tsv");
					foreach (var timingFilePath in timingFilePaths)
					{
						RobustFile.Delete(timingFilePath);
					}
				}

				// Review: do we only want to delete files in this directory if they have certain file extensions?
				audioFilesToDeleteIfNotUsed = new HashSet<string>(Directory.EnumerateFiles(audioFolderPath).Where(AudioProcessor.HasAudioFileExtension)
					.Select(path => Path.GetFileName(GetNormalizedPathForOS(path))));
			}
			else
			{
				audioFilesToDeleteIfNotUsed = new HashSet<string>();
			}

			//Look up which files could actually be used by the book
			var usedAudioFileNames = new HashSet<string>();

			var backgroundMusicFileNames = GetBackgroundMusicFileNamesReferencedInBook();
			usedAudioFileNames.AddRange(backgroundMusicFileNames);

			// Don't get too trigger-happy with the delete button if you're not in publish mode
			if (!isForPublish)
			{
				langsToExcludeAudioFor = null;
			}
			// re BL-7617: If we decide we want to clean up .wav files from earlier versions of Bloom, we just need to flip
			// the first boolean parameter here and fix up one test in BookStorageTests.cs:
			//   CleanupUnusedAudioFiles_BookHadUnusedAudio_AudiosRemoved()
			// var narrationAudioFileNames = GetNarrationAudioFileNamesReferencedInBook(false, includeSplitTextBoxAudio: !isForPublish, langsToExclude: langsToExcludeAudioFor);
			var narrationAudioFileNames = GetNarrationAudioFileNamesReferencedInBook(true, includeSplitTextBoxAudio: !isForPublish, langsToExclude: langsToExcludeAudioFor);
			usedAudioFileNames.AddRange(narrationAudioFileNames);

			audioFilesToDeleteIfNotUsed.ExceptWith(usedAudioFileNames);

			//Delete any files still in the list
			foreach (var fileName in audioFilesToDeleteIfNotUsed)
			{
				var path = Path.Combine(audioFolderPath, fileName);
				try
				{
					Debug.WriteLine("Removed unused audio file: " + path);
					Logger.WriteEvent("Removed unused audio file: " + path);
					RobustFile.Delete(path);
				}
				catch (Exception ex) when (ex is IOException || ex is SecurityException)
				{
					// It's not worth bothering the user about, we'll get it someday.
					// We're not even doing a Debug.Fail because that makes it harder to unit test this condition.
					Debug.WriteLine("Could not remove unused audio file: " + path);
					Logger.WriteEvent("Could not remove unused audio file: " + path);
				}
			}
		}

		public void CleanupUnusedActivities()
		{
			var activityFolderPath = GetActivityFolderPath(FolderPath);
			if (!Directory.Exists(activityFolderPath))
				return;
			var activityFolders = Directory.GetDirectories(activityFolderPath);
			var wantedFolders = new HashSet<string>(GetActivityFolderNamesReferencedInBook());

			foreach (var folder in activityFolders)
			{
				if (wantedFolders.Contains(Path.GetFileName(folder)))
					continue;
				SIL.IO.RobustIO.DeleteDirectoryAndContents(folder);
			}
		}

		/// <summary>
		/// Returns all possible file names for audio narration which are referenced in the DOM.
		/// This should include items from the data div.
		/// </summary>
		/// <param name="includeWav">Optionally include/exclude .wav files</param>
		public IEnumerable<string> GetNarrationAudioFileNamesReferencedInBook(bool includeWav)
		{
			return GetNarrationAudioFileNamesReferencedInBook(includeWav, includeSplitTextBoxAudio: false, langsToExclude: null);
		}

		/// <summary>
		/// Returns all possible file names for audio narration which are referenced in the DOM.
		/// This should include items from the data div.
		/// </summary>
		/// <param name="includeWav">Optionally include/exclude .wav files</param>
		/// <param name="includeSplitTextBoxAudio">True if the function should also return the filenames for text boxes which are not audio sentences but contain sub-elements which are (e.g. after a hard split of whole-text-box audio)</param>
		/// <param name="langsToExclude">If non-null, specifies the languages for which narration audio will not be included.</param>
		public IEnumerable<string> GetNarrationAudioFileNamesReferencedInBook(bool includeWav, bool includeSplitTextBoxAudio, HashSet<string> langsToExclude)
		{
			var narrationElements = HtmlDom.SelectChildNarrationAudioElements(Dom.RawDom.DocumentElement, includeSplitTextBoxAudio, langsToExclude).Cast<XmlNode>();
			var narrationIds = narrationElements.Select(node => node.GetOptionalStringAttribute("id", null)).Where(id => id != null);

			// The dom only includes the ID, so we return all possible file names
			foreach (var narrationId in narrationIds)
				foreach (var filename in GetNarrationAudioFileNames(narrationId, includeWav))
					yield return filename;
		}

		/// <summary>
		/// Given a narration ID, yields the associated audio filenames (just the filename, not the full path) for that narration ID
		/// </summary>
		internal static IEnumerable<string> GetNarrationAudioFileNames(string narrationId, bool includeWav)
		{
			var extensionsToInclude = AudioProcessor.NarrationAudioExtensions.ToList();
			if (!includeWav)
				extensionsToInclude.Remove(".wav");

			foreach (var extension in extensionsToInclude)
				// Should be a simple append, but previous code had ChangeExtension, so being defensive
				yield return GetNormalizedPathForOS(Path.ChangeExtension(narrationId, extension));
		}

		public IEnumerable<string> GetActivityFolderNamesReferencedInBook()
		{
			var widgetElements = Dom.SafeSelectNodes("//*[contains(@class, 'bloom-widgetContainer')]/iframe");
			foreach (XmlElement elt in widgetElements)
			{
				// Saved as a relative URL, which means it's supposed to be encoded.
				var encodedSrc = elt.GetAttribute("src");

				// Decode the percent-encodings.
				var src = UrlPathString.CreateFromUrlEncodedString(encodedSrc).NotEncoded;
				
				yield return Path.GetFileName(Path.GetDirectoryName(src));
			}
		}

		/// <summary>
		/// Returns all file names for background music which are referenced in the DOM.
		/// This should include items from the data div.
		/// </summary>
		public IEnumerable<string> GetBackgroundMusicFileNamesReferencedInBook()
		{
			return GetAudioSourceIdentifiers(HtmlDom.SelectChildBackgroundMusicElements(Dom.RawDom.DocumentElement))
				.Where(AudioProcessor.HasBackgroundMusicFileExtension)
				.Select(GetNormalizedPathForOS);
		}

		/// <summary>
		/// Could be simply an ID without an extension (as for narration)
		/// or an actual file name (as for background music)
		/// </summary>
		private List<string> GetAudioSourceIdentifiers(XmlNodeList nodeList)
		{
			return (from XmlElement audio in nodeList
				select HtmlDom.GetAudioElementUrl(audio).PathOnly.NotEncoded).Distinct().ToList();
		}

		#endregion Audio Files

		#region Video Files

		/// <summary>
		/// Compare the video we find in the video folder in the book folder to those referenced
		/// in the dom, and remove any unreferenced ones.
		/// </summary>
		public void CleanupUnusedVideoFiles()
		{
			if (IsStaticContent(FolderPath))
				return;

			//Collect up all the video files in our book's video directory
			var videoFolderPath = GetVideoFolderPath(FolderPath);
			var videoFilesToDeleteIfNotUsed = new List<string>();
			const string videoExtension = ".mp4";  // .mov, .avi...?

			if (Directory.Exists(videoFolderPath))
			{
				foreach (var path in Directory.EnumerateFiles(videoFolderPath, "*" + videoExtension))
				{
					videoFilesToDeleteIfNotUsed.Add(Path.GetFileName(GetNormalizedPathForOS(path)));
				}
			}

			//Remove from that list each video file actually in use
			var element = Dom.RawDom.DocumentElement;
			var usedVideoPaths = GetVideoPathsRelativeToBook(element);

			foreach (var relativeFilePath in usedVideoPaths) // relativeFilePath includes "video/"
			{
				if (Path.GetExtension(relativeFilePath).Length > 0)
				{
					if (Path.GetExtension(relativeFilePath).ToLowerInvariant() == videoExtension)
					{
						videoFilesToDeleteIfNotUsed.Remove(Path.GetFileName(GetNormalizedPathForOS(relativeFilePath)));  //This call just returns false if not found, which is fine.
					}
				}

				// if there is a .orig version of the used file, keep it too (by removing it from this list).
				const string origExt = ".orig";
				var tempfileName = Path.ChangeExtension(relativeFilePath, origExt);
				videoFilesToDeleteIfNotUsed.Remove(Path.GetFileName(GetNormalizedPathForOS(tempfileName)));
			}
			//Delete any files still in the list
			foreach (var fileName in videoFilesToDeleteIfNotUsed)
			{
				var path = Path.Combine(videoFolderPath, fileName);
				try
				{
					Debug.WriteLine("Removed unused video file: " + path);
					Logger.WriteEvent("Removed unused video file: " + path);
					RobustFile.Delete(path);
				}
				catch (Exception ex) when (ex is IOException || ex is SecurityException)
				{
					// It's not worth bothering the user about, we'll get it someday.
					// We're not even doing a Debug.Fail because that makes it harder to unit test this condition.
					Debug.WriteLine("Could not remove unused video file: " + path);
					Logger.WriteEvent("Could not remove unused video file: " + path);
				}
			}
		}

		internal static string GetVideoFolderName => "video/";

		internal static string GetVideoFolderPath(string bookFolderPath)
		{
			return Path.Combine(bookFolderPath, GetVideoFolderName);
		}

		internal static string GetVideoDirectoryAndEnsureExistence(string bookFolder)
		{
			var videoFolder = GetVideoFolderPath(bookFolder);
			if (!Directory.Exists(videoFolder))
			{
				try
				{
					Directory.CreateDirectory(videoFolder);
				}
				catch (IOException error)
				{
					ErrorReport.NotifyUserOfProblem(error, error.Message);
				}
			}

			return videoFolder;
		}

		internal static List<string> GetVideoPathsRelativeToBook(XmlElement element)
		{
			return (from XmlElement videoContainerElements in HtmlDom.SelectChildVideoElements(element)
				select HtmlDom.GetVideoElementUrl(new ElementProxy(videoContainerElements as XmlElement)).PathOnly.NotEncoded)
				.Where(path => !String.IsNullOrEmpty(path)).Distinct().ToList();
		}

		#endregion Video Files

		public static string GetNormalizedPathForOS(string path)
		{
			return Environment.OSVersion.Platform == PlatformID.Win32NT
						? path.ToLowerInvariant()
						: path;
		}

		private void AssertIsAlreadyInitialized()
		{
			if (Dom == null)
				throw new ApplicationException("BookStorage was at a place that should have been initialized earlier, but wasn't.");
		}

		public string SaveHtml(HtmlDom dom)
		{
			AssertIsAlreadyInitialized();
			string tempPath = GetNameForATempFileInStorageFolder();
			MakeCssLinksAppropriateForStoredFile(dom);
			SetBaseForRelativePaths(dom, String.Empty);// remove any dependency on this computer, and where files are on it.
			//CopyXMatterStylesheetsIntoFolder
			return XmlHtmlConverter.SaveDOMAsHtml5(dom.RawDom, tempPath);
		}

		/// <summary>
		/// Get a temporary file pathname in the current book's folder.  This is needed to ensure proper permissions are granted
		/// to the resulting file later after FileUtils.ReplaceFileWithUserInteractionIfNeeded is called.  That method may call
		/// RobustFile.Replace which replaces both the file content and the file metadata (permissions).  The result of that if we use
		/// the user's temp directory is described in http://issues.bloomlibrary.org/youtrack/issue/BL-3954.
		/// </summary>
		private string GetNameForATempFileInStorageFolder()
		{
			using (var temp = TempFile.InFolderOf(PathToExistingHtml))
			{
				return temp.Path;
			}
		}

		/// <summary>
		/// creates a relocatable copy of our main HtmlDom
		/// </summary>
		/// <returns></returns>
		public HtmlDom GetRelocatableCopyOfDom()
		{

			HtmlDom relocatableDom = Dom.Clone();

			SetBaseForRelativePaths(relocatableDom, FolderPath);
			EnsureHasLinksToStylesheets(relocatableDom);

			return relocatableDom;
		}

		/// <summary>
		/// this one works on the dom passed to it
		/// </summary>
		/// <param name="dom"></param>
		/// <returns></returns>
		public HtmlDom MakeDomRelocatable(HtmlDom dom)
		{
			var relocatableDom = dom.Clone();

			SetBaseForRelativePaths(relocatableDom, FolderPath);
			EnsureHasLinksToStylesheets(relocatableDom);

			return relocatableDom;
		}

		private static bool ShouldWeChangeFolderName(string sanitizedFilename, string currentFolderName, string idealFolderName)
		{
			// As of 16 Dec 2019 we changed our definition of "sanitized" to include some more characters that can
			// cause problems in an HTML/XML-based app that passes information around in JSON and URLs.
			// We would like to make sure that if the further sanitization of the name changes what already exists,
			// we go ahead and do the rename.
			// The various cases of sanitized names and folders and existing book names (e.g. Foo1) are tricky
			// to tease apart. We can't just let it go, though, since the new higher level of sanitization is
			// necessary to keep bloom-player from throwing an error.

			// 1. If the current folder name needs sanitizing, we definitely can't use it; keep going.
			if (currentFolderName != SanitizeNameForFileSystem(currentFolderName))
				return true;
			// 2. If the name we are already using is the name we want, keep using it (don't change anything)
			if (currentFolderName == sanitizedFilename)
				return false;
			// 3. If our most prefered sanitized filename works (doesn't exist), go ahead and change to it; keep going.
			if (!Directory.Exists(idealFolderName))
				return true;
			// 4. If our current folder name is one of the possible work-arounds (because preferred name is in use),
			//    then return early and don't change. (We don't need to generate another alternative.)
			// 5. Otherwise change to some other (sanitized) name, ensuring availability.
			return !currentFolderName.StartsWith(sanitizedFilename);
		}

		public void SetBookName(string name)
		{
			if (!Directory.Exists(FolderPath)) //bl-290 (user had 4 month-old version, so the bug may well be long gone)
			{
				var msg = LocalizationManager.GetString("BookStorage.FolderMoved",
					"It appears that some part of the folder path to this book has been moved or renamed. As a result, Bloom cannot save your changes to this page, and will need to exit now. If you haven't been renaming or moving things, please click Details below and report the problem to the developers.");
				ErrorReport.NotifyUserOfProblem(
					new ApplicationException(
						$"In SetBookName('{name}'), BookStorage thinks the existing folder is '{FolderPath}', but that does not exist. (ref bl-290)"),
					msg);
				// Application.Exit() is not drastic enough to terminate all the call paths here and all the code
				// that tries to make sure we save on exit. Get lots of flashing windows during shutdown.
				Environment.Exit(-1);
			}

			name = SanitizeNameForFileSystem(name);

			var currentFilePath = PathToExistingHtml;
			var currentFolderName = Path.GetFileNameWithoutExtension(currentFilePath);
			var idealFolderName = Path.Combine(Directory.GetParent(FolderPath).FullName, name);
			if (!ShouldWeChangeFolderName(name, currentFolderName, idealFolderName))
				return;

			// Figure out what name we're really going to use (might need to add a number suffix).
			idealFolderName = GetUniqueFolderPath(idealFolderName);

			// Next, rename the file
			Guard.Against(FolderPath.StartsWith(BloomFileLocator.FactoryTemplateBookDirectory, StringComparison.Ordinal),
				"Cannot rename template books!");
			Logger.WriteEvent("Renaming html from '{0}' to '{1}.htm'", currentFilePath, idealFolderName);
			RobustFile.Move(currentFilePath, Path.Combine(FolderPath, Path.GetFileName(idealFolderName) + ".htm"));

			var fromToPair = new KeyValuePair<string, string>(FolderPath, idealFolderName);
			try
			{
				Logger.WriteEvent("Renaming folder from '{0}' to '{1}'", FolderPath, idealFolderName);

				//This one can't handle network paths and isn't necessary, since we know these are on the same volume:
				//SIL.IO.DirectoryUtilities.MoveDirectorySafely(FolderPath, newFolderPath);
				SIL.IO.RobustIO.MoveDirectory(FolderPath, idealFolderName);

				_fileLocator.RemovePath(FolderPath);
				_fileLocator.AddPath(idealFolderName);

				FolderPath = idealFolderName;
			}
			catch (Exception e)
			{
				Logger.WriteEvent("Failed folder rename: " + e.Message);
				Debug.Fail("(debug mode only): could not rename the folder");
			}

			_bookRenamedEvent.Raise(fromToPair);

			OnFolderPathChanged();
		}

		protected virtual void OnFolderPathChanged()
		{
			FolderPathChanged?.Invoke(this, EventArgs.Empty);
		}


		public string GetValidateErrors()
		{
			if (!String.IsNullOrEmpty(ErrorMessagesHtml))
				return "";
			if (!Directory.Exists(FolderPath))
			{
				return "The directory (" + FolderPath + ") could not be found.";
			}
			if (!RobustFile.Exists(PathToExistingHtml))
			{
				return "Could not find an html file to use.";
			}


			return ValidateBook(Dom, PathToExistingHtml);
		}

		/// <summary>
		///
		/// </summary>
		/// <remarks>The image-replacement feature is perhaps a one-off for a project where an advisor replaced the folders
		/// with a version that lacked most of the images (perhaps because dropbox copies small files first and didn't complete the sync)</remarks>
		/// <param name="progress"></param>
		/// <param name="pathToFolderOfReplacementImages">We'll find any matches in the entire folder, regardless of sub-folder name</param>
		public void CheckBook(IProgress progress, string pathToFolderOfReplacementImages = null)
		{
			var error = GetValidateErrors();
			if(!String.IsNullOrEmpty(error))
				progress.WriteError(error);

			//check for missing images

			foreach (XmlElement imgNode in HtmlDom.SelectChildImgAndBackgroundImageElements(Dom.Body))
			{
				var imageFileName = HtmlDom.GetImageElementUrl(imgNode).PathOnly.NotEncoded;
				if (String.IsNullOrEmpty(imageFileName))
				{
					var classNames=imgNode.GetAttribute("class");
					if (classNames == null || !classNames.Contains("licenseImage"))//bit of hack... it's ok for licenseImages to be blank
					{
						progress.WriteWarning("image src is missing");
						//review: this, we could fix with a new placeholder... maybe in the javascript edit stuff?
					}
					continue;
				}
				// Certain .svg files (cogGrey.svg, FontSizeLetter.svg) aren't really part of the book and are stored elsewhere.
				// Also, at present the user can't insert them into a book. Don't report them.
				// TODO: if we ever allow the user to add .svg files, we'll need to change this
				if (Path.HasExtension(imageFileName) && Path.GetExtension(imageFileName).ToLowerInvariant() == ".svg")
					continue;

				// Branding images are handled in a special way in BrandingApi.cs.
				// Without this, we get "Warning: Image /bloom/api/branding/image is missing from the folder xxx" (see BL-3975)
				if (imageFileName.EndsWith(BrandingSettings.kBrandingImageUrlPart))
					continue;

				//trim off the end of "license.png?123243"
				var startOfDontCacheHack = imageFileName.IndexOf('?');
				if (startOfDontCacheHack > -1)
					imageFileName = imageFileName.Substring(0, startOfDontCacheHack);

				while (Uri.UnescapeDataString(imageFileName) != imageFileName)
					imageFileName = Uri.UnescapeDataString(imageFileName);

				if (!RobustFile.Exists(Path.Combine(FolderPath, imageFileName)))
				{
					if (!String.IsNullOrEmpty(pathToFolderOfReplacementImages))
					{
						if (!AttemptToReplaceMissingImage(imageFileName, pathToFolderOfReplacementImages, progress))
						{
							progress.WriteWarning($"Could not find replacement for image {imageFileName} in {FolderPath}");
						}
					}
					else
					{
						progress.WriteWarning($"Image {imageFileName} is missing from the folder {FolderPath}");
					}
				}
			}
		}

		private bool AttemptToReplaceMissingImage(string missingFile, string pathToFolderOfReplacementImages, IProgress progress)
		{
			try
			{
				foreach (var imageFilePath in Directory.GetFiles(pathToFolderOfReplacementImages, missingFile))
				{
					RobustFile.Copy(imageFilePath, Path.Combine(FolderPath, missingFile));
					progress.WriteMessage($"Replaced image {missingFile} from a copy in {pathToFolderOfReplacementImages}");
					return true;
				}
				foreach (var dir in Directory.GetDirectories(pathToFolderOfReplacementImages))
				{
//				    doesn't really matter
//					if (dir == _folderPath)
//				    {
//						progress.WriteMessage("Skipping the directory of this book");
//				    }
					if (AttemptToReplaceMissingImage(missingFile, dir, progress))
						return true;
				}
				return false;
			}
			catch (Exception error)
			{
				progress.WriteException(error);
				return false;
			}
		}

		public void UpdateBookFileAndFolderName(CollectionSettings collectionSettings)
		{
			var title = Dom.Title;
			if (title != null)
			{
				SetBookName(title);
			}
		}

		#region Static Helper Methods

		private static string GetHtmCandidate(string folderPath)
		{
			return Path.Combine(folderPath, Path.GetFileName(folderPath) + ".htm");
		}

		public static string FindBookHtmlInFolder(string folderPath)
		{
			string p = GetHtmCandidate(folderPath);
			if (RobustFile.Exists(p))
				return p;
			p = Path.Combine(folderPath, Path.GetFileName(folderPath) + ".html");
			if (RobustFile.Exists(p))
				return p;

			if (!Directory.Exists(folderPath)) //bl-291 (user had 4 month-old version, so the bug may well be long gone)
			{
				//in version 1.012 I got this because I had tried to delete the folder on disk that had a book
				//open in Bloom.
				ErrorReport.NotifyUserOfProblem("There's a problem; Bloom can't save this book. Did you perhaps delete or rename the folder that this book is (was) in?");
				throw new ApplicationException($"In FindBookHtmlInFolder('{folderPath}'), the folder does not exist. (ref bl-291)");
			}

			//ok, so maybe they changed the name of the folder and not the htm. Can we find a *single* html doc?
			// BL-3572 when the only file in the directory is "Big Book.html", it matches both filters in Windows (tho' not in Linux?)
			// so Union works better here. (And we'll change the name of the book too.)
			// BL-8893 Sometimes users can get into a state where a template directory Bloom thinks it should
			// look in is closed to Bloom by system permissions. In that case, skip that directory.
			// This is the location that threw an exception in the case of the original user's problem.
			List<string> candidates = null;
			try
			{
				candidates = new List<string>(
					Directory.GetFiles(folderPath)

						// Although GetFiles supports simple pattern matching, it doesn't support enforcing end-of-string matches...
						// So let's do the filtering this way instead, to make sure we don't get any extensions that start with "htm" but aren't exact matches.
						.Where(name => name.EndsWith(".htm") || name.EndsWith(".html"))
				);
			}
			catch (UnauthorizedAccessException uaex)
			{
				Logger.WriteError("Bloom folder access problem: ", uaex);
				return string.Empty;
			}

			var decoyMarkers = new[] {"configuration",
				PrefixForCorruptHtmFiles, // Used to rename corrupt htm files before restoring backup
				"_conflict", // owncloud
				"[conflict]", // Google Drive
				"conflicted copy" // Dropbox
			};
			candidates.RemoveAll((name) => decoyMarkers.Any(d => name.ToLowerInvariant().Contains(d)));
			if (candidates.Count == 1)
				return candidates[0];

			//template
			p = Path.Combine(folderPath, "templatePages.htm");
			if (RobustFile.Exists(p))
				return p;
			p = Path.Combine(folderPath, "templatePages.html");
			if (RobustFile.Exists(p))
				return p;

			return String.Empty;
		}

		public static void SetBaseForRelativePaths(HtmlDom dom, string folderPath)
		{
			dom.BaseForRelativePaths = GetBaseForRelativePaths(folderPath);
		}

		/// <summary>
		/// Base for relative paths when editing the book (not generating PDF or anything special).
		/// </summary>
		public string NormalBaseForRelativepaths => GetBaseForRelativePaths(FolderPath);

		private static string GetBaseForRelativePaths(string folderPath)
		{
			string path = "";
			if (!String.IsNullOrEmpty(folderPath))
			{
				//this is only used by relative paths, and only img src's are left relative.
				//we are redirecting through our build-in httplistener in order to make white backgrounds transparent
				// and possibly shrink
				//big images before giving them to gecko which has trouble with really hi-res ones
				//Some clients don't want low-res images and can suppress this by setting HtmlDom.UseOriginalImages.
				var uri = folderPath + Path.DirectorySeparatorChar;
				path = uri.ToLocalhost();
			}
			return path;
		}


		public string ValidateBook(string path)
		{
			var dom = new HtmlDom(XmlHtmlConverter.GetXmlDomFromHtmlFile(path, false));//with throw if there are errors
			return ValidateBook(dom, path);
		}

		private string ValidateBook(HtmlDom dom, string path)
		{
			Debug.WriteLine($"ValidateBook({path})");
			var msg= GetHtmlMessageIfVersionIsIncompatibleWithThisBloom(dom,path);
			return !String.IsNullOrEmpty(msg) ? msg : dom.ValidateBook(path, !BookInfo.IsSuitableForMakingTemplates);
		}



		#endregion

		// ExpensiveInitialization is called repeatedly during idle time and thus can check the
		// same book for errors repeatedly.  This could result in dozens of open error message dialogs
		// at the same time reporting the same error.  So we keep track of what we've complained about
		// already to prevent this from happening.
		private static HashSet<string> _booksWithMultipleHtmlFiles = new HashSet<string>();

		/// <summary>
		/// Do whatever is needed to do more than just show a title and thumbnail
		/// </summary>
		private void ExpensiveInitialization(bool forSelectedBook = false)
		{
			Debug.WriteLine($"ExpensiveInitialization({FolderPath})");
			Dom = new HtmlDom();
			//the fileLocator we get doesn't know anything about this particular book.
			_fileLocator.AddPath(FolderPath);
			RequireThat.Directory(FolderPath).Exists();
			string pathToExistingHtml;
			try
			{
				pathToExistingHtml = PathToExistingHtml;
			}
            catch (UnauthorizedAccessException error)
			{
				ShowAccessDeniedErrorHtml(error);
				return;
			}
			var backupPath = GetBackupFilePath();

			// If we have a single html file, or an html file whose name matches the folder, then we can proceed.
			// ALternatively, if this is the selected book and we have a backup file, then we'll use that to proceed.
			// If neither of these cases apply, then we'll need to complain to the user and hope that he or she can
			// figure out how to recover since it's beyond what a program can handle.  (probably multiple html files
			// that don't match the folder name and no backup file in the folder)
			if (!RobustFile.Exists(pathToExistingHtml) && (!forSelectedBook || !RobustFile.Exists(backupPath)))
			{
				ErrorAllowsReporting = false;
				// Error out
				var files = new List<string>(Directory.GetFiles(FolderPath));
				var htmlCount = 0;
				foreach (var f in files)
				{
					var ext = Path.GetExtension(f).ToLowerInvariant();
					if (ext == ".htm" || ext == ".html")
						++htmlCount;
				}
				if (htmlCount > 1)
				{
					// Note: Corresponding error messages have not be localized, so this one isn't either.
					ErrorMessagesHtml = "More than one html file in the book's folder";
					if (_booksWithMultipleHtmlFiles.Contains(FolderPath))
						return;		// we already complained about this book.
					_booksWithMultipleHtmlFiles.Add(FolderPath);
					var b = new StringBuilder();
					var msg1 = LocalizationManager.GetString("Errors.MultipleHtmlFiles",
						"Bloom book folders must have only one file ending in .htm.  In the book \"{0}\", these are the files ending in .htm:",
						"{0} will get the name of the book");
					var msg2 = LocalizationManager.GetString("Errors.RemoveExcessHtml",
						"Please remove all but one of the files ending in .htm.  Bloom will now open this folder for you.",
						"This follows the Errors.MultipleHtmlFiles message and a list of HTML files.");
					b.AppendLineFormat(msg1, Path.GetFileName(FolderPath));
					foreach (var f in files)
					{
						var ext = Path.GetExtension(f).ToLowerInvariant();
						if (ext == ".htm" || ext == ".html")
							b.AppendLine("  * " + Path.GetFileName(f));
					}
					b.AppendLine(msg2);
					ErrorReport.NotifyUserOfProblem(b.ToString());
					// Open the file explorer on the book's folder to allow the user to delete (or move?) the unwanted file.
					Process.Start(new ProcessStartInfo {
						FileName = FolderPath + Path.DirectorySeparatorChar,	// trailing separator char is important!
						UseShellExecute = true,
						Verb = "open"
					});
				}
				else
				{
					// NOTE:  I'm not sure we ever hit this code even when there's not any html files in the book's folder.
					var b = new StringBuilder();
					b.AppendLine("Could not find an html file in the folder to use.");
					if (files.Count == 0)
					{
						b.AppendLine("***There are no files.");
					}
					else
					{
						b.AppendLine("Files in this book are:");
						foreach (var f in files)
							b.AppendLine("  " + f);
					}
					throw new ApplicationException(b.ToString());
				}
			}
			else
			{
				XmlDocument xmlDomFromHtmlFile;
				try
				{
					xmlDomFromHtmlFile = XmlHtmlConverter.GetXmlDomFromHtmlFile(PathToExistingHtml, false);
				}
				catch (UnauthorizedAccessException error)
				{
					ShowAccessDeniedErrorHtml(error);
					return;
				}
				catch (Exception error)
				{
					InitialLoadErrors = error.Message;
					// If the user is actually trying to look at this book and it's broken, we will try to restore a backup.
					// The main reason not to do this otherwise is that we think we should notify the user that we
					// are restoring a backup, and we don't want to bother him with such notifications about books
					// he isn't looking at currently.
					if (forSelectedBook && TryGetValidXmlDomFromHtmlFile(backupPath, out xmlDomFromHtmlFile))
					{
						RestoreBackup(pathToExistingHtml, error);
					}
					else
					{
						ErrorMessagesHtml = WebUtility.HtmlEncode(error.Message);
						ErrorAllowsReporting = true;
						Logger.WriteEvent("*** ERROR in " + PathToExistingHtml);
						Logger.WriteEvent("*** ERROR: " + error.Message.Replace("{", "{{").Replace("}", "}}"));
						return;
					}
				}

				// delete any existing branding css so that if they change to one without one, the old one isn't sticking around
				var brandingPath = Path.Combine(FolderPath, "branding.css");
				if (RobustFile.Exists(brandingPath))
				{
					try
					{
						RobustFile.Delete(brandingPath);
					}
					catch (System.UnauthorizedAccessException error)
					{
						InitialLoadErrors = error.Message;
						var msg = string.Format("<p>{0}</p><p>{1}</p><p>{2}</p>",
							LocalizationManager.GetString("Errors.ReadOnlyBookFolder", "This book cannot be edited because its folder is read-only."),
							WebUtility.HtmlEncode(error.Message),
							GetHelpLinkForFilePermissions());
						ErrorMessagesHtml = msg;
						ErrorAllowsReporting = false;	// we can't really help them remotely with odd permission failures.
						Logger.WriteEvent("*** ERROR cannot delete old branding.css file in ExpensiveInitialization(" + forSelectedBook + ")");
						Logger.WriteEvent("*** ERROR: " + error.Message.Replace("{", "{{").Replace("}", "}}"));
						return;
					}
				}

				Dom = new HtmlDom(xmlDomFromHtmlFile); //with throw if there are errors
				// Don't let spaces between <strong>, <em>, or <u> elements be removed. (BL-2484)
				Dom.RawDom.PreserveWhitespace = true;

				// An earlier comment warned that this was taking 1/3 of startup time. However, it was being done anyway
				// at some point where the Book constructor wanted to know whether the book was editable (which
				// triggers a check since books that don't validate aren't editable).
				// Hopefully this is OK since another old comment said,
				// "We did in fact change things so that storage isn't used until we've shown all the thumbnails we can
				// (then we go back and update in background)."
				InitialLoadErrors = ValidateBook(Dom, pathToExistingHtml);
				if (forSelectedBook && !string.IsNullOrEmpty(InitialLoadErrors))
				{
					XmlDocument possibleBackupDom;
					if (TryGetValidXmlDomFromHtmlFile(backupPath, out possibleBackupDom))
					{
						RestoreBackup(pathToExistingHtml, new ApplicationException("main html file was not valid: " + InitialLoadErrors));
						xmlDomFromHtmlFile = possibleBackupDom;
						Dom = new HtmlDom(xmlDomFromHtmlFile);
					}
				}

				// For now, we really need to do this check, at least. This will get picked up by the Book later (feeling kludgy!)
				// I assume the following will never trigger (I also note that the dom isn't even loaded):

				if (!string.IsNullOrEmpty(ErrorMessagesHtml))
				{
					Dom.RawDom.LoadXml(
						"<html><body>There is a problem with the html structure of this book which will require expert help.</body></html>");
					Logger.WriteEvent(
						"{0}: There is a problem with the html structure of this book which will require expert help: {1}",
						PathToExistingHtml, ErrorMessagesHtml);
				}
				// The following is a patch pushed out on the 25th build after 1.0 was released in order to give us
				// a bit of backwards version protection (I should have done this originally and in a less kludgy fashion
				// than I'm forced to do now).
				else
				{
					var incompatibleVersionMessage = GetHtmlMessageIfVersionIsIncompatibleWithThisBloom(Dom, PathToExistingHtml);
					if (!string.IsNullOrWhiteSpace(incompatibleVersionMessage))
					{
						ErrorMessagesHtml = incompatibleVersionMessage;
						Logger.WriteEvent("*** ERROR: " + incompatibleVersionMessage);
						_errorAlreadyContainsInstructions = true;
						ErrorAllowsReporting = true;
						return;
					}

					var incompatibleFeatureMessage = GetHtmlMessageIfFeatureIncompatibility();
					if (!string.IsNullOrWhiteSpace(incompatibleFeatureMessage))
					{
						ErrorMessagesHtml = incompatibleFeatureMessage;
						Logger.WriteEvent("*** ERROR: " + incompatibleFeatureMessage);
						_errorAlreadyContainsInstructions = true;
						// This doesn't reflect any corruption or bugs in the code, so no reporting button needed.
						ErrorAllowsReporting = false;
						return;
					}

					Logger.WriteEvent("BookStorage Loading Dom from {0}", PathToExistingHtml);
				}

				// probably not needed at runtime if !forSelectedBook, but one unit test relies on it having been done, and is very fast, so ok.
				Dom.UpdatePageDivs();

				// If the book isn't selected, then we're just here to do minimal things, hopefully quick things, to
				// show the title and thumbnail. Of course anything we *don't* do could effect the thumbnail. But
				// let's wait and deal with that if it seems like a real problem. At the moment it seems to me that
				// having to select the book to gets its thumbnail updated is a small price to pay.
				// In particular, things can go wrong when doing UpdateSupportFiles() because the book may call for
				// xmatter that this user doesn't have installed; when we're just showing all the thumbnails as quickly
				// as we can, that's really the wrong time to be putting up errors about the xmatter of particular books.
				if (forSelectedBook)
				{
					UpdateSupportFiles();
					CleanupUnusedSupportFiles(false);
				}
			}
		}

		public void CleanupUnusedSupportFiles(bool isForPublish, HashSet<string> langsToExcludeAudioFor = null)
		{
			CleanupUnusedImageFiles(!isForPublish);
			CleanupUnusedAudioFiles(isForPublish: isForPublish, langsToExcludeAudioFor);
			CleanupUnusedVideoFiles();
			CleanupUnusedActivities();
		}

		private void RestoreBackup(string pathToExistingHtml, Exception error)
		{
			var backupPath = GetBackupFilePath();
			string corruptFilePath = GetUniqueFileName(FolderPath, PrefixForCorruptHtmFiles, "htm");
			// BL-6099 it could be missing altogether if we had a bad crash or someone's anti-virus is acting up.
			if (String.IsNullOrEmpty(pathToExistingHtml))
			{
				RobustFile.Copy(backupPath, GetHtmCandidate(Path.GetDirectoryName(backupPath)));
			}
			else
			{
				RobustFile.Move(PathToExistingHtml, corruptFilePath);
				RobustFile.Move(backupPath, pathToExistingHtml);
			}
			var msg = LocalizationManager.GetString("BookStorage.CorruptBook",
				"Bloom had a problem reading this book and recovered by restoring a recent backup. Please check recent changes to this book. If this happens for no obvious reason, please click Details below and report it to us.");
			ErrorReport.NotifyUserOfProblem(error, msg);
			// We've restored a validated backup, so as far as the caller is concerned we have a good book.
			InitialLoadErrors = "";
		}

		private bool TryGetValidXmlDomFromHtmlFile(string path, out XmlDocument xmlDomFromHtmlFile)
		{
			xmlDomFromHtmlFile = null;
			if (!RobustFile.Exists(path))
				return false;
			try
			{
				xmlDomFromHtmlFile = XmlHtmlConverter.GetXmlDomFromHtmlFile(path, false);
				return String.IsNullOrEmpty(ValidateBook(new HtmlDom(xmlDomFromHtmlFile), path));
			}
			catch (Exception error)
			{
				return false;
			}
			return true;
		}

		/// <summary>
		/// Reports an UnauthorizedAccessException to the user using the book storage instance's html
		/// </summary>
		internal void ShowAccessDeniedErrorHtml(UnauthorizedAccessException error)
		{
			var message = GetAccessDeniedHtml(error, writeLog: true);

			ErrorMessagesHtml = message;
			_errorAlreadyContainsInstructions = true;
			ErrorAllowsReporting = true;
		}

		/// <summary>
		/// Reports an UnauthorizedAccessException to the user using the Problem Report Dialog
		/// You can use this when you don't have easy access to the book storage's html displayed at load time.
		/// </summary>
		internal static void ShowAccessDeniedErrorReport(UnauthorizedAccessException noAccessError)
		{
			// WriteLog is false because Problem Report Dialog will log it anyway
			string summaryHtml = GetAccessDeniedHtml(noAccessError, writeLog: false);

			// Even though there's not really anything we can fix if we get a bug report,
			// we still set showSendReport=true because false uses a MessageBox for which the user
			// can't use the mouse to select text to copy/paste
			NonFatalProblem.Report(ModalIf.All, PassiveIf.None, summaryHtml, "", noAccessError, showSendReport: true, isShortMessagePreEncoded: true);
		}

		private static string GetAccessDeniedHtml(UnauthorizedAccessException noAccessError, bool writeLog)
		{
			// In the details shown to the user, don't need the extra diagnostic info in BloomUnauthorizedAccessException
			// (However, in the error report submitted to YouTrack, we do want that extra diagnostic info)
			Exception errorToUser = noAccessError;
			if (noAccessError is BloomUnauthorizedAccessException)
				errorToUser = noAccessError.InnerException;

			var deniedAccessMsg = LocalizationManager.GetString("Errors.DeniedAccess",
				"Your computer denied Bloom access to the book. You may need technical help in setting the operating system permissions for this file.");


			var messagesForLog = new List<string>() { deniedAccessMsg, errorToUser.Message };

			if (writeLog)
			{
				string messageForLog = String.Join(Environment.NewLine, messagesForLog);
				Logger.WriteEvent("*** ERROR: " + messageForLog);
			}

			string encodedMessageForLog = EncodeAndJoinStringsForHtml(messagesForLog);

			string encodedSeeAlsoMsg = GetHelpLinkForFilePermissions();

			return $"{encodedMessageForLog}<br />{encodedSeeAlsoMsg}";
		}

		private static string GetHelpLinkForFilePermissions()
		{
			var helpUrl = @"http://community.bloomlibrary.org/t/how-to-fix-file-permissions-problems/78";
			return GetEncodedSeeWebPageString(helpUrl);
		}

		private static string EncodeAndJoinStringsForHtml(IEnumerable<string> unencodedStrings)
		{
			return String.Join("<br />", unencodedStrings.Select(WebUtility.HtmlEncode));
		}

		private static string GetEncodedSeeWebPageString(string webPageUrl)
		{
			var seeAlsoFormatStr = LocalizationManager.GetString("Common.SeeWebPage", "See {0}.");
			// FYI: The braces in the format string are not encoded by HtmlEncode.
			var encodedSeeAlsoFormatStr = WebUtility.HtmlEncode(seeAlsoFormatStr);

			// Theoretically, '&' characters in the URL could cause problems.
			string encodedWebPageUrl = WebUtility.HtmlEncode(webPageUrl);
			var helpUrlLink = $"<a href='{webPageUrl}'>{encodedWebPageUrl}</a>";

			var encodedSeeWebPageMsg = String.Format(encodedSeeAlsoFormatStr, helpUrlLink);
			return encodedSeeWebPageMsg;
		}

		/// <summary>
		/// we update these so that the file continues to look the same when you just open it in firefox
		/// </summary>
		public void UpdateSupportFiles()
		{
			if (IsPathReadonly(FolderPath))
			{
				Logger.WriteEvent("Not updating files in folder {0} because the directory is read-only.", FolderPath);
			}
			else
			{
				Update("placeHolder.png");
				Update("basePage.css");
				Update("previewMode.css");
				Update("origami.css");
				Update("langVisibility.css");

				foreach (var path in Directory.GetFiles(FolderPath, "*.css"))
				{
					var file = Path.GetFileName(path);

					// In BL-5824, we got bit by design decisions we made that allow stylesheets installed via bloompack and by new Bloom versions
					// to replace local ones. This was done so that we could send out new Bloom implementation stylesheets via bloompack and in new Bloom versions
					// and have those used in all the books. This works well for most stylesheets.
					// But customBookStyles.css  and customCollectionStyles.css are exceptions; their whole purpose is to let the local book or collection
					// override Bloom's normal behavior or anything in a bloompack.
					// defaultLangStyles.css is another file that should not be updated because it is always generated from the local collection settings.
					// So customBookStyles.css, customCollectionStyles.css, and defaultLangStyles.css are not overridden (BloomServer) or replaced (here).
					if (!file.ToLowerInvariant().Contains("custombookstyles") &&
						!file.ToLowerInvariant().Contains("customcollectionstyles") &&
						!file.ToLowerInvariant().Contains("defaultlangstyles"))
					{
						Update(file);
					}
				}
			}

			try
			{
				var path = PathToXMatterStylesheet;
				Update(Path.GetFileName(path), path);
			}
			catch (Exception error)
			{
				ErrorMessagesHtml = WebUtility.HtmlEncode(error.Message);
				ErrorAllowsReporting = true;
			}

			CopyBrandingFiles();
		}

		// Brandings come with logos and such... we want them in the book folder itself so that they work
		// apart from Bloom and in web browsing, epub, and android contexts.
		private void CopyBrandingFiles()
		{
			_brandingImageNames.Clear();
			try
			{
				// See https://silbloom.myjetbrains.com/youtrack/issue/BL-6516 and https://issues.bloomlibrary.org/youtrack/issue/BL-6852.
				// On Linux installations, files can never be copied to the "FactoryCollectionsDirectory" or any of its subfolders
				// (like "FactoryTemplateBookDirectory" or "SampleShellsDirectory").  If Bloom is installed "for all users" on Windows,
				// it is also impossible to copy files there.  Copying files to those locations would allow Bloom to show branding for
				// a template preview or a sample shell preview, which seems rather unimportant.
				if (FolderPath.StartsWith(BloomFileLocator.FactoryCollectionsDirectory, StringComparison.Ordinal))
					return;
				if (!String.IsNullOrEmpty(_collectionSettings.BrandingProjectKey))
				{
					var brandingFolder = BloomFileLocator.GetBrandingFolder(_collectionSettings.BrandingProjectKey);

					var filesToCopy = Directory
						.EnumerateFiles(brandingFolder) //<--- .NET 4.5
						// note this is how the branding.css gets into a book folder
						.Where(path => ".png,.svg,.jpg,.css".Split(',').Contains(Path.GetExtension(path).ToLowerInvariant()));

					foreach (var sourcePath in filesToCopy)
					{
						var fileName = Path.GetFileName(sourcePath);
						var destPath = Path.Combine(FolderPath, fileName);
						try
						{
							RobustFile.Copy(sourcePath, destPath, true);
						}
						catch (UnauthorizedAccessException err)
						{
							throw new BloomUnauthorizedAccessException(destPath, err);
						}
						_brandingImageNames.Add(fileName);
					}
				}
			}
			catch (Exception err)
			{
				ProblemReportApi.ShowProblemDialog(null, err,
					"There was a problem applying the branding: " + _collectionSettings.BrandingProjectKey, "nonfatal");
			}
		}

		private XMatterHelper _xMatterHelper;
		private string _cachedXmatterPackName;
		private HtmlDom _cachedXmatterDom;
		private BookInfo _cachedXmatterBookInfo;

		private XMatterHelper XMatterHelper
		{
			get
			{
				var nameOfCollectionXMatterPack = _collectionSettings.XMatterPackName;
				// _fileLocator, BookInfo, and BookInfo.UseDeviceXMatter are never changed after being set in
				// constructors, so we don't need to consider that they might be different.
				// The other two things the helper depends on are also unlikely to change, but it may be
				// possible, so we'll play safe.
				if (_cachedXmatterPackName != nameOfCollectionXMatterPack || _cachedXmatterDom != Dom || _cachedXmatterBookInfo != BookInfo)
				{
					_cachedXmatterPackName = nameOfCollectionXMatterPack; // before mod, to match check above
					nameOfCollectionXMatterPack = HandleRetiredXMatterPacks(Dom, nameOfCollectionXMatterPack);
					//Here the xmatter Helper may come back loaded with the xmatter from the collection settings, but if the book
					//specifies a different one, it will come back with that (if it can be found).
					_xMatterHelper = new XMatterHelper(Dom, nameOfCollectionXMatterPack, _fileLocator,
						BookInfo.UseDeviceXMatter);
					_cachedXmatterDom = Dom;
					_cachedXmatterBookInfo = BookInfo;
				}
				return _xMatterHelper;
			}
		}


		private string PathToXMatterStylesheet => XMatterHelper.PathToXMatterStylesheet;

		private bool IsPathReadonly(string path)
		{
			return (RobustFile.GetAttributes(path) & FileAttributes.ReadOnly) != 0;
		}

		public void Update(string fileName, string factoryPath = "")
		{
			if (!IsUserOrTempFolder)
			{
				if (fileName.ToLowerInvariant().Contains("xmatter") && !fileName.ToLower().StartsWith("factory-xmatter"))
				{
					return; //we don't want to copy custom xmatters around to the program files directory, template directories, the Bloom src code folders, etc.
				}
			}

			// do not attempt to copy files to the installation directory
			var targetDirInfo = new DirectoryInfo(FolderPath);
			if (Platform.IsMono)
			{
				// do not attempt to copy files to the "/usr" directory
				if (targetDirInfo.FullName.StartsWith("/usr")) return;
			}
			else
			{
				// do not attempt to copy files to the "Program Files" directory
				var programFolderPath = Environment.GetFolderPath(Environment.SpecialFolder.ProgramFiles);
				if (!String.IsNullOrEmpty(programFolderPath))
				{
					var programsDirInfo = new DirectoryInfo(programFolderPath);
					if (String.Compare(targetDirInfo.FullName, programsDirInfo.FullName, StringComparison.InvariantCultureIgnoreCase) == 0) return;
				}

				// do not attempt to copy files to the "Program Files (x86)" directory either
				if (Environment.Is64BitOperatingSystem)
				{
					programFolderPath = Environment.GetFolderPath(Environment.SpecialFolder.ProgramFilesX86);
					if (!String.IsNullOrEmpty(programFolderPath))
					{
						var programsDirInfo = new DirectoryInfo(Environment.GetFolderPath(Environment.SpecialFolder.ProgramFiles));
						if (String.Compare(targetDirInfo.FullName, programsDirInfo.FullName, StringComparison.InvariantCultureIgnoreCase) == 0) return;
					}
				}
			}

			string documentPath="notSet";
			try
			{
				if(String.IsNullOrEmpty(factoryPath))
				{
					factoryPath = _fileLocator.LocateFile(fileName);
				}
				if(String.IsNullOrEmpty(factoryPath))//happens during unit testing
					return;

				documentPath = Path.Combine(FolderPath, fileName);
				if(!RobustFile.Exists(documentPath))
				{
					Logger.WriteMinorEvent("BookStorage.Update() Copying missing file {0} to {1}", factoryPath, documentPath);

					// get rid of previous xmatter stylesheets
					if (fileName.ToLowerInvariant().Contains("xmatter"))
						RemoveExistingFilesBySuffix("XMatter.css");

					RobustFile.Copy(factoryPath, documentPath);
					return;
				}
				// due to BL-2166, we no longer compare times since downloaded books often have
				// more recent times than the DistFiles versions we want to use
				// var documentTime = RobustFile.GetLastWriteTimeUtc(documentPath);
				if (factoryPath == documentPath)
					return; // no point in trying to update self!
				if (IsPathReadonly(documentPath))
				{
					var msg = $"Could not update one of the support files in this document ({documentPath}) because the destination was marked ReadOnly.";
					Logger.WriteEvent(msg);
					ErrorReport.NotifyUserOfProblem(msg);
					return;
				}
				Logger.WriteMinorEvent("BookStorage.Update() Copying file {0} to {1}", factoryPath, documentPath);

				RobustFile.Copy(factoryPath, documentPath, true);
				//if the source was locked, don't copy the lock over
				RobustFile.SetAttributes(documentPath, FileAttributes.Normal);
			}
			catch (Exception e)
			{
				if(documentPath.Contains(Environment.GetFolderPath(Environment.SpecialFolder.ProgramFiles))
					|| documentPath.ToLowerInvariant().Contains("program"))//english only
				{
					Logger.WriteEvent("Could not update file {0} because it was in the program directory.", documentPath);
					return;
				}
				if(_alreadyNotifiedAboutOneFailedCopy)
					return;//don't keep bugging them
				_alreadyNotifiedAboutOneFailedCopy = true;
				// We probably can't help the user if they create an issue, but we can display a bit more information to help local tech support.
				var msg = MiscUtils.GetExtendedFileCopyErrorInformation(documentPath,
					$"Could not update one of the support files in this document ({documentPath} from {factoryPath}).");
				NonFatalProblem.Report(ModalIf.None, PassiveIf.All, "Can't Update Support File", msg, e, showSendReport:false, showRequestDetails:true);
			}
		}

		private void RemoveExistingFilesBySuffix(string suffix)
		{
			foreach(var file in Directory.GetFiles(FolderPath, "*"+suffix))
			{
				try
				{
					RobustFile.Delete(file);
				}
				catch(Exception e)
				{
					// not worth bothering the user about, but we can log it in case it needs investigation
					Debug.Fail(e.Message);
					Logger.WriteError("Could not remove "+file, e);
				}
			}
		}

		/// <summary>
		/// user folder (or a temp folder, typically one where we've copied a user book to update for publishing)
		/// as opposed to our program installation folder or some template
		/// </summary>
		private bool IsUserOrTempFolder
		{
			get
			{
				if(FolderPath.Contains(Path.GetTempPath()))
					return true;
				if(String.IsNullOrEmpty(_collectionSettings.FolderPath))
				{
					//this happens when we are just hydrating the book via a command-line command
					return true;
				}
				else return FolderPath.Contains(_collectionSettings.FolderPath);
			}
		}

		// NB: this knows nothing of book-specific css's... even "basic book.css"
		private void EnsureHasLinksToStylesheets(HtmlDom dom)
		{
			//clear out any old ones
			Dom.RemoveXMatterStyleSheets();

			EnsureHasLinkToStyleSheet(dom, Path.GetFileName(PathToXMatterStylesheet));

			EnsureHasLinkToStyleSheet(dom, "defaultLangStyles.css");

			EnsureHasLinkToStyleSheet(dom, "customCollectionStyles.css");

			if (RobustFile.Exists(Path.Combine(FolderPath, "customBookStyles.css")))
				EnsureHasLinkToStyleSheet(dom, "customBookStyles.css");
			else
				EnsureDoesntHaveLinkToStyleSheet(dom, "customBookStyles.css");
			dom.SortStyleSheetLinks();
		}

		public string HandleRetiredXMatterPacks(HtmlDom dom, string nameOfXMatterPack)
		{
			var currentXmatterName = XMatterHelper.MigrateXMatterName(nameOfXMatterPack);

			if(currentXmatterName != nameOfXMatterPack)
			{
				const string xmatterSuffix = "-XMatter.css";
				EnsureDoesntHaveLinkToStyleSheet(dom, nameOfXMatterPack + xmatterSuffix);
				EnsureHasLinkToStyleSheet(dom, nameOfXMatterPack + xmatterSuffix);
				// Since HtmlDom.GetMetaValue() is always called with the collection's xmatter pack as default,
				// we can just remove this wrong meta element.
				dom.RemoveMetaElement("xmatter");
			}
			return currentXmatterName;
		}

		private void EnsureDoesntHaveLinkToStyleSheet(HtmlDom dom, string path)
		{
			foreach (XmlElement link in dom.SafeSelectNodes("//link[@rel='stylesheet']"))
			{
				var fileName = link.GetStringAttribute("href");
				if (fileName == path)
					dom.RemoveStyleSheetIfFound(path);
			}
		}

		private void EnsureHasLinkToStyleSheet(HtmlDom dom, string path)
		{
			foreach (XmlElement link in dom.SafeSelectNodes("//link[@rel='stylesheet']"))
			{
				var fileName = link.GetStringAttribute("href");
				if (fileName == path)
					return;
				// We may also have an obsolete link with a Windows-specific path.
				if (fileName.Replace('\\', '/') == path)
				{
					// We want a link that will work on both platforms, so correct it.
					link.SetAttribute("href", path);
					return;
				}
			}
			dom.AddStyleSheet(path);
		}

		//while in Bloom, we could have and edit style sheet or (someday) other modes. But when stored,
		//we want to make sure it's ready to be opened in a browser.
		private void MakeCssLinksAppropriateForStoredFile(HtmlDom dom)
		{
			dom.RemoveModeStyleSheets();
			dom.AddStyleSheet("previewMode.css");
			dom.AddStyleSheet("basePage.css");
			dom.AddStyleSheet("origami.css");
			dom.AddStyleSheet("langVisibility.css");

			// only add brandingCSS is there is one for the current branding
			var brandingCssPath = BloomFileLocator.GetBrowserFile(true, "branding", _collectionSettings.GetBrandingFolderName(), "branding.css");
			if (!String.IsNullOrEmpty(brandingCssPath))
			{
				dom.AddStyleSheet("branding.css");
			}
			EnsureHasLinksToStylesheets(dom);
			dom.SortStyleSheetLinks();
			dom.RemoveFileProtocolFromStyleSheetLinks();
		}


		internal static string SanitizeNameForFileSystem(string name)
		{
			// We want NFC to prevent Dropbox complaining about encoding conflicts.
			// May as well do that first as it may result in less truncation.
			name = name.Normalize(NormalizationForm.FormC);
			// Then make sure it's not too long.
			const int MAX = 50;	//arbitrary
			if (name.Length > MAX)
				name = name.Substring(0, MAX);
			// Then replace invalid characters with spaces and trim off characters
			// that shouldn't start or finish a directory name.
			name = RemoveDangerousCharacters(name);
			if (name.Length == 0)
			{
				// The localized default book name could itself have dangerous characters.
				name = RemoveDangerousCharacters(BookStarter.UntitledBookName);
				if (name.Length == 0)
					name = "Book";	// This should absolutely never be needed, but let's be paranoid.
			}
			return name;
		}

		private static string RemoveDangerousCharacters(string name)
		{
			var dangerousCharacters = new List<char>();
			dangerousCharacters.AddRange(PathUtilities.GetInvalidOSIndependentFileNameChars());
			// NBSP also causes problems.  See https://issues.bloomlibrary.org/youtrack/issue/BL-5212.
			dangerousCharacters.Add('\u00a0');
			//dangerousCharacters.Add('.'); Moved this to a trim because SHRP uses names like "SHRP 2.3" (term 2, week 3)
			// Add characters to the list that will bother bloom-player (and JSON and URLs in general)
			dangerousCharacters.AddRange("&'{},;()$@");
			foreach (char c in dangerousCharacters)
			{
				name = name.Replace(c, ' ');
			}
			// Remove leading whitespace and periods.
			name = Regex.Replace(name, "^[\\s.]*", "", RegexOptions.Compiled);
			// Remove trailing whitespace and periods.
			// Windows does not allow directory names ending in period.
			// If we give it a chance, it will make a directory without the dots,
			// but all our code that thinks the folder name has the dots will break (e.g., BL-3402, BL-9040)
			name = Regex.Replace(name, "[\\s.]*$", "", RegexOptions.Compiled);
			return name;
		}

		/// <summary>
		/// if necessary, append a number to make the folder path unique
		/// </summary>
		private static string GetUniqueFolderPath(string folderPath)
		{
			var parent = Directory.GetParent(folderPath).FullName;
			var name = GetUniqueFolderName(parent, Path.GetFileName(folderPath));
			return Path.Combine(parent, name);
		}

		/// <summary>
		/// if necessary, append a number to make the subfolder name unique within the given folder
		/// </summary>
		internal static string GetUniqueFolderName(string parentPath, string name)
		{
			int i = 0;
			string suffix = "";
			while (Directory.Exists(Path.Combine(parentPath, name + suffix)))
			{
				++i;
				suffix = i.ToString(CultureInfo.InvariantCulture);
			}
			return name + suffix;
		}

		/// <summary>
		/// if necessary, append a number to make the file name unique within the given folder
		/// </summary>
		internal static string GetUniqueFileName(string parentPath, string name, string ext)
		{
			int i = 0;
			string suffix = "";
			string result;
			do
			{
				result = Path.ChangeExtension(Path.Combine(parentPath, name + suffix), ext);
				++i;
				suffix = i.ToString(CultureInfo.InvariantCulture);
			} while (RobustFile.Exists(result));
			return result;
		}

		public string GetBrokenBookRecommendationHtml()
		{
			string s = "";
			if (!_errorAlreadyContainsInstructions)
			{
				s = GenericBookProblemNotice;
			}
			return s + "<p>" + ErrorMessagesHtml + "</p>";
		}

		public static string GenericBookProblemNotice => "<p>" + LocalizationManager.GetString("Errors.BookProblem",
			                                                       "Bloom had a problem showing this book. This doesn't mean your work is lost, but it does mean that something is out of date, is missing, or has gone wrong.")
		                                                       + "</p>";

		//enhance: move to SIL.IO.RobustIO
		public static void CopyDirectory(string sourceDir, string targetDir, string[] skipFileExtensionsLowerCase = null)
		{
			Directory.CreateDirectory(targetDir);

			foreach (var file in Directory.GetFiles(sourceDir))
			{
				if (skipFileExtensionsLowerCase != null && skipFileExtensionsLowerCase.Contains(Path.GetExtension(file.ToLowerInvariant())))
					continue;
				RobustFile.Copy(file, Path.Combine(targetDir, Path.GetFileName(file)));
			}

			foreach (var directory in Directory.GetDirectories(sourceDir))
				CopyDirectory(directory, Path.Combine(targetDir, Path.GetFileName(directory)));
		}

		/// <summary>
		/// Makes a copy of the book on disk and gives the new copy a unique guid
		/// </summary>
		/// <returns>a path to the directory containing the duplicate</returns>
		public string Duplicate()
		{
			// get the book name and copy number of the current directory
			var baseName = Path.GetFileName(FolderPath);

			// see if this already has a name like "foo Copy 3"
			// If it does, we will use that number plus 1 as the starting point for looking for a new unique folder name
			var regexToGetCopyNumber = new Regex(@"^(.+)(\s-\sCopy)(\s[0-9]+)?$");
			var match = regexToGetCopyNumber.Match(baseName);
			var copyNum = 1;

			if (match.Success)
			{
				baseName = match.Groups[1].Value;
				if (match.Groups[3].Success)
					copyNum = 1 + Int32.Parse(match.Groups[3].Value.Trim());
			}

			// directory for the new book
			var collectionDir = Path.GetDirectoryName(FolderPath);
			var newBookName = GetAvailableDirectory(collectionDir, baseName, copyNum);
			var newBookDir = Path.Combine(collectionDir, newBookName);
			Directory.CreateDirectory(newBookDir);

			// copy files
			CopyDirectory(FolderPath, newBookDir, new[]{".bak", ".bloombookorder", ".pdf", ".map"});
			var metaPath = Path.Combine(newBookDir, "meta.json");

			// Update the InstanceId. This was not done prior to Bloom 4.2.104
			// If the meta.json file is missing, ok that's weird but that means we
			// don't have a duplicate bookInstanceId to worry about.
			if (RobustFile.Exists(metaPath))
			{
				var meta = DynamicJson.Parse(File.ReadAllText(metaPath));
				meta.bookInstanceId = Guid.NewGuid().ToString();
				RobustFile.WriteAllText(metaPath, meta.ToString());
			}

			// rename the book htm file
			var oldName = Path.Combine(newBookDir, Path.GetFileName(PathToExistingHtml));
			var newName = Path.Combine(newBookDir, newBookName + ".htm");
			RobustFile.Move(oldName, newName);
			return newBookDir;
		}

		/// <summary>
		/// Get an available directory name for a new copy of a book
		/// </summary>
		/// <param name="collectionDir"></param>
		/// <param name="baseName"></param>
		/// <param name="copyNum"></param>
		/// <returns></returns>
		private static string GetAvailableDirectory(string collectionDir, string baseName, int copyNum)
		{
			string newName;
			if (copyNum == 1)
				newName = baseName + " - Copy";
			else
				newName = baseName + " - Copy " + copyNum;

			while (Directory.Exists(Path.Combine(collectionDir, newName)))
			{
				copyNum++;
				newName = baseName + " - Copy " + copyNum;
			}

			return newName;
		}

		public void EnsureOriginalTitle()
		{
			var dataDiv = Dom.RawDom.SafeSelectNodes("//div[@id='bloomDataDiv']").Cast<XmlElement>().FirstOrDefault();
			if (dataDiv == null)
				return;
			var originalTitle = dataDiv.SafeSelectNodes(".//div[@data-book='originalTitle']");
			if (originalTitle.Count > 0)
				return;
			var titles = Dom.RawDom.SafeSelectNodes("//div[@data-book='bookTitle']").Cast<XmlElement>().ToList();
			if (titles.Count == 0)
				return;
			// If we want to use some other, non-English title, we could consider such an option here,
			// e.g., any other language...except probably not the book's L1, especially when filling it in
			// for an older book.
			var useTitle = titles.FirstOrDefault(t => t.Attributes["lang"]?.Value == "en");
			if (useTitle == null)
				return;
			var content = useTitle.InnerText;
			if (string.IsNullOrEmpty(content))
				return;
			var newElt = dataDiv.OwnerDocument.CreateElement("div");
			newElt.InnerText = content;
			newElt.SetAttribute("data-book", "originalTitle");
			newElt.SetAttribute("lang", "*");
			dataDiv.AppendChild(newElt);
			if (BookInfo != null) // should only be null in unit tests
			{
				BookInfo.OriginalTitle = content;
			}
		}

		internal static string GetActivityFolderPath(string bookFolderPath)
		{
			return Path.Combine(bookFolderPath, "activities");
		}

		/// <summary>
		/// Perform expensive updates that new versions of Bloom can perform on older books that don't
		/// involve actual book format changes.
		/// </summary>
		public void PerformNecessaryMaintenanceOnBook()
		{
			var levelString = Dom.GetMetaValue("maintenanceLevel", "0");
			if (!int.TryParse(levelString, out int level))
				level = 0;
			if (level >= kMaintenanceLevel)
				return;
			if (level < 1 && ImageUtils.NeedToShrinkImages(FolderPath))
			{
				// If the book contains overlarge images, we want to fix those before editing because this can lead
				// to thumbnails not being created properly and other bad behavior.  This is a one-time fix that can
				// permanently change the images in the original book folder.  If any images must be shrunk, then a
				// progress dialog pops up because that can be a very slow process.  If nothing needs to be done,
				// nothing will appear on the screen, and it usually takes a small fraction of a second to determine
				// this.

				// Bloom 4.9 and later limit images used by Bloom books to be no larger than 3500x2550 in
				// order to avoid out of memory errors that can happen with really large images.  Some older
				// books have images larger than this that can cause these out of memory problems.  This
				// method is used to fix these overlarge images before the user starts to edit or publish
				// the book.  The method also ensures that the images are all opaque since some old versions
				// of Bloom made all images transparent, which turned out to be a bad idea.
				// This update can be very slow, so encourage the user that something is happening.
				// NO images should have transparency removed.  See https://issues.bloomlibrary.org/youtrack/issue/BL-8846.

				if (Program.RunningUnitTests)
				{
					// TeamCity enforces not showing modal dialogs during unit tests on Windows 10.
					ImageUtils.FixSizeAndTransparencyOfImagesInFolder(FolderPath, new List<string>(),  new NullProgress());
				}
				else
				{
					using (var dlg = new ProgressDialogBackground())
					{
						dlg.Text = "Updating Image Files";
						dlg.ShowAndDoWork((progress, args) =>
							ImageUtils.FixSizeAndTransparencyOfImagesInFolder(FolderPath, new List<string>(), progress));
					}
				}
			}

			if (level < 2)
			{
				// Bloom 4.9 and later (a bit later than the above 4.9 and therefore a separate maintenance
				// level) will only put comical-generated svgs in Bloom imageContainers if they are
				// non-transparent. Since our test for whether a book is Comical for Publishing restrictions
				// will now be a simple scan for these svgs, we here remove legacy svgs whose bubble style
				// was "none", implying transparency.
				var comicalSvgs = Dom.SafeSelectNodes(ComicalXpath).Cast<XmlElement>();
				var elementsToSave = new HashSet<XmlElement>();
				foreach (var svgElement in comicalSvgs)
				{
					var container = svgElement.ParentNode; // bloom-imageContainer div (not gonna be null)
					var textOverPictureDivs = container.SelectNodes("div[contains(@class, 'bloom-textOverPicture')]");
					if (textOverPictureDivs == null) // unlikely, but maybe possible
						continue;

					foreach (XmlElement textOverPictureDiv in textOverPictureDivs)
					{
						var bubbleData = textOverPictureDiv.GetAttribute("data-bubble");
						if (string.IsNullOrEmpty(bubbleData))
							continue;
						var jsonObject = HtmlDom.GetJsonObjectFromDataBubble(bubbleData);
						if (jsonObject == null)
							continue; // only happens if it fails to parse the "json"
						var style = HtmlDom.GetStyleFromDataBubbleJsonObj(jsonObject);
						if (style == "none")
							continue;
						elementsToSave.Add(svgElement);
						break;
					}
				}
				// Now delete the SVGs that only have bubbles of style 'none'.
				var dirty = false;
				foreach (var svgElement in comicalSvgs.ToArray())
				{
					if (!elementsToSave.Contains(svgElement))
					{
						svgElement.ParentNode.RemoveChild(svgElement);
						dirty = true;
					}
				}

				if (dirty)
				{
					try
					{
						Save();
					}
					catch (UnauthorizedAccessException e)
					{
						ShowAccessDeniedErrorReport(e);
					}
				}
			}
			// future additional levels will add additional "if (level < N)" blocks.
			Dom.UpdateMetaElement("maintenanceLevel", kMaintenanceLevel.ToString(CultureInfo.InvariantCulture));
		}

<<<<<<< HEAD
=======
		/// <summary>
		/// Move the book in the specified folder to a name that is safe (especially for DropBox)
		/// </summary>
		/// <returns>path to book folder</returns>
		public static string MoveBookToSafeName(string oldBookFolder)
		{
			var fileName = Path.GetFileName(oldBookFolder);
			var goodName = SanitizeNameForFileSystem(fileName);
			if (goodName == fileName)
				return oldBookFolder; // no need to change.
			var goodPath = Path.Combine(Path.GetDirectoryName(oldBookFolder), goodName);
			return MoveBookToAvailableName(oldBookFolder, goodPath);
		}
>>>>>>> d36c6e43

		/// <summary>
		/// Move the book at the specified location to a similar location that is not in use.
		/// </summary>
		/// <returns>The path to the new book folder</returns>
<<<<<<< HEAD
		public static string MoveBookToAvailableName(string oldBookFolder)
		{
			var newPathForExtraBook = BookStorage.GetUniqueFolderPath(oldBookFolder);
=======
		public static string MoveBookToAvailableName(string oldBookFolder, string desiredPath = null)
		{
			if (desiredPath == null)
				desiredPath = oldBookFolder;
			var newPathForExtraBook = BookStorage.GetUniqueFolderPath(desiredPath);
>>>>>>> d36c6e43
			Directory.Move(oldBookFolder, newPathForExtraBook);
			var extraBookPath = Path.Combine(newPathForExtraBook, Path.ChangeExtension(Path.GetFileName(oldBookFolder), "htm"));
			// This will usually succeed, since it is standard to name the book the same as the folder.
			// But if it doesn't, we can't move it, so it seems worth a check.
			// (And if we change our minds about keeping them in sync, this will be one less place to fix.)
			if (File.Exists(extraBookPath))
				RobustFile.Move(extraBookPath,
					Path.Combine(newPathForExtraBook, Path.ChangeExtension(Path.GetFileName(newPathForExtraBook), "htm")));
			return newPathForExtraBook;
		}
	}
}<|MERGE_RESOLUTION|>--- conflicted
+++ resolved
@@ -2616,8 +2616,6 @@
 			Dom.UpdateMetaElement("maintenanceLevel", kMaintenanceLevel.ToString(CultureInfo.InvariantCulture));
 		}
 
-<<<<<<< HEAD
-=======
 		/// <summary>
 		/// Move the book in the specified folder to a name that is safe (especially for DropBox)
 		/// </summary>
@@ -2631,23 +2629,16 @@
 			var goodPath = Path.Combine(Path.GetDirectoryName(oldBookFolder), goodName);
 			return MoveBookToAvailableName(oldBookFolder, goodPath);
 		}
->>>>>>> d36c6e43
 
 		/// <summary>
 		/// Move the book at the specified location to a similar location that is not in use.
 		/// </summary>
 		/// <returns>The path to the new book folder</returns>
-<<<<<<< HEAD
-		public static string MoveBookToAvailableName(string oldBookFolder)
-		{
-			var newPathForExtraBook = BookStorage.GetUniqueFolderPath(oldBookFolder);
-=======
 		public static string MoveBookToAvailableName(string oldBookFolder, string desiredPath = null)
 		{
 			if (desiredPath == null)
 				desiredPath = oldBookFolder;
 			var newPathForExtraBook = BookStorage.GetUniqueFolderPath(desiredPath);
->>>>>>> d36c6e43
 			Directory.Move(oldBookFolder, newPathForExtraBook);
 			var extraBookPath = Path.Combine(newPathForExtraBook, Path.ChangeExtension(Path.GetFileName(oldBookFolder), "htm"));
 			// This will usually succeed, since it is standard to name the book the same as the folder.
