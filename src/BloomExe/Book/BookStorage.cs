--- conflicted
+++ resolved
@@ -3914,13 +3914,8 @@
             //    return;
             //var breakingFeatureRequirements = GetBreakingFeatureRequirements();
             // Handle the back migrations this version of Bloom knows about, in the proper reverse order.
-<<<<<<< HEAD
             // Back migrations should not be merged to later versions.
-=======
             MigrateBackfromDataFeatureAttributes();
-            // This should not be merged to 6.2, though it may be a useful model of how to handle future
-            // back migrations.
->>>>>>> 9406ed63
             // If you add a new back migration, you must also modify GetHtmlMessageIfFeatureIncompatibility
             // to not complain if the only breaking changes are ones we can back-migrate.
             // Also, each back migration has the potential to cause problems since the corresponding forward
@@ -3936,9 +3931,32 @@
             // }
         }
 
-<<<<<<< HEAD
         private void MigrateClassName(string oldClassName, string newClassName)
-=======
+        {
+            var elements = Dom.SafeSelectNodes($"//*[contains(@class, '{oldClassName}')]")
+                .Cast<SafeXmlElement>()
+                .ToList();
+            foreach (var element in elements)
+            {
+                element.SetAttribute(
+                    "class",
+                    element.GetAttribute("class").Replace(oldClassName, newClassName)
+                );
+            }
+        }
+
+        private void MigrateAttributeName(string oldAttrName, string newAttrName)
+        {
+            var elements = Dom.SafeSelectNodes($"//*[@{oldAttrName}]")
+                .Cast<SafeXmlElement>()
+                .ToList();
+            foreach (var element in elements)
+            {
+                element.SetAttribute(newAttrName, element.GetAttribute(oldAttrName));
+                element.RemoveAttribute(oldAttrName);
+            }
+        }
+
         /// <summary>
         /// Only for 6.0 and 6.1! Do not merge to 6.2.
         /// </summary>
@@ -3964,36 +3982,6 @@
                     pageDiv.RemoveAttribute("data-feature");
                     pageDiv.AddClass("enterprise-only");
                 }
-            }
-        }
-
-        /// <summary>
-        /// Only for 6.1 and 6.0! Do not merge to 6.2.
-        /// </summary>
-        public void MigrateBackFromLevel5CanvasElement()
->>>>>>> 9406ed63
-        {
-            var elements = Dom.SafeSelectNodes($"//*[contains(@class, '{oldClassName}')]")
-                .Cast<SafeXmlElement>()
-                .ToList();
-            foreach (var element in elements)
-            {
-                element.SetAttribute(
-                    "class",
-                    element.GetAttribute("class").Replace(oldClassName, newClassName)
-                );
-            }
-        }
-
-        private void MigrateAttributeName(string oldAttrName, string newAttrName)
-        {
-            var elements = Dom.SafeSelectNodes($"//*[@{oldAttrName}]")
-                .Cast<SafeXmlElement>()
-                .ToList();
-            foreach (var element in elements)
-            {
-                element.SetAttribute(newAttrName, element.GetAttribute(oldAttrName));
-                element.RemoveAttribute(oldAttrName);
             }
         }
 
