using System;
using System.Collections.Generic;
using System.Diagnostics;
using System.Drawing;
using System.IO;
using System.Reflection;
using System.Security;
using System.Text;
using System.Xml;
using Bloom.Collection;
using Bloom.ImageProcessing;
using Bloom.Properties;
using Palaso.Code;
using Palaso.Extensions;
using Palaso.IO;
using Palaso.Progress;
using Palaso.Reporting;
using Palaso.Xml;

namespace Bloom.Book
{
	/* The role of this class is simply to isolate the actual storage mechanism (e.g. file system)
	 * to a single place.  All the other classes can then just pass around DOMs.
	 */


	public interface IBookStorage
	{
		//TODO Covert this most of this section to something like IBookDescriptor, which has enough display in a catalog, do some basic filtering, etc.
		Book.BookType BookType { get; }
		string Key { get; }
		string FileName { get; }
		string FolderPath { get; }
		string PathToExistingHtml { get; }
		bool TryGetPremadeThumbnail(out Image image);
		//bool DeleteBook();
		bool RemoveBookThumbnail();

		// REQUIRE INTIALIZATION (AVOID UNLESS USER IS WORKING WITH THIS BOOK SPECIFICALLY)
		bool GetLooksOk();
		HtmlDom Dom { get; }
		void Save();
		HtmlDom GetRelocatableCopyOfDom(IProgress log);
		HtmlDom MakeDomRelocatable(HtmlDom dom, IProgress log);
		string SaveHtml(HtmlDom bookDom);
		void SetBookName(string name);
		string GetValidateErrors();
		void CheckBook(IProgress progress,string pathToFolderOfReplacementImages = null);
		void UpdateBookFileAndFolderName(CollectionSettings settings);
		IFileLocator GetFileLocator();
		event EventHandler FolderPathChanged;
<<<<<<< HEAD

		BookInfo MetaData { get; set; }
=======
		void UpdateStyleSheetLinkPaths(HtmlDom printingDom);
>>>>>>> d9b7f151
	}

	public class BookStorage : IBookStorage
	{
		public delegate BookStorage Factory(string folderPath);//autofac uses this

		/// <summary>
		/// History of this number:
		///		0.4 had version 0.4
		///		0.8, 0.9, 1.0 had version 0.8
		///		1.1 had version 1.1
		/// </summary>
		internal const string kBloomFormatVersion = "1.1";
		private  string _folderPath;
		private IChangeableFileLocator _fileLocator;
		private BookRenamedEvent _bookRenamedEvent;
		private readonly CollectionSettings _collectionSettings;
		private string ErrorMessages;
		private static bool _alreadyNotifiedAboutOneFailedCopy;
		private HtmlDom _dom; //never remove the readonly: this is shared by others
		private BookInfo _metaData;
		public event EventHandler FolderPathChanged;

		public BookInfo MetaData
		{
			get
			{
				if (_metaData == null)
					_metaData = new BookInfo(_folderPath, false);
				return _metaData;
			}
			set { _metaData = value; }
		}



		public BookStorage(string folderPath, Palaso.IO.IChangeableFileLocator baseFileLocator,
						   BookRenamedEvent bookRenamedEvent, CollectionSettings collectionSettings)
		{
			_folderPath = folderPath;

			//we clone becuase we'll be customizing this for use by just this book
			_fileLocator = (IChangeableFileLocator) baseFileLocator.CloneAndCustomize(new string[]{});
			_bookRenamedEvent = bookRenamedEvent;
			_collectionSettings = collectionSettings;

			ExpensiveInitialization();
		}

		//TODO: this is in conflict with the BookType on Book. Get rid of one of them (has trello card for v1.1)
		public Book.BookType BookType
		{
			get
			{
				var pathToHtml = PathToExistingHtml;
				//as of v1.1. this is bogus; previously all templates were supposed to be named "templatePages.htm", so you could tell.
				if (pathToHtml.EndsWith("Basic Book.htm"))
					return Book.BookType.Template;

				//directory name matches htm name
				//                if (!string.IsNullOrEmpty(pathToHtml) && Path.GetFileName(Path.GetDirectoryName(pathToHtml)) == Path.GetFileNameWithoutExtension(pathToHtml))
				//                {
				//                    return Book.BookType.Publication;
				//                }
				return Book.BookType.Publication;
			}
		}

		public string PathToExistingHtml
		{
			get { return FindBookHtmlInFolder(_folderPath); }
		}

		public string FileName
		{
			get { return Path.GetFileNameWithoutExtension(_folderPath); }
		}

		public string FolderPath
		{
			get { return _folderPath; }
		}

		public string Key
		{
			get
			{
				return _folderPath;
			}
		}

		/// <summary>
		///
		/// </summary>
		/// <returns>false if we shouldn't mess with the thumbnail</returns>
		public bool RemoveBookThumbnail()
		{
			string path = Path.Combine(_folderPath, "thumbnail.png");
			if(File.Exists(path) &&
			 (new System.IO.FileInfo(path).IsReadOnly)) //readonly is good when you've put in a custom thumbnail
			{
				return false;
			}
			if (File.Exists(path))
			{
				File.Delete(path);
			}
			return true;
		}

		/// <summary>
		/// this is a method because it wasn't clear if we will eventually generate it on the fly (book paths do change as they are renamed)
		/// </summary>
		/// <returns></returns>
		public IFileLocator GetFileLocator()
		{
			return _fileLocator;
		}

		public bool TryGetPremadeThumbnail(out Image image)
		{
			string path = Path.Combine(_folderPath, "thumbnail.png");
			if (File.Exists(path))
			{
				//this FromFile thing locks the file until the image is disposed of. Therefore, we copy the image and dispose of the original.
				using (var tempImage = Image.FromFile(path))
				{
					image = new Bitmap(tempImage);
				}
				return true;
			}
			image = null;
			return false;
		}



		public HtmlDom Dom
		{
			get
			{

				return _dom;
			}
		}

		public bool GetLooksOk()
		{

			return File.Exists(PathToExistingHtml) && string.IsNullOrEmpty(ErrorMessages);
		}

		public void Save()
		{
			Logger.WriteEvent("BookStorage.Saving... (eventual destination: {0})", PathToExistingHtml);

			Guard.Against(BookType != Book.BookType.Publication, "Tried to save a non-editable book.");
			Dom.UpdateMetaElement("Generator", "Bloom " + ErrorReport.GetVersionForErrorReporting());
			if (null != Assembly.GetEntryAssembly()) // null during unit tests
			{
				var ver = Assembly.GetEntryAssembly().GetName().Version;
				Dom.UpdateMetaElement("BloomFormatVersion", kBloomFormatVersion);
			}
			MetaData.FormatVersion = kBloomFormatVersion;
			string tempPath = SaveHtml(Dom);


			string errors = ValidateBook(tempPath);
			if (!string.IsNullOrEmpty(errors))
			{
				var badFilePath = PathToExistingHtml + ".bad";
				File.Copy(tempPath, badFilePath, true);
				//hack so we can package this for palaso reporting
				errors += "\r\n\r\n\r\nContents:\r\n\r\n" + File.ReadAllText(badFilePath);
				var ex = new XmlSyntaxException(errors);

				Palaso.Reporting.ErrorReport.NotifyUserOfProblem(ex, "Before saving, Bloom did an integrity check of your book, and found something wrong. This doesn't mean your work is lost, but it does mean that there is a bug in the system or templates somewhere, and the developers need to find and fix the problem (and your book).  Please click the 'Details' button and send this report to the developers.  Bloom has saved the bad version of this book as " + badFilePath + ".  Bloom will now exit, and your book will probably not have this recent damage.  If you are willing, please try to do the same steps again, so that you can report exactly how to make it happen.");
				Process.GetCurrentProcess().Kill();
			}
			else
			{
				Logger.WriteMinorEvent("ReplaceFileWithUserInteractionIfNeeded({0},{1})", tempPath, PathToExistingHtml);
				if (!string.IsNullOrEmpty(tempPath))
				{ Palaso.IO.FileUtils.ReplaceFileWithUserInteractionIfNeeded(tempPath, PathToExistingHtml, null); }

			}

			MetaData.Save();
		}

		private void AssertIsAlreadyInitialized()
		{
			if (_dom == null)
				throw new ApplicationException("BookStorage was at a place that should have been initialized earlier, but wasn't.");
		}


		public string SaveHtml(HtmlDom dom)
		{
			AssertIsAlreadyInitialized();
			string tempPath = Path.GetTempFileName();
			MakeCssLinksAppropriateForStoredFile(dom);
			SetBaseForRelativePaths(dom, string.Empty, false);// remove any dependency on this computer, and where files are on it.
			//CopyXMatterStylesheetsIntoFolder
			return XmlHtmlConverter.SaveDOMAsHtml5(dom.RawDom, tempPath);
		}


		/// <summary>
		/// creates a relocatable copy of our main HtmlDom
		/// </summary>
		/// <param name="log"></param>
		/// <returns></returns>
		public HtmlDom GetRelocatableCopyOfDom(IProgress log)
		{

			HtmlDom relocatableDom = Dom.Clone();

			SetBaseForRelativePaths(relocatableDom, _folderPath, true);
			EnsureHasLinksToStylesheets(relocatableDom);
			UpdateStyleSheetLinkPaths(relocatableDom, _fileLocator, log);

			return relocatableDom;
		}

		/// <summary>
		/// this one works on the dom passed to it
		/// </summary>
		/// <param name="dom"></param>
		/// <param name="log"></param>
		/// <returns></returns>
		public HtmlDom MakeDomRelocatable(HtmlDom dom, IProgress log)
		{
			var relocatableDom = dom.Clone();

			SetBaseForRelativePaths(relocatableDom, _folderPath, true);
			EnsureHasLinksToStylesheets(relocatableDom);
			UpdateStyleSheetLinkPaths(relocatableDom, _fileLocator, log);

			return relocatableDom;
		}


		public void SetBookName(string name)
		{

			if (!Directory.Exists(_folderPath)) //bl-290 (user had 4 month-old version, so the bug may well be long gone)
			{
				Palaso.Reporting.ErrorReport.NotifyUserOfProblem("Bloom has a pesky bug we've been searching for, and you've found it. Most likely, you won't lose any work, but we do need to report the problem and then have you restart. Bloom will now show an error box where you can tell us anything that might help us understand how to reproduce the problem, and let you email it to us.\r\nThanks for your help!");
				throw new ApplicationException(string.Format("In SetBookName('{0}'), BookStorage thinks the existing folder is '{1}', but that does not exist. (ref bl-290)", name, _folderPath));
			}
			name = SanitizeNameForFileSystem(name);

			var currentFilePath = PathToExistingHtml;
			//REVIEW: This doesn't immediataly make sense; if this functino is told to call it Foo but it's current Foo1... why does this just return?

			if (Path.GetFileNameWithoutExtension(currentFilePath).StartsWith(name)) //starts with because maybe we have "myBook1"
				return;

			//figure out what name we're really going to use (might need to add a number suffix)
			var newFolderPath = Path.Combine(Directory.GetParent(FolderPath).FullName, name);
			newFolderPath = GetUniqueFolderPath(newFolderPath);

			Logger.WriteEvent("Renaming html from '{0}' to '{1}.htm'", currentFilePath, newFolderPath);

			//next, rename the file
			File.Move(currentFilePath, Path.Combine(FolderPath, Path.GetFileName(newFolderPath) + ".htm"));

			//next, rename the enclosing folder
			var fromToPair = new KeyValuePair<string, string>(FolderPath, newFolderPath);
			try
			{
				Logger.WriteEvent("Renaming folder from '{0}' to '{1}'", FolderPath, newFolderPath);

				Palaso.IO.DirectoryUtilities.MoveDirectorySafely(FolderPath, newFolderPath);

				_fileLocator.RemovePath(FolderPath);
				_fileLocator.AddPath(newFolderPath);

				_folderPath = newFolderPath;
			}
			catch (Exception e)
			{
				Logger.WriteEvent("Failed folder rename: " + e.Message);
				Debug.Fail("(debug mode only): could not rename the folder");
			}

			_bookRenamedEvent.Raise(fromToPair);

			OnFolderPathChanged();
		}

		protected virtual void OnFolderPathChanged()
		{
			var handler = FolderPathChanged;
			if (handler != null) handler(this, EventArgs.Empty);
		}


		public string GetValidateErrors()
		{
			if (!Directory.Exists(_folderPath))
			{
				return "The directory (" + _folderPath + ") could not be found.";
			}
			if (!File.Exists(PathToExistingHtml))
			{
				return "Could not find an html file to use.";
			}

			return ValidateBook(PathToExistingHtml);
		}

		/// <summary>
		///
		/// </summary>
		/// <remarks>The image-replacement feature is perhaps a one-off for a project where an advisor replaced the folders
		/// with a version that lacked most of the images (perhaps because dropbox copies small files first and didn't complete the sync)</remarks>
		/// <param name="progress"></param>
		/// <param name="pathToFolderOfReplacementImages">We'll find any matches in the entire folder, regardless of sub-folder name</param>
		public void CheckBook(IProgress progress, string pathToFolderOfReplacementImages = null)
		{
			var error = GetValidateErrors();
			if(!string.IsNullOrEmpty(error))
				progress.WriteError(error);

			//check for missing images

			foreach (XmlElement imgNode in Dom.SafeSelectNodes("//img"))
			{
				var imageFileName = imgNode.GetAttribute("src");
				if (string.IsNullOrEmpty(imageFileName))
				{
					var classNames=imgNode.GetAttribute("class");
					if (classNames == null || !classNames.Contains("licenseImage"))//bit of hack... it's ok for licenseImages to be blank
					{
						progress.WriteWarning("image src is missing");
						//review: this, we could fix with a new placeholder... maybe in the javascript edit stuff?
					}
					continue;
				}

				//trim off the end of "license.png?123243"

				var startOfDontCacheHack = imageFileName.IndexOf('?');
				if (startOfDontCacheHack > -1)
					imageFileName = imageFileName.Substring(0, startOfDontCacheHack);

				while (Uri.UnescapeDataString(imageFileName) != imageFileName)
					imageFileName = Uri.UnescapeDataString(imageFileName);

				if (!File.Exists(Path.Combine(_folderPath, imageFileName)))
				{
					if (!string.IsNullOrEmpty(pathToFolderOfReplacementImages))
					{
						if (!AttemptToReplaceMissingImage(imageFileName, pathToFolderOfReplacementImages, progress))
						{
							progress.WriteWarning(string.Format("Could not find replacement for image {0} in {1}", imageFileName, _folderPath));
						}
					}
					else
					{
						progress.WriteWarning(string.Format("Image {0} is missing from the folder {1}", imageFileName, _folderPath));
					}
				}
			}
		}

		private bool AttemptToReplaceMissingImage(string missingFile, string pathToFolderOfReplacementImages, IProgress progress)
		{
			try
			{
				foreach (var imageFilePath in Directory.GetFiles(pathToFolderOfReplacementImages, missingFile))
				{
					File.Copy(imageFilePath, Path.Combine(_folderPath, missingFile));
					progress.WriteMessage(string.Format("Replaced image {0} from a copy in {1}", missingFile,
														pathToFolderOfReplacementImages));
					return true;
				}
				foreach (var dir in Directory.GetDirectories(pathToFolderOfReplacementImages))
				{
//				    doesn't really matter
//					if (dir == _folderPath)
//				    {
//						progress.WriteMessage("Skipping the directory of this book");
//				    }
					if (AttemptToReplaceMissingImage(missingFile, dir, progress))
						return true;
				}
				return false;
			}
			catch (Exception error)
			{
				progress.WriteException(error);
				return false;
			}
		}

		public void UpdateBookFileAndFolderName(CollectionSettings collectionSettings)
		{
			var title = Dom.Title;
			if (title != null)
			{
				SetBookName(title);
			}
		}


		#region Static Helper Methods
		public static string FindBookHtmlInFolder(string folderPath)
		{
			string p = Path.Combine(folderPath, Path.GetFileName(folderPath) + ".htm");
			if (File.Exists(p))
				return p;

			if (!Directory.Exists(folderPath)) //bl-291 (user had 4 month-old version, so the bug may well be long gone)
			{
				//in version 1.012 I got this because I had tried to delete the folder on disk that had a book
				//open in Bloom.
				Palaso.Reporting.ErrorReport.NotifyUserOfProblem("There's a problem; Bloom can't save this book. Did you perhaps delete or rename the folder that this book is (was) in?");
				throw new ApplicationException(string.Format("In FindBookHtmlInFolder('{0}'), the folder does not exist. (ref bl-291)", folderPath));
			}

			//ok, so maybe they changed the name of the folder and not the htm. Can we find a *single* html doc?
			var candidates = new List<string>(Directory.GetFiles(folderPath, "*.htm"));
			candidates.Remove(folderPath.CombineForPath("configuration.htm"));
			candidates.Remove(folderPath.CombineForPath("credits.htm"));
			candidates.Remove(folderPath.CombineForPath("instructions.htm"));
			if (candidates.Count == 1)
				return candidates[0];

			//template
			p = Path.Combine(folderPath, "templatePages.htm");
			if (File.Exists(p))
				return p;

			return string.Empty;
		}

		public static void SetBaseForRelativePaths(HtmlDom dom, string folderPath, bool pointAtEmbeddedServer)
		{
			string path = "";
			if (!string.IsNullOrEmpty(folderPath))
			{
				if (pointAtEmbeddedServer && Settings.Default.ImageHandler == "http" && ImageServer.IsAbleToUsePort)
				{
					//this is only used by relative paths, and only img src's are left relative.
					//we are redirecting through our build-in httplistener in order to shrink
					//big images before giving them to gecko which has trouble with really hi-res ones
					var uri = folderPath + Path.DirectorySeparatorChar;
					uri = uri.Replace(":", "%3A");
					uri = uri.Replace('\\', '/');
					uri = ImageServer.GetPathEndingInSlash() + uri;
					path = uri;
				}
				else
				{
					path = "file://" + folderPath + Path.DirectorySeparatorChar;
				}
			}
			dom.SetBaseForRelativePaths(path);
		}


		public static string ValidateBook(string path)
		{
			Debug.WriteLine(string.Format("ValidateBook({0})", path));
			var dom = new HtmlDom(XmlHtmlConverter.GetXmlDomFromHtmlFile(path, false));//with throw if there are errors
			return dom.ValidateBook(path);
		}



		#endregion


		/// <summary>
		/// Do whatever is needed to do more than just show a title and thumbnail
		/// </summary>
		private void ExpensiveInitialization()
		{
			Debug.WriteLine(string.Format("ExpensiveInitialization({0})", _folderPath));
			_dom = new HtmlDom();
			//the fileLocator we get doesn't know anything about this particular book.
			_fileLocator.AddPath(_folderPath);
			RequireThat.Directory(_folderPath).Exists();
			if (!File.Exists(PathToExistingHtml))
			{
				var files = new List<string>(Directory.GetFiles(_folderPath));
				var b = new StringBuilder();
				b.AppendLine("Could not determine which html file in the folder to use.");
				if (files.Count == 0)
					b.AppendLine("***There are no files.");
				else
				{
					b.AppendLine("Files in this book are:");
					foreach (var f in files)
					{
						b.AppendLine("  " + f);
					}
				}
				throw new ApplicationException(b.ToString());
			}
			else
			{
				//Validating here was taking a 1/3 of the startup time
				// eventually, we need to restructure so that this whole Storage isn't created until actually needed, then maybe this can come back
				//			ErrorMessages = ValidateBook(PathToExistingHtml);

				if (!string.IsNullOrEmpty(ErrorMessages))
				{
					//hack so we can package this for palaso reporting
//                    var ex = new XmlSyntaxException(ErrorMessages);
//                    Palaso.Reporting.ErrorReport.NotifyUserOfProblem(ex, "Bloom did an integrity check of the book named '{0}', and found something wrong. This doesn't mean your work is lost, but it does mean that there is a bug in the system or templates somewhere, and the developers need to find and fix the problem (and your book).  Please click the 'Details' button and send this report to the developers.", Path.GetFileName(PathToExistingHtml));
					_dom.RawDom.LoadXml(
						"<html><body>There is a problem with the html structure of this book which will require expert help.</body></html>");
					Logger.WriteEvent(
						"{0}: There is a problem with the html structure of this book which will require expert help: {1}",
						PathToExistingHtml, ErrorMessages);
				}
				else
				{
					Logger.WriteEvent("BookStorage Loading Dom from {0}", PathToExistingHtml);

					var xmlDomFromHtmlFile = XmlHtmlConverter.GetXmlDomFromHtmlFile(PathToExistingHtml, false);
					_dom = new HtmlDom(xmlDomFromHtmlFile); //with throw if there are errors
				}

				_dom.MetaData = _metaData;
				//todo: this would be better just to add to those temporary copies of it. As it is, we have to remove it for the webkit printing
				//SetBaseForRelativePaths(Dom, folderPath); //needed because the file itself may be off in the temp directory

				//UpdateStyleSheetLinkPaths(fileLocator);

				Dom.UpdatePageDivs();

				UpdateSupportFiles();
			}
		}

		/// <summary>
		/// we update these so that the file continues to look the same when you just open it in firefox
		/// </summary>
		private void UpdateSupportFiles()
		{
			UpdateIfNewer("placeHolder.png");
			UpdateIfNewer("basePage.css");
			UpdateIfNewer("previewMode.css");

			foreach (var path in Directory.GetFiles(_folderPath, "*.css"))
			{
				var file = Path.GetFileName(path);
				//if (file.ToLower().Contains("portrait") || file.ToLower().Contains("landscape"))
					UpdateIfNewer(file);
			}

			//by default, this comes from the collection, but the book can select one, inlucing "null" to select the factory-supplied empty xmatter
			var nameOfXMatterPack = _dom.GetMetaValue("xMatter", _collectionSettings.XMatterPackName);
			var helper = new XMatterHelper(_dom, nameOfXMatterPack, _fileLocator);
			UpdateIfNewer(Path.GetFileName(helper.PathToStyleSheetForPaperAndOrientation), helper.PathToStyleSheetForPaperAndOrientation);

		}

		private void UpdateIfNewer(string fileName, string factoryPath = "")
		{
			if (!IsUserFolder)
			{
				if (fileName.ToLower().Contains("xmatter") && ! fileName.ToLower().StartsWith("factory-xmatter"))
				{
					return; //we don't want to copy custom xmatters around to the program files directory, template directories, the Bloom src code folders, etc.
				}
			}

			string documentPath="notSet";
			try
			{
				if(string.IsNullOrEmpty(factoryPath))
				{
					factoryPath = _fileLocator.LocateFile(fileName);
				}
				if(string.IsNullOrEmpty(factoryPath))//happens during unit testing
					return;

				var factoryTime = File.GetLastWriteTimeUtc(factoryPath);
				documentPath = Path.Combine(_folderPath, fileName);
				if(!File.Exists(documentPath))
				{
					Logger.WriteEvent("BookStorage.UpdateIfNewer() Copying missing file {0} to {1}", factoryPath, documentPath);
					File.Copy(factoryPath, documentPath);
					return;
				}
				var documentTime = File.GetLastWriteTimeUtc(documentPath);
				if(factoryTime> documentTime)
				{
					if((File.GetAttributes(documentPath) & FileAttributes.ReadOnly) != 0)
					{
						Palaso.Reporting.ErrorReport.NotifyUserOfProblem("Could not update one of the support files in this document ({0}) because the destination was marked ReadOnly.", documentPath);
						return;
					}
					Logger.WriteEvent("BookStorage.UpdateIfNewer() Updating file {0} to {1}", factoryPath, documentPath);

					File.Copy(factoryPath, documentPath,true);
					//if the source was locked, don't copy the lock over
					File.SetAttributes(documentPath,FileAttributes.Normal);
				}
			}
			catch (Exception e)
			{
				if(documentPath.Contains(System.Environment.GetFolderPath(System.Environment.SpecialFolder.ProgramFiles))
					|| documentPath.ToLower().Contains("program"))//english only
				{
					Logger.WriteEvent("Could not update file {0} because it was in the program directory.", documentPath);
					return;
				}
				if(_alreadyNotifiedAboutOneFailedCopy)
					return;//don't keep bugging them
				_alreadyNotifiedAboutOneFailedCopy = true;
				Palaso.Reporting.ErrorReport.NotifyUserOfProblem(e,
					"Could not update one of the support files in this document ({0} to {1}). This is normally because the folder is 'locked' or the file is marked 'read only'.", factoryPath,documentPath);
			}
		}

		/// <summary>
		/// user folder as opposed to our program installation folder or some template
		/// </summary>
		private bool IsUserFolder
		{
			get { return _folderPath.Contains(_collectionSettings.FolderPath); }
		}

		// NB: this knows nothing of book-specific css's... even "basic book.css"
		private void EnsureHasLinksToStylesheets(HtmlDom dom)
		{
			var nameOfXMatterPack = _dom.GetMetaValue("xMatter", _collectionSettings.XMatterPackName);
			var helper = new XMatterHelper(_dom, nameOfXMatterPack, _fileLocator);

			EnsureHasLinkToStyleSheet(dom, Path.GetFileName(helper.PathToStyleSheetForPaperAndOrientation));

			string autocssFilePath = ".."+Path.DirectorySeparatorChar+"settingsCollectionStyles.css";
			if (File.Exists(Path.Combine(_folderPath,autocssFilePath)))
				EnsureHasLinkToStyleSheet(dom, autocssFilePath);

			var customCssFilePath = ".." + Path.DirectorySeparatorChar + "customCollectionStyles.css";
			if (File.Exists(Path.Combine(_folderPath, customCssFilePath)))
				EnsureHasLinkToStyleSheet(dom, customCssFilePath);

			if (File.Exists(Path.Combine(_folderPath, "customBookStyles.css")))
				EnsureHasLinkToStyleSheet(dom,"customBookStyles.css");
		}

		private void EnsureHasLinkToStyleSheet(HtmlDom dom, string path)
		{
			foreach (XmlElement link in dom.SafeSelectNodes("//link[@rel='stylesheet']"))
			{
				var fileName = link.GetStringAttribute("href");
				if (fileName == path)
					return;
			}
			dom.AddStyleSheet(path);
		}

//		/// <summary>
//		/// Creates a relative path from one file or folder to another.
//		/// </summary>
//		/// <param name="fromPath">Contains the directory that defines the start of the relative path.</param>
//		/// <param name="toPath">Contains the path that defines the endpoint of the relative path.</param>
//		/// <param name="dontEscape">Boolean indicating whether to add uri safe escapes to the relative path</param>
//		/// <returns>The relative path from the start directory to the end path.</returns>
//		/// <exception cref="ArgumentNullException"></exception>
//		public static String MakeRelativePath(String fromPath, String toPath)
//		{
//			if (String.IsNullOrEmpty(fromPath)) throw new ArgumentNullException("fromPath");
//			if (String.IsNullOrEmpty(toPath)) throw new ArgumentNullException("toPath");
//
//			//the stuff later on needs to see directory names trailed by a "/" or "\".
//			fromPath = fromPath.Trim();
//			if (!fromPath.EndsWith(Path.DirectorySeparatorChar.ToString()))
//			{
//				if (Directory.Exists(fromPath))
//				{
//					fromPath = fromPath + Path.DirectorySeparatorChar;
//				}
//			}
//			Uri fromUri = new Uri(fromPath);
//			Uri toUri = new Uri(toPath);
//
//			Uri relativeUri = fromUri.MakeRelativeUri(toUri);
//			String relativePath = Uri.UnescapeDataString(relativeUri.ToString());
//
//			return relativePath.Replace('/', Path.DirectorySeparatorChar);
//		}

		//TODO: Clean up this patch that is being done in emergency mode for a customer with a deadline
		private  void UpdateStyleSheetLinkPaths(HtmlDom dom, IFileLocator fileLocator, IProgress log)
		{
			dom.UpdateStyleSheetLinkPaths(_fileLocator, _folderPath, log);
		}
		public void UpdateStyleSheetLinkPaths(HtmlDom printingDom)
		{
			printingDom.UpdateStyleSheetLinkPaths(_fileLocator, _folderPath, new NullProgress());
		}

		//while in Bloom, we could have and edit style sheet or (someday) other modes. But when stored,
		//we want to make sure it's ready to be opened in a browser.
		private void MakeCssLinksAppropriateForStoredFile(HtmlDom dom)
		{
			dom.RemoveModeStyleSheets();
			dom.AddStyleSheet("previewMode.css");
			dom.AddStyleSheet("basePage.css");
			EnsureHasLinksToStylesheets(dom);
			dom.SortStyleSheetLinks();
			dom.RemoveFileProtocolFromStyleSheetLinks();
		}



		private string SanitizeNameForFileSystem(string name)
		{
			foreach(char c in Path.GetInvalidFileNameChars())
			{
				name = name.Replace(c, ' ');
			}
			name = name.Trim();
			const int MAX = 50;//arbitrary
			if(name.Length >MAX)
				return name.Substring(0, MAX);
			return name;
		}

		/// <summary>
		/// if necessary, append a number to make the folder path unique
		/// </summary>
		/// <param name="folderPath"></param>
		/// <returns></returns>
		private string GetUniqueFolderPath(string folderPath)
		{
			int i = 0;
			string suffix = "";
			var parent = Directory.GetParent(folderPath).FullName;
			var name = Path.GetFileName(folderPath);
			while (Directory.Exists(Path.Combine(parent, name + suffix)))
			{
				++i;
				suffix = i.ToString();
			}
			return Path.Combine(parent, name + suffix);
		}
	}

}<|MERGE_RESOLUTION|>--- conflicted
+++ resolved
@@ -49,12 +49,9 @@
 		void UpdateBookFileAndFolderName(CollectionSettings settings);
 		IFileLocator GetFileLocator();
 		event EventHandler FolderPathChanged;
-<<<<<<< HEAD
 
 		BookInfo MetaData { get; set; }
-=======
 		void UpdateStyleSheetLinkPaths(HtmlDom printingDom);
->>>>>>> d9b7f151
 	}
 
 	public class BookStorage : IBookStorage
@@ -78,6 +75,7 @@
 		private BookInfo _metaData;
 		public event EventHandler FolderPathChanged;
 
+
 		public BookInfo MetaData
 		{
 			get
@@ -88,7 +86,6 @@
 			}
 			set { _metaData = value; }
 		}
-
 
 
 		public BookStorage(string folderPath, Palaso.IO.IChangeableFileLocator baseFileLocator,
