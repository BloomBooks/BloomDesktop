--- conflicted
+++ resolved
@@ -41,12 +41,7 @@
 		HtmlDom Dom { get; }
 		void Save();
 		HtmlDom GetRelocatableCopyOfDom(IProgress log);
-<<<<<<< HEAD
 		HtmlDom MakeDomRelocatable(HtmlDom dom, IProgress log);
-		bool DeleteBook();
-		//void HideAllTextAreasThatShouldNotShow(string vernacularIso639Code, string optionalPageSelector);
-=======
->>>>>>> dbcbf1d3
 		string SaveHtml(HtmlDom bookDom);
 		void SetBookName(string name);
 		string GetValidateErrors();
@@ -118,11 +113,7 @@
 			get { return _folderPath; }
 		}
 
-<<<<<<< HEAD
-		private static void EnsureHasStyleSheet(HtmlDom dom, string path)
-=======
 		public string Key
->>>>>>> dbcbf1d3
 		{
 			get
 			{
@@ -259,30 +250,6 @@
 			return relocatableDom;
 		}
 
-<<<<<<< HEAD
-		public  HtmlDom MakeDomRelocatable(HtmlDom dom,  IProgress log)
-		{
-			var relocatableDom = dom.Clone();
-
-			SetBaseForRelativePaths(relocatableDom, _folderPath, true);
-			EnsureHasCollectionAndBookStylesheets(relocatableDom);
-			UpdateStyleSheetLinkPaths(relocatableDom, _fileLocator, log);
-
-			return relocatableDom;
-		}
-
-
-		public bool DeleteBook()
-		{
-			var didDelete= Bloom.ConfirmRecycleDialog.Recycle(_folderPath);
-			if(didDelete)
-				Logger.WriteEvent("After BookStorage.DeleteBook({0})", _folderPath);
-			return didDelete;
-		}
-
-
-=======
->>>>>>> dbcbf1d3
 		public void SetBookName(string name)
 		{
 
@@ -572,7 +539,7 @@
 				EnsureHasStyleSheet(dom,"customBookStyles.css");
 		}
 
-		private void EnsureHasStyleSheet(HtmlDom dom, string path)
+		private static void EnsureHasStyleSheet(HtmlDom dom, string path)
 		{
 			foreach (XmlElement link in dom.SafeSelectNodes("//link[@rel='stylesheet']"))
 			{
@@ -632,6 +599,16 @@
 		}
 
 
+		public  HtmlDom MakeDomRelocatable(HtmlDom dom,  IProgress log)
+		{
+			var relocatableDom = dom.Clone();
+
+			SetBaseForRelativePaths(relocatableDom, _folderPath, true);
+			EnsureHasCollectionAndBookStylesheets(relocatableDom);
+			UpdateStyleSheetLinkPaths(relocatableDom, _fileLocator, log);
+
+			return relocatableDom;
+		}
 
 		private string SanitizeNameForFileSystem(string name)
 		{
