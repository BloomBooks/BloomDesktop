--- conflicted
+++ resolved
@@ -2453,7 +2453,7 @@
                 _bookData.MetadataLanguage1Tag,
                 oldIds,
                 BookInfo.AppearanceSettings.CoverIsImage
-                    && CollectionSettings.HaveEnterpriseFeatures
+                    && CollectionSettings.Subscription.HaveActiveSubscription
             );
 
             var dataBookLangs = bookDOM.GatherDataBookLanguages();
@@ -3987,18 +3987,13 @@
         }
 
         public bool FullBleed =>
-<<<<<<< HEAD
             (
                 // Wants to be
                 // BookInfo.AppearanceSettings.FullBleed
                 // but we haven't put that in the book settings yet.
                 BookData.GetVariableOrNull("fullBleed", "*").Xml == "true"
                 || BookInfo.AppearanceSettings.CoverIsImage
-            ) && CollectionSettings.HaveEnterpriseFeatures;
-=======
-            BookData.GetVariableOrNull("fullBleed", "*").Xml == "true"
-            && CollectionSettings.Subscription.HaveActiveSubscription;
->>>>>>> 252158e8
+            ) && CollectionSettings.Subscription.HaveActiveSubscription;
 
         /// <summary>
         /// Save the page content to the DOM.
