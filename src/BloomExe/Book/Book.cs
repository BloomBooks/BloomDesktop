--- conflicted
+++ resolved
@@ -225,16 +225,9 @@
 
 		private HtmlDom GetHtmlDomWithJustOnePage(IPage page)
 		{
-<<<<<<< HEAD
-			var relocatableCopyOfDom = _storage.GetRelocatableCopyOfDom(_log);
-			var head = relocatableCopyOfDom.RawDom.SelectSingleNodeHonoringDefaultNS("/html/head").OuterXml;
-			var dom = new HtmlDom(@"<html>"+head+"<body></body></html>");
-=======
 			var headXml = _storage.Dom.SelectSingleNodeHonoringDefaultNS("/html/head").OuterXml;
 			var dom = new HtmlDom(@"<html>" + headXml + "<body></body></html>");
 			dom = _storage.MakeDomRelocatable(dom, _log);
-
->>>>>>> 019d3be3
 			var body = dom.RawDom.SelectSingleNodeHonoringDefaultNS("//body");
 			var divNodeForThisPage = page.GetDivNodeForThisPage();
 			if(divNodeForThisPage==null)
@@ -1092,13 +1085,13 @@
 		/// </summary>
 		private XmlElement GetOrCreateCustomStyleElementFromStorage()
 		{
-			var matches = _dom.SafeSelectNodes("html/head/style[@id='customBookStyles']");
+			var matches = OurHtmlDom.SafeSelectNodes("html/head/style[@id='customBookStyles']");
 			if (matches.Count == 0)
 			{
-				var emptyCustomStylesElement = _dom.RawDom.CreateElement("style");
+				var emptyCustomStylesElement = OurHtmlDom.RawDom.CreateElement("style");
 				emptyCustomStylesElement.SetAttribute("id", "customBookStyles");
 				emptyCustomStylesElement.SetAttribute("type", "text/css");
-				_dom.Head.AppendChild(emptyCustomStylesElement);
+				OurHtmlDom.Head.AppendChild(emptyCustomStylesElement);
 			}
 			return (XmlElement)matches[0];
 		}
