using System;
using System.Collections.Generic;
using System.Diagnostics;
using System.Drawing;
using System.Globalization;
using System.IO;
using System.Linq;
using System.Net;
using System.Security.Cryptography;
using System.Text;
using System.Text.RegularExpressions;
using System.Threading.Tasks;
using System.Web;
using System.Windows.Forms;
using System.Xml;
using Bloom.Api;
using Bloom.Collection;
using Bloom.Edit;
using Bloom.ErrorReporter;
using Bloom.FontProcessing;
using Bloom.History;
using Bloom.Publish;
using Bloom.ToPalaso;
using Bloom.Utils;
using Bloom.web.controllers;
using Bloom.WebLibraryIntegration;
using L10NSharp;
using Newtonsoft.Json;
using SIL.Code;
using SIL.Extensions;
using SIL.IO;
using SIL.Linq;
using SIL.Progress;
using SIL.Reporting;
using SIL.Text;
using SIL.Windows.Forms.ClearShare;
using SIL.Xml;
using Enumerable = System.Linq.Enumerable;

namespace Bloom.Book
{
    public class Book
    {
        public delegate Book Factory(BookInfo info, IBookStorage storage); //autofac uses this
        public static Color[] CoverColors =
        {
            Color.FromArgb(228, 140, 132),
            Color.FromArgb(176, 222, 228),
            Color.FromArgb(152, 208, 185),
            Color.FromArgb(194, 166, 191)
        };

        //We only randomize the initial value for each run. Without it, we were making a lot
        // more red books than any other color, because the
        //first book for a given run would always be red, and people are unlikely to make more
        //than one book per session.
        private static int s_coverColorIndex = new Random().Next(CoverColors.Length - 1);

        private readonly ITemplateFinder _templateFinder;
        private readonly PageSelection _pageSelection;
        private readonly PageListChangedEvent _pageListChangedEvent;
        private readonly BookRefreshEvent _bookRefreshEvent;
        private readonly BookSavedEvent _bookSavedEvent;
        private List<IPage> _pagesCache;
        internal const string kIdOfBasicBook = "056B6F11-4A6C-4942-B2BC-8861E62B03B3";

        public event EventHandler ContentsChanged;
        private BookData _bookData;
        public const string ReadMeImagesFolderName = "ReadMeImages";

        int _audioFilesCopiedForDuplication;

        public const string BasicTextAndImageGuid = "adcd48df-e9ab-4a07-afd4-6a24d0398382";
        public const string JustPictureGuid = "adcd48df-e9ab-4a07-afd4-6a24d0398385";
        public const string PictureOnLeftGuid = "7b192144-527c-417c-a2cb-1fb5e78bf38a";
        public const string JustTextGuid = "a31c38d8-c1cb-4eb9-951b-d2840f6a8bdb";
        public const string JustVideoGuid = "8bedcdf8-3ad6-4967-b027-6c186436572f";
        public const string VideoOverTextGuid = "299644f5-addb-476f-a4a5-e3978139b188";
        public const string PictureAndVideoGuid = "24c90e90-2711-465d-8f20-980d9ffae299";
        public const string BigTextDiglotGuid = "08422e7b-9406-4d11-8c71-02005b1b8095";
        public const string WidgetGuid = "3a705ac1-c1f2-45cd-8a7d-011c009cf406"; // default page type for a single widget

        public bool UpToDate = false;

        /// <summary>
        /// Flag whether we want to write out the @font-face lines for served fonts to defaultLangStyles.css.
        /// (ePUB and BloomPub publishing are when we don't want to do this, either because those fonts will
        /// be embedded or because bloom-player already has compatible @font-face declarations for Andika.)
        /// </summary>
        public bool WriteFontFaces = true;

        //for moq'ing only; parameterless ctor required by Moq
        public Book()
        {
            Guard.Against(!Program.RunningUnitTests, "Only use this ctor for tests!");
        }

        public Book(BookInfo info = null, IBookStorage storage = null)
            : this()
        {
            BookInfo = info;
            Storage = storage;
            CollectionSettings = storage?.CollectionSettings;
        }

        public Book(
            BookInfo info,
            IBookStorage storage,
            ITemplateFinder templateFinder,
            CollectionSettings collectionSettings,
            PageSelection pageSelection,
            PageListChangedEvent pageListChangedEvent,
            BookRefreshEvent bookRefreshEvent,
            BookSavedEvent bookSavedEvent = null,
            ISaveContext context = null
        )
        {
            BookInfo = info;
            if (bookSavedEvent == null) // unit testing
            {
                bookSavedEvent = new BookSavedEvent();
            }
            UserPrefs = UserPrefs.LoadOrMakeNew(Path.Combine(info.FolderPath, "book.userPrefs"));

            Guard.AgainstNull(storage, "storage");

            // This allows the _storage to
            storage.BookInfo = info;

            // We always validate the book during the process of loading the storage,
            // so we don't need to do it again until something changes...just note the result.
            if (!string.IsNullOrEmpty(storage.ErrorMessagesHtml))
            {
                HasFatalError = true;
                FatalErrorDescription = storage.ErrorMessagesHtml;
            }
            else if (!string.IsNullOrEmpty(storage.InitialLoadErrors))
            {
                HasFatalError = true;
                FatalErrorDescription = storage.InitialLoadErrors;
            }

            Storage = storage;

            //this is a hack to keep these two in sync (in one direction)
            Storage.FolderPathChanged += _storage_FolderPathChanged;

            _templateFinder = templateFinder;

            CollectionSettings = collectionSettings ?? storage.CollectionSettings;

            _pageSelection = pageSelection;
            _pageListChangedEvent = pageListChangedEvent;
            _bookRefreshEvent = bookRefreshEvent;
            _bookSavedEvent = bookSavedEvent;

            _bookData = new BookData(OurHtmlDom, CollectionSettings, UpdateImageMetadataAttributes);

            InjectStringListingActiveLanguagesOfBook();

            if (IsInEditableCollection)
            {
                // This is usually unnecessary since it happens as part of ensure-up-to-date,
                // which is called before we do anything much with a book. But if we are starting
                // with a book that has no data-div (mainly testing), this copies data from
                // xmatter pages to the data-div that would otherwise be lost when we update
                // the xmatter pages. That's important in some unit tests, at least. And a few
                // other unit tests fail if we don't do this.
                _bookData.SynchronizeDataItemsThroughoutDOM();
            }

            // If it doesn't already have a userModifiedStyles element, give it one.
            // BL-4266 Somehow it is important for there to be a userModifiedStyles element BEFORE (in order!)
            // the coverColor style element in the Head of the DOM in order for the new Css Rules
            // to get inserted properly. So we make sure there is one.
            GetOrCreateUserModifiedStyleElementFromStorage();

            // If we're showing the user one of our built-in templates (like Basic Book), pick a color for it.
            // If it is editable or from bloomlibrary or a BloomPack, then we don't want to change to the next color,
            // we want to use the color that we used for the sample shell/template we showed them previously.
            // (BL-11490 Even shells or downloaded books should preserve the original cover color.)
            if (
                Path.GetDirectoryName(info.FolderPath)
                == BloomFileLocator.FactoryTemplateBookDirectory
            )
            {
                SelectNextCoverColor(); // we only increment when showing a built-in template
                InitCoverColor();
            }

            // If it doesn't already have a cover color, give it one.
            if (HtmlDom.GetCoverColorStyleElement(OurHtmlDom.Head) == null)
            {
                InitCoverColor(); // should use the same color as what they saw in the preview of the template/shell
            }
            FixBookIdAndLineageIfNeeded();
            FixUrlEncodedCoverImageIfNeeded();
            Storage.Dom.RemoveExtraBookTitles();
            Storage.Dom.RemoveExtraContentTypesMetas();
            Guard.Against(
                OurHtmlDom.RawDom.InnerXml == "",
                "Bloom could not parse the xhtml of this document"
            );

            // We introduced "template starter" in 3.9, but books you made with it could be used in 3.8 etc.
            // If those books came back to 3.9 or greater (which would happen eventually),
            // they would still have this tag that they didn't really understand, and which should have been removed.
            // At the moment, only templates are suitable for making shells, so use that to detect that someone has
            // edited a user defined template book in a version that doesn't know about user defined templates.
            if (Storage.Dom.GetGeneratorVersion() < new System.Version(3, 9))
            {
                if (IsSuitableForMakingShells)
                    Storage.Dom.FixAnyAddedCustomPages();
                else
                    Storage.Dom.RemoveMetaElement("xmatter");
            }
            if (Storage is BookStorage)
                (Storage as BookStorage).BookTitleChanged += Book_BookTitleChanged;
        }

        /// <summary>
        /// This gets set when a new book is created by copying a source book.
        /// It is the folder name (without path) of the source book.
        /// Setting this allows the code which renames the new book to make a more helpful history report.
        /// </summary>
        public static string SourceToReportForNextRename;

        public void UpdateBookInfoFromDisk()
        {
            BookInfo.UpdateFromDisk();
            //History.BookHistory.AddEvent(this, BookHistoryEventType, "Updated book info from disk");
        }

        private void Book_BookTitleChanged(object sender, EventArgs e)
        {
            if (BookInfo.FileNameLocked)
            {
                // Forced rename
                BookHistory.AddEvent(
                    this,
                    BookHistoryEventType.Renamed,
                    $"Book renamed to \"{Path.GetFileName(FolderPath)}\""
                );
            }
            else
            {
                var folderName = Path.GetFileName(FolderPath);
                if (SourceToReportForNextRename == null)
                {
                    BookHistory.AddEvent(
                        this,
                        BookHistoryEventType.Renamed,
                        $"Book title changed to \"{Storage.Dom.Title}\""
                    );
                }
                else
                {
                    // On this path we don't think the folder name will be significantly different from the title
                    // (added number to disambiguate, illegal characters removed). So don't need two versions.
                    BookHistory.AddEvent(
                        this,
                        BookHistoryEventType.Created,
                        $"Created a new book \"{Storage.Dom.Title}\" from a source book \"{SourceToReportForNextRename}\""
                    );
                    SourceToReportForNextRename = null;
                }
            }
            // Ensure proper path for any new book title and embedded CSS that is now invalid.
            SettingsUpdated();
        }

        void _storage_FolderPathChanged(object sender, EventArgs e)
        {
            BookInfo.FolderPath = Storage.FolderPath;
            UserPrefs.UpdateFileLocation(Storage.FolderPath);
            ResetPreviewDom();
        }

        /// <summary>
        /// This just increments the color index so that the next book to be constructed that doesn't already have a color will use it
        /// </summary>
        public static void SelectNextCoverColor()
        {
            s_coverColorIndex = s_coverColorIndex + 1;
            if (s_coverColorIndex >= CoverColors.Length)
                s_coverColorIndex = 0;
        }

        public CollectionSettings CollectionSettings { get; }

        public void InvokeContentsChanged(EventArgs e)
        {
            ContentsChanged?.Invoke(this, e);
        }

        /// <summary>
        /// If we have to just show title in one language, which should it be?
        /// Note, this isn't going to be the best for choosing a filename, which we are more likely to want in a national language
        /// </summary>
        public virtual string TitleBestForUserDisplay
        {
            get
            {
                return GetBestTitleForDisplay(
                    _bookData.GetMultiTextVariableOrEmpty("bookTitle"),
                    _bookData.GetBasicBookLanguageCodes().ToList(),
                    IsInEditableCollection
                );
            }
        }

        /// <summary>
        /// If the user has renamed the book, returns that. Otherwise, returns the title
        /// </summary>
        /// <remarks>
        /// When should you use this vs TitleBestForUserDisplay?
        /// NameBestForUserDisplay should definitely be used on the button caption and when deriving a related file name (for a book artifact).
        /// In general, messages about the book as well as logs, and in general most things should probably use this (NameBestForUserDisplay),
        /// because the user has explicitly told us that this is how they want to refer to the book.
        /// The only exceptions where TitleBestForUserDisplay is more appropriate that come to mind are maybe on Publishing related things where
        /// the actual, literal book title that readers see is important.
        /// Also, when comparing with any title-related variables like {originalTitle}.
        /// </remarks>
        public virtual string NameBestForUserDisplay
        {
            get
            {
                if (BookInfo.FileNameLocked)
                {
                    // The user has explicitly chosen a name to use for the book, distinct from its titles.
                    return Path.GetFileName(FolderPath);
                }
                return TitleBestForUserDisplay;
            }
        }

        /// <summary>
        /// Get the best title to display for the given multilingual title and list of languages.
        /// Do NOT use this method for a book if its BookInfo is NameLocked!
        /// </summary>
        public static string GetBestTitleForDisplay(
            MultiTextBase title,
            List<string> langCodes,
            bool isInEditableCollection
        )
        {
            var display = title.GetExactAlternative(langCodes[0]);
            if (string.IsNullOrEmpty(display))
            {
                //the SIL-LEAD project, SHRP (around 2012-2016) had books that just had an English name, before we changed Bloom
                //to not show English names. But the order was also critical. So we want those old books to go ahead and use their
                //English names.
                var englishTitle = title.GetExactAlternative("en").ToLowerInvariant();
                var SHRPMatches = new[] { "p1", "p2", "p3", "p4", "SHRP" };
                var couldBeOldStyleUgandaSHRPBook = SHRPMatches.Any(
                    m => englishTitle.Contains(m.ToLowerInvariant())
                );

                //if this book is one of the ones we're editing in our collection, it really
                //needs a title in our main language, it would be confusing to show a title from some other langauge
                if (!couldBeOldStyleUgandaSHRPBook && (isInEditableCollection || title.Empty))
                {
                    display = LocalizationManager.GetString(
                        "CollectionTab.TitleMissing",
                        "Title Missing",
                        "Shown as the thumbnail caption when the book doesn't have a title."
                    );
                }
                //but if this book is just in our list of sources, well then let's look through the names
                //and try to get one that is likely to be helpful
                else
                {
                    var orderedPreferences = new List<string>();
                    orderedPreferences.Add(LocalizationManager.UILanguageId);

                    // we already know that langCodes[0] does not have a title
                    for (int i = 1; i < langCodes.Count; ++i)
                        orderedPreferences.Add(langCodes[i]);
                    orderedPreferences.Add("en");
                    orderedPreferences.Add("fr");
                    orderedPreferences.Add("es");
                    display = title.GetBestAlternativeString(orderedPreferences);
                    if (string.IsNullOrWhiteSpace(display))
                    {
                        display = title.GetFirstAlternative();
                        Debug.Assert(
                            !string.IsNullOrEmpty(display),
                            "by our logic, this shouldn't possible"
                        );
                    }
                }
            }
            // Handle both Windows and Linux line endings in case a file copied between the two
            // ends up with the wrong one.
            display = display
                .Replace("<br />", " ")
                .Replace("\r\n", " ")
                .Replace("\n", " ")
                .Replace("  ", " ");
            display = RemoveHtmlMarkup(display, LineBreakSpanConversionMode.ToSpace).Trim();
            return display;
        }

        public enum LineBreakSpanConversionMode
        {
            ToNewline, // Environment.Newline
            ToSpace, // " "
            ToSimpleNewline // "\n", used for export to meta.json
        }

        // what can be in here is *XHTML*, e.g. bold, italics, etc.
        public static string RemoveHtmlMarkup(
            string input,
            LineBreakSpanConversionMode lineBreakSpanConversionOption
        )
        {
            if (input == null)
                return null;
            try
            {
                var doc = new XmlDocument();
                doc.PreserveWhitespace = true;
                doc.LoadXml("<div>" + input + "</div>");

                const char kBOM = '\uFEFF'; // Unicode Byte Order Mark character.

                // Handle Shift+Enter, which gets translated to <span class="bloom-linebreak" />
                // This is being handled using at the XML level instead of string level, so that it'll work regardless of
                // whether it uses the <span /> form or <span></span> form. (I do see places in the debugger where the data is in <span></span> form.)
                var lineBreaks = doc.SafeSelectNodes(
                    "//span[contains(concat(' ', normalize-space(@class), ' '), ' bloom-linebreak ')]"
                );
                var lineBreakElements = lineBreaks.Cast<XmlElement>().ToArray();
                foreach (var lineBreakSpan in lineBreakElements)
                {
                    // But before we mess with lineBreakSpan, first check if it's immediately followed by a BOM
                    // character (which is also inserted by Shift-Enter), and if so delete that out.
                    var nextSibling = lineBreakSpan.NextSibling;

                    // String.StartsWith() seems to always ignore the BOM character, so use a character
                    // comparison.  See https://issues.bloomlibrary.org/youtrack/issue/BL-11717.
                    if (
                        nextSibling?.NodeType == XmlNodeType.Text
                        && !String.IsNullOrEmpty(nextSibling.Value)
                        && nextSibling.Value[0] == kBOM
                    )
                    {
                        nextSibling.Value = nextSibling.Value.Substring(1);
                    }

                    // Now delete lineBreakSpan and replace it
                    var replacementForLinebreakSpan = "";
                    switch (lineBreakSpanConversionOption)
                    {
                        case LineBreakSpanConversionMode.ToNewline:
                            replacementForLinebreakSpan = Environment.NewLine;
                            break;
                        case LineBreakSpanConversionMode.ToSpace:
                            replacementForLinebreakSpan = " ";
                            break;
                        case LineBreakSpanConversionMode.ToSimpleNewline:
                            replacementForLinebreakSpan = "\n";
                            break;
                    }
                    var newlineNode = doc.CreateTextNode(replacementForLinebreakSpan);
                    lineBreakSpan.ParentNode.ReplaceChild(newlineNode, lineBreakSpan);
                }

                return doc.DocumentElement.InnerText;
            }
            catch (XmlException)
            {
                return input; // If we can't parse for some reason, return the original string
            }
        }

        /// <summary>
        /// we could get the title from the <title/> element, the name of the html, or the name of the folder...
        /// </summary>
        public virtual string Title
        {
            get
            {
                Debug.Assert(BookInfo.FolderPath == Storage.FolderPath);

                if (IsInEditableCollection)
                {
                    //REVIEW: evaluate and explain when we would choose the value in the html over the name of the folder.
                    //1 advantage of the folder is that if you have multiple copies, the folder tells you which one you are looking at
                    var s = OurHtmlDom.Title;
                    if (string.IsNullOrEmpty(s))
                        return Path.GetFileName(Storage.FolderPath);
                    return s;
                }
                else //for templates and such, we can already just use the folder name
                {
                    return Path.GetFileName(Storage.FolderPath);
                }
            }
        }

        public string PrettyPrintLanguage(string code)
        {
            return _bookData.GetDisplayNameForLanguage(code);
        }

        public virtual HtmlDom GetEditableHtmlDomForPage(IPage page)
        {
            if (HasFatalError)
            {
                return GetErrorDom();
            }

            var pageDom = GetHtmlDomWithJustOnePage(page);
            pageDom.RemoveModeStyleSheets();
            pageDom.EnsureStylesheetLinks(
                this.BookInfo.AppearanceSettings.BasePageCssName,
                "editMode.css",
                "editPaneGlobal.css"
            );
            AddJavaScriptForEditing(pageDom);
            RuntimeInformationInjector.AddUIDictionaryToDom(pageDom, _bookData, BookInfo);
            RuntimeInformationInjector.AddUISettingsToDom(
                pageDom,
                _bookData,
                Storage.GetFileLocator()
            );
            UpdateMultilingualSettings(pageDom);

            if (IsSuitableForMakingShells && !page.IsXMatter)
            {
                // We're editing a template page in a template book.
                // Make the label editable. Note: HtmlDom.ProcessPageAfterEditing knows about removing this.
                // I don't like the knowledge being in two places, but the place to remove the attribute is in the
                // middle of a method in HtmlDom and it's this class that knows about the book being a template
                // and whether it should be added.
                // (Note: we don't want this for xmatter pages because they don't function as actual template pages.)
                HtmlDom.MakeEditableDomShowAsTemplate(pageDom);
            }
            return pageDom;
        }

        private void AddJavaScriptForEditing(HtmlDom dom)
        {
            // BL-117, PH: With the newer xulrunner, javascript code with parenthesis in the URL is not working correctly.

            //dom.AddJavascriptFile("lib/ckeditor/ckeditor.js".ToLocalhost());

            //reviewslog: added this to get the "WebFXTabPane()" working in StyleEditor. Previously tried adding "export" to the function and then importing it
            dom.AddJavascriptFile("lib/tabpane.js".ToLocalhost());

            //reviewslog: four lines are prompted by the qtip "too much recursion" error, which I got on certain pages. The qtip
            //code in question says it is for when jquery-ui is not found. I "solved" this by loading jquery, jquery-ui,
            //and finally qtip into the global space here
            dom.AddJavascriptFile("jquery.min.js".ToLocalhost());
            dom.AddJavascriptFile(
                "modified_libraries/jquery-ui/jquery-ui-1.10.3.custom.min.js".ToLocalhost()
            );
            //			dom.AddJavascriptFile("lib/jquery.qtip.js".ToLocalhost());
            //			dom.AddJavascriptFile("lib/jquery.qtipSecondary.js".ToLocalhost());

            // first tried this as import 'jquery.hotkeys' in bloomEditing, but that didn't work
            //dom.AddJavascriptFile("jquery.hotkeys.js".ToLocalhost());

            dom.AddJavascriptFile("commonBundle.js".ToLocalhost());
            dom.AddJavascriptFile("editablePageBundle.js".ToLocalhost());
            // Add this last because currently its document ready function has to execute AFTER the bootstrap call in bloomEditing.ts,
            // which is compiled into editablePageIFrame.js. The bootstrap function sets CKEDITOR.disableAutoInline = true,
            // which suppresses a document ready function in CKEditor iself from calling inline() on all content editable
            // elements, which we don't want (a) because some content editable elements shouldn't have CKEditor functions, and
            // (b) because it causes crashes when we intentionally do our own inline() calls on the elements where we DO
            // want CKEditor.
            // ReviewSlog: It would be much more robust not to depend on the order in which document ready functions
            // execute, especially if the only control over that is the order of loading files. But I don't know
            // where we can put the CKEDITOR.disableAutoInline = true so that it will reliably execute AFTER CKEDITOR is
            // defined and BEFORE its document ready function.
            dom.AddJavascriptFile("lib/ckeditor/ckeditor.js".ToLocalhost());
        }

        private void UpdateMultilingualSettings(HtmlDom dom)
        {
            TranslationGroupManager.UpdateContentLanguageClasses(
                dom.RawDom,
                _bookData,
                BookInfo.AppearanceSettings,
                Language1Tag,
                Language2Tag,
                Language3Tag
            );
            BookInfo.IsRtl = IsPrimaryLanguageRtl;

            BookStarter.SetLanguageForElementsWithMetaLanguage(dom.RawDom, _bookData);
        }

        private HtmlDom GetHtmlDomWithJustOnePage(IPage page)
        {
            var divNodeForThisPage = page.GetDivNodeForThisPage();
            if (divNodeForThisPage == null)
            {
                throw new ApplicationException(
                    $"The requested page {page.Id} from book {page.Book.FolderPath} isn't in this book {FolderPath}."
                );
            }

            return GetHtmlDomWithJustOnePage(divNodeForThisPage);
        }

        public HtmlDom GetHtmlDomWithJustOnePage(XmlElement divNodeForThisPage)
        {
            var headXml = Storage.Dom.SelectSingleNodeHonoringDefaultNS("/html/head").OuterXml;
            var originalBody = Storage.Dom.SelectSingleNodeHonoringDefaultNS("/html/body");

            var enterpriseStatusClass = this.CollectionSettings.HaveEnterpriseFeatures
                ? "enterprise-on"
                : "enterprise-off";
            var dom = new HtmlDom(
                @"<html>" + headXml + $"<body class='{enterpriseStatusClass}'></body></html>"
            );
            dom = Storage.MakeDomRelocatable(dom);
            // Don't let spaces between <strong>, <em>, or <u> elements be removed. (BL-2484)
            dom.RawDom.PreserveWhitespace = true;
            var newBody = dom.RawDom.SelectSingleNodeHonoringDefaultNS("/html/body") as XmlElement;

            // copy over any attributes on body (we store a form of the book feature flags there so that css can get at them)
            foreach (XmlAttribute attr in originalBody.Attributes)
            {
                newBody.SetAttribute(attr.Name, attr.Value);
            }

            var pageDom = dom.RawDom.ImportNode(divNodeForThisPage, true);
            newBody.AppendChild(pageDom);

            //                BookStorage.HideAllTextAreasThatShouldNotShow(dom, langTagToLeaveVisible, Page.GetPageSelectorXPath(dom));

            return dom;
        }

        public HtmlDom GetHtmlDomForPageList(HtmlDom inputDom)
        {
            var headNode = Storage.Dom.SelectSingleNodeHonoringDefaultNS("/html/head");
            var inputHead = inputDom.SelectSingleNodeHonoringDefaultNS("/html/head");
            var insertBefore = inputHead.FirstChild; // Enhance: handle case where there is no existing child
            foreach (XmlNode child in headNode.ChildNodes)
            {
                inputHead.InsertBefore(inputDom.RawDom.ImportNode(child, true), insertBefore);
            }

            // This version somehow leaves the head in the wrong (empty) namespace and nothing works.
            //var importNode = inputDom.RawDom.ImportNode(headNode, true);
            //foreach (XmlNode child in inputHead.ChildNodes)
            //	importNode.AppendChild(child);
            //inputHead.ParentNode.ReplaceChild(importNode, inputHead);
            var result = Storage.MakeDomRelocatable(inputDom);
            result.EnsureStylesheetLinks("previewMode.css");
            return result;
        }

        public HtmlDom GetPreviewXmlDocumentForPage(IPage page)
        {
            if (HasFatalError)
            {
                return GetErrorDom();
            }
            var pageDom = GetHtmlDomWithJustOnePage(page);
            pageDom.RemoveModeStyleSheets();
            pageDom.EnsureStylesheetLinks(this.Storage.GetCssFilesToLinkForPreview());
            // Note: it would be a fine enhancement here to first check for "branding-{flavor}.css",
            // but we'll leave that until we need it.
            AddPreviewJavascript(pageDom); //review: this is just for thumbnails... should we be having the javascript run?
            return pageDom;
        }

        // Differs from GetPreviewXmlDocumentForPage() by not adding the three stylesheets
        // adding them will full paths seems to be diastrous. I think cross-domain rules
        // prevent them from being loaded, and so we lose the page size information, and the
        // thumbs come out random sizes. Not sure why this isn't a problem in GetPreviewXmlDocumentForPage.
        // Also, since this is used for thumbnails of template pages, we insert some arbitrary text
        // into empty editable divs to give a better idea of what a typical page will look like.
        internal HtmlDom GetThumbnailXmlDocumentForPage(IPage page)
        {
            if (HasFatalError)
            {
                return GetErrorDom();
            }
            var pageDom = GetHtmlDomWithJustOnePage(page);
            AddPreviewJavascript(pageDom);
            HtmlDom.AddClass(pageDom.Body, "bloom-templateThumbnail");
            return pageDom;
        }

        public HtmlDom GetPreviewXmlDocumentForFirstPage()
        {
            if (HasFatalError)
            {
                return null;
            }

            var bookDom = GetBookDomWithStyleSheets("previewMode.css", "thumbnail.css");

            HideEverythingButFirstPageAndRemoveScripts(bookDom.RawDom);
            return bookDom;
        }

        private static void HideEverythingButFirstPageAndRemoveScripts(XmlDocument bookDom)
        {
            bool onFirst = true;
            foreach (
                XmlElement node in bookDom.SafeSelectNodes("//div[contains(@class, 'bloom-page')]")
            )
            {
                if (!onFirst)
                {
                    node.SetAttribute("style", "", "display:none");
                }
                onFirst = false;
            }
            //Without casting to array, Mono considers this manipulating the enumerable list
            foreach (var node in bookDom.SafeSelectNodes("//script").Cast<XmlNode>().ToArray())
            {
                //TODO: this removes image scaling, which is ok so long as it's already scaled with width/height attributes
                node.ParentNode.RemoveChild(node);
            }
        }

        private static void DeletePages(
            XmlDocument bookDom,
            Func<XmlElement, bool> pageSelectingPredicate
        )
        {
            // Seems safest to make a list so we're not modifying the document while iterating through it.
            var pagesToDelete = new List<XmlElement>();
            foreach (
                XmlElement node in bookDom.SafeSelectNodes("//div[contains(@class, 'bloom-page')]")
            )
            {
                if (pageSelectingPredicate(node))
                {
                    pagesToDelete.Add(node);
                }
            }
            foreach (var node in pagesToDelete)
            {
                // An earlier version of this method just set the visibility of the pages we don't want
                // in this printout to display:none, like this:
                //node.SetAttribute("style", "", "display:none");
                // However, this runs up against a defect in Gecko PDF generation: apparently when
                // all the content after the last page in a paginated document is display:none, Gecko
                // puts in an extra blank page. We suspect something like code that detects that
                // the current page is finished and the document is not finished and starts a new page,
                // which turns out not to be needed. The extra blank page can mess up booklet generation
                // and cause an extra sheet of paper to be used (leaving a wasted four blank pages at
                // the end). See BL-705.
                node.ParentNode.RemoveChild(node);
            }
        }

        internal IFileLocator GetFileLocator()
        {
            return Storage.GetFileLocator();
        }

        private HtmlDom GetBookDomWithStyleSheets(params string[] cssFileNames)
        {
            var dom = Storage.GetRelocatableCopyOfDom();
            dom.RemoveModeStyleSheets();
            dom.EnsureStylesheetLinks(cssFileNames);

            return dom;
        }

        public virtual string StoragePageFolder => Storage.FolderPath;

        private HtmlDom GetErrorDom(string extraMessages = "")
        {
            var builder = new StringBuilder();
            builder.Append(
                "<html><head><meta charset=\"UTF-8\" /></head><body style='font-family:arial,sans; background-color:white'>"
            );

            builder.AppendLine(
                Storage != null
                    ? Storage.GetBrokenBookRecommendationHtml()
                    : BookStorage.GenericBookProblemNotice
            );

            // Often GetBrokenBookRecommendation and FatalErrorDescription both come from _storage.ErrorMessagesHtml.
            // Try not to say the same thing twice.
            if (
                FatalErrorDescription != null && !builder.ToString().Contains(FatalErrorDescription)
            )
                builder.Append(FatalErrorDescription);

            builder.Append("<p>" + WebUtility.HtmlEncode(extraMessages) + "</p>");

            if (Storage.ErrorAllowsReporting)
            {
                var message = LocalizationManager.GetString(
                    "Errors.ReportThisProblemButton",
                    "Report this problem to Bloom Support"
                );
                // The easiest way to get something in this generated DOM to actually do something back in C#
                // is to embed an inline click action which posts to our fileserver directly.
                var url =
                    BloomServer.ServerUrlWithBloomPrefixEndingInSlash
                    + "api/problemReport/unreadableBook";
                // No single quotes allowed in this string!
                var onClick =
                    "const Http = new XMLHttpRequest(); const url=\""
                    + url
                    + "\"; Http.open(\"POST\", url); Http.send();";
                builder.Append("<button onClick='" + onClick + "'>" + message + "</button>");
            }

            builder.Append("</body></html>");

            return new HtmlDom(builder.ToString());
        }

        private bool IsDownloaded => FolderPath.StartsWith(BookDownload.DownloadFolder);

        // BL-2678: we want the user to be able to delete troublesome/no longer needed books
        // downloaded from BloomLibrary.org
        public virtual bool CanDelete => IsSaveable || IsDownloaded;

        /// <summary>
        /// In the Bloom app, only one collection at a time is editable; that's the library they opened.
        /// All the other collections of templates, shells, etc., are not editable.
        /// Everything special we want to do about books in this collection we do NOT want to do if
        /// the book is in some error state, so we only return true if that is false.
        /// </summary>
        public virtual bool IsInEditableCollection
        {
            get
            {
                if (BookInfo == null || !BookInfo.IsInEditableCollection)
                    return false;
                return !HasFatalError;
            }
        }

        /// <summary>
        /// True if changes to the book may currently be saved. This includes the book being checked out
        /// if it is in a team collection, and by intent should include any future requirements.
        /// </summary>
        /// <remarks>Making this virtual allows tests to mock it.</remarks>
        public virtual bool IsSaveable => IsInEditableCollection && BookInfo.IsSaveable;

        /// <summary>
        /// First page in the book (or null if there are none)
        /// </summary>
        public IPage FirstPage => GetPages().FirstOrDefault();

        public IPage GetPageByIndex(int pageIndex)
        {
            // index must be >= 0
            if (pageIndex < 0)
                return null;

            // index must be less than the number of pages
            var pages = GetPages().ToList();
            if (pages.Count <= pageIndex)
                return null;

            return pages[pageIndex];
        }

        string _cachedTemplateKey;
        Book _cachedTemplateBook;

        public Book FindTemplateBook()
        {
            Guard.AgainstNull(_templateFinder, "_templateFinder");
            if (!IsInEditableCollection)
                return null; // won't be adding pages, don't need source of templates
            string templateKey = PageTemplateSource;

            Book book = null;
            if (!String.IsNullOrEmpty(templateKey))
            {
                if (templateKey.ToLowerInvariant() == "basicbook") //catch this pre-beta spelling with no space
                    templateKey = "Basic Book";
                // Template was renamed for 3.8 (and needs to end in Template, see PageTemplatesApi.GetBookTemplatePaths)
                if (templateKey.ToLowerInvariant() == "arithmetic")
                    templateKey = "Arithmetic Template";
                // We can assume that a book's "TemplateBook" does not change over time.  To be even safer,
                // we'll add a check for the same "TemplateKey" to allow reusing a cached "TemplateBook".
                // See https://silbloom.myjetbrains.com/youtrack/issue/BL-3782.
                if (templateKey == _cachedTemplateKey && _cachedTemplateBook != null)
                    return _cachedTemplateBook;
                // Find the template for this book.
                book = _templateFinder.FindAndCreateTemplateBookFromDerivative(this);
                _cachedTemplateBook = book;
                _cachedTemplateKey = templateKey;
            }
            return book;
        }

        //This is the set of pages that we show first in the Add Page dialog.
        public string PageTemplateSource
        {
            get { return OurHtmlDom.GetMetaValue("pageTemplateSource", ""); }
            set { OurHtmlDom.UpdateMetaElement("pageTemplateSource", value); }
        }

        public virtual HtmlDom OurHtmlDom => Storage.Dom;

        public virtual XmlDocument RawDom => OurHtmlDom.RawDom;

        // Tests can run without ever setting Storage.  This check is currently enough for them to work.
        public virtual string FolderPath => Storage?.FolderPath;

        private HtmlDom _previewDom;

        public virtual HtmlDom GetPreviewHtmlFileForWholeBook()
        {
            //we may already know we have an error (we might not discover until later)
            if (HasFatalError)
            {
                return GetErrorDom();
            }
            if (!Storage.GetLooksOk())
            {
                return GetErrorDom(Storage.GetValidateErrors());
            }
            if (_previewDom != null)
            {
                //Console.WriteLine("DEBUG GetPreviewHtmlFileForWholeBook(): using cached _previewDOM");
                return _previewDom;
            }

            // We want to use exactly the stylesheets that are already there, especially if we
            // are previewing a book we can't EnsureUpToDate().
            var previewDom = Storage.GetRelocatableCopyOfDom(false);
            // Earlier code also added origami.css, but I don't know any reason to add it now
            // in the unlikely event it isn't already loaded. We want the preview to look just
            // like the HTML would look if we opened the file.
            previewDom.EnsureStylesheetLinks("previewMode.css");

            // Older code (pre-6.0) called UpdateContentLanguageClasses() here with code that chose the
            // collection L1 language if the book has it, otherwise, the book's own L1. That now results
            // in a preview that may lack a title. Not really sure why, it may
            // be something to do with our previously bringing the selected book partly up to date.
            // For now, we'll just leave the preview showing whatever language the HTML says to.

            AddPreviewJavascript(previewDom);
            previewDom.AddPublishClassToBody("preview");

            SandboxActivityIframesToPreventFocus(previewDom);

            // Not needed for preview mode, so just remove them to reduce memory usage.
            PreventVideoAutoLoad(previewDom);
            RemoveImageResolutionMessageAndAddMissingImageMessage(previewDom);

            // Preview may need fullBleed markup to show pages correctly.
            InsertFullBleedMarkup(previewDom.Body);

            _previewDom = previewDom;
            return previewDom;
        }

        /// <summary>
        /// Activity pages need to run scripts even in preview to show their start page, but we don't
        /// want them to be able to set the focus.  Active Presenter is one example of an activity
        /// builder that has code on a timer loop that continually sets the focus to one of its elements.
        /// This effectively prevents users from being able to rename the book via the Book Rename menu
        /// item.
        /// Other activity builders may have the same problem, but we haven't encountered them yet.
        /// But some activity builders use WebSQL which requires the sandbox to opened up enough to
        /// allow the focus calls to leak through.  Otherwise, the preview displays a disconcerting
        /// popup message about the data storage not being available.  So for now, we sandbox only
        /// Active Presenter generated activity iframes to prevent focus.
        /// </summary>
        /// <remarks>
        /// See https://issues.bloomlibrary.org/youtrack/issue/BL-12598.
        /// A proposed feature policy would apparently do exactly what we want here, but it's still
        /// waiting four years after being proposed: https://chromestatus.com/feature/5179186249465856.
        /// </remarks>
        private void SandboxActivityIframesToPreventFocus(HtmlDom previewDom)
        {
            foreach (
                var iframe in previewDom
                    .SafeSelectNodes(
                        "//div[@data-activity='iframe']//iframe[starts-with(@src,'activities/')]"
                    )
                    .Cast<XmlElement>()
            )
            {
                var src = iframe.GetAttribute("src");
                // The fileName might be URL encoded.
                var path = UrlPathString.GetFullyDecodedPath(FolderPath, ref src);
                if (RobustFile.Exists(path))
                {
                    var html = RobustFile.ReadAllText(path);
                    if (html.Contains("ActivePresenter"))
                        iframe.SetAttribute("sandbox", "allow-scripts");
                }
            }
        }

        /// <summary>
        /// Force a full run of the book up to date process, even if we've already done it.
        /// This is not very wasteful if we know we're working on a new book or a newly made copy.
        /// Otherwise, it should only be used if we've changed something radical, like branding
        /// or xmatter, and want to make sure everything is consistent with that. (A lot of what this
        /// does is really migration from earlier versions of Bloom, and does not need to be
        /// done every time. A useful optimization would be to move such things into
        /// methods that use the maintenanceLevel to know whether they need doing.)
        /// </summary>
        public void BringBookUpToDate(IProgress progress, bool forCopyOfUpToDateBook = false)
        {
            UpToDate = false; // force a full update
            EnsureUpToDate(progress, forCopyOfUpToDateBook);
        }

        /// <summary>
        /// Make any needed changes to make a book which might have come from an old version of Bloom
        /// consistent with the current data model. Also makes sure it has the current XMatter
        /// and a folder name consistent with its title (unless folder name has been overridden).
        /// </summary>
        public void EnsureUpToDate(IProgress progress = null, bool forCopyOfUpToDateBook = false)
        {
            if (progress == null)
                progress = new NullProgress();
            if (UpToDate)
                return;
            if (!IsSaveable)
            {
                NonFatalProblem.Report(
                    ModalIf.Alpha,
                    PassiveIf.All,
                    "Bloom attempted to update a book which cannot currently be saved: "
                        + FolderPath
                );
                return;
            }
            _pagesCache = null;
            string oldMetaData = string.Empty;

            // This does its own check for whether it needs to be done, and updates the state
            // after doing anything it needs to.
            EnsureUpToDateMemory(progress);

            Storage.MigrateToMediaLevel1ShrinkLargeImages();

            Storage.CleanupUnusedSupportFiles(forCopyOfUpToDateBook);

            Save();
            UpToDate = true;

            _bookRefreshEvent?.Raise(this);
        }

        private void VerifyLayout(HtmlDom dom)
        {
            SetLayout(Layout.FromDom(dom, Layout.A5Portrait)); // if layout is not recognized, default to A5Portrait
        }

        private void BringBookInfoUpToDate(string oldMetaData)
        {
            if (oldMetaData.Contains("readerToolsAvailable"))
            {
                var newMetaString = oldMetaData.Replace("readerToolsAvailable", "toolboxIsOpen");
                var newMetaData = BookMetaData.FromString(newMetaString);
                BookInfo.ToolboxIsOpen = newMetaData.ToolboxIsOpen;
            }
            BookInfo.CountryName = CollectionSettings.Country;
            BookInfo.ProvinceName = CollectionSettings.Province;
            BookInfo.DistrictName = CollectionSettings.District;

            // Propagate the IsFolio value determined by the Book class (which determines it from the HTML file)
            // into BookInfo (which represents the meta.json file).
            // The version in Book.cs should be the ultimate source of truth, but it's handy to have BookInfo have a copy
            // of it too because BookInfo's meta.json is faster to parse than the book's HTML file.
            // This helps out the AddChildBookContentsToFolio() method.
            BookInfo.IsFolio = IsFolio;
        }

        /// <summary>
        /// Fix errors that users have encountered.
        /// 1) duplication of language div elements inside of translationGroup divs.
        /// 2) duplication of audio id values in the book.
        /// 3) improper license change
        /// </summary>
        /// <remarks>
        /// See https://issues.bloomlibrary.org/youtrack/issue/BL-6923.
        /// See https://issues.bloomlibrary.org/youtrack/issue/BL-9503 and several other issues.
        /// See https://issues.bloomlibrary.org/youtrack/issue/BL-11903.
        /// </remarks>
        private void FixErrorsEncounteredByUsers(HtmlDom bookDOM)
        {
            // Fix bug reported in BL-6923: duplicate language div elements inside translationGroup divs.
            foreach (
                XmlElement groupElement in bookDOM.Body.SafeSelectNodes(
                    "descendant::*[contains(@class,'bloom-translationGroup')]"
                )
            )
            {
                // Even though the user only had duplicate vernacular divs, let's check all the book
                // languages just to be safe.
                foreach (var lang in _bookData.GetAllBookLanguageCodes())
                    TranslationGroupManager.FixDuplicateLanguageDivs(groupElement, lang);
            }
            // Fix bug reported in BL-9503 and several other issues: duplicate audio ids.
            // This does not need to be fixed for preview, and in fact can cause a warning
            // dialog to pop up behind the splash screen if it is fixed there.  (and will
            // fix things again with a second warning dialog when the book is edited or
            // published.)
            if (bookDOM != OurHtmlDom)
                return;
            var idSet = new HashSet<string>();
            _audioFilesCopiedForDuplication = 0;
            FixDuplicateAudioIdsInDataDiv(bookDOM, idSet);
            var audioFilesCopiedForDataDiv = _audioFilesCopiedForDuplication;
            FixDuplicateAudioIdInBookPages(bookDOM, idSet);
            if (_audioFilesCopiedForDuplication > 0)
            {
                // Inform user of need to rerecord audio.  (If no audio files got copied, then there's nothing to rerecord, just lots to record!)
                // If the only files copied were found in the data-div, then restrict the message for where to rerecord.
                var shortMsg =
                    "There was a problem with recordings in this Talking Book, which was caused by a bug in an older version of Bloom."
                    + (
                        (audioFilesCopiedForDataDiv == _audioFilesCopiedForDuplication)
                            ? " We have fixed the book, but now you will need to review the Cover, Title, and Credits pages to see if you need to record some text again."
                            : " We have fixed the book, but now you will need to review all of your recordings in this book to see if you need to record some text again."
                    )
                    + " We are very sorry for our mistake and the inconvenience this might cause you.";
                NonFatalProblem.Report(
                    ModalIf.All,
                    PassiveIf.None,
                    shortMsg,
                    null,
                    null,
                    false,
                    true
                );
            }
            // Fix bug reported in BL-8599 (and possibly other issues): missing audio ids.
            FixMissingAudioIdsInDataDiv(bookDOM);
            FixMissingAudioIdsInBookPages(bookDOM);
            // Fix bug reported in BL-10786: coverImage multiply HTML-encoded.
            FixExcessiveHTMLEncodingOfCoverImage(bookDOM);
            // Fix bug reported in BL-11093: improper change of license.
            FixImproperLicenseChange(bookDOM, _bookData);
            // Fix temporarily bad userModifiedStyles rules in Uzbek xmatter (BL-12047)
            FixBadFontFamilyFromXMatter(bookDOM);
            // Fix bug reported in BL-12287: improper audio highlighting of padded sentences.
            FixImproperAudioHighlightingOfPaddedSentences(bookDOM);
        }

        /// <summary>
        /// Our initial Uzbek xmatter had a bad font-family rule in the userModifiedStyles. (BL-12047)
        /// A couple of books got uploaded and the Harvester couldn't figure out what to do about fonts.
        /// The xmatter was repaired, so new books will be okay, but we need to fix the old ones.
        /// </summary>
        /// <param name="bookDOM"></param>
        private void FixBadFontFamilyFromXMatter(HtmlDom bookDOM)
        {
            var userStyles = bookDOM.SelectSingleNode("//head/style[@title='userModifiedStyles']");
            if (userStyles == null)
                return; // shouldn't happen, but paranoia sometimes pays off, especially in running tests.
            var styleContents = userStyles.InnerXml;
            userStyles.InnerXml = styleContents.Replace(
                "font-family: \"Aileron; Arial\"",
                "font-family: Aileron, Arial"
            );
        }

        private void FixImproperAudioHighlightingOfPaddedSentences(HtmlDom bookDOM)
        {
            var userStylesNode = GetOrCreateUserModifiedStyleElementFromStorage(bookDOM.Head);
            if (userStylesNode == null)
                return; // shouldn't happen, but paranoia sometimes pays off, especially in running tests.
            HtmlDom.AddMissingAudioHighlightRules(userStylesNode);
        }

        /// <summary>
        /// Go through the #bloomDataDiv looking for duplicate audio ids.  If any are found, fix them
        /// and at the end update the DOM to reflect the fixes.
        /// </summary>
        private void FixDuplicateAudioIdsInDataDiv(HtmlDom bookDOM, HashSet<string> idSet)
        {
            var dataDiv = bookDOM.SelectSingleNode("//div[@id='bloomDataDiv']");
            if (dataDiv == null)
                return; // shouldn't happen, but paranoia sometimes pays off, especially in running tests.
            var nodes = dataDiv
                .SafeSelectNodes("(.//div|.//span)[@id and contains(@class,'audio-sentence')]")
                .Cast<XmlNode>()
                .ToList();
            var duplicateAudioIdsFixed = 0;
            foreach (var audioElement in nodes)
            {
                var id = (audioElement as XmlElement).GetOptionalStringAttribute("id", null);
                var isNewlyAdded = idSet.Add(id);
                if (!isNewlyAdded)
                {
                    var newId = FixDuplicateAudioId(audioElement, id);
                    idSet.Add(newId);
                }
            }
            // OK, now fix all the places any duplicates were used in the book's pages.
            if (duplicateAudioIdsFixed > 0)
                _bookData.SynchronizeDataItemsThroughoutDOM();
        }

        private void FixDuplicateAudioIdInBookPages(HtmlDom bookDOM, HashSet<string> idSet)
        {
            foreach (var page in bookDOM.GetPageElements())
            {
                var nodeList = HtmlDom.SelectChildNarrationAudioElements(page, true);
                for (int i = 0; i < nodeList.Count; ++i)
                {
                    var node = nodeList.Item(i);
                    if (node.Attributes == null)
                        continue; // No id exists if no attributes exist.
                    var id = node.GetOptionalStringAttribute("id", null);
                    if (id == null)
                        continue;
                    if (HtmlDom.IsNodePartOfDataBookOrDataCollection(node))
                        continue;
                    var isNewlyAdded = idSet.Add(id);
                    if (!isNewlyAdded)
                    {
                        // Uh-oh. That means an element like this already exists!?
                        FixDuplicateAudioId(node, id);
                    }
                }
            }
        }

        private string FixDuplicateAudioId(XmlNode node, string id)
        {
            // Create a new id value, and copy the audio file if it exists.
            var newId = HtmlDom.SetNewHtmlIdValue(node as XmlElement);
            if (!String.IsNullOrEmpty(FolderPath))
            {
                var oldAudioPath = Path.Combine(FolderPath, "audio", id + ".mp3");
                if (RobustFile.Exists(oldAudioPath))
                {
                    var newAudioPath = Path.Combine(FolderPath, "audio", newId + ".mp3");
                    RobustFile.Copy(oldAudioPath, newAudioPath);
                    ++_audioFilesCopiedForDuplication;
                }
            }
            var msg =
                $"Duplicate GUID {id} on recordable with text \"{node.InnerText.Trim()}\" changed to {newId}.";
            Logger.WriteEvent(msg);
            return newId;
        }

        private void FixMissingAudioIdsInDataDiv(HtmlDom bookDOM)
        {
            var dataDiv = bookDOM.SelectSingleNode("//div[@id='bloomDataDiv']");
            if (dataDiv == null)
                return; // shouldn't happen, but paranoia sometimes pays off, especially in running tests.
            var nodeList = dataDiv
                .SafeSelectNodes("(.//div|.//span)[not(@id) and contains(@class,'audio-sentence')]")
                .Cast<XmlElement>()
                .ToList();
            foreach (var node in nodeList)
                HtmlDom.SetNewHtmlIdValue(node);
            // Fix all the places where the data-div original is missing an id value.
            if (nodeList.Count > 0)
            {
                _bookData.SynchronizeDataItemsThroughoutDOM();
                var msg = $"Fixed {nodeList.Count} missing audio ids in the book's data div.";
                Logger.WriteEvent(msg);
            }
        }

        private void FixMissingAudioIdsInBookPages(HtmlDom bookDOM)
        {
            var idsAdded = 0;
            foreach (var page in bookDOM.GetPageElements())
            {
                var nodeList = page.SafeSelectNodes(
                        "(.//div|.//span)[not(@id) and contains(@class,'audio-sentence')]"
                    )
                    .Cast<XmlElement>()
                    .ToList();
                foreach (var node in nodeList)
                    HtmlDom.SetNewHtmlIdValue(node);
                idsAdded += nodeList.Count;
            }
            if (idsAdded > 0)
            {
                var msg = $"Fixed {idsAdded} missing audio ids in the book's pages.";
                Logger.WriteEvent(msg);
            }
        }

        private void FixExcessiveHTMLEncodingOfCoverImage(HtmlDom bookDOM)
        {
            var coverImgElt = bookDOM
                .SafeSelectNodes("//div[@id='bloomDataDiv']/div[@data-book='coverImage']")
                .Cast<XmlElement>()
                .FirstOrDefault();
            if (coverImgElt == null)
                return;
            var coverImageFileName = coverImgElt.InnerText;
            if (string.IsNullOrEmpty(coverImageFileName))
                return;
            coverImageFileName = coverImageFileName.Trim();
            // The fileName might be URL encoded.  See https://silbloom.myjetbrains.com/youtrack/issue/BL-3901.
            var coverImagePath = UrlPathString.GetFullyDecodedPath(
                StoragePageFolder,
                ref coverImageFileName
            );
            while (coverImagePath.Contains("&amp;") && !RobustFile.Exists(coverImagePath))
                coverImagePath = HttpUtility.HtmlDecode(coverImagePath);
            var filename = Path.GetFileName(coverImagePath);
            if (filename != coverImageFileName)
            {
                // Note that setting InnerText or calling SetAttribute automatically XML-encodes any necessary
                // characters.  Getting InnerText or calling GetAttribute reverses the changes, if any.
                coverImgElt.InnerText = filename;
                coverImgElt.SetAttribute("src", filename);
                var localizedFormatString = LocalizationManager.GetString(
                    "EditTab.Image.AltMsg",
                    "This picture, {0}, is missing or was loading too slowly."
                );
                var altValue = String.Format(localizedFormatString, filename);
                coverImgElt.SetAttribute("alt", altValue);
            }
        }

        private void FixImproperLicenseChange(HtmlDom bookDom, BookData bookData)
        {
            var originalMetadata = BookCopyrightAndLicense.GetOriginalMetadata(bookDom, bookData);
            if (!BookCopyrightAndLicense.IsDerivative(originalMetadata))
                return;
            var originalLicense = originalMetadata.License;
            if (originalLicense == null)
                return; // just to be safe
            var keepOriginal =
                originalLicense is NullLicense
                || // must preserve "contact copyright holder"
                originalLicense is CustomLicense
                || // must preserve custom licenses
                (
                    originalLicense is CreativeCommonsLicense
                    && (originalLicense as CreativeCommonsLicense).DerivativeRule
                        == CreativeCommonsLicense.DerivativeRules.NoDerivatives
                );
            if (!keepOriginal)
                return;
            var metadata = BookCopyrightAndLicense.GetMetadata(bookDom, bookData);
            var license = metadata.License;
            if (AreLicensesDifferent(license, originalLicense))
            {
                metadata.License = originalLicense;
                BookCopyrightAndLicense.SetMetadata(
                    metadata,
                    bookDom,
                    this.FolderPath,
                    bookData,
                    false
                );
            }
        }

        private bool AreLicensesDifferent(LicenseInfo license, LicenseInfo originalLicense)
        {
            return license.Token != originalLicense.Token
                || license.RightsStatement != originalLicense.RightsStatement
                || license.Url != originalLicense.Url;
        }

        class GuidAndPath
        {
            public string Guid; // replacement guid
            public string Path; // where to find file, relative to root templates directory
        }

        private static Dictionary<string, GuidAndPath> _pageMigrations;

        /// <summary>
        /// Get (after initializing, if necessary) the dictionary mapping page IDs we know how to migrate
        /// onto the ID and file location of the page we want to update it to.
        /// Paths are relative to root templates directory
        /// </summary>
        private static Dictionary<string, GuidAndPath> PageMigrations
        {
            get
            {
                if (_pageMigrations == null)
                {
                    _pageMigrations = new Dictionary<string, GuidAndPath>();
                    // Basic Book
                    _pageMigrations["5dcd48df-e9ab-4a07-afd4-6a24d0398382"] = new GuidAndPath()
                    {
                        Guid = BasicTextAndImageGuid,
                        Path = "Basic Book/Basic Book.html"
                    };
                    _pageMigrations["5dcd48df-e9ab-4a07-afd4-6a24d0398383"] = new GuidAndPath()
                    {
                        Guid = "adcd48df-e9ab-4a07-afd4-6a24d0398383",
                        Path = "Basic Book/Basic Book.html"
                    }; // Picture in Middle
                    _pageMigrations["5dcd48df-e9ab-4a07-afd4-6a24d0398384"] = new GuidAndPath()
                    {
                        Guid = "adcd48df-e9ab-4a07-afd4-6a24d0398384",
                        Path = "Basic Book/Basic Book.html"
                    }; // Picture on Bottom
                    _pageMigrations["5dcd48df-e9ab-4a07-afd4-6a24d0398385"] = new GuidAndPath()
                    {
                        Guid = JustPictureGuid,
                        Path = "Basic Book/Basic Book.html"
                    };
                    _pageMigrations["d31c38d8-c1cb-4eb9-951b-d2840f6a8bdb"] = new GuidAndPath()
                    {
                        Guid = JustTextGuid,
                        Path = "Basic Book/Basic Book.html"
                    };
                    _pageMigrations["FD115DFF-0415-4444-8E76-3D2A18DBBD27"] = new GuidAndPath()
                    {
                        Guid = "aD115DFF-0415-4444-8E76-3D2A18DBBD27",
                        Path = "Basic Book/Basic Book.html"
                    }; // Picture & Word
                    // Big book [see commit 7bfefd0dbc9faf8930c4926b0156e44d3447e11b]
                    _pageMigrations["AF708725-E961-44AA-9149-ADF66084A04F"] = new GuidAndPath()
                    {
                        Guid = JustPictureGuid,
                        Path = "Big Book/Big Book.html"
                    };
                    _pageMigrations["D9A55EB6-43A8-4C6A-8891-2C1CDD95772C"] = new GuidAndPath()
                    {
                        Guid = JustTextGuid,
                        Path = "Big Book/Big Book.html"
                    };
                    // Decodable reader [see commit 7bfefd0dbc9faf8930c4926b0156e44d3447e11b]
                    _pageMigrations["f95c0314-ce47-4b47-a638-06325ad1a963"] = new GuidAndPath()
                    {
                        Guid = BasicTextAndImageGuid,
                        Path = "Decodable Reader/Decodable Reader.html"
                    };
                    _pageMigrations["c0847f89-b58a-488a-bbee-760ce4a13567"] = new GuidAndPath()
                    {
                        Guid = "adcd48df-e9ab-4a07-afd4-6a24d0398383",
                        Path = "Decodable Reader/Decodable Reader.html"
                    }; // Picture in Middle
                    _pageMigrations["f99b252a-26b1-40c8-b543-dbe0b05f08a5"] = new GuidAndPath()
                    {
                        Guid = "adcd48df-e9ab-4a07-afd4-6a24d0398384",
                        Path = "Decodable Reader/Decodable Reader.html"
                    }; // Picture on Bottom
                    _pageMigrations["c506f278-cb9f-4053-9e29-f7a9bdf64445"] = new GuidAndPath()
                    {
                        Guid = JustPictureGuid,
                        Path = "Decodable Reader/Decodable Reader.html"
                    };
                    _pageMigrations["e4ff6195-b0b6-4909-8025-4424ee9188ea"] = new GuidAndPath()
                    {
                        Guid = JustTextGuid,
                        Path = "Decodable Reader/Decodable Reader.html"
                    };
                    _pageMigrations["bd85f898-0a45-45b3-8e34-faaac8945a0c"] = new GuidAndPath()
                    {
                        Guid = "aD115DFF-0415-4444-8E76-3D2A18DBBD27",
                        Path = "Decodable Reader/Decodable Reader.html"
                    }; // Picture & Word
                    // Leveled reader [see commit 7bfefd0dbc9faf8930c4926b0156e44d3447e11b]
                    _pageMigrations["e9f2142b-f135-4bcd-9123-5a2623f5302f"] = new GuidAndPath()
                    {
                        Guid = BasicTextAndImageGuid,
                        Path = "Leveled Reader/Leveled Reader.html"
                    };
                    _pageMigrations["c5aae471-f801-4c5d-87b7-1614d56b0c53"] = new GuidAndPath()
                    {
                        Guid = "adcd48df-e9ab-4a07-afd4-6a24d0398383",
                        Path = "Leveled Reader/Leveled Reader.html"
                    }; // Picture in Middle
                    _pageMigrations["a1f437fe-c002-4548-af02-fe84d048b8fc"] = new GuidAndPath()
                    {
                        Guid = "adcd48df-e9ab-4a07-afd4-6a24d0398384",
                        Path = "Leveled Reader/Leveled Reader.html"
                    }; // Picture on Bottom
                    _pageMigrations["d7599aa7-f35c-4029-8aa2-9afda870bcfa"] = new GuidAndPath()
                    {
                        Guid = JustPictureGuid,
                        Path = "Leveled Reader/Leveled Reader.html"
                    };
                    _pageMigrations["d93a28c6-9ff8-4f61-a820-49093e3e275b"] = new GuidAndPath()
                    {
                        Guid = JustTextGuid,
                        Path = "Leveled Reader/Leveled Reader.html"
                    };
                    _pageMigrations["a903467a-dad2-4767-8be9-54336cae7731"] = new GuidAndPath()
                    {
                        Guid = "aD115DFF-0415-4444-8E76-3D2A18DBBD27",
                        Path = "Leveled Reader/Leveled Reader.html"
                    }; // Picture & Word
                }
                return _pageMigrations;
            }
        }

        /// <summary>
        /// Bring the page up to date. Currently this is used to switch various old page types to new versions
        /// based on Custom Page (so they can actually be customized).
        /// </summary>
        /// <param name="page"></param>
        public void BringPageUpToDate(XmlElement page)
        {
            var lineageAttr = page.Attributes["data-pagelineage"];
            if (lineageAttr == null)
                return;
            var lineage = lineageAttr.Value;
            var originalTemplateGuid = lineage;
            int index = lineage.IndexOf(";", StringComparison.InvariantCulture);
            if (index >= 0)
                originalTemplateGuid = lineage.Substring(0, index);
            GuidAndPath updateTo;
            if (!PageMigrations.TryGetValue(originalTemplateGuid, out updateTo))
                return; // Not one we want to migrate. Possibly already done, or one we don't want to convert, or created in the field...
            var layoutOfThisBook = GetLayout();
            var bookPath = BloomFileLocator.GetFactoryBookTemplateDirectory(updateTo.Path);
            var templateDoc = XmlHtmlConverter.GetXmlDomFromHtmlFile(bookPath, false);
            var newPage = (XmlElement)
                templateDoc.SafeSelectNodes("//div[@id='" + updateTo.Guid + "']")[0];
            var classesToDrop = new[]
            {
                "imageWholePage",
                "imageOnTop",
                "imageInMiddle",
                "imageOnBottom",
                "textWholePage",
                "pictureAndWordPage"
            };
            HtmlDom.MergeClassesIntoNewPage(page, newPage, classesToDrop);
            SizeAndOrientation.UpdatePageSizeAndOrientationClasses(newPage, layoutOfThisBook);
            foreach (XmlAttribute attr in page.Attributes)
            {
                if (newPage.HasAttribute(attr.Name))
                {
                    // don't overwrite things specified in template, typically class, id, data-page
                    // Otherwise copy everything, even things we don't know about at the time of writing this
                    // code; if we add a new attribute that gets set before this code runs, we'd like to transfer
                    // it to the new element without having to remember to update this code.
                    continue;
                }

                newPage.SetAttribute(attr.Name, attr.Value);
            }
            bool dummy;
            OurHtmlDom.MigrateEditableData(
                page,
                newPage,
                lineage.Replace(originalTemplateGuid, updateTo.Guid),
                true,
                out dummy
            );
        }

        private object _updateLock = new object();
        private bool _doingBookUpdate = false;
        private HtmlDom _domBeingUpdated = null;
        private string _updateStackTrace = null;

        /// <summary>
        /// As the bloom format evolves, including structure and classes and other attributes, this
        /// makes changes to old books. We'd like it to be very fast, because currently we don't have
        /// a real way to detect the need for migration. So we do it all the time.
        ///
        /// Yes, we have format version number, but, for example, one overhaul of the common xmatter
        /// html introduced a new class, "frontCover". Hardly enough to justify bumping the version number
        /// and making older Blooms unable to read new books. But because this is run, the xmatter will be
        /// migrated to the new template.
        ///
        /// We also have maintenanceLevel in the book metadata. This can be used (in methods like
        /// MigrateToMediaLevel1ShrinkLargeImages, called below) to do longer-running things that
        /// definitely only need doing once. Probably it would be good for more of the work done here
        /// to be moved into such methods.
        ///
        /// The code here was historically used, roughly, to bring a book as far up to date as possible
        /// without changing files in the book folder. In the course of switching to the Appearance/Theme
        /// system, we realized that isn't really feasible. So now we either bring a book up to date or
        /// don't, and we only bring it up to date if we can save it. This method should only be called
        /// by the main Update method. We may inline it at some point, but for now, that would make
        /// seeing changes more difficult.
        ///
        /// If we need to reinstate the ability to bring a book up to date without saving it, JohnT's fork
        /// has two branches, AppearanceChanges3 and AppearanceChanges4. The changes made going from 3
        /// to 4 basically remove the cache, so making the opposite change should be about right for
        /// restoring it. Be careful, though...the AppearanceChanges3 version would wrongly save
        /// editMode.css into the book folder. The fix getting rid of DeterminePublishability() is worth
        /// keeping (though we'll no longer need CannotPublishWithoutCheckout).
        /// SaveAsBloomSourceFile should draw from the cache if we allow it to save a book that isn't
        /// all the way up to date.
        /// </summary>
        private void EnsureUpToDateMemory(IProgress progress)
        {
            Guard.Against(
                !IsSaveable,
                "EnsureUpToDateMemory should only now be called for Saveable books as part of the main book updating"
            );
            string oldMetaData = "";
            if (RobustFile.Exists(BookInfo.MetaDataPath))
            {
                oldMetaData = RobustFile.ReadAllText(BookInfo.MetaDataPath); // Have to read this before other migration overwrites it.
            }

            RemoveImgTagInDataDiv(OurHtmlDom);
            RemoveCkeEditorResidue(OurHtmlDom);
            if (Title.Contains("allowSharedUpdate"))
            {
                // Original version of this code that suffers BL_3166
                EnsureUpToDateMemoryUnprotected(progress);
            }
            else
            {
                // New version that we hope prevents BL_3166
                if (_doingBookUpdate)
                {
                    // Nag user if we appear to be updating the same DOM (OurHtmlDom or the previewDom which is always new)
#if DEBUG
                    if (SIL.PlatformUtilities.Platform.IsWindows) // hangs on Linux
                        MessageBox.Show(
                            "Caught Bloom doing two updates at once! Possible BL-3166 is being prevented"
                        );
#endif
<<<<<<< HEAD
                    Console.WriteLine(
                        "WARNING: Bloom appears to be updating the same DOM twice at the same time! (BL-3166??)"
                    );
                    Console.WriteLine("Current StackTrace: {0}", Environment.StackTrace);
                    Console.WriteLine("Prior StackTrace: {0}", _updateStackTrace);
                }
                lock (_updateLock)
                {
                    _domBeingUpdated = OurHtmlDom;
                    _updateStackTrace = Environment.StackTrace;
                    _doingBookUpdate = true;
                    EnsureUpToDateMemoryUnprotected(progress);
                    _doingBookUpdate = false;
                    _domBeingUpdated = null;
                    _updateStackTrace = null;
                }
            }
            RemoveObsoleteSoundAttributes(OurHtmlDom);
            RemoveObsoleteImageAttributes(OurHtmlDom);
            BringBookInfoUpToDate(oldMetaData);
            FixErrorsEncounteredByUsers(OurHtmlDom);
            AddReaderBodyAttributes(OurHtmlDom);
            AddLanguageAttributesToBody(OurHtmlDom);
            OurHtmlDom.Body.SetAttribute(
                "data-bookshelfurlkey",
                this.CollectionSettings.DefaultBookshelf
            );
            //BookInfo.SettingsUpdated();// REVIEW: Where should this go? Stuck in here just so it gets written at least once
            if (IsTemplateBook)
            {
                // this will turn on rules in previewMode.css that show the structure of the template and names of pages
                HtmlDom.AddClassToBody(OurHtmlDom.RawDom, "template");
            }
            else
            {
                // It might be there when not appropriate, because this is a new book created from a template,
                // or one that was created from a template in an earlier version of Bloom without this fix!
                // Make sure it's not.
                HtmlDom.RemoveClassFromBody(OurHtmlDom.RawDom, "template");
            }

            // Following code (roughly) was in the main BBUD but we were doing it when the book gets selected.
            // We've now simplified to only three states, so it makes most sense to do everything we can
            // that doesn't involve writing files here.
            progress.WriteStatus("Updating pages...");
            foreach (
                XmlElement pageDiv in OurHtmlDom.SafeSelectNodes(
                    "//body/div[contains(@class, 'bloom-page')]"
                )
            )
            {
                BringPageUpToDate(pageDiv);
            }

            // Most of this probably only needs doing if we're actually about to edit it.
            // But earlier versions did it whenever we did BBUD on a book in the editable collection,
            // and I'm not game to change it.
            try
            {
                ImageUpdater.UpdateAllHtmlDataAttributesForAllImgElements(
                    FolderPath,
                    OurHtmlDom,
                    progress
                );
            }
            catch (UnauthorizedAccessException e)
            {
                BookStorage.ShowAccessDeniedErrorReport(e);
            }

            VerifyLayout(OurHtmlDom); // make sure we have something recognizable for layout

            // These (and maybe other stuff) could be avoided when updating a copy of an up-to-date book,
            // but it takes almost no time when the book IS already up-to-date.
            // These methods work with the same book metadata to determine what migration has
            // already been done, so they must be called in exactly this order.
            Storage.MigrateMaintenanceLevels();
            Storage.MigrateToMediaLevel1ShrinkLargeImages();
            Storage.MigrateToLevel3PutImgFirst();
            Storage.MigrateToLevel4UseAppearanceSystem();

            // Make sure the appearance settings have checked the current state of the css files.
            // This should be done before UpdateSupportFiles, because this can affect what files
            // are copied to the book folder.
            var cssFiles = this.Storage.GetCssFilesToCheckForAppearanceCompatibility();
            BookInfo.AppearanceSettings.CheckCssFilesForCompatibility(
                cssFiles,
                Storage.LegacyThemeCanBeUsed
            );

            // Ensure that the appearance settings are up to date with the current branding (if any).
            BookInfo.AppearanceSettings.UpdateFromOverrides(Storage.BrandingAppearanceSettings);
            BookInfo.AppearanceSettings.UpdateFromOverrides(Storage.XmatterAppearanceSettings);

            // Restore possibly messed up multilingual settings.  Also apply appearance settings
            // related to visibility of the multilingual variants.
            UpdateMultilingualSettings(OurHtmlDom);
            // Note that OurHtmlDom.FixDivOrdering must be done after UpdateMultilingualSettings,
            // because the latter method adds classes to the editable divs that are used for sorting.

            // Enhance: there's probably some case where this will get unnecessarily repeated,
            // but I think it would only be in the very rare case of repeatedly needing to update
            // a pre-4.9 book when we can't Save().
            OurHtmlDom.FixDivOrdering();

            UpdateSupportFiles();
        }

        private void AddLanguageAttributesToBody(HtmlDom bookDom)
        {
            // TODO: figure out what to do when we expand beyond three languages, if there's any reason
            // to have this at all. Searching all cs, ts, tsx, and less files, it appears we don't do
            // anything with these attributes anywhere. Nor in BloomPlayer or BloomLibrary.
            // If we do discover a purpose, we might want to add a data-M1 for the first metadata
            // language.
            // (The commit label when these were added says "so that a single branding can vary things by lang."
            // We don't appear to actually do that but it still seems like it might be useful.)
            bookDom.Body.SetAttribute("data-L1", this._bookData.Language1Tag);
            bookDom.Body.SetAttribute("data-L2", this._bookData.Language2Tag);
            bookDom.Body.SetAttribute("data-L3", this._bookData.Language3Tag);
        }

        private void AddReaderBodyAttributes(HtmlDom bookDom)
        {
            // Bloom prior to late 4.7beta had decodable and leveled reader templates without body classes, which
            // became necessary for an SIL LEAD "ABC+" xmatter. Here we add that if we can tell the book descended
            // from those templates, then add the required classes if they are missing.
            const string kDecodableParentGuid = "f0434a0b-791f-408e-b6e6-ee92f0f02f2d";
            const string kLeveledParentGuid = "ea43ce61-a752-429d-ad1a-ec282db33328";
            if (
                !bookDom.HasClassOnBody("decodable-reader-off")
                && BookInfo.BookLineage != null
                && BookInfo.BookLineage.Contains(kDecodableParentGuid)
            )
            {
                HtmlDom.AddClass(bookDom.Body, "decodable-reader");
            }
            else if (
                !bookDom.HasClassOnBody("leveled-reader-off")
                && BookInfo.BookLineage != null
                && BookInfo.BookLineage.Contains(kLeveledParentGuid)
            )
            {
                HtmlDom.AddClass(bookDom.Body, "leveled-reader");
            }

            // (Semi-Implemented)
            // Note, this doesn't get set very often. Indeed you probably have to go to a different book and come
            // back. So if we were using this to, say, set the cover color, we'd wish that the change was immediately
            // visible. At the moment, we aren't actually using these (they are for the future so that we don't have
            // a big delay if a client ever needs them). But when we need them, we're probably going to want a way
            // to make the changes as soon as the user changes the level.
            // Also, when saving, note that EditingModel.NeedToDoFullSave might want to know about
            // these values.
            bookDom.Body.SetAttribute(
                "data-decodablestage",
                this.BookInfo.MetaData.DecodableReaderStage.ToString()
            );
            bookDom.Body.SetAttribute(
                "data-leveledreaderlevel",
                this.BookInfo.MetaData.LeveledReaderLevel.ToString()
            );
        }

        // Some books got corrupted with CKE temp data, possibly before we prevented this happening when
        // pasting HTML (e.g., from Word). A typical example (BL-6050/BL-6058) is
        //  <div data-cke-hidden-sel="1" data-cke-temp="1" style="position:fixed;top:0;left:-1000px" class="bloom-contentNational2">
        //		<br>
        //	</div>
        // We want to remove this. In the example problem book, every example has both data-cke-temp and data-cke-hidden-sel
        // (both set to 1), but data-cke-temp feels like a more generic thing to look for, increasing our chances
        // of catching more junk.
        private void RemoveCkeEditorResidue(HtmlDom bookDom)
        {
            foreach (
                var problemDiv in bookDom
                    .SafeSelectNodes(".//div[@data-cke-temp]")
                    .Cast<XmlElement>()
                    .ToArray()
            )
            {
                problemDiv.ParentNode.RemoveChild(problemDiv);
            }
        }

        private void EnsureUpToDateMemoryUnprotected(IProgress progress)
        {
            // With one exception, handled below, nothing in the update process should change the license info, so save what is current before we mess with
            // anything (may fix BL-3166).
            var licenseMetadata = GetLicenseMetadata();

            progress.WriteStatus("Updating collection settings...");
            try
            {
                UpdateCollectionRelatedStylesAndSettings(OurHtmlDom);
            }
            catch (UnauthorizedAccessException e)
            {
                BookStorage.ShowAccessDeniedErrorReport(e);
                return;
            }

            progress.WriteStatus("Updating Front/Back Matter...");
            BringXmatterHtmlUpToDate(OurHtmlDom);
            RepairBrokenSmallCoverCredits(OurHtmlDom);
            RepairCoverImageDescriptions(OurHtmlDom);
            DetectAndMarkDarkCoverColor(OurHtmlDom);

            progress.WriteStatus("Repair page label localization");
            RepairPageLabelLocalization(OurHtmlDom);

            progress.WriteStatus("Repair possible messed up Questions pages and migrate classes");
            RepairQuestionsPages(OurHtmlDom);
            MigrateNonstandardClassNames(OurHtmlDom);

            // migrate our cover color to the new system
            // ToDo: when we implement this setting.
            // if (string.IsNullOrEmpty(BookInfo.AppearanceSettings.CoverColor))
            // {
            // 	BookInfo.AppearanceSettings.CoverColor = GetCoverColor();
            // }

            progress.WriteStatus("Gathering Data...");
            TranslationGroupManager.PrepareElementsInPageOrDocument(OurHtmlDom.RawDom, _bookData);
            progress.WriteStatus("Updating Data...");

            InjectStringListingActiveLanguagesOfBook();

            if (_bookData.BookIsDerivative())
                Storage.EnsureOriginalTitle();

            // The one step that can legitimately change the metadata...though current branding packs
            // will only do so if it is originally empty. So set the saved one before it and then get a new one.
            BookCopyrightAndLicense.SetMetadata(
                licenseMetadata,
                OurHtmlDom,
                FolderPath,
                _bookData,
                BookInfo.MetaData.UseOriginalCopyright
            );
            _bookData.MergeBrandingSettings(CollectionSettings.BrandingProjectKey);
            _bookData.SynchronizeDataItemsThroughoutDOM();
            licenseMetadata = GetLicenseMetadata();
            // I think we should only mess with tags if we are updating the book for real.
            var oldTagsPath = Path.Combine(Storage.FolderPath, "tags.txt");
            if (RobustFile.Exists(oldTagsPath))
            {
                ConvertTagsToMetaData(oldTagsPath, BookInfo);
                RobustFile.Delete(oldTagsPath);
            }
            BookInfo.BrandingProjectKey = CollectionSettings.BrandingProjectKey;

            // get any license info into the json and restored in the replaced front matter.
            BookCopyrightAndLicense.SetMetadata(
                licenseMetadata,
                OurHtmlDom,
                FolderPath,
                _bookData,
                BookInfo.MetaData.UseOriginalCopyright
            );

            OurHtmlDom.RemoveMetaElement(
                "bloomBookLineage",
                () => BookInfo.BookLineage,
                val => BookInfo.BookLineage = val
            );
            OurHtmlDom.RemoveMetaElement(
                "bookLineage",
                () => BookInfo.BookLineage,
                val => BookInfo.BookLineage = val
            );
            // BookInfo will always have an ID, the constructor makes one even if there is no json file.
            // To allow migration, pretend it has no ID if there is not yet a meta.json.
            OurHtmlDom.RemoveMetaElement(
                "bloomBookId",
                () => (RobustFile.Exists(BookInfo.MetaDataPath) ? BookInfo.Id : null),
                val => BookInfo.Id = val
            );

            // Title should be replicated in json
            //if (!string.IsNullOrWhiteSpace(Title)) // check just in case we somehow have more useful info in json.
            //    bookDOM.Title = Title;
            // Bit of a kludge, but there's no way to tell whether a boolean is already set in the JSON, so we fake that it is not,
            // thus ensuring that if something is in the metadata we use it.
            // If there is nothing there the default of true will survive.
            OurHtmlDom.RemoveMetaElement(
                "SuitableForMakingVernacularBooks",
                () => null,
                val => BookInfo.IsSuitableForVernacularLibrary = val == "yes" || val == "definitely"
            );

            OurHtmlDom.UpdatePageNumberAndSideClassOfPages(
                CollectionSettings.CharactersForDigitsForPageNumbers,
                IsPrimaryLanguageRtl
            );

            UpdateTextsNewlyChangedToRequiresParagraph(OurHtmlDom);

            UpdateCharacterStyleMarkup(OurHtmlDom);

            OurHtmlDom.SetImageAltAttrsFromDescriptions(_bookData.Language1.Tag);

            //we've removed and possible added pages, so our page cache is invalid
            _pagesCache = null;
        }

        const string kCustomStyles = "customCollectionStyles.css";
        public const string kOldCollectionStyles = "settingsCollectionStyles.css";

        /// <summary>
        /// Adjust several external stylesheet links and associated files.  Also adjust some book level
        /// settings (in json or html) to match current collection settings.
        /// </summary>
        /// <remarks>
        /// See https://issues.bloomlibrary.org/youtrack/issue/BL-7343.
        /// </remarks>
        private void UpdateCollectionRelatedStylesAndSettings(HtmlDom bookDom)
        {
            foreach (XmlElement link in bookDom.SafeSelectNodes("//link[@rel='stylesheet']"))
            {
                var fileName = link.GetStringAttribute("href");
                if (
                    fileName == kOldCollectionStyles
                    || fileName == "../" + kOldCollectionStyles
                    || fileName == "..\\" + kOldCollectionStyles
                )
                    link.SetAttribute("href", "defaultLangStyles.css");
                else if (fileName == "../" + kCustomStyles || fileName == "..\\" + kCustomStyles)
                    link.SetAttribute("href", kCustomStyles);
            }
            // Rename/remove/create files that have changed names or locations to match link href changes above.
            // Don't do this in distributed folders.  See https://issues.bloomlibrary.org/youtrack/issue/BL-7550.
            if (!FolderPath.StartsWith(BloomFileLocator.FactoryCollectionsDirectory))
            {
                BookStorage.CssFilesThatAreObsolete.ForEach(filename =>
                {
                    var path = Path.Combine(FolderPath, filename);
                    if (RobustFile.Exists(path))
                        RobustFile.Delete(path);
                });
                if (
                    RobustFile.Exists(
                        Path.Combine(Path.GetDirectoryName(FolderPath), kOldCollectionStyles)
                    )
                )
                    RobustFile.Delete(
                        Path.Combine(Path.GetDirectoryName(FolderPath), kOldCollectionStyles)
                    );
                CreateOrUpdateDefaultLangStyles();
                // Copy files from collection to book folders to match link href changes above.
                if (
                    RobustFile.Exists(
                        Path.Combine(Path.GetDirectoryName(FolderPath), kCustomStyles)
                    )
                )
                    RobustFile.Copy(
                        Path.Combine(Path.GetDirectoryName(FolderPath), kCustomStyles),
                        Path.Combine(FolderPath, kCustomStyles),
                        true
                    );
            }
            // Update book settings from collection settings
            UpdateCollectionSettingsInBookMetaData();
        }

        /// <summary>
        /// Write the appropriate styles to the defaultLangStyles.css file.
        /// You would normally expect that we just write this afresh, but actually
        /// we want to preserve font information from languages that are no longer
        /// part of L1,L2,or L3 but are still in the book and thus may still be
        /// rendered by Bloom Player.
        /// </summary>
        private void CreateOrUpdateDefaultLangStyles()
        {
            var path = Path.Combine(FolderPath, "defaultLangStyles.css");
            bool doesAlreadyExist = RobustFile.Exists(path);
            if (Program.RunningHarvesterMode && doesAlreadyExist)
            {
                // Would overwrite, but overwrite not allowed in Harvester mode because we need to preserve the language information.
                // However, we do want to remove any font-face declarations as bloom-player provides its own, and these cause problems with
                // synthesizing font variants. See BL-12594.
                if (!WriteFontFaces)
                    RemoveFontFaceDeclarations(path);
                return;
            }

            var collectionStylesCss = CollectionSettings.GetCollectionStylesCss(false);
            var cssBuilder = new StringBuilder(collectionStylesCss);
            string existingContent = null;
            if (doesAlreadyExist)
            {
                // We want to use the current CSS from our collection, which we already added to the
                // string builder, for all the languages it contains, but keep the rules already in
                // defaultLangStyles.css for any other languages that are there.  We start by setting
                // languagesWeAlreadyHave to the languages we do NOT want to copy from defaultLangStyles.css
                // (because we have more current data about them already).
                var languagesWeAlreadyHave = new HashSet<string>
                {
                    CollectionSettings.Language1Tag,
                    CollectionSettings.Language2Tag
                };
                if (!String.IsNullOrEmpty(CollectionSettings.Language3Tag))
                    languagesWeAlreadyHave.Add(CollectionSettings.Language3Tag);

                var cssLines = RobustFile.ReadAllLines(path);
                existingContent = string.Join(Environment.NewLine, cssLines);
                const string kLangTag = "[lang='";
                var copyCurrentRule = false;
                for (var index = 0; index < cssLines.Length; ++index)
                {
                    var line = cssLines[index].Trim();
                    if (line.StartsWith(kLangTag))
                    {
                        var idxQuote = line.IndexOf("'", kLangTag.Length);
                        if (idxQuote > 0)
                        {
                            var lang = line.Substring(kLangTag.Length, idxQuote - kLangTag.Length);
                            copyCurrentRule = !languagesWeAlreadyHave.Contains(lang);
                            languagesWeAlreadyHave.Add(lang); // don't copy if another css block has crept in.
                        }
                    }
                    if (copyCurrentRule)
                        cssBuilder.AppendLine(cssLines[index]);
                    if (line == "}")
                        copyCurrentRule = false;
                }
            }
            if (WriteFontFaces)
            {
                var serve = FontServe.GetInstance();
                cssBuilder.Insert(0, serve.GetAllFontFaceDeclarations());
            }
            try
            {
                var newContent = cssBuilder.ToString();
                if (newContent.Trim() != existingContent?.Trim())
                    RobustFile.WriteAllText(path, newContent);
            }
            catch (UnauthorizedAccessException e)
            {
                // Re-throw with additional debugging info.
                throw new BloomUnauthorizedAccessException(path, e);
            }
        }

        private void RemoveFontFaceDeclarations(string path)
        {
            var contents = RobustFile.ReadAllText(path);
            contents = Regex.Replace(contents, "^@font-face.*$\n", "", RegexOptions.Multiline);
            RobustFile.WriteAllText(path, contents);
        }

        private void UpdateCollectionSettingsInBookMetaData()
        {
            Debug.WriteLine(
                $"updating page number style and language display names in {FolderPath}/meta.json"
            );
            BookInfo.MetaData.PageNumberStyle = CollectionSettings.PageNumberStyle;
            if (BookInfo.MetaData.DisplayNames == null)
                BookInfo.MetaData.DisplayNames = new Dictionary<string, string>();
            foreach (var lang in _bookData.GetAllBookLanguages(true, true))
                BookInfo.MetaData.DisplayNames[lang.Tag] = lang.Name;
            // These settings will be saved to the meta.json file the next time the book itself is saved.
        }

        /// <summary>
        /// For awhile in v4.1, Question pages used a "nonprinting" class,
        /// but later we made the class fit our usual "bloom-x" class naming scheme for classes
        /// which are known to the C# code.
        /// </summary>
        /// <param name="bookDOM"></param>
        private static void MigrateNonstandardClassNames(HtmlDom bookDOM)
        {
            if (bookDOM?.Body == null)
                return; // must be a test running...

            var nonPrintingPages = bookDOM.Body.SelectNodes(
                "//div[contains(@class,'nonprinting')]"
            );
            foreach (XmlElement nonPrintingPageElement in nonPrintingPages)
            {
                nonPrintingPageElement.Attributes["class"].InnerText = HtmlDom.RemoveClass(
                    "nonprinting",
                    nonPrintingPageElement.Attributes["class"].InnerText
                );
                HtmlDom.AddClass(nonPrintingPageElement, "bloom-nonprinting");
            }
        }

        /// <summary>
        /// At one point in v4.1, Question pages were able to be recorded with the Talking Book tool, but opening the
        /// tool on these pages embedded tons of span elements which messed up BR display. New question pages have classes
        /// that keep them from being recorded. Here we fix up any existing question pages from the old code.
        /// </summary>
        /// <param name="bookDOM"></param>
        private static void RepairQuestionsPages(HtmlDom bookDOM)
        {
            if (bookDOM?.Body == null)
                return; // must be a test running...

            // classes to add
            const string classNoStyleMods = "bloom-userCannotModifyStyles";
            const string classNoAudio = "bloom-noAudio";

            var questionNodes = bookDOM.Body.SelectNodes("//div[contains(@class,'quizContents')]");
            foreach (XmlElement quizContentsElement in questionNodes)
            {
                if (!HtmlDom.HasClass(quizContentsElement, "bloom-noAudio")) // Needs migration
                {
                    HtmlDom.AddClass(quizContentsElement, classNoStyleMods);
                    HtmlDom.AddClass(quizContentsElement, classNoAudio);
                    HtmlDom.StripUnwantedTagsPreservingText(
                        bookDOM.RawDom,
                        quizContentsElement,
                        new[] { "div", "p", "br" }
                    );
                }
            }
        }

        /// <summary>
        /// Prior to Bloom 4.0 there was an attempt at localizing Page labels and the translation
        /// for several languages was done, but was not showing up. It turns out this was due to an
        /// incomplete implementation. Hopefully the implementation is complete now, but for older
        /// books that were not built with the proper attribute on the page label DIV we now insert it
        /// so that page labels can be localized properly.
        /// </summary>
        /// <remarks>
        /// See https://silbloom.myjetbrains.com/youtrack/issue/BL-5313
        /// </remarks>
        internal static void RepairPageLabelLocalization(HtmlDom bookDOM)
        {
            if (bookDOM?.Body == null)
                return; // must be a test running...

            const string i18nPrefix = "TemplateBooks.PageLabel.";
            const string i18nAttr = "data-i18n";
            var prefixLength = i18nPrefix.Length;

            var pageLabelNodes = bookDOM.Body.SelectNodes("//div[@id]/div[@class='pageLabel']");
            foreach (XmlElement pageLabelElt in pageLabelNodes)
            {
                // If we already have a data-i18n attribute with the right contents, skip this one.
                var i18nValue = pageLabelElt.GetOptionalStringAttribute(i18nAttr, i18nPrefix);
                if (i18nValue.StartsWith(i18nPrefix) && i18nValue.Length > prefixLength)
                {
                    // As best we can tell, this already has the right localization attribute contents.
                    continue;
                }
                // Need to fix this one up with the right attribute and contents
                var englishContents = pageLabelElt.InnerText.Trim();
                i18nValue = i18nPrefix + englishContents;
                pageLabelElt.SetAttribute(i18nAttr, i18nValue);
            }
        }

        /// <summary>
        /// A bug in the initial release of Bloom 3.8 resulted in the nested editable divs being stored
        /// for the smallCoverCredits data under the general language tag "*".  (The bug was actually in
        /// the pug mixins for xmatter.)  The manifestation experienced by users was having the front page
        /// credits disappear from older books.  New books appeared to work properly.  Fixing the xmatter
        /// without fixing the book's html would have much the same effect, but for any books that had been
        /// created or edited with Bloom 3.8 (or newer).  This method restores sanity to the bloomDataDiv
        /// for the smallCoverCredits content.
        /// </summary>
        /// <remarks>
        /// See http://issues.bloomlibrary.org/youtrack/issue/BL-4591.
        /// </remarks>
        internal static void RepairBrokenSmallCoverCredits(HtmlDom bookDOM)
        {
            var dataDiv = bookDOM?.Body?.SelectSingleNode("div[@id='bloomDataDiv']");
            var badSmallCoverDiv = dataDiv?.SelectSingleNode(
                "div[@data-book='smallCoverCredits' and @lang='*']"
            );
            if (badSmallCoverDiv != null)
            {
                var divs = badSmallCoverDiv.SelectNodes("div[@lang!='']");
                foreach (XmlNode div in divs)
                {
                    var lang = div.GetStringAttribute("lang");
                    Debug.Assert(lang != "*");
                    var existingDiv = dataDiv.SelectSingleNode(
                        "div[@data-book='smallCoverCredits' and @lang='" + lang + "']"
                    );
                    if (existingDiv != null)
                        continue; // I don't think this should ever happen, but just in case...
                    var innerText = div.InnerText;
                    if (String.IsNullOrWhiteSpace(innerText))
                        continue; // ignore empty content regardless of XML markup
                    var newDiv = dataDiv.OwnerDocument.CreateElement("div");
                    newDiv.SetAttribute("data-book", "smallCoverCredits");
                    newDiv.SetAttribute("lang", lang);
                    newDiv.InnerXml = div.InnerXml.Trim(); // ignore surrounding newlines (or other whitespace)
                    dataDiv.AppendChild(newDiv);
                }
                dataDiv.RemoveChild(badSmallCoverDiv);
            }
        }

        internal static void RemoveImgTagInDataDiv(HtmlDom bookDom)
        {
            // BL-4586 Some old books ended up with background-image urls containing XML img tags
            // in the HTML-encoded string. This happened because the coverImage data-book element
            // contained an img tag instead of a bare filename.
            // If such a thing exists in this book we will strip it out and replace it with the
            // filename in the img src attribute.
            const string dataDivImgXpath = "//div[@id='bloomDataDiv']/div[@data-book='coverImage']";
            var elementsToCheck = bookDom.SafeSelectNodes(dataDivImgXpath);
            foreach (XmlNode coverImageElement in elementsToCheck)
            {
                var imgNodes = coverImageElement.SafeSelectNodes("img");
                if (imgNodes.Count == 0)
                {
                    continue;
                }
                var imgNode = imgNodes[0];
                coverImageElement.InnerText =
                    (imgNode.Attributes == null || imgNode.Attributes["src"] == null)
                        ? string.Empty
                        : HttpUtility.UrlDecode(imgNode.Attributes["src"].Value);
            }
        }

        /// <summary>
        /// Repair the cover image descriptions to be language specific, storing only the internal paragraph(s) for
        /// each language, instead of the entire translationGroup div as a single piece.
        /// </summary>
        /// <remarks>
        /// See https://issues.bloomlibrary.org/youtrack/issue/BL-7039.
        /// This replaces the need to update the bloomDataDiv item to use ImageDescriptionEdit-style
        /// instead of normal-style as done for https://issues.bloomlibrary.org/youtrack/issue/BL-7804.
        /// </remarks>
        internal static void RepairCoverImageDescriptions(HtmlDom bookDOM)
        {
            var dataDiv = bookDOM?.Body?.SelectSingleNode("div[@id='bloomDataDiv']");
            var coverImageDiv = dataDiv?.SelectSingleNode(
                "div[@data-book='coverImageDescription' and @lang='*']"
            );
            if (coverImageDiv == null)
                return; // nothing to fix
            foreach (
                XmlElement coverImageDescription in dataDiv
                    .SafeSelectNodes("div[@data-book='coverImageDescription']")
                    .Cast<XmlElement>()
                    .ToList()
            )
            {
                var lang = coverImageDescription.GetAttribute("lang");
                if (lang == "*")
                {
                    foreach (
                        XmlNode descriptionDiv in coverImageDescription.SafeSelectNodes(
                            "div[contains(@class,'bloom-editable')]"
                        )
                    )
                    {
                        var innerLang = descriptionDiv.Attributes["lang"]?.Value;
                        if (String.IsNullOrEmpty(innerLang) || innerLang == "z")
                            continue;
                        var newDescriptionDiv = dataDiv.OwnerDocument.CreateElement("div");
                        newDescriptionDiv.SetAttribute("data-book", "coverImageDescription");
                        newDescriptionDiv.SetAttribute("lang", innerLang);
                        newDescriptionDiv.InnerXml = descriptionDiv.InnerXml;
                        dataDiv.AppendChild(newDescriptionDiv);
                    }
                }
                // Get rid of the obsolete data-book element.  If the user went from 4.7 with separate language specific entries
                // back to 4.6 with the single lang="*" entry, then all of the entries got filled in with the same obsolete data,
                // so all of them have to be removed.
                dataDiv.RemoveChild(coverImageDescription);
            }
        }

        internal static void DetectAndMarkDarkCoverColor(HtmlDom bookDOM)
        {
            var coverColor = GetCoverColorFromDom(bookDOM.RawDom);
            if (coverColor != null)
            {
                var coverColorIsDark = ColorUtils.IsDark(coverColor);
                foreach (
                    var page in bookDOM
                        .SafeSelectNodes("//div[contains(@class,'coverColor')]")
                        .Cast<XmlElement>()
                )
                {
                    if (coverColorIsDark)
                        HtmlDom.AddClass(page, "darkCoverColor");
                    else
                        HtmlDom.RemoveClass(page, "darkCoverColor");
                }
            }
        }

        public void BringXmatterHtmlUpToDate(HtmlDom bookDOM)
        {
            var fileLocator = Storage.GetFileLocator();
            var helper = new XMatterHelper(
                bookDOM,
                CollectionSettings.XMatterPackName,
                fileLocator,
                BookInfo.UseDeviceXMatter
            );

            // Before applying the xmatter, check to see if the previous was Kyrgystan2020, which through to this version, 5.2,
            // unfortunately has a branding that pollutes the data-div with this fullBleed, which isn't wanted if the book
            // is re-used in another project. See https://issues.bloomlibrary.org/youtrack/issue/BL-11290.
            // The one scenario we know this would break would be a book from the Kyr project was re-purposed in another project,
            // and that book used the "Paper Comic" which does have to have full bleed.
            if (
                !helper.GetStyleSheetFileName().Contains("Kyrgyzstan2020")
                && // we're not going (or more likely staying) in Kyrgyzstan
                _bookData.GetVariableOrNull("xmatter", "*").Xml == "Kyrgyzstan2020"
            ) // but we are coming from it
            {
                Logger.WriteEvent(
                    "Removing fullBleed because the previous xmatter was Kyrgystan2020."
                );
                _bookData.RemoveAllForms("fullBleed"); // this is fine if it doesn't find it.
            }

            // If it's not the real book DOM we won't copy branding images into the real book folder, for fear
            // of messing up the real book, if the temporary one is in a different orientation.
            if (bookDOM != OurHtmlDom)
                helper.TemporaryDom = true;

            //note, we determine this before removing xmatter to fix the situation where there is *only* xmatter, no content, so if
            //we wait until we've removed the xmatter, we no how no way of knowing what size/orientation they had before the update.
            // Per BL-3571, if it's using a layout we don't know (e.g., from a newer Bloom) we switch to A5Portrait.
            // Various things, especially publication, don't work with unknown page sizes.
            Layout layout = Layout.FromDomAndChoices(bookDOM, Layout.A5Portrait, fileLocator);
            XMatterHelper.RemoveExistingXMatter(bookDOM);
            // this says, if you can't figure out the page size, use the one we got before we removed the xmatter...
            // still requiring it to be a valid layout.
            layout = Layout.FromDomAndChoices(bookDOM, layout, fileLocator);
            helper.InjectXMatter(
                _bookData.WritingSystemAliases,
                layout,
                BookInfo.UseDeviceXMatter,
                _bookData.MetadataLanguage1Tag
            );

            var dataBookLangs = bookDOM.GatherDataBookLanguages();
            TranslationGroupManager.PrepareDataBookTranslationGroups(bookDOM.RawDom, dataBookLangs);

            helper.InjectDefaultUserStylesFromXMatter();
        }

        // Around May 2014 we added a class, .bloom-requireParagraphs, backed by javascript that makes geckofx
        // emit <p>s instead of <br>s (which you can't style and don't leave a space in wkhtmltopdf).
        // If there is existing text after we added this, it needs code to do the conversion. There
        // is already javascript for this, but by having it here allows us to update an entire collection in one commmand.
        // Note, this doesn't yet do as much as the javascript version, which also can be triggered by a border-top-style
        // of "dashed", so that books shipped without this class can still be converted over.
        public void UpdateTextsNewlyChangedToRequiresParagraph(HtmlDom bookDom)
        {
            var texts = OurHtmlDom.SafeSelectNodes(
                "//*[contains(@class,'bloom-requiresParagraphs')]/div[contains(@class,'bloom-editable') and br]"
            );
            foreach (XmlElement text in texts)
            {
                string s = "";
                foreach (
                    var chunk in text.InnerXml.Split(
                        new string[] { "<br />", "<br/>" },
                        StringSplitOptions.None
                    )
                )
                {
                    if (chunk.Trim().Length > 0)
                        s += "<p>" + chunk + "</p>";
                }
                text.InnerXml = s;
            }
        }

        /// <summary>
        /// Convert old &lt;b&gt; and &lt;i&gt; to &lt;strong&gt; and &lt;em&gt; respectively.
        /// Also remove instances like &lt;/b&gt;&lt;b&gt; altogether since such markup is redundant.
        /// </summary>
        public void UpdateCharacterStyleMarkup(HtmlDom bookDOM)
        {
            var preserve = bookDOM.RawDom.PreserveWhitespace;
            bookDOM.RawDom.PreserveWhitespace = true;
            var paragraphs = bookDOM.SafeSelectNodes("//div[contains(@class,'bloom-editable')]/p");
            foreach (XmlElement para in paragraphs)
            {
                string inner = para.InnerXml;
                if (String.IsNullOrEmpty(inner) || !inner.Contains("<"))
                    continue;
                inner = Regex.Replace(
                    inner,
                    @"</b>(\p{Z}*)<b>",
                    "$1",
                    RegexOptions.CultureInvariant | RegexOptions.IgnoreCase
                );
                inner = Regex.Replace(
                    inner,
                    @"</i>(\p{Z}*)<i>",
                    "$1", // we've handled "</i></b> <b><i>"
                    RegexOptions.CultureInvariant | RegexOptions.IgnoreCase
                );
                inner = Regex.Replace(
                    inner,
                    @"</b>(\p{Z}*)<b>",
                    "$1", // repeat in case "</b></i> <i><b>" happens
                    RegexOptions.CultureInvariant | RegexOptions.IgnoreCase
                );
                // Note that .*? is the non-greedy match for any number of any characters.
                inner = Regex.Replace(
                    inner,
                    @"<b>(.*?)</b>",
                    "<strong>$1</strong>",
                    RegexOptions.CultureInvariant | RegexOptions.IgnoreCase
                );
                inner = Regex.Replace(
                    inner,
                    @"<i>(.*?)</i>",
                    "<em>$1</em>",
                    RegexOptions.CultureInvariant | RegexOptions.IgnoreCase
                );
                if (inner != para.InnerXml)
                    para.InnerXml = inner;
            }
        }

        internal static void ConvertTagsToMetaData(string oldTagsPath, BookInfo bookMetaData)
        {
            var oldTags = RobustFile.ReadAllText(oldTagsPath);
            bookMetaData.IsFolio = oldTags.Contains("folio");
            bookMetaData.IsExperimental = oldTags.Contains("experimental");
        }

        private void FixBookIdAndLineageIfNeeded()
        {
            HtmlDom bookDOM = Storage.Dom;
            //at version 0.9.71, we introduced this book lineage for real. At that point almost all books were from Basic book,
            //so let's get further evidence by looking at the page source and then fix the lineage
            // However, if we have json lineage, it is normal not to have it in HTML metadata.
            if (
                string.IsNullOrEmpty(BookInfo.BookLineage)
                && bookDOM.GetMetaValue("bloomBookLineage", "") == ""
            )
                if (PageTemplateSource == "Basic Book")
                {
                    bookDOM.UpdateMetaElement("bloomBookLineage", kIdOfBasicBook);
                }

            //there were a number of books in version 0.9 that just copied the id of the basic book from which they were created
            if (bookDOM.GetMetaValue("bloomBookId", "") == kIdOfBasicBook)
            {
                if (bookDOM.GetMetaValue("title", "") != "Basic Book")
=======
						Console.WriteLine("WARNING: Bloom appears to be updating the same DOM twice at the same time! (BL-3166??)");
						Console.WriteLine("Current StackTrace: {0}", Environment.StackTrace);
						Console.WriteLine("Prior StackTrace: {0}", _updateStackTrace);
					}
				}
				lock (_updateLock)
				{
					_domBeingUpdated = bookDOM;
					_updateStackTrace = Environment.StackTrace;
					_doingBookUpdate = true;
					BringBookUpToDateUnprotected(bookDOM, progress);
					_doingBookUpdate = false;
					_domBeingUpdated = null;
					_updateStackTrace = null;
				}
			}
			RemoveObsoleteSoundAttributes(bookDOM);
			Storage.RepairEmptyPages();
			RemoveObsoleteImageAttributes(bookDOM);
			BringBookInfoUpToDate(oldMetaData);
			FixErrorsEncounteredByUsers(bookDOM);
			AddReaderBodyAttributes(bookDOM);
			AddLanguageAttributesToBody(bookDOM);
			bookDOM.Body.SetAttribute("data-bookshelfurlkey", this.CollectionSettings.DefaultBookshelf);

			if (IsTemplateBook)
			{
				// this will turn on rules in previewMode.css that show the structure of the template and names of pages
				HtmlDom.AddClassToBody(RawDom, "template");
			}
			else
			{
				// It might be there when not appropriate, because this is a new book created from a template,
				// or one that was created from a template in an earlier version of Bloom without this fix!
				// Make sure it's not.
				HtmlDom.RemoveClassFromBody(RawDom, "template");
			}
		}

		private void AddLanguageAttributesToBody(HtmlDom bookDom)
		{
			// TODO: figure out what to do when we expand beyond three languages, if there's any reason
			// to have this at all. Searching all cs, ts, tsx, and less files, it appears we don't do
			// anything with these attributes anywhere. Nor in BloomPlayer or BloomLibrary.
			// If we do discover a purpose, we might want to add a data-M1 for the first metadata
			// language.
			// (The commit label when these were added says "so that a single branding can vary things by lang."
			// We don't appear to actually do that but it still seems like it might be useful.)
			bookDom.Body.SetAttribute("data-L1", this._bookData.Language1Tag);
			bookDom.Body.SetAttribute("data-L2", this._bookData.Language2Tag);
			bookDom.Body.SetAttribute("data-L3", this._bookData.Language3Tag);
		}

		private void AddReaderBodyAttributes(HtmlDom bookDom){
			// Bloom prior to late 4.7beta had decodable and leveled reader templates without body classes, which
			// became necessary for an SIL LEAD "ABC+" xmatter. Here we add that if we can tell the book descended
			// from those templates, then add the required classes if they are missing.
			const string kDecodableParentGuid = "f0434a0b-791f-408e-b6e6-ee92f0f02f2d";
			const string kLeveledParentGuid = "ea43ce61-a752-429d-ad1a-ec282db33328";
			if(!bookDom.HasClassOnBody("decodable-reader-off") && BookInfo.BookLineage != null && BookInfo.BookLineage.Contains(kDecodableParentGuid))
			{
				HtmlDom.AddClass(bookDom.Body,"decodable-reader");
			}
			else if(!bookDom.HasClassOnBody("leveled-reader-off") && BookInfo.BookLineage != null && BookInfo.BookLineage.Contains(kLeveledParentGuid))
			{
				HtmlDom.AddClass(bookDom.Body,"leveled-reader");
			}

			// (Semi-Implemented)
			// Note, this doesn't get set very often. Indeed you probably have to go to a different book and come
			// back. So if we were using this to, say, set the cover color, we'd wish that the change was immediately
			// visible. At the moment, we aren't actually using these (they are for the future so that we don't have
			// a big delay if a client ever needs them). But when we need them, we're probably going to want a way
			// to make the changes as soon as the user changes the level.
			// Also, when saving, note that EditingModel.NeedToDoFullSave might want to know about
			// these values.
			bookDom.Body.SetAttribute("data-decodablestage", this.BookInfo.MetaData.DecodableReaderStage.ToString());
			bookDom.Body.SetAttribute("data-leveledreaderlevel", this.BookInfo.MetaData.LeveledReaderLevel.ToString());
		}

		// Some books got corrupted with CKE temp data, possibly before we prevented this happening when
		// pasting HTML (e.g., from Word). A typical example (BL-6050/BL-6058) is
		//  <div data-cke-hidden-sel="1" data-cke-temp="1" style="position:fixed;top:0;left:-1000px" class="bloom-contentNational2">
		//		<br>
		//	</div>
		// We want to remove this. In the example problem book, every example has both data-cke-temp and data-cke-hidden-sel
		// (both set to 1), but data-cke-temp feels like a more generic thing to look for, increasing our chances
		// of catching more junk.
		private void RemoveCkeEditorResidue(HtmlDom bookDom)
		{
			foreach (var problemDiv in bookDom.SafeSelectNodes(".//div[@data-cke-temp]").Cast<XmlElement>().ToArray())
			{
				problemDiv.ParentNode.RemoveChild(problemDiv);
			}
		}

		private void BringBookUpToDateUnprotected(HtmlDom bookDOM, IProgress progress)
		{
			// With one exception, handled below, nothing in the update process should change the license info, so save what is current before we mess with
			// anything (may fix BL-3166).
			var licenseMetadata = GetLicenseMetadata();

			progress.WriteStatus("Updating collection settings...");
			try
			{
				UpdateCollectionRelatedStylesAndSettings(bookDOM);
			}
			catch (UnauthorizedAccessException e)
			{
				BookStorage.ShowAccessDeniedErrorReport(e);
				return;
			}

			progress.WriteStatus("Updating Front/Back Matter...");
			BringXmatterHtmlUpToDate(bookDOM);
			RepairBrokenSmallCoverCredits(bookDOM);
			RepairCoverImageDescriptions(bookDOM);

			progress.WriteStatus("Repair page label localization");
			RepairPageLabelLocalization(bookDOM);

			progress.WriteStatus("Repair possible messed up Questions pages and migrate classes");
			RepairQuestionsPages(bookDOM);
			MigrateNonstandardClassNames(bookDOM);

			progress.WriteStatus("Gathering Data...");
			TranslationGroupManager.PrepareElementsInPageOrDocument(bookDOM.RawDom, _bookData);
			progress.WriteStatus("Updating Data...");

			InjectStringListingActiveLanguagesOfBook();

			if (_bookData.BookIsDerivative())
				Storage.EnsureOriginalTitle();

			//hack
			if (bookDOM == OurHtmlDom) //we already have a data for this
			{
				// The one step that can legitimately change the metadata...though current branding packs
				// will only do so if it is originally empty. So set the saved one before it and then get a new one.
				BookCopyrightAndLicense.SetMetadata(licenseMetadata, bookDOM, FolderPath, _bookData, BookInfo.MetaData.UseOriginalCopyright);
				_bookData.MergeBrandingSettings(CollectionSettings.BrandingProjectKey);
				_bookData.SynchronizeDataItemsThroughoutDOM();
				licenseMetadata = GetLicenseMetadata();
				// I think we should only mess with tags if we are updating the book for real.
				var oldTagsPath = Path.Combine(Storage.FolderPath, "tags.txt");
				if (RobustFile.Exists(oldTagsPath))
				{
					ConvertTagsToMetaData(oldTagsPath, BookInfo);
					RobustFile.Delete(oldTagsPath);
				}
				BookInfo.BrandingProjectKey = CollectionSettings.BrandingProjectKey;
			}
			else //used for making a preview dom
			{
				var bd = new BookData(bookDOM, CollectionSettings, UpdateImageMetadataAttributes);
				bd.MergeBrandingSettings(CollectionSettings.BrandingProjectKey);
				bd.SynchronizeDataItemsThroughoutDOM();
			}
			// get any license info into the json and restored in the replaced front matter.
			BookCopyrightAndLicense.SetMetadata(licenseMetadata, bookDOM, FolderPath, _bookData, BookInfo.MetaData.UseOriginalCopyright);

			bookDOM.RemoveMetaElement("bloomBookLineage", () => BookInfo.BookLineage, val => BookInfo.BookLineage = val);
			bookDOM.RemoveMetaElement("bookLineage", () => BookInfo.BookLineage, val => BookInfo.BookLineage = val);
			// BookInfo will always have an ID, the constructor makes one even if there is no json file.
			// To allow migration, pretend it has no ID if there is not yet a meta.json.
			bookDOM.RemoveMetaElement("bloomBookId", () => (RobustFile.Exists(BookInfo.MetaDataPath) ? BookInfo.Id : null),
				val => BookInfo.Id = val);

			// Title should be replicated in json
			//if (!string.IsNullOrWhiteSpace(Title)) // check just in case we somehow have more useful info in json.
			//    bookDOM.Title = Title;
			// Bit of a kludge, but there's no way to tell whether a boolean is already set in the JSON, so we fake that it is not,
			// thus ensuring that if something is in the metadata we use it.
			// If there is nothing there the default of true will survive.
			bookDOM.RemoveMetaElement("SuitableForMakingVernacularBooks", () => null,
				val => BookInfo.IsSuitableForVernacularLibrary = val == "yes" || val == "definitely");

			bookDOM.UpdatePageNumberAndSideClassOfPages(CollectionSettings.CharactersForDigitsForPageNumbers,
				IsPrimaryLanguageRtl);

			UpdateTextsNewlyChangedToRequiresParagraph(bookDOM);

			UpdateCharacterStyleMarkup(bookDOM);

			bookDOM.SetImageAltAttrsFromDescriptions(_bookData.Language1.Tag);

			//we've removed and possible added pages, so our page cache is invalid
			_pagesCache = null;
		}

		const string kCustomStyles = "customCollectionStyles.css";
		public const string kOldCollectionStyles = "settingsCollectionStyles.css";
		/// <summary>
		/// Adjust several external stylesheet links and associated files.  Also adjust some book level
		/// settings (in json or html) to match current collection settings.
		/// </summary>
		/// <remarks>
		/// See https://issues.bloomlibrary.org/youtrack/issue/BL-7343.
		/// </remarks>
		private void UpdateCollectionRelatedStylesAndSettings(HtmlDom bookDom)
		{
			foreach (XmlElement link in bookDom.SafeSelectNodes("//link[@rel='stylesheet']"))
			{
				var fileName = link.GetStringAttribute("href");
				if (fileName == "languageDisplay.css")
					link.SetAttribute("href", "langVisibility.css");
				else if (fileName == kOldCollectionStyles || fileName == "../"+kOldCollectionStyles || fileName == "..\\"+kOldCollectionStyles)
					link.SetAttribute("href", "defaultLangStyles.css");
				else if (fileName == "../"+kCustomStyles || fileName == "..\\"+kCustomStyles)
					link.SetAttribute("href", kCustomStyles);
			}
			// Rename/remove/create files that have changed names or locations to match link href changes above.
			// Don't do this in distributed folders.  See https://issues.bloomlibrary.org/youtrack/issue/BL-7550.
			if (!FolderPath.StartsWith(BloomFileLocator.FactoryCollectionsDirectory))
			{
				if (RobustFile.Exists(Path.Combine(FolderPath, "languageDisplay.css")))
				{
					if (RobustFile.Exists(Path.Combine(FolderPath, "langVisibility.css")))
						RobustFile.Delete(Path.Combine(FolderPath, "languageDisplay.css"));
					else
						RobustFile.Move(Path.Combine(FolderPath, "languageDisplay.css"), Path.Combine(FolderPath, "langVisibility.css"));
				}
				if (RobustFile.Exists(Path.Combine(Path.GetDirectoryName(FolderPath), kOldCollectionStyles)))
					RobustFile.Delete(Path.Combine(Path.GetDirectoryName(FolderPath), kOldCollectionStyles));
				CreateOrUpdateDefaultLangStyles();
				// Copy files from collection to book folders to match link href changes above.
				if (RobustFile.Exists(Path.Combine(Path.GetDirectoryName(FolderPath), kCustomStyles)))
					RobustFile.Copy(Path.Combine(Path.GetDirectoryName(FolderPath), kCustomStyles), Path.Combine(FolderPath, kCustomStyles), true);
			}
			// Update book settings from collection settings
			UpdateCollectionSettingsInBookMetaData();
		}

		/// <summary>
		/// Write the appropriate styles to the defaultLangStyles.css file.
		/// You would normally expect that we just write this afresh, but actually
		/// we want to preserve font information from languages that are no longer
		/// part of L1,L2,or L3 but are still in the book and thus may still be
		/// rendered by Bloom Player.
		/// </summary>
		private void CreateOrUpdateDefaultLangStyles()
		{
			var path = Path.Combine(FolderPath, "defaultLangStyles.css");
			bool doesAlreadyExist = RobustFile.Exists(path);
			if (Program.RunningHarvesterMode && doesAlreadyExist)
			{
				// Would overwrite, but overwrite not allowed in Harvester mode because we need to preserve the language information.
				// However, we do want to remove any font-face declarations as bloom-player provides its own, and these cause problems with
				// synthesizing font variants. See BL-12594.
				if (!WriteFontFaces)
					RemoveFontFaceDeclarations(path);
				return;
			}

			var collectionStylesCss = CollectionSettings.GetCollectionStylesCss(false);
			var cssBuilder = new StringBuilder(collectionStylesCss);
			string existingContent = null;
			if (doesAlreadyExist)
			{
				// We want to use the current CSS from our collection, which we already added to the
				// string builder, for all the languages it contains, but keep the rules already in
				// defaultLangStyles.css for any other languages that are there.  We start by setting
				// languagesWeAlreadyHave to the languages we do NOT want to copy from defaultLangStyles.css
				// (because we have more current data about them already).
				var languagesWeAlreadyHave = new HashSet<string>
				{
					CollectionSettings.Language1Tag,
					CollectionSettings.Language2Tag
				};
				if (!String.IsNullOrEmpty(CollectionSettings.Language3Tag))
					languagesWeAlreadyHave.Add(CollectionSettings.Language3Tag);

				var cssLines = RobustFile.ReadAllLines(path);
				existingContent = string.Join(Environment.NewLine, cssLines);
				const string kLangTag = "[lang='";
				var copyCurrentRule = false;
				for (var index = 0 ; index < cssLines.Length; ++index)
				{
					var line = cssLines[index].Trim();
					if (line.StartsWith(kLangTag))
					{
						var idxQuote = line.IndexOf("'", kLangTag.Length);
						if (idxQuote > 0)
						{
							var lang = line.Substring(kLangTag.Length, idxQuote - kLangTag.Length);
							copyCurrentRule = !languagesWeAlreadyHave.Contains(lang);
							languagesWeAlreadyHave.Add(lang);	// don't copy if another css block has crept in.
						}
					}
					if (copyCurrentRule)
						cssBuilder.AppendLine(cssLines[index]);
					if (line == "}")
						copyCurrentRule = false;
				}
			}
			if (WriteFontFaces)
			{
				var serve = FontServe.GetInstance();
				cssBuilder.Insert(0, serve.GetAllFontFaceDeclarations());
			}
			try
			{
				var newContent = cssBuilder.ToString();
				if (newContent.Trim() != existingContent?.Trim())
					RobustFile.WriteAllText(path, newContent);
			}
			catch (UnauthorizedAccessException e)
			{
				// Re-throw with additional debugging info.
				throw new BloomUnauthorizedAccessException(path, e);
			}
		}

		private void RemoveFontFaceDeclarations(string path)
		{
			var contents = RobustFile.ReadAllText(path);
			contents = Regex.Replace(contents, "^@font-face.*$\n", "", RegexOptions.Multiline);
			RobustFile.WriteAllText(path, contents);
		}

		private void UpdateCollectionSettingsInBookMetaData()
		{
			Debug.WriteLine($"updating page number style and language display names in {FolderPath}/meta.json");
			BookInfo.MetaData.PageNumberStyle = CollectionSettings.PageNumberStyle;
			if (BookInfo.MetaData.DisplayNames == null)
				BookInfo.MetaData.DisplayNames = new Dictionary<string,string>();
			foreach (var lang in _bookData.GetAllBookLanguages(true, true))
				BookInfo.MetaData.DisplayNames[lang.Tag] = lang.Name;
			// These settings will be saved to the meta.json file the next time the book itself is saved.
		}

		/// <summary>
		/// For awhile in v4.1, Question pages used a "nonprinting" class,
		/// but later we made the class fit our usual "bloom-x" class naming scheme for classes
		/// which are known to the C# code.
		/// </summary>
		/// <param name="bookDOM"></param>
		private static void MigrateNonstandardClassNames(HtmlDom bookDOM)
		{
			if (bookDOM?.Body == null)
				return;     // must be a test running...

			var nonPrintingPages = bookDOM.Body.SelectNodes("//div[contains(@class,'nonprinting')]");
			foreach (XmlElement nonPrintingPageElement in nonPrintingPages)
			{
				nonPrintingPageElement.Attributes["class"].InnerText = HtmlDom.RemoveClass("nonprinting", nonPrintingPageElement.Attributes["class"].InnerText);
				HtmlDom.AddClass(nonPrintingPageElement, "bloom-nonprinting");
			}
		}

		/// <summary>
		/// At one point in v4.1, Question pages were able to be recorded with the Talking Book tool, but opening the
		/// tool on these pages embedded tons of span elements which messed up BR display. New question pages have classes
		/// that keep them from being recorded. Here we fix up any existing question pages from the old code.
		/// </summary>
		/// <param name="bookDOM"></param>
		private static void RepairQuestionsPages(HtmlDom bookDOM)
		{
			if (bookDOM?.Body == null)
				return;     // must be a test running...

			// classes to add
			const string classNoStyleMods = "bloom-userCannotModifyStyles";
			const string classNoAudio = "bloom-noAudio";

			var questionNodes = bookDOM.Body.SelectNodes("//div[contains(@class,'quizContents')]");
			foreach (XmlElement quizContentsElement in questionNodes)
			{
				if (!HtmlDom.HasClass(quizContentsElement, "bloom-noAudio")) // Needs migration
				{
					HtmlDom.AddClass(quizContentsElement, classNoStyleMods);
					HtmlDom.AddClass(quizContentsElement, classNoAudio);
					HtmlDom.StripUnwantedTagsPreservingText(bookDOM.RawDom, quizContentsElement, new []{ "div", "p", "br" });
				}
			}
		}

		/// <summary>
		/// Prior to Bloom 4.0 there was an attempt at localizing Page labels and the translation
		/// for several languages was done, but was not showing up. It turns out this was due to an
		/// incomplete implementation. Hopefully the implementation is complete now, but for older
		/// books that were not built with the proper attribute on the page label DIV we now insert it
		/// so that page labels can be localized properly.
		/// </summary>
		/// <remarks>
		/// See https://silbloom.myjetbrains.com/youtrack/issue/BL-5313
		/// </remarks>
		internal static void RepairPageLabelLocalization(HtmlDom bookDOM)
		{
			if (bookDOM?.Body == null)
				return;     // must be a test running...

			const string i18nPrefix = "TemplateBooks.PageLabel.";
			const string i18nAttr = "data-i18n";
			var prefixLength = i18nPrefix.Length;

			var pageLabelNodes = bookDOM.Body.SelectNodes("//div[@id]/div[@class='pageLabel']");
			foreach (XmlElement pageLabelElt in pageLabelNodes)
			{
				// If we already have a data-i18n attribute with the right contents, skip this one.
				var i18nValue = pageLabelElt.GetOptionalStringAttribute(i18nAttr, i18nPrefix);
				if (i18nValue.StartsWith(i18nPrefix) && i18nValue.Length > prefixLength)
				{
					// As best we can tell, this already has the right localization attribute contents.
					continue;
				}
				// Need to fix this one up with the right attribute and contents
				var englishContents = pageLabelElt.InnerText.Trim();
				i18nValue = i18nPrefix + englishContents;
				pageLabelElt.SetAttribute(i18nAttr, i18nValue);
			}
		}

		/// <summary>
		/// A bug in the initial release of Bloom 3.8 resulted in the nested editable divs being stored
		/// for the smallCoverCredits data under the general language tag "*".  (The bug was actually in
		/// the pug mixins for xmatter.)  The manifestation experienced by users was having the front page
		/// credits disappear from older books.  New books appeared to work properly.  Fixing the xmatter
		/// without fixing the book's html would have much the same effect, but for any books that had been
		/// created or edited with Bloom 3.8 (or newer).  This method restores sanity to the bloomDataDiv
		/// for the smallCoverCredits content.
		/// </summary>
		/// <remarks>
		/// See http://issues.bloomlibrary.org/youtrack/issue/BL-4591.
		/// </remarks>
		internal static void RepairBrokenSmallCoverCredits(HtmlDom bookDOM)
		{
			var dataDiv = bookDOM?.Body?.SelectSingleNode("div[@id='bloomDataDiv']");
			var badSmallCoverDiv = dataDiv?.SelectSingleNode("div[@data-book='smallCoverCredits' and @lang='*']");
			if (badSmallCoverDiv != null)
			{
				var divs = badSmallCoverDiv.SelectNodes("div[@lang!='']");
				foreach (XmlNode div in divs)
				{
					var lang = div.GetStringAttribute("lang");
					Debug.Assert(lang != "*");
					var existingDiv = dataDiv.SelectSingleNode("div[@data-book='smallCoverCredits' and @lang='"+lang+"']");
					if (existingDiv != null)
						continue;	// I don't think this should ever happen, but just in case...
					var innerText = div.InnerText;
					if (String.IsNullOrWhiteSpace(innerText))
						continue;	// ignore empty content regardless of XML markup
					var newDiv = dataDiv.OwnerDocument.CreateElement("div");
					newDiv.SetAttribute("data-book", "smallCoverCredits");
					newDiv.SetAttribute("lang", lang);
					newDiv.InnerXml = div.InnerXml.Trim();		// ignore surrounding newlines (or other whitespace)
					dataDiv.AppendChild(newDiv);
				}
				dataDiv.RemoveChild(badSmallCoverDiv);
			}
		}

		internal static void RemoveImgTagInDataDiv(HtmlDom bookDom)
		{
			// BL-4586 Some old books ended up with background-image urls containing XML img tags
			// in the HTML-encoded string. This happened because the coverImage data-book element
			// contained an img tag instead of a bare filename.
			// If such a thing exists in this book we will strip it out and replace it with the
			// filename in the img src attribute.
			const string dataDivImgXpath = "//div[@id='bloomDataDiv']/div[@data-book='coverImage']";
			var elementsToCheck = bookDom.SafeSelectNodes(dataDivImgXpath);
			foreach (XmlNode coverImageElement in elementsToCheck)
			{
				var imgNodes = coverImageElement.SafeSelectNodes("img");
				if (imgNodes.Count == 0)
				{
					continue;
				}
				var imgNode = imgNodes[0];
				coverImageElement.InnerText = (imgNode.Attributes == null || imgNode.Attributes["src"] == null) ?
					string.Empty : HttpUtility.UrlDecode(imgNode.Attributes["src"].Value);
			}
		}

		/// <summary>
		/// Repair the cover image descriptions to be language specific, storing only the internal paragraph(s) for
		/// each language, instead of the entire translationGroup div as a single piece.
		/// </summary>
		/// <remarks>
		/// See https://issues.bloomlibrary.org/youtrack/issue/BL-7039.
		/// This replaces the need to update the bloomDataDiv item to use ImageDescriptionEdit-style
		/// instead of normal-style as done for https://issues.bloomlibrary.org/youtrack/issue/BL-7804.
		/// </remarks>
		internal static void RepairCoverImageDescriptions(HtmlDom bookDOM)
		{
			var dataDiv = bookDOM?.Body?.SelectSingleNode("div[@id='bloomDataDiv']");
			var coverImageDiv = dataDiv?.SelectSingleNode("div[@data-book='coverImageDescription' and @lang='*']");
			if (coverImageDiv == null)
				return;		// nothing to fix
			foreach (XmlElement coverImageDescription in dataDiv.SafeSelectNodes("div[@data-book='coverImageDescription']").Cast<XmlElement>().ToList())
			{
				var lang = coverImageDescription.GetAttribute("lang");
				if (lang == "*")
				{
					foreach (XmlNode descriptionDiv in coverImageDescription.SafeSelectNodes("div[contains(@class,'bloom-editable')]"))
					{
						var innerLang = descriptionDiv.Attributes["lang"]?.Value;
						if (String.IsNullOrEmpty(innerLang) || innerLang == "z")
							continue;
						var newDescriptionDiv = dataDiv.OwnerDocument.CreateElement("div");
						newDescriptionDiv.SetAttribute("data-book", "coverImageDescription");
						newDescriptionDiv.SetAttribute("lang", innerLang);
						newDescriptionDiv.InnerXml = descriptionDiv.InnerXml;
						dataDiv.AppendChild(newDescriptionDiv);
					}
				}
				// Get rid of the obsolete data-book element.  If the user went from 4.7 with separate language specific entries
				// back to 4.6 with the single lang="*" entry, then all of the entries got filled in with the same obsolete data,
				// so all of them have to be removed.
				dataDiv.RemoveChild(coverImageDescription);
			}
		}

		public void UpdateBrandingForCurrentOrientation(HtmlDom bookDOM)
		{
			BringBookUpToDateInternal(bookDOM, new NullProgress());
			// We need this to reinstate the classes that control visibility, otherwise no bloom-editable
			// text is shown
			UpdateMultilingualSettings(bookDOM);

			// The following is PROBABLY enough; but since this is such a rare case that two major versions
			// of Bloom shipped with it badly broken before we noticed (and no user ever reported it), it seems
			// worth using the fullest possible version of updating the book to bring it in line
			// with the current orientation.
			//BringXmatterHtmlUpToDate(bookDOM); // wipes out xmatter content!
			//bookDOM.UpdatePageNumberAndSideClassOfPages(_collectionSettings.CharactersForDigitsForPageNumbers, IsPrimaryLanguageRtl);
			// // restore xmatter page content from datadiv
			//var bd = new BookData(bookDOM, _collectionSettings, UpdateImageMetadataAttributes);
			//bd.SynchronizeDataItemsThroughoutDOM();
			//UpdateMultilingualSettings(bookDOM); // fix visibility classes
		}

		public void BringXmatterHtmlUpToDate(HtmlDom bookDOM)
		{
			var fileLocator = Storage.GetFileLocator();
			var helper = new XMatterHelper(bookDOM, CollectionSettings.XMatterPackName, fileLocator, BookInfo.UseDeviceXMatter);

			// Before applying the xmatter, check to see if the previous was Kyrgystan2020, which through to this version, 5.2,
			// unfortunately has a branding that pollutes the data-div with this fullBleed, which isn't wanted if the book
			// is re-used in another project. See https://issues.bloomlibrary.org/youtrack/issue/BL-11290.
			// The one scenario we know this would break would be a book from the Kyr project was re-purposed in another project,
			// and that book used the "Paper Comic" which does have to have full bleed.
			if (!helper.GetStyleSheetFileName().Contains("Kyrgyzstan2020") && // we're not going (or more likely staying) in Kyrgyzstan
				_bookData.GetVariableOrNull("xmatter", "*").Xml == "Kyrgyzstan2020") // but we are coming from it
			{
				Logger.WriteEvent("Removing fullBleed because the previous xmatter was Kyrgystan2020.");
				_bookData.RemoveAllForms("fullBleed"); // this is fine if it doesn't find it.
			}

			// If it's not the real book DOM we won't copy branding images into the real book folder, for fear
			// of messing up the real book, if the temporary one is in a different orientation.
			if (bookDOM != OurHtmlDom)
				helper.TemporaryDom = true;

			//note, we determine this before removing xmatter to fix the situation where there is *only* xmatter, no content, so if
			//we wait until we've removed the xmatter, we no how no way of knowing what size/orientation they had before the update.
			// Per BL-3571, if it's using a layout we don't know (e.g., from a newer Bloom) we switch to A5Portrait.
			// Various things, especially publication, don't work with unknown page sizes.
			Layout layout = Layout.FromDomAndChoices(bookDOM, Layout.A5Portrait, fileLocator);
			XMatterHelper.RemoveExistingXMatter(bookDOM);
			// this says, if you can't figure out the page size, use the one we got before we removed the xmatter...
			// still requiring it to be a valid layout.
			layout = Layout.FromDomAndChoices(bookDOM, layout, fileLocator);
			helper.InjectXMatter(_bookData.WritingSystemAliases, layout, BookInfo.UseDeviceXMatter, _bookData.MetadataLanguage1Tag);

			var dataBookLangs = bookDOM.GatherDataBookLanguages();
			TranslationGroupManager.PrepareDataBookTranslationGroups(bookDOM.RawDom, dataBookLangs);

			helper.InjectDefaultUserStylesFromXMatter();
		}


		// Around May 2014 we added a class, .bloom-requireParagraphs, backed by javascript that makes geckofx
		// emit <p>s instead of <br>s (which you can't style and don't leave a space in wkhtmltopdf).
		// If there is existing text after we added this, it needs code to do the conversion. There
		// is already javascript for this, but by having it here allows us to update an entire collection in one commmand.
		// Note, this doesn't yet do as much as the javascript version, which also can be triggered by a border-top-style
		// of "dashed", so that books shipped without this class can still be converted over.
		public void UpdateTextsNewlyChangedToRequiresParagraph(HtmlDom bookDom)
		{
			var texts = OurHtmlDom.SafeSelectNodes("//*[contains(@class,'bloom-requiresParagraphs')]/div[contains(@class,'bloom-editable') and br]");
			foreach (XmlElement text in texts)
			{
				string s = "";
				foreach (var chunk in text.InnerXml.Split(new string[] { "<br />", "<br/>"}, StringSplitOptions.None))
				{
					if (chunk.Trim().Length > 0)
						s += "<p>" + chunk + "</p>";
				}
				text.InnerXml = s;
			}
		}

		/// <summary>
		/// Convert old &lt;b&gt; and &lt;i&gt; to &lt;strong&gt; and &lt;em&gt; respectively.
		/// Also remove instances like &lt;/b&gt;&lt;b&gt; altogether since such markup is redundant.
		/// </summary>
		public void UpdateCharacterStyleMarkup(HtmlDom bookDOM)
		{
			var preserve = bookDOM.RawDom.PreserveWhitespace;
			bookDOM.RawDom.PreserveWhitespace = true;
			var paragraphs = bookDOM.SafeSelectNodes("//div[contains(@class,'bloom-editable')]/p");
			foreach (XmlElement para in paragraphs)
			{
				string inner = para.InnerXml;
				if (String.IsNullOrEmpty(inner) || !inner.Contains("<"))
					continue;
				inner = Regex.Replace(inner, @"</b>(\p{Z}*)<b>", "$1",
					RegexOptions.CultureInvariant | RegexOptions.IgnoreCase);
				inner = Regex.Replace(inner, @"</i>(\p{Z}*)<i>", "$1",	// we've handled "</i></b> <b><i>"
					RegexOptions.CultureInvariant | RegexOptions.IgnoreCase);
				inner = Regex.Replace(inner, @"</b>(\p{Z}*)<b>", "$1",	// repeat in case "</b></i> <i><b>" happens
					RegexOptions.CultureInvariant | RegexOptions.IgnoreCase);
				// Note that .*? is the non-greedy match for any number of any characters.
				inner = Regex.Replace(inner, @"<b>(.*?)</b>", "<strong>$1</strong>",
					RegexOptions.CultureInvariant | RegexOptions.IgnoreCase);
				inner = Regex.Replace(inner, @"<i>(.*?)</i>", "<em>$1</em>",
					RegexOptions.CultureInvariant | RegexOptions.IgnoreCase);
				if (inner != para.InnerXml)
					para.InnerXml = inner;
			}
		}



		internal static void ConvertTagsToMetaData(string oldTagsPath, BookInfo bookMetaData)
		{
			var oldTags = RobustFile.ReadAllText(oldTagsPath);
			bookMetaData.IsFolio = oldTags.Contains("folio");
			bookMetaData.IsExperimental = oldTags.Contains("experimental");
		}

		private void FixBookIdAndLineageIfNeeded()
		{
			HtmlDom bookDOM = Storage.Dom;
//at version 0.9.71, we introduced this book lineage for real. At that point almost all books were from Basic book,
			//so let's get further evidence by looking at the page source and then fix the lineage
			// However, if we have json lineage, it is normal not to have it in HTML metadata.
			if (string.IsNullOrEmpty(BookInfo.BookLineage) && bookDOM.GetMetaValue("bloomBookLineage", "") == "")
				if (PageTemplateSource == "Basic Book")
				{
					bookDOM.UpdateMetaElement("bloomBookLineage", kIdOfBasicBook);
				}

			//there were a number of books in version 0.9 that just copied the id of the basic book from which they were created
			if (bookDOM.GetMetaValue("bloomBookId", "") == kIdOfBasicBook)
			{
				if (bookDOM.GetMetaValue("title", "") != "Basic Book")
				{
					bookDOM.UpdateMetaElement("bloomBookId", Guid.NewGuid().ToString());
				}
			}
		}

		/// <summary>
		/// Repair any cover image filenames that were left URL-encoded by earlier versions of
		/// Bloom.  Although rare, this has surfaced recently.
		/// </summary>
		/// <remarks>
		/// See https://issues.bloomlibrary.org/youtrack/issue/BL-11145
		/// and https://issues.bloomlibrary.org/youtrack/issue/BH-6143.
		/// </remarks>
		private void FixUrlEncodedCoverImageIfNeeded()
		{
			var node = Storage.Dom.SelectSingleNode("//body/div[@id='bloomDataDiv']/div[@data-book='coverImage']");
			if (node == null)
				return;     // shouldn't happen, but nothing to fix if it does.
			var text = node.InnerText;
			if (!String.IsNullOrWhiteSpace(text) && RobustFile.Exists(Path.Combine(FolderPath, text)))
				return;     // file exists, no need to tweak reference
			// GetFullyDecodedPath decodes until either the file exists or no further URL decoding is possible.
			// If the file isn't found, then text is the original value.
			var filepath = UrlPathString.GetFullyDecodedPath(FolderPath, ref text);
			if (text != node.InnerText)
			{
				node.InnerText = text;
				node.SetAttribute("src", text);
				var localizedFormatString = LocalizationManager.GetString("EditTab.Image.AltMsg", "This picture, {0}, is missing or was loading too slowly.");
				var altValue = String.Format(localizedFormatString, text);
				node.SetAttribute("alt", altValue);
			}
		}

		/// <summary>
		/// The bloomBookId meta value
		/// </summary>
		public string ID => Storage.BookInfo.Id;

		private void UpdateImageMetadataAttributes(XmlElement imgNode)
		{
			try
			{
				ImageUpdater.UpdateImgMetadataAttributesToMatchImage(FolderPath, imgNode, new NullProgress());
			}
			catch (UnauthorizedAccessException e)
			{
				BookStorage.ShowAccessDeniedErrorReport(e);
			}
		}

		// Returns true if it updated something.
		public bool UpdatePageToTemplate(HtmlDom pageDom, IPage templatePage, string pageId, bool allowDataLoss = true)
		{
			if (!OurHtmlDom.UpdatePageToTemplate(pageDom, templatePage.GetDivNodeForThisPage(), pageId, allowDataLoss))
				return false;
			AddMissingStylesFromTemplatePage(templatePage);
			CopyMissingStylesheetFiles(templatePage);
			UpdateEditableAreasOfElement(pageDom);
			return true;
		}

		// returns true if it updated something
		public bool UpdatePageToTemplateAndUpdateLineage(IPage pageToChange, IPage templatePage, bool allowDataLoss = true)
		{
			if (!UpdatePageToTemplate(OurHtmlDom, templatePage, pageToChange.Id, allowDataLoss))
				return false;
			// The Page objects are cached in the page list and may be used if we issue another
			// change layout command. We must update their lineage so the right "current layout"
			// will be shown if the user changes the layout of the same page again.
			var pageChanged = pageToChange as Page;
			pageChanged?.UpdateLineage(new[] { templatePage.Id });
			return true;
		}

		public void ChangeLayoutForAllContentPages(IPage templatePage)
		{
			foreach (var page in GetPages())
				if (!page.IsXMatter)
					UpdatePageToTemplateAndUpdateLineage(page, templatePage, allowDataLoss: false);
			Save();
		}

		private static void UpdateDivInsidePage(int zeroBasedCount, XmlElement templateElement, XmlElement targetPage, IProgress progress)
		{
			XmlElement targetElement = targetPage.SelectSingleNode("div/div[" + (zeroBasedCount + 1).ToString(CultureInfo.InvariantCulture) + "]") as XmlElement;
			if (targetElement == null)
			{
				progress.WriteError("Book had less than the expected number of divs on page " + targetPage.GetAttribute("id") +
									", so it cannot be completely updated.");
				return;
			}
			targetElement.SetAttribute("class", templateElement.GetAttribute("class"));
		}

		//hack. Eventually we might be able to lock books so that you can't edit them.
		public bool IsShellOrTemplate => !IsEditable;

		public bool HasOriginalCopyrightInfo
		{
			get
			{
				var x = OurHtmlDom.SafeSelectNodes("//div[contains(@id, 'bloomDataDiv')]/div[contains(@data-book, 'originalCopyright') and string-length(translate(normalize-space(text()), ' ', '')) > 0]");
				return x.Count > 0;
			}
		}

		public string CategoryForUsageReporting
		{
			get
			{
				if (IsSuitableForMakingShells)
				{
					// We might also be making something intended to be a new shell, but we can't tell the difference
					// between that and a custom vernacular book any more.
					return "CustomVernacularBook";
				}
				else
				{
					// We started from a shell, so presumably we're translating it...though we could
					// be adapting it to a new shell (e.g., abridging it or otherwise enhancing it).
					return "ShellTranslating";
				}
			}
		}

		// Anything that sets HasFatalError true should appropriately set FatalErrorDescription.
		public virtual bool HasFatalError { get; private set; }
		private string FatalErrorDescription { get; set; }

		public string ThumbnailPath => Path.Combine(FolderPath, "thumbnail.png");

		public string NonPaddedThumbnailPath => Path.Combine(FolderPath, "nonPaddedThumbnail.png");

		public virtual bool CanUpdate => IsEditable && !HasFatalError;

		public virtual bool CanExport => IsEditable && !HasFatalError;

		/// <summary>
		/// In a vernacular library, we want to hide books that are meant only for people making shells
		/// </summary>
		public bool IsSuitableForVernacularLibrary => BookInfo.IsSuitableForVernacularLibrary;


		//discontinuing this for now becuase we need to know whether to show the book when all we have is a bookinfo, not access to the
		//dom like this requires. We'll just hard code the names of the experimental things.
		//        public bool IsExperimental
		//        {
		//            get
		//            {
		//                string metaValue = OurHtmlDom.GetMetaValue("experimental", "false");
		//                return metaValue == "true" || metaValue == "yes";
		//            }
		//        }

		/// <summary>
		/// In a shell-making library, we want to hide books that are just shells, so rarely make sense as a starting point for more shells.
		/// Note: the setter on this property just sets the flag to the appropriate state for testing.
		/// </summary>
		public bool IsSuitableForMakingShells
		{
			get
			{
				return BookInfo.IsSuitableForMakingShells;
			}
			set { BookInfo.IsSuitableForMakingShells = value; }

		}

		/// <summary>
		/// The name "IsSuitableForMakingShells" must have been the best at one point, but now that Template books are a built-in part of Bloom,
		/// it makes code hard to read, when we just think in terms of "is this a template book"? If it turns out the semantics do not actually line up
		/// well, then we will have to modify this and that's good.
		/// </summary>
		public bool IsTemplateBook => IsSuitableForMakingShells;

		/// <summary>
		/// A "Folio" document is one that acts as a wrapper for a number of other books
		/// </summary>
		public bool IsFolio
		{
			get
			{
				string metaValue = OurHtmlDom.GetMetaValue("folio",  OurHtmlDom.GetMetaValue("Folio", "no"));
				return metaValue == "yes" || metaValue == "true";
			}
		}

		/// <summary>
		/// The first language to show, typically the vernacular
		/// </summary>
		public string Language1Tag => _bookData.Language1Tag;

		/// <summary>
		/// For bilingual or trilingual books, this is the second language to show in Auto blocks.
		/// </summary>
		public string Language2Tag => _bookData.Language2Tag;
		//ENHANCE: Make MCL2 and MCL3 return XmlString isntead of string

		/// <summary>
		/// For trilingual books, this is the third language to show in Auto blocks.
		/// </summary>
		public string Language3Tag => _bookData.Language3Tag;

		public IEnumerable<string> ActiveLanguages
		{
			get
			{
				var result = new HashSet<string>(new [] {Language1Tag});
				if (Language2Tag != null)
					result.Add(Language2Tag);
				if (Language3Tag != null)
					result.Add(Language3Tag);
				return result;
			}
		}

		public virtual BookInfo BookInfo { get; protected set; }

		public UserPrefs UserPrefs { get; private set; }


		public void SetMultilingualContentLanguages(params string[] contentLanguages)
		{
			_bookData.SetMultilingualContentLanguages(contentLanguages);
			InjectStringListingActiveLanguagesOfBook();
			_bookData.UpdateDomFromDataset();
			_bookData.SetupDisplayOfLanguagesOfBook();
		}

		/// <summary>
		/// Bloom books can have up to 3 languages active at any time. This method pushes in a string
		/// listing then, separated by commas. It is then usable on the front page, title page, etc.
		/// </summary>
		/// If we have a sign language defined, we start the list with the name of the sign language that
		/// is stored in the CollectionSettings.
		/// <remarks>
		/// We use the name of the language assigned by the user when the language was chosen rather
		/// than attempting to use the name in the national language (most likely getting the autonyms
		/// from a buggy list).  This keeps things simpler and follows the principle of least surprise.
		/// </remarks>
		private void InjectStringListingActiveLanguagesOfBook()
		{
			// Put the sign language (if any) first in the list.  See BL-11414.
			// Getting the sign language will have to change if we ever assign it on a per-book basis.
			var languagesOfBook = (string.IsNullOrEmpty(_bookData.SignLanguageTag) ?
				"" : _bookData.SignLanguage.Name + ", ") +
					_bookData.Language1.Name;

			if (Language2Tag != null)
			{
				languagesOfBook += ", " + _bookData.Language2.Name;
			}

			if (Language3Tag != null)
			{
				languagesOfBook += ", " + _bookData.Language3.Name;
			}

			_bookData.Set("languagesOfBook", XmlString.FromUnencoded(languagesOfBook), false);
		}

		/// <summary>
		/// All the languages in a book is a difficult concept to define.
		/// So much so that the result isn't simply a list, but a dictionary: the keys indicate the languages
		/// that are present, and the (boolean) values are true if the book is considered to be "complete"
		/// in that language, which in some contexts (such as publishing to bloom library) governs whether
		/// the language is published by default.
		/// </summary>
		/// <remarks>The logic here is used to determine how to present (show and/or enable) language checkboxes on the publish screens.
		/// Nearly identical logic is used in bloom-player to determine which languages to show on the Language Menu,
		/// so changes here may need to be reflected there and vice versa.</remarks>
		public Dictionary<string, bool> AllPublishableLanguages(bool includeLangsOccurringOnlyInXmatter)
		{
			var result = new Dictionary<string, bool>();
			var parents = new HashSet<XmlElement>(); // of interesting non-empty children
			var langDivs = OurHtmlDom.GetLanguageDivs(includeLangsOccurringOnlyInXmatter).ToArray();

			// First pass: fill in the dictionary with languages which have non-empty content in relevant divs
			foreach (var div in langDivs)
			{
				var lang = div.Attributes["lang"].Value;
				if (HtmlDom.DivHasContent(div))
				{
					result[lang] = true;	// may be set repeatedly, but no harm.
					// Add each parent only once, but add every parent for divs with any text.
					var parent = (XmlElement)div.ParentNode;
					if (!parents.Contains(parent))
						parents.Add(parent);
				}
			}

			var xmatterOnlyLangs = new HashSet<string>();
			// Second pass: for each parent, if it lacks a non-empty child for one of the languages, set value for that lang to false.
			// OTOH, if the parent is in XMatter, don't set the value.
			foreach (var lang in result.Keys.ToList()) // ToList so we can modify original collection as we go
			{
				bool isXmatterOnly = true;
				foreach (var parent in parents)
				{
					if (ElementIsInXMatter(parent))
						continue;
					isXmatterOnly = false;
					if (IsLanguageWanted(parent, lang) && !HasContentInLang(parent, lang))
					{
						result[lang] = false; // not complete
						break; // no need to check other parents.
					}
				}
				if (isXmatterOnly)
					xmatterOnlyLangs.Add(lang);
			}

			// Remove any languages that are only in xmatter, unless they are set for this book.
			var languagesToIncludeEvenIfXmatterOnly =
				new string[] { Language1Tag, BookData.MetadataLanguage1Tag, BookData.MetadataLanguage2Tag };
			foreach (var lang in xmatterOnlyLangs)
			{
				if (!languagesToIncludeEvenIfXmatterOnly.Contains(lang))
					result.Remove(lang);
			}

			return result;
		}

		internal static bool ElementIsInXMatter(XmlElement element)
		{
			if (element == null)
				return false;
			while (element.ParentNode != null && element.ParentNode.Name != "body")
>>>>>>> e53f3dec
                {
                    bookDOM.UpdateMetaElement("bloomBookId", Guid.NewGuid().ToString());
                }
            }
        }

        /// <summary>
        /// Repair any cover image filenames that were left URL-encoded by earlier versions of
        /// Bloom.  Although rare, this has surfaced recently.
        /// </summary>
        /// <remarks>
        /// See https://issues.bloomlibrary.org/youtrack/issue/BL-11145
        /// and https://issues.bloomlibrary.org/youtrack/issue/BH-6143.
        /// </remarks>
        private void FixUrlEncodedCoverImageIfNeeded()
        {
            var node = Storage.Dom.SelectSingleNode(
                "//body/div[@id='bloomDataDiv']/div[@data-book='coverImage']"
            );
            if (node == null)
                return; // shouldn't happen, but nothing to fix if it does.
            var text = node.InnerText;
            if (
                !String.IsNullOrWhiteSpace(text)
                && RobustFile.Exists(Path.Combine(FolderPath, text))
            )
                return; // file exists, no need to tweak reference
            // GetFullyDecodedPath decodes until either the file exists or no further URL decoding is possible.
            // If the file isn't found, then text is the original value.
            var filepath = UrlPathString.GetFullyDecodedPath(FolderPath, ref text);
            if (text != node.InnerText)
            {
                node.InnerText = text;
                node.SetAttribute("src", text);
                var localizedFormatString = LocalizationManager.GetString(
                    "EditTab.Image.AltMsg",
                    "This picture, {0}, is missing or was loading too slowly."
                );
                var altValue = String.Format(localizedFormatString, text);
                node.SetAttribute("alt", altValue);
            }
        }

        /// <summary>
        /// The bloomBookId meta value
        /// </summary>
        public string ID => Storage.BookInfo.Id;

        private void UpdateImageMetadataAttributes(XmlElement imgNode)
        {
            try
            {
                ImageUpdater.UpdateImgMetadataAttributesToMatchImage(
                    FolderPath,
                    imgNode,
                    new NullProgress()
                );
            }
            catch (UnauthorizedAccessException e)
            {
                BookStorage.ShowAccessDeniedErrorReport(e);
            }
        }

        // Returns true if it updated something.
        public bool UpdatePageToTemplate(
            HtmlDom pageDom,
            IPage templatePage,
            string pageId,
            bool allowDataLoss = true
        )
        {
            if (
                !OurHtmlDom.UpdatePageToTemplate(
                    pageDom,
                    templatePage.GetDivNodeForThisPage(),
                    pageId,
                    allowDataLoss
                )
            )
                return false;
            AddMissingStylesFromTemplatePage(templatePage);
            CopyMissingStylesheetFiles(templatePage);
            UpdateEditableAreasOfElement(pageDom);
            return true;
        }

        // returns true if it updated something
        public bool UpdatePageToTemplateAndUpdateLineage(
            IPage pageToChange,
            IPage templatePage,
            bool allowDataLoss = true
        )
        {
            if (!UpdatePageToTemplate(OurHtmlDom, templatePage, pageToChange.Id, allowDataLoss))
                return false;
            // The Page objects are cached in the page list and may be used if we issue another
            // change layout command. We must update their lineage so the right "current layout"
            // will be shown if the user changes the layout of the same page again.
            var pageChanged = pageToChange as Page;
            pageChanged?.UpdateLineage(new[] { templatePage.Id });
            return true;
        }

        public void ChangeLayoutForAllContentPages(IPage templatePage)
        {
            foreach (var page in GetPages())
                if (!page.IsXMatter)
                    UpdatePageToTemplateAndUpdateLineage(page, templatePage, allowDataLoss: false);
            Save();
        }

        private static void UpdateDivInsidePage(
            int zeroBasedCount,
            XmlElement templateElement,
            XmlElement targetPage,
            IProgress progress
        )
        {
            XmlElement targetElement =
                targetPage.SelectSingleNode(
                    "div/div[" + (zeroBasedCount + 1).ToString(CultureInfo.InvariantCulture) + "]"
                ) as XmlElement;
            if (targetElement == null)
            {
                progress.WriteError(
                    "Book had less than the expected number of divs on page "
                        + targetPage.GetAttribute("id")
                        + ", so it cannot be completely updated."
                );
                return;
            }
            targetElement.SetAttribute("class", templateElement.GetAttribute("class"));
        }

        public bool HasOriginalCopyrightInfo
        {
            get
            {
                var x = OurHtmlDom.SafeSelectNodes(
                    "//div[contains(@id, 'bloomDataDiv')]/div[contains(@data-book, 'originalCopyright') and string-length(translate(normalize-space(text()), ' ', '')) > 0]"
                );
                return x.Count > 0;
            }
        }

        public string CategoryForUsageReporting
        {
            get
            {
                if (IsSuitableForMakingShells)
                {
                    // We might also be making something intended to be a new shell, but we can't tell the difference
                    // between that and a custom vernacular book any more.
                    return "CustomVernacularBook";
                }
                else
                {
                    // We started from a shell, so presumably we're translating it...though we could
                    // be adapting it to a new shell (e.g., abridging it or otherwise enhancing it).
                    return "ShellTranslating";
                }
            }
        }

        // Anything that sets HasFatalError true should appropriately set FatalErrorDescription.
        public virtual bool HasFatalError { get; private set; }
        private string FatalErrorDescription { get; set; }

        public string ThumbnailPath => Path.Combine(FolderPath, "thumbnail.png");

        public string NonPaddedThumbnailPath => Path.Combine(FolderPath, "nonPaddedThumbnail.png");

        /// <summary>
        /// In a vernacular library, we want to hide books that are meant only for people making shells
        /// </summary>
        public bool IsSuitableForVernacularLibrary => BookInfo.IsSuitableForVernacularLibrary;

        //discontinuing this for now becuase we need to know whether to show the book when all we have is a bookinfo, not access to the
        //dom like this requires. We'll just hard code the names of the experimental things.
        //        public bool IsExperimental
        //        {
        //            get
        //            {
        //                string metaValue = OurHtmlDom.GetMetaValue("experimental", "false");
        //                return metaValue == "true" || metaValue == "yes";
        //            }
        //        }

        /// <summary>
        /// In a shell-making library, we want to hide books that are just shells, so rarely make sense as a starting point for more shells.
        /// Note: the setter on this property just sets the flag to the appropriate state for testing.
        /// </summary>
        public bool IsSuitableForMakingShells
        {
            get { return BookInfo.IsSuitableForMakingShells; }
            set { BookInfo.IsSuitableForMakingShells = value; }
        }

        /// <summary>
        /// The name "IsSuitableForMakingShells" must have been the best at one point, but now that Template books are a built-in part of Bloom,
        /// it makes code hard to read, when we just think in terms of "is this a template book"? If it turns out the semantics do not actually line up
        /// well, then we will have to modify this and that's good.
        /// </summary>
        public bool IsTemplateBook => IsSuitableForMakingShells;

        /// <summary>
        /// A "Folio" document is one that acts as a wrapper for a number of other books
        /// </summary>
        public bool IsFolio
        {
            get
            {
                string metaValue = OurHtmlDom.GetMetaValue(
                    "folio",
                    OurHtmlDom.GetMetaValue("Folio", "no")
                );
                return metaValue == "yes" || metaValue == "true";
            }
        }

        /// <summary>
        /// The first language to show, typically the vernacular
        /// </summary>
        public string Language1Tag => _bookData.Language1Tag;

        /// <summary>
        /// For bilingual or trilingual books, this is the second language to show in Auto blocks.
        /// </summary>
        public string Language2Tag => _bookData.Language2Tag;

        //ENHANCE: Make MCL2 and MCL3 return XmlString isntead of string

        /// <summary>
        /// For trilingual books, this is the third language to show in Auto blocks.
        /// </summary>
        public string Language3Tag => _bookData.Language3Tag;

        public IEnumerable<string> ActiveLanguages
        {
            get
            {
                var result = new HashSet<string>(new[] { Language1Tag });
                if (Language2Tag != null)
                    result.Add(Language2Tag);
                if (Language3Tag != null)
                    result.Add(Language3Tag);
                return result;
            }
        }

        public virtual BookInfo BookInfo { get; protected set; }

        public UserPrefs UserPrefs { get; private set; }

        public void SetMultilingualContentLanguages(params string[] contentLanguages)
        {
            _bookData.SetMultilingualContentLanguages(contentLanguages);
            InjectStringListingActiveLanguagesOfBook();
            _bookData.UpdateDomFromDataset();
            _bookData.SetupDisplayOfLanguagesOfBook();
        }

        /// <summary>
        /// Bloom books can have up to 3 languages active at any time. This method pushes in a string
        /// listing then, separated by commas. It is then usable on the front page, title page, etc.
        /// </summary>
        /// If we have a sign language defined, we start the list with the name of the sign language that
        /// is stored in the CollectionSettings.
        /// <remarks>
        /// We use the name of the language assigned by the user when the language was chosen rather
        /// than attempting to use the name in the national language (most likely getting the autonyms
        /// from a buggy list).  This keeps things simpler and follows the principle of least surprise.
        /// </remarks>
        private void InjectStringListingActiveLanguagesOfBook()
        {
            // Put the sign language (if any) first in the list.  See BL-11414.
            // Getting the sign language will have to change if we ever assign it on a per-book basis.
            var languagesOfBook =
                (
                    string.IsNullOrEmpty(_bookData.SignLanguageTag)
                        ? ""
                        : _bookData.SignLanguage.Name + ", "
                ) + _bookData.Language1.Name;

            if (Language2Tag != null)
            {
                languagesOfBook += ", " + _bookData.Language2.Name;
            }

            if (Language3Tag != null)
            {
                languagesOfBook += ", " + _bookData.Language3.Name;
            }

            _bookData.Set("languagesOfBook", XmlString.FromUnencoded(languagesOfBook), false);
        }

        /// <summary>
        /// All the languages in a book is a difficult concept to define.
        /// So much so that the result isn't simply a list, but a dictionary: the keys indicate the languages
        /// that are present, and the (boolean) values are true if the book is considered to be "complete"
        /// in that language, which in some contexts (such as publishing to bloom library) governs whether
        /// the language is published by default.
        /// </summary>
        /// <remarks>The logic here is used to determine how to present (show and/or enable) language checkboxes on the publish screens.
        /// Nearly identical logic is used in bloom-player to determine which languages to show on the Language Menu,
        /// so changes here may need to be reflected there and vice versa.</remarks>
        public Dictionary<string, bool> AllPublishableLanguages(
            bool includeLangsOccurringOnlyInXmatter
        )
        {
            var result = new Dictionary<string, bool>();
            var parents = new HashSet<XmlElement>(); // of interesting non-empty children
            var langDivs = OurHtmlDom.GetLanguageDivs(includeLangsOccurringOnlyInXmatter).ToArray();

            // First pass: fill in the dictionary with languages which have non-empty content in relevant divs
            foreach (var div in langDivs)
            {
                var lang = div.Attributes["lang"].Value;
                if (HtmlDom.DivHasContent(div))
                {
                    result[lang] = true; // may be set repeatedly, but no harm.
                    // Add each parent only once, but add every parent for divs with any text.
                    var parent = (XmlElement)div.ParentNode;
                    if (!parents.Contains(parent))
                        parents.Add(parent);
                }
            }

            var xmatterOnlyLangs = new HashSet<string>();
            // Second pass: for each parent, if it lacks a non-empty child for one of the languages, set value for that lang to false.
            // OTOH, if the parent is in XMatter, don't set the value.
            foreach (var lang in result.Keys.ToList()) // ToList so we can modify original collection as we go
            {
                bool isXmatterOnly = true;
                foreach (var parent in parents)
                {
                    if (ElementIsInXMatter(parent))
                        continue;
                    isXmatterOnly = false;
                    if (IsLanguageWantedInContent(parent, lang) && !HasContentInLang(parent, lang))
                    {
                        result[lang] = false; // not complete
                        break; // no need to check other parents.
                    }
                }
                if (isXmatterOnly)
                    xmatterOnlyLangs.Add(lang);
            }

            // Remove any languages that are only in xmatter, unless they are set for this book.
            var languagesToIncludeEvenIfXmatterOnly = new string[]
            {
                Language1Tag,
                BookData.MetadataLanguage1Tag,
                BookData.MetadataLanguage2Tag
            };
            foreach (var lang in xmatterOnlyLangs)
            {
                if (!languagesToIncludeEvenIfXmatterOnly.Contains(lang))
                    result.Remove(lang);
            }

            return result;
        }

        internal static bool ElementIsInXMatter(XmlElement element)
        {
            if (element == null)
                return false;
            while (element.ParentNode != null && element.ParentNode.Name != "body")
            {
                if (
                    element.ParentWithClass("bloom-frontMatter") != null
                    || element.ParentWithClass("bloom-backMatter") != null
                )
                    return true;
                element = element.ParentNode as XmlElement;
            }

            return false;
        }

        /// <summary>
        /// Determines whether the given language bloom-editable is wanted (should be visible, and therefore typically
        /// published) in the given parent.
        /// Currently this is reliable only for elements where visibility is controlled by the old data-default-languages
        /// attribute rather than the new appearance system. It will need enhancement if we ever need to use it for xmatter,
        /// or for that matter if the appearance system is used to control visibility of something on content pages.
        /// </summary>
        private bool IsLanguageWantedInContent(XmlElement parent, string lang)
        {
            var defaultLangs = parent.GetAttribute("data-default-languages");
            if (String.IsNullOrEmpty(defaultLangs) || defaultLangs == "auto")
                return true; // assume we want everything
            var dataDefaultLanguages = defaultLangs.Split(
                new char[] { ',', ' ' },
                StringSplitOptions.RemoveEmptyEntries
            );
            foreach (var defaultLang in dataDefaultLanguages)
            {
                switch (defaultLang)
                {
                    case "V":
                    case "L1":
                        if (lang == Language1Tag)
                            return true;
                        break;
                    case "N1":
                        if (lang == _bookData.MetadataLanguage1Tag)
                            return true;
                        break;
                    case "L2":
                        if (lang == _bookData.Language2Tag)
                            return true;
                        break;
                    case "N2":
                        if (lang == _bookData.MetadataLanguage2Tag)
                            return true;
                        break;
                    case "L3":
                        if (lang == _bookData.Language3Tag)
                            return true;
                        break;
                }
            }
            return false;
        }

        private static bool HasContentInLang(XmlElement parent, string lang)
        {
            foreach (var node in parent.ChildNodes)
            {
                var div = node as XmlElement;
                if (
                    div?.Attributes["lang"] == null
                    || div.Attributes["lang"].Value != lang
                    || div.Name == "label"
                )
                    continue;
                return !string.IsNullOrWhiteSpace(div.InnerText); // this one settles it: success if non-empty
            }
            return false; // not found
        }

        public void RemoveObsoleteAudioMarkup()
        {
            RemoveObsoleteAudioMarkup(AudioProcessor.DoesAudioExistForSegment);
        }

        /// <summary>
        /// Remove any obsolete audio markup, using the supplied function to detect whether the markup is actually obsolete.
        /// (based on whether the relevant audio file exists or not.)
        /// </summary>
        /// <remarks>
        /// The extra complication of passing in a function is used to enable testing that non-obsolete markup is not removed.
        /// </remarks>
        public void RemoveObsoleteAudioMarkup(Func<string, string, bool> doesFileExist)
        {
            foreach (
                var spanOrDiv in HtmlDom
                    .SelectAudioSentenceElements(RawDom.DocumentElement)
                    .Cast<XmlElement>()
                    .ToList()
            )
            {
                if (!doesFileExist(Storage.FolderPath, spanOrDiv.Attributes["id"]?.Value))
                {
                    if (spanOrDiv.Name == "span")
                    {
                        HtmlDom.RemoveElementLayer(spanOrDiv);
                    }
                    else
                    {
                        // TextBox mode recording: clean up multiple attributes on the div, and remove unneeded spans while
                        // preserving the span content.
                        spanOrDiv.RemoveAttribute("data-audiorecordingmode");
                        spanOrDiv.RemoveAttribute("data-audiorecordingendtimes");
                        spanOrDiv.RemoveAttribute("data-duration");
                        HtmlDom.RemoveClass(spanOrDiv, "audio-sentence");
                        HtmlDom.RemoveClass(spanOrDiv, "bloom-postAudioSplit");
                        foreach (
                            var span in spanOrDiv
                                .SafeSelectNodes(".//span[@class='bloom-highlightSegment']")
                                .Cast<XmlElement>()
                                .ToList()
                        )
                        {
                            HtmlDom.RemoveElementLayer(span);
                        }
                    }
                }
            }
            foreach (
                var div in RawDom.DocumentElement
                    .SafeSelectNodes("//div[@data-audiorecordingmode]")
                    .Cast<XmlElement>()
                    .ToList()
            )
            {
                var nodes = div.SafeSelectNodes(
                    "descendant-or-self::node()[contains(@class,'audio-sentence')]"
                );
                if (nodes == null || nodes.Count == 0)
                    div.RemoveAttribute("data-audiorecordingmode");
            }
        }

        /// <summary>
        /// Determines if the book references an existing audio file.
        /// </summary>
        /// <returns></returns>
        public bool HasAudio()
        {
            return GetRecordedAudioSentences().Any();
        }

        /// <summary>
        /// Returns the elements that reference an audio file that exist
        /// </summary>
        /// <returns></returns>
        public IEnumerable<XmlElement> GetRecordedAudioSentences()
        {
            return OurHtmlDom.GetRecordedAudioSentences(Storage.FolderPath);
        }

        /// <summary>
        /// Check whether all text is covered by audio recording.
        /// </summary>
        /// <remarks>
        /// Only editable text in numbered pages is checked at the moment.
        /// </remarks>
        public bool HasFullAudioCoverage()
        {
            // REVIEW: should any of the xmatter pages be checked (front cover, title, credits?)
            foreach (var divWantPage in RawDom.SafeSelectNodes("//div[@class]").Cast<XmlElement>())
            {
                if (!HtmlDom.HasClass(divWantPage, "numberedPage"))
                    continue;
                foreach (
                    var div in divWantPage.SafeSelectNodes(".//div[@class]").Cast<XmlElement>()
                )
                {
                    if (!HtmlDom.HasClass(div, "bloom-editable"))
                        continue;
                    var lang = div.GetStringAttribute("lang");
                    if (lang != Language1Tag)
                        continue; // this won't go into the book -- it's a different language.
                    // TODO: Ensure handles image descriptions once those get implemented.
                    var textOfDiv = div.InnerText.Trim();

                    // Note: Prior to version 4.4, audio-sentences were only in spans, but in version 4.4 they can be divs
                    // (because the boundaries may need to cross multiple paragraphs, and <span> cannot contain <p> (because span is inline, and p is not))
                    foreach (
                        var audioSentenceChildNode in HtmlDom
                            .SelectAudioSentenceElements(div)
                            .Cast<XmlElement>()
                    )
                    {
                        var id = audioSentenceChildNode.GetOptionalStringAttribute("id", "");
                        if (
                            string.IsNullOrEmpty(id)
                            || !AudioProcessor.DoesAudioExistForSegment(
                                Storage.FolderPath,
                                audioSentenceChildNode.Attributes["id"].Value
                            )
                        )
                            return false; // missing audio file
                        if (!textOfDiv.StartsWith(audioSentenceChildNode.InnerText))
                            return false; // missing audio span?
                        textOfDiv = textOfDiv.Substring(audioSentenceChildNode.InnerText.Length);
                        textOfDiv = textOfDiv.TrimStart();
                    }

                    if (!string.IsNullOrEmpty(textOfDiv))
                        return false; // non-whitespace not covered by functional audio spans
                }
            }
            return true;
        }

        /// <summary>
        /// Determines whether the book references an existing image file other than
        /// branding, placeholder, or license images.
        /// </summary>
        /// <returns></returns>
        public bool HasImages()
        {
            return RawDom
                    .SafeSelectNodes("//img[@src]")
                    .Cast<XmlElement>()
                    .Any(NonTrivialImageFileExists)
                || RawDom
                    .SafeSelectNodes("//div[@style]")
                    .Cast<XmlElement>()
                    .Any(NonTrivialImageFileExists);
        }

        private bool NonTrivialImageFileExists(XmlElement image)
        {
            if (image.Name == "img")
            {
                if (HtmlDom.HasClass(image, "branding") || HtmlDom.HasClass(image, "licenseImage"))
                    return false;
            }
            var imageUrl = HtmlDom.GetImageElementUrl(image);
            var file = imageUrl.PathOnly.NotEncoded;
            if (string.IsNullOrEmpty(file))
                return false;
            if (file == "placeHolder.png" && image.Attributes["data-license"] == null)
                return false;
            return RobustFile.Exists(Path.Combine(Storage.FolderPath, file));
        }

        /// <summary>
        /// Determines whether the book references any existing video files other than branding.
        /// </summary>
        /// <returns></returns>
        public bool HasVideos()
        {
            return OurHtmlDom
                .SelectVideoSources()
                .Cast<XmlElement>()
                .Any(NonTrivialVideoFileExists);
        }

        /// <summary>
        /// Returns whether the book references any existing sign language video files.
        /// </summary>
        public bool HasSignLanguageVideos()
        {
            // Currently no difference between videos and sign language videos
            return HasVideos();
        }

        private bool NonTrivialVideoFileExists(XmlElement vidSource)
        {
            Debug.Assert(vidSource.Name == "source");
            // In case future books have video branding...
            if (
                HtmlDom.HasClass(vidSource, "branding")
                || HtmlDom.HasClass(vidSource.ParentNode as XmlElement, "branding")
            )
                return false;
            // video reference HTML structure is:
            //   <div class='bloom-videoContainer'>
            //     <video>
            //       <source src="video/guid.mp4#t=time1,time2" />   (# and after is optional)
            //     </video>
            //   </div>
            var vidNode = vidSource.ParentNode;
            if (vidNode == null)
                return false;
            // HtmlDom.GetVideoElementUrl() takes the .bloom-videoContainer node as a parameter.
            var videoUrl = HtmlDom.GetVideoElementUrl(vidNode.ParentNode as XmlElement);
            var file = videoUrl.PathOnly.NotEncoded;
            return !string.IsNullOrEmpty(file)
                && RobustFile.Exists(Path.Combine(Storage.FolderPath, file));
        }

        // Book Information should show only for templates, not for created books.
        // See https://issues.bloomlibrary.org/youtrack/issue/BL-5190.
        public bool HasAboutBookInformationToShow
        {
            get
            {
                if (Storage.FolderPath == null)
                    return false;
                if (Storage.FolderPath.Replace("\\", "/").Contains("/browser/templates/"))
                    return RobustFile.Exists(AboutBookHtmlPath); // built-in template shipped with Bloom
                if (BookInfo.IsSuitableForMakingShells || BookInfo.IsSuitableForMakingTemplates)
                    return RobustFile.Exists(AboutBookMdPath);
                return false;
            }
        }

        public string AboutBookHtmlPath =>
            BloomFileLocator.GetBestLocalizedFile(
                Storage.FolderPath.CombineForPath("ReadMe-en.htm")
            );

        public string AboutBookMdPath =>
            BloomFileLocator.GetBestLocalizedFile(
                Storage.FolderPath.CombineForPath("ReadMe-en.md")
            );

        public void InitCoverColor()
        {
            // for digital comic template, we want a black cover.
            // NOTE as this writing, at least, xmatter cannot set <meta> values, so this isn't a complete solution. It's only
            // useful for starting off a book from a template book.
            var preserve = this.OurHtmlDom.GetMetaValue("preserveCoverColor", "false");
            if (preserve == "false")
            {
                AddCoverColor(this.OurHtmlDom, CoverColors[s_coverColorIndex]);
            }
        }

        private void AddCoverColor(HtmlDom dom, Color coverColor)
        {
            var colorValue = ColorTranslator.ToHtml(coverColor);
            //            var colorValue = String.Format("#{0:X2}{1:X2}{2:X2}", coverColor.R, coverColor.G, coverColor.B);
            XmlElement colorStyle = dom.RawDom.CreateElement("style");
            colorStyle.SetAttribute("type", "text/css");
            colorStyle.InnerXml = @"
				DIV.bloom-page.coverColor	{		background-color: colorValue !important;	}
				".Replace("colorValue", colorValue); //string.format has a hard time with all those {'s

            dom.Head.AppendChild(colorStyle);
        }

        public String GetCoverColor()
        {
            return GetCoverColorFromDom(RawDom);
        }

        public static String GetCoverColorFromDom(XmlDocument dom)
        {
            foreach (XmlElement stylesheet in dom.SafeSelectNodes("//style"))
            {
                var content = stylesheet.InnerText;
                // Our XML representation of an HTML DOM doesn't seem to have any object structure we can
                // work with. The Stylesheet content is just raw CDATA text.
                // Regex updated to handle comments and lowercase 'div' in the cover color rule.
                var match = new Regex(
                    @"(DIV|div).bloom-page.coverColor\s*{.*?background-color:\s*(#[0-9a-fA-F]*|[a-z]*)",
                    RegexOptions.Singleline
                ).Match(content);
                if (match.Success)
                {
                    return match.Groups[2].Value;
                }
            }
            return "#FFFFFF";
        }

        /// <summary>
        /// Set the cover color. Not used initially; assumes there is already an (unfortunately unmarked)
        /// stylesheet created as in AddCoverColor.
        /// </summary>
        /// <param name="color"></param>
        public void SetCoverColor(string color)
        {
            if (SetCoverColorInternal(color))
            {
                Save();
                ContentsChanged?.Invoke(this, new EventArgs());
            }
        }

        /// <summary>
        /// Internal method is testable
        /// </summary>
        /// <param name="color"></param>
        /// <returns>true if a change was made</returns>
        internal bool SetCoverColorInternal(string color)
        {
            foreach (XmlElement stylesheet in RawDom.SafeSelectNodes("//style"))
            {
                string content = stylesheet.InnerXml;
                var regex = new Regex(
                    @"(DIV.(coverColor\s*TEXTAREA|bloom-page.coverColor)\s*{\s*background-color:\s*)(#[0-9a-fA-F]*)",
                    RegexOptions.IgnoreCase
                );
                if (!regex.IsMatch(content))
                    continue;
                var newContent = regex.Replace(content, "$1" + color);
                stylesheet.InnerXml = newContent;
                DetectAndMarkDarkCoverColor(OurHtmlDom);
                return true;
            }

            return false;
        }

        /// <summary>
        /// Make stuff readonly, which isn't doable via css, surprisingly. And even more
        /// surprisingly still necessary after the switch to a React Collection tab preview!
        /// </summary>
        /// <param name="dom"></param>
        internal void AddPreviewJavascript(HtmlDom dom)
        {
            dom.AddJavascriptFile("commonBundle.js".ToLocalhost());
            dom.AddJavascriptFile("bookPreviewBundle.js".ToLocalhost());
        }

        /// <summary>
        /// Tells videos not to preload. Useful for preview mode, where the videos will never actually play.
        /// The goal is to minimize a memory leak where videos once loaded continue to use memory for
        /// a long time, especially if the system has a lot (BL-9845).
        /// Doc says preload="none" is unreliable, but it does work in Gecko60 to prevent these leaks.
        /// Currently, code in bookPreview.ts uses an IntersectionObserver to make videos load when they
        /// become visible. At that point, there will be leaks, but at least one user finds it useful
        /// to see the first frame of the video in preview mode (BL-9875). At least, we don't leak from
        /// just clicking on a book, only if we really look through them.
        /// </summary>
        /// <param name="dom">The dom containing the video elements.</param>
        private static void PreventVideoAutoLoad(HtmlDom dom)
        {
            var videos = dom.SelectVideoSources();

            for (int i = 0; i < (videos?.Count ?? 0); ++i)
            {
                var videoSrc = videos[i];
                var videoTag = videoSrc.ParentNode as XmlElement;
                videoTag?.SetAttribute("preload", "none");
            }
        }

        /// <summary>
        /// It's annoying to put your mouse in the preview pane in Collections tab and get a long image resolution
        /// message popping up. So here we delete the title attribute from any image-container divs. (BL-10341)
        /// This is only used in the preview.
        /// Review: This works, but I'm not really "up" on the preview process. Should this go in bookPreview.ts?
        /// </summary>
        private static void RemoveImageResolutionMessageAndAddMissingImageMessage(HtmlDom dom)
        {
            var imageContainerList = dom.Body.SafeSelectNodes(
                "//div[contains(@class,'bloom-imageContainer')]"
            );
            foreach (XmlElement imageContainer in imageContainerList)
            {
                imageContainer.RemoveAttribute("title");
                foreach (XmlElement img in imageContainer.SafeSelectNodes("img"))
                {
                    var src = img.GetAttribute("src");
                    var alt = img.GetAttribute("alt");
                    if (!String.IsNullOrEmpty(src) && String.IsNullOrEmpty(alt))
                    {
                        var localizedFormatString = LocalizationManager.GetString(
                            "EditTab.Image.AltMsg",
                            "This picture, {0}, is missing or was loading too slowly."
                        );
                        var altValue = String.Format(localizedFormatString, src);
                        img.SetAttribute("alt", altValue);
                    }
                }
            }
        }

        public IEnumerable<IPage> GetPages()
        {
            if (HasFatalError)
                yield break;

            if (_pagesCache == null)
            {
                BuildPageCache();
            }

            foreach (var page in _pagesCache)
            {
                yield return page;
            }
        }

        private void BuildPageCache()
        {
            _pagesCache = new List<IPage>();

            foreach (
                XmlElement pageNode in OurHtmlDom.SafeSelectNodes(
                    "//div[contains(@class,'bloom-page')]"
                )
            )
            {
                //review: we want to show titles for template books, numbers for other books.
                //this here requires that titles be removed when the page is inserted, kind of a hack.
                string captionI18nId;
                var caption = GetPageLabelFromDiv(pageNode, out captionI18nId);
                if (String.IsNullOrEmpty(caption))
                {
                    caption = "";
                    //we aren't keeping these up to date yet as thing move around, so.... (pageNumber + 1).ToString();
                }
                _pagesCache.Add(CreatePageDecriptor(pageNode, caption, captionI18nId));
            }
        }

        private IPage GetPageToShowAfterDeletion(IPage page)
        {
            Guard.AgainstNull(_pagesCache, "_pageCache");
            var matchingPageEvenIfNotActualObject = _pagesCache.First(p => p.Id == page.Id);
            Guard.AgainstNull(
                matchingPageEvenIfNotActualObject,
                "Couldn't find page with matching id in cache"
            );
            var index = _pagesCache.IndexOf(matchingPageEvenIfNotActualObject);
            Guard.Against(index < 0, "Couldn't find page in cache");

            if (index == _pagesCache.Count - 1) //if it's the last page
            {
                if (index < 1) //if it's the only page
                    throw new ApplicationException(
                        "Bloom should not have allowed you to delete the last remaining page."
                    );
                return _pagesCache[index - 1]; //give the preceding page
            }

            return _pagesCache[index + 1]; //give the following page
        }

        public Dictionary<string, IPage> GetTemplatePagesIdDictionary()
        {
            if (HasFatalError)
                return null;

            var result = new Dictionary<string, IPage>();

            foreach (
                XmlElement pageNode in OurHtmlDom.SafeSelectNodes(
                    "//div[contains(@class,'bloom-page') and not(contains(@data-page, 'singleton'))]"
                )
            )
            {
                string captionI18nId;
                var caption = GetPageLabelFromDiv(pageNode, out captionI18nId);
                result.Add(
                    GetPageIdFromDiv(pageNode),
                    CreatePageDecriptor(pageNode, caption, captionI18nId)
                );
            }
            return result;
        }

        private static string GetPageIdFromDiv(XmlElement pageNode)
        {
            return pageNode.GetAttribute("id");
        }

        private static string GetPageLabelFromDiv(XmlElement pageNode, out string captionI18nId)
        {
            var englishDiv = pageNode.SelectSingleNode(
                "div[contains(@class,'pageLabel') and @lang='en']"
            );
            var caption = (englishDiv == null) ? String.Empty : englishDiv.InnerText;
            captionI18nId = null;
            if (englishDiv != null && englishDiv.Attributes["data-i18n"] != null)
                captionI18nId = englishDiv.Attributes["data-i18n"].Value;
            return caption;
        }

        private IPage CreatePageDecriptor(XmlElement pageNode, string caption, string captionI18nId) //, Action<Image> thumbNailReadyCallback)
        {
            return new Page(this, pageNode, caption, captionI18nId, (page => FindPageDiv(page)));
        }

        private XmlElement FindPageDiv(IPage page)
        {
            //review: could move to page
            var pageElement = OurHtmlDom.RawDom.SelectSingleNodeHonoringDefaultNS(page.XPathToDiv);
            Require.That(pageElement != null, "Page could not be found: " + page.XPathToDiv);
            if (pageElement != null)
                pageElement.InnerXml = XmlHtmlConverter.RemoveEmptySelfClosingTags(
                    pageElement.InnerXml
                );

            return pageElement as XmlElement;
        }

        public void InsertPageAfter(IPage pageBefore, IPage templatePage, int numberToAdd = 1)
        {
            Guard.Against(HasFatalError, "Insert page failed: " + FatalErrorDescription);
            Guard.Against(!IsSaveable, "Tried to edit a non-editable book.");

            // we need to break up the effects of changing the selected page.
            // The before-selection-changes stuff includes saving the old page. We want any changes
            // (e.g., newly defined styles) from the old page to be saved before we start
            // possibly merging in things (e.g., imported styles) from the template page.
            // On the other hand, we do NOT want stuff from the old page (e.g., its copy
            // of the old book styles) overwriting what we figure out in the process of
            // doing the insertion. So, do the stuff that involves the old page here,
            // and later do the stuff that involves the new page.
            _pageSelection.PrepareToSelectPage();

            ClearCachedDataFromDom();
            bool stylesChanged = false;

            if (templatePage.Book != null) // will be null in some unit tests that are unconcerned with stylesheets
                stylesChanged = HtmlDom.AddStylesheetFromAnotherBook(
                    templatePage.Book.OurHtmlDom,
                    OurHtmlDom
                );

            // And, if it comes from a different book, we may need to copy over some of the user-defined
            // styles from that book. Do this before we set up the new page, which will get a copy of this
            // book's (possibly updated) stylesheet.
            stylesChanged |= AddMissingStylesFromTemplatePage(templatePage);

            XmlDocument dom = OurHtmlDom.RawDom;
            var templatePageDiv = templatePage.GetDivNodeForThisPage();
            var newPageDiv = dom.ImportNode(templatePageDiv, true) as XmlElement;
            BookStarter.SetupPage(newPageDiv, _bookData); //, LockedExceptForTranslation);
            if (!IsSuitableForMakingShells)
            {
                // We need to add these early on for leveled reader statistics not to get messed up
                // when adding a new (empty) page.  See https://issues.bloomlibrary.org/youtrack/issue/BL-9876.
                TranslationGroupManager.UpdateContentLanguageClasses(
                    newPageDiv,
                    _bookData,
                    BookInfo.AppearanceSettings,
                    Language1Tag,
                    Language2Tag,
                    Language3Tag
                );
            }

            SizeAndOrientation.UpdatePageSizeAndOrientationClasses(newPageDiv, GetLayout());
            newPageDiv.RemoveAttribute("title"); //titles are just for templates [Review: that's not true for front matter pages, but at the moment you can't insert those, so this is ok]C:\dev\Bloom\src\BloomExe\StyleSheetService.cs
            // If we're a template, make the new page a template one.
            HtmlDom.MakePageWithTemplateStatus(IsSuitableForMakingShells, newPageDiv);
            var elementOfPageBefore = FindPageDiv(pageBefore);

            // This is the only part that needs repeating if we're adding multiple pages at a time.
            var firstPageAdded = newPageDiv; // temporarily
            for (var i = 0; i < numberToAdd; i++)
            {
                var clonedDiv = (XmlElement)newPageDiv.CloneNode(true);
                if (i == 0)
                    firstPageAdded = clonedDiv;
                BookStarter.SetupIdAndLineage(templatePageDiv, clonedDiv);
                elementOfPageBefore.ParentNode.InsertAfter(clonedDiv, elementOfPageBefore);

                CopyAndRenameAudioFiles(clonedDiv, templatePage.Book.FolderPath);
                CopyAndRenameVideoFiles(clonedDiv, templatePage.Book.FolderPath);
                CopyWidgetFilesIfNeeded(clonedDiv, templatePage.Book.FolderPath);
                // Copying of image files is handled below.
            }

            OrderOrNumberOfPagesChanged();
            BuildPageCache();
            var newPage = GetPages().First(p => p.GetDivNodeForThisPage() == firstPageAdded);
            Guard.AgainstNull(newPage, "could not find the page we just added");

            //_pageSelection.SelectPage(CreatePageDecriptor(newPageDiv, "should not show", _collectionSettings.Language1Tag));

            // If copied page references images, copy them.
            foreach (var pathFromBook in BookStorage.GetImagePathsRelativeToBook(newPageDiv))
            {
                var path = Path.Combine(FolderPath, pathFromBook);
                if (!RobustFile.Exists(path))
                {
                    var fileName = Path.GetFileName(path);
                    var sourcePath = Path.Combine(templatePage.Book.FolderPath, fileName);
                    if (RobustFile.Exists(sourcePath))
                        RobustFile.Copy(sourcePath, path);
                }
            }

            //similarly, if the page has stylesheet files we don't have, copy them
            CopyMissingStylesheetFiles(templatePage);

            // and again for scripts (but we currently only worry about ones in the page itself)
            foreach (XmlElement scriptElt in newPageDiv.SafeSelectNodes(".//script[@src]"))
            {
                var fileName = scriptElt.Attributes["src"]?.Value;
                // Bloom Desktop accesses simpleComprehensionQuiz.js from the output/browser folder.
                // Bloom Reader uses the copy of that file which comes with bloom-player.
                // See https://issues.bloomlibrary.org/youtrack/issue/BL-8480.
                if (
                    string.IsNullOrEmpty(fileName)
                    || fileName == PublishHelper.kSimpleComprehensionQuizJs
                )
                    continue;
                var destinationPath = Path.Combine(FolderPath, fileName);
                // In other similar operations above we don't overwrite an existing file (e.g., images, css).
                // But our general policy for JS is to go with the latest from our templates.
                // So we copy the smart page's current code; the page content may
                // be specific to it. Of course, if the book contains existing pages that expect
                // an old version of this code, anything could happen. Maintainers of released
                // smart pages will need to consider this. But this will sure help while developing
                // new smart pages.
                // Note that if it's important for old pages to keep using old JS, the maintainer
                // of the quiz page can simply rename the JS file; this code will copy the new JS
                // and any copies of the old page will keep using the old JS which will still be around.
                // But only this strategy allows the code to be updated (e.g., to make the old and new
                // versions of the page work properly together).
                var sourcePath = Path.Combine(templatePage.Book.FolderPath, fileName);
                // Don't try to copy a file over itself.  (See https://issues.bloomlibrary.org/youtrack/issue/BL-7349.)
                if (sourcePath == destinationPath)
                    continue;
                if (RobustFile.Exists(sourcePath))
                    RobustFile.Copy(sourcePath, destinationPath, true);
            }

            if (IsSuitableForMakingShells)
            {
                // If we just added the first template page to a template, it's now usable for adding
                // pages to other books. But the thumbnail for that template, and the template folder
                // it lives in, won't get created unless the user chooses Add Page again.
                // Even if he doesn't (maybe it's a one-page template), we want it to have the folder
                // that identifies it as a template book for the add pages dialog.
                // (We don't want to do so when the book is first created, because it's no good in
                // Add Pages until it has at least one addable page.)
                var templateFolderPath = Path.Combine(
                    FolderPath,
                    PageTemplatesApi.TemplateFolderName
                );
                Directory.CreateDirectory(templateFolderPath); // harmless if it exists already
            }

            Save();

            MiscUtils.DoOnceOnIdle(() =>
            {
                // This UI updating code generates a lot of API calls, especially when we pass
                // true to pageListChangedEvent. And it is typically called within an API call
                // (implementing Add Page). We want to postpone triggering more API calls
                // until the current one is over, to prevent deadlocks in the BloomServer.
                _pageListChangedEvent?.Raise(stylesChanged);

                _pageSelection.SelectPage(newPage, true);

                InvokeContentsChanged(null);
            });
        }

        private void CopyWidgetFilesIfNeeded(XmlElement newPageDiv, string sourceBookFolder)
        {
            if (sourceBookFolder == FolderPath)
            {
                // Copying within same book. Reuse the same widget.
                return;
            }

            foreach (var widgetIframe in HtmlDom.GetWidgetIframes(newPageDiv))
            {
                var widgetSource = UrlPathString.CreateFromUrlEncodedString(
                    widgetIframe.GetAttribute("src")
                );
                var sourcePath = Path.Combine(sourceBookFolder, widgetSource.NotEncoded);
                if (RobustFile.Exists(sourcePath))
                {
                    // This combo (create/add) unfortunately needlessly zips and unzips
                    // the widget contents, but it does other things we need like guaranteeing
                    // a unique name and not duplicating activities.
                    var wdgtFilePath = WidgetHelper.CreateWidgetFromHtmlFolder(
                        sourcePath,
                        ensureIndexHtmlFileName: false
                    );
                    var newRelativePath = WidgetHelper
                        .AddWidgetFilesToBookFolder(FolderPath, wdgtFilePath)
                        .UrlEncodedForHttpPath;
                    if (widgetSource.UrlEncodedForHttpPath != newRelativePath)
                    {
                        // This means the existing book had an activity with the same name
                        // but different content. We got a new, unique name and need to update the dom.
                        widgetIframe.SetAttribute("src", newRelativePath);
                    }
                }
            }
        }

        /// <summary>
        /// Copy stylesheet files referenced by the template page that this book doesn't yet have.
        /// </summary>
        /// <remarks>
        /// See https://issues.bloomlibrary.org/youtrack/issue/BL-7170.
        /// </remarks>
        private void CopyMissingStylesheetFiles(IPage templatePage)
        {
            var sourceDom = templatePage.Book.OurHtmlDom;
            var sourceFolder = templatePage.Book.FolderPath;
            var destFolder = FolderPath;
            HtmlDom.CopyMissingStylesheetFiles(sourceDom, sourceFolder, destFolder);
        }

        /// <summary>
        /// If we are inserting a page from a different book, or updating the layout of our page to one from a
        /// different book, we may need to copy user-defined styles from that book to our own.
        /// </summary>
        /// <returns>true if anything added</returns>
        /// <param name="templatePage"></param>
        private bool AddMissingStylesFromTemplatePage(IPage templatePage)
        {
            if (templatePage.Book.FolderPath != FolderPath)
            {
                var domForPage = templatePage.Book.GetEditableHtmlDomForPage(templatePage);
                if (domForPage != null) // possibly null only in unit tests?
                {
                    var userStylesOnPage = HtmlDom.GetUserModifiableStylesUsedOnPage(domForPage); // could be empty
                    var existingUserStyles = GetOrCreateUserModifiedStyleElementFromStorage();
                    var newMergedUserStyleXml = HtmlDom.MergeUserStylesOnInsertion(
                        existingUserStyles,
                        userStylesOnPage,
                        out bool didAdd
                    );
                    existingUserStyles.InnerXml = newMergedUserStyleXml;
                    return didAdd;
                }
            }

            return false;
        }

        public static string CollectionKind(Book book)
        {
            var collectionKind = "other";

            if (book == null || book.HasFatalError)
            {
                // not exactly a kind of collection, but a convenient way to indicate these states,
                // in which edit/make button should not show at all.
                collectionKind = "error";
            }
            else if (book != null && book.IsInEditableCollection)
            {
                collectionKind = "main";
            }
            // Review: we're tentatively thinking that "delete book" and "open folder on disk"
            // will both be enabled for all but factory collections. Currently, Bloom is more
            // restrictive on delete: only books in main or "Books from BloomLibrary.org" can be deleted.
            // But there doesn't seem to be any reason to prevent deleting books from e.g. a bloompack.
            else if (
                book != null
                && BloomFileLocator.IsInstalledFileOrDirectory(book.CollectionSettings.FolderPath)
            )
            {
                collectionKind = "factory";
            }

            return collectionKind;
        }

        public void DuplicatePage(IPage page, int numberToAdd = 1)
        {
            // Can be achieved by just using the current page as both the place to insert after
            // and the template to copy.
            // Note that Pasting a page uses the same routine; unit tests for duplicate and copy/paste
            // take advantage of our knowledge that the code is shared so that between them they cover
            // the important code paths. If the code stops being shared, we should extend test
            // coverage appropriately.
            InsertPageAfter(page, page, numberToAdd);
        }

        private void CopyAndRenameAudioFiles(XmlElement newpageDiv, string sourceBookFolder)
        {
            foreach (
                var audioElement in HtmlDom
                    .SelectRecordableDivOrSpans(newpageDiv)
                    .Cast<XmlElement>()
                    .ToList()
            )
            {
                var oldId = audioElement.GetStringAttribute("id");
                var id = HtmlDom.SetNewHtmlIdValue(audioElement);
                if (string.IsNullOrEmpty(oldId))
                    continue;
                var sourceAudioFilePath = Path.Combine(
                    Path.Combine(sourceBookFolder, "audio"),
                    oldId + ".wav"
                );
                var newAudioFolderPath = Path.Combine(FolderPath, "audio");
                var newAudioFilePath = Path.Combine(newAudioFolderPath, id + ".wav");
                Directory.CreateDirectory(newAudioFolderPath);
                if (RobustFile.Exists(sourceAudioFilePath))
                {
                    RobustFile.Copy(sourceAudioFilePath, newAudioFilePath);
                }

                var mp3Path = Path.ChangeExtension(sourceAudioFilePath, "mp3");
                var newMp3Path = Path.ChangeExtension(newAudioFilePath, "mp3");
                if (RobustFile.Exists(mp3Path))
                {
                    RobustFile.Copy(mp3Path, newMp3Path);
                }
            }
        }

        private void CopyAndRenameVideoFiles(XmlElement newpageDiv, string sourceBookFolder)
        {
            foreach (
                var source in newpageDiv
                    .SafeSelectNodes(".//video/source")
                    .Cast<XmlElement>()
                    .ToList()
            )
            {
                var src = source.GetAttribute("src");
                // old source may have a param, too, but we don't currently need to keep it.
                string timings;
                src = SignLanguageApi.StripTimingFromVideoUrl(src, out timings);
                if (String.IsNullOrWhiteSpace(src))
                    continue;
                var oldVideoPath = Path.Combine(sourceBookFolder, src);
                // If the video file doesn't exist, don't bother adjusting anything.
                // If it does exist, copy it with a new name based on the current one, similarly
                // to how we've been renaming image files that already exist in the book's folder.
                if (RobustFile.Exists(oldVideoPath))
                {
                    var extension = Path.GetExtension(src);
                    var oldFileName = Path.GetFileNameWithoutExtension(src);
                    int count = 0;
                    string newVideoPath;
                    do
                    {
                        ++count;
                        var newFileName =
                            oldFileName + "-" + count.ToString(CultureInfo.InvariantCulture);
                        newVideoPath = Path.Combine(FolderPath, "video", newFileName + extension);
                    } while (RobustFile.Exists(newVideoPath));

                    Directory.CreateDirectory(Path.GetDirectoryName(newVideoPath));
                    RobustFile.Copy(oldVideoPath, newVideoPath, false);

                    source.SetAttribute(
                        "src",
                        "video/"
                            + UrlPathString
                                .CreateFromUnencodedString(Path.GetFileName(newVideoPath))
                                .UrlEncoded
                            + (string.IsNullOrEmpty(timings) ? "" : "#t=" + timings)
                    );
                }
            }
        }

        public void DeletePage(IPage page)
        {
            Guard.Against(HasFatalError, "Delete page failed: " + FatalErrorDescription);
            Guard.Against(!IsSaveable, "Tried to edit a non-editable book.");

            if (GetPages().Count() < 2)
                return;

            var pageToShowNext = GetPageToShowAfterDeletion(page);

            ClearCachedDataFromDom();
            //_pagesCache.Remove(page);
            OrderOrNumberOfPagesChanged();

            var pageNode = FindPageDiv(page);
            pageNode.ParentNode.RemoveChild(pageNode);
            Storage.Dom.UpdatePageNumberAndSideClassOfPages(
                CollectionSettings.CharactersForDigitsForPageNumbers,
                IsPrimaryLanguageRtl
            );

            _pageSelection.SelectPage(pageToShowNext);
            Save();
            _pageListChangedEvent?.Raise(false);

            InvokeContentsChanged(null);
        }

        public bool IsPrimaryLanguageRtl => _bookData.Language1.IsRightToLeft;

        private void OrderOrNumberOfPagesChanged()
        {
            OurHtmlDom.UpdatePageNumberAndSideClassOfPages(
                CollectionSettings.CharactersForDigitsForPageNumbers,
                IsPrimaryLanguageRtl
            );
        }

        private void ClearCachedDataFromDom()
        {
            _pagesCache = null;
            ResetPreviewDom();
        }

        internal void ResetPreviewDom()
        {
            _previewDom = null;
        }

        /// <summary>
        /// Internal for use by BookMetadataApi, which wants to know the number of the highest page number in the book.
        /// </summary>
        /// <returns></returns>
        internal int GetLastNumberedPageNumber()
        {
            var lastPageNumber = 0;
            foreach (var page in GetPages())
            {
                if (page.IsBackMatter)
                    return lastPageNumber;

                string dummy;
                page.GetCaptionOrPageNumber(ref lastPageNumber, out dummy);
            }
            return lastPageNumber;
        }

        public BookData BookData => _bookData;

        public void InsertFullBleedMarkup(XmlElement body)
        {
            if (FullBleed)
            {
                HtmlDom.InsertFullBleedMarkup(body);
            }
        }

        public bool FullBleed =>
            BookData.GetVariableOrNull("fullBleed", "*").Xml == "true"
            && CollectionSettings.HaveEnterpriseFeatures;

        /// <summary>
        /// Earlier, we handed out a single-page version of the document. Now it has been edited,
        /// so we now we need to fold changes back in
        /// </summary>
        public void SavePage(HtmlDom editedPageDom, bool needToDoFullSave = true)
        {
            Debug.Assert(IsSaveable);
            try
            {
                // This is needed if the user did some ChangeLayout (origami) manipulation. This will populate new
                // translationGroups with .bloom-editables and set the proper classes on those editables to match the current multilingual settings.
                UpdateEditableAreasOfElement(editedPageDom);

                //replace the corresponding page contents in our DOM with what is in this PageDom
                XmlElement pageFromEditedDom = editedPageDom.SelectSingleNodeHonoringDefaultNS(
                    "//div[contains(@class, 'bloom-page')]"
                );
                string pageId = pageFromEditedDom.GetAttribute("id");
                var pageFromStorage = GetPageFromStorage(pageId);

                HtmlDom.ProcessPageAfterEditing(pageFromStorage, pageFromEditedDom);
                HtmlDom.SetImageAltAttrsFromDescriptions(pageFromStorage, Language1Tag);

                // The main condition for being able to just write the page is that no shareable data on the
                // page changed during editing. If that's so we can skip this step.
                if (needToDoFullSave)
                    _bookData.SuckInDataFromEditedDom(editedPageDom, BookInfo); //this will do an updatetitle

                // When the user edits the styles on a page, the new or modified rules show up in a <style/> element with title "userModifiedStyles".
                // Here we copy that over to the book DOM.
                var userModifiedStyles = HtmlDom.GetUserModifiedStyleElement(editedPageDom.Head);
                var stylesChanged = false;
                if (userModifiedStyles != null)
                {
                    var userModifiedStyleElementFromStorage =
                        GetOrCreateUserModifiedStyleElementFromStorage();
                    if (userModifiedStyleElementFromStorage.InnerXml != userModifiedStyles.InnerXml)
                    {
                        userModifiedStyleElementFromStorage.InnerXml = userModifiedStyles.InnerXml;
                        stylesChanged = true; // note, this is not shared data in the sense that needs SuckInDataFromEditedDom
                    }

                    //Debug.WriteLine("Incoming User Modified Styles:   " + userModifiedStyles.OuterXml);
                }

                try
                {
                    if (!needToDoFullSave && !stylesChanged)
                    {
                        // nothing changed outside this page. We can do a much more efficient write operation.
                        // (On a 200+ page book, like the one in BL-7253, this version of updating the page
                        // runs in about a half second instead of two and a half. Moreover, on such a book,
                        // running the full Save rather quickly fragments the heap...allocating about 16 7-megabyte
                        // memory chunks in each Save...to the point where Bloom runs out of memory.)

                        SaveForPageChanged(pageId, pageFromStorage);
                    }
                    else
                    {
                        // We've seen pages get emptied out, and we don't know why. This is a safety check.
                        // See BL-13078, BL-13120, BL-13123, and BL-13143 for examples.
                        if (BookStorage.CheckForEmptyMarginBoxOnPage(pageFromStorage))
                        {
                            // This has been logged and reported to the user. We don't want to save the empty page.
                            return;
                        }
                        Save();
                    }
                }
                catch (UnauthorizedAccessException e)
                {
                    BookStorage.ShowAccessDeniedErrorReport(e);
                    return;
                }

                if (!BookInfo.FileNameLocked)
                    Storage.UpdateBookFileAndFolderName(CollectionSettings);
                //review used to have   UpdateBookFolderAndFileNames(data);

                //Enhance: if this is only used to re-show the thumbnail, why not limit it to if this is the cover page?
                //e.g., look for the class "cover"
                InvokeContentsChanged(null); //enhance: above we could detect if anything actually changed
            }
            catch (Exception error)
            {
                var msg = LocalizationManager.GetString(
                    "Errors.CouldNotSavePage",
                    "Bloom had trouble saving a page. Please report the problem to us. Then quit Bloom, run it again, and check to see if the page you just edited is missing anything. Sorry!"
                );
                ErrorReport.NotifyUserOfProblem(error, msg);
            }
        }

        //        /// <summary>
        //        /// Gets the first element with the given tag & id, within the page-div with the given id.
        //        /// </summary>
        //        private XmlElement GetStorageNode(string pageDivId, string tag, string elementId)
        //        {
        //            var query = String.Format("//div[@id='{0}']//{1}[@id='{2}']", pageDivId, tag, elementId);
        //            var matches = OurHtmlDom.SafeSelectNodes(query);
        //            if (matches.Count != 1)
        //            {
        //                throw new ApplicationException("Expected one match for this query, but got " + matches.Count + ": " + query);
        //            }
        //            return (XmlElement)matches[0];
        //        }

        /// <summary>
        /// The <style title='userModifiedStyles'/> element is where we keep our user-modifiable style information
        /// </summary>
        internal XmlElement GetOrCreateUserModifiedStyleElementFromStorage()
        {
            return GetOrCreateUserModifiedStyleElementFromStorage(OurHtmlDom.Head);
        }

        public static XmlElement GetOrCreateUserModifiedStyleElementFromStorage(
            XmlElement headElement
        )
        {
            var userStyleElement = HtmlDom.GetUserModifiedStyleElement(headElement);
            if (userStyleElement == null)
                return HtmlDom.AddEmptyUserModifiedStylesNode(headElement);

            var coverColorElement = HtmlDom.GetCoverColorStyleElement(headElement);
            // If the user defines the cover color, the two elements could end up being the same.
            if (coverColorElement == null || coverColorElement == userStyleElement)
                return userStyleElement;

            // We have both style elements. Make sure they're in the right order.
            // BL -4266 was a problem if the 'coverColor' was listed first.
            headElement.RemoveChild(coverColorElement);
            headElement.InsertAfter(coverColorElement, userStyleElement);
            return userStyleElement;
        }

        /// <summary>
        /// Gets the first element with the given tag & id, within the page-div with the given id.
        /// </summary>
        private XmlElement GetPageFromStorage(string pageDivId)
        {
            var query = $"//div[@id='{pageDivId}']";
            var matches = OurHtmlDom.SafeSelectNodes(query);
            if (matches.Count != 1)
            {
                throw new ApplicationException(
                    "Expected one match for this query, but got " + matches.Count + ": " + query
                );
            }
            return (XmlElement)matches[0];
        }

        /// <summary>
        /// Move a page to somewhere else in the book
        /// </summary>
        public bool RelocatePage(IPage page, int indexOfItemAfterRelocation)
        {
            Guard.Against(HasFatalError, "Move page failed: " + FatalErrorDescription);
            Guard.Against(!IsSaveable, "Tried to edit a non-editable book.");

            if (!CanRelocatePageAsRequested(indexOfItemAfterRelocation))
            {
                return false;
            }

            ClearCachedDataFromDom();

            var pages = GetPageElements();
            var pageDiv = FindPageDiv(page);
            var body = pageDiv.ParentNode;
            body.RemoveChild(pageDiv);
            if (indexOfItemAfterRelocation == 0)
            {
                body.InsertBefore(pageDiv, body.FirstChild);
            }
            else
            {
                body.InsertAfter(pageDiv, pages[indexOfItemAfterRelocation - 1]);
            }
            OrderOrNumberOfPagesChanged();
            BuildPageCache();
            Save();
            InvokeContentsChanged(null);
            return true;
        }

        public void ReloadFromDisk(string renamedTo)
        {
            if (renamedTo != null)
                BookInfo.FolderPath = renamedTo;
            ClearCachedDataFromDom(); // before updating storage, which sends some events that could use the obsolete one
            Storage.ReloadFromDisk(
                renamedTo,
                () =>
                {
                    // This needs to happen after we've created the new DOM, but before
                    // we start broadcasting rename events that may assume the book is
                    // in a consistent state.
                    _bookData = new BookData(
                        OurHtmlDom,
                        CollectionSettings,
                        UpdateImageMetadataAttributes
                    );
                }
            );
            InvokeContentsChanged(null);
        }

        internal XmlNodeList GetPageElements()
        {
            return OurHtmlDom.SafeSelectNodes("/html/body//div[contains(@class,'bloom-page')]");
        }

        private bool CanRelocatePageAsRequested(int indexOfItemAfterRelocation)
        {
            int upperBounds = GetIndexOfFirstBackMatterPage();
            if (upperBounds < 0)
                upperBounds = 10000;

            return indexOfItemAfterRelocation > GetIndexOfLastFrontMatterPage()
                && indexOfItemAfterRelocation < upperBounds;
        }

        private int GetIndexOfLastFrontMatterPage()
        {
            XmlElement lastFrontMatterPage =
                OurHtmlDom.RawDom.SelectSingleNode(
                    "(/html/body/div[contains(@class,'bloom-frontMatter')])[last()]"
                ) as XmlElement;
            if (lastFrontMatterPage == null)
                return -1;
            return GetIndexOfPage(lastFrontMatterPage);
        }

        private int GetIndexOfFirstBackMatterPage()
        {
            XmlElement firstBackMatterPage =
                OurHtmlDom.RawDom.SelectSingleNode(
                    "(/html/body/div[contains(@class,'bloom-backMatter')])[position()=1]"
                ) as XmlElement;
            if (firstBackMatterPage == null)
                return -1;
            return GetIndexOfPage(firstBackMatterPage);
        }

        private int GetIndexOfPage(XmlElement pageElement)
        {
            var elements = GetPageElements();
            for (int i = 0; i < elements.Count; i++)
            {
                if (elements[i] == pageElement)
                    return i;
            }
            return -1;
        }

        public HtmlDom GetDomForPrinting(
            PublishModel.BookletPortions bookletPortion,
            BookCollection currentBookCollection,
            BookServer bookServer,
            Layout pageLayout
        )
        {
            var printingDom = GetBookDomWithStyleSheets("previewMode.css", "origami.css");

            if (IsFolio)
            {
                AddChildBookContentsToFolio(printingDom, currentBookCollection, bookServer);
            }

            //we do this now becuase the publish ui allows the user to select a different layout for the pdf than what is in the book file
            SizeAndOrientation.UpdatePageSizeAndOrientationClasses(printingDom.RawDom, pageLayout);

            //whereas the base is to our embedded server during editing, it's to the file folder
            //when we make a PDF, because we wan the PDF to use the original hi-res versions

            BookStorage.SetBaseForRelativePaths(printingDom, FolderPath);

            DeletePages(
                printingDom.RawDom,
                p => p.GetAttribute("class").ToLowerInvariant().Contains("bloom-nonprinting")
            );
            PublishHelper.RemoveEnterprisePagesIfNeeded(
                _bookData,
                printingDom,
                printingDom.GetPageElements().ToList()
            );

            switch (bookletPortion)
            {
                case PublishModel.BookletPortions.AllPagesNoBooklet:
                    break;
                case PublishModel.BookletPortions.BookletCover:
                    DeletePages(
                        printingDom.RawDom,
                        p => !p.GetAttribute("class").ToLowerInvariant().Contains("cover")
                    );
                    break;
                case PublishModel.BookletPortions.BookletPages:
                    DeletePages(
                        printingDom.RawDom,
                        p => p.GetAttribute("class").ToLowerInvariant().Contains("cover")
                    );
                    break;
                default:
                    throw new ArgumentOutOfRangeException("bookletPortion");
            }
            // Do this after we remove unwanted pages; otherwise, the page removal code must also remove the media boxes.
            if (FullBleed)
            {
                InsertFullBleedMarkup(printingDom.Body);
            }
            if (!FullBleed)
                AddCoverColor(printingDom, Color.White);
            AddPreviewJavascript(printingDom);
            return printingDom;
        }

        /// <summary>
        /// used when this book is a "master"/"folio" book that is used to bring together a number of other books in the collection
        /// </summary>
        /// <param name="printingDom"></param>
        /// <param name="currentBookCollection"></param>
        /// <param name="bookServer"></param>
        private void AddChildBookContentsToFolio(
            HtmlDom printingDom,
            BookCollection currentBookCollection,
            BookServer bookServer
        )
        {
            XmlNode currentLastContentPage = GetLastPageForInsertingNewContent(printingDom);

            int cumulativePageNum = 1;
            string lastPageNumStr = currentLastContentPage.Attributes
                ?.GetNamedItem("data-page-number")
                ?.InnerText;
            if (int.TryParse(lastPageNumStr, out int lastPageNum))
            {
                cumulativePageNum = lastPageNum;
            }

            //currently we have no way of filtering them, we just take them all
            foreach (var bookInfo in currentBookCollection.GetBookInfos())
            {
                if (bookInfo.IsFolio)
                    continue;
                var childBook = bookServer.GetBookFromBookInfo(bookInfo);

                //this will set the class bloom-content1 on the correct language
                //this happens anyhow if the page was ever looked at in the Edti Tab
                //But if we are testing a collection's folio pdf'ing ability on a newly-generated
                //SHRP collection, and we don't do this, we see lots of sample text because every
                //bloom-editable has "bloom-content1", even the "Z" language ones.
                childBook.UpdateEditableAreasOfElement(childBook.OurHtmlDom);

                //add links to the template css needed by the children.

                HtmlDom.AddStylesheetFromAnotherBook(childBook.OurHtmlDom, printingDom);

                foreach (
                    XmlElement pageDiv in childBook.OurHtmlDom.RawDom.SafeSelectNodes(
                        "/html/body//div[contains(@class, 'bloom-page') and not(contains(@class,'bloom-frontMatter')) and not(contains(@class,'bloom-backMatter'))]"
                    )
                )
                {
                    XmlElement importedPage = (XmlElement)
                        printingDom.RawDom.ImportNode(pageDiv, true);

                    if (!String.IsNullOrWhiteSpace(importedPage.GetAttribute("data-page-number")))
                    {
                        ++cumulativePageNum;
                        importedPage.SetAttribute("data-page-number", cumulativePageNum.ToString());
                    }

                    currentLastContentPage.ParentNode.InsertAfter(
                        importedPage,
                        currentLastContentPage
                    );
                    currentLastContentPage = importedPage;

                    foreach (
                        XmlElement img in HtmlDom.SelectChildImgAndBackgroundImageElements(
                            importedPage
                        )
                    )
                    {
                        var bookFolderName = Path.GetFileName(bookInfo.FolderPath);
                        var path = HtmlDom.GetImageElementUrl(img);
                        var pathRelativeToFolioFolder =
                            "../" + bookFolderName + "/" + path.NotEncoded; // want query as well as filepath
                        //NB: URLEncode would replace spaces with '+', which is ok in the parameter section, but not the URL
                        //So we are using UrlPathEncode

                        HtmlDom.SetImageElementUrl(
                            img,
                            UrlPathString.CreateFromUnencodedString(pathRelativeToFolioFolder)
                        );
                    }
                }
            }
        }

        private XmlElement GetLastPageForInsertingNewContent(HtmlDom printingDom)
        {
            var lastPage =
                printingDom.RawDom.SelectSingleNode(
                    "/html/body//div[contains(@class, 'bloom-page') and not(contains(@class,'bloom-frontMatter')) and not(contains(@class,'bloom-backMatter'))][last()]"
                ) as XmlElement;
            if (lastPage == null)
            {
                //currently nothing but front and back matter
                var lastFrontMatter =
                    printingDom.RawDom.SelectSingleNode(
                        "/html/body//div[contains(@class,'bloom-frontMatter')][last()]"
                    ) as XmlElement;
                if (lastFrontMatter == null)
                    throw new ApplicationException(
                        "GetLastPageForInsertingNewContent() found no content pages nor frontmatter"
                    );
                return lastFrontMatter;
            }
            else
            {
                return lastPage;
            }
        }

        /// <summary>
        /// this is used for configuration, where we do want to offer up the original file.
        /// </summary>
        /// <returns></returns>
        public string GetPathHtmlFile()
        {
            return Storage.PathToExistingHtml;
        }

        public PublishModel.BookletLayoutMethod GetDefaultBookletLayoutMethod()
        {
            return GetBookletLayoutMethod(GetLayout());
        }

        public PublishModel.BookletLayoutMethod GetBookletLayoutMethod(Layout layout)
        {
            //NB: all we support at the moment is specifying "Calendar"
            if (
                OurHtmlDom
                    .SafeSelectNodes(
                        String.Format(
                            "//meta[@name='defaultBookletLayout' and @content='Calendar']"
                        )
                    )
                    .Count > 0
            )
                return PublishModel.BookletLayoutMethod.Calendar;
            else
            {
                if (
                    layout.SizeAndOrientation.IsLandScape
                    && layout.SizeAndOrientation.PageSizeName == "A5"
                )
                    return PublishModel.BookletLayoutMethod.CutAndStack;
                return PublishModel.BookletLayoutMethod.SideFold;
            }
        }

        /// <summary>
        ///Under normal conditions, this isn't needed, because it is done when a book is first created. But thing might have changed:
        /// *changing xmatter pack, and update to it, changing the languages, etc.
        /// *the book was dragged from another project
        /// *the editing language was changed.
        /// Under those conditions, if we didn't, for example, do a PrepareElementsInPageOrDocument, we would end up with no
        /// editable items, because there are no elements in our language.
        /// </summary>
        public void PrepareForEditing()
        {
            // If the book was in a TC and not checked out when we selected it, some migration
            // that might be helpful or even necessary when editing it was skipped. Do it now.
            // If it was already checked out or not in a TC, this will be a no-op, because
            // we did it all when we selected it.
            EnsureUpToDate(new NullProgress());

            //We could re-enable RebuildXMatter() here later, so that we get this nice refresh each time.
            //But currently this does some really slow image compression:	RebuildXMatter(RawDom);
            UpdateEditableAreasOfElement(OurHtmlDom);
        }

        /// <summary>
        /// This is called both for the whole book, and for individual pages when the user uses Origami to make changes to the layout of the page.
        /// It would be nicer in the HtmlDom, but it uses knowledge about the collection and book languages that the DOM doesn't have.
        /// </summary>
        /// <param name="elementToUpdate"></param>
        public void UpdateEditableAreasOfElement(HtmlDom dom)
        {
            var language1Tag = Language1Tag;
            var language2Tag = Language2Tag;
            var language3Tag = Language3Tag;
            foreach (XmlElement div in dom.SafeSelectNodes("//div[contains(@class,'bloom-page')]"))
            {
                TranslationGroupManager.PrepareElementsInPageOrDocument(div, _bookData);
                TranslationGroupManager.UpdateContentLanguageClasses(
                    div,
                    _bookData,
                    BookInfo.AppearanceSettings,
                    language1Tag,
                    language2Tag,
                    language3Tag
                );
            }
        }

        public string CheckForErrors()
        {
            var errors = Storage.GetValidateErrors();
            if (!String.IsNullOrEmpty(errors))
            {
                HasFatalError = true;
                FatalErrorDescription = errors;
            }
            return errors ?? "";
        }

        public void CheckBook(IProgress progress, string pathToFolderOfReplacementImages = null)
        {
            Storage.CheckBook(progress, pathToFolderOfReplacementImages);
        }

        public virtual Layout GetLayout()
        {
            return Layout.FromDom(OurHtmlDom, Layout.A5Portrait);
        }

        public IEnumerable<Layout> GetSizeAndOrientationChoices()
        {
            try
            {
                return SizeAndOrientation.GetSizeAndOrientationChoices(
                    OurHtmlDom,
                    Storage.GetFileLocator()
                );
            }
            catch (Exception error)
            {
                HasFatalError = true;
                FatalErrorDescription = error.Message;
                throw error;
            }
        }

        public void SetLayout(Layout layout)
        {
            SizeAndOrientation.AddClassesForLayout(OurHtmlDom, layout);
        }

        /// <summary>
        /// This is used when the user elects to apply the same image metadata to all images.
        /// </summary>
        public void CopyImageMetadataToWholeBookAndSave(Metadata metadata, IProgress progress)
        {
            try
            {
                ImageUpdater.CopyImageMetadataToWholeBook(
                    Storage.FolderPath,
                    OurHtmlDom,
                    metadata,
                    progress
                );
            }
            catch (UnauthorizedAccessException e)
            {
                BookStorage.ShowAccessDeniedErrorReport(e);
                return; // Probably not much point to saving if copying the image metadata didn't fully complete successfully
            }
            Save();
        }

        public Metadata GetLicenseMetadata()
        {
            //BookCopyrightAndLicense.LogMetdata(OurHtmlDom);
            var result = BookCopyrightAndLicense.GetMetadata(OurHtmlDom, _bookData);

            //Logger.WriteEvent("After");
            //BookCopyrightAndLicense.LogMetdata(OurHtmlDom);
            return result;
        }

        public void SetMetadata(Metadata metadata)
        {
            BookCopyrightAndLicense.SetMetadata(
                metadata,
                OurHtmlDom,
                FolderPath,
                _bookData,
                BookInfo.MetaData.UseOriginalCopyright
            );
            BookInfo.SetLicenseAndCopyrightMetadata(metadata);
        }

        public void SetTitle(string name)
        {
            OurHtmlDom.Title = name;
        }

        public void ExportXHtml(string path)
        {
            XmlHtmlConverter.GetXmlDomFromHtmlFile(Storage.PathToExistingHtml, true).Save(path);
        }

        bool OkToChangeFileAndFolderName
        {
            get
            {
                if (LockDownTheFileAndFolderName || BookInfo.FileNameLocked)
                    return false;
                return IsSaveable;
            }
        }

        public void Save()
        {
            // If you add something here, consider whether it is needed in SaveForPageChanged().
            // I believe all the things currently here before the actual Save are not needed
            // in the cases where we use SaveForPageChanged(). We switch to Save if any
            // book data changed, which will be true if we're changing the title and thus
            // the book's location. We also do a full Save after bringing the book up to date;
            // after that, there shouldn't be any obsolete sound attributes.
            // (In fact, since we bring a book up to date before editing, and that code
            // does the removal, I don't see why it's needed here either.)
            Guard.Against(HasFatalError, "Save failed: " + FatalErrorDescription);
            Guard.Against(!IsSaveable, "Tried to save a non-editable book.");
            if (!IsSaveable)
            {
                NonFatalProblem.Report(
                    ModalIf.Alpha,
                    PassiveIf.All,
                    "Bloom attempted to Save a book which cannot currently be saved: " + FolderPath
                );
                return;
            }

            RemoveObsoleteSoundAttributes(OurHtmlDom);
            _bookData.UpdateVariablesAndDataDivThroughDOM(BookInfo); //will update the title if needed
            if (OkToChangeFileAndFolderName)
            {
                Storage.UpdateBookFileAndFolderName(CollectionSettings); //which will update the file name if needed
            }
            if (IsSuitableForMakingShells)
            {
                // A template book is considered to be its own source, so update the source to match the
                // current book location.
                PageTemplateSource = Path.GetFileName(FolderPath);
            }

            try
            {
                Storage.Save();
            }
            catch (UnauthorizedAccessException e)
            {
                BookStorage.ShowAccessDeniedErrorReport(e);
                return;
            }

            DoPostSaveTasks();
        }

        public void SaveForPageChanged(string pageId, XmlElement modifiedPage)
        {
            Guard.Against(HasFatalError, "Save failed: " + FatalErrorDescription);
            Guard.Against(!IsSaveable, "Tried to save a non-editable book.");
            Storage.SaveForPageChanged(pageId, modifiedPage);
            DoPostSaveTasks();
        }

        private void DoPostSaveTasks()
        {
            ResetPreviewDom();
            // Tell the accessibility checker window (and any future subscriber) to re-compute.
            // This Task.Delay() helps even with a delay of 0, becuase it means we get to finish with this command.
            // I'm chooing 1 second at the moment as that feels about the longest I would want to
            // wait to see if what I did made and accesibility check change. Of course we're *probably*
            // ready to run this much, much sooner.
            Task.Delay(1000).ContinueWith((task) => _bookSavedEvent.Raise(this));
        }

        /// <summary>
        /// Remove any obsolete data-duration attributes that the typescript code failed to remove.
        /// </summary>
        /// <remarks>
        /// See https://silbloom.myjetbrains.com/youtrack/issue/BL-3671.
        /// </remarks>
        private void RemoveObsoleteSoundAttributes(HtmlDom htmlDom)
        {
            foreach (
                var span in htmlDom.RawDom
                    .SafeSelectNodes("//span[@data-duration and @id]")
                    .Cast<XmlElement>()
            )
            {
                if (
                    !AudioProcessor.DoesAudioExistForSegment(
                        Storage.FolderPath,
                        span.GetStringAttribute("id")
                    )
                )
                    span.RemoveAttribute("data-duration"); // file no longer exists, shouldn't have any duration setting
            }
        }

        /// <summary>
        /// Remove any obsolete explicit image size and position left over from earlier versions of Bloom, before we had object-fit:contain.
        /// </summary>
        /// <remarks>
        /// See https://issues.bloomlibrary.org/youtrack/issue/BL-9401.  A similar fix exists in bookEdit/js/bloomImages.ts, but that applies
        /// only when a page is opened in the edit tab.
        /// </remarks>
        private void RemoveObsoleteImageAttributes(HtmlDom htmlDom)
        {
            foreach (
                var img in htmlDom.RawDom
                    .SafeSelectNodes(
                        "//div[contains(@class,'bloom-imageContainer')]/img[@style|@width|@height]"
                    )
                    .Cast<XmlElement>()
            )
            {
                if (
                    img.ParentNode
                        .GetOptionalStringAttribute("class", "")
                        .Contains("bloom-scale-with-code")
                )
                    continue;
                var style = img.GetOptionalStringAttribute("style", "");
                var fixedStyle = RemoveSizeStyling(style);
                if (String.IsNullOrEmpty(fixedStyle))
                    img.RemoveAttribute("style");
                else if (fixedStyle != style)
                    img.SetAttribute("style", fixedStyle);
                img.RemoveAttribute("width");
                img.RemoveAttribute("height");
            }
        }

        private string RemoveSizeStyling(string style)
        {
            // For example, style="width: 404px; height: 334px; margin-left: 1px; margin-top: 0px;"
            // should reduce to "".
            var style1 = Regex.Replace(style, "width: *[0-9a-z]+;", "");
            var style2 = Regex.Replace(style1, "height: *[0-9a-z]+;", "");
            var style3 = Regex.Replace(style2, "margin-left: *[0-9a-z]+;", "");
            var style4 = Regex.Replace(style3, "margin-top: *[0-9a-z]+;", "");
            return style4.Trim();
        }

        //used by the command-line "hydrate" command
        public bool LockDownTheFileAndFolderName { get; set; }

        //TODO: remove this in favor of meta data (the later currently doesn't appear to have access to lineage, I need to ask JT about that)
        public string GetBookLineage()
        {
            return OurHtmlDom.GetMetaValue("bloomBookLineage", "");
        }

        public bool IsCalendar
        {
            get
            {
                if (OurHtmlDom == null)
                    return false;

                return OurHtmlDom.GetMetaValue("defaultBookletLayout", "") == "Calendar";
            }
        }

        public MultiTextBase GetDataItem(string name)
        {
            return _bookData.GetMultiTextVariableOrEmpty(name);
        }

        public virtual IBookStorage Storage { get; }

        /// <summary>
        /// This gets called as a result of a UI action. It sets the new topic in our data,
        /// but doesn't do anything related to how it is displayed on the page.
        /// The way to think about this is that we're aiming for a more react™-style flow.
        /// </summary>
        public void SetTopic(string englishTopicAsKey)
        {
            _bookData.Set("topic", XmlString.FromUnencoded(englishTopicAsKey), "en");
        }

        /// <summary>
        /// Compute a hash for all of the book related files that will detect any significant
        /// changes to a Bloom book.  All of the significant files in the folder and subfolders
        /// and basic collection files in the parent folder are included in the hash.
        /// </summary>
        /// <param name="bookFilePath">path to the book's HTML file inside its folder</param>
        public static string ComputeHashForAllBookRelatedFiles(string bookFilePath)
        {
            return MakeVersionCode(
                RobustFile.ReadAllText(bookFilePath, Encoding.UTF8),
                bookFilePath
            );
        }

        /// <summary>
        /// Make a version code which will detect any significant changes to the content of a bloom book.
        /// fileContent is typically the content of the file at filePath which is the book's main HTM file;
        /// however (for testing) filePath may be omitted.
        /// The method computes a SHA of the file content and, if a path is passed, all other files
        /// in the same folder and its subfolders (plus collection level files in the parent folder.)
        /// The file is transformed somewhat so that (some) changes that are not significant are ignored.
        /// Notes:
        /// - renaming a file may or may not produce a different code (depends on whether it changes
        /// the alphabetical order of the files).
        /// - pdf files are currently omitted
        /// - audio files could be omitted until we start supporting audio, but as that is planned I
        /// have not chosen to omit them
        /// - I am not sure that this will reliably give the same result when run on Linux and Windows.
        /// For one thing, depending on the exact file transfer process, one or more files might have
        /// different line endings, which is enough to produce a different SHA.
        /// </summary>
        /// <remarks>
        /// This method is used by TeamCollection, bulk upload, and a few other places to detect
        /// changes to books.
        /// </remarks>
        public static string MakeVersionCode(string fileContent, string filePath = null)
        {
            return RetryUtility.Retry(() => MakeVersionCodeInternal(fileContent, filePath));
        }

        private static string MakeVersionCodeInternal(string fileContent, string filePath = null)
        {
            //var debugBldr = new StringBuilder();
            //string debugPath = null;
            var simplified = fileContent;
            // In general, whitespace sequences are equivalent to a single space.
            // If the user types multiple spaces all but one will be removed.
            simplified = new Regex(@"\s+").Replace(simplified, " ");
            // Between the end of one tag and the start of the next white space doesn't count at all
            simplified = new Regex(@">\s+<").Replace(simplified, "><");
            // A space before (or inside) a <br/> element doesn't matter.
            simplified = new Regex(@"\s+<br\s*/>").Replace(simplified, "<br/>");
            simplified = new Regex(@"<br\s+/>").Replace(simplified, "<br/>");
            // Ignore the generator metadata: precise version of Bloom doesn't matter
            simplified = new Regex(@"<meta name=""Generator""[^>]*></meta>").Replace(
                simplified,
                ""
            );
            // The order of divs inside the bloomDataDiv is neither important nor deterministic, so we sort it.
            simplified = SortDataDivElements(simplified);
            // Page IDs (actually any element ids) are ignored
            // (the bit before the 'id' matches an opening wedge followed by anything but a closing one,
            // and is transferred to the output by $1. Then we look for an id='whatever', with optional
            // whitespace, where (['\"]) matches either kind of opening quote while \2 matches the same one at the end.
            // The question mark makes sure we end with the first possible closing quote.
            // Then we grab everything up to the closing wedge and transfer that to the output as $3.)
            simplified = new Regex("(<[^>]*)\\s*id\\s*=\\s*(['\"]).*?\\2\\s*([^>]*>)").Replace(
                simplified,
                "$1$3"
            );
            var bytes = Encoding.UTF8.GetBytes(simplified);
            using (var sha = SHA256.Create())
            {
                sha.TransformBlock(bytes, 0, bytes.Length, bytes, 0);
                if (filePath != null)
                {
                    //debugBldr.AppendLineFormat("Hashing {0}", filePath);
                    //using (var sha2 = SHA256.Create())
                    //{
                    //	sha2.TransformBlock(bytes, 0, bytes.Length, bytes, 0);
                    //	sha2.TransformFinalBlock(new byte[0], 0, 0);
                    //	debugBldr.AppendLineFormat("hashing simplified HTML [{0} bytes] => {1}", bytes.Length, Convert.ToBase64String(sha2.Hash));
                    //}
                    var folder = Path.GetDirectoryName(filePath);
                    var filter = new BookFileFilter(folder)
                    {
                        IncludeFilesForContinuedEditing = true,
                        NarrationLanguages = null, // include every narration language
                        WantVideo = true,
                        WantMusic = true
                    };
                    // Ignore 'meta.json' since this stores currentTool and toolboxIsOpen, which are irrelevant to whether
                    // the book has changed. OTOH, we need to do something about Draft status and Features which are not irrelevant.
                    filter.AlwaysReject("meta.json");
                    // Ignore video placeholder since this file is provided as needed.
                    filter.AlwaysReject("video-placeholder.svg");
                    // Ignore 'thumbnail.png' since it seems to vary gratuitously (still check other thumbnail images).
                    filter.AlwaysReject("thumbnail.png");
                    // Order must be predictable but does not otherwise matter.
                    foreach (
                        var path in Directory
                            .GetFiles(folder, "*", SearchOption.AllDirectories)
                            .OrderBy(x => x)
                    )
                    {
                        if (!filter.Filter(path))
                            continue;
                        if (path == filePath)
                            continue; // we already included a simplified version of the main HTML file
                        //AppendDebugInfo(debugBldr, path);
                        using (
                            var input = RobustIO.GetFileStream(path, FileMode.Open, FileAccess.Read)
                        )
                        {
                            byte[] buffer = new byte[4096];
                            int count;
                            while ((count = input.Read(buffer, 0, 4096)) > 0)
                            {
                                sha.TransformBlock(buffer, 0, count, buffer, 0);
                            }
                        }
                    }
                    foreach (
                        var path in Directory
                            .GetFiles(
                                Path.GetDirectoryName(folder),
                                "*.*",
                                SearchOption.TopDirectoryOnly
                            )
                            .OrderBy(x => x)
                    )
                    {
                        var name = Path.GetFileName(path);
                        if (
                            name == "customCollectionStyles.css"
                            || name.EndsWith(".bloomCollection", StringComparison.Ordinal)
                        )
                        {
                            //AppendDebugInfo(debugBldr, path);
                            byte[] buffer = RobustFile.ReadAllBytes(path);
                            sha.TransformBlock(buffer, 0, buffer.Length, buffer, 0);
                        }
                    }
                    //var timestamp = DateTime.Now.ToString("yyyyMMddHHmmss");
                    //debugPath = Path.Combine(folder, "DebugHashing-" + timestamp + ".bak");	// .bak gets ignored
                    //RobustFile.WriteAllText(Path.Combine(folder, "SimplifiedHtml-" + timestamp + ".bak"), simplified);
                }
                sha.TransformFinalBlock(new byte[0], 0, 0);
                //if (debugPath != null)
                //{
                //	debugBldr.AppendLineFormat("final hash = {0}", Convert.ToBase64String(sha.Hash));
                //	RobustFile.WriteAllText(debugPath, debugBldr.ToString());
                //}
                return Convert.ToBase64String(sha.Hash);
            }
        }

        //private static void AppendDebugInfo(StringBuilder debugBldr, string path)
        //{
        //	using (var sha2 = SHA256.Create())
        //	{
        //		byte[] buffer = RobustFile.ReadAllBytes(path);
        //		sha2.TransformBlock(buffer, 0, buffer.Length, buffer, 0);
        //		sha2.TransformFinalBlock(new byte[0], 0, 0);
        //		debugBldr.AppendLineFormat("hashing {0} [{1} bytes] => {2}", Path.GetFileName(path), buffer.Length, Convert.ToBase64String(sha2.Hash));
        //	}
        //}

        private static string SortDataDivElements(string htmlText)
        {
            // Extract the text block that contains the outer #bloomDataDiv
            var begin = htmlText.IndexOf("<div id=\"bloomDataDiv\">", StringComparison.Ordinal);
            var end = htmlText.IndexOf("<div class=\"bloom-page", StringComparison.Ordinal);
            if (begin < 0 || end <= begin)
                return htmlText;
            var dataDivBlock = htmlText.Substring(begin, end - begin);
            // Extract the text block that contains the inner #bloomDataDiv, split it into lines, and sort the lines.
            var beginDivs = dataDivBlock.IndexOf("<div data-book=\"", StringComparison.Ordinal);
            var endDivs = dataDivBlock.LastIndexOf("</div>", StringComparison.Ordinal);
            if (beginDivs < 0 || endDivs <= beginDivs)
                return htmlText;
            var innerDataDiv = dataDivBlock.Substring(beginDivs, endDivs - beginDivs);
            innerDataDiv = innerDataDiv.Replace("</div><div data-book=", "</div>\n<div data-book=");
            var dataDivs = innerDataDiv.Split(new[] { '\n' });
            dataDivs.Sort((x, y) => string.Compare(x, y, StringComparison.Ordinal));
            // Replace the original outer #bloomDataDiv text with one containing the sorted inner #bloomDataDiv.
            var sortedInnerDataDiv = string.Join("", dataDivs);
            var newHtml = htmlText.Replace(
                dataDivBlock,
                "<div id=\"bloomDataDiv\">" + sortedInnerDataDiv + "</div>"
            );
            return newHtml;
        }

        /// <summary>
        /// Gets the complete path to the book's cover image, or null if there isn't one.
        /// </summary>
        /// <returns></returns>
        public string GetCoverImagePath()
        {
            if (Storage == null)
                return null; // can happen in tests
            // This first branch covers the currently obsolete approach to images using background-image.
            // In that approach the data-book attribute is on the imageContainer.
            // Note that we want the coverImage from a page, instead of the dataDiv because the former
            // "doesn't have the data in the form that GetImageElementUrl can handle."
            var coverImgElt = Storage.Dom
                .SafeSelectNodes("//div[not(@id='bloomDataDiv')]/div[@data-book='coverImage']")
                .Cast<XmlElement>()
                .FirstOrDefault();
            // If that fails, we look for an img with the relevant attribute. Happily this doesn't conflict with the data-div.
            if (coverImgElt == null)
            {
                coverImgElt = Storage.Dom
                    .SafeSelectNodes("//img[@data-book='coverImage']")
                    .Cast<XmlElement>()
                    .FirstOrDefault();
            }
            if (coverImgElt == null)
                return null;
            var coverImageUrl = HtmlDom.GetImageElementUrl(coverImgElt);
            var coverImageFileName = coverImageUrl.PathOnly.NotEncoded;
            if (string.IsNullOrEmpty(coverImageFileName))
                return null;
            // The fileName might be URL encoded.  See https://silbloom.myjetbrains.com/youtrack/issue/BL-3901.
            var coverImagePath = UrlPathString.GetFullyDecodedPath(
                StoragePageFolder,
                ref coverImageFileName
            );
            if (!RobustFile.Exists(coverImagePath))
            {
                // And the filename might be multiply-HTML encoded.
                while (coverImagePath.Contains("&amp;"))
                {
                    coverImagePath = HttpUtility.HtmlDecode(coverImagePath);
                    if (RobustFile.Exists(coverImagePath))
                        return coverImagePath;
                }
                return null;
            }
            return coverImagePath;
        }

        /// <summary>
        /// Check whether the given image file is for the book's cover.  If so, we may want to make
        /// it transparent in further processing.
        /// </summary>
        /// <remarks>
        /// See https://issues.bloomlibrary.org/youtrack/issue/BL-4816 for why we want to limit
        /// which image files are given a transparent background.
        /// </remarks>
        public bool ImageFileIsForBookCover(string imagePath)
        {
            // At the moment, only the cover image needs a transparent background, and then only if it's
            // a black and white drawing.
            // Note that if an image file is used more than once in a book, it gets a different
            // name each time.
            // For publishing, the imagePath will be in a temporary folder location instead of
            // the Bloom collection folder, so comparing the full paths does not work.  In publishing,
            // we do get a few images requested from the PDF framework whose names may inadvertently
            // match files we use, so we double-check by also comparing file sizes.
            var coverImagePath = GetCoverImagePath();
            if (Path.GetFileName(imagePath) == Path.GetFileName(coverImagePath))
                return (new FileInfo(imagePath).Length == new FileInfo(coverImagePath).Length);
            return false;
            ;
        }

        /// <summary>
        /// The primary focus of this method is removing pages we don't want in bloompub files,
        /// particularly xmatter pages that often don't have content but just might.
        /// It will detect pages with img elements or bloom-imageContainer elements with
        /// background images, and as long as the image isn't our placeholder, such pages
        /// are non-blank. For text, it is looking for divs that have the bloom-visibility-code-on
        /// class (and some non-white content). This means that it's looking for content that is
        /// visible given the current collection settings. Blank pages might have content in other
        /// languages. It's even possible (see comments on the code that inserts the
        /// bloom-visibility-code-on class) that the user might override it somehow.
        /// It's conceivable that pages contain text that's not in our editable divs.
        /// Thus, this mechanism is not as reliable as the process used in epub publishing to delete
        /// invisible text, which involves actually building a display of the page in the browser,
        /// but it is much faster and simpler and seems adequate to the current purpose.
        /// Also, (BL-7586) we don't want to delete activity pages, that may not have text, but still
        /// could be fully functioning activities.
        /// Currently the intention is to apply this to a copy of the book, not the original.
        /// If the optional argument is provided, having 'visible' text is defined as text
        /// in one of the specified languages.
        /// </summary>
        public void RemoveBlankPages(HashSet<string> languagesToInclude = null)
        {
            foreach (
                var page in RawDom
                    .SafeSelectNodes("//div[contains(@class, 'bloom-page')]")
                    .Cast<XmlElement>()
                    .ToArray()
            )
            {
                if (HtmlDom.IsActivityPage(page))
                    continue;
                if (PageHasImages(page))
                    continue;
                if (languagesToInclude == null && PageHasVisibleText(page))
                    continue;
                if (languagesToInclude != null && PageHasTextInLanguage(page, languagesToInclude))
                    continue;
                if (PageHasVideo(page))
                    continue;
                if (IsPageProtectedFromRemoval(page))
                    continue;
                page.ParentNode.RemoveChild(page);
            }
            OrderOrNumberOfPagesChanged();
        }

        public void UpdateSupportFiles()
        {
            Storage.UpdateSupportFiles();
        }

        private bool IsPageProtectedFromRemoval(XmlElement pageElement)
        {
            // One final check to see if we have explicitly disallowed this page (or one of its children) from being removed.
            // As of May 2020, this is used to protect the Afghan xmatters from having these pages removed:
            // 1) The national anthem page
            //      The only thing on this page is an image which is added by css, so PageHasImages() doesn't see it.
            // 2) The message page
            //      The only thing on this page is language-neutral text.
            //      It has to be language-neutral to make sure we don't strip it out if the language isn't part of the book.
            //      However, then PageHasTextInLanguage() won't return true.
            // It is also used on divs that have data-book="outside-back-cover-branding-bottom-html"
            // since if the current Branding is incomplete, the message we show is added by css (like #1 above)
            return HtmlDom.HasClass(pageElement, "bloom-force-publish")
                || pageElement
                    .SafeSelectNodes(".//div[contains(@class, 'bloom-force-publish')]")
                    .Count > 0;
        }

        private bool PageHasVisibleText(XmlElement page)
        {
            foreach (
                XmlElement div in page.SafeSelectNodes(
                    ".//div[contains(@class, 'bloom-visibility-code-on')]"
                )
            )
            {
                if (!string.IsNullOrWhiteSpace(div.InnerText))
                    return true;
            }
            return false;
        }

        // Return true if the element contains text in (a div) whose lang is one of the specified set.
        // Note that we're NOT checking visibility here...this is used in publishing modes where we may
        // want to publish a page if it has content in languages the user has said to publish, even if it has
        // none in the visible languages of this collection.
        private static bool PageHasTextInLanguage(
            XmlElement page,
            HashSet<string> languagesToLookFor
        )
        {
            foreach (XmlElement div in page.SafeSelectNodes(".//div[@lang]"))
            {
                if (
                    languagesToLookFor.Contains(div.GetStringAttribute("lang"))
                    && !string.IsNullOrWhiteSpace(div.InnerText)
                    // page labels are deleted in most scenarios; even when kept, they are not a reason
                    // to keep otherwise blank pages.
                    && div.Attributes["class"]?.Value != "pageLabel"
                )
                    return true;
            }
            return false;
        }

        private bool PageHasImages(XmlElement page)
        {
            foreach (XmlElement img in page.SafeSelectNodes(".//img"))
            {
                if (img.Attributes["src"]?.Value != "placeHolder.png")
                    return true;
            }
            foreach (
                XmlElement div in page.SafeSelectNodes(
                    ".//div[contains(@class, 'bloom-imageContainer')]"
                )
            )
            {
                var imgUrl = HtmlDom.GetImageElementUrl(div).PathOnly.NotEncoded;
                // Actually getting a background img url is a good indication that it's one we want.
                if (!string.IsNullOrEmpty(imgUrl) && imgUrl != "placeHolder.png")
                    return true;
            }
            return false;
        }

        private bool PageHasVideo(XmlElement page)
        {
            foreach (XmlElement videoSource in page.SafeSelectNodes(".//video/source"))
            {
                var src = videoSource.GetAttribute("src");
                if (!string.IsNullOrEmpty(src))
                    return true;
            }
            return false;
        }

        public void SetAnimationDurationsFromAudioDurations()
        {
            foreach (
                XmlElement page in RawDom.SafeSelectNodes("//div[contains(@class,'bloom-page')]")
            )
            {
                // For now we only apply this to the first image container.
                var imgContainer =
                    page.SelectSingleNode(
                        ".//div[contains(@class, 'bloom-imageContainer') and @data-initialrect]"
                    ) as XmlElement;
                if (imgContainer == null)
                    continue;
                double duration = 0.0;
                foreach (
                    XmlElement editable in page.SafeSelectNodes(
                        ".//div[contains(@class,'bloom-editable') and contains(@class, 'bloom-content1')]"
                    )
                )
                {
                    foreach (
                        XmlElement span in HtmlDom.SelectAudioSentenceElementsWithDataDuration(
                            editable
                        )
                    )
                    {
                        double.TryParse(
                            span.Attributes["data-duration"].Value,
                            NumberStyles.AllowDecimalPoint,
                            CultureInfo.InvariantCulture,
                            out var time
                        );
                        duration += time;
                    }
                }
                if (duration == 0.0)
                    duration = 4.0; // per BL-5393, if we don't have voice durations use 4 seconds.
                imgContainer.SetAttribute(
                    "data-duration",
                    duration.ToString(CultureInfo.InvariantCulture)
                );
            }
        }

        public bool HasMotionPages => OurHtmlDom.HasMotionPages();

        public bool HasQuizPages => OurHtmlDom.HasQuizPages();
        public bool HasActivities => OurHtmlDom.HasActivityPages();

        public bool HasOverlayPages => OurHtmlDom.HasOverlayPages();

        public bool HasOnlyPictureOnlyPages()
        {
            foreach (var page in GetPages())
            {
                if (page.IsXMatter)
                    continue;
                var pageDiv = page.GetDivNodeForThisPage();
                foreach (
                    var groupDiv in pageDiv
                        .SafeSelectNodes(".//div[contains(@class, 'bloom-translationGroup')]")
                        .Cast<XmlElement>()
                )
                {
                    var classes = groupDiv.GetAttribute("class");
                    if (!classes.Contains("bloom-imageDescription"))
                        return false;
                }
            }
            return true;
        }

        /// <summary>
        /// Re-compute and update all of the metadata features for the book
        /// </summary>
        /// <param name="allowedLanguages">If non-null, limits the calculation to only considering the languages specified. Applies only to language-specific features
        /// (e.g. talkingBook. Does not apply to Sign Language or language-independent features</param>
        internal void UpdateMetadataFeatures(
            bool isTalkingBookEnabled,
            bool isSignLanguageEnabled,
            IEnumerable<string> allowedLanguages
        )
        {
            // Language-specific features
            UpdateTalkingBookFeature(isTalkingBookEnabled, allowedLanguages);

            // Sign Language is a special case - the SL videos are not marked up with lang attributes
            UpdateSignLanguageFeature(isSignLanguageEnabled);

            UpdateVideoFeature();

            // Language-independent features
            UpdateQuizFeature();
            UpdateSimpleDomChoiceFeature();
            UpdateMotionFeature();
            UpdateComicFeature();
            UpdateWidgetFeature();

            BookInfo.Save();
        }

        /// <summary>
        /// Updates the feature in bookInfo.metadata to indicate whether the book is accessible to the blind/visually impaired
        /// </summary>
        /// <param name="isEnabled">True to indicate the feature is enabled, or false for disabled (will clear the feature in the metadata)</param>
        public void UpdateBlindFeature(bool isEnabled)
        {
            if (!isEnabled)
            {
                // Only clear the current L1. If we've earlier somehow claimed it for some other
                // language, presumably it's still true.
                BookInfo.MetaData.Feature_Blind_LangCodes =
                    BookInfo.MetaData.Feature_Blind_LangCodes.Except(new[] { Language1Tag });
                return;
            }

            // Set the metadata feature that indicates a book is accessible to the blind. Our current default
            // definition of this is the presence of image descriptions in the non-xmatter part of the book.
            // This is very imperfect. Minimally, to be accessible to the blind, it should also be a talking book
            // and everything, including image descriptions, should have audio; but talkingBook is a separate feature.
            // Also we aren't checking that EVERY image has a description. What we have is therefore too weak,
            // but EVERY image might be too strong...some may just be decorative. Then there are considerations
            // like contrast and no essential information conveyed by color and other stuff that the DAISY code
            // checks. Thus, we only actually claim this if the author has checked the "accessible to the blind"
            // feature. Currently this can only be set for L1; the user could fudge by changing L1.
            BookInfo.MetaData.Feature_Blind_LangCodes =
                BookInfo.MetaData.Feature_Blind_LangCodes.Union(new[] { Language1Tag });
        }

        /// <summary>
        /// Updates the feature in bookInfo.metadata to indicate whether the book contains meaningful narration audio
        /// Narration audio in XMatter DOES count (for now?)
        /// </summary>
        /// <param name="isEnabled">True to indicate the feature is enabled, or false for disabled (will clear the feature in the metadata)</param>
        /// <param name="allowedLanguages">If non-null, limits the calculation to only considering the languages specified</param>
        private void UpdateTalkingBookFeature(bool isEnabled, IEnumerable<string> allowedLanguages)
        {
            if (!isEnabled)
            {
                BookInfo.MetaData.Feature_TalkingBook_LangCodes =
                    System.Linq.Enumerable.Empty<string>();
                return;
            }

            var langCodes = GetRecordedAudioSentences()
                .Select(HtmlDom.GetClosestLangCode)
                .Where(HtmlDom.IsLanguageValid)
                .Distinct();

            if (allowedLanguages != null)
                langCodes = langCodes.Intersect(allowedLanguages);

            BookInfo.MetaData.Feature_TalkingBook_LangCodes = langCodes.ToList();
        }

        /// <summary>
        /// Updates the feature in bookInfo.metadata to indicate whether the book contains sign language video
        /// </summary>
        /// <param name="isEnabled">True to indicate the feature is enabled, or false for disabled (will clear the feature in the metadata)</param>
        private void UpdateSignLanguageFeature(bool isEnabled)
        {
            if (isEnabled && HasSignLanguageVideos())
                // FYI: this might be "", but that's OK. Pass it through anyway
                BookInfo.MetaData.Feature_SignLanguage_LangCodes = new string[]
                {
                    this.CollectionSettings.SignLanguageTag
                };
            else
                BookInfo.MetaData.Feature_SignLanguage_LangCodes =
                    System.Linq.Enumerable.Empty<string>();
        }

        private void UpdateVideoFeature()
        {
            BookInfo.MetaData.Feature_Video = HasVideos();
        }

        /// <summary>
        /// Updates the feature in bookInfo.metadata to indicate whether the book contains quizzes
        /// </summary>
        private void UpdateQuizFeature()
        {
            // For now, our model is that quizzes are a language-independent feature.
            // If the book has a quiz and the user uploads it with an incomplete translation (quizzes not translated), so be it.
            // If we wanted to, it is also possible to compute it as a language-specific feature.
            // (That is, check if the languages in the book have non-empty text for part of the quiz section)
            BookInfo.MetaData.Feature_Quiz =
                CollectionSettings.HaveEnterpriseFeatures && HasQuizPages;
        }

        private void UpdateSimpleDomChoiceFeature()
        {
            BookInfo.MetaData.Feature_SimpleDomChoice =
                CollectionSettings.HaveEnterpriseFeatures && OurHtmlDom.HasSimpleDomChoicePages();
        }

        /// <summary>
        /// Updates the feature in bookInfo.metadata to indicate whether the book contains widget activities
        /// </summary>
        private void UpdateWidgetFeature()
        {
            BookInfo.MetaData.Feature_Widget = Storage
                .GetActivityFolderNamesReferencedInBook()
                .Any();
        }

        /// <summary>
        /// Updates the feature in bookInfo.metadata to indicate whether the book contains comic pages.
        /// These are now created with the Overlay Tool, but the feature retains the old name.
        /// (But, we will only report it as a Comic book if the user didn't turn it off in the publish settings.)
        /// </summary>
        private void UpdateComicFeature()
        {
            BookInfo.MetaData.Feature_Comic =
                HasOverlayPages && BookInfo.PublishSettings.BloomLibrary.Comic;
        }

        /// <summary>
        /// Updates the feature in bookInfo.metadata to indicate whether the book is a motion book
        /// (The publish setting is true by default, but only relevant...and the feature will only
        /// be true...if the book actually has some motion settings.)
        /// </summary>
        private void UpdateMotionFeature()
        {
            BookInfo.MetaData.Feature_Motion =
                HasMotionPages && BookInfo.PublishSettings.BloomPub.PublishAsMotionBookIfApplicable;
        }

        /// <summary>
        /// BloomServer needs a static version of this method to ensure that the collection tab preview pane
        /// has the necessary placeholder file.
        /// </summary>
        public static void EnsureVideoPlaceholderFile(Book book)
        {
            book.Storage.Update("video-placeholder.svg");
        }

        public static void EnsureWidgetPlaceholderFile(Book book)
        {
            book.Storage.Update("widget-placeholder.svg");
        }

        /// <summary>
        /// Motion mode is currently implemented in the player in response to a set of six features
        /// which we place on the body. The original idea was that we might want to control these
        /// behaviors independently, and even possibly that any of them might depend on whether the
        /// device is in landscape mode and what media is being used; we don't currently use any
        /// of those capabilities.
        /// </summary>
        /// <param name="motion"></param>
        public void SetMotionAttributesOnBody(bool motion)
        {
            Action<string, string, string> addOrRemove;
            if (motion)
                addOrRemove = (
                    string featureName,
                    string orientationConstraint,
                    string mediaConstraint
                ) => OurHtmlDom.SetBookFeature(featureName, orientationConstraint, mediaConstraint);
            else
                addOrRemove = (
                    string featureName,
                    string orientationConstraint,
                    string mediaConstraint
                ) =>
                    OurHtmlDom.ClearBookFeature(
                        featureName,
                        orientationConstraint,
                        mediaConstraint
                    );
            // Enhance: we can probably put all this in HtmlDom and have it not know about the particular features, just copy them
            // from the datadiv. That means it will need to be possible to identify them by some attribute, e.g. data-isBookFeature="true"
            // these are read by Bloom Reader (and eventually Reading App Builder?)
            addOrRemove("autoadvance", "landscape", "bloomReader");
            addOrRemove("canrotate", "allOrientations", "bloomReader");
            addOrRemove("playanimations", "landscape", "bloomReader"); // could be ignoreAnimations
            addOrRemove("playmusic", "landscape", "bloomReader");
            addOrRemove("playnarration", "landscape", "bloomReader");

            // these are read by css
            //modifiedBook.OurHtmlDom.SetBookFeature("hideMargin", "landscape", "bloomReader");
            //modifiedBook.OurHtmlDom.SetBookFeature("hidePageNumbers", "landscape", "bloomReader");
            addOrRemove("fullscreenpicture", "landscape", "bloomReader");

            // Make sure we publish this feature consistent with the publication setting.
            BookInfo.MetaData.Feature_Motion = motion;

            Save();
        }

        /// <summary>
        /// BL-5886 Translation Instructions page should not end up in BR (or Epub or Pdf, but other classes ensure that).
        /// N.B. This is only intended for use on temporary files.
        /// </summary>
        public void RemoveNonPublishablePages(Dictionary<string, int> removedLabels = null)
        {
            const string xpath = "//div[contains(@class,'bloom-noreader')]";

            var dom = OurHtmlDom.RawDom;
            var nonpublishablePages = dom.SafeSelectNodes(xpath);
            foreach (XmlNode doomedPage in nonpublishablePages)
            {
                PublishHelper.CollectPageLabel((XmlElement)doomedPage, removedLabels);
                doomedPage.ParentNode.RemoveChild(doomedPage);
            }
        }

        public static bool IsPageBloomEnterpriseOnly(XmlElement page)
        {
            var classAttrib = page.GetAttribute("class");
            return classAttrib.Contains("enterprise-only")
                ||
                // legacy quiz pages don't have 'enterprise-only'
                classAttrib.Contains("questions")
                || page.SafeSelectNodes(".//div[contains(@class,'bloom-widgetContainer')]").Count
                    > 0;
        }

        /// <summary>
        /// Used by the publish tab to tell the user they can't publish a book with Overlay elements w/o Enterprise.
        /// </summary>
        /// <returns></returns>
        public string GetNumberOfFirstPageWithOverlay()
        {
            var pageNodes = RawDom.SafeSelectNodes("//div[contains(@class, 'bloom-page')]");
            if (pageNodes.Count == 0) // Unexpected!
                return "";
            foreach (XmlNode pageNode in pageNodes)
            {
                var resultNode = pageNode.SelectSingleNode(
                    ".//div[contains(@class,'bloom-textOverPicture')]"
                );
                if (resultNode == null)
                    continue;
                var pageNumberAttribute = pageNode.Attributes?["data-page-number"];
                if (pageNumberAttribute != null)
                {
                    return pageNumberAttribute.Value;
                }
                // If at some point we allow overlay elements on xmatter,
                // we will need to find and return the 'data-xmatter-page' attribute.
            }
            return ""; // Also unexpected!
        }

        /// <summary>
        /// Given a choice, what language should we use to display text on the page (not in the UI, which is controlled by the UI Language)
        /// </summary>
        /// <returns>A prioritized enumerable of language codes</returns>
        public IEnumerable<string> GetLanguagePrioritiesForLocalizedTextOnPage(
            bool includeLang1 = true
        )
        {
            return _bookData.GetLanguagePrioritiesForLocalizedTextOnPage(includeLang1);
        }

        /// <summary>
        /// Get a name for Language1 that is safe for using as part of a file name.
        /// (Currently used for suggesting a pdf filename when publishing.)
        /// </summary>
        /// <param name="inLanguage"></param>
        /// <returns></returns>
        public string GetFilesafeLanguage1Name(string inLanguage)
        {
            var languageName = _bookData.CollectionSettings.GetLanguageName(
                _bookData.Language1.Tag,
                inLanguage
            );
            return Path.GetInvalidFileNameChars()
                .Aggregate(languageName, (current, character) => current.Replace(character, ' '));
        }

        /// <summary>
        /// Returns which languages in the book have at least one recorded audio
        /// </summary>
        public HashSet<string> GetLanguagesWithAudio()
        {
            var languagesWithAudio = new HashSet<string>();
            var narrationNodeList = HtmlDom.SelectChildNarrationAudioElements(
                OurHtmlDom.Body,
                true
            );

            for (int i = 0; i < narrationNodeList.Count; ++i)
            {
                var node = narrationNodeList[i];

                var id = node.GetOptionalStringAttribute("id", null);
                if (String.IsNullOrEmpty(id))
                    continue;

                var fileNames = BookStorage.GetNarrationAudioFileNames(id, true);

                bool doesAnyAudioFileExist = false;
                foreach (var audioFileName in fileNames)
                {
                    var fullPath = Path.Combine(FolderPath, "audio", audioFileName);
                    if (RobustFile.Exists(fullPath))
                    {
                        doesAnyAudioFileExist = true;
                        break;
                    }
                }

                if (!doesAnyAudioFileExist)
                    continue;

                // At this point, we know that node contains an audio file associated with it.
                var nodeWithLangAttr = HtmlDom.FindSelfOrAncestorMatchingCondition(
                    node,
                    n =>
                    {
                        var tempLang = n.GetOptionalStringAttribute("lang", "");
                        return !String.IsNullOrEmpty(tempLang);
                    }
                );

                var lang = nodeWithLangAttr.GetOptionalStringAttribute("lang", "");
                languagesWithAudio.Add(lang);
            }

            return languagesWithAudio;
        }

        /// <summary>
        /// The book has been given the indicated name by the user, or some other process
        /// like making a backup that means we permanently want a name not matching the title.
        /// This is distinct from giving it an automatic name based on editing the Title.
        /// Typically, the user has explicitly used the Rename command to specify that this
        /// should be the name. If it is empty, we will go back to using an automatic
        /// name. Otherwise, this will be its name, and it will not be subject to rename
        /// by title editing.
        /// </summary>
        /// <param name="newName"></param>
        public void SetAndLockBookName(string newName)
        {
            if (!string.IsNullOrWhiteSpace(newName))
            {
                BookInfo.FileNameLocked = true;
                Storage.SetBookName(newName);
                BookInfo.Save();
            }
            else
            {
                // Back to automatic name
                Storage.UpdateBookFileAndFolderName(CollectionSettings);
                BookInfo.FileNameLocked = false;
                BookInfo.Save();
            }
        }

        // see BL-11510
        public void ReportSimplisticFontAnalytics(
            FontAnalytics.FontEventType fontEventType,
            string eventDetails = null
        )
        {
            var testOnly = BookUpload.UseSandboxByDefault;
            FontAnalytics.Report(
                this.ID,
                fontEventType,
                this.CollectionSettings.Language1.Tag,
                testOnly,
                this.CollectionSettings.Language1.FontName,
                eventDetails
            );
        }

        public void AddHistoryRecordForLibraryUpload(string url)
        {
            BookHistory.AddEvent(
                this,
                BookHistoryEventType.Uploaded,
                "Book uploaded to Bloom Library" + (string.IsNullOrEmpty(url) ? "" : $" ({url})")
            );
        }

        public bool IsRequiredLanguage(string langCode)
        {
            // Languages which have been selected for display in this book need to be selected
            return GetRequiredLanguages().Contains(langCode);
        }

        private IEnumerable<string> GetRequiredLanguages()
        {
            return new[] { BookData.Language1.Tag, Language2Tag, Language3Tag }.Where(
                l => !string.IsNullOrEmpty(l)
            );
        }

        /// <summary>
        /// Given a superset of languages, return the subset that we should advertise on BloomLibrary.org.
        /// Specifically, return the languages in the superset which also have text in the content pages of the book.
        /// </summary>
        public IEnumerable<string> GetTextLanguagesToAdvertiseOnBloomLibrary(
            IEnumerable<string> languagesSuperset
        )
        {
            return languagesSuperset.Intersect(
                AllPublishableLanguages(includeLangsOccurringOnlyInXmatter: false).Keys
            );
        }

        public void SetIsDecodable(bool isDecodable)
        {
            OurHtmlDom.SetClassOnBody(isDecodable, "decodable-reader");
            OurHtmlDom.SetClassOnBody(!isDecodable, "decodable-reader-off");
        }

        public void SetIsLeveled(bool isLeveled)
        {
            OurHtmlDom.SetClassOnBody(isLeveled, "leveled-reader");
            OurHtmlDom.SetClassOnBody(!isLeveled, "leveled-reader-off");
        }

        public bool HasL1Title()
        {
            var titleDict = JsonConvert.DeserializeObject<Dictionary<string, string>>(
                BookInfo.AllTitles ?? "{}"
            );
            if (!titleDict.TryGetValue(Language1Tag, out string l1Title))
                return false;
            return !string.IsNullOrEmpty(l1Title);
        }

        internal void SettingsUpdated()
        {
            // Something has changed in relation to settings. For example, we may have changed theme,
            // or deleted customBookStyles.css. We need to update things to reflect the new state of things.
            var cssFiles = this.Storage.GetCssFilesToCheckForAppearanceCompatibility();
            // This might produce different results if customBookStyles.css has been deleted.
            BookInfo.AppearanceSettings.CheckCssFilesForCompatibility(
                cssFiles,
                Storage.LegacyThemeCanBeUsed
            );
            // At one point the line commented out here was all this function did.
            // It needs to be done at some point at least if the theme has changed, to generate the updated
            // Appearance.css. But usually the caller does a full Save() after calling this, so
            // doing it here is redundant. In the case of deleting customBookStyles.css,
            // Appearance.css should not be affected, so I don't think it would matter not to do it.
            // I'm leaving it commented out for now in case something in our Appearance/Theme
            // testing indicates it is needed, since it may help whoever is looking for any problem
            // that removing it causes. If you find a reason we need it, please document thoroughly.
            //BookInfo.Save();
            // Should not be needed when deleting customBookStyles.css, but definitely when we change theme.
            Storage.UpdateSupportFiles();
            // temporary while we're in transition between storing cover color in the HTML and in the bookInfo
            //SetCoverColor(BookInfo.AppearanceSettings.CoverColor);
            _pageListChangedEvent.Raise(true);
        }
    }
}<|MERGE_RESOLUTION|>--- conflicted
+++ resolved
@@ -1618,7 +1618,6 @@
                             "Caught Bloom doing two updates at once! Possible BL-3166 is being prevented"
                         );
 #endif
-<<<<<<< HEAD
                     Console.WriteLine(
                         "WARNING: Bloom appears to be updating the same DOM twice at the same time! (BL-3166??)"
                     );
@@ -1637,6 +1636,7 @@
                 }
             }
             RemoveObsoleteSoundAttributes(OurHtmlDom);
+            Storage.RepairEmptyPages();
             RemoveObsoleteImageAttributes(OurHtmlDom);
             BringBookInfoUpToDate(oldMetaData);
             FixErrorsEncounteredByUsers(OurHtmlDom);
@@ -2470,987 +2470,6 @@
             if (bookDOM.GetMetaValue("bloomBookId", "") == kIdOfBasicBook)
             {
                 if (bookDOM.GetMetaValue("title", "") != "Basic Book")
-=======
-						Console.WriteLine("WARNING: Bloom appears to be updating the same DOM twice at the same time! (BL-3166??)");
-						Console.WriteLine("Current StackTrace: {0}", Environment.StackTrace);
-						Console.WriteLine("Prior StackTrace: {0}", _updateStackTrace);
-					}
-				}
-				lock (_updateLock)
-				{
-					_domBeingUpdated = bookDOM;
-					_updateStackTrace = Environment.StackTrace;
-					_doingBookUpdate = true;
-					BringBookUpToDateUnprotected(bookDOM, progress);
-					_doingBookUpdate = false;
-					_domBeingUpdated = null;
-					_updateStackTrace = null;
-				}
-			}
-			RemoveObsoleteSoundAttributes(bookDOM);
-			Storage.RepairEmptyPages();
-			RemoveObsoleteImageAttributes(bookDOM);
-			BringBookInfoUpToDate(oldMetaData);
-			FixErrorsEncounteredByUsers(bookDOM);
-			AddReaderBodyAttributes(bookDOM);
-			AddLanguageAttributesToBody(bookDOM);
-			bookDOM.Body.SetAttribute("data-bookshelfurlkey", this.CollectionSettings.DefaultBookshelf);
-
-			if (IsTemplateBook)
-			{
-				// this will turn on rules in previewMode.css that show the structure of the template and names of pages
-				HtmlDom.AddClassToBody(RawDom, "template");
-			}
-			else
-			{
-				// It might be there when not appropriate, because this is a new book created from a template,
-				// or one that was created from a template in an earlier version of Bloom without this fix!
-				// Make sure it's not.
-				HtmlDom.RemoveClassFromBody(RawDom, "template");
-			}
-		}
-
-		private void AddLanguageAttributesToBody(HtmlDom bookDom)
-		{
-			// TODO: figure out what to do when we expand beyond three languages, if there's any reason
-			// to have this at all. Searching all cs, ts, tsx, and less files, it appears we don't do
-			// anything with these attributes anywhere. Nor in BloomPlayer or BloomLibrary.
-			// If we do discover a purpose, we might want to add a data-M1 for the first metadata
-			// language.
-			// (The commit label when these were added says "so that a single branding can vary things by lang."
-			// We don't appear to actually do that but it still seems like it might be useful.)
-			bookDom.Body.SetAttribute("data-L1", this._bookData.Language1Tag);
-			bookDom.Body.SetAttribute("data-L2", this._bookData.Language2Tag);
-			bookDom.Body.SetAttribute("data-L3", this._bookData.Language3Tag);
-		}
-
-		private void AddReaderBodyAttributes(HtmlDom bookDom){
-			// Bloom prior to late 4.7beta had decodable and leveled reader templates without body classes, which
-			// became necessary for an SIL LEAD "ABC+" xmatter. Here we add that if we can tell the book descended
-			// from those templates, then add the required classes if they are missing.
-			const string kDecodableParentGuid = "f0434a0b-791f-408e-b6e6-ee92f0f02f2d";
-			const string kLeveledParentGuid = "ea43ce61-a752-429d-ad1a-ec282db33328";
-			if(!bookDom.HasClassOnBody("decodable-reader-off") && BookInfo.BookLineage != null && BookInfo.BookLineage.Contains(kDecodableParentGuid))
-			{
-				HtmlDom.AddClass(bookDom.Body,"decodable-reader");
-			}
-			else if(!bookDom.HasClassOnBody("leveled-reader-off") && BookInfo.BookLineage != null && BookInfo.BookLineage.Contains(kLeveledParentGuid))
-			{
-				HtmlDom.AddClass(bookDom.Body,"leveled-reader");
-			}
-
-			// (Semi-Implemented)
-			// Note, this doesn't get set very often. Indeed you probably have to go to a different book and come
-			// back. So if we were using this to, say, set the cover color, we'd wish that the change was immediately
-			// visible. At the moment, we aren't actually using these (they are for the future so that we don't have
-			// a big delay if a client ever needs them). But when we need them, we're probably going to want a way
-			// to make the changes as soon as the user changes the level.
-			// Also, when saving, note that EditingModel.NeedToDoFullSave might want to know about
-			// these values.
-			bookDom.Body.SetAttribute("data-decodablestage", this.BookInfo.MetaData.DecodableReaderStage.ToString());
-			bookDom.Body.SetAttribute("data-leveledreaderlevel", this.BookInfo.MetaData.LeveledReaderLevel.ToString());
-		}
-
-		// Some books got corrupted with CKE temp data, possibly before we prevented this happening when
-		// pasting HTML (e.g., from Word). A typical example (BL-6050/BL-6058) is
-		//  <div data-cke-hidden-sel="1" data-cke-temp="1" style="position:fixed;top:0;left:-1000px" class="bloom-contentNational2">
-		//		<br>
-		//	</div>
-		// We want to remove this. In the example problem book, every example has both data-cke-temp and data-cke-hidden-sel
-		// (both set to 1), but data-cke-temp feels like a more generic thing to look for, increasing our chances
-		// of catching more junk.
-		private void RemoveCkeEditorResidue(HtmlDom bookDom)
-		{
-			foreach (var problemDiv in bookDom.SafeSelectNodes(".//div[@data-cke-temp]").Cast<XmlElement>().ToArray())
-			{
-				problemDiv.ParentNode.RemoveChild(problemDiv);
-			}
-		}
-
-		private void BringBookUpToDateUnprotected(HtmlDom bookDOM, IProgress progress)
-		{
-			// With one exception, handled below, nothing in the update process should change the license info, so save what is current before we mess with
-			// anything (may fix BL-3166).
-			var licenseMetadata = GetLicenseMetadata();
-
-			progress.WriteStatus("Updating collection settings...");
-			try
-			{
-				UpdateCollectionRelatedStylesAndSettings(bookDOM);
-			}
-			catch (UnauthorizedAccessException e)
-			{
-				BookStorage.ShowAccessDeniedErrorReport(e);
-				return;
-			}
-
-			progress.WriteStatus("Updating Front/Back Matter...");
-			BringXmatterHtmlUpToDate(bookDOM);
-			RepairBrokenSmallCoverCredits(bookDOM);
-			RepairCoverImageDescriptions(bookDOM);
-
-			progress.WriteStatus("Repair page label localization");
-			RepairPageLabelLocalization(bookDOM);
-
-			progress.WriteStatus("Repair possible messed up Questions pages and migrate classes");
-			RepairQuestionsPages(bookDOM);
-			MigrateNonstandardClassNames(bookDOM);
-
-			progress.WriteStatus("Gathering Data...");
-			TranslationGroupManager.PrepareElementsInPageOrDocument(bookDOM.RawDom, _bookData);
-			progress.WriteStatus("Updating Data...");
-
-			InjectStringListingActiveLanguagesOfBook();
-
-			if (_bookData.BookIsDerivative())
-				Storage.EnsureOriginalTitle();
-
-			//hack
-			if (bookDOM == OurHtmlDom) //we already have a data for this
-			{
-				// The one step that can legitimately change the metadata...though current branding packs
-				// will only do so if it is originally empty. So set the saved one before it and then get a new one.
-				BookCopyrightAndLicense.SetMetadata(licenseMetadata, bookDOM, FolderPath, _bookData, BookInfo.MetaData.UseOriginalCopyright);
-				_bookData.MergeBrandingSettings(CollectionSettings.BrandingProjectKey);
-				_bookData.SynchronizeDataItemsThroughoutDOM();
-				licenseMetadata = GetLicenseMetadata();
-				// I think we should only mess with tags if we are updating the book for real.
-				var oldTagsPath = Path.Combine(Storage.FolderPath, "tags.txt");
-				if (RobustFile.Exists(oldTagsPath))
-				{
-					ConvertTagsToMetaData(oldTagsPath, BookInfo);
-					RobustFile.Delete(oldTagsPath);
-				}
-				BookInfo.BrandingProjectKey = CollectionSettings.BrandingProjectKey;
-			}
-			else //used for making a preview dom
-			{
-				var bd = new BookData(bookDOM, CollectionSettings, UpdateImageMetadataAttributes);
-				bd.MergeBrandingSettings(CollectionSettings.BrandingProjectKey);
-				bd.SynchronizeDataItemsThroughoutDOM();
-			}
-			// get any license info into the json and restored in the replaced front matter.
-			BookCopyrightAndLicense.SetMetadata(licenseMetadata, bookDOM, FolderPath, _bookData, BookInfo.MetaData.UseOriginalCopyright);
-
-			bookDOM.RemoveMetaElement("bloomBookLineage", () => BookInfo.BookLineage, val => BookInfo.BookLineage = val);
-			bookDOM.RemoveMetaElement("bookLineage", () => BookInfo.BookLineage, val => BookInfo.BookLineage = val);
-			// BookInfo will always have an ID, the constructor makes one even if there is no json file.
-			// To allow migration, pretend it has no ID if there is not yet a meta.json.
-			bookDOM.RemoveMetaElement("bloomBookId", () => (RobustFile.Exists(BookInfo.MetaDataPath) ? BookInfo.Id : null),
-				val => BookInfo.Id = val);
-
-			// Title should be replicated in json
-			//if (!string.IsNullOrWhiteSpace(Title)) // check just in case we somehow have more useful info in json.
-			//    bookDOM.Title = Title;
-			// Bit of a kludge, but there's no way to tell whether a boolean is already set in the JSON, so we fake that it is not,
-			// thus ensuring that if something is in the metadata we use it.
-			// If there is nothing there the default of true will survive.
-			bookDOM.RemoveMetaElement("SuitableForMakingVernacularBooks", () => null,
-				val => BookInfo.IsSuitableForVernacularLibrary = val == "yes" || val == "definitely");
-
-			bookDOM.UpdatePageNumberAndSideClassOfPages(CollectionSettings.CharactersForDigitsForPageNumbers,
-				IsPrimaryLanguageRtl);
-
-			UpdateTextsNewlyChangedToRequiresParagraph(bookDOM);
-
-			UpdateCharacterStyleMarkup(bookDOM);
-
-			bookDOM.SetImageAltAttrsFromDescriptions(_bookData.Language1.Tag);
-
-			//we've removed and possible added pages, so our page cache is invalid
-			_pagesCache = null;
-		}
-
-		const string kCustomStyles = "customCollectionStyles.css";
-		public const string kOldCollectionStyles = "settingsCollectionStyles.css";
-		/// <summary>
-		/// Adjust several external stylesheet links and associated files.  Also adjust some book level
-		/// settings (in json or html) to match current collection settings.
-		/// </summary>
-		/// <remarks>
-		/// See https://issues.bloomlibrary.org/youtrack/issue/BL-7343.
-		/// </remarks>
-		private void UpdateCollectionRelatedStylesAndSettings(HtmlDom bookDom)
-		{
-			foreach (XmlElement link in bookDom.SafeSelectNodes("//link[@rel='stylesheet']"))
-			{
-				var fileName = link.GetStringAttribute("href");
-				if (fileName == "languageDisplay.css")
-					link.SetAttribute("href", "langVisibility.css");
-				else if (fileName == kOldCollectionStyles || fileName == "../"+kOldCollectionStyles || fileName == "..\\"+kOldCollectionStyles)
-					link.SetAttribute("href", "defaultLangStyles.css");
-				else if (fileName == "../"+kCustomStyles || fileName == "..\\"+kCustomStyles)
-					link.SetAttribute("href", kCustomStyles);
-			}
-			// Rename/remove/create files that have changed names or locations to match link href changes above.
-			// Don't do this in distributed folders.  See https://issues.bloomlibrary.org/youtrack/issue/BL-7550.
-			if (!FolderPath.StartsWith(BloomFileLocator.FactoryCollectionsDirectory))
-			{
-				if (RobustFile.Exists(Path.Combine(FolderPath, "languageDisplay.css")))
-				{
-					if (RobustFile.Exists(Path.Combine(FolderPath, "langVisibility.css")))
-						RobustFile.Delete(Path.Combine(FolderPath, "languageDisplay.css"));
-					else
-						RobustFile.Move(Path.Combine(FolderPath, "languageDisplay.css"), Path.Combine(FolderPath, "langVisibility.css"));
-				}
-				if (RobustFile.Exists(Path.Combine(Path.GetDirectoryName(FolderPath), kOldCollectionStyles)))
-					RobustFile.Delete(Path.Combine(Path.GetDirectoryName(FolderPath), kOldCollectionStyles));
-				CreateOrUpdateDefaultLangStyles();
-				// Copy files from collection to book folders to match link href changes above.
-				if (RobustFile.Exists(Path.Combine(Path.GetDirectoryName(FolderPath), kCustomStyles)))
-					RobustFile.Copy(Path.Combine(Path.GetDirectoryName(FolderPath), kCustomStyles), Path.Combine(FolderPath, kCustomStyles), true);
-			}
-			// Update book settings from collection settings
-			UpdateCollectionSettingsInBookMetaData();
-		}
-
-		/// <summary>
-		/// Write the appropriate styles to the defaultLangStyles.css file.
-		/// You would normally expect that we just write this afresh, but actually
-		/// we want to preserve font information from languages that are no longer
-		/// part of L1,L2,or L3 but are still in the book and thus may still be
-		/// rendered by Bloom Player.
-		/// </summary>
-		private void CreateOrUpdateDefaultLangStyles()
-		{
-			var path = Path.Combine(FolderPath, "defaultLangStyles.css");
-			bool doesAlreadyExist = RobustFile.Exists(path);
-			if (Program.RunningHarvesterMode && doesAlreadyExist)
-			{
-				// Would overwrite, but overwrite not allowed in Harvester mode because we need to preserve the language information.
-				// However, we do want to remove any font-face declarations as bloom-player provides its own, and these cause problems with
-				// synthesizing font variants. See BL-12594.
-				if (!WriteFontFaces)
-					RemoveFontFaceDeclarations(path);
-				return;
-			}
-
-			var collectionStylesCss = CollectionSettings.GetCollectionStylesCss(false);
-			var cssBuilder = new StringBuilder(collectionStylesCss);
-			string existingContent = null;
-			if (doesAlreadyExist)
-			{
-				// We want to use the current CSS from our collection, which we already added to the
-				// string builder, for all the languages it contains, but keep the rules already in
-				// defaultLangStyles.css for any other languages that are there.  We start by setting
-				// languagesWeAlreadyHave to the languages we do NOT want to copy from defaultLangStyles.css
-				// (because we have more current data about them already).
-				var languagesWeAlreadyHave = new HashSet<string>
-				{
-					CollectionSettings.Language1Tag,
-					CollectionSettings.Language2Tag
-				};
-				if (!String.IsNullOrEmpty(CollectionSettings.Language3Tag))
-					languagesWeAlreadyHave.Add(CollectionSettings.Language3Tag);
-
-				var cssLines = RobustFile.ReadAllLines(path);
-				existingContent = string.Join(Environment.NewLine, cssLines);
-				const string kLangTag = "[lang='";
-				var copyCurrentRule = false;
-				for (var index = 0 ; index < cssLines.Length; ++index)
-				{
-					var line = cssLines[index].Trim();
-					if (line.StartsWith(kLangTag))
-					{
-						var idxQuote = line.IndexOf("'", kLangTag.Length);
-						if (idxQuote > 0)
-						{
-							var lang = line.Substring(kLangTag.Length, idxQuote - kLangTag.Length);
-							copyCurrentRule = !languagesWeAlreadyHave.Contains(lang);
-							languagesWeAlreadyHave.Add(lang);	// don't copy if another css block has crept in.
-						}
-					}
-					if (copyCurrentRule)
-						cssBuilder.AppendLine(cssLines[index]);
-					if (line == "}")
-						copyCurrentRule = false;
-				}
-			}
-			if (WriteFontFaces)
-			{
-				var serve = FontServe.GetInstance();
-				cssBuilder.Insert(0, serve.GetAllFontFaceDeclarations());
-			}
-			try
-			{
-				var newContent = cssBuilder.ToString();
-				if (newContent.Trim() != existingContent?.Trim())
-					RobustFile.WriteAllText(path, newContent);
-			}
-			catch (UnauthorizedAccessException e)
-			{
-				// Re-throw with additional debugging info.
-				throw new BloomUnauthorizedAccessException(path, e);
-			}
-		}
-
-		private void RemoveFontFaceDeclarations(string path)
-		{
-			var contents = RobustFile.ReadAllText(path);
-			contents = Regex.Replace(contents, "^@font-face.*$\n", "", RegexOptions.Multiline);
-			RobustFile.WriteAllText(path, contents);
-		}
-
-		private void UpdateCollectionSettingsInBookMetaData()
-		{
-			Debug.WriteLine($"updating page number style and language display names in {FolderPath}/meta.json");
-			BookInfo.MetaData.PageNumberStyle = CollectionSettings.PageNumberStyle;
-			if (BookInfo.MetaData.DisplayNames == null)
-				BookInfo.MetaData.DisplayNames = new Dictionary<string,string>();
-			foreach (var lang in _bookData.GetAllBookLanguages(true, true))
-				BookInfo.MetaData.DisplayNames[lang.Tag] = lang.Name;
-			// These settings will be saved to the meta.json file the next time the book itself is saved.
-		}
-
-		/// <summary>
-		/// For awhile in v4.1, Question pages used a "nonprinting" class,
-		/// but later we made the class fit our usual "bloom-x" class naming scheme for classes
-		/// which are known to the C# code.
-		/// </summary>
-		/// <param name="bookDOM"></param>
-		private static void MigrateNonstandardClassNames(HtmlDom bookDOM)
-		{
-			if (bookDOM?.Body == null)
-				return;     // must be a test running...
-
-			var nonPrintingPages = bookDOM.Body.SelectNodes("//div[contains(@class,'nonprinting')]");
-			foreach (XmlElement nonPrintingPageElement in nonPrintingPages)
-			{
-				nonPrintingPageElement.Attributes["class"].InnerText = HtmlDom.RemoveClass("nonprinting", nonPrintingPageElement.Attributes["class"].InnerText);
-				HtmlDom.AddClass(nonPrintingPageElement, "bloom-nonprinting");
-			}
-		}
-
-		/// <summary>
-		/// At one point in v4.1, Question pages were able to be recorded with the Talking Book tool, but opening the
-		/// tool on these pages embedded tons of span elements which messed up BR display. New question pages have classes
-		/// that keep them from being recorded. Here we fix up any existing question pages from the old code.
-		/// </summary>
-		/// <param name="bookDOM"></param>
-		private static void RepairQuestionsPages(HtmlDom bookDOM)
-		{
-			if (bookDOM?.Body == null)
-				return;     // must be a test running...
-
-			// classes to add
-			const string classNoStyleMods = "bloom-userCannotModifyStyles";
-			const string classNoAudio = "bloom-noAudio";
-
-			var questionNodes = bookDOM.Body.SelectNodes("//div[contains(@class,'quizContents')]");
-			foreach (XmlElement quizContentsElement in questionNodes)
-			{
-				if (!HtmlDom.HasClass(quizContentsElement, "bloom-noAudio")) // Needs migration
-				{
-					HtmlDom.AddClass(quizContentsElement, classNoStyleMods);
-					HtmlDom.AddClass(quizContentsElement, classNoAudio);
-					HtmlDom.StripUnwantedTagsPreservingText(bookDOM.RawDom, quizContentsElement, new []{ "div", "p", "br" });
-				}
-			}
-		}
-
-		/// <summary>
-		/// Prior to Bloom 4.0 there was an attempt at localizing Page labels and the translation
-		/// for several languages was done, but was not showing up. It turns out this was due to an
-		/// incomplete implementation. Hopefully the implementation is complete now, but for older
-		/// books that were not built with the proper attribute on the page label DIV we now insert it
-		/// so that page labels can be localized properly.
-		/// </summary>
-		/// <remarks>
-		/// See https://silbloom.myjetbrains.com/youtrack/issue/BL-5313
-		/// </remarks>
-		internal static void RepairPageLabelLocalization(HtmlDom bookDOM)
-		{
-			if (bookDOM?.Body == null)
-				return;     // must be a test running...
-
-			const string i18nPrefix = "TemplateBooks.PageLabel.";
-			const string i18nAttr = "data-i18n";
-			var prefixLength = i18nPrefix.Length;
-
-			var pageLabelNodes = bookDOM.Body.SelectNodes("//div[@id]/div[@class='pageLabel']");
-			foreach (XmlElement pageLabelElt in pageLabelNodes)
-			{
-				// If we already have a data-i18n attribute with the right contents, skip this one.
-				var i18nValue = pageLabelElt.GetOptionalStringAttribute(i18nAttr, i18nPrefix);
-				if (i18nValue.StartsWith(i18nPrefix) && i18nValue.Length > prefixLength)
-				{
-					// As best we can tell, this already has the right localization attribute contents.
-					continue;
-				}
-				// Need to fix this one up with the right attribute and contents
-				var englishContents = pageLabelElt.InnerText.Trim();
-				i18nValue = i18nPrefix + englishContents;
-				pageLabelElt.SetAttribute(i18nAttr, i18nValue);
-			}
-		}
-
-		/// <summary>
-		/// A bug in the initial release of Bloom 3.8 resulted in the nested editable divs being stored
-		/// for the smallCoverCredits data under the general language tag "*".  (The bug was actually in
-		/// the pug mixins for xmatter.)  The manifestation experienced by users was having the front page
-		/// credits disappear from older books.  New books appeared to work properly.  Fixing the xmatter
-		/// without fixing the book's html would have much the same effect, but for any books that had been
-		/// created or edited with Bloom 3.8 (or newer).  This method restores sanity to the bloomDataDiv
-		/// for the smallCoverCredits content.
-		/// </summary>
-		/// <remarks>
-		/// See http://issues.bloomlibrary.org/youtrack/issue/BL-4591.
-		/// </remarks>
-		internal static void RepairBrokenSmallCoverCredits(HtmlDom bookDOM)
-		{
-			var dataDiv = bookDOM?.Body?.SelectSingleNode("div[@id='bloomDataDiv']");
-			var badSmallCoverDiv = dataDiv?.SelectSingleNode("div[@data-book='smallCoverCredits' and @lang='*']");
-			if (badSmallCoverDiv != null)
-			{
-				var divs = badSmallCoverDiv.SelectNodes("div[@lang!='']");
-				foreach (XmlNode div in divs)
-				{
-					var lang = div.GetStringAttribute("lang");
-					Debug.Assert(lang != "*");
-					var existingDiv = dataDiv.SelectSingleNode("div[@data-book='smallCoverCredits' and @lang='"+lang+"']");
-					if (existingDiv != null)
-						continue;	// I don't think this should ever happen, but just in case...
-					var innerText = div.InnerText;
-					if (String.IsNullOrWhiteSpace(innerText))
-						continue;	// ignore empty content regardless of XML markup
-					var newDiv = dataDiv.OwnerDocument.CreateElement("div");
-					newDiv.SetAttribute("data-book", "smallCoverCredits");
-					newDiv.SetAttribute("lang", lang);
-					newDiv.InnerXml = div.InnerXml.Trim();		// ignore surrounding newlines (or other whitespace)
-					dataDiv.AppendChild(newDiv);
-				}
-				dataDiv.RemoveChild(badSmallCoverDiv);
-			}
-		}
-
-		internal static void RemoveImgTagInDataDiv(HtmlDom bookDom)
-		{
-			// BL-4586 Some old books ended up with background-image urls containing XML img tags
-			// in the HTML-encoded string. This happened because the coverImage data-book element
-			// contained an img tag instead of a bare filename.
-			// If such a thing exists in this book we will strip it out and replace it with the
-			// filename in the img src attribute.
-			const string dataDivImgXpath = "//div[@id='bloomDataDiv']/div[@data-book='coverImage']";
-			var elementsToCheck = bookDom.SafeSelectNodes(dataDivImgXpath);
-			foreach (XmlNode coverImageElement in elementsToCheck)
-			{
-				var imgNodes = coverImageElement.SafeSelectNodes("img");
-				if (imgNodes.Count == 0)
-				{
-					continue;
-				}
-				var imgNode = imgNodes[0];
-				coverImageElement.InnerText = (imgNode.Attributes == null || imgNode.Attributes["src"] == null) ?
-					string.Empty : HttpUtility.UrlDecode(imgNode.Attributes["src"].Value);
-			}
-		}
-
-		/// <summary>
-		/// Repair the cover image descriptions to be language specific, storing only the internal paragraph(s) for
-		/// each language, instead of the entire translationGroup div as a single piece.
-		/// </summary>
-		/// <remarks>
-		/// See https://issues.bloomlibrary.org/youtrack/issue/BL-7039.
-		/// This replaces the need to update the bloomDataDiv item to use ImageDescriptionEdit-style
-		/// instead of normal-style as done for https://issues.bloomlibrary.org/youtrack/issue/BL-7804.
-		/// </remarks>
-		internal static void RepairCoverImageDescriptions(HtmlDom bookDOM)
-		{
-			var dataDiv = bookDOM?.Body?.SelectSingleNode("div[@id='bloomDataDiv']");
-			var coverImageDiv = dataDiv?.SelectSingleNode("div[@data-book='coverImageDescription' and @lang='*']");
-			if (coverImageDiv == null)
-				return;		// nothing to fix
-			foreach (XmlElement coverImageDescription in dataDiv.SafeSelectNodes("div[@data-book='coverImageDescription']").Cast<XmlElement>().ToList())
-			{
-				var lang = coverImageDescription.GetAttribute("lang");
-				if (lang == "*")
-				{
-					foreach (XmlNode descriptionDiv in coverImageDescription.SafeSelectNodes("div[contains(@class,'bloom-editable')]"))
-					{
-						var innerLang = descriptionDiv.Attributes["lang"]?.Value;
-						if (String.IsNullOrEmpty(innerLang) || innerLang == "z")
-							continue;
-						var newDescriptionDiv = dataDiv.OwnerDocument.CreateElement("div");
-						newDescriptionDiv.SetAttribute("data-book", "coverImageDescription");
-						newDescriptionDiv.SetAttribute("lang", innerLang);
-						newDescriptionDiv.InnerXml = descriptionDiv.InnerXml;
-						dataDiv.AppendChild(newDescriptionDiv);
-					}
-				}
-				// Get rid of the obsolete data-book element.  If the user went from 4.7 with separate language specific entries
-				// back to 4.6 with the single lang="*" entry, then all of the entries got filled in with the same obsolete data,
-				// so all of them have to be removed.
-				dataDiv.RemoveChild(coverImageDescription);
-			}
-		}
-
-		public void UpdateBrandingForCurrentOrientation(HtmlDom bookDOM)
-		{
-			BringBookUpToDateInternal(bookDOM, new NullProgress());
-			// We need this to reinstate the classes that control visibility, otherwise no bloom-editable
-			// text is shown
-			UpdateMultilingualSettings(bookDOM);
-
-			// The following is PROBABLY enough; but since this is such a rare case that two major versions
-			// of Bloom shipped with it badly broken before we noticed (and no user ever reported it), it seems
-			// worth using the fullest possible version of updating the book to bring it in line
-			// with the current orientation.
-			//BringXmatterHtmlUpToDate(bookDOM); // wipes out xmatter content!
-			//bookDOM.UpdatePageNumberAndSideClassOfPages(_collectionSettings.CharactersForDigitsForPageNumbers, IsPrimaryLanguageRtl);
-			// // restore xmatter page content from datadiv
-			//var bd = new BookData(bookDOM, _collectionSettings, UpdateImageMetadataAttributes);
-			//bd.SynchronizeDataItemsThroughoutDOM();
-			//UpdateMultilingualSettings(bookDOM); // fix visibility classes
-		}
-
-		public void BringXmatterHtmlUpToDate(HtmlDom bookDOM)
-		{
-			var fileLocator = Storage.GetFileLocator();
-			var helper = new XMatterHelper(bookDOM, CollectionSettings.XMatterPackName, fileLocator, BookInfo.UseDeviceXMatter);
-
-			// Before applying the xmatter, check to see if the previous was Kyrgystan2020, which through to this version, 5.2,
-			// unfortunately has a branding that pollutes the data-div with this fullBleed, which isn't wanted if the book
-			// is re-used in another project. See https://issues.bloomlibrary.org/youtrack/issue/BL-11290.
-			// The one scenario we know this would break would be a book from the Kyr project was re-purposed in another project,
-			// and that book used the "Paper Comic" which does have to have full bleed.
-			if (!helper.GetStyleSheetFileName().Contains("Kyrgyzstan2020") && // we're not going (or more likely staying) in Kyrgyzstan
-				_bookData.GetVariableOrNull("xmatter", "*").Xml == "Kyrgyzstan2020") // but we are coming from it
-			{
-				Logger.WriteEvent("Removing fullBleed because the previous xmatter was Kyrgystan2020.");
-				_bookData.RemoveAllForms("fullBleed"); // this is fine if it doesn't find it.
-			}
-
-			// If it's not the real book DOM we won't copy branding images into the real book folder, for fear
-			// of messing up the real book, if the temporary one is in a different orientation.
-			if (bookDOM != OurHtmlDom)
-				helper.TemporaryDom = true;
-
-			//note, we determine this before removing xmatter to fix the situation where there is *only* xmatter, no content, so if
-			//we wait until we've removed the xmatter, we no how no way of knowing what size/orientation they had before the update.
-			// Per BL-3571, if it's using a layout we don't know (e.g., from a newer Bloom) we switch to A5Portrait.
-			// Various things, especially publication, don't work with unknown page sizes.
-			Layout layout = Layout.FromDomAndChoices(bookDOM, Layout.A5Portrait, fileLocator);
-			XMatterHelper.RemoveExistingXMatter(bookDOM);
-			// this says, if you can't figure out the page size, use the one we got before we removed the xmatter...
-			// still requiring it to be a valid layout.
-			layout = Layout.FromDomAndChoices(bookDOM, layout, fileLocator);
-			helper.InjectXMatter(_bookData.WritingSystemAliases, layout, BookInfo.UseDeviceXMatter, _bookData.MetadataLanguage1Tag);
-
-			var dataBookLangs = bookDOM.GatherDataBookLanguages();
-			TranslationGroupManager.PrepareDataBookTranslationGroups(bookDOM.RawDom, dataBookLangs);
-
-			helper.InjectDefaultUserStylesFromXMatter();
-		}
-
-
-		// Around May 2014 we added a class, .bloom-requireParagraphs, backed by javascript that makes geckofx
-		// emit <p>s instead of <br>s (which you can't style and don't leave a space in wkhtmltopdf).
-		// If there is existing text after we added this, it needs code to do the conversion. There
-		// is already javascript for this, but by having it here allows us to update an entire collection in one commmand.
-		// Note, this doesn't yet do as much as the javascript version, which also can be triggered by a border-top-style
-		// of "dashed", so that books shipped without this class can still be converted over.
-		public void UpdateTextsNewlyChangedToRequiresParagraph(HtmlDom bookDom)
-		{
-			var texts = OurHtmlDom.SafeSelectNodes("//*[contains(@class,'bloom-requiresParagraphs')]/div[contains(@class,'bloom-editable') and br]");
-			foreach (XmlElement text in texts)
-			{
-				string s = "";
-				foreach (var chunk in text.InnerXml.Split(new string[] { "<br />", "<br/>"}, StringSplitOptions.None))
-				{
-					if (chunk.Trim().Length > 0)
-						s += "<p>" + chunk + "</p>";
-				}
-				text.InnerXml = s;
-			}
-		}
-
-		/// <summary>
-		/// Convert old &lt;b&gt; and &lt;i&gt; to &lt;strong&gt; and &lt;em&gt; respectively.
-		/// Also remove instances like &lt;/b&gt;&lt;b&gt; altogether since such markup is redundant.
-		/// </summary>
-		public void UpdateCharacterStyleMarkup(HtmlDom bookDOM)
-		{
-			var preserve = bookDOM.RawDom.PreserveWhitespace;
-			bookDOM.RawDom.PreserveWhitespace = true;
-			var paragraphs = bookDOM.SafeSelectNodes("//div[contains(@class,'bloom-editable')]/p");
-			foreach (XmlElement para in paragraphs)
-			{
-				string inner = para.InnerXml;
-				if (String.IsNullOrEmpty(inner) || !inner.Contains("<"))
-					continue;
-				inner = Regex.Replace(inner, @"</b>(\p{Z}*)<b>", "$1",
-					RegexOptions.CultureInvariant | RegexOptions.IgnoreCase);
-				inner = Regex.Replace(inner, @"</i>(\p{Z}*)<i>", "$1",	// we've handled "</i></b> <b><i>"
-					RegexOptions.CultureInvariant | RegexOptions.IgnoreCase);
-				inner = Regex.Replace(inner, @"</b>(\p{Z}*)<b>", "$1",	// repeat in case "</b></i> <i><b>" happens
-					RegexOptions.CultureInvariant | RegexOptions.IgnoreCase);
-				// Note that .*? is the non-greedy match for any number of any characters.
-				inner = Regex.Replace(inner, @"<b>(.*?)</b>", "<strong>$1</strong>",
-					RegexOptions.CultureInvariant | RegexOptions.IgnoreCase);
-				inner = Regex.Replace(inner, @"<i>(.*?)</i>", "<em>$1</em>",
-					RegexOptions.CultureInvariant | RegexOptions.IgnoreCase);
-				if (inner != para.InnerXml)
-					para.InnerXml = inner;
-			}
-		}
-
-
-
-		internal static void ConvertTagsToMetaData(string oldTagsPath, BookInfo bookMetaData)
-		{
-			var oldTags = RobustFile.ReadAllText(oldTagsPath);
-			bookMetaData.IsFolio = oldTags.Contains("folio");
-			bookMetaData.IsExperimental = oldTags.Contains("experimental");
-		}
-
-		private void FixBookIdAndLineageIfNeeded()
-		{
-			HtmlDom bookDOM = Storage.Dom;
-//at version 0.9.71, we introduced this book lineage for real. At that point almost all books were from Basic book,
-			//so let's get further evidence by looking at the page source and then fix the lineage
-			// However, if we have json lineage, it is normal not to have it in HTML metadata.
-			if (string.IsNullOrEmpty(BookInfo.BookLineage) && bookDOM.GetMetaValue("bloomBookLineage", "") == "")
-				if (PageTemplateSource == "Basic Book")
-				{
-					bookDOM.UpdateMetaElement("bloomBookLineage", kIdOfBasicBook);
-				}
-
-			//there were a number of books in version 0.9 that just copied the id of the basic book from which they were created
-			if (bookDOM.GetMetaValue("bloomBookId", "") == kIdOfBasicBook)
-			{
-				if (bookDOM.GetMetaValue("title", "") != "Basic Book")
-				{
-					bookDOM.UpdateMetaElement("bloomBookId", Guid.NewGuid().ToString());
-				}
-			}
-		}
-
-		/// <summary>
-		/// Repair any cover image filenames that were left URL-encoded by earlier versions of
-		/// Bloom.  Although rare, this has surfaced recently.
-		/// </summary>
-		/// <remarks>
-		/// See https://issues.bloomlibrary.org/youtrack/issue/BL-11145
-		/// and https://issues.bloomlibrary.org/youtrack/issue/BH-6143.
-		/// </remarks>
-		private void FixUrlEncodedCoverImageIfNeeded()
-		{
-			var node = Storage.Dom.SelectSingleNode("//body/div[@id='bloomDataDiv']/div[@data-book='coverImage']");
-			if (node == null)
-				return;     // shouldn't happen, but nothing to fix if it does.
-			var text = node.InnerText;
-			if (!String.IsNullOrWhiteSpace(text) && RobustFile.Exists(Path.Combine(FolderPath, text)))
-				return;     // file exists, no need to tweak reference
-			// GetFullyDecodedPath decodes until either the file exists or no further URL decoding is possible.
-			// If the file isn't found, then text is the original value.
-			var filepath = UrlPathString.GetFullyDecodedPath(FolderPath, ref text);
-			if (text != node.InnerText)
-			{
-				node.InnerText = text;
-				node.SetAttribute("src", text);
-				var localizedFormatString = LocalizationManager.GetString("EditTab.Image.AltMsg", "This picture, {0}, is missing or was loading too slowly.");
-				var altValue = String.Format(localizedFormatString, text);
-				node.SetAttribute("alt", altValue);
-			}
-		}
-
-		/// <summary>
-		/// The bloomBookId meta value
-		/// </summary>
-		public string ID => Storage.BookInfo.Id;
-
-		private void UpdateImageMetadataAttributes(XmlElement imgNode)
-		{
-			try
-			{
-				ImageUpdater.UpdateImgMetadataAttributesToMatchImage(FolderPath, imgNode, new NullProgress());
-			}
-			catch (UnauthorizedAccessException e)
-			{
-				BookStorage.ShowAccessDeniedErrorReport(e);
-			}
-		}
-
-		// Returns true if it updated something.
-		public bool UpdatePageToTemplate(HtmlDom pageDom, IPage templatePage, string pageId, bool allowDataLoss = true)
-		{
-			if (!OurHtmlDom.UpdatePageToTemplate(pageDom, templatePage.GetDivNodeForThisPage(), pageId, allowDataLoss))
-				return false;
-			AddMissingStylesFromTemplatePage(templatePage);
-			CopyMissingStylesheetFiles(templatePage);
-			UpdateEditableAreasOfElement(pageDom);
-			return true;
-		}
-
-		// returns true if it updated something
-		public bool UpdatePageToTemplateAndUpdateLineage(IPage pageToChange, IPage templatePage, bool allowDataLoss = true)
-		{
-			if (!UpdatePageToTemplate(OurHtmlDom, templatePage, pageToChange.Id, allowDataLoss))
-				return false;
-			// The Page objects are cached in the page list and may be used if we issue another
-			// change layout command. We must update their lineage so the right "current layout"
-			// will be shown if the user changes the layout of the same page again.
-			var pageChanged = pageToChange as Page;
-			pageChanged?.UpdateLineage(new[] { templatePage.Id });
-			return true;
-		}
-
-		public void ChangeLayoutForAllContentPages(IPage templatePage)
-		{
-			foreach (var page in GetPages())
-				if (!page.IsXMatter)
-					UpdatePageToTemplateAndUpdateLineage(page, templatePage, allowDataLoss: false);
-			Save();
-		}
-
-		private static void UpdateDivInsidePage(int zeroBasedCount, XmlElement templateElement, XmlElement targetPage, IProgress progress)
-		{
-			XmlElement targetElement = targetPage.SelectSingleNode("div/div[" + (zeroBasedCount + 1).ToString(CultureInfo.InvariantCulture) + "]") as XmlElement;
-			if (targetElement == null)
-			{
-				progress.WriteError("Book had less than the expected number of divs on page " + targetPage.GetAttribute("id") +
-									", so it cannot be completely updated.");
-				return;
-			}
-			targetElement.SetAttribute("class", templateElement.GetAttribute("class"));
-		}
-
-		//hack. Eventually we might be able to lock books so that you can't edit them.
-		public bool IsShellOrTemplate => !IsEditable;
-
-		public bool HasOriginalCopyrightInfo
-		{
-			get
-			{
-				var x = OurHtmlDom.SafeSelectNodes("//div[contains(@id, 'bloomDataDiv')]/div[contains(@data-book, 'originalCopyright') and string-length(translate(normalize-space(text()), ' ', '')) > 0]");
-				return x.Count > 0;
-			}
-		}
-
-		public string CategoryForUsageReporting
-		{
-			get
-			{
-				if (IsSuitableForMakingShells)
-				{
-					// We might also be making something intended to be a new shell, but we can't tell the difference
-					// between that and a custom vernacular book any more.
-					return "CustomVernacularBook";
-				}
-				else
-				{
-					// We started from a shell, so presumably we're translating it...though we could
-					// be adapting it to a new shell (e.g., abridging it or otherwise enhancing it).
-					return "ShellTranslating";
-				}
-			}
-		}
-
-		// Anything that sets HasFatalError true should appropriately set FatalErrorDescription.
-		public virtual bool HasFatalError { get; private set; }
-		private string FatalErrorDescription { get; set; }
-
-		public string ThumbnailPath => Path.Combine(FolderPath, "thumbnail.png");
-
-		public string NonPaddedThumbnailPath => Path.Combine(FolderPath, "nonPaddedThumbnail.png");
-
-		public virtual bool CanUpdate => IsEditable && !HasFatalError;
-
-		public virtual bool CanExport => IsEditable && !HasFatalError;
-
-		/// <summary>
-		/// In a vernacular library, we want to hide books that are meant only for people making shells
-		/// </summary>
-		public bool IsSuitableForVernacularLibrary => BookInfo.IsSuitableForVernacularLibrary;
-
-
-		//discontinuing this for now becuase we need to know whether to show the book when all we have is a bookinfo, not access to the
-		//dom like this requires. We'll just hard code the names of the experimental things.
-		//        public bool IsExperimental
-		//        {
-		//            get
-		//            {
-		//                string metaValue = OurHtmlDom.GetMetaValue("experimental", "false");
-		//                return metaValue == "true" || metaValue == "yes";
-		//            }
-		//        }
-
-		/// <summary>
-		/// In a shell-making library, we want to hide books that are just shells, so rarely make sense as a starting point for more shells.
-		/// Note: the setter on this property just sets the flag to the appropriate state for testing.
-		/// </summary>
-		public bool IsSuitableForMakingShells
-		{
-			get
-			{
-				return BookInfo.IsSuitableForMakingShells;
-			}
-			set { BookInfo.IsSuitableForMakingShells = value; }
-
-		}
-
-		/// <summary>
-		/// The name "IsSuitableForMakingShells" must have been the best at one point, but now that Template books are a built-in part of Bloom,
-		/// it makes code hard to read, when we just think in terms of "is this a template book"? If it turns out the semantics do not actually line up
-		/// well, then we will have to modify this and that's good.
-		/// </summary>
-		public bool IsTemplateBook => IsSuitableForMakingShells;
-
-		/// <summary>
-		/// A "Folio" document is one that acts as a wrapper for a number of other books
-		/// </summary>
-		public bool IsFolio
-		{
-			get
-			{
-				string metaValue = OurHtmlDom.GetMetaValue("folio",  OurHtmlDom.GetMetaValue("Folio", "no"));
-				return metaValue == "yes" || metaValue == "true";
-			}
-		}
-
-		/// <summary>
-		/// The first language to show, typically the vernacular
-		/// </summary>
-		public string Language1Tag => _bookData.Language1Tag;
-
-		/// <summary>
-		/// For bilingual or trilingual books, this is the second language to show in Auto blocks.
-		/// </summary>
-		public string Language2Tag => _bookData.Language2Tag;
-		//ENHANCE: Make MCL2 and MCL3 return XmlString isntead of string
-
-		/// <summary>
-		/// For trilingual books, this is the third language to show in Auto blocks.
-		/// </summary>
-		public string Language3Tag => _bookData.Language3Tag;
-
-		public IEnumerable<string> ActiveLanguages
-		{
-			get
-			{
-				var result = new HashSet<string>(new [] {Language1Tag});
-				if (Language2Tag != null)
-					result.Add(Language2Tag);
-				if (Language3Tag != null)
-					result.Add(Language3Tag);
-				return result;
-			}
-		}
-
-		public virtual BookInfo BookInfo { get; protected set; }
-
-		public UserPrefs UserPrefs { get; private set; }
-
-
-		public void SetMultilingualContentLanguages(params string[] contentLanguages)
-		{
-			_bookData.SetMultilingualContentLanguages(contentLanguages);
-			InjectStringListingActiveLanguagesOfBook();
-			_bookData.UpdateDomFromDataset();
-			_bookData.SetupDisplayOfLanguagesOfBook();
-		}
-
-		/// <summary>
-		/// Bloom books can have up to 3 languages active at any time. This method pushes in a string
-		/// listing then, separated by commas. It is then usable on the front page, title page, etc.
-		/// </summary>
-		/// If we have a sign language defined, we start the list with the name of the sign language that
-		/// is stored in the CollectionSettings.
-		/// <remarks>
-		/// We use the name of the language assigned by the user when the language was chosen rather
-		/// than attempting to use the name in the national language (most likely getting the autonyms
-		/// from a buggy list).  This keeps things simpler and follows the principle of least surprise.
-		/// </remarks>
-		private void InjectStringListingActiveLanguagesOfBook()
-		{
-			// Put the sign language (if any) first in the list.  See BL-11414.
-			// Getting the sign language will have to change if we ever assign it on a per-book basis.
-			var languagesOfBook = (string.IsNullOrEmpty(_bookData.SignLanguageTag) ?
-				"" : _bookData.SignLanguage.Name + ", ") +
-					_bookData.Language1.Name;
-
-			if (Language2Tag != null)
-			{
-				languagesOfBook += ", " + _bookData.Language2.Name;
-			}
-
-			if (Language3Tag != null)
-			{
-				languagesOfBook += ", " + _bookData.Language3.Name;
-			}
-
-			_bookData.Set("languagesOfBook", XmlString.FromUnencoded(languagesOfBook), false);
-		}
-
-		/// <summary>
-		/// All the languages in a book is a difficult concept to define.
-		/// So much so that the result isn't simply a list, but a dictionary: the keys indicate the languages
-		/// that are present, and the (boolean) values are true if the book is considered to be "complete"
-		/// in that language, which in some contexts (such as publishing to bloom library) governs whether
-		/// the language is published by default.
-		/// </summary>
-		/// <remarks>The logic here is used to determine how to present (show and/or enable) language checkboxes on the publish screens.
-		/// Nearly identical logic is used in bloom-player to determine which languages to show on the Language Menu,
-		/// so changes here may need to be reflected there and vice versa.</remarks>
-		public Dictionary<string, bool> AllPublishableLanguages(bool includeLangsOccurringOnlyInXmatter)
-		{
-			var result = new Dictionary<string, bool>();
-			var parents = new HashSet<XmlElement>(); // of interesting non-empty children
-			var langDivs = OurHtmlDom.GetLanguageDivs(includeLangsOccurringOnlyInXmatter).ToArray();
-
-			// First pass: fill in the dictionary with languages which have non-empty content in relevant divs
-			foreach (var div in langDivs)
-			{
-				var lang = div.Attributes["lang"].Value;
-				if (HtmlDom.DivHasContent(div))
-				{
-					result[lang] = true;	// may be set repeatedly, but no harm.
-					// Add each parent only once, but add every parent for divs with any text.
-					var parent = (XmlElement)div.ParentNode;
-					if (!parents.Contains(parent))
-						parents.Add(parent);
-				}
-			}
-
-			var xmatterOnlyLangs = new HashSet<string>();
-			// Second pass: for each parent, if it lacks a non-empty child for one of the languages, set value for that lang to false.
-			// OTOH, if the parent is in XMatter, don't set the value.
-			foreach (var lang in result.Keys.ToList()) // ToList so we can modify original collection as we go
-			{
-				bool isXmatterOnly = true;
-				foreach (var parent in parents)
-				{
-					if (ElementIsInXMatter(parent))
-						continue;
-					isXmatterOnly = false;
-					if (IsLanguageWanted(parent, lang) && !HasContentInLang(parent, lang))
-					{
-						result[lang] = false; // not complete
-						break; // no need to check other parents.
-					}
-				}
-				if (isXmatterOnly)
-					xmatterOnlyLangs.Add(lang);
-			}
-
-			// Remove any languages that are only in xmatter, unless they are set for this book.
-			var languagesToIncludeEvenIfXmatterOnly =
-				new string[] { Language1Tag, BookData.MetadataLanguage1Tag, BookData.MetadataLanguage2Tag };
-			foreach (var lang in xmatterOnlyLangs)
-			{
-				if (!languagesToIncludeEvenIfXmatterOnly.Contains(lang))
-					result.Remove(lang);
-			}
-
-			return result;
-		}
-
-		internal static bool ElementIsInXMatter(XmlElement element)
-		{
-			if (element == null)
-				return false;
-			while (element.ParentNode != null && element.ParentNode.Name != "body")
->>>>>>> e53f3dec
                 {
                     bookDOM.UpdateMetaElement("bloomBookId", Guid.NewGuid().ToString());
                 }
