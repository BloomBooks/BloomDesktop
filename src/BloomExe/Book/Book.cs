--- conflicted
+++ resolved
@@ -3170,7 +3170,6 @@
             colorStyle.SetAttribute("type", "text/css");
             colorStyle.InnerXml = @"
 				DIV.bloom-page.coverColor	{		background-color: colorValue !important;	}
-<<<<<<< HEAD
 				".Replace("colorValue", colorValue); //string.format has a hard time with all those {'s
 
             dom.Head.AppendChild(colorStyle);
@@ -5416,7 +5415,7 @@
         /// <returns></returns>
         public string GetFilesafeLanguage1Name(string inLanguage)
         {
-            var languageName = _bookData.Language1.GetNameInLanguage(inLanguage);
+            var languageName = _bookData.CollectionSettings.GetLanguageName(_bookData.Language1.Tag, inLanguage);
             return Path.GetInvalidFileNameChars()
                 .Aggregate(languageName, (current, character) => current.Replace(character, ' '));
         }
@@ -5597,2076 +5596,4 @@
             _pageListChangedEvent.Raise(true);
         }
     }
-}
-=======
-				".Replace("colorValue", colorValue);//string.format has a hard time with all those {'s
-
-			dom.Head.AppendChild(colorStyle);
-		}
-
-		public String GetCoverColor()
-		{
-			return GetCoverColorFromDom(RawDom);
-		}
-
-		public static String GetCoverColorFromDom(XmlDocument dom)
-		{
-			foreach (XmlElement stylesheet in dom.SafeSelectNodes("//style"))
-			{
-				var content = stylesheet.InnerText;
-				// Our XML representation of an HTML DOM doesn't seem to have any object structure we can
-				// work with. The Stylesheet content is just raw CDATA text.
-				// Regex updated to handle comments and lowercase 'div' in the cover color rule.
-				var match = new Regex(
-					@"(DIV|div).bloom-page.coverColor\s*{.*?background-color:\s*(#[0-9a-fA-F]*|[a-z]*)",
-					RegexOptions.Singleline).Match(content);
-				if (match.Success)
-				{
-					return match.Groups[2].Value;
-				}
-			}
-			return "#FFFFFF";
-		}
-
-		/// <summary>
-		/// Set the cover color. Not used initially; assumes there is already an (unfortunately unmarked)
-		/// stylesheet created as in AddCoverColor.
-		/// </summary>
-		/// <param name="color"></param>
-		public void SetCoverColor(string color)
-		{
-			if (SetCoverColorInternal(color))
-			{
-				Save();
-				ContentsChanged?.Invoke(this, new EventArgs());
-			}
-		}
-
-		/// <summary>
-		/// Internal method is testable
-		/// </summary>
-		/// <param name="color"></param>
-		/// <returns>true if a change was made</returns>
-		internal bool SetCoverColorInternal(string color)
-		{
-			foreach (XmlElement stylesheet in RawDom.SafeSelectNodes("//style"))
-			{
-				string content = stylesheet.InnerXml;
-				var regex =
-					new Regex(
-						@"(DIV.(coverColor\s*TEXTAREA|bloom-page.coverColor)\s*{\s*background-color:\s*)(#[0-9a-fA-F]*)",
-						RegexOptions.IgnoreCase);
-				if (!regex.IsMatch(content))
-					continue;
-				var newContent = regex.Replace(content, "$1" + color);
-				stylesheet.InnerXml = newContent;
-				return true;
-			}
-
-			return false;
-		}
-
-		/// <summary>
-		/// Make stuff readonly, which isn't doable via css, surprisingly. And even more
-		/// surprisingly still necessary after the switch to a React Collection tab preview!
-		/// </summary>
-		/// <param name="dom"></param>
-		internal void AddPreviewJavascript(HtmlDom dom)
-		{
-			dom.AddJavascriptFile("commonBundle.js".ToLocalhost());
-			dom.AddJavascriptFile("bookPreviewBundle.js".ToLocalhost());
-		}
-
-		/// <summary>
-		/// Tells videos not to preload. Useful for preview mode, where the videos will never actually play.
-		/// The goal is to minimize a memory leak where videos once loaded continue to use memory for
-		/// a long time, especially if the system has a lot (BL-9845).
-		/// Doc says preload="none" is unreliable, but it does work in Gecko60 to prevent these leaks.
-		/// Currently, code in bookPreview.ts uses an IntersectionObserver to make videos load when they
-		/// become visible. At that point, there will be leaks, but at least one user finds it useful
-		/// to see the first frame of the video in preview mode (BL-9875). At least, we don't leak from
-		/// just clicking on a book, only if we really look through them.
-		/// </summary>
-		/// <param name="dom">The dom containing the video elements.</param>
-		private static void PreventVideoAutoLoad(HtmlDom dom)
-		{
-
-			var videos = dom.SelectVideoSources();
-
-			for (int i = 0; i < (videos?.Count ?? 0); ++i)
-			{
-				var videoSrc = videos[i];
-				var videoTag = videoSrc.ParentNode as XmlElement;
-				videoTag?.SetAttribute("preload", "none");
-			}
-
-		}
-
-		/// <summary>
-		/// It's annoying to put your mouse in the preview pane in Collections tab and get a long image resolution
-		/// message popping up. So here we delete the title attribute from any image-container divs. (BL-10341)
-		/// This is only used in the preview.
-		/// Review: This works, but I'm not really "up" on the preview process. Should this go in bookPreview.ts?
-		/// </summary>
-		private static void RemoveImageResolutionMessageAndAddMissingImageMessage(HtmlDom dom)
-		{
-			var imageContainerList = dom.Body.SafeSelectNodes("//div[contains(@class,'bloom-imageContainer')]");
-			foreach (XmlElement imageContainer in imageContainerList)
-			{
-				imageContainer.RemoveAttribute("title");
-				foreach (XmlElement img in imageContainer.SafeSelectNodes("img"))
-				{
-					var src = img.GetAttribute("src");
-					var alt = img.GetAttribute("alt");
-					if (!String.IsNullOrEmpty(src) && String.IsNullOrEmpty(alt))
-					{
-						var localizedFormatString = LocalizationManager.GetString("EditTab.Image.AltMsg", "This picture, {0}, is missing or was loading too slowly.");
-						var altValue = String.Format(localizedFormatString, src);
-						img.SetAttribute("alt", altValue);
-					}
-				}
-			}
-		}
-
-		public IEnumerable<IPage> GetPages()
-		{
-			if (HasFatalError)
-				yield break;
-
-			if (_pagesCache == null)
-			{
-				BuildPageCache();
-			}
-
-			foreach (var page in _pagesCache)
-			{
-				yield return page;
-			}
-		}
-
-		private void BuildPageCache()
-		{
-			_pagesCache = new List<IPage>();
-
-			foreach (XmlElement pageNode in OurHtmlDom.SafeSelectNodes("//div[contains(@class,'bloom-page')]"))
-			{
-				//review: we want to show titles for template books, numbers for other books.
-				//this here requires that titles be removed when the page is inserted, kind of a hack.
-				string captionI18nId;
-				var caption = GetPageLabelFromDiv(pageNode, out captionI18nId);
-				if (String.IsNullOrEmpty(caption))
-				{
-					caption = "";
-						//we aren't keeping these up to date yet as thing move around, so.... (pageNumber + 1).ToString();
-				}
-				_pagesCache.Add(CreatePageDecriptor(pageNode, caption, captionI18nId));
-			}
-		}
-
-
-		private IPage GetPageToShowAfterDeletion(IPage page)
-		{
-			Guard.AgainstNull(_pagesCache, "_pageCache");
-			var matchingPageEvenIfNotActualObject = _pagesCache.First(p => p.Id == page.Id);
-			Guard.AgainstNull(matchingPageEvenIfNotActualObject, "Couldn't find page with matching id in cache");
-			var index = _pagesCache.IndexOf(matchingPageEvenIfNotActualObject);
-			Guard.Against(index <0, "Couldn't find page in cache");
-
-			if (index == _pagesCache.Count - 1)//if it's the last page
-			{
-				if (index < 1) //if it's the only page
-					throw new ApplicationException("Bloom should not have allowed you to delete the last remaining page.");
-				return _pagesCache[index - 1];//give the preceding page
-			}
-
-
-			return _pagesCache[index + 1]; //give the following page
-		}
-
-		public Dictionary<string, IPage> GetTemplatePagesIdDictionary()
-		{
-			if (HasFatalError)
-				return null;
-
-			var result = new Dictionary<string, IPage>();
-
-			foreach (XmlElement pageNode in OurHtmlDom.SafeSelectNodes("//div[contains(@class,'bloom-page') and not(contains(@data-page, 'singleton'))]"))
-			{
-				string captionI18nId;
-				var caption = GetPageLabelFromDiv(pageNode, out captionI18nId);
-				result.Add(GetPageIdFromDiv(pageNode), CreatePageDecriptor(pageNode, caption, captionI18nId));
-			}
-			return result;
-		}
-
-		private static string GetPageIdFromDiv(XmlElement pageNode)
-		{
-			return pageNode.GetAttribute("id");
-		}
-
-		private static string GetPageLabelFromDiv(XmlElement pageNode, out string captionI18nId)
-		{
-			var englishDiv = pageNode.SelectSingleNode("div[contains(@class,'pageLabel') and @lang='en']");
-			var caption = (englishDiv == null) ? String.Empty : englishDiv.InnerText;
-			captionI18nId = null;
-			if (englishDiv != null && englishDiv.Attributes["data-i18n"] != null)
-			captionI18nId = englishDiv.Attributes["data-i18n"].Value;
-			return caption;
-		}
-
-		private IPage CreatePageDecriptor(XmlElement pageNode, string caption, string captionI18nId)//, Action<Image> thumbNailReadyCallback)
-		{
-			return new Page(this, pageNode, caption, captionI18nId,
-				(page => FindPageDiv(page)));
-		}
-
-		private XmlElement FindPageDiv(IPage page)
-		{
-			//review: could move to page
-			var pageElement = OurHtmlDom.RawDom.SelectSingleNodeHonoringDefaultNS(page.XPathToDiv);
-			Require.That(pageElement != null,"Page could not be found: "+page.XPathToDiv);
-			if (pageElement != null)
-				pageElement.InnerXml = XmlHtmlConverter.RemoveEmptySelfClosingTags(pageElement.InnerXml);
-
-			return pageElement as XmlElement;
-		}
-
-		public void InsertPageAfter(IPage pageBefore, IPage templatePage, int numberToAdd = 1)
-		{
-			Guard.Against(HasFatalError, "Insert page failed: " + FatalErrorDescription);
-			Guard.Against(!IsEditable, "Tried to edit a non-editable book.");
-
-			// we need to break up the effects of changing the selected page.
-			// The before-selection-changes stuff includes saving the old page. We want any changes
-			// (e.g., newly defined styles) from the old page to be saved before we start
-			// possibly merging in things (e.g., imported styles) from the template page.
-			// On the other hand, we do NOT want stuff from the old page (e.g., its copy
-			// of the old book styles) overwriting what we figure out in the process of
-			// doing the insertion. So, do the stuff that involves the old page here,
-			// and later do the stuff that involves the new page.
-			_pageSelection.PrepareToSelectPage();
-
-			ClearCachedDataFromDom();
-			bool stylesChanged = false;
-
-			if(templatePage.Book !=null) // will be null in some unit tests that are unconcerned with stylesheets
-				stylesChanged = HtmlDom.AddStylesheetFromAnotherBook(templatePage.Book.OurHtmlDom, OurHtmlDom);
-
-			// And, if it comes from a different book, we may need to copy over some of the user-defined
-			// styles from that book. Do this before we set up the new page, which will get a copy of this
-			// book's (possibly updated) stylesheet.
-			stylesChanged |= AddMissingStylesFromTemplatePage(templatePage);
-
-			XmlDocument dom = OurHtmlDom.RawDom;
-			var templatePageDiv = templatePage.GetDivNodeForThisPage();
-			var newPageDiv = dom.ImportNode(templatePageDiv, true) as XmlElement;
-			BookStarter.SetupPage(newPageDiv, _bookData);//, LockedExceptForTranslation);
-			if (!IsSuitableForMakingShells)
-			{
-				// We need to add these early on for leveled reader statistics not to get messed up
-				// when adding a new (empty) page.  See https://issues.bloomlibrary.org/youtrack/issue/BL-9876.
-				TranslationGroupManager.UpdateContentLanguageClasses(newPageDiv, _bookData,
-					Language1Tag,
-					Language2Tag,
-					Language3Tag);
-			}
-
-			SizeAndOrientation.UpdatePageSizeAndOrientationClasses(newPageDiv, GetLayout());
-			newPageDiv.RemoveAttribute("title"); //titles are just for templates [Review: that's not true for front matter pages, but at the moment you can't insert those, so this is ok]C:\dev\Bloom\src\BloomExe\StyleSheetService.cs
-			// If we're a template, make the new page a template one.
-			HtmlDom.MakePageWithTemplateStatus(IsSuitableForMakingShells, newPageDiv);
-			var elementOfPageBefore = FindPageDiv(pageBefore);
-
-			// This is the only part that needs repeating if we're adding multiple pages at a time.
-			var firstPageAdded = newPageDiv; // temporarily
-			for (var i = 0; i < numberToAdd; i++)
-			{
-				var clonedDiv = (XmlElement)newPageDiv.CloneNode(true);
-				if (i == 0)
-					firstPageAdded = clonedDiv;
-				BookStarter.SetupIdAndLineage(templatePageDiv, clonedDiv);
-				elementOfPageBefore.ParentNode.InsertAfter(clonedDiv, elementOfPageBefore);
-
-				CopyAndRenameAudioFiles(clonedDiv, templatePage.Book.FolderPath);
-				CopyAndRenameVideoFiles(clonedDiv, templatePage.Book.FolderPath);
-				CopyWidgetFilesIfNeeded(clonedDiv, templatePage.Book.FolderPath);
-				// Copying of image files is handled below.
-			}
-
-			OrderOrNumberOfPagesChanged();
-			BuildPageCache();
-			var newPage = GetPages().First(p=>p.GetDivNodeForThisPage() == firstPageAdded);
-			Guard.AgainstNull(newPage,"could not find the page we just added");
-
-			//_pageSelection.SelectPage(CreatePageDecriptor(newPageDiv, "should not show", _collectionSettings.Language1Tag));
-
-			// If copied page references images, copy them.
-			foreach (var pathFromBook in BookStorage.GetImagePathsRelativeToBook(newPageDiv))
-			{
-				var path = Path.Combine(FolderPath, pathFromBook);
-				if (!RobustFile.Exists(path))
-				{
-					var fileName = Path.GetFileName(path);
-					var sourcePath = Path.Combine(templatePage.Book.FolderPath, fileName);
-					if (RobustFile.Exists(sourcePath))
-						RobustFile.Copy(sourcePath, path);
-				}
-			}
-
-			//similarly, if the page has stylesheet files we don't have, copy them
-			CopyMissingStylesheetFiles(templatePage);
-
-			// and again for scripts (but we currently only worry about ones in the page itself)
-			foreach (XmlElement scriptElt in newPageDiv.SafeSelectNodes(".//script[@src]"))
-			{
-				var fileName = scriptElt.Attributes["src"]?.Value;
-				// Bloom Desktop accesses simpleComprehensionQuiz.js from the output/browser folder.
-				// Bloom Reader uses the copy of that file which comes with bloom-player.
-				// See https://issues.bloomlibrary.org/youtrack/issue/BL-8480.
-				if (string.IsNullOrEmpty(fileName) || fileName == PublishHelper.kSimpleComprehensionQuizJs)
-					continue;
-				var destinationPath = Path.Combine(FolderPath, fileName);
-				// In other similar operations above we don't overwrite an existing file (e.g., images, css).
-				// But our general policy for JS is to go with the latest from our templates.
-				// So we copy the smart page's current code; the page content may
-				// be specific to it. Of course, if the book contains existing pages that expect
-				// an old version of this code, anything could happen. Maintainers of released
-				// smart pages will need to consider this. But this will sure help while developing
-				// new smart pages.
-				// Note that if it's important for old pages to keep using old JS, the maintainer
-				// of the quiz page can simply rename the JS file; this code will copy the new JS
-				// and any copies of the old page will keep using the old JS which will still be around.
-				// But only this strategy allows the code to be updated (e.g., to make the old and new
-				// versions of the page work properly together).
-				var sourcePath = Path.Combine(templatePage.Book.FolderPath, fileName);
-				// Don't try to copy a file over itself.  (See https://issues.bloomlibrary.org/youtrack/issue/BL-7349.)
-				if (sourcePath == destinationPath)
-					continue;
-				if (RobustFile.Exists(sourcePath))
-					RobustFile.Copy(sourcePath, destinationPath, true);
-			}
-
-			if (IsSuitableForMakingShells)
-			{
-				// If we just added the first template page to a template, it's now usable for adding
-				// pages to other books. But the thumbnail for that template, and the template folder
-				// it lives in, won't get created unless the user chooses Add Page again.
-				// Even if he doesn't (maybe it's a one-page template), we want it to have the folder
-				// that identifies it as a template book for the add pages dialog.
-				// (We don't want to do so when the book is first created, because it's no good in
-				// Add Pages until it has at least one addable page.)
-				var templateFolderPath = Path.Combine(FolderPath, PageTemplatesApi.TemplateFolderName);
-				Directory.CreateDirectory(templateFolderPath); // harmless if it exists already
-			}
-
-			Save();
-
-			MiscUtils.DoOnceOnIdle(() =>
-			{
-				// This UI updating code generates a lot of API calls, especially when we pass
-				// true to pageListChangedEvent. And it is typically called within an API call
-				// (implementing Add Page). We want to postpone triggering more API calls
-				// until the current one is over, to prevent deadlocks in the BloomServer.
-				_pageListChangedEvent?.Raise(stylesChanged);
-
-				_pageSelection.SelectPage(newPage, true);
-
-				InvokeContentsChanged(null);
-			});
-		}
-
-		private void CopyWidgetFilesIfNeeded(XmlElement newPageDiv, string sourceBookFolder)
-		{
-			if (sourceBookFolder == FolderPath) {
-				// Copying within same book. Reuse the same widget.
-				return;
-			}
-
-			foreach (var widgetIframe in HtmlDom.GetWidgetIframes(newPageDiv))
-			{
-				var widgetSource = UrlPathString.CreateFromUrlEncodedString(widgetIframe.GetAttribute("src"));
-				var sourcePath = Path.Combine(sourceBookFolder, widgetSource.NotEncoded);
-				if (RobustFile.Exists(sourcePath))
-				{
-					// This combo (create/add) unfortunately needlessly zips and unzips
-					// the widget contents, but it does other things we need like guaranteeing
-					// a unique name and not duplicating activities.
-					var wdgtFilePath = WidgetHelper.CreateWidgetFromHtmlFolder(sourcePath, ensureIndexHtmlFileName: false);
-					var newRelativePath = WidgetHelper.AddWidgetFilesToBookFolder(FolderPath, wdgtFilePath).UrlEncodedForHttpPath;
-					if (widgetSource.UrlEncodedForHttpPath != newRelativePath)
-					{
-						// This means the existing book had an activity with the same name
-						// but different content. We got a new, unique name and need to update the dom.
-						widgetIframe.SetAttribute("src", newRelativePath);
-					}
-				}
-			}
-		}
-
-		/// <summary>
-		/// Copy stylesheet files referenced by the template page that this book doesn't yet have.
-		/// </summary>
-		/// <remarks>
-		/// See https://issues.bloomlibrary.org/youtrack/issue/BL-7170.
-		/// </remarks>
-		private void CopyMissingStylesheetFiles(IPage templatePage)
-		{
-			var sourceDom = templatePage.Book.OurHtmlDom;
-			var sourceFolder = templatePage.Book.FolderPath;
-			var destFolder = FolderPath;
-			HtmlDom.CopyMissingStylesheetFiles(sourceDom, sourceFolder, destFolder);
-		}
-
-		/// <summary>
-		/// If we are inserting a page from a different book, or updating the layout of our page to one from a
-		/// different book, we may need to copy user-defined styles from that book to our own.
-		/// </summary>
-		/// <returns>true if anything added</returns>
-		/// <param name="templatePage"></param>
-		private bool AddMissingStylesFromTemplatePage(IPage templatePage)
-		{
-			if (templatePage.Book.FolderPath != FolderPath)
-			{
-				var domForPage = templatePage.Book.GetEditableHtmlDomForPage(templatePage);
-				if (domForPage != null) // possibly null only in unit tests?
-				{
-					var userStylesOnPage = HtmlDom.GetUserModifiableStylesUsedOnPage(domForPage); // could be empty
-					var existingUserStyles = GetOrCreateUserModifiedStyleElementFromStorage();
-					var newMergedUserStyleXml = HtmlDom.MergeUserStylesOnInsertion(existingUserStyles, userStylesOnPage, out bool didAdd);
-					existingUserStyles.InnerXml = newMergedUserStyleXml;
-					return didAdd;
-				}
-			}
-
-			return false;
-		}
-
-		public static string CollectionKind(Book book)
-		{
-			var collectionKind = "other";
-
-			if (book == null || book.HasFatalError)
-			{
-				// not exactly a kind of collection, but a convenient way to indicate these states,
-				// in which edit/make button should not show at all.
-				collectionKind = "error";
-			}
-			else if (book != null && book.IsEditable)
-			{
-				collectionKind = "main";
-			}
-			// Review: we're tentatively thinking that "delete book" and "open folder on disk"
-			// will both be enabled for all but factory collections. Currently, Bloom is more
-			// restrictive on delete: only books in main or "Books from BloomLibrary.org" can be deleted.
-			// But there doesn't seem to be any reason to prevent deleting books from e.g. a bloompack.
-			else if (book != null && BloomFileLocator.IsInstalledFileOrDirectory(book.CollectionSettings.FolderPath))
-			{
-				collectionKind = "factory";
-			}
-
-			return collectionKind;
-		}
-
-		public void DuplicatePage(IPage page, int numberToAdd=1)
-		{
-			// Can be achieved by just using the current page as both the place to insert after
-			// and the template to copy.
-			// Note that Pasting a page uses the same routine; unit tests for duplicate and copy/paste
-			// take advantage of our knowledge that the code is shared so that between them they cover
-			// the important code paths. If the code stops being shared, we should extend test
-			// coverage appropriately.
-			InsertPageAfter(page, page, numberToAdd);
-		}
-
-		private void CopyAndRenameAudioFiles(XmlElement newpageDiv, string sourceBookFolder)
-		{
-			foreach (var audioElement in HtmlDom.SelectRecordableDivOrSpans(newpageDiv).Cast<XmlElement>().ToList())
-			{
-				var oldId = audioElement.GetStringAttribute("id");
-				var id = HtmlDom.SetNewHtmlIdValue(audioElement);
-				if (string.IsNullOrEmpty(oldId))
-					continue;
-				var sourceAudioFilePath = Path.Combine(Path.Combine(sourceBookFolder, "audio"), oldId + ".wav");
-				var newAudioFolderPath = Path.Combine(FolderPath, "audio");
-				var newAudioFilePath = Path.Combine(newAudioFolderPath, id + ".wav");
-				Directory.CreateDirectory(newAudioFolderPath);
-				if (RobustFile.Exists(sourceAudioFilePath))
-				{
-					RobustFile.Copy(sourceAudioFilePath, newAudioFilePath);
-				}
-
-				var mp3Path = Path.ChangeExtension(sourceAudioFilePath, "mp3");
-				var newMp3Path = Path.ChangeExtension(newAudioFilePath, "mp3");
-				if (RobustFile.Exists(mp3Path))
-				{
-					RobustFile.Copy(mp3Path, newMp3Path);
-				}
-			}
-		}
-
-		private void CopyAndRenameVideoFiles(XmlElement newpageDiv, string sourceBookFolder)
-		{
-			foreach (var source in newpageDiv.SafeSelectNodes(".//video/source").Cast<XmlElement>().ToList())
-			{
-				var src = source.GetAttribute("src");
-				// old source may have a param, too, but we don't currently need to keep it.
-				string timings;
-				src = SignLanguageApi.StripTimingFromVideoUrl(src, out timings);
-				if (String.IsNullOrWhiteSpace(src))
-					continue;
-				var oldVideoPath = Path.Combine(sourceBookFolder, src);
-				// If the video file doesn't exist, don't bother adjusting anything.
-				// If it does exist, copy it with a new name based on the current one, similarly
-				// to how we've been renaming image files that already exist in the book's folder.
-				if (RobustFile.Exists(oldVideoPath))
-				{
-					var extension = Path.GetExtension(src);
-					var oldFileName = Path.GetFileNameWithoutExtension(src);
-					int count = 0;
-					string newVideoPath;
-					do
-					{
-						++count;
-						var newFileName = oldFileName + "-" + count.ToString(CultureInfo.InvariantCulture);
-						newVideoPath = Path.Combine(FolderPath, "video", newFileName + extension);
-					} while (RobustFile.Exists(newVideoPath));
-
-					Directory.CreateDirectory(Path.GetDirectoryName(newVideoPath));
-					RobustFile.Copy(oldVideoPath, newVideoPath, false);
-
-					source.SetAttribute("src", "video/" +
-						UrlPathString.CreateFromUnencodedString(Path.GetFileName(newVideoPath)).UrlEncoded +
-						(string.IsNullOrEmpty(timings) ? "" : "#t=" + timings));
-				}
-			}
-		}
-
-		public void DeletePage(IPage page)
-		{
-			Guard.Against(HasFatalError, "Delete page failed: " + FatalErrorDescription);
-			Guard.Against(!IsEditable, "Tried to edit a non-editable book.");
-
-			if(GetPages().Count() < 2)
-				return;
-
-			var pageToShowNext = GetPageToShowAfterDeletion(page);
-
-			ClearCachedDataFromDom();
-			//_pagesCache.Remove(page);
-			OrderOrNumberOfPagesChanged();
-
-			var pageNode = FindPageDiv(page);
-			pageNode.ParentNode.RemoveChild(pageNode);
-			Storage.Dom.UpdatePageNumberAndSideClassOfPages(CollectionSettings.CharactersForDigitsForPageNumbers,
-				IsPrimaryLanguageRtl);
-
-			_pageSelection.SelectPage(pageToShowNext);
-			Save();
-			_pageListChangedEvent?.Raise(false);
-
-			InvokeContentsChanged(null);
-		}
-
-		public bool IsPrimaryLanguageRtl => _bookData.Language1.IsRightToLeft;
-
-		private void OrderOrNumberOfPagesChanged()
-		{
-			OurHtmlDom.UpdatePageNumberAndSideClassOfPages(CollectionSettings.CharactersForDigitsForPageNumbers,
-				IsPrimaryLanguageRtl);
-		}
-
-		private void ClearCachedDataFromDom()
-		{
-			_pagesCache = null;
-			ResetPreviewDom();
-		}
-
-		internal void ResetPreviewDom()
-		{
-			_previewDom = null;
-		}
-
-		/// <summary>
-		/// Internal for use by BookMetadataApi, which wants to know the number of the highest page number in the book.
-		/// </summary>
-		/// <returns></returns>
-		internal int GetLastNumberedPageNumber()
-		{
-			var lastPageNumber = 0;
-			foreach (var page in GetPages())
-			{
-				if (page.IsBackMatter)
-					return lastPageNumber;
-
-				string dummy;
-				page.GetCaptionOrPageNumber(ref lastPageNumber, out dummy);
-			}
-			return lastPageNumber;
-		}
-
-		public BookData BookData => _bookData;
-
-		public void InsertFullBleedMarkup(XmlElement body)
-		{
-			if (FullBleed)
-			{
-				HtmlDom.InsertFullBleedMarkup(body);
-			}
-		}
-
-		public bool FullBleed => BookData.GetVariableOrNull("fullBleed", "*").Xml == "true" && CollectionSettings.HaveEnterpriseFeatures;
-
-		/// <summary>
-		/// Earlier, we handed out a single-page version of the document. Now it has been edited,
-		/// so we now we need to fold changes back in
-		/// </summary>
-		public void SavePage(HtmlDom editedPageDom, bool needToDoFullSave = true)
-		{
-			Debug.Assert(IsEditable);
-			try
-			{
-				// This is needed if the user did some ChangeLayout (origami) manipulation. This will populate new
-				// translationGroups with .bloom-editables and set the proper classes on those editables to match the current multilingual settings.
-				UpdateEditableAreasOfElement(editedPageDom);
-
-				//replace the corresponding page contents in our DOM with what is in this PageDom
-				XmlElement pageFromEditedDom = editedPageDom.SelectSingleNodeHonoringDefaultNS("//div[contains(@class, 'bloom-page')]");
-				string pageId = pageFromEditedDom.GetAttribute("id");
-				var pageFromStorage = GetPageFromStorage(pageId);
-
-				HtmlDom.ProcessPageAfterEditing(pageFromStorage, pageFromEditedDom);
-				HtmlDom.SetImageAltAttrsFromDescriptions(pageFromStorage, Language1Tag);
-
-				// The main condition for being able to just write the page is that no shareable data on the
-				// page changed during editing. If that's so we can skip this step.
-				if (needToDoFullSave)
-					_bookData.SuckInDataFromEditedDom(editedPageDom, BookInfo); //this will do an updatetitle
-
-				// When the user edits the styles on a page, the new or modified rules show up in a <style/> element with title "userModifiedStyles".
-				// Here we copy that over to the book DOM.
-				var userModifiedStyles = HtmlDom.GetUserModifiedStyleElement(editedPageDom.Head);
-				var stylesChanged = false;
-				if (userModifiedStyles != null)
-				{
-					var userModifiedStyleElementFromStorage = GetOrCreateUserModifiedStyleElementFromStorage();
-					if (userModifiedStyleElementFromStorage.InnerXml != userModifiedStyles.InnerXml)
-					{
-						userModifiedStyleElementFromStorage.InnerXml = userModifiedStyles.InnerXml;
-						stylesChanged = true; // note, this is not shared data in the sense that needs SuckInDataFromEditedDom
-					}
-
-					//Debug.WriteLine("Incoming User Modified Styles:   " + userModifiedStyles.OuterXml);
-				}
-
-				try
-				{
-					if (!needToDoFullSave && !stylesChanged)
-					{
-						// nothing changed outside this page. We can do a much more efficient write operation.
-						// (On a 200+ page book, like the one in BL-7253, this version of updating the page
-						// runs in about a half second instead of two and a half. Moreover, on such a book,
-						// running the full Save rather quickly fragments the heap...allocating about 16 7-megabyte
-						// memory chunks in each Save...to the point where Bloom runs out of memory.)
-
-						SaveForPageChanged(pageId, pageFromStorage);
-					}
-					else
-					{
-						Save();
-					}
-				}
-				catch (UnauthorizedAccessException e)
-				{
-					BookStorage.ShowAccessDeniedErrorReport(e);
-					return;
-				}
-
-				if (!BookInfo.FileNameLocked)
-					Storage.UpdateBookFileAndFolderName(CollectionSettings);
-				//review used to have   UpdateBookFolderAndFileNames(data);
-
-				//Enhance: if this is only used to re-show the thumbnail, why not limit it to if this is the cover page?
-				//e.g., look for the class "cover"
-				InvokeContentsChanged(null); //enhance: above we could detect if anything actually changed
-			}
-			catch (Exception error)
-			{
-				var msg = LocalizationManager.GetString("Errors.CouldNotSavePage",
-					"Bloom had trouble saving a page. Please report the problem to us. Then quit Bloom, run it again, and check to see if the page you just edited is missing anything. Sorry!");
-				ErrorReport.NotifyUserOfProblem(error, msg);
-			}
-		}
-
-//        /// <summary>
-//        /// Gets the first element with the given tag & id, within the page-div with the given id.
-//        /// </summary>
-//        private XmlElement GetStorageNode(string pageDivId, string tag, string elementId)
-//        {
-//            var query = String.Format("//div[@id='{0}']//{1}[@id='{2}']", pageDivId, tag, elementId);
-//            var matches = OurHtmlDom.SafeSelectNodes(query);
-//            if (matches.Count != 1)
-//            {
-//                throw new ApplicationException("Expected one match for this query, but got " + matches.Count + ": " + query);
-//            }
-//            return (XmlElement)matches[0];
-//        }
-
-		/// <summary>
-		/// The <style title='userModifiedStyles'/> element is where we keep our user-modifiable style information
-		/// </summary>
-		internal XmlElement GetOrCreateUserModifiedStyleElementFromStorage()
-		{
-			return GetOrCreateUserModifiedStyleElementFromStorage(OurHtmlDom.Head);
-		}
-
-		public static XmlElement GetOrCreateUserModifiedStyleElementFromStorage(XmlElement headElement)
-		{
-			var userStyleElement = HtmlDom.GetUserModifiedStyleElement(headElement);
-			if (userStyleElement == null)
-				return HtmlDom.AddEmptyUserModifiedStylesNode(headElement);
-
-			var coverColorElement = HtmlDom.GetCoverColorStyleElement(headElement);
-			// If the user defines the cover color, the two elements could end up being the same.
-			if (coverColorElement == null || coverColorElement == userStyleElement)
-				return userStyleElement;
-
-			// We have both style elements. Make sure they're in the right order.
-			// BL -4266 was a problem if the 'coverColor' was listed first.
-			headElement.RemoveChild(coverColorElement);
-			headElement.InsertAfter(coverColorElement, userStyleElement);
-			return userStyleElement;
-		}
-
-		/// <summary>
-		/// Gets the first element with the given tag & id, within the page-div with the given id.
-		/// </summary>
-		private XmlElement GetPageFromStorage(string pageDivId)
-		{
-			var query = $"//div[@id='{pageDivId}']";
-			var matches = OurHtmlDom.SafeSelectNodes(query);
-			if (matches.Count != 1)
-			{
-				throw new ApplicationException("Expected one match for this query, but got " + matches.Count + ": " + query);
-			}
-			return (XmlElement)matches[0];
-		}
-
-		/// <summary>
-		/// Move a page to somewhere else in the book
-		/// </summary>
-		public bool RelocatePage(IPage page, int indexOfItemAfterRelocation)
-		{
-			Guard.Against(HasFatalError, "Move page failed: " + FatalErrorDescription);
-			Guard.Against(!IsEditable, "Tried to edit a non-editable book.");
-
-			if(!CanRelocatePageAsRequested(indexOfItemAfterRelocation))
-			{
-
-				return false;
-			}
-
-			ClearCachedDataFromDom();
-
-			var pages = GetPageElements();
-			var pageDiv = FindPageDiv(page);
-			var body = pageDiv.ParentNode;
-				body.RemoveChild(pageDiv);
-			if(indexOfItemAfterRelocation == 0)
-			{
-				body.InsertBefore(pageDiv, body.FirstChild);
-			}
-			else
-			{
-				body.InsertAfter(pageDiv, pages[indexOfItemAfterRelocation-1]);
-			}
-			OrderOrNumberOfPagesChanged();
-			BuildPageCache();
-			Save();
-			InvokeContentsChanged(null);
-			return true;
-		}
-
-		public void ReloadFromDisk(string renamedTo)
-		{
-			if (renamedTo != null)
-				BookInfo.FolderPath = renamedTo;
-			ClearCachedDataFromDom(); // before updating storage, which sends some events that could use the obsolete one
-			Storage.ReloadFromDisk(renamedTo, () => {
-				// This needs to happen after we've created the new DOM, but before
-				// we start broadcasting rename events that may assume the book is
-				// in a consistent state.
-				_bookData = new BookData(OurHtmlDom,
-					CollectionSettings, UpdateImageMetadataAttributes);
-			});
-			InvokeContentsChanged(null);
-		}
-
-		internal XmlNodeList GetPageElements()
-		{
-			return OurHtmlDom.SafeSelectNodes("/html/body//div[contains(@class,'bloom-page')]");
-		}
-
-		private bool CanRelocatePageAsRequested(int indexOfItemAfterRelocation)
-		{
-			int upperBounds = GetIndexOfFirstBackMatterPage();
-			if (upperBounds < 0)
-				upperBounds = 10000;
-
-			return indexOfItemAfterRelocation > GetIndexOfLastFrontMatterPage ()
-				&& indexOfItemAfterRelocation < upperBounds;
-		}
-
-		private int GetIndexOfLastFrontMatterPage()
-		{
-			XmlElement lastFrontMatterPage =
-				OurHtmlDom.RawDom.SelectSingleNode("(/html/body/div[contains(@class,'bloom-frontMatter')])[last()]") as XmlElement;
-			if(lastFrontMatterPage==null)
-				return -1;
-			return GetIndexOfPage(lastFrontMatterPage);
-		}
-
-		private int GetIndexOfFirstBackMatterPage()
-		{
-			XmlElement firstBackMatterPage =
-				OurHtmlDom.RawDom.SelectSingleNode("(/html/body/div[contains(@class,'bloom-backMatter')])[position()=1]") as XmlElement;
-			if (firstBackMatterPage == null)
-				return -1;
-			return GetIndexOfPage(firstBackMatterPage);
-		}
-
-
-		private int GetIndexOfPage(XmlElement pageElement)
-		{
-			var elements = GetPageElements();
-			for (int i = 0; i < elements.Count; i++)
-			{
-				if (elements[i] == pageElement)
-					return i;
-			}
-			return -1;
-		}
-
-		public HtmlDom GetDomForPrinting(PublishModel.BookletPortions bookletPortion, BookCollection currentBookCollection,
-			BookServer bookServer, bool orientationChanging, Layout pageLayout)
-		{
-			var printingDom = GetBookDomWithStyleSheets("previewMode.css", "origami.css");
-
-			if (IsFolio)
-			{
-				AddChildBookContentsToFolio(printingDom, currentBookCollection, bookServer);
-				printingDom.SortStyleSheetLinks();
-			}
-
-			//we do this now becuase the publish ui allows the user to select a different layout for the pdf than what is in the book file
-			SizeAndOrientation.UpdatePageSizeAndOrientationClasses(printingDom.RawDom, pageLayout);
-
-			if (orientationChanging)
-			{
-				// Need to update the xmatter in the print dom...it may use different images.
-				// Make sure we do this AFTER setting PageOrientation in Dom.
-				// Also must be BEFORE we delete unwanted pages
-				UpdateBrandingForCurrentOrientation(printingDom);
-			}
-			//whereas the base is to our embedded server during editing, it's to the file folder
-			//when we make a PDF, because we wan the PDF to use the original hi-res versions
-
-			BookStorage.SetBaseForRelativePaths(printingDom, FolderPath);
-
-			DeletePages(printingDom.RawDom, p=>p.GetAttribute("class").ToLowerInvariant().Contains("bloom-nonprinting"));
-			PublishHelper.RemoveEnterprisePagesIfNeeded(_bookData, printingDom, printingDom.GetPageElements().ToList());
-
-			switch (bookletPortion)
-			{
-				case PublishModel.BookletPortions.AllPagesNoBooklet:
-					break;
-				case PublishModel.BookletPortions.BookletCover:
-					DeletePages(printingDom.RawDom, p => !p.GetAttribute("class").ToLowerInvariant().Contains("cover"));
-					break;
-				 case PublishModel.BookletPortions.BookletPages:
-					DeletePages(printingDom.RawDom, p => p.GetAttribute("class").ToLowerInvariant().Contains("cover"));
-					break;
-				 default:
-					throw new ArgumentOutOfRangeException("bookletPortion");
-			}
-			// Do this after we remove unwanted pages; otherwise, the page removal code must also remove the media boxes.
-			if (FullBleed)
-			{
-				InsertFullBleedMarkup(printingDom.Body);
-			}
-			if (!FullBleed)
-				AddCoverColor(printingDom, Color.White);
-			AddPreviewJavascript(printingDom);
-			return printingDom;
-		}
-
-		/// <summary>
-		/// used when this book is a "master"/"folio" book that is used to bring together a number of other books in the collection
-		/// </summary>
-		/// <param name="printingDom"></param>
-		/// <param name="currentBookCollection"></param>
-		/// <param name="bookServer"></param>
-		private void AddChildBookContentsToFolio(HtmlDom printingDom, BookCollection currentBookCollection, BookServer bookServer)
-		{
-			XmlNode currentLastContentPage = GetLastPageForInsertingNewContent(printingDom);
-
-			int cumulativePageNum = 1;
-			string lastPageNumStr = currentLastContentPage.Attributes?.GetNamedItem("data-page-number")?.InnerText;
-			if (int.TryParse(lastPageNumStr, out int lastPageNum))
-			{
-				cumulativePageNum = lastPageNum;
-			}
-
-			//currently we have no way of filtering them, we just take them all
-			foreach (var bookInfo in currentBookCollection.GetBookInfos())
-			{
-				if (bookInfo.IsFolio)
-					continue;
-				var childBook = bookServer.GetBookFromBookInfo(bookInfo);
-
-				//this will set the class bloom-content1 on the correct language
-				//this happens anyhow if the page was ever looked at in the Edti Tab
-				//But if we are testing a collection's folio pdf'ing ability on a newly-generated
-				//SHRP collection, and we don't do this, we see lots of sample text because every
-				//bloom-editable has "bloom-content1", even the "Z" language ones.
-				childBook.UpdateEditableAreasOfElement(childBook.OurHtmlDom);
-
-				//add links to the template css needed by the children.
-
-				HtmlDom.AddStylesheetFromAnotherBook(childBook.OurHtmlDom, printingDom);
-				printingDom.SortStyleSheetLinks();
-
-				foreach (XmlElement pageDiv in childBook.OurHtmlDom.RawDom.SafeSelectNodes("/html/body//div[contains(@class, 'bloom-page') and not(contains(@class,'bloom-frontMatter')) and not(contains(@class,'bloom-backMatter'))]"))
-				{
-					XmlElement importedPage = (XmlElement) printingDom.RawDom.ImportNode(pageDiv, true);
-
-					if (!String.IsNullOrWhiteSpace(importedPage.GetAttribute("data-page-number")))
-					{
-						++cumulativePageNum;
-						importedPage.SetAttribute("data-page-number", cumulativePageNum.ToString());
-					}
-
-					currentLastContentPage.ParentNode.InsertAfter(importedPage, currentLastContentPage);
-					currentLastContentPage = importedPage;
-
-					foreach(XmlElement img in HtmlDom.SelectChildImgAndBackgroundImageElements(importedPage))
-					{
-						var bookFolderName = Path.GetFileName(bookInfo.FolderPath);
-						var path = HtmlDom.GetImageElementUrl(img);
-						var pathRelativeToFolioFolder = "../" + bookFolderName + "/" + path.NotEncoded;	// want query as well as filepath
-						//NB: URLEncode would replace spaces with '+', which is ok in the parameter section, but not the URL
-						//So we are using UrlPathEncode
-
-						HtmlDom.SetImageElementUrl(img, UrlPathString.CreateFromUnencodedString(pathRelativeToFolioFolder));
-
-					}
-				}
-			}
-		}
-
-		private XmlElement GetLastPageForInsertingNewContent(HtmlDom printingDom)
-		{
-			var lastPage =
-				   printingDom.RawDom.SelectSingleNode("/html/body//div[contains(@class, 'bloom-page') and not(contains(@class,'bloom-frontMatter')) and not(contains(@class,'bloom-backMatter'))][last()]") as XmlElement;
-			if(lastPage==null)
-			{
-				//currently nothing but front and back matter
-				var lastFrontMatter= printingDom.RawDom.SelectSingleNode("/html/body//div[contains(@class,'bloom-frontMatter')][last()]") as XmlElement;
-				if(lastFrontMatter ==null)
-					throw new ApplicationException("GetLastPageForInsertingNewContent() found no content pages nor frontmatter");
-				return lastFrontMatter;
-			}
-			else
-			{
-				return lastPage;
-			}
-		}
-
-		/// <summary>
-		/// this is used for configuration, where we do want to offer up the original file.
-		/// </summary>
-		/// <returns></returns>
-		public string GetPathHtmlFile()
-		{
-			return Storage.PathToExistingHtml;
-		}
-
-		public PublishModel.BookletLayoutMethod GetDefaultBookletLayoutMethod()
-		{
-			return GetBookletLayoutMethod(GetLayout());
-		}
-
-		public PublishModel.BookletLayoutMethod GetBookletLayoutMethod(Layout layout)
-		{
-			//NB: all we support at the moment is specifying "Calendar"
-			if (OurHtmlDom.SafeSelectNodes(String.Format("//meta[@name='defaultBookletLayout' and @content='Calendar']")).Count >
-				0)
-				return PublishModel.BookletLayoutMethod.Calendar;
-			else
-			{
-				if (layout.SizeAndOrientation.IsLandScape && layout.SizeAndOrientation.PageSizeName == "A5")
-					return PublishModel.BookletLayoutMethod.CutAndStack;
-				return PublishModel.BookletLayoutMethod.SideFold;
-			}
-		}
-
-		/// <summary>
-		///Under normal conditions, this isn't needed, because it is done when a book is first created. But thing might have changed:
-		/// *changing xmatter pack, and update to it, changing the languages, etc.
-		/// *the book was dragged from another project
-		/// *the editing language was changed.
-		/// Under those conditions, if we didn't, for example, do a PrepareElementsInPageOrDocument, we would end up with no
-		/// editable items, because there are no elements in our language.
-		/// </summary>
-		public void PrepareForEditing()
-		{
-			if (!_haveDoneUpdate)
-			{
-				BringBookUpToDateInternal(OurHtmlDom, new NullProgress());
-				_haveDoneUpdate = true;
-			}
-			//We could re-enable RebuildXMatter() here later, so that we get this nice refresh each time.
-			//But currently this does some really slow image compression:	RebuildXMatter(RawDom);
-			UpdateEditableAreasOfElement(OurHtmlDom);
-		}
-
-		/// <summary>
-		/// This is called both for the whole book, and for individual pages when the user uses Origami to make changes to the layout of the page.
-		/// It would be nicer in the HtmlDom, but it uses knowledge about the collection and book languages that the DOM doesn't have.
-		/// </summary>
-		/// <param name="elementToUpdate"></param>
-		public void UpdateEditableAreasOfElement(HtmlDom dom)
-		{
-			var language1Tag = Language1Tag;
-			var language2Tag = Language2Tag;
-			var language3Tag = Language3Tag;
-			foreach (XmlElement div in dom.SafeSelectNodes("//div[contains(@class,'bloom-page')]"))
-			{
-				TranslationGroupManager.PrepareElementsInPageOrDocument(div, _bookData);
-				TranslationGroupManager.UpdateContentLanguageClasses(div, _bookData, language1Tag, language2Tag, language3Tag);
-			}
-		}
-
-		public string CheckForErrors()
-		{
-			var errors = Storage.GetValidateErrors();
-			if (!String.IsNullOrEmpty(errors))
-			{
-				HasFatalError = true;
-				FatalErrorDescription = errors;
-			}
-			return errors ?? "";
-		}
-
-		public void CheckBook(IProgress progress, string pathToFolderOfReplacementImages=null)
-		{
-			Storage.CheckBook(progress, pathToFolderOfReplacementImages);
-		}
-
-		public virtual Layout GetLayout()
-		{
-			return Layout.FromDom(OurHtmlDom, Layout.A5Portrait);
-		}
-
-		public IEnumerable<Layout> GetSizeAndOrientationChoices()
-		{
-			try
-			{
-				return SizeAndOrientation.GetSizeAndOrientationChoices(OurHtmlDom, Storage.GetFileLocator());
-			}
-			catch (Exception error)
-			{
-				HasFatalError = true;
-				FatalErrorDescription = error.Message;
-				throw error;
-			}
-		}
-
-		public void SetLayout(Layout layout)
-		{
-			SizeAndOrientation.AddClassesForLayout(OurHtmlDom, layout);
-		}
-
-
-		/// <summary>
-		/// This is used when the user elects to apply the same image metadata to all images.
-		/// </summary>
-		public void CopyImageMetadataToWholeBookAndSave(Metadata metadata, IProgress progress)
-		{
-			try
-			{
-				ImageUpdater.CopyImageMetadataToWholeBook(Storage.FolderPath,OurHtmlDom, metadata, progress);
-			}
-			catch (UnauthorizedAccessException e)
-			{
-				BookStorage.ShowAccessDeniedErrorReport(e);
-				return;	// Probably not much point to saving if copying the image metadata didn't fully complete successfully
-			}
-			Save();
-		}
-
-		public Metadata GetLicenseMetadata()
-		{
-			//BookCopyrightAndLicense.LogMetdata(OurHtmlDom);
-			var result = BookCopyrightAndLicense.GetMetadata(OurHtmlDom, _bookData);
-
-			//Logger.WriteEvent("After");
-			//BookCopyrightAndLicense.LogMetdata(OurHtmlDom);
-			return result;
-		}
-
-		public void SetMetadata(Metadata metadata)
-		{
-			BookCopyrightAndLicense.SetMetadata(metadata, OurHtmlDom, FolderPath, _bookData, BookInfo.MetaData.UseOriginalCopyright);
-			BookInfo.SetLicenseAndCopyrightMetadata(metadata);
-		}
-
-		public void SetTitle(string name)
-		{
-			OurHtmlDom.Title = name;
-		}
-
-		public void ExportXHtml(string path)
-		{
-			XmlHtmlConverter.GetXmlDomFromHtmlFile(Storage.PathToExistingHtml,true).Save(path);
-		}
-
-		bool OkToChangeFileAndFolderName
-		{
-			get
-			{
-				if (LockDownTheFileAndFolderName || BookInfo.FileNameLocked)
-					return false;
-				return IsSaveable;
-			}
-		}
-
-		public void Save()
-		{
-			// If you add something here, consider whether it is needed in SaveForPageChanged().
-			// I believe all the things currently here before the actual Save are not needed
-			// in the cases where we use SaveForPageChanged(). We switch to Save if any
-			// book data changed, which will be true if we're changing the title and thus
-			// the book's location. We also do a full Save after bringing the book up to date;
-			// after that, there shouldn't be any obsolete sound attributes.
-			// (In fact, since we bring a book up to date before editing, and that code
-			// does the removal, I don't see why it's needed here either.)
-			Guard.Against(HasFatalError, "Save failed: " + FatalErrorDescription);
-			Guard.Against(!IsEditable, "Tried to save a non-editable book.");
-			RemoveObsoleteSoundAttributes(OurHtmlDom);
-			_bookData.UpdateVariablesAndDataDivThroughDOM(BookInfo);//will update the title if needed
-			if(OkToChangeFileAndFolderName)
-			{
-				Storage.UpdateBookFileAndFolderName(CollectionSettings); //which will update the file name if needed
-			}
-			if(IsSuitableForMakingShells)
-			{
-				// A template book is considered to be its own source, so update the source to match the
-				// current book location.
-				PageTemplateSource = Path.GetFileName(FolderPath);
-			}
-
-			try
-			{
-				Storage.Save();
-			}
-			catch (UnauthorizedAccessException e)
-			{
-				BookStorage.ShowAccessDeniedErrorReport(e);
-				return;
-			}
-
-			DoPostSaveTasks();
-		}
-
-		public void SaveForPageChanged(string pageId, XmlElement modifiedPage)
-		{
-			Guard.Against(HasFatalError, "Save failed: " + FatalErrorDescription);
-			Guard.Against(!IsEditable, "Tried to save a non-editable book.");
-			Storage.SaveForPageChanged(pageId, modifiedPage);
-			DoPostSaveTasks();
-		}
-
-		private void DoPostSaveTasks()
-		{
-			ResetPreviewDom();
-			// Tell the accessibility checker window (and any future subscriber) to re-compute.
-			// This Task.Delay() helps even with a delay of 0, becuase it means we get to finish with this command.
-			// I'm chooing 1 second at the moment as that feels about the longest I would want to
-			// wait to see if what I did made and accesibility check change. Of course we're *probably*
-			// ready to run this much, much sooner.
-			Task.Delay(1000).ContinueWith((task) => _bookSavedEvent.Raise(this));
-		}
-
-		/// <summary>
-		/// Remove any obsolete data-duration attributes that the typescript code failed to remove.
-		/// </summary>
-		/// <remarks>
-		/// See https://silbloom.myjetbrains.com/youtrack/issue/BL-3671.
-		/// </remarks>
-		private void RemoveObsoleteSoundAttributes(HtmlDom htmlDom)
-		{
-			foreach (var span in htmlDom.RawDom.SafeSelectNodes("//span[@data-duration and @id]").Cast<XmlElement>())
-			{
-				if (!AudioProcessor.DoesAudioExistForSegment(Storage.FolderPath, span.GetStringAttribute("id")))
-					span.RemoveAttribute("data-duration");	// file no longer exists, shouldn't have any duration setting
-			}
-		}
-
-		/// <summary>
-		/// Remove any obsolete explicit image size and position left over from earlier versions of Bloom, before we had object-fit:contain.
-		/// </summary>
-		/// <remarks>
-		/// See https://issues.bloomlibrary.org/youtrack/issue/BL-9401.  A similar fix exists in bookEdit/js/bloomImages.ts, but that applies
-		/// only when a page is opened in the edit tab.
-		/// </remarks>
-		private void RemoveObsoleteImageAttributes(HtmlDom htmlDom)
-		{
-			foreach (var img in htmlDom.RawDom.SafeSelectNodes("//div[contains(@class,'bloom-imageContainer')]/img[@style|@width|@height]").Cast<XmlElement>())
-			{
-				if (img.ParentNode.GetOptionalStringAttribute("class", "").Contains("bloom-scale-with-code"))
-					continue;
-				var style = img.GetOptionalStringAttribute("style", "");
-				var fixedStyle = RemoveSizeStyling(style);
-				if (String.IsNullOrEmpty(fixedStyle))
-					img.RemoveAttribute("style");
-				else if (fixedStyle != style)
-					img.SetAttribute("style", fixedStyle);
-				img.RemoveAttribute("width");
-				img.RemoveAttribute("height");
-			}
-		}
-
-		private string RemoveSizeStyling(string style)
-		{
-			// For example, style="width: 404px; height: 334px; margin-left: 1px; margin-top: 0px;"
-			// should reduce to "".
-			var style1 = Regex.Replace(style, "width: *[0-9a-z]+;", "");
-			var style2 = Regex.Replace(style1, "height: *[0-9a-z]+;", "");
-			var style3 = Regex.Replace(style2, "margin-left: *[0-9a-z]+;", "");
-			var style4 = Regex.Replace(style3, "margin-top: *[0-9a-z]+;", "");
-			return style4.Trim();
-		}
-
-
-		//used by the command-line "hydrate" command
-		public bool LockDownTheFileAndFolderName { get; set; }
-
-		//TODO: remove this in favor of meta data (the later currently doesn't appear to have access to lineage, I need to ask JT about that)
-		public string GetBookLineage()
-		{
-			return OurHtmlDom.GetMetaValue("bloomBookLineage","");
-		}
-
-
-		public bool IsCalendar
-		{
-			get
-			{
-				if (OurHtmlDom == null)
-					return false;
-
-				return OurHtmlDom.GetMetaValue("defaultBookletLayout", "") == "Calendar";
-			}
-		}
-		public MultiTextBase GetDataItem(string name)
-		{
-			return _bookData.GetMultiTextVariableOrEmpty(name);
-		}
-
-		public virtual IBookStorage Storage { get; }
-
-		/// <summary>
-		/// This gets called as a result of a UI action. It sets the new topic in our data,
-		/// but doesn't do anything related to how it is displayed on the page.
-		/// The way to think about this is that we're aiming for a more react™-style flow.
-		/// </summary>
-		public void SetTopic(string englishTopicAsKey)
-		{
-			_bookData.Set("topic",XmlString.FromUnencoded(englishTopicAsKey),"en");
-		}
-
-		/// <summary>
-		/// Compute a hash for all of the book related files that will detect any significant
-		/// changes to a Bloom book.  All of the significant files in the folder and subfolders
-		/// and basic collection files in the parent folder are included in the hash.
-		/// </summary>
-		/// <param name="bookFilePath">path to the book's HTML file inside its folder</param>
-		public static string ComputeHashForAllBookRelatedFiles(string bookFilePath)
-		{
-			return MakeVersionCode(RobustFile.ReadAllText(bookFilePath, Encoding.UTF8), bookFilePath);
-		}
-
-		/// <summary>
-		/// Make a version code which will detect any significant changes to the content of a bloom book.
-		/// fileContent is typically the content of the file at filePath which is the book's main HTM file;
-		/// however (for testing) filePath may be omitted.
-		/// The method computes a SHA of the file content and, if a path is passed, all other files
-		/// in the same folder and its subfolders (plus collection level files in the parent folder.)
-		/// The file is transformed somewhat so that (some) changes that are not significant are ignored.
-		/// Notes:
-		/// - renaming a file may or may not produce a different code (depends on whether it changes
-		/// the alphabetical order of the files).
-		/// - pdf files are currently omitted
-		/// - audio files could be omitted until we start supporting audio, but as that is planned I
-		/// have not chosen to omit them
-		/// - I am not sure that this will reliably give the same result when run on Linux and Windows.
-		/// For one thing, depending on the exact file transfer process, one or more files might have
-		/// different line endings, which is enough to produce a different SHA.
-		/// </summary>
-		/// <remarks>
-		/// This method is used by TeamCollection, bulk upload, and a few other places to detect
-		/// changes to books.
-		/// </remarks>
-		public static string MakeVersionCode(string fileContent, string filePath = null)
-		{
-			return RetryUtility.Retry(() => MakeVersionCodeInternal(fileContent, filePath));
-		}
-
-		private static string MakeVersionCodeInternal(string fileContent, string filePath = null)
-		{
-			//var debugBldr = new StringBuilder();
-			//string debugPath = null;
-			var simplified = fileContent;
-			// In general, whitespace sequences are equivalent to a single space.
-			// If the user types multiple spaces all but one will be removed.
-			simplified = new Regex(@"\s+").Replace(simplified, " ");
-			// Between the end of one tag and the start of the next white space doesn't count at all
-			simplified = new Regex(@">\s+<").Replace(simplified, "><");
-			// A space before (or inside) a <br/> element doesn't matter.
-			simplified = new Regex(@"\s+<br\s*/>").Replace(simplified, "<br/>");
-			simplified = new Regex(@"<br\s+/>").Replace(simplified, "<br/>");
-			// Ignore the generator metadata: precise version of Bloom doesn't matter
-			simplified = new Regex(@"<meta name=""Generator""[^>]*></meta>").Replace(simplified, "");
-			// The order of divs inside the bloomDataDiv is neither important nor deterministic, so we sort it.
-			simplified = SortDataDivElements(simplified);
-			// Page IDs (actually any element ids) are ignored
-			// (the bit before the 'id' matches an opening wedge followed by anything but a closing one,
-			// and is transferred to the output by $1. Then we look for an id='whatever', with optional
-			// whitespace, where (['\"]) matches either kind of opening quote while \2 matches the same one at the end.
-			// The question mark makes sure we end with the first possible closing quote.
-			// Then we grab everything up to the closing wedge and transfer that to the output as $3.)
-			simplified = new Regex("(<[^>]*)\\s*id\\s*=\\s*(['\"]).*?\\2\\s*([^>]*>)").Replace(simplified, "$1$3");
-			var bytes = Encoding.UTF8.GetBytes(simplified);
-			using (var sha = SHA256.Create())
-			{
-				sha.TransformBlock(bytes, 0, bytes.Length, bytes, 0);
-				if (filePath != null)
-				{
-					//debugBldr.AppendLineFormat("Hashing {0}", filePath);
-					//using (var sha2 = SHA256.Create())
-					//{
-					//	sha2.TransformBlock(bytes, 0, bytes.Length, bytes, 0);
-					//	sha2.TransformFinalBlock(new byte[0], 0, 0);
-					//	debugBldr.AppendLineFormat("hashing simplified HTML [{0} bytes] => {1}", bytes.Length, Convert.ToBase64String(sha2.Hash));
-					//}
-					var folder = Path.GetDirectoryName(filePath);
-					var filter = new BookFileFilter(folder)
-					{
-						IncludeFilesForContinuedEditing = true,
-						NarrationLanguages = null,	// include every narration language
-						WantVideo = true,
-						WantMusic = true
-					};
-					// Ignore 'meta.json' since this stores currentTool and toolboxIsOpen, which are irrelevant to whether
-					// the book has changed. OTOH, we need to do something about Draft status and Features which are not irrelevant.
-					filter.AlwaysReject("meta.json");
-					// Ignore video placeholder since this file is provided as needed.
-					filter.AlwaysReject("video-placeholder.svg");
-					// Ignore 'thumbnail.png' since it seems to vary gratuitously (still check other thumbnail images).
-					filter.AlwaysReject("thumbnail.png");
-					// Order must be predictable but does not otherwise matter.
-					foreach (var path in Directory.GetFiles(folder, "*", SearchOption.AllDirectories).OrderBy(x => x))
-					{
-						if (!filter.Filter(path))
-							continue;
-						if (path == filePath)
-							continue; // we already included a simplified version of the main HTML file
-						//AppendDebugInfo(debugBldr, path);
-						using (var input = RobustIO.GetFileStream(path, FileMode.Open, FileAccess.Read))
-						{
-							byte[] buffer = new byte[4096];
-							int count;
-							while ((count = input.Read(buffer, 0, 4096)) > 0)
-							{
-								sha.TransformBlock(buffer, 0, count, buffer, 0);
-							}
-						}
-					}
-					foreach (var path in Directory.GetFiles(Path.GetDirectoryName(folder), "*.*", SearchOption.TopDirectoryOnly).OrderBy(x => x))
-					{
-						var name = Path.GetFileName(path);
-						if (name == "customCollectionStyles.css" || name.EndsWith(".bloomCollection", StringComparison.Ordinal))
-						{
-							//AppendDebugInfo(debugBldr, path);
-							byte[] buffer = RobustFile.ReadAllBytes(path);
-							sha.TransformBlock(buffer, 0, buffer.Length, buffer, 0);
-						}
-					}
-					//var timestamp = DateTime.Now.ToString("yyyyMMddHHmmss");
-					//debugPath = Path.Combine(folder, "DebugHashing-" + timestamp + ".bak");	// .bak gets ignored
-					//RobustFile.WriteAllText(Path.Combine(folder, "SimplifiedHtml-" + timestamp + ".bak"), simplified);
-				}
-				sha.TransformFinalBlock(new byte[0], 0, 0);
-				//if (debugPath != null)
-				//{
-				//	debugBldr.AppendLineFormat("final hash = {0}", Convert.ToBase64String(sha.Hash));
-				//	RobustFile.WriteAllText(debugPath, debugBldr.ToString());
-				//}
-				return Convert.ToBase64String(sha.Hash);
-			}
-		}
-
-		//private static void AppendDebugInfo(StringBuilder debugBldr, string path)
-		//{
-		//	using (var sha2 = SHA256.Create())
-		//	{
-		//		byte[] buffer = RobustFile.ReadAllBytes(path);
-		//		sha2.TransformBlock(buffer, 0, buffer.Length, buffer, 0);
-		//		sha2.TransformFinalBlock(new byte[0], 0, 0);
-		//		debugBldr.AppendLineFormat("hashing {0} [{1} bytes] => {2}", Path.GetFileName(path), buffer.Length, Convert.ToBase64String(sha2.Hash));
-		//	}
-		//}
-
-		private static string SortDataDivElements(string htmlText)
-		{
-			// Extract the text block that contains the outer #bloomDataDiv
-			var begin = htmlText.IndexOf("<div id=\"bloomDataDiv\">", StringComparison.Ordinal);
-			var end = htmlText.IndexOf("<div class=\"bloom-page", StringComparison.Ordinal);
-			if (begin < 0 || end <= begin)
-				return htmlText;
-			var dataDivBlock = htmlText.Substring(begin, end - begin);
-			// Extract the text block that contains the inner #bloomDataDiv, split it into lines, and sort the lines.
-			var beginDivs = dataDivBlock.IndexOf("<div data-book=\"", StringComparison.Ordinal);
-			var endDivs = dataDivBlock.LastIndexOf("</div>", StringComparison.Ordinal);
-			if (beginDivs < 0 || endDivs <= beginDivs)
-				return htmlText;
-			var innerDataDiv = dataDivBlock.Substring(beginDivs, endDivs - beginDivs);
-			innerDataDiv = innerDataDiv.Replace("</div><div data-book=", "</div>\n<div data-book=");
-			var dataDivs = innerDataDiv.Split(new[] { '\n' });
-			dataDivs.Sort((x, y) => string.Compare(x, y, StringComparison.Ordinal));
-			// Replace the original outer #bloomDataDiv text with one containing the sorted inner #bloomDataDiv.
-			var sortedInnerDataDiv = string.Join("", dataDivs);
-			var newHtml = htmlText.Replace(dataDivBlock, "<div id=\"bloomDataDiv\">" + sortedInnerDataDiv + "</div>");
-			return newHtml;
-		}
-
-		/// <summary>
-		/// Gets the complete path to the book's cover image, or null if there isn't one.
-		/// </summary>
-		/// <returns></returns>
-		public string GetCoverImagePath()
-		{
-			if (Storage == null)
-				return null;	// can happen in tests
-			// This first branch covers the currently obsolete approach to images using background-image.
-			// In that approach the data-book attribute is on the imageContainer.
-			// Note that we want the coverImage from a page, instead of the dataDiv because the former
-			// "doesn't have the data in the form that GetImageElementUrl can handle."
-			var coverImgElt = Storage.Dom.SafeSelectNodes("//div[not(@id='bloomDataDiv')]/div[@data-book='coverImage']")
-				.Cast<XmlElement>()
-				.FirstOrDefault();
-			// If that fails, we look for an img with the relevant attribute. Happily this doesn't conflict with the data-div.
-			if (coverImgElt == null)
-			{
-				coverImgElt = Storage.Dom.SafeSelectNodes("//img[@data-book='coverImage']")
-					.Cast<XmlElement>()
-					.FirstOrDefault();
-			}
-			if (coverImgElt == null)
-				return null;
-			var coverImageUrl = HtmlDom.GetImageElementUrl(coverImgElt);
-			var coverImageFileName = coverImageUrl.PathOnly.NotEncoded;
-			if (string.IsNullOrEmpty(coverImageFileName))
-				return null;
-			// The fileName might be URL encoded.  See https://silbloom.myjetbrains.com/youtrack/issue/BL-3901.
-			var coverImagePath = UrlPathString.GetFullyDecodedPath(StoragePageFolder, ref coverImageFileName);
-			if (!RobustFile.Exists(coverImagePath))
-			{
-				// And the filename might be multiply-HTML encoded.
-				while (coverImagePath.Contains("&amp;"))
-				{
-					coverImagePath = HttpUtility.HtmlDecode(coverImagePath);
-					if (RobustFile.Exists(coverImagePath))
-						return coverImagePath;
-				}
-				return null;
-			}
-			return coverImagePath;
-		}
-
-		/// <summary>
-		/// Check whether the given image file is for the book's cover.  If so, we may want to make
-		/// it transparent in further processing.
-		/// </summary>
-		/// <remarks>
-		/// See https://issues.bloomlibrary.org/youtrack/issue/BL-4816 for why we want to limit
-		/// which image files are given a transparent background.
-		/// </remarks>
-		public bool ImageFileIsForBookCover(string imagePath)
-		{
-			// At the moment, only the cover image needs a transparent background, and then only if it's
-			// a black and white drawing.
-			// Note that if an image file is used more than once in a book, it gets a different
-			// name each time.
-			// For publishing, the imagePath will be in a temporary folder location instead of
-			// the Bloom collection folder, so comparing the full paths does not work.  In publishing,
-			// we do get a few images requested from the PDF framework whose names may inadvertently
-			// match files we use, so we double-check by also comparing file sizes.
-			var coverImagePath = GetCoverImagePath();
-			if (Path.GetFileName(imagePath) == Path.GetFileName(coverImagePath))
-				return (new FileInfo(imagePath).Length == new FileInfo(coverImagePath).Length);
-			return false;;
-		}
-
-		/// <summary>
-		/// The primary focus of this method is removing pages we don't want in bloompub files,
-		/// particularly xmatter pages that often don't have content but just might.
-		/// It will detect pages with img elements or bloom-imageContainer elements with
-		/// background images, and as long as the image isn't our placeholder, such pages
-		/// are non-blank. For text, it is looking for divs that have the bloom-visibility-code-on
-		/// class (and some non-white content). This means that it's looking for content that is
-		/// visible given the current collection settings. Blank pages might have content in other
-		/// languages. It's even possible (see comments on the code that inserts the
-		/// bloom-visibility-code-on class) that the user might override it somehow.
-		/// It's conceivable that pages contain text that's not in our editable divs.
-		/// Thus, this mechanism is not as reliable as the process used in epub publishing to delete
-		/// invisible text, which involves actually building a display of the page in the browser,
-		/// but it is much faster and simpler and seems adequate to the current purpose.
-		/// Also, (BL-7586) we don't want to delete activity pages, that may not have text, but still
-		/// could be fully functioning activities.
-		/// Currently the intention is to apply this to a copy of the book, not the original.
-		/// If the optional argument is provided, having 'visible' text is defined as text
-		/// in one of the specified languages.
-		/// </summary>
-		public void RemoveBlankPages(HashSet<string> languagesToInclude = null)
-		{
-			foreach (var page in RawDom.SafeSelectNodes("//div[contains(@class, 'bloom-page')]").Cast<XmlElement>().ToArray())
-			{
-				if (HtmlDom.IsActivityPage(page))
-					continue;
-				if (PageHasImages(page))
-					continue;
-				if (languagesToInclude == null && PageHasVisibleText(page))
-					continue;
-				if (languagesToInclude != null && PageHasTextInLanguage(page, languagesToInclude))
-					continue;
-				if (PageHasVideo(page))
-					continue;
-				if (IsPageProtectedFromRemoval(page))
-					continue;
-				page.ParentNode.RemoveChild(page);
-			}
-			OrderOrNumberOfPagesChanged();
-		}
-
-		public void UpdateSupportFiles()
-		{
-			Storage.UpdateSupportFiles();
-		}
-
-		private bool IsPageProtectedFromRemoval(XmlElement pageElement)
-		{
-			// One final check to see if we have explicitly disallowed this page (or one of its children) from being removed.
-			// As of May 2020, this is used to protect the Afghan xmatters from having these pages removed:
-			// 1) The national anthem page
-			//      The only thing on this page is an image which is added by css, so PageHasImages() doesn't see it.
-			// 2) The message page
-			//      The only thing on this page is language-neutral text.
-			//      It has to be language-neutral to make sure we don't strip it out if the language isn't part of the book.
-			//      However, then PageHasTextInLanguage() won't return true.
-			// It is also used on divs that have data-book="outside-back-cover-branding-bottom-html"
-			// since if the current Branding is incomplete, the message we show is added by css (like #1 above)
-			return HtmlDom.HasClass(pageElement, "bloom-force-publish") ||
-			       pageElement.SafeSelectNodes(".//div[contains(@class, 'bloom-force-publish')]").Count > 0;
-		}
-
-		private bool PageHasVisibleText(XmlElement page)
-		{
-			foreach (XmlElement div in page.SafeSelectNodes(".//div[contains(@class, 'bloom-visibility-code-on')]"))
-			{
-				if (!string.IsNullOrWhiteSpace(div.InnerText))
-					return true;
-			}
-			return false;
-		}
-
-		// Return true if the element contains text in (a div) whose lang is one of the specified set.
-		// Note that we're NOT checking visibility here...this is used in publishing modes where we may
-		// want to publish a page if it has content in languages the user has said to publish, even if it has
-		// none in the visible languages of this collection.
-		private static bool PageHasTextInLanguage(XmlElement page, HashSet<string> languagesToLookFor)
-		{
-			foreach (XmlElement div in page.SafeSelectNodes(".//div[@lang]"))
-			{
-				if (languagesToLookFor.Contains(div.GetStringAttribute("lang"))
-				    && !string.IsNullOrWhiteSpace(div.InnerText)
-					// page labels are deleted in most scenarios; even when kept, they are not a reason
-					// to keep otherwise blank pages.
-				    && div.Attributes["class"]?.Value != "pageLabel")
-					return true;
-			}
-			return false;
-		}
-
-		private bool PageHasImages(XmlElement page)
-		{
-			foreach (XmlElement img in page.SafeSelectNodes(".//img"))
-			{
-				if (img.Attributes["src"]?.Value != "placeHolder.png")
-					return true;
-			}
-			foreach (XmlElement div in page.SafeSelectNodes(".//div[contains(@class, 'bloom-imageContainer')]"))
-			{
-				var imgUrl = HtmlDom.GetImageElementUrl(div).PathOnly.NotEncoded;
-				// Actually getting a background img url is a good indication that it's one we want.
-				if (!string.IsNullOrEmpty(imgUrl) && imgUrl != "placeHolder.png")
-					return true;
-			}
-			return false;
-		}
-
-		private bool PageHasVideo(XmlElement page)
-		{
-			foreach (XmlElement videoSource in page.SafeSelectNodes(".//video/source"))
-			{
-				var src = videoSource.GetAttribute("src");
-				if (!string.IsNullOrEmpty(src))
-					return true;
-			}
-			return false;
-		}
-
-		public void SetAnimationDurationsFromAudioDurations()
-		{
-			foreach (XmlElement page in RawDom.SafeSelectNodes("//div[contains(@class,'bloom-page')]"))
-			{
-				// For now we only apply this to the first image container.
-				var imgContainer = page.SelectSingleNode(".//div[contains(@class, 'bloom-imageContainer') and @data-initialrect]") as XmlElement;
-				if (imgContainer == null)
-					continue;
-				double duration = 0.0;
-				foreach (XmlElement editable in page.SafeSelectNodes(
-					".//div[contains(@class,'bloom-editable') and contains(@class, 'bloom-content1')]"))
-				{
-					foreach (XmlElement span in HtmlDom.SelectAudioSentenceElementsWithDataDuration(editable))
-					{
-						double.TryParse(span.Attributes["data-duration"].Value, NumberStyles.AllowDecimalPoint, CultureInfo.InvariantCulture, out var time);
-						duration += time;
-					}
-				}
-				if (duration == 0.0)
-					duration = 4.0; // per BL-5393, if we don't have voice durations use 4 seconds.
-				imgContainer.SetAttribute("data-duration", duration.ToString(CultureInfo.InvariantCulture));
-			}
-		}
-
-		public bool HasMotionPages => OurHtmlDom.HasMotionPages();
-
-		public bool HasQuizPages => OurHtmlDom.HasQuizPages();
-		public bool HasActivities => OurHtmlDom.HasActivityPages();
-
-		public bool HasOverlayPages => OurHtmlDom.HasOverlayPages();
-
-		public bool HasOnlyPictureOnlyPages()
-		{
-			foreach (var page in GetPages())
-			{
-				if (page.IsXMatter)
-					continue;
-				var pageDiv = page.GetDivNodeForThisPage();
-				foreach (var groupDiv in pageDiv.SafeSelectNodes(".//div[contains(@class, 'bloom-translationGroup')]").Cast<XmlElement>())
-				{
-					var classes = groupDiv.GetAttribute("class");
-					if (!classes.Contains("bloom-imageDescription"))
-						return false;
-				}
-			}
-			return true;
-		}
-
-		/// <summary>
-		/// Re-compute and update all of the metadata features for the book
-		/// </summary>
-		/// <param name="allowedLanguages">If non-null, limits the calculation to only considering the languages specified. Applies only to language-specific features
-		/// (e.g. talkingBook. Does not apply to Sign Language or language-independent features</param>
-		internal void UpdateMetadataFeatures(bool isTalkingBookEnabled, bool isSignLanguageEnabled,
-			IEnumerable<string> allowedLanguages)
-		{
-			// Language-specific features
-			UpdateTalkingBookFeature(isTalkingBookEnabled, allowedLanguages);
-
-			// Sign Language is a special case - the SL videos are not marked up with lang attributes
-			UpdateSignLanguageFeature(isSignLanguageEnabled);
-
-			UpdateVideoFeature();
-
-			// Language-independent features
-			UpdateQuizFeature();
-			UpdateSimpleDomChoiceFeature();
-			UpdateMotionFeature();
-			UpdateComicFeature();
-			UpdateWidgetFeature();
-
-			BookInfo.Save();
-		}
-
-		/// <summary>
-		/// Updates the feature in bookInfo.metadata to indicate whether the book is accessible to the blind/visually impaired
-		/// </summary>
-		/// <param name="isEnabled">True to indicate the feature is enabled, or false for disabled (will clear the feature in the metadata)</param>
-		public void UpdateBlindFeature(bool isEnabled)
-		{
-			if (!isEnabled)
-			{
-				// Only clear the current L1. If we've earlier somehow claimed it for some other
-				// language, presumably it's still true.
-				BookInfo.MetaData.Feature_Blind_LangCodes =
-					BookInfo.MetaData.Feature_Blind_LangCodes.Except(new[] { Language1Tag });
-				return;
-			}
-
-			// Set the metadata feature that indicates a book is accessible to the blind. Our current default
-			// definition of this is the presence of image descriptions in the non-xmatter part of the book.
-			// This is very imperfect. Minimally, to be accessible to the blind, it should also be a talking book
-			// and everything, including image descriptions, should have audio; but talkingBook is a separate feature.
-			// Also we aren't checking that EVERY image has a description. What we have is therefore too weak,
-			// but EVERY image might be too strong...some may just be decorative. Then there are considerations
-			// like contrast and no essential information conveyed by color and other stuff that the DAISY code
-			// checks. Thus, we only actually claim this if the author has checked the "accessible to the blind"
-			// feature. Currently this can only be set for L1; the user could fudge by changing L1.
-			BookInfo.MetaData.Feature_Blind_LangCodes =
-				BookInfo.MetaData.Feature_Blind_LangCodes.Union(new[] { Language1Tag });
-		}
-
-		/// <summary>
-		/// Updates the feature in bookInfo.metadata to indicate whether the book contains meaningful narration audio
-		/// Narration audio in XMatter DOES count (for now?)
-		/// </summary>
-		/// <param name="isEnabled">True to indicate the feature is enabled, or false for disabled (will clear the feature in the metadata)</param>
-		/// <param name="allowedLanguages">If non-null, limits the calculation to only considering the languages specified</param>
-		private void UpdateTalkingBookFeature(bool isEnabled, IEnumerable<string> allowedLanguages)
-		{
-			if (!isEnabled)
-			{
-				BookInfo.MetaData.Feature_TalkingBook_LangCodes = Enumerable.Empty<string>();
-				return;
-			}
-
-			var langCodes = GetRecordedAudioSentences()
-				.Select(HtmlDom.GetClosestLangCode)
-				.Where(HtmlDom.IsLanguageValid)
-				.Distinct();
-
-			if (allowedLanguages != null)
-				langCodes = langCodes.Intersect(allowedLanguages);
-
-			BookInfo.MetaData.Feature_TalkingBook_LangCodes = langCodes.ToList();
-		}
-
-		/// <summary>
-		/// Updates the feature in bookInfo.metadata to indicate whether the book contains sign language video
-		/// </summary>
-		/// <param name="isEnabled">True to indicate the feature is enabled, or false for disabled (will clear the feature in the metadata)</param>
-		private void UpdateSignLanguageFeature(bool isEnabled)
-		{
-			if (isEnabled && HasSignLanguageVideos())
-				// FYI: this might be "", but that's OK. Pass it through anyway
-				BookInfo.MetaData.Feature_SignLanguage_LangCodes = new string[] { this.CollectionSettings.SignLanguageTag };
-			else
-				BookInfo.MetaData.Feature_SignLanguage_LangCodes = Enumerable.Empty<string>();
-		}
-
-		private void UpdateVideoFeature()
-		{
-			BookInfo.MetaData.Feature_Video = HasVideos();
-		}
-
-		/// <summary>
-		/// Updates the feature in bookInfo.metadata to indicate whether the book contains quizzes
-		/// </summary>
-		private void UpdateQuizFeature()
-		{
-			// For now, our model is that quizzes are a language-independent feature.
-			// If the book has a quiz and the user uploads it with an incomplete translation (quizzes not translated), so be it.
-			// If we wanted to, it is also possible to compute it as a language-specific feature.
-			// (That is, check if the languages in the book have non-empty text for part of the quiz section)
-			BookInfo.MetaData.Feature_Quiz = CollectionSettings.HaveEnterpriseFeatures && HasQuizPages;
-		}
-
-		private void UpdateSimpleDomChoiceFeature()
-		{
-			BookInfo.MetaData.Feature_SimpleDomChoice = CollectionSettings.HaveEnterpriseFeatures &&  OurHtmlDom.HasSimpleDomChoicePages();
-		}
-
-		/// <summary>
-		/// Updates the feature in bookInfo.metadata to indicate whether the book contains widget activities
-		/// </summary>
-		private void UpdateWidgetFeature()
-		{
-			BookInfo.MetaData.Feature_Widget = Storage.GetActivityFolderNamesReferencedInBook().Any();
-		}
-
-		/// <summary>
-		/// Updates the feature in bookInfo.metadata to indicate whether the book contains comic pages.
-		/// These are now created with the Overlay Tool, but the feature retains the old name.
-		/// (But, we will only report it as a Comic book if the user didn't turn it off in the publish settings.)
-		/// </summary>
-		private void UpdateComicFeature()
-		{
-			BookInfo.MetaData.Feature_Comic = HasOverlayPages && BookInfo.PublishSettings.BloomLibrary.Comic;
-		}
-
-		/// <summary>
-		/// Updates the feature in bookInfo.metadata to indicate whether the book is a motion book
-		/// (The publish setting is true by default, but only relevant...and the feature will only
-		/// be true...if the book actually has some motion settings.)
-		/// </summary>
-		private void UpdateMotionFeature()
-		{
-			BookInfo.MetaData.Feature_Motion = HasMotionPages && BookInfo.PublishSettings.BloomPub.PublishAsMotionBookIfApplicable;
-		}
-
-		/// <summary>
-		/// BloomServer needs a static version of this method to ensure that the collection tab preview pane
-		/// has the necessary placeholder file.
-		/// </summary>
-		public static void EnsureVideoPlaceholderFile(Book book)
-		{
-			book.Storage.Update("video-placeholder.svg");
-		}
-
-		public static void EnsureWidgetPlaceholderFile(Book book)
-		{
-			book.Storage.Update("widget-placeholder.svg");
-		}
-
-		/// <summary>
-		/// Motion mode is currently implemented in the player in response to a set of six features
-		/// which we place on the body. The original idea was that we might want to control these
-		/// behaviors independently, and even possibly that any of them might depend on whether the
-		/// device is in landscape mode and what media is being used; we don't currently use any
-		/// of those capabilities.
-		/// </summary>
-		/// <param name="motion"></param>
-		public void SetMotionAttributesOnBody(bool motion)
-		{
-			Action<string, string, string> addOrRemove;
-			if (motion)
-				addOrRemove = (string featureName, string orientationConstraint, string mediaConstraint) =>
-					OurHtmlDom.SetBookFeature(featureName, orientationConstraint, mediaConstraint);
-			else
-				addOrRemove = (string featureName, string orientationConstraint, string mediaConstraint) =>
-					OurHtmlDom.ClearBookFeature(featureName, orientationConstraint, mediaConstraint);
-			// Enhance: we can probably put all this in HtmlDom and have it not know about the particular features, just copy them
-			// from the datadiv. That means it will need to be possible to identify them by some attribute, e.g. data-isBookFeature="true"
-			// these are read by Bloom Reader (and eventually Reading App Builder?)
-			addOrRemove("autoadvance", "landscape", "bloomReader");
-			addOrRemove("canrotate", "allOrientations", "bloomReader");
-			addOrRemove("playanimations", "landscape", "bloomReader"); // could be ignoreAnimations
-			addOrRemove("playmusic", "landscape", "bloomReader");
-			addOrRemove("playnarration", "landscape", "bloomReader");
-
-			// these are read by css
-			//modifiedBook.OurHtmlDom.SetBookFeature("hideMargin", "landscape", "bloomReader");
-			//modifiedBook.OurHtmlDom.SetBookFeature("hidePageNumbers", "landscape", "bloomReader");
-			addOrRemove("fullscreenpicture", "landscape", "bloomReader");
-
-			// Make sure we publish this feature consistent with the publication setting.
-			BookInfo.MetaData.Feature_Motion = motion;
-
-			Save();
-		}
-
-		/// <summary>
-		/// BL-5886 Translation Instructions page should not end up in BR (or Epub or Pdf, but other classes ensure that).
-		/// N.B. This is only intended for use on temporary files.
-		/// </summary>
-		public void RemoveNonPublishablePages(Dictionary<string,int> removedLabels = null)
-		{
-			const string xpath = "//div[contains(@class,'bloom-noreader')]";
-
-			var dom = OurHtmlDom.RawDom;
-			var nonpublishablePages = dom.SafeSelectNodes(xpath);
-			foreach (XmlNode doomedPage in nonpublishablePages)
-			{
-				PublishHelper.CollectPageLabel((XmlElement)doomedPage, removedLabels);
-				doomedPage.ParentNode.RemoveChild(doomedPage);
-			}
-		}
-
-		public static bool IsPageBloomEnterpriseOnly(XmlElement page)
-		{
-			var classAttrib = page.GetAttribute("class");
-			return classAttrib.Contains("enterprise-only") ||
-				// legacy quiz pages don't have 'enterprise-only'
-			    classAttrib.Contains("questions") ||
-				page.SafeSelectNodes(".//div[contains(@class,'bloom-widgetContainer')]").Count > 0;
-		}
-
-		/// <summary>
-		/// Used by the publish tab to tell the user they can't publish a book with Overlay elements w/o Enterprise.
-		/// </summary>
-		/// <returns></returns>
-		public string GetNumberOfFirstPageWithOverlay()
-		{
-			var pageNodes = RawDom.SafeSelectNodes("//div[contains(@class, 'bloom-page')]");
-			if (pageNodes.Count == 0) // Unexpected!
-				return "";
-			foreach (XmlNode pageNode in pageNodes)
-			{
-				var resultNode = pageNode.SelectSingleNode(".//div[contains(@class,'bloom-textOverPicture')]");
-				if (resultNode == null)
-					continue;
-				var pageNumberAttribute = pageNode.Attributes?["data-page-number"];
-				if (pageNumberAttribute != null)
-				{
-					return pageNumberAttribute.Value;
-				}
-				// If at some point we allow overlay elements on xmatter,
-				// we will need to find and return the 'data-xmatter-page' attribute.
-			}
-			return ""; // Also unexpected!
-		}
-
-		/// <summary>
-		/// Given a choice, what language should we use to display text on the page (not in the UI, which is controlled by the UI Language)
-		/// </summary>
-		/// <returns>A prioritized enumerable of language codes</returns>
-		public IEnumerable<string> GetLanguagePrioritiesForLocalizedTextOnPage(bool includeLang1 = true)
-		{
-			return _bookData.GetLanguagePrioritiesForLocalizedTextOnPage(includeLang1);
-		}
-
-		/// <summary>
-		/// Get a name for Language1 that is safe for using as part of a file name.
-		/// (Currently used for suggesting a pdf filename when publishing.)
-		/// </summary>
-		/// <param name="inLanguage"></param>
-		/// <returns></returns>
-		public string GetFilesafeLanguage1Name(string inLanguage)
-		{
-			var languageName = _bookData.CollectionSettings.GetLanguageName(_bookData.Language1.Tag, inLanguage);
-			return Path.GetInvalidFileNameChars().Aggregate(
-				languageName, (current, character) => current.Replace(character, ' '));
-		}
-
-		/// <summary>
-		/// Returns which languages in the book have at least one recorded audio
-		/// </summary>
-		public HashSet<string> GetLanguagesWithAudio()
-		{
-			var languagesWithAudio = new HashSet<string>();
-			var narrationNodeList = HtmlDom.SelectChildNarrationAudioElements(OurHtmlDom.Body, true);
-
-			for (int i = 0; i < narrationNodeList.Count; ++i)
-			{
-				var node = narrationNodeList[i];
-
-				var id = node.GetOptionalStringAttribute("id", null);
-				if (String.IsNullOrEmpty(id))
-					continue;
-
-				var fileNames = BookStorage.GetNarrationAudioFileNames(id, true);
-
-				bool doesAnyAudioFileExist = false;
-				foreach (var audioFileName in fileNames)
-				{
-					var fullPath = Path.Combine(FolderPath, "audio", audioFileName);
-					if (RobustFile.Exists(fullPath))
-					{
-						doesAnyAudioFileExist = true;
-						break;
-					}
-				}
-
-				if (!doesAnyAudioFileExist)
-					continue;
-
-				// At this point, we know that node contains an audio file associated with it.
-				var nodeWithLangAttr = HtmlDom.FindSelfOrAncestorMatchingCondition(node, n => {
-					var tempLang = n.GetOptionalStringAttribute("lang", "");
-					return !String.IsNullOrEmpty(tempLang);
-				});
-
-				var lang = nodeWithLangAttr.GetOptionalStringAttribute("lang", "");
-				languagesWithAudio.Add(lang);
-			}
-
-			return languagesWithAudio;
-		}
-
-		/// <summary>
-		/// The book has been given the indicated name by the user, or some other process
-		/// like making a backup that means we permanently want a name not matching the title.
-		/// This is distinct from giving it an automatic name based on editing the Title.
-		/// Typically, the user has explicitly used the Rename command to specify that this
-		/// should be the name. If it is empty, we will go back to using an automatic
-		/// name. Otherwise, this will be its name, and it will not be subject to rename
-		/// by title editing.
-		/// </summary>
-		/// <param name="newName"></param>
-		public void SetAndLockBookName(string newName)
-		{
-			if (!string.IsNullOrWhiteSpace(newName))
-			{
-				BookInfo.FileNameLocked = true;
-				Storage.SetBookName(newName);
-				BookInfo.Save();
-			}
-			else
-			{
-				// Back to automatic name
-				Storage.UpdateBookFileAndFolderName(CollectionSettings);
-				BookInfo.FileNameLocked = false;
-				BookInfo.Save();
-			}
-		}
-
-		// see BL-11510
-		public void ReportSimplisticFontAnalytics(FontAnalytics.FontEventType fontEventType, string eventDetails = null)
-		{
-			var testOnly = BookUpload.UseSandboxByDefault;
-			FontAnalytics.Report(this.ID, fontEventType, 
-				this.CollectionSettings.Language1.Tag,
-				testOnly,
-				this.CollectionSettings.Language1.FontName, eventDetails);
-		}
-
-		public void AddHistoryRecordForLibraryUpload(string url)
-		{
-			BookHistory.AddEvent(this, BookHistoryEventType.Uploaded, "Book uploaded to Bloom Library" + (string.IsNullOrEmpty(url) ? "" : $" ({url})"));
-		}
-
-		public bool IsRequiredLanguage(string langCode)
-		{
-			// Languages which have been selected for display in this book need to be selected
-			return GetRequiredLanguages().Contains(langCode);
-		}
-
-		private IEnumerable<string> GetRequiredLanguages()
-		{
-			return new[] { BookData.Language1.Tag, Language2Tag, Language3Tag }.Where(l => !string.IsNullOrEmpty(l));
-		}
-
-		/// <summary>
-		/// Given a superset of languages, return the subset that we should advertise on BloomLibrary.org.
-		/// Specifically, return the languages in the superset which also have text in the content pages of the book.
-		/// </summary>
-		public IEnumerable<string> GetTextLanguagesToAdvertiseOnBloomLibrary(IEnumerable<string> languagesSuperset)
-		{
-			return languagesSuperset.Intersect(AllPublishableLanguages(includeLangsOccurringOnlyInXmatter: false).Keys);
-		}
-
-		public void SetIsDecodable(bool isDecodable)
-		{
-			OurHtmlDom.SetClassOnBody(isDecodable, "decodable-reader");
-			OurHtmlDom.SetClassOnBody(!isDecodable, "decodable-reader-off");
-		}
-		public void SetIsLeveled(bool isLeveled)
-		{
-			OurHtmlDom.SetClassOnBody(isLeveled, "leveled-reader");
-			OurHtmlDom.SetClassOnBody(!isLeveled, "leveled-reader-off");
-		}
-	}
-}
->>>>>>> 13e6ac9c
+}