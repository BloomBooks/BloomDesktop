﻿using System;
using System.Collections.Generic;
using System.Diagnostics;
using System.Drawing;
using System.Globalization;
using System.IO;
using System.Linq;
using System.Net;
using System.Text;
using System.Text.RegularExpressions;
using System.Windows.Forms;
using System.Xml;
using Bloom.Collection;
using Bloom.Edit;
using Bloom.Properties;
using Bloom.Publish;
using MarkdownSharp;
using Palaso.Code;
using Palaso.Extensions;
using Palaso.IO;
using Palaso.Progress;
using Palaso.Reporting;
using Palaso.UI.WindowsForms.ClearShare;
using Palaso.Xml;
using Image = System.Drawing.Image;

namespace Bloom.Book
{
    public class Book
    {
		public delegate Book Factory(BookInfo info, IBookStorage storage);//autofac uses this

        private readonly ITemplateFinder _templateFinder;
        private readonly CollectionSettings _collectionSettings;

        private readonly HtmlThumbNailer _thumbnailProvider;
        private readonly PageSelection _pageSelection;
        private readonly PageListChangedEvent _pageListChangedEvent;
    	private readonly BookRefreshEvent _bookRefreshEvent;
	    private readonly IBookStorage _storage;
        private List<IPage> _pagesCache;
		internal const string kIdOfBasicBook = "056B6F11-4A6C-4942-B2BC-8861E62B03B3";

        public event EventHandler ContentsChanged;

		private IProgress _log = new StringBuilderProgress();
		private bool _haveCheckedForErrorsAtLeastOnce;
        private readonly BookData _bookData;

		//for moq'ing only 
		public Book()
		{
#if __MonoCS__
			// TODO: Fixme - refactor ErrorBook not to use this constructor.
			// Removing libtidy package from system is an easy way to get an ErrorBook.
			throw new ApplicationException("This should only be used for test code. ErrorBook uses it and causes uninitalized Books.");
#endif
		}

		public Book(BookInfo info, IBookStorage storage, ITemplateFinder templateFinder,
           CollectionSettings collectionSettings, HtmlThumbNailer thumbnailProvider, 
            PageSelection pageSelection,
            PageListChangedEvent pageListChangedEvent,
			BookRefreshEvent bookRefreshEvent)
		{
			BookInfo = info;

			Guard.AgainstNull(storage,"storage");

			// This allows the _storage to 
			storage.MetaData = info;

			_storage = storage;
			
			//this is a hack to keep these two in sync (in one direction)
			_storage.FolderPathChanged +=(x,y)=>BookInfo.FolderPath = _storage.FolderPath;

            _templateFinder = templateFinder;

            _collectionSettings = collectionSettings;

            _thumbnailProvider = thumbnailProvider;
            _pageSelection = pageSelection;
            _pageListChangedEvent = pageListChangedEvent;
    		_bookRefreshEvent = bookRefreshEvent;
            _bookData = new BookData(OurHtmlDom, 
                    _collectionSettings, UpdateImageMetadataAttributes);
			
            if (IsEditable && !HasFatalError)
            {
                _bookData.SynchronizeDataItemsThroughoutDOM();

				WriteLanguageDisplayStyleSheet(); //NB: if you try to do this on a file that's in program files, access will be denied
				OurHtmlDom.AddStyleSheet(@"languageDisplay.css");
            }

			FixBookIdAndLineageIfNeeded();
			_storage.Dom.RemoveExtraContentTypesMetas();
			Guard.Against(OurHtmlDom.RawDom.InnerXml=="","Bloom could not parse the xhtml of this document");        
        }

        public CollectionSettings CollectionSettings { get { return _collectionSettings; }}

	    public void InvokeContentsChanged(EventArgs e)
        {
            EventHandler handler = ContentsChanged;
            if (handler != null) handler(this, e);
        }
    
    	public enum BookType { Unknown, Template, Shell, Publication }

		/// <summary>
		/// If we have to just show title in one language, which should it be?
		/// Note, this isn't going to be the best for choosing a filename, which we are more likely to want in a national language
		/// </summary>
		public string TitleBestForUserDisplay
		{
			get
			{
                var list = new List<string>();
                list.Add(_collectionSettings.Language1Iso639Code);
                if (_collectionSettings.Language2Iso639Code != null)
                    list.Add(_collectionSettings.Language2Iso639Code);
                if (_collectionSettings.Language3Iso639Code != null)
                    list.Add(_collectionSettings.Language3Iso639Code);
                list.Add("en");

                var title = _bookData.GetMultiTextVariableOrEmpty("bookTitle");
				var t = title.GetBestAlternativeString(list);
				if(string.IsNullOrEmpty(t))
				{
					return "Title Missing";
				}
				t = t.Replace("<br />", " ").Replace("\r\n"," ").Replace("  "," ");
<<<<<<< HEAD
                t = RemoveXmlMarkup(t);
=======
				t = WebUtility.HtmlDecode(t);
>>>>>>> baad1a20
				return t;
			}
		}

        public static string RemoveXmlMarkup(string input)
        {
            try
            {
                var doc = new XmlDocument();
                doc.PreserveWhitespace = true;
                doc.LoadXml("<div>" + input + "</div>");
                return doc.DocumentElement.InnerText;
            }
            catch (XmlException)
            {
                return input; // If we can't parse for some reason, return the original string
            }
        }

		/// <summary>
        /// we could get the title from the <title/> element, the name of the html, or the name of the folder...
        /// </summary>
		public virtual string Title
        {
            get
            {
				Debug.Assert(BookInfo.FolderPath == _storage.FolderPath);

                if (Type == BookType.Publication)
                {
					//REVIEW: evaluate and explain when we would choose the value in the html over the name of the folder.  
					//1 advantage of the folder is that if you have multiple copies, the folder tells you which one you are looking at
                    var s = OurHtmlDom.Title;
					if(string.IsNullOrEmpty(s))
						return Path.GetFileName(_storage.FolderPath);
                	return s;
                }
                else //for templates and such, we can already just use the folder name
                {
                    return Path.GetFileName(_storage.FolderPath);
                }
            }
        }

	    public string PrettyPrintLanguage(string code)
	    {
		    return _bookData.PrettyPrintLanguage(code);
	    }

		public virtual void GetThumbNailOfBookCoverAsync(HtmlThumbNailer.ThumbnailOptions thumbnailOptions, Action<Image> callback, Action<Exception> errorCallback)
		{
		    try
			{
				if (HasFatalError) //NB: we might not know yet... we don't fully load every book just to show its thumbnail
				{
					callback(Resources.Error70x70);
				}
				Image thumb;
				if (_storage.TryGetPremadeThumbnail(thumbnailOptions.FileName, out thumb))
				{
					callback(thumb);
					return;
				}

				var dom = GetPreviewXmlDocumentForFirstPage();
				if (dom == null)
				{
					callback(Resources.Error70x70);
					return;
				}
				string folderForCachingThumbnail;

				folderForCachingThumbnail = _storage.FolderPath;
			    _thumbnailProvider.GetThumbnailAsync(folderForCachingThumbnail, _storage.Key, dom, thumbnailOptions, callback, errorCallback);
			}
			catch (Exception err)
			{
                callback(Resources.Error70x70); 
                Debug.Fail(err.Message);
			}
		}

        public virtual HtmlDom GetEditableHtmlDomForPage(IPage page)
        {
        	if (_log.ErrorEncountered)
            {
                return GetErrorDom();
            }

        	var pageDom = GetHtmlDomWithJustOnePage(page);
            pageDom.RemoveModeStyleSheets();
            pageDom.AddStyleSheet(_storage.GetFileLocator().LocateFileWithThrow(@"basePage.css").ToLocalhost());
            pageDom.AddStyleSheet(_storage.GetFileLocator().LocateFileWithThrow(@"editMode.css").ToLocalhost());
			if(LockedDown)
			{
                pageDom.AddStyleSheet(_storage.GetFileLocator().LocateFileWithThrow(@"editTranslationMode.css").ToLocalhost());
                pageDom.AddEditMode("translation");
			}
			else
			{
                pageDom.AddStyleSheet(_storage.GetFileLocator().LocateFileWithThrow(@"editOriginalMode.css").ToLocalhost());
                pageDom.AddEditMode("original");
            }
            pageDom.AddStyleSheet(_storage.GetFileLocator().LocateFileWithThrow(@"editPaneGlobal.css").ToLocalhost());
			pageDom.SortStyleSheetLinks();
			AddJavaScriptForEditing(pageDom);
            AddCoverColor(pageDom, CoverColor);
            RuntimeInformationInjector.AddUIDictionaryToDom(pageDom, _collectionSettings);
            RuntimeInformationInjector.AddUISettingsToDom(pageDom, _collectionSettings, _storage.GetFileLocator());
            UpdateMultilingualSettings(pageDom);
			return pageDom;
        }

        private void AddJavaScriptForEditing(HtmlDom dom)
        {
			// BL-117, PH: With the newer xulrunner, javascript code with parenthesis in the URL is not working correctly.
			dom.AddJavascriptFile("bookEdit/js/bloomBootstrap.js".ToLocalhost());
        }


		private void UpdateMultilingualSettings(HtmlDom dom)
		{
			TranslationGroupManager.UpdateContentLanguageClasses(dom.RawDom, _collectionSettings.Language1Iso639Code,
			                                         _collectionSettings.Language2Iso639Code,
			                                         _collectionSettings.Language3Iso639Code, _bookData.MultilingualContentLanguage2,
                                                     _bookData.MultilingualContentLanguage3);
		}

    	private HtmlDom GetHtmlDomWithJustOnePage(IPage page)
    	{
            var headXml = _storage.Dom.SelectSingleNodeHonoringDefaultNS("/html/head").OuterXml;
            var dom = new HtmlDom(@"<html>" + headXml + "<body></body></html>");
            dom = _storage.MakeDomRelocatable(dom, _log);
			var body = dom.RawDom.SelectSingleNodeHonoringDefaultNS("//body");
    		var divNodeForThisPage = page.GetDivNodeForThisPage();
			if(divNodeForThisPage==null)
			{
				throw new ApplicationException(String.Format("The requested page {0} from book {1} isn't in this book {2}.", page.Id,
				                                             page.Book.FolderPath, FolderPath));
			}
    		var pageDom = dom.RawDom.ImportNode(divNodeForThisPage, true);
			body.AppendChild(pageDom);

//                BookStorage.HideAllTextAreasThatShouldNotShow(dom, iso639CodeToLeaveVisible, Page.GetPageSelectorXPath(dom));

    		return dom;
    	}


        public HtmlDom GetPreviewXmlDocumentForPage(IPage page)
        {
            if(_log.ErrorEncountered)
            {
                return GetErrorDom();
            }
            var pageDom = GetHtmlDomWithJustOnePage(page); 
            pageDom.AddStyleSheet(_storage.GetFileLocator().LocateFileWithThrow(@"basePage.css"));
            pageDom.AddStyleSheet(_storage.GetFileLocator().LocateFileWithThrow(@"previewMode.css"));

            pageDom.SortStyleSheetLinks();

			AddCoverColor(pageDom, CoverColor);
			AddPreviewJScript(pageDom);//review: this is just for thumbnails... should we be having the javascript run?
            return pageDom;
        }

        public XmlDocument GetPreviewXmlDocumentForFirstPage()
        {
            if (_log.ErrorEncountered)
            {
                return null;
            }

            var bookDom = GetBookDomWithStyleSheets("previewMode.css","thumbnail.css");

            AddCoverColor(bookDom, CoverColor);
            HideEverythingButFirstPageAndRemoveScripts(bookDom.RawDom);
            return bookDom.RawDom;
        }

        private static void HideEverythingButFirstPageAndRemoveScripts(XmlDocument bookDom)
        {
            bool onFirst = true;
            foreach (XmlElement node in bookDom.SafeSelectNodes("//div[contains(@class, 'bloom-page')]"))
            {
                if (!onFirst)
                {
                    node.SetAttribute("style", "", "display:none");
                }
                onFirst =false;
            }
			foreach (XmlElement node in bookDom.SafeSelectNodes("//script"))
			{
				//TODO: this removes image scaling, which is ok so long as it's already scaled with width/height attributes
				node.ParentNode.RemoveChild(node);
			}
		}

        private static void HidePages(XmlDocument bookDom, Func<XmlElement, bool> hidePredicate)
        {
            foreach (XmlElement node in bookDom.SafeSelectNodes("//div[contains(@class, 'bloom-page')]"))
            {
                if (hidePredicate(node))
                {
                    node.SetAttribute("style", "", "display:none");
                }
            }
        }

        internal IFileLocator GetFileLocator()
        {
            return _storage.GetFileLocator();
        }

        private HtmlDom GetBookDomWithStyleSheets(params string[] cssFileNames)
        {
            var dom = _storage.GetRelocatableCopyOfDom(_log);
            dom.RemoveModeStyleSheets();
			var fileLocator = _storage.GetFileLocator();
			foreach (var cssFileName in cssFileNames)
        	{
        		dom.AddStyleSheet(fileLocator.LocateFileWithThrow(cssFileName).ToLocalhost());
        	}
            dom.SortStyleSheetLinks();

            return dom;
        }

		public virtual string StoragePageFolder { get { return _storage.FolderPath; } }

    	private HtmlDom GetPageListingErrorsWithBook(string contents)
        {
    	    var builder = new StringBuilder();
    	    builder.Append("<html><body>");
			builder.AppendLine("<p>This book (" + StoragePageFolder + ") has errors.");
    	    builder.AppendLine(
    	        "This doesn't mean your work is lost, but it does mean that something is out of date or has gone wrong, and that someone needs to find and fix the problem (and your book).</p>");

    	    foreach (var line in contents.Split(new []{'\n'}))
    	    {
				builder.AppendFormat("<li>{0}</li>\n", WebUtility.HtmlEncode(line));
    	    }
            builder.Append("</body></html>");
    	    return new HtmlDom(builder.ToString());
        }

        private HtmlDom GetErrorDom()
        {
			var builder = new StringBuilder();
			builder.Append("<html><body>");
			builder.AppendLine("<p>This book (" + FolderPath + ") has errors.");
			builder.AppendLine(
				"This doesn't mean your work is lost, but it does mean that something is out of date or has gone wrong, and that someone needs to find and fix the problem (and your book).</p>");

        	builder.Append(((StringBuilderProgress)_log).Text);
			
			builder.Append("</body></html>");
			return new HtmlDom(builder.ToString());
        }


        public virtual bool CanDelete
        {
            get { return IsEditable; }
        }

        public bool CanPublish
        {
            get
            {
                if (!BookInfo.IsEditable)
                    return false;
                GetErrorsIfNotCheckedBefore();
                return !HasFatalError;
            }
        }

		/// <summary>
		/// In the Bloom app, only one collection at a time is editable; that's the library they opened. All the other collections of templates, shells, etc., are not editable.
		/// </summary>
		public bool IsEditable {
		    get
		    {
		        if (!BookInfo.IsEditable)
		            return false;
		        GetErrorsIfNotCheckedBefore();
                return !HasFatalError;
		    } 
        }



        public IPage FirstPage
        { 
            get { return GetPages().First(); }
        }

        public Book FindTemplateBook()
        {
                Guard.AgainstNull(_templateFinder, "_templateFinder");
                if(Type!=BookType.Publication)
                    return null;
            	string templateKey = OurHtmlDom.GetMetaValue("pageTemplateSource", "");

                Book book=null;
                if (!String.IsNullOrEmpty(templateKey))
                {
					if (templateKey.ToLower() == "basicbook")//catch this pre-beta spelling with no space
						templateKey = "Basic Book";
                    book = _templateFinder.FindTemplateBook(templateKey);
					if(book==null)
					{
						ErrorReport.NotifyUserOfProblem("Bloom could not find the source of template pages named {0} (as in {0}.htm).\r\nThis comes from the <meta name='pageTemplateSource' content='{0}'/>.\r\nCheck that name matches the html exactly.",templateKey);
					}
                }
                if(book==null)
                {
                    //re-use the pages in the document itself. This is useful when building 
                    //a new, complicated shell, which often have repeating pages but 
                    //don't make sense as a new kind of template.
                    return this;
                }
                return book;
        }

        public BookType TypeOverrideForUnitTests;

        public BookType Type
        {
            get
            {
                if(TypeOverrideForUnitTests != BookType.Unknown)
                    return TypeOverrideForUnitTests;

                return IsEditable ? BookType.Publication : BookType.Template; //TODO there are other types...should there be some way they can they happen?
            }
        }

	    public HtmlDom OurHtmlDom
	    {
		    get { return _storage.Dom;}
	    }

	    public virtual XmlDocument RawDom
        {
            get {return  OurHtmlDom.RawDom; }
        }

    	public virtual string FolderPath
    	{
			get { return _storage.FolderPath; }
    	}

    	public virtual HtmlDom GetPreviewHtmlFileForWholeBook()
        {
			//we may already know we have an error (we might not discover until later)
			if (HasFatalError)
			{
				return GetErrorDom();
			} 
			if (!_storage.GetLooksOk())
            {
                return GetPageListingErrorsWithBook(_storage.GetValidateErrors());
            }
            var previewDom= GetBookDomWithStyleSheets("previewMode.css");

			//We may have just run into an error for the first time
			if (HasFatalError)
			{
				return GetErrorDom();
			} 

            //shells & templates may be stored without frontmatter. This will add and update the frontmatter to our preivew dom
            if (Type == BookType.Shell || Type == BookType.Template)
			{
				BringBookUpToDate(previewDom, new NullProgress());
			}
			// this is normally the vernacular, but when we're previewing a shell, well it won't have anything for the vernacular
    		var primaryLanguage = _collectionSettings.Language1Iso639Code;
			if (IsShellOrTemplate) //TODO: this won't be enough, if our national language isn't, say, English, and the shell just doesn't have our national language. But it might have some other language we understand.
				primaryLanguage = _collectionSettings.Language2Iso639Code;

            TranslationGroupManager.UpdateContentLanguageClasses(previewDom.RawDom, primaryLanguage, _collectionSettings.Language2Iso639Code, _collectionSettings.Language3Iso639Code, _bookData.MultilingualContentLanguage2, _bookData.MultilingualContentLanguage3);
            AddCoverColor(previewDom, CoverColor);

            AddPreviewJScript(previewDom);
            previewDom.AddPublishClassToBody();
            return previewDom;
        }

		public void BringBookUpToDate(IProgress progress)
		{
			_pagesCache = null;
		    BringBookUpToDate(OurHtmlDom, progress);
            if (Type == Book.BookType.Publication)
            {
                ImageUpdater.UpdateAllHtmlDataAttributesForAllImgElements(FolderPath, OurHtmlDom, progress);
                UpdatePageFromFactoryTemplates(OurHtmlDom, progress);
                ImageUpdater.CompressImages(FolderPath, progress);
                Save();
            }

		    if (SHRP_TeachersGuideExtension.ExtensionIsApplicable(BookInfo.BookLineage +", "
                                                        + _storage.Dom.GetMetaValue("bloomBookLineage","")) /* had a case where the lineage hadn't been moved over to json yet */)
		    {
                SHRP_TeachersGuideExtension.UpdateBook(OurHtmlDom, _collectionSettings.Language1Iso639Code);
		    }

		    Save();
            if (_bookRefreshEvent != null)
            {
                _bookRefreshEvent.Raise(this);
            }
		}

	    private void BringBookUpToDate(HtmlDom bookDOM /* may be a 'preview' version*/, IProgress progress)
    	{
            progress.WriteStatus("Gathering Data...");

			//by default, this comes from the collection, but the book can select one, including "null" to select the factory-supplied empty xmatter
			var nameOfXMatterPack = OurHtmlDom.GetMetaValue("xMatter", _collectionSettings.XMatterPackName);

			var helper = new XMatterHelper(bookDOM, nameOfXMatterPack, _storage.GetFileLocator());
    		//note, we determine this before removing xmatter to fix the situation where there is *only* xmatter, no content, so if
            //we wait until we've removed the xmatter, we no how no way of knowing what size/orientation they had before the update.
            Layout layout = Layout.FromDom(bookDOM, Layout.A5Portrait);			
            XMatterHelper.RemoveExistingXMatter(bookDOM);
            layout = Layout.FromDom(bookDOM, layout);			//this says, if you can't figure out the page size, use the one we got before we removed the xmatter
            progress.WriteStatus("Injecting XMatter...");

			helper.InjectXMatter(_bookData.GetWritingSystemCodes(), layout);
    		TranslationGroupManager.PrepareElementsInPageOrDocument(bookDOM.RawDom, _collectionSettings);
			progress.WriteStatus("Updating Data...");
            
            
            //hack
    		if(bookDOM == OurHtmlDom)//we already have a data for this
            {
                _bookData.SynchronizeDataItemsThroughoutDOM();

				// I think we should only mess with tags if we are updating the book for real.
	            var oldTagsPath = Path.Combine(_storage.FolderPath, "tags.txt");
				if (File.Exists(oldTagsPath))
				{
					ConvertTagsToMetaData(oldTagsPath, BookInfo);
					File.Delete(oldTagsPath);
				}
				// get any license info into the json
				var metadata = GetLicenseMetadata();
				UpdateLicenseMetdata(metadata);
			}
            else //used for making a preview dom
            {
                var bd = new BookData(bookDOM, _collectionSettings, UpdateImageMetadataAttributes);
                bd.SynchronizeDataItemsThroughoutDOM();
            }

			bookDOM.RemoveMetaElement("bloomBookLineage", () => BookInfo.BookLineage, val => BookInfo.BookLineage = val);
			bookDOM.RemoveMetaElement("bookLineage", () => BookInfo.BookLineage, val => BookInfo.BookLineage = val);
			// BookInfo will always have an ID, the constructor makes one even if there is no json file.
			// To allow migration, pretend it has no ID if there is not yet a meta.json.
			bookDOM.RemoveMetaElement("bloomBookId", () => (File.Exists(BookInfo.MetaDataPath) ? BookInfo.Id : null), val => BookInfo.Id = val);

			// Title should be replicated in json
			//if (!string.IsNullOrWhiteSpace(Title)) // check just in case we somehow have more useful info in json.
			//    bookDOM.Title = Title;
			// Bit of a kludge, but there's no way to tell whether a boolean is already set in the JSON, so we fake that it is not,
			// thus ensuring that if something is in the metadata we use it.
			bookDOM.RemoveMetaElement("SuitableForMakingShells", () => null, val => BookInfo.IsSuitableForMakingShells = val == "yes" || val == "definitely");
			// If there is nothing there the default of true will survive.
			bookDOM.RemoveMetaElement("SuitableForMakingVernacularBooks", () => null, val => BookInfo.IsSuitableForVernacularLibrary = val == "yes" || val == "definitely");
			
			UpdateTextsNewlyChangedToRequiresParagraph(bookDOM);
    	}


		// Around May 2014 we added a class, .bloom-requireParagraphs, backed by javascript that makes geckofx 
		// emit <p>s instead of <br>s (which you can't style and don't leave a space in wkhtmltopdf).
		// If there is existing text after we added this, it needs code to do the conversion. There
		// is already javascript for this, but by having it here allows us to update an entire collection in one commmand.
		// Note, this doesn't yet do as much as the javascript version, which also can be triggered by a border-top-style
		// of "dashed", so that books shipped without this class can still be converted over.
		public void UpdateTextsNewlyChangedToRequiresParagraph(HtmlDom bookDom)
		{
			var texts = OurHtmlDom.SafeSelectNodes("//*[contains(@class,'bloom-requiresParagraphs')]/div[contains(@class,'bloom-editable') and br]");
			foreach (XmlElement text in texts)
			{
				string s = "";
				foreach (var chunk in text.InnerXml.Split(new string[] { "<br />", "<br/>"}, StringSplitOptions.None))
				{
					if (chunk.Trim().Length > 0)
						s += "<p>" + chunk + "</p>";
				}
				text.InnerXml = s;
			}
		}



	    internal static void ConvertTagsToMetaData(string oldTagsPath, BookInfo bookMetaData)
	    {
		    var oldTags = File.ReadAllText(oldTagsPath);
		    bookMetaData.IsSuitableForMakingShells = oldTags.Contains("suitableForMakingShells");
			bookMetaData.IsFolio = oldTags.Contains("folio");
		    bookMetaData.IsExperimental = oldTags.Contains("experimental");
	    }

	    private void FixBookIdAndLineageIfNeeded()
	    {
	    	HtmlDom bookDOM = _storage.Dom;
//at version 0.9.71, we introduced this book lineage for real. At that point almost all books were from Basic book, 
		    //so let's get further evidence by looking at the page source and then fix the lineage
			// However, if we have json lineage, it is normal not to have it in HTML metadata.
		    if (string.IsNullOrEmpty(BookInfo.BookLineage) && bookDOM.GetMetaValue("bloomBookLineage", "") == "")
			    if (bookDOM.GetMetaValue("pageTemplateSource", "") == "Basic Book")
			    {
				    bookDOM.UpdateMetaElement("bloomBookLineage", kIdOfBasicBook);
			    }

		    //there were a number of books in version 0.9 that just copied the id of the basic book from which they were created
		    if (bookDOM.GetMetaValue("bloomBookId", "") == kIdOfBasicBook)
		    {
			    if (bookDOM.GetMetaValue("title", "") != "Basic Book")
			    {
					bookDOM.UpdateMetaElement("bloomBookId", Guid.NewGuid().ToString());
			    }
		    }
	    }

        /// <summary>
        /// THe bloomBookId meta value
        /// </summary>
        public string ID { get { return _storage.Dom.GetMetaValue("bloomBookId", ""); } }

	    private void UpdateImageMetadataAttributes(XmlElement imgNode)
        {
            ImageUpdater.UpdateImgMetdataAttributesToMatchImage(FolderPath, imgNode, new NullProgress());
        }

        private void UpdatePageFromFactoryTemplates(HtmlDom bookDom, IProgress progress)
		{
            var originalLayout = Layout.FromDom(bookDom, Layout.A5Portrait);

			var templatePath = FileLocator.GetDirectoryDistributedWithApplication("factoryCollections", "Templates", "Basic Book");

			var templateDom = XmlHtmlConverter.GetXmlDomFromHtmlFile(templatePath.CombineForPath("Basic Book.htm"), false);

			progress.WriteStatus("Updating pages that were based on Basic Book...");
			foreach (XmlElement templatePageDiv in templateDom.SafeSelectNodes("//body/div"))
			{
				var templateId = templatePageDiv.GetStringAttribute("id");
				if (string.IsNullOrEmpty(templateId))
					return;

				var templatePageClasses = templatePageDiv.GetAttribute("class");
				//note, lineage is a series of guids separated by a semicolon
                foreach (XmlElement pageDiv in bookDom.SafeSelectNodes("//body/div[contains(@data-pagelineage, '" + templateId + "')]"))
				{
					pageDiv.SetAttribute("class", templatePageClasses);

					//now for all the editable elements within the page
					int count = 0;
					foreach (XmlElement templateElement in templatePageDiv.SafeSelectNodes("div/div"))
					{
						UpdateDivInsidePage(count, templateElement, pageDiv, progress);
						++count;
					}
				}
			}

			//custom layout gets messed up when we copy classes over from, for example, Basic Book
			SetLayout(originalLayout);

			//Likewise, the multilingual settings (e.g. bloom-bilingual) get messed up, so restore those
            UpdateMultilingualSettings(bookDom);
		}

		private static void UpdateDivInsidePage(int zeroBasedCount, XmlElement templateElement, XmlElement targetPage, IProgress progress)
		{
			XmlElement targetElement = targetPage.SelectSingleNode("div/div[" + (zeroBasedCount + 1).ToString(CultureInfo.InvariantCulture) + "]") as XmlElement;
			if (targetElement == null)
			{
				progress.WriteError("Book had less than the expected number of divs on page " + targetPage.GetAttribute("id") +
				                    ", so it cannot be completely updated.");
				return;
			}
			targetElement.SetAttribute("class", templateElement.GetAttribute("class"));
		}

		public Color CoverColor { get { return BookInfo.CoverColor; } }

        public bool IsShellOrTemplate
        {
            get
            {
                //hack. Eventually we might be able to lock books so that you can't edit them.
                return !IsEditable;
            }
        }

        public bool HasSourceTranslations
        {
            get
            {
 				//is there a textarea with something other than the vernacular, which has a containing element marked as a translation group?
				var x = OurHtmlDom.SafeSelectNodes(String.Format("//*[contains(@class,'bloom-translationGroup')]//textarea[@lang and @lang!='{0}']", _collectionSettings.Language1Iso639Code));
                return x.Count > 0;
            }

        }

		/*
		 *					Basic Book		Shellbook		Calendar		Picture Dictionary		Picture Dictionary Premade
		 *	Change Images		y				n				y					y					y
		 *	UseSrcForTmpPgs		y				n				n					y					y
		 *	remove pages		y				n				n					y					y
		 *	change orig creds	y				n				n					y					no?
		 *	change license		y				n				y					y					no?
		 */

		/*
		 *  The current design: for all these settings, put them in meta, except, override them all with the "LockDownForShell" setting, which can be specified in a meta tag.
		 *  The default for all permissions is 'true', so don't specify them in a document unless you want to withhold the permission.
		 *  See UseSourceForTemplatePages for one the exception.
		 */

		/// <summary>
		/// This one is a bit different becuase we just imply that it's false unless at least one pageTemplateSource is specified.
		/// </summary>
		public bool UseSourceForTemplatePages
		{
			get
			{
				if (LockedDown)
					return false;

				var node = OurHtmlDom.SafeSelectNodes(String.Format("//meta[@name='pageTemplateSource']"));
				return node.Count > 0;
			}
		}

		/// <summary>
		/// Don't allow (or at least don't encourage) changing the images
		/// </summary>
		/// <remarks>In April 2012, we don't yet have an example of a book which would explicitly
		/// restrict changing images. Shells do, of course, but do so by virtue of their lockedDownAsShell being set to 'true'.</remarks>
		public bool CanChangeImages
		{
			get
			{
				if (LockedDown)
					return false;

				var node = OurHtmlDom.SafeSelectNodes(String.Format("//meta[@name='canChangeImages' and @content='false']"));
				return node.Count == 0;
			}
		}

		/// <summary>
		/// This is useful if you are allowing people to make major changes, but want to insist that derivatives carry the same license
		/// </summary>
		public bool CanChangeLicense
		{
			get
			{
				if (LockedDown)
					return false;

				var node = OurHtmlDom.SafeSelectNodes(String.Format("//meta[@name='canChangeLicense' and @content='false']"));
				return node.Count == 0;
			}
		}


		/// <summary>
		/// This is useful if you are allowing people to make major changes, but want to preserve acknowledments, for example, for the jscript programmers on Wall Calendar, or 
		/// the person who put together a starter picture-dictionary.
		/// </summary>
		public bool CanChangeOriginalAcknowledgments
		{
			get
			{
				if (LockedDown)
					return false;

				var node = OurHtmlDom.SafeSelectNodes(String.Format("//meta[@name='canChangeOriginalAcknowledgments' and @content='false']"));
				return node.Count == 0;
			}
		}

		/// <summary>
		/// A book is lockedDown if it says it is AND we're not in a shell-making library
		/// </summary>
		public bool LockedDown
		{
			get 
			{ 
				if(_collectionSettings.IsSourceCollection) //nothing is locked if we're in a shell-making library 
					return false;

				var node = OurHtmlDom.SafeSelectNodes(String.Format("//meta[@name='lockedDownAsShell' and @content='true']"));
				return node.Count > 0;			
			}
		}

//		/// <summary>
//        /// Is this a shell we're translating? And if so, is this a shell-making project?
//        /// </summary>
//        public bool LockedExceptForTranslation
//        {
//            get
//            {
//            	return !_librarySettings.IsSourceCollection &&
//            	       RawDom.SafeSelectNodes("//meta[@name='editability' and @content='translationOnly']").Count > 0;
//            }
//        }

    	public string CategoryForUsageReporting
    	{
			get
			{
				if (_collectionSettings.IsSourceCollection)
				{
					return "ShellEditing";
				}
				else if (LockedDown)
				{
					return "ShellTranslating";
				}
				else
				{
					return "CustomVernacularBook";
				}
			}
    	}
    	


    	public virtual bool HasFatalError
        {
            get { return _log.ErrorEncountered; }
        }


    	public string ThumbnailPath
    	{
			get { return Path.Combine(FolderPath, "thumbnail.png"); }
    	}

		public virtual bool CanUpdate
		{
			get { return IsEditable && !HasFatalError; }
		}


		/// <summary>
		/// In a vernacular library, we want to hide books that are meant only for people making shells
		/// </summary>
		public bool IsSuitableForVernacularLibrary
		{
			get { return BookInfo.IsSuitableForVernacularLibrary; }
		}


		//discontinuing this for now becuase we need to know whether to show the book when all we have is a bookinfo, not access to the
		//dom like this requires. We'll just hard code the names of the experimental things.
//        public bool IsExperimental
//        {
//            get
//            {
//                string metaValue = OurHtmlDom.GetMetaValue("experimental", "false");
//                return metaValue == "true" || metaValue == "yes";
//            }
//        }
        
        /// <summary>
		/// In a shell-making library, we want to hide books that are just shells, so rarely make sense as a starting point for more shells
		/// </summary>
		public bool IsSuitableForMakingShells
		{
			get
			{
				return BookInfo.IsSuitableForMakingShells;
			}
		}

		/// <summary>
		/// A "Folio" document is one that acts as a wrapper for a number of other books
		/// </summary>
		public bool IsFolio
		{
			get
			{
				string metaValue = OurHtmlDom.GetMetaValue("folio",  OurHtmlDom.GetMetaValue("Folio", "no"));
				return metaValue == "yes" || metaValue == "true"; 
			}
		}

        /// <summary>
        /// For bilingual or trilingual books, this is the second language to show, after the vernacular
        /// </summary>
        public string MultilingualContentLanguage2
        {
            get { return _bookData.MultilingualContentLanguage2; }
        }

        /// <summary>
        /// For trilingual books, this is the third language to show
        /// </summary>
        public string MultilingualContentLanguage3
        {
            get { return _bookData.MultilingualContentLanguage3; }
        }

		public BookInfo BookInfo { get; private set; }


	    public void SetMultilingualContentLanguages(string language2Code, string language3Code)
		{
            _bookData.SetMultilingualContentLanguages(language2Code, language3Code);
		}

		/// <summary>
		/// This is a difficult concept to implement. The current usage of this is in creating metadata indicating which languages
		/// the book contains. How are we to decide whether it contains enough of a particular language to be useful? Should we
		/// require that all bloom-editable elements in a certain language have content? That all parent elements which contain
		/// any bloom-editable elements contain one in the candidate language? Is bloom-editable even a reliable class to look
		/// for to identify the main content of the book?
		/// Initially a book was defined as containing a language if it contained at least one bloom-editable element in that
		/// language. However some templates (e.g. Story Primer) may not fit this so well, so if that doesn't produce any languages
        /// we'll say that a book contains a language if it has a title defined in that language.
		/// </summary>
	    public IEnumerable<string> AllLanguages
	    {
		    get
		    {
			    var langList = OurHtmlDom.SafeSelectNodes("//div[@class and @lang]").Cast<XmlElement>()
				    .Where(div => div.Attributes["class"].Value.IndexOf("bloom-editable", StringComparison.InvariantCulture) >= 0)
				    .Select(div => div.Attributes["lang"].Value)
					.Where(lang => lang != "*" && lang != "z" && lang != "") // Not valid languages, though we sometimes use them for special purposes
				    .Distinct();
                if (langList.Count() == 0)
                    langList = OurHtmlDom.SafeSelectNodes("//div[@data-book and @lang]").Cast<XmlElement>()
                        .Where(div => div.Attributes["data-book"].Value.IndexOf("bookTitle", StringComparison.InvariantCulture) >= 0)
                        .Select(div => div.Attributes["lang"].Value)
                        .Where(lang => lang != "*" && lang != "z" && lang != "")
                        .Distinct();
                return langList;
		    }
	    }

        public string GetAboutBookHtml
        {
            get
            {
                var options = new MarkdownOptions() {LinkEmails = true, AutoHyperlink=true};
                var m = new Markdown(options);
                var contents = m.Transform(File.ReadAllText(AboutBookMarkdownPath));
                contents = contents.Replace("remove", "");//used to hide email addresses in the md from scanners (probably unneccessary.... do they scan .md files?

                var pathToCss = _storage.GetFileLocator().LocateFileWithThrow("BookReadme.css");
                var html = string.Format("<html><head><link rel='stylesheet' href='file://{0}' type='text/css'><head/><body>{1}</body></html>", pathToCss, contents);
                return html;

            } //todo add other ui languages
        }

        public bool HasAboutBookInformationToShow { get { return File.Exists(AboutBookMarkdownPath); } }
        public string AboutBookMarkdownPath  {
            get
            {
                return _storage.FolderPath.CombineForPath("ReadMe_en.md");
            }
        }

        private void AddCoverColor(HtmlDom dom, Color coverColor)
    	{
    		var colorValue = ColorTranslator.ToHtml(coverColor);
//            var colorValue = String.Format("#{0:X2}{1:X2}{2:X2}", coverColor.R, coverColor.G, coverColor.B);
            XmlElement colorStyle = dom.RawDom.CreateElement("style");
            colorStyle.SetAttribute("type","text/css");
            colorStyle.InnerXml = @"<!--

                DIV.coverColor  TEXTAREA	{		background-color: colorValue !important;	}
                DIV.bloom-page.coverColor	{		background-color: colorValue !important;	}
                -->".Replace("colorValue", colorValue);//string.format has a hard time with all those {'s

            var header = dom.RawDom.SelectSingleNodeHonoringDefaultNS("//head");
			header.AppendChild(colorStyle);
        }


		/// <summary>
		/// Make stuff readonly, which isn't doable via css, surprisingly
		/// </summary>
		/// <param name="dom"></param>
		private void AddPreviewJScript(HtmlDom dom)
		{
//			XmlElement header = (XmlElement)dom.SelectSingleNodeHonoringDefaultNS("//head");
//			AddJavascriptFile(dom, header, _storage.GetFileLocator().LocateFileWithThrow("jquery.js"));
//			AddJavascriptFile(dom, header, _storage.GetFileLocator().LocateFileWithThrow("jquery.myimgscale.js"));
//			
//			XmlElement script = dom.CreateElement("script");
//			script.SetAttribute("type", "text/javascript");
//			script.InnerText = @"jQuery(function() {
//						$('textarea').focus(function() {$(this).attr('readonly','readonly');});
//						
//						//make images scale up to their container without distorting their proportions, while being centered within it.
//						$('img').scaleImage({ scale: 'fit' }); //uses jquery.myimgscale.js
//			})";
//			header.AppendChild(script);

			var pathToJavascript = _storage.GetFileLocator().LocateFileWithThrow("bloomPreviewBootstrap.js");
			if(string.IsNullOrEmpty(pathToJavascript))
			{
				throw new ApplicationException("Could not locate " +"bloomPreviewBootstrap.js");
			}
			dom.AddJavascriptFile(pathToJavascript);
		}

	    public IEnumerable<IPage> GetPages()
        {
			if (!_haveCheckedForErrorsAtLeastOnce)
			{
				CheckForErrors();
			}

            if (_log.ErrorEncountered)
                yield break;

            if (_pagesCache == null)
            {
                BuildPageCache();
            }

            foreach (var page in _pagesCache)
            {
                yield return page;
            }
        }

	    private void BuildPageCache()
	    {
	        _pagesCache = new List<IPage>();

	        foreach (XmlElement pageNode in OurHtmlDom.SafeSelectNodes("//div[contains(@class,'bloom-page')]"))
	        {
	            //review: we want to show titles for template books, numbers for other books.
	            //this here requires that titles be removed when the page is inserted, kind of a hack.
	            var caption = GetPageLabelFromDiv(pageNode);
	            if (String.IsNullOrEmpty(caption))
	            {
	                caption = "";
	                    //we aren't keeping these up to date yet as thing move around, so.... (pageNumber + 1).ToString();
	            }
	            _pagesCache.Add(CreatePageDecriptor(pageNode, caption));
	        }
	    }


	    private IPage GetPageToShowAfterDeletion(IPage page)
        {
            Guard.AgainstNull(_pagesCache, "_pageCache");
	        var matchingPageEvenIfNotActualObject = _pagesCache.First(p => p.Id == page.Id);
            Guard.AgainstNull(matchingPageEvenIfNotActualObject, "Couldn't find page with matching id in cache");
            var index = _pagesCache.IndexOf(matchingPageEvenIfNotActualObject);
            Guard.Against(index <0, "Couldn't find page in cache"); 
            
            if (index == _pagesCache.Count - 1)//if it's the last page
            {
                if (index < 1) //if it's the only page
                    throw new ApplicationException("Bloom should not have allowed you to delete the last remaining page.");
                return _pagesCache[index - 1];//give the preceding page
            }
            

            return _pagesCache[index + 1]; //give the following page
        }

	    public IEnumerable<IPage> GetTemplatePages()
        {
            if (_log.ErrorEncountered)
                yield break;

            foreach (XmlElement pageNode in OurHtmlDom.SafeSelectNodes("//div[contains(@class,'bloom-page') and not(contains(@data-page, 'singleton'))]"))
            {
            	var caption = GetPageLabelFromDiv(pageNode);
                yield return CreatePageDecriptor(pageNode, caption);
            }
        }

		private static string GetPageLabelFromDiv(XmlElement pageNode)
		{
//todo: try to get the one with the current UI language 
			//var pageLabelDivs = pageNode.SelectNodes("div[contains(@class,'pageLabel')]");

			var englishDiv = pageNode.SelectSingleNode("div[contains(@class,'pageLabel') and @lang='en']");
			var caption = (englishDiv == null) ? String.Empty : englishDiv.InnerText;
			return caption;
		}

		private IPage CreatePageDecriptor(XmlElement pageNode, string caption)//, Action<Image> thumbNailReadyCallback)
		{
			return new Page(this, pageNode, caption,
//				   ((page) => _thumbnailProvider.GetThumbnailAsync(String.Empty, page.id, GetPreviewXmlDocumentForPage(page, iso639Code), Color.White, false, thumbNailReadyCallback)),
//					//	(page => GetPageThumbNail()),
						(page => FindPageDiv(page)));
		}

		public Image GetPageThumbNail()
		{
			return Resources.Error70x70;
		}

        private XmlElement FindPageDiv(IPage page)
        {
			//review: could move to page
        	return OurHtmlDom.RawDom.SelectSingleNodeHonoringDefaultNS(page.XPathToDiv) as XmlElement;
        }

    	public void InsertPageAfter(IPage pageBefore, IPage templatePage)
        {
            Guard.Against(Type != BookType.Publication, "Tried to edit a non-editable book.");

            ClearPagesCache();

            XmlDocument dom = OurHtmlDom.RawDom;
    	    var templatePageDiv = templatePage.GetDivNodeForThisPage();
    	    var newPageDiv = dom.ImportNode(templatePageDiv, true) as XmlElement;

            BookStarter.SetupIdAndLineage(templatePageDiv, newPageDiv);
            BookStarter.SetupPage(newPageDiv, _collectionSettings, _bookData.MultilingualContentLanguage2, _bookData.MultilingualContentLanguage3);//, LockedExceptForTranslation);
            SizeAndOrientation.UpdatePageSizeAndOrientationClasses(newPageDiv, GetLayout());
            newPageDiv.RemoveAttribute("title"); //titles are just for templates [Review: that's not true for front matter pages, but at the moment you can't insert those, so this is ok]C:\dev\Bloom\src\BloomExe\StyleSheetService.cs

            var elementOfPageBefore = FindPageDiv(pageBefore);
            elementOfPageBefore.ParentNode.InsertAfter(newPageDiv, elementOfPageBefore);

    	    BuildPageCache();
            var newPage = GetPages().First(p=>p.GetDivNodeForThisPage() == newPageDiv);
            Guard.AgainstNull(newPage,"could not find the page we just added");
    	    _pageSelection.SelectPage(newPage);
            //_pageSelection.SelectPage(CreatePageDecriptor(newPageDiv, "should not show", _collectionSettings.Language1Iso639Code));

            Save();
			if (_pageListChangedEvent != null)
				_pageListChangedEvent.Raise(null);

            InvokeContentsChanged(null);
        }



    	public void DeletePage(IPage page)
        {
            Guard.Against(Type != BookType.Publication, "Tried to edit a non-editable book.");

            if(GetPageCount() <2)
                return;

            var pageToShowNext = GetPageToShowAfterDeletion(page);

    	    ClearPagesCache();
    	    //_pagesCache.Remove(page);

            var pageNode = FindPageDiv(page);
           pageNode.ParentNode.RemoveChild(pageNode);

           _pageSelection.SelectPage(pageToShowNext);
            Save();
            if(_pageListChangedEvent !=null)
				_pageListChangedEvent.Raise(null);

            InvokeContentsChanged(null);
        }

        private void ClearPagesCache()
        {
            _pagesCache = null;
        }

        private int GetPageCount()
        {
            return GetPages().Count();
        }


		/// <summary>
		/// Earlier, we handed out a single-page version of the document. Now it has been edited,
		/// so we now we need to fold changes back in
		/// </summary>
    	public void SavePage(HtmlDom editedPageDom)
    	{
            Debug.Assert(IsEditable);
            try
            {
                //replace the corresponding page contents in our DOM with what is in this PageDom
                XmlElement divElement = editedPageDom.SelectSingleNodeHonoringDefaultNS("//div[contains(@class, 'bloom-page')]");
		        string pageDivId = divElement.GetAttribute("id");
                var page = GetPageFromStorage(pageDivId);
	            /*
				 * there are too many non-semantic variations that are introduced by various processes (e.g. self closing of empy divs, handling of non-ascii)
				 * var selfClosingVersion = divElement.InnerXml.Replace("\"></div>", "\"/>");
					if (page.InnerXml == selfClosingVersion)
					{
						return;
					}
				 */

	            page.InnerXml = divElement.InnerXml;

                 _bookData.SuckInDataFromEditedDom(editedPageDom);//this will do an updatetitle
				// When the user edits the styles on a page, the new or modified rules show up in a <style/> element with title "userModifiedStyles". Here we copy that over to the book DOM.
                 var userModifiedStyles = editedPageDom.SelectSingleNode("html/head/style[@title='userModifiedStyles']");
				if (userModifiedStyles != null)
				{
					GetOrCreateUserModifiedStyleElementFromStorage().InnerXml = userModifiedStyles.InnerXml;
					Debug.WriteLine("Incoming User Modified Styles:   " + userModifiedStyles.OuterXml);
				}
				//Debug.WriteLine("User Modified Styles:   " + GetOrCreateUserModifiedStyleElementFromStorage().OuterXml);
                try
                {
                    Save();
                }
                catch (Exception error)
                {
                    ErrorReport.NotifyUserOfProblem(error, "There was a problem saving");
                }

                _storage.UpdateBookFileAndFolderName(_collectionSettings);
                //review used to have   UpdateBookFolderAndFileNames(data);


                //Enhance: if this is only used to re-show the thumbnail, why not limit it to if this is the cover page?
                //e.g., look for the class "cover"
                InvokeContentsChanged(null); //enhance: above we could detect if anything actually changed
            }
            catch (Exception error)
            {
                Palaso.Reporting.ErrorReport.NotifyUserOfProblem(error, "Bloom had trouble saving a page. Please click Details below and report this to us. Then quit Bloom, run it again, and check to see if the page you just edited is missing anything. Sorry!");
            }
       	}

//        /// <summary>
//        /// Gets the first element with the given tag & id, within the page-div with the given id.
//        /// </summary>
//        private XmlElement GetStorageNode(string pageDivId, string tag, string elementId)
//        {
//            var query = String.Format("//div[@id='{0}']//{1}[@id='{2}']", pageDivId, tag, elementId);
//            var matches = OurHtmlDom.SafeSelectNodes(query);
//            if (matches.Count != 1)
//            {
//                throw new ApplicationException("Expected one match for this query, but got " + matches.Count + ": " + query);
//            }
//            return (XmlElement)matches[0];
//        }

	    /// <summary>
	    /// The <style title='userModifiedStyles'/> element is where we keep our user-modifiable style information
	    /// </summary>
	    private XmlElement GetOrCreateUserModifiedStyleElementFromStorage()
	    {
		    var matches = OurHtmlDom.SafeSelectNodes("html/head/style[@title='userModifiedStyles']");
		    if (matches.Count > 0)
			    return (XmlElement) matches[0];

		    var emptyUserModifiedStylesElement = OurHtmlDom.RawDom.CreateElement("style");
		    emptyUserModifiedStylesElement.SetAttribute("title", "userModifiedStyles");
		    emptyUserModifiedStylesElement.SetAttribute("type", "text/css");
		    OurHtmlDom.Head.AppendChild(emptyUserModifiedStylesElement);
		    return emptyUserModifiedStylesElement;
	    }

	    /// <summary>
		/// Gets the first element with the given tag & id, within the page-div with the given id.
		/// </summary>
		private XmlElement GetPageFromStorage(string pageDivId)
		{
			var query = String.Format("//div[@id='{0}']", pageDivId);
			var matches = OurHtmlDom.SafeSelectNodes(query);
			if (matches.Count != 1)
			{
				throw new ApplicationException("Expected one match for this query, but got " + matches.Count + ": " + query);
			}
			return (XmlElement)matches[0];
		}

    	/// <summary>
		/// Move a page to somewhere else in the book
		/// </summary>
		public bool RelocatePage(IPage page, int indexOfItemAfterRelocation)
		{
			Guard.Against(Type != BookType.Publication, "Tried to edit a non-editable book.");

			if(!CanRelocatePageAsRequested(indexOfItemAfterRelocation))
			{

				return false;
			}

    		ClearPagesCache();

			var pages = GetPageElements();
			var pageDiv = FindPageDiv(page);
			var body = pageDiv.ParentNode;
				body.RemoveChild(pageDiv);
			if(indexOfItemAfterRelocation == 0)
			{
				body.InsertBefore(pageDiv, body.FirstChild);
			}
			else
			{
				body.InsertAfter(pageDiv, pages[indexOfItemAfterRelocation-1]);
			}

			Save();
            InvokeContentsChanged(null);
    		return true;
		}

		private XmlNodeList GetPageElements()
		{
			return OurHtmlDom.SafeSelectNodes("/html/body//div[contains(@class,'bloom-page')]");
		}

		private bool CanRelocatePageAsRequested(int indexOfItemAfterRelocation)
		{
			int upperBounds = GetIndexOfFirstBackMatterPage();
			if (upperBounds < 0)
				upperBounds = 10000;

			return indexOfItemAfterRelocation > GetIndexLastFrontkMatterPage () 
				&& indexOfItemAfterRelocation < upperBounds;
		}

		private int GetIndexLastFrontkMatterPage()
		{
			XmlElement lastFrontMatterPage =
				OurHtmlDom.RawDom.SelectSingleNode("(/html/body/div[contains(@class,'bloom-frontMatter')])[last()]") as XmlElement;
			if(lastFrontMatterPage==null)
				return -1;
			return GetIndexOfPage(lastFrontMatterPage);
		}

		private int GetIndexOfFirstBackMatterPage()
		{
			XmlElement firstBackMatterPage =
				OurHtmlDom.RawDom.SelectSingleNode("(/html/body/div[contains(@class,'bloom-backMatter')])[position()=1]") as XmlElement;
			if (firstBackMatterPage == null)
				return -1;
			return GetIndexOfPage(firstBackMatterPage);
		}


	    private int GetIndexOfPage(XmlElement pageElement)
		{
			var elements = GetPageElements();
			for (int i = 0; i < elements.Count; i++)
			{
				if (elements[i] == pageElement)
					return i;
			}
			return -1;
		}

        public XmlDocument GetDomForPrinting(PublishModel.BookletPortions bookletPortion, BookCollection currentBookCollection, BookServer bookServer)
        {
            var printingDom = GetBookDomWithStyleSheets("previewMode.css");
            //dom.LoadXml(OurHtmlDom.OuterXml);

	        if (IsFolio)
	        {
				AddChildBookContentsToFolio(printingDom, currentBookCollection, bookServer);
                _storage.UpdateStyleSheetLinkPaths(printingDom);
                printingDom.SortStyleSheetLinks();
            }


	        //whereas the base is to our embedded server during editing, it's to the file folder
			//when we make a PDF, because we wan the PDF to use the original hi-res versions

            var pathSafeForWkHtml2Pdf = Palaso.IO.FileUtils.MakePathSafeFromEncodingProblems(FolderPath);
            BookStorage.SetBaseForRelativePaths(printingDom, pathSafeForWkHtml2Pdf, false);
            
            switch (bookletPortion)
            {
                case PublishModel.BookletPortions.AllPagesNoBooklet:
                    break;
                case PublishModel.BookletPortions.BookletCover:
                    HidePages(printingDom.RawDom, p=>!p.GetAttribute("class").ToLower().Contains("cover"));
                    break;
                 case PublishModel.BookletPortions.BookletPages:
                    HidePages(printingDom.RawDom, p => p.GetAttribute("class").ToLower().Contains("cover"));
                    break;
				 default:
                    throw new ArgumentOutOfRangeException("bookletPortion");
            }
            AddCoverColor(printingDom, Color.White);
            AddPreviewJScript(printingDom);
            return printingDom.RawDom;
        }

	    /// <summary>
	    /// used when this book is a "master"/"folio" book that is used to bring together a number of other books in the collection
	    /// </summary>
	    /// <param name="printingDom"></param>
	    /// <param name="currentBookCollection"></param>
	    /// <param name="bookServer"></param>
	    private void AddChildBookContentsToFolio(HtmlDom printingDom, BookCollection currentBookCollection, BookServer bookServer)
	    {
			XmlNode currentLastContentPage = GetLastPageForInsertingNewContent(printingDom);
	
			//currently we have no way of filtering them, we just take them all
		    foreach (var bookInfo in currentBookCollection.GetBookInfos())
		    {
				if (bookInfo.IsFolio)
				    continue;
			    var childBook =bookServer.GetBookFromBookInfo(bookInfo);

				//add links to the template css needed by the children.
				//NB: at this point this code can't hand the "userModifiedStyles" from children, it'll ignore them (they would conflict with each other)
				//NB: at this point custom styles (e.g. larger/smaller font rules) from children will be lost.
				var userModifiedStyleSheets = new List<string>();
				foreach (string sheetName in childBook.OurHtmlDom.GetTemplateStyleSheets())
				{
					if (!userModifiedStyleSheets.Contains(sheetName)) //nb: if two books have stylesheets with the same name, we'll only be grabbing the 1st one.
					{
						userModifiedStyleSheets.Add(sheetName);
						printingDom.AddStyleSheetIfMissing("file://"+Path.Combine(childBook.FolderPath,sheetName));
					}
				}
			    printingDom.SortStyleSheetLinks();

				foreach (XmlElement pageDiv in childBook.OurHtmlDom.RawDom.SafeSelectNodes("/html/body//div[contains(@class, 'bloom-page') and not(contains(@class,'bloom-frontMatter')) and not(contains(@class,'bloom-backMatter'))]"))
				{
					XmlElement importedPage = (XmlElement) printingDom.RawDom.ImportNode(pageDiv, true);
					currentLastContentPage.ParentNode.InsertAfter(importedPage, currentLastContentPage);
					currentLastContentPage = importedPage;

					ImageUpdater.MakeImagePathsOfImportedPagePointToOriginalLocations(importedPage, bookInfo.FolderPath);
				}
		    }
	    }

	    private XmlElement GetLastPageForInsertingNewContent(HtmlDom printingDom)
		{
			var lastPage = 
				   printingDom.RawDom.SelectSingleNode("/html/body//div[contains(@class, 'bloom-page') and not(contains(@class,'bloom-frontMatter')) and not(contains(@class,'bloom-backMatter'))][last()]") as XmlElement;
			if(lastPage==null) 
			{
				//currently nothing but front and back matter
				var lastFrontMatter= printingDom.RawDom.SelectSingleNode("/html/body//div[contains(@class,'bloom-frontMatter')][last()]") as XmlElement;
				if(lastFrontMatter ==null)
					throw new ApplicationException("GetLastPageForInsertingNewContent() found no content pages nor frontmatter");
				return lastFrontMatter;
			}
			else
			{
				return (XmlElement) lastPage;
			}
		}

	    /// <summary>
        /// this is used for configuration, where we do want to offer up the original file.
        /// </summary>
        /// <returns></returns>
        public string GetPathHtmlFile()
        {
            return _storage.PathToExistingHtml;
        }

    	public PublishModel.BookletLayoutMethod GetDefaultBookletLayout()
    	{
			//NB: all we support at the moment is specifying "Calendar"
			if(OurHtmlDom.SafeSelectNodes(String.Format("//meta[@name='defaultBookletLayout' and @content='Calendar']")).Count>0)
				return PublishModel.BookletLayoutMethod.Calendar;
			else
				return PublishModel.BookletLayoutMethod.SideFold;
    	}

		/// <summary>
		/// This stylesheet is used to hide all the elements we don't want to show, e.g. because they are not in the languages of this publication.
		/// We read in the template version, then replace some things and write it out to the publication folder.
		/// </summary>
    	private void WriteLanguageDisplayStyleSheet( )
    	{
			var template = File.ReadAllText(_storage.GetFileLocator().LocateFileWithThrow("languageDisplayTemplate.css"));
			var path = _storage.FolderPath.CombineForPath("languageDisplay.css");
    		if (File.Exists(path))
    			File.Delete(path);
			File.WriteAllText(path, template.Replace("VERNACULAR", _collectionSettings.Language1Iso639Code).Replace("NATIONAL", _collectionSettings.Language2Iso639Code));

			//ENHANCE: this works for editable books, but for shell collections, it would be nice to show the national language of the user... e.g., when browsing shells,
			//see the French.  But we don't want to be changing those collection folders at runtime if we can avoid it. So, this style sheet could be edited in memory, at runtime.
    	}

		/// <summary>
		///Under normal conditions, this isn't needed, because it is done when a book is first created. But thing might have changed:
		/// *changing xmatter pack, and update to it, changing the languages, etc.
		/// *the book was dragged from another project
		/// *the editing language was changed.  
		/// Under those conditions, if we didn't, for example, do a PrepareElementsInPageOrDocument, we would end up with no
		/// editable items, because there are no elements in our language.
		/// </summary>
		public void PrepareForEditing()
		{
			// I may re-enable this later....			RebuildXMatter(RawDom);

            var language1Iso639Code = _collectionSettings.Language1Iso639Code;
            var language2Iso639Code = _collectionSettings.Language2Iso639Code;
            var language3Iso639Code = _collectionSettings.Language3Iso639Code;
            var multilingualContentLanguage2 = _bookData.MultilingualContentLanguage2;
            var multilingualContentLanguage3 = _bookData.MultilingualContentLanguage3;
           foreach (XmlElement div in OurHtmlDom.SafeSelectNodes("//div[contains(@class,'bloom-page')]"))
			{
				TranslationGroupManager.PrepareElementsInPageOrDocument(div, _collectionSettings);
			    TranslationGroupManager.UpdateContentLanguageClasses(div, language1Iso639Code, language2Iso639Code, language3Iso639Code, multilingualContentLanguage2, multilingualContentLanguage3);
			}
		}

        /// <summary>
        /// Will call either 'callback' or 'errorCallback' UNLESS the thumbnail is readonly, in which case it will do neither.
        /// </summary>
        /// <param name="thumbnailOptions"></param>
        /// <param name="callback"></param>
        /// <param name="errorCallback"></param>
    	public void RebuildThumbNailAsync(HtmlThumbNailer.ThumbnailOptions thumbnailOptions,  Action<BookInfo, Image> callback, Action<BookInfo, Exception> errorCallback)
    	{
    	    if (!_storage.RemoveBookThumbnail(thumbnailOptions.FileName))
    	    {
                // thumbnail is marked readonly, so just use it
    	        Image thumb;
                _storage.TryGetPremadeThumbnail(thumbnailOptions.FileName, out thumb);
                callback(this.BookInfo, thumb);
    	        return;
    	    }

    		_thumbnailProvider.RemoveFromCache(_storage.Key);
    	    thumbnailOptions.DrawBorderDashed = Type != BookType.Publication;
			GetThumbNailOfBookCoverAsync(thumbnailOptions, image=>callback(this.BookInfo,image), 
				error=>
					{
						//Enhance; this isn't a very satisfying time to find out, because it's only going to happen if we happen to be rebuilding the thumbnail.
						//It does help in the case where things are bad, so no thumbnail was created, but by then probably the user has already had some big error.
						//On the other hand, given that they have this bad book in their collection now, it's good to just remind them that it's broken and not
						//keep showing green error boxes.
						CheckForErrors();
						errorCallback(this.BookInfo, error);
					});
    	}

	    public string GetErrorsIfNotCheckedBefore()
	    {
		    if (!_haveCheckedForErrorsAtLeastOnce)
		    {
			    return CheckForErrors();
		    }
		    return "";
	    }

	    public string CheckForErrors()
		{
			var errors = _storage.GetValidateErrors();
			_haveCheckedForErrorsAtLeastOnce = true;
			if (!String.IsNullOrEmpty(errors))
			{
				_log.WriteError(errors);
			}
            return errors ?? "";
		}

		public void CheckBook(IProgress progress, string pathToFolderOfReplacementImages=null)
	    {
			_storage.CheckBook(progress, pathToFolderOfReplacementImages);
	    }

	    public Layout GetLayout()
		{
			return Layout.FromDom(OurHtmlDom, Layout.A5Portrait);
		}

		public IEnumerable<Layout> GetLayoutChoices()
    	{
    		try
    		{
				return SizeAndOrientation.GetLayoutChoices(OurHtmlDom, _storage.GetFileLocator());
    		}
    		catch (Exception error)
    		{
    			_log.WriteError(error.Message);
    			throw error;
    		}
    	}

    	public void SetLayout(Layout layout)
    	{
            SizeAndOrientation.AddClassesForLayout(OurHtmlDom, layout);
    	}
        

		/// <summary>
		/// This is used when the user elects to apply the same image metadata to all images.
		/// </summary>
		public void CopyImageMetadataToWholeBookAndSave(Metadata metadata, IProgress progress)
		{
			ImageUpdater.CopyImageMetadataToWholeBook(_storage.FolderPath,OurHtmlDom, metadata, progress);
			Save();
		}

        public Metadata GetLicenseMetadata()
        {
            return _bookData.GetLicenseMetadata();
        }

        public void UpdateLicenseMetdata(Metadata metadata)
        {
            _bookData.SetLicenseMetdata(metadata);
	        BookInfo.License = metadata.License.Token;
			BookInfo.Copyright = metadata.CopyrightNotice;
            // obfuscate any emails in the license notes.
            var notes = metadata.License.RightsStatement;
			if (notes == null)
				return;
            // recommended at http://www.regular-expressions.info/email.html.
            // This purposely does not handle non-ascii emails, or ones with special characters, which he says few servers will handle anyway.
            // It is also not picky about exactly valid top-level domains (or country codes), and will exclude the rare 'museum' top-level domain.
            // There are several more complex options we could use there. Just be sure to add () around the bit up to (and including) the @,
            // and another pair around the rest.
            var regex = new Regex("\\b([A-Z0-9._%+-]+@)([A-Z0-9.-]+.[A-Z]{2,4})\\b", RegexOptions.IgnoreCase);
            // We keep the existing email up to 2 characters after the @, and replace the rest with a message.
            // Not making the message localizable as yet, since the web site isn't, and I'm not sure what we would need
            // to put to make it so. A fixed string seems more likely to be something we can replace with a localized version,
            // in the language of the web site user rather than the language of the uploader.
            notes = regex.Replace(notes,
                new MatchEvaluator(
                    m =>
                        m.Groups[1].Value + m.Groups[2].Value.Substring(0, 2) +
                        "(download book to read full email address)"));
	        BookInfo.LicenseNotes = notes;
        }

        public void SetTitle(string name)
        {
            OurHtmlDom.Title = name;
        }

	    public void ExportXHtml(string path)
	    {
			XmlHtmlConverter.GetXmlDomFromHtmlFile(_storage.PathToExistingHtml,true).Save(path);
	    }

		/// <summary>
		/// public for use in external scripts that set up pre-packaged books/collections
		/// </summary>
		/// <param name="key"></param>
		/// <param name="value"></param>
		/// <param name="libaryValue"></param>
	    public void SetDataItem(string key, string value, string languageCode)
	    {
			_bookData.Set(key, value,languageCode);		    
	    }

		public void Save()
	    {
			Guard.Against(Type != Book.BookType.Publication, "Tried to save a non-editable book.");
			_bookData.UpdateVariablesAndDataDivThroughDOM(BookInfo);//will update the title if needed
			_storage.UpdateBookFileAndFolderName(_collectionSettings); //which will update the file name if needed
		    _storage.Save();
	    }

        //TODO: remove this in favor of meta data (the later currently doesn't appear to have access to lineage, I need to ask JT about that)
        public string GetBookLineage()
        {
            return OurHtmlDom.GetMetaValue("bloomBookLineage","");
        }
    }
}<|MERGE_RESOLUTION|>--- conflicted
+++ resolved
@@ -132,29 +132,10 @@
 					return "Title Missing";
 				}
 				t = t.Replace("<br />", " ").Replace("\r\n"," ").Replace("  "," ");
-<<<<<<< HEAD
-                t = RemoveXmlMarkup(t);
-=======
 				t = WebUtility.HtmlDecode(t);
->>>>>>> baad1a20
 				return t;
 			}
 		}
-
-        public static string RemoveXmlMarkup(string input)
-        {
-            try
-            {
-                var doc = new XmlDocument();
-                doc.PreserveWhitespace = true;
-                doc.LoadXml("<div>" + input + "</div>");
-                return doc.DocumentElement.InnerText;
-            }
-            catch (XmlException)
-            {
-                return input; // If we can't parse for some reason, return the original string
-            }
-        }
 
 		/// <summary>
         /// we could get the title from the <title/> element, the name of the html, or the name of the folder...
