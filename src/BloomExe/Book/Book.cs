using System;
using System.Collections.Generic;
using System.Diagnostics;
using System.Globalization;
using System.IO;
using System.Linq;
using System.Net;
using System.Security.Cryptography;
using System.Text;
using System.Text.RegularExpressions;
using System.Threading.Tasks;
using System.Web;
using System.Windows.Forms;
using System.Xml;
using Bloom.Api;
using Bloom.Collection;
using Bloom.FontProcessing;
using Bloom.History;
using Bloom.Publish;
using Bloom.SafeXml;
using Bloom.SubscriptionAndFeatures;
using Bloom.Utils;
using Bloom.web.controllers;
using Bloom.WebLibraryIntegration;
using L10NSharp;
using Newtonsoft.Json;
using SIL.Code;
using SIL.Extensions;
using SIL.IO;
using SIL.Linq;
using SIL.Progress;
using SIL.Reporting;
using SIL.Text;
using SIL.Windows.Forms.ClearShare;

namespace Bloom.Book
{
    public class Book
    {
        public delegate Book Factory(BookInfo info, IBookStorage storage); //autofac uses this
        public static string[] CoverColors =
        {
            "#E48C84", // light red
            "#B0DEE4", // light blue
            "#98D0B9", // light green
            "#C2A6BF", // light purple
        };

        //We only randomize the initial value for each run. Without it, we were making a lot
        // more red books than any other color, because the
        //first book for a given run would always be red, and people are unlikely to make more
        //than one book per session.
        private static int s_coverColorIndex = new Random().Next(CoverColors.Length - 1);

        private readonly ITemplateFinder _templateFinder;
        private readonly PageListChangedEvent _pageListChangedEvent;
        private readonly BookRefreshEvent _bookRefreshEvent;
        private readonly BookSavedEvent _bookSavedEvent;
        private List<IPage> _pagesCache;
        internal const string kIdOfBasicBook = "056B6F11-4A6C-4942-B2BC-8861E62B03B3";

        public event EventHandler ContentsChanged;
        private BookData _bookData;
        public const string ReadMeImagesFolderName = "ReadMeImages";

        int _audioFilesCopiedForDuplication;

        public const string BasicTextAndImageGuid = "adcd48df-e9ab-4a07-afd4-6a24d0398382";
        public const string JustPictureGuid = "adcd48df-e9ab-4a07-afd4-6a24d0398385";
        public const string PictureOnLeftGuid = "7b192144-527c-417c-a2cb-1fb5e78bf38a";
        public const string JustTextGuid = "a31c38d8-c1cb-4eb9-951b-d2840f6a8bdb";
        public const string JustVideoGuid = "8bedcdf8-3ad6-4967-b027-6c186436572f";
        public const string VideoOverTextGuid = "299644f5-addb-476f-a4a5-e3978139b188";
        public const string PictureAndVideoGuid = "24c90e90-2711-465d-8f20-980d9ffae299";
        public const string BigTextDiglotGuid = "08422e7b-9406-4d11-8c71-02005b1b8095";
        public const string WidgetGuid = "3a705ac1-c1f2-45cd-8a7d-011c009cf406"; // default page type for a single widget

        public bool UpToDate = false;

        /// <summary>
        /// Flag whether we want to write out the @font-face lines for served fonts to defaultLangStyles.css.
        /// (ePUB and BloomPub publishing are when we don't want to do this, either because those fonts will
        /// be embedded or because bloom-player already has compatible @font-face declarations for Andika.)
        /// </summary>
        public bool WriteFontFaces = true;

        //for moq'ing only; parameterless ctor required by Moq
        public Book()
        {
            Guard.Against(!Program.RunningUnitTests, "Only use this ctor for tests!");
        }

        public Book(BookInfo info = null, IBookStorage storage = null)
            : this()
        {
            BookInfo = info;
            Storage = storage;
            CollectionSettings = storage?.CollectionSettings;
        }

        public Book(
            BookInfo info,
            IBookStorage storage,
            ITemplateFinder templateFinder,
            CollectionSettings collectionSettings,
            PageListChangedEvent pageListChangedEvent,
            BookRefreshEvent bookRefreshEvent,
            BookSavedEvent bookSavedEvent = null,
            ISaveContext context = null
        )
        {
            BookInfo = info;
            if (bookSavedEvent == null) // unit testing
            {
                bookSavedEvent = new BookSavedEvent();
            }
            UserPrefs = UserPrefs.LoadOrMakeNew(Path.Combine(info.FolderPath, "book.userPrefs"));

            Guard.AgainstNull(storage, "storage");

            // This allows the _storage to
            storage.BookInfo = info;

            // We always validate the book during the process of loading the storage,
            // so we don't need to do it again until something changes...just note the result.
            if (!string.IsNullOrEmpty(storage.ErrorMessagesHtml))
            {
                HasFatalError = true;
                FatalErrorDescription = storage.ErrorMessagesHtml;
            }
            else if (!string.IsNullOrEmpty(storage.InitialLoadErrors))
            {
                HasFatalError = true;
                FatalErrorDescription = storage.InitialLoadErrors;
            }

            Storage = storage;

            //this is a hack to keep these two in sync (in one direction)
            Storage.FolderPathChanged += _storage_FolderPathChanged;

            _templateFinder = templateFinder;

            CollectionSettings = collectionSettings ?? storage.CollectionSettings;

            _pageListChangedEvent = pageListChangedEvent;
            _bookRefreshEvent = bookRefreshEvent;
            _bookSavedEvent = bookSavedEvent;

            _bookData = new BookData(OurHtmlDom, CollectionSettings, UpdateImageMetadataAttributes);

            InjectStringListingActiveLanguagesOfBook();

            if (IsInEditableCollection)
            {
                // This is usually unnecessary since it happens as part of ensure-up-to-date,
                // which is called before we do anything much with a book. But if we are starting
                // with a book that has no data-div (mainly testing), this copies data from
                // xmatter pages to the data-div that would otherwise be lost when we update
                // the xmatter pages. That's important in some unit tests, at least. And a few
                // other unit tests fail if we don't do this.
                _bookData.SynchronizeDataItemsThroughoutDOM();
            }

            // If it doesn't already have a userModifiedStyles element, give it one.
            // BL-4266 Somehow it is important for there to be a userModifiedStyles element BEFORE (in order!)
            // the coverColor style element in the Head of the DOM in order for the new Css Rules
            // to get inserted properly. So we make sure there is one.
            GetOrCreateUserModifiedStyleElementFromStorage();

            // If we're showing the user one of our built-in templates (like Basic Book), pick a color for it.
            // If it is editable or from bloomlibrary or a BloomPack, then we don't want to change to the next color,
            // we want to use the color that we used for the sample shell/template we showed them previously.
            // (BL-11490 Even shells or downloaded books should preserve the original cover color.)
            if (
                Path.GetDirectoryName(info.FolderPath)
                == BloomFileLocator.FactoryTemplateBookDirectory
            )
            {
                SelectNextCoverColor(); // we only increment when showing a built-in template
                InitCoverColor();
            }

            // If it doesn't already have a cover color, give it one.
            if (HtmlDom.GetCoverColorStyleElement(OurHtmlDom.Head) == null)
            {
                InitCoverColor(); // should use the same color as what they saw in the preview of the template/shell
            }
            this.SetCoverColor(this.GetCoverColor());

            FixBookIdAndLineageIfNeeded();
            FixUrlEncodedCoverImageIfNeeded();
            Storage.Dom.RemoveExtraBookTitles();
            Storage.Dom.RemoveExtraContentTypesMetas();
            Guard.Against(
                OurHtmlDom.RawDom.InnerXml == "",
                "Bloom could not parse the xhtml of this document"
            );

            // We introduced "template starter" in 3.9, but books you made with it could be used in 3.8 etc.
            // If those books came back to 3.9 or greater (which would happen eventually),
            // they would still have this tag that they didn't really understand, and which should have been removed.
            // At the moment, only templates are suitable for making shells, so use that to detect that someone has
            // edited a user defined template book in a version that doesn't know about user defined templates.
            if (Storage.Dom.GetGeneratorVersion() < new System.Version(3, 9))
            {
                if (IsSuitableForMakingShells)
                    Storage.Dom.FixAnyAddedCustomPages();
                else
                    Storage.Dom.RemoveMetaElement("xmatter");
            }
            if (Storage is BookStorage)
                (Storage as BookStorage).BookTitleChanged += Book_BookTitleChanged;
        }

        /// <summary>
        /// This gets set when a new book is created by copying a source book.
        /// It is the folder name (without path) of the source book.
        /// Setting this allows the code which renames the new book to make a more helpful history report.
        /// </summary>
        public static string SourceToReportForNextRename;

        public void UpdateBookInfoFromDisk()
        {
            BookInfo.UpdateFromDisk();
            //History.BookHistory.AddEvent(this, BookHistoryEventType, "Updated book info from disk");
        }

        private void Book_BookTitleChanged(object sender, EventArgs e)
        {
            if (BookInfo.FileNameLocked)
            {
                // Forced rename
                BookHistory.AddEvent(
                    this,
                    BookHistoryEventType.Renamed,
                    $"Book renamed to \"{Path.GetFileName(FolderPath)}\""
                );
            }
            else
            {
                var folderName = Path.GetFileName(FolderPath);
                if (SourceToReportForNextRename == null)
                {
                    BookHistory.AddEvent(
                        this,
                        BookHistoryEventType.Renamed,
                        $"Book title changed to \"{Storage.Dom.Title}\""
                    );
                }
                else
                {
                    // On this path we don't think the folder name will be significantly different from the title
                    // (added number to disambiguate, illegal characters removed). So don't need two versions.
                    BookHistory.AddEvent(
                        this,
                        BookHistoryEventType.Created,
                        $"Created a new book \"{Storage.Dom.Title}\" from a source book \"{SourceToReportForNextRename}\""
                    );
                    SourceToReportForNextRename = null;
                }
            }
            // Ensure proper path for any new book title and embedded CSS that is now invalid.
            SettingsUpdated();
        }

        void _storage_FolderPathChanged(object sender, EventArgs e)
        {
            BookInfo.FolderPath = Storage.FolderPath;
            UserPrefs.UpdateFileLocation(Storage.FolderPath);
            ResetPreviewDom();
        }

        /// <summary>
        /// This just increments the color index so that the next book to be constructed that doesn't already have a color will use it
        /// </summary>
        public static void SelectNextCoverColor()
        {
            s_coverColorIndex = s_coverColorIndex + 1;
            if (s_coverColorIndex >= CoverColors.Length)
                s_coverColorIndex = 0;
        }

        public CollectionSettings CollectionSettings { get; }

        public void InvokeContentsChanged(EventArgs e)
        {
            ContentsChanged?.Invoke(this, e);
        }

        /// <summary>
        /// If we have to just show title in one language, which should it be?
        /// Note, this isn't going to be the best for choosing a filename, which we are more likely to want in a national language
        /// </summary>
        public virtual string TitleBestForUserDisplay
        {
            get
            {
                return GetBestTitleForDisplay(
                    _bookData.GetMultiTextVariableOrEmpty("bookTitle"),
                    _bookData.GetBasicBookLanguageCodes().ToList(),
                    IsInEditableCollection
                );
            }
        }

        /// <summary>
        /// If the user has renamed the book, returns that. Otherwise, returns the title
        /// </summary>
        /// <remarks>
        /// When should you use this vs TitleBestForUserDisplay?
        /// NameBestForUserDisplay should definitely be used on the button caption and when deriving a related file name (for a book artifact).
        /// In general, messages about the book as well as logs, and in general most things should probably use this (NameBestForUserDisplay),
        /// because the user has explicitly told us that this is how they want to refer to the book.
        /// The only exceptions where TitleBestForUserDisplay is more appropriate that come to mind are maybe on Publishing related things where
        /// the actual, literal book title that readers see is important.
        /// Also, when comparing with any title-related variables like {originalTitle}.
        /// </remarks>
        public virtual string NameBestForUserDisplay
        {
            get
            {
                if (BookInfo.FileNameLocked)
                {
                    // The user has explicitly chosen a name to use for the book, distinct from its titles.
                    return Path.GetFileName(FolderPath);
                }
                return TitleBestForUserDisplay;
            }
        }

        /// <summary>
        /// Get the best title to display for the given multilingual title and list of languages.
        /// Do NOT use this method for a book if its BookInfo is NameLocked!
        /// </summary>
        public static string GetBestTitleForDisplay(
            MultiTextBase title,
            List<string> langCodes,
            bool isInEditableCollection
        )
        {
            var display = title.GetExactAlternative(langCodes[0]);
            if (string.IsNullOrEmpty(display))
            {
                //the SIL-LEAD project, SHRP (around 2012-2016) had books that just had an English name, before we changed Bloom
                //to not show English names. But the order was also critical. So we want those old books to go ahead and use their
                //English names.
                var englishTitle = title.GetExactAlternative("en").ToLowerInvariant();
                var SHRPMatches = new[] { "p1", "p2", "p3", "p4", "SHRP" };
                var couldBeOldStyleUgandaSHRPBook = SHRPMatches.Any(m =>
                    englishTitle.Contains(m.ToLowerInvariant())
                );

                //if this book is one of the ones we're editing in our collection, it really
                //needs a title in our main language, it would be confusing to show a title from some other langauge
                if (!couldBeOldStyleUgandaSHRPBook && (isInEditableCollection || title.Empty))
                {
                    display = LocalizationManager.GetString(
                        "CollectionTab.TitleMissing",
                        "Title Missing",
                        "Shown as the thumbnail caption when the book doesn't have a title."
                    );
                }
                //but if this book is just in our list of sources, well then let's look through the names
                //and try to get one that is likely to be helpful
                else
                {
                    var orderedPreferences = new List<string>();
                    orderedPreferences.Add(LocalizationManager.UILanguageId);

                    // we already know that langCodes[0] does not have a title
                    for (int i = 1; i < langCodes.Count; ++i)
                        orderedPreferences.Add(langCodes[i]);
                    orderedPreferences.Add("en");
                    orderedPreferences.Add("fr");
                    orderedPreferences.Add("es");
                    display = title.GetBestAlternativeString(orderedPreferences);
                    if (string.IsNullOrWhiteSpace(display))
                    {
                        display = title.GetFirstAlternative();
                        Debug.Assert(
                            !string.IsNullOrEmpty(display),
                            "by our logic, this shouldn't possible"
                        );
                    }
                }
            }
            // Handle both Windows and Linux line endings in case a file copied between the two
            // ends up with the wrong one.
            display = display
                .Replace("<br />", " ")
                .Replace("\r\n", " ")
                .Replace("\n", " ")
                .Replace("  ", " ");
            display = RemoveHtmlMarkup(display, LineBreakSpanConversionMode.ToSpace).Trim();
            return display;
        }

        public enum LineBreakSpanConversionMode
        {
            ToNewline, // Environment.Newline
            ToSpace, // " "
            ToSimpleNewline, // "\n", used for export to meta.json
        }

        // what can be in here is *XHTML*, e.g. bold, italics, etc.
        public static string RemoveHtmlMarkup(
            string input,
            LineBreakSpanConversionMode lineBreakSpanConversionOption
        )
        {
            if (input == null)
                return null;
            try
            {
                var doc = SafeXmlDocument.Create();
                doc.PreserveWhitespace = true;
                doc.LoadXml("<div>" + input + "</div>");

                const char kBOM = '\uFEFF'; // Unicode Byte Order Mark character.

                // Handle Shift+Enter, which gets translated to <span class="bloom-linebreak" />
                // This is being handled using at the XML level instead of string level, so that it'll work regardless of
                // whether it uses the <span /> form or <span></span> form. (I do see places in the debugger where the data is in <span></span> form.)
                var lineBreaks = doc.SafeSelectNodes(
                    "//span[contains(concat(' ', normalize-space(@class), ' '), ' bloom-linebreak ')]"
                );
                var lineBreakElements = lineBreaks.Cast<SafeXmlElement>().ToArray();
                foreach (var lineBreakSpan in lineBreakElements)
                {
                    // But before we mess with lineBreakSpan, first check if it's immediately followed by a BOM
                    // character (which is also inserted by Shift-Enter), and if so delete that out.
                    var nextSibling = lineBreakSpan.NextSibling;

                    // String.StartsWith() seems to always ignore the BOM character, so use a character
                    // comparison.  See https://issues.bloomlibrary.org/youtrack/issue/BL-11717.
                    if (
                        nextSibling?.NodeType == XmlNodeType.Text
                        && !String.IsNullOrEmpty(nextSibling.Value)
                        && nextSibling.Value[0] == kBOM
                    )
                    {
                        nextSibling.Value = nextSibling.Value.Substring(1);
                    }

                    // Now delete lineBreakSpan and replace it
                    var replacementForLinebreakSpan = "";
                    switch (lineBreakSpanConversionOption)
                    {
                        case LineBreakSpanConversionMode.ToNewline:
                            replacementForLinebreakSpan = Environment.NewLine;
                            break;
                        case LineBreakSpanConversionMode.ToSpace:
                            replacementForLinebreakSpan = " ";
                            break;
                        case LineBreakSpanConversionMode.ToSimpleNewline:
                            replacementForLinebreakSpan = "\n";
                            break;
                    }
                    var newlineNode = doc.CreateTextNode(replacementForLinebreakSpan);
                    lineBreakSpan.ParentNode.ReplaceChild(newlineNode, lineBreakSpan);
                }

                return doc.DocumentElement.InnerText;
            }
            catch (XmlException)
            {
                return input; // If we can't parse for some reason, return the original string
            }
        }

        /// <summary>
        /// we could get the title from the <title/> element, the name of the html, or the name of the folder...
        /// </summary>
        public virtual string Title
        {
            get
            {
                Debug.Assert(BookInfo.FolderPath == Storage.FolderPath);

                if (IsInEditableCollection)
                {
                    //REVIEW: evaluate and explain when we would choose the value in the html over the name of the folder.
                    //1 advantage of the folder is that if you have multiple copies, the folder tells you which one you are looking at
                    var s = OurHtmlDom.Title;
                    if (string.IsNullOrEmpty(s))
                        return Path.GetFileName(Storage.FolderPath);
                    return s;
                }
                else //for templates and such, we can already just use the folder name
                {
                    return Path.GetFileName(Storage.FolderPath);
                }
            }
        }

        public string PrettyPrintLanguage(string code)
        {
            return _bookData.GetDisplayNameForLanguage(code);
        }

        public virtual HtmlDom GetEditableHtmlDomForPage(IPage page)
        {
            if (HasFatalError)
            {
                return GetErrorDom();
            }

            var pageDom = GetHtmlDomWithJustOnePage(page);
            pageDom.RemoveModeStyleSheets();
            pageDom.EnsureStylesheetLinks(
                this.BookInfo.AppearanceSettings.BasePageCssName,
                "editMode.css",
                "editPaneGlobal.css"
            );
            AddJavaScriptForEditing(pageDom);
            RuntimeInformationInjector.AddUIDictionaryToDom(pageDom, _bookData, BookInfo);
            RuntimeInformationInjector.AddUISettingsToDom(
                pageDom,
                _bookData,
                Storage.GetFileLocator()
            );
            UpdateMultilingualSettings(pageDom);

            if (IsSuitableForMakingShells && !page.IsXMatter)
            {
                // We're editing a template page in a template book.
                // Make the label editable. Note: HtmlDom.ProcessPageAfterEditing knows about removing this.
                // I don't like the knowledge being in two places, but the place to remove the attribute is in the
                // middle of a method in HtmlDom and it's this class that knows about the book being a template
                // and whether it should be added.
                // (Note: we don't want this for xmatter pages because they don't function as actual template pages.)
                HtmlDom.MakeEditableDomShowAsTemplate(pageDom);
            }
            return pageDom;
        }

        private void AddJavaScriptForEditing(HtmlDom dom)
        {
            // BL-117, PH: With the newer xulrunner, javascript code with parenthesis in the URL is not working correctly.

            //dom.AddJavascriptFile("lib/ckeditor/ckeditor.js".ToLocalhost());

            //reviewslog: added this to get the "WebFXTabPane()" working in StyleEditor. Previously tried adding "export" to the function and then importing it
            dom.AddJavascriptFile("lib/tabpane.js".ToLocalhost());

            //reviewslog: four lines are prompted by the qtip "too much recursion" error, which I got on certain pages. The qtip
            //code in question says it is for when jquery-ui is not found. I "solved" this by loading jquery, jquery-ui,
            //and finally qtip into the global space here
            dom.AddJavascriptFile("jquery.min.js".ToLocalhost());
            dom.AddJavascriptFile(
                "modified_libraries/jquery-ui/jquery-ui-1.10.3.custom.min.js".ToLocalhost()
            );
            //			dom.AddJavascriptFile("lib/jquery.qtip.js".ToLocalhost());
            //			dom.AddJavascriptFile("lib/jquery.qtipSecondary.js".ToLocalhost());

            // first tried this as import 'jquery.hotkeys' in bloomEditing, but that didn't work
            //dom.AddJavascriptFile("jquery.hotkeys.js".ToLocalhost());

            dom.AddJavascriptFile("commonBundle.js".ToLocalhost());
            dom.AddJavascriptFile("editablePageBundle.js".ToLocalhost());
            // Add this last because currently its document ready function has to execute AFTER the bootstrap call in bloomEditing.ts,
            // which is compiled into editablePageIFrame.js. The bootstrap function sets CKEDITOR.disableAutoInline = true,
            // which suppresses a document ready function in CKEditor iself from calling inline() on all content editable
            // elements, which we don't want (a) because some content editable elements shouldn't have CKEditor functions, and
            // (b) because it causes crashes when we intentionally do our own inline() calls on the elements where we DO
            // want CKEditor.
            // ReviewSlog: It would be much more robust not to depend on the order in which document ready functions
            // execute, especially if the only control over that is the order of loading files. But I don't know
            // where we can put the CKEDITOR.disableAutoInline = true so that it will reliably execute AFTER CKEDITOR is
            // defined and BEFORE its document ready function.
            dom.AddJavascriptFile("lib/ckeditor/ckeditor.js".ToLocalhost());
        }

        private void UpdateMultilingualSettings(HtmlDom dom)
        {
            TranslationGroupManager.UpdateContentLanguageClasses(
                dom.RawDom,
                _bookData,
                BookInfo.AppearanceSettings,
                Language1Tag,
                Language2Tag,
                Language3Tag
            );
            BookInfo.IsRtl = IsPrimaryLanguageRtl;

            BookStarter.SetLanguageForElementsWithMetaLanguage(dom.RawDom, _bookData);
        }

        private HtmlDom GetHtmlDomWithJustOnePage(IPage page)
        {
            var divNodeForThisPage = page.GetDivNodeForThisPage();
            if (divNodeForThisPage == null)
            {
                throw new ApplicationException(
                    $"The requested page {page.Id} from book {page.Book.FolderPath} isn't in this book {FolderPath}."
                );
            }

            return GetHtmlDomWithJustOnePage(divNodeForThisPage);
        }

        public HtmlDom GetHtmlDomWithJustOnePage(SafeXmlElement divNodeForThisPage)
        {
            var headXml = Storage.Dom.SelectSingleNodeHonoringDefaultNS("/html/head").OuterXml;
            var originalBody = Storage.Dom.SelectSingleNodeHonoringDefaultNS("/html/body");

            var subscriptionTierClass =
                $"subscription-tier-{this.CollectionSettings.Subscription.Tier}";
            var dom = new HtmlDom(
                @"<html>" + headXml + $"<body class='{subscriptionTierClass}'></body></html>"
            );
            dom = Storage.MakeDomRelocatable(dom);
            // Don't let spaces between <strong>, <em>, or <u> elements be removed. (BL-2484)
            dom.RawDom.PreserveWhitespace = true;
            var newBody = dom.RawDom.SelectSingleNodeHonoringDefaultNS("/html/body");

            // copy over any attributes on body (we store a form of the book feature flags there so that css can get at them)
            foreach (var attr in originalBody.AttributePairs)
            {
                newBody.SetAttribute(attr.Name, attr.Value);
            }

            var pageDom = dom.RawDom.ImportNode(divNodeForThisPage, true);
            newBody.AppendChild(pageDom);
            return dom;
        }

        public HtmlDom GetHtmlDomForPageList(HtmlDom inputDom)
        {
            var headNode = Storage.Dom.SelectSingleNodeHonoringDefaultNS("/html/head");
            var inputHead = inputDom.SelectSingleNodeHonoringDefaultNS("/html/head");
            var insertBefore = inputHead.FirstChild; // Enhance: handle case where there is no existing child
            foreach (var child in headNode.ChildNodes)
            {
                inputHead.InsertBefore(inputDom.RawDom.ImportNode(child, true), insertBefore);
            }

            // This version somehow leaves the head in the wrong (empty) namespace and nothing works.
            //var importNode = inputDom.RawDom.ImportNode(headNode, true);
            //foreach (var child in inputHead.ChildNodes)
            //	importNode.AppendChild(child);
            //inputHead.ParentNode.ReplaceChild(importNode, inputHead);
            var result = Storage.MakeDomRelocatable(inputDom);
            result.EnsureStylesheetLinks("previewMode.css");
            return result;
        }

        public HtmlDom GetPreviewXmlDocumentForPage(IPage page)
        {
            if (HasFatalError)
            {
                return GetErrorDom();
            }
            var pageDom = GetHtmlDomWithJustOnePage(page);
            pageDom.RemoveModeStyleSheets();
            pageDom.EnsureStylesheetLinks(this.Storage.GetCssFilesToLinkForPreview());
            // Note: it would be a fine enhancement here to first check for "branding-{flavor}.css",
            // but we'll leave that until we need it.
            AddPreviewJavascript(pageDom); //review: this is just for thumbnails... should we be having the javascript run?
            return pageDom;
        }

        // Differs from GetPreviewXmlDocumentForPage() by not adding the three stylesheets
        // adding them will full paths seems to be diastrous. I think cross-domain rules
        // prevent them from being loaded, and so we lose the page size information, and the
        // thumbs come out random sizes. Not sure why this isn't a problem in GetPreviewXmlDocumentForPage.
        // Also, since this is used for thumbnails of template pages, we insert some arbitrary text
        // into empty editable divs to give a better idea of what a typical page will look like.
        internal HtmlDom GetThumbnailXmlDocumentForPage(IPage page)
        {
            if (HasFatalError)
            {
                return GetErrorDom();
            }
            var pageDom = GetHtmlDomWithJustOnePage(page);
            AddPreviewJavascript(pageDom);
            pageDom.Body.AddClass("bloom-templateThumbnail");
            return pageDom;
        }

#if USE_HTMLTHUMBNAILER_FOR_COVER
        public HtmlDom GetPreviewXmlDocumentForFirstPage()
        {
            if (HasFatalError)
            {
                return null;
            }

            var bookDom = GetBookDomWithStyleSheets("previewMode.css", "thumbnail.css");

            HideEverythingButFirstPageAndRemoveScripts(bookDom.RawDom);
            return bookDom;
        }

        private static void HideEverythingButFirstPageAndRemoveScripts(SafeXmlDocument bookDom)
        {
            bool onFirst = true;
            foreach (
                SafeXmlElement elt in bookDom.SafeSelectNodes(
                    "//div[contains(@class, 'bloom-page')]"
                )
            )
            {
                if (!onFirst)
                {
                    elt.SetAttribute("style", "", "display:none");
                }
                onFirst = false;
            }
            //Without casting to array, Mono considers this manipulating the enumerable list
            foreach (var node in bookDom.SafeSelectNodes("//script").Cast<SafeXmlNode>().ToArray())
            {
                //TODO: this removes image scaling, which is ok so long as it's already scaled with width/height attributes
                node.ParentNode.RemoveChild(node);
            }
        }
#endif

        private static void DeletePages(
            SafeXmlDocument bookDom,
            Func<SafeXmlElement, bool> pageSelectingPredicate
        )
        {
            // Seems safest to make a list so we're not modifying the document while iterating through it.
            var pagesToDelete = new List<SafeXmlElement>();
            foreach (
                SafeXmlElement node in bookDom.SafeSelectNodes(
                    "//div[contains(@class, 'bloom-page')]"
                )
            )
            {
                if (pageSelectingPredicate(node))
                {
                    pagesToDelete.Add(node);
                }
            }
            foreach (var node in pagesToDelete)
            {
                // An earlier version of this method just set the visibility of the pages we don't want
                // in this printout to display:none, like this:
                //node.SetAttribute("style", "", "display:none");
                // However, this runs up against a defect in Gecko PDF generation: apparently when
                // all the content after the last page in a paginated document is display:none, Gecko
                // puts in an extra blank page. We suspect something like code that detects that
                // the current page is finished and the document is not finished and starts a new page,
                // which turns out not to be needed. The extra blank page can mess up booklet generation
                // and cause an extra sheet of paper to be used (leaving a wasted four blank pages at
                // the end). See BL-705.
                node.ParentNode.RemoveChild(node);
            }
        }

        internal IFileLocator GetFileLocator()
        {
            return Storage.GetFileLocator();
        }

        private HtmlDom GetBookDomWithStyleSheets(params string[] cssFileNames)
        {
            var dom = Storage.GetRelocatableCopyOfDom();
            dom.RemoveModeStyleSheets();
            dom.EnsureStylesheetLinks(cssFileNames);

            return dom;
        }

        public virtual string StoragePageFolder => Storage.FolderPath;

        private HtmlDom GetErrorDom(string extraMessages = "")
        {
            var builder = new StringBuilder();
            builder.Append(
                "<html><head><meta charset=\"UTF-8\" /></head><body style='font-family:arial,sans; background-color:white'>"
            );

            builder.AppendLine(
                Storage != null
                    ? Storage.GetBrokenBookRecommendationHtml()
                    : BookStorage.GenericBookProblemNotice
            );

            // Often GetBrokenBookRecommendation and FatalErrorDescription both come from _storage.ErrorMessagesHtml.
            // Try not to say the same thing twice.
            if (
                FatalErrorDescription != null
                && !builder.ToString().Contains(FatalErrorDescription)
            )
                builder.Append(FatalErrorDescription);

            builder.Append("<p>" + WebUtility.HtmlEncode(extraMessages) + "</p>");

            if (Storage.ErrorAllowsReporting)
            {
                var message = LocalizationManager.GetString(
                    "Errors.ReportThisProblemButton",
                    "Report this problem to Bloom Support"
                );
                // The easiest way to get something in this generated DOM to actually do something back in C#
                // is to embed an inline click action which posts to our fileserver directly.
                var url =
                    BloomServer.ServerUrlWithBloomPrefixEndingInSlash
                    + "api/problemReport/unreadableBook";
                // No single quotes allowed in this string!
                var onClick =
                    "const Http = new XMLHttpRequest(); const url=\""
                    + url
                    + "\"; Http.open(\"POST\", url); Http.send();";
                builder.Append("<button onClick='" + onClick + "'>" + message + "</button>");
            }

            builder.Append("</body></html>");

            return new HtmlDom(builder.ToString());
        }

        private bool IsDownloaded => FolderPath.StartsWith(BookDownload.DownloadFolder);

        // BL-2678: we want the user to be able to delete troublesome/no longer needed books
        // downloaded from BloomLibrary.org
        public virtual bool CanDelete => IsDeletable || IsDownloaded;

        /// <summary>
        /// In the Bloom app, only one collection at a time is editable; that's the library they opened.
        /// All the other collections of templates, shells, etc., are not editable.
        /// Everything special we want to do about books in this collection we do NOT want to do if
        /// the book is in some error state, so we only return true if that is false.
        /// </summary>
        public virtual bool IsInEditableCollection
        {
            get
            {
                if (BookInfo == null || !BookInfo.IsInEditableCollection)
                    return false;
                return !HasFatalError;
            }
        }

        /// <summary>
        /// True if changes to the book may currently be saved. This includes the book being checked out
        /// if it is in a team collection, and by intent should include any future requirements.
        /// </summary>
        /// <remarks>Making this virtual allows tests to mock it.</remarks>
        public virtual bool IsSaveable => IsInEditableCollection && BookInfo.IsSaveable;

        // This is subtly different. BookInfo.IsSaveable actually includes checking that the
        // book is in the editable collection; but the BOOK version of IsInEditableCollection
        // also checks that the book is not in an error state. Most commands are disabled for
        // books in the error state, but we still want to allow deletion of such books
        public bool IsDeletable => BookInfo.IsSaveable;

        /// <summary>
        /// First page in the book (or null if there are none)
        /// </summary>
        public IPage FirstPage => GetPages().FirstOrDefault();

        public IPage GetPageByIndex(int pageIndex)
        {
            // index must be >= 0
            if (pageIndex < 0)
                return null;

            // index must be less than the number of pages
            var pages = GetPages().ToList();
            if (pages.Count <= pageIndex)
                return null;

            return pages[pageIndex];
        }

        string _cachedTemplateKey;
        Book _cachedTemplateBook;

        public Book FindTemplateBook()
        {
            Guard.AgainstNull(_templateFinder, "_templateFinder");
            if (!IsInEditableCollection)
                return null; // won't be adding pages, don't need source of templates
            string templateKey = PageTemplateSource;

            Book book = null;
            if (!String.IsNullOrEmpty(templateKey))
            {
                if (templateKey.ToLowerInvariant() == "basicbook") //catch this pre-beta spelling with no space
                    templateKey = "Basic Book";
                // Template was renamed for 3.8 (and needs to end in Template, see PageTemplatesApi.GetBookTemplatePaths)
                if (templateKey.ToLowerInvariant() == "arithmetic")
                    templateKey = "Arithmetic Template";
                // We can assume that a book's "TemplateBook" does not change over time.  To be even safer,
                // we'll add a check for the same "TemplateKey" to allow reusing a cached "TemplateBook".
                // See https://silbloom.myjetbrains.com/youtrack/issue/BL-3782.
                if (templateKey == _cachedTemplateKey && _cachedTemplateBook != null)
                    return _cachedTemplateBook;
                // Find the template for this book.
                book = _templateFinder.FindAndCreateTemplateBookFromDerivative(this);
                _cachedTemplateBook = book;
                _cachedTemplateKey = templateKey;
            }
            return book;
        }

        //This is the set of pages that we show first in the Add Page dialog.
        public string PageTemplateSource
        {
            get { return OurHtmlDom.GetMetaValue("pageTemplateSource", ""); }
            set { OurHtmlDom.UpdateMetaElement("pageTemplateSource", value); }
        }

        public virtual HtmlDom OurHtmlDom => Storage.Dom;

        public virtual SafeXmlDocument RawDom => OurHtmlDom.RawDom;

        // Tests can run without ever setting Storage.  This check is currently enough for them to work.
        public virtual string FolderPath => Storage?.FolderPath;

        private HtmlDom _previewDom;

        public virtual HtmlDom GetPreviewHtmlFileForWholeBook()
        {
            //we may already know we have an error (we might not discover until later)
            if (HasFatalError)
            {
                return GetErrorDom();
            }
            if (!Storage.GetLooksOk())
            {
                return GetErrorDom(Storage.GetValidateErrors());
            }
            if (_previewDom != null)
            {
                //Console.WriteLine("DEBUG GetPreviewHtmlFileForWholeBook(): using cached _previewDOM");
                return _previewDom;
            }

            // We want to use exactly the stylesheets that are already there, especially if we
            // are previewing a book we can't EnsureUpToDate().
            var previewDom = Storage.GetRelocatableCopyOfDom(false);
            // Earlier code also added origami.css, but I don't know any reason to add it now
            // in the unlikely event it isn't already loaded. We want the preview to look just
            // like the HTML would look if we opened the file.
            previewDom.EnsureStylesheetLinks("previewMode.css");

            // Older code (pre-6.0) called UpdateContentLanguageClasses() here with code that chose the
            // collection L1 language if the book has it, otherwise, the book's own L1. That now results
            // in a preview that may lack a title. Not really sure why, it may
            // be something to do with our previously bringing the selected book partly up to date.
            // For now, we'll just leave the preview showing whatever language the HTML says to.

            AddPreviewJavascript(previewDom);
            previewDom.AddPublishClassToBody("preview");

            SandboxActivityIframesToPreventFocus(previewDom);

            // Not needed for preview mode, so just remove them to reduce memory usage.
            PreventVideoAutoLoad(previewDom);
            RemoveImageResolutionMessageAndAddMissingImageMessage(previewDom);

            // Preview may need fullBleed markup to show pages correctly.
            InsertFullBleedMarkup(previewDom.Body);

            _previewDom = previewDom;
            return previewDom;
        }

        /// <summary>
        /// Activity pages need to run scripts even in preview to show their start page, but we don't
        /// want them to be able to set the focus.  Active Presenter is one example of an activity
        /// builder that has code on a timer loop that continually sets the focus to one of its elements.
        /// This effectively prevents users from being able to rename the book via the Book Rename menu
        /// item.
        /// Other activity builders may have the same problem, but we haven't encountered them yet.
        /// But some activity builders use WebSQL which requires the sandbox to opened up enough to
        /// allow the focus calls to leak through.  Otherwise, the preview displays a disconcerting
        /// popup message about the data storage not being available.  So for now, we sandbox only
        /// Active Presenter generated activity iframes to prevent focus.
        /// </summary>
        /// <remarks>
        /// See https://issues.bloomlibrary.org/youtrack/issue/BL-12598.
        /// A proposed feature policy would apparently do exactly what we want here, but it's still
        /// waiting four years after being proposed: https://chromestatus.com/feature/5179186249465856.
        /// </remarks>
        private void SandboxActivityIframesToPreventFocus(HtmlDom previewDom)
        {
            foreach (
                var iframe in previewDom
                    .SafeSelectNodes(
                        "//div[@data-activity='iframe']//iframe[starts-with(@src,'activities/')]"
                    )
                    .Cast<SafeXmlElement>()
            )
            {
                var src = iframe.GetAttribute("src");
                // The fileName might be URL encoded.
                var path = UrlPathString.GetFullyDecodedPath(FolderPath, ref src);
                if (RobustFile.Exists(path))
                {
                    var html = RobustFile.ReadAllText(path);
                    if (html.Contains("ActivePresenter"))
                        iframe.SetAttribute("sandbox", "allow-scripts");
                }
            }
        }

        /// <summary>
        /// Force a full run of the book up to date process, even if we've already done it.
        /// This is not very wasteful if we know we're working on a new book or a newly made copy.
        /// Otherwise, it should only be used if we've changed something radical, like branding
        /// or xmatter, and want to make sure everything is consistent with that. (A lot of what this
        /// does is really migration from earlier versions of Bloom, and does not need to be
        /// done every time. A useful optimization would be to move such things into
        /// methods that use the maintenanceLevel to know whether they need doing.)
        /// </summary>
        public void BringBookUpToDate(IProgress progress, bool forCopyOfUpToDateBook = false)
        {
            UpToDate = false; // force a full update
            EnsureUpToDate(progress, forCopyOfUpToDateBook);
        }

        /// <summary>
        /// Make any needed changes to make a book which might have come from an old version of Bloom
        /// consistent with the current data model. Also makes sure it has the current XMatter
        /// and a folder name consistent with its title (unless folder name has been overridden).
        /// </summary>
        public void EnsureUpToDate(IProgress progress = null, bool forCopyOfUpToDateBook = false)
        {
            if (progress == null)
                progress = new NullProgress();
            if (UpToDate)
                return;
            if (!IsSaveable)
            {
                NonFatalProblem.Report(
                    ModalIf.Alpha,
                    PassiveIf.All,
                    "Bloom attempted to update a book which cannot currently be saved: "
                        + FolderPath
                );
                return;
            }
            _pagesCache = null;

            EnsureUpToDateMemory(progress);
            UpdateSupportFiles();

            Storage.MigrateToMediaLevel1ShrinkLargeImages();

            Storage.CleanupUnusedSupportFiles(forCopyOfUpToDateBook);

            Save();
            UpToDate = true;

            _bookRefreshEvent?.Raise(this);
        }

        private void VerifyLayout(HtmlDom dom)
        {
            SetLayout(Layout.FromDom(dom, Layout.A5Portrait)); // if layout is not recognized, default to A5Portrait
        }

        private void BringBookInfoUpToDate(string oldMetaData)
        {
            if (oldMetaData.Contains("readerToolsAvailable"))
            {
                var newMetaString = oldMetaData.Replace("readerToolsAvailable", "toolboxIsOpen");
                var newMetaData = BookMetaData.FromString(newMetaString);
                BookInfo.ToolboxIsOpen = newMetaData.ToolboxIsOpen;
            }
            BookInfo.CountryName = CollectionSettings.Country;
            BookInfo.ProvinceName = CollectionSettings.Province;
            BookInfo.DistrictName = CollectionSettings.District;

            // Propagate the IsFolio value determined by the Book class (which determines it from the HTML file)
            // into BookInfo (which represents the meta.json file).
            // The version in Book.cs should be the ultimate source of truth, but it's handy to have BookInfo have a copy
            // of it too because BookInfo's meta.json is faster to parse than the book's HTML file.
            // This helps out the AddChildBookContentsToFolio() method.
            BookInfo.IsFolio = IsFolio;
        }

        /// <summary>
        /// Fix errors that users have encountered.
        /// 1) duplication of language div elements inside of translationGroup divs.
        /// 2) duplication of audio id values in the book.
        /// 3) improper license change
        /// </summary>
        /// <remarks>
        /// See https://issues.bloomlibrary.org/youtrack/issue/BL-6923.
        /// See https://issues.bloomlibrary.org/youtrack/issue/BL-9503 and several other issues.
        /// See https://issues.bloomlibrary.org/youtrack/issue/BL-11903.
        /// </remarks>
        private void FixErrorsEncounteredByUsers(HtmlDom bookDOM)
        {
            // Fix bug reported in BL-6923: duplicate language div elements inside translationGroup divs.
            foreach (
                SafeXmlElement groupElement in bookDOM.Body.SafeSelectNodes(
                    "descendant::*[contains(@class,'bloom-translationGroup')]"
                )
            )
            {
                // Even though the user only had duplicate vernacular divs, let's check all the book
                // languages just to be safe.
                foreach (var lang in _bookData.GetAllBookLanguageCodes())
                    TranslationGroupManager.FixDuplicateLanguageDivs(groupElement, lang);
            }
            // Fix bug reported in BL-9503 and several other issues: duplicate audio ids.
            // This does not need to be fixed for preview, and in fact can cause a warning
            // dialog to pop up behind the splash screen if it is fixed there.  (and will
            // fix things again with a second warning dialog when the book is edited or
            // published.)
            if (bookDOM != OurHtmlDom)
                return;
            var idSet = new HashSet<string>();
            _audioFilesCopiedForDuplication = 0;
            FixDuplicateAudioIdsInDataDiv(bookDOM, idSet);
            var audioFilesCopiedForDataDiv = _audioFilesCopiedForDuplication;
            FixDuplicateAudioIdInBookPages(bookDOM, idSet);
            if (_audioFilesCopiedForDuplication > 0)
            {
                // Inform user of need to rerecord audio.  (If no audio files got copied, then there's nothing to rerecord, just lots to record!)
                // If the only files copied were found in the data-div, then restrict the message for where to rerecord.
                var shortMsg =
                    "There was a problem with recordings in this Talking Book, which was caused by a bug in an older version of Bloom."
                    + (
                        (audioFilesCopiedForDataDiv == _audioFilesCopiedForDuplication)
                            ? " We have fixed the book, but now you will need to review the Cover, Title, and Credits pages to see if you need to record some text again."
                            : " We have fixed the book, but now you will need to review all of your recordings in this book to see if you need to record some text again."
                    )
                    + " We are very sorry for our mistake and the inconvenience this might cause you.";
                NonFatalProblem.Report(
                    ModalIf.All,
                    PassiveIf.None,
                    shortMsg,
                    null,
                    null,
                    false,
                    true
                );
            }
            // Fix bug reported in BL-8599 (and possibly other issues): missing audio ids.
            FixMissingAudioIdsInDataDiv(bookDOM);
            FixMissingAudioIdsInBookPages(bookDOM);
            // Fix bug reported in BL-10786: coverImage multiply HTML-encoded.
            FixExcessiveHTMLEncodingOfCoverImage(bookDOM);
            // Fix bug reported in BL-11093: improper change of license.
            FixImproperLicenseChange(bookDOM, _bookData);
            // Fix temporarily bad userModifiedStyles rules in Uzbek xmatter (BL-12047)
            FixBadFontFamilyFromXMatter(bookDOM);
            // Fix bug reported in BL-12287: improper audio highlighting of padded sentences.
            FixImproperAudioHighlightingOfPaddedSentences(bookDOM);
            // Fix bug reported in BL-14038: improper capitalization of language tags.
            FixImproperCapitalizationOfLanguageTags(bookDOM);
        }

        /// <summary>
        /// Our initial Uzbek xmatter had a bad font-family rule in the userModifiedStyles. (BL-12047)
        /// A couple of books got uploaded and the Harvester couldn't figure out what to do about fonts.
        /// The xmatter was repaired, so new books will be okay, but we need to fix the old ones.
        /// </summary>
        /// <param name="bookDOM"></param>
        private void FixBadFontFamilyFromXMatter(HtmlDom bookDOM)
        {
            var userStyles = bookDOM.SelectSingleNode("//head/style[@title='userModifiedStyles']");
            if (userStyles == null)
                return; // shouldn't happen, but paranoia sometimes pays off, especially in running tests.
            var styleContents = userStyles.InnerXml;
            userStyles.InnerXml = styleContents.Replace(
                "font-family: \"Aileron; Arial\"",
                "font-family: Aileron, Arial"
            );
        }

        private void FixImproperAudioHighlightingOfPaddedSentences(HtmlDom bookDOM)
        {
            var userStylesNode = GetOrCreateUserModifiedStyleElementFromStorage(bookDOM.Head);
            if (userStylesNode == null)
                return; // shouldn't happen, but paranoia sometimes pays off, especially in running tests.
            HtmlDom.AddMissingAudioHighlightRules(userStylesNode);
        }

        /// <summary>
        /// Spreadsheet import originally could allow importing language data with
        /// language tags improperly capitalized.  Even when the user tried to fix
        /// the data, the bad tags could interfere with publishing.  This method
        /// cleans out the bad tags, changing them to proper tags as needed.
        /// See BL-14038.
        /// </summary>
        private void FixImproperCapitalizationOfLanguageTags(HtmlDom bookDOM)
        {
            var langs = bookDOM.GatherDataBookLanguages();
            foreach (var lang in langs)
            {
                var tag = MiscUtils.NormalizeLanguageTagCapitalization(lang);
                if (lang != tag)
                {
                    var badNodes = bookDOM
                        .SafeSelectNodes($"//div[@lang='{lang}']")
                        .Cast<SafeXmlElement>()
                        .ToList();
                    // A language like the one we want already exists.  We may need to update
                    // some nodes with the proper language tag, and we do need to either delete
                    // nodes with the bad language tag, or change the language tag to the good
                    // value.
                    foreach (var badDiv in badNodes)
                    {
                        var dataBook = badDiv.GetAttribute("data-book");
                        string selector;
                        if (string.IsNullOrEmpty(dataBook))
                            selector = $"./div[@lang='{tag}']";
                        else
                            selector = $"./div[@lang='{tag}' and @data-book='{dataBook}']";
                        var goodDiv = badDiv.ParentNode.SelectSingleNode(selector);
                        if (goodDiv == null)
                        {
                            badDiv.SetAttribute("lang", tag);
                            continue; // we don't want to delete a div that has been fixed.  BL-14597
                        }
                        else if (
                            string.IsNullOrWhiteSpace(goodDiv.InnerText)
                            && !string.IsNullOrWhiteSpace(badDiv.InnerText)
                        )
                        {
                            goodDiv.InnerXml = badDiv.InnerXml;
                        }
                        badDiv.ParentNode.RemoveChild(badDiv);
                    }
                    // Also clean up the publish settings (stored in a separate json file).
                    // Copy the setting for the bad tag if the good tag does not have a setting.
                    // (essentially the same approach used in cleaning up the div content above)
                    RepairPublishLanguageSetting(
                        BookInfo.PublishSettings.BloomLibrary.TextLangs,
                        lang,
                        tag
                    );
                    RepairPublishLanguageSetting(
                        BookInfo.PublishSettings.BloomLibrary.AudioLangs,
                        lang,
                        tag
                    );
                    RepairPublishLanguageSetting(
                        BookInfo.PublishSettings.BloomLibrary.SignLangs,
                        lang,
                        tag
                    );
                    RepairPublishLanguageSetting(
                        BookInfo.PublishSettings.BloomPub.TextLangs,
                        lang,
                        tag
                    );
                    RepairPublishLanguageSetting(
                        BookInfo.PublishSettings.BloomPub.AudioLangs,
                        lang,
                        tag
                    );
                    RepairPublishLanguageSetting(
                        BookInfo.PublishSettings.BloomPub.SignLangs,
                        lang,
                        tag
                    );
                }
            }
        }

        private void RepairPublishLanguageSetting(
            Dictionary<string, InclusionSetting> langSettings,
            string badTag,
            string goodTag
        )
        {
            if (langSettings.ContainsKey(badTag))
            {
                if (!langSettings.ContainsKey(goodTag))
                    langSettings[goodTag] = langSettings[badTag];
                langSettings.Remove(badTag);
            }
        }

        /// <summary>
        /// Go through the #bloomDataDiv looking for duplicate audio ids.  If any are found, fix them
        /// and at the end update the DOM to reflect the fixes.
        /// </summary>
        private void FixDuplicateAudioIdsInDataDiv(HtmlDom bookDOM, HashSet<string> idSet)
        {
            var dataDiv = bookDOM.SelectSingleNode("//div[@id='bloomDataDiv']");
            if (dataDiv == null)
                return; // shouldn't happen, but paranoia sometimes pays off, especially in running tests.
            var nodes = dataDiv
                .SafeSelectNodes("(.//div|.//span)[@id and contains(@class,'audio-sentence')]")
                .ToList();
            var duplicateAudioIdsFixed = 0;
            foreach (var audioElement in nodes)
            {
                var id = (audioElement as SafeXmlElement).GetOptionalStringAttribute("id", null);
                var isNewlyAdded = idSet.Add(id);
                if (!isNewlyAdded)
                {
                    var newId = FixDuplicateAudioId(audioElement, id);
                    idSet.Add(newId);
                }
            }
            // OK, now fix all the places any duplicates were used in the book's pages.
            if (duplicateAudioIdsFixed > 0)
                _bookData.SynchronizeDataItemsThroughoutDOM();
        }

        private void FixDuplicateAudioIdInBookPages(HtmlDom bookDOM, HashSet<string> idSet)
        {
            foreach (var page in bookDOM.GetPageElements())
            {
                var nodeList = HtmlDom.SelectChildNarrationAudioElements(page, true);
                for (int i = 0; i < nodeList.Length; ++i)
                {
                    var node = nodeList[i] as SafeXmlElement;
                    var id = node.GetOptionalStringAttribute("id", null);
                    if (id == null)
                        continue;
                    if (HtmlDom.IsNodePartOfDataBookOrDataCollection(node))
                        continue;
                    var isNewlyAdded = idSet.Add(id);
                    if (!isNewlyAdded)
                    {
                        // Uh-oh. That means an element like this already exists!?
                        FixDuplicateAudioId(node, id);
                    }
                }
            }
        }

        private string FixDuplicateAudioId(SafeXmlNode node, string id)
        {
            // Create a new id value, and copy the audio file if it exists.
            var newId = HtmlDom.SetNewHtmlIdValue(node as SafeXmlElement);
            if (!String.IsNullOrEmpty(FolderPath))
            {
                var oldAudioPath = Path.Combine(FolderPath, "audio", id + ".mp3");
                if (RobustFile.Exists(oldAudioPath))
                {
                    var newAudioPath = Path.Combine(FolderPath, "audio", newId + ".mp3");
                    RobustFile.Copy(oldAudioPath, newAudioPath);
                    ++_audioFilesCopiedForDuplication;
                }
            }
            var msg =
                $"Duplicate GUID {id} on recordable with text \"{node.InnerText.Trim()}\" changed to {newId}.";
            Logger.WriteEvent(msg);
            return newId;
        }

        private void FixMissingAudioIdsInDataDiv(HtmlDom bookDOM)
        {
            var dataDiv = bookDOM.SelectSingleNode("//div[@id='bloomDataDiv']");
            if (dataDiv == null)
                return; // shouldn't happen, but paranoia sometimes pays off, especially in running tests.
            var nodeList = dataDiv
                .SafeSelectNodes("(.//div|.//span)[not(@id) and contains(@class,'audio-sentence')]")
                .ToList();
            foreach (var node in nodeList)
                HtmlDom.SetNewHtmlIdValue(node);
            // Fix all the places where the data-div original is missing an id value.
            if (nodeList.Count > 0)
            {
                _bookData.SynchronizeDataItemsThroughoutDOM();
                var msg = $"Fixed {nodeList.Count} missing audio ids in the book's data div.";
                Logger.WriteEvent(msg);
            }
        }

        private void FixMissingAudioIdsInBookPages(HtmlDom bookDOM)
        {
            var idsAdded = 0;
            foreach (var page in bookDOM.GetPageElements())
            {
                var nodeList = page.SafeSelectNodes(
                        "(.//div|.//span)[not(@id) and contains(@class,'audio-sentence')]"
                    )
                    .ToList();
                foreach (var node in nodeList)
                    HtmlDom.SetNewHtmlIdValue(node);
                idsAdded += nodeList.Count;
            }
            if (idsAdded > 0)
            {
                var msg = $"Fixed {idsAdded} missing audio ids in the book's pages.";
                Logger.WriteEvent(msg);
            }
        }

        private void FixExcessiveHTMLEncodingOfCoverImage(HtmlDom bookDOM)
        {
            var coverImgElt = bookDOM
                .SafeSelectNodes("//div[@id='bloomDataDiv']/div[@data-book='coverImage']")
                .Cast<SafeXmlElement>()
                .FirstOrDefault();
            if (coverImgElt == null)
                return;
            var coverImageFileName = coverImgElt.InnerText;
            if (string.IsNullOrEmpty(coverImageFileName))
                return;
            coverImageFileName = coverImageFileName.Trim();
            // The fileName might be URL encoded.  See https://silbloom.myjetbrains.com/youtrack/issue/BL-3901.
            var coverImagePath = UrlPathString.GetFullyDecodedPath(
                StoragePageFolder,
                ref coverImageFileName
            );
            while (coverImagePath.Contains("&amp;") && !RobustFile.Exists(coverImagePath))
                coverImagePath = HttpUtility.HtmlDecode(coverImagePath);
            var filename = Path.GetFileName(coverImagePath);
            if (filename != coverImageFileName)
            {
                // Note that setting InnerText or calling SetAttribute automatically XML-encodes any necessary
                // characters.  Getting InnerText or calling GetAttribute reverses the changes, if any.
                coverImgElt.InnerText = filename;
                coverImgElt.SetAttribute("src", filename);
                var localizedFormatString = LocalizationManager.GetString(
                    "EditTab.Image.AltMsg",
                    "This picture, {0}, is missing or was loading too slowly."
                );
                var altValue = String.Format(localizedFormatString, filename);
                coverImgElt.SetAttribute("alt", altValue);
            }
        }

        private void FixImproperLicenseChange(HtmlDom bookDom, BookData bookData)
        {
            var originalMetadata = BookCopyrightAndLicense.GetOriginalMetadata(bookDom, bookData);
            if (!BookCopyrightAndLicense.IsDerivative(originalMetadata))
                return;
            var originalLicense = originalMetadata.License;
            if (originalLicense == null)
                return; // just to be safe
            var keepOriginal =
                originalLicense is NullLicense
                || // must preserve "contact copyright holder"
                originalLicense is CustomLicense
                || // must preserve custom licenses
                (
                    originalLicense is CreativeCommonsLicense
                    && (originalLicense as CreativeCommonsLicense).DerivativeRule
                        == CreativeCommonsLicense.DerivativeRules.NoDerivatives
                );
            if (!keepOriginal)
                return;
            var metadata = BookCopyrightAndLicense.GetMetadata(bookDom, bookData);
            var license = metadata.License;
            if (AreLicensesDifferent(license, originalLicense))
            {
                metadata.License = originalLicense;
                BookCopyrightAndLicense.SetMetadata(
                    metadata,
                    bookDom,
                    this.FolderPath,
                    bookData,
                    false
                );
            }
        }

        private bool AreLicensesDifferent(LicenseInfo license, LicenseInfo originalLicense)
        {
            return license.Token != originalLicense.Token
                || license.RightsStatement != originalLicense.RightsStatement
                || license.Url != originalLicense.Url;
        }

        class GuidAndPath
        {
            public string Guid; // replacement guid
            public string Path; // where to find file, relative to root templates directory
        }

        private static Dictionary<string, GuidAndPath> _pageMigrations;

        /// <summary>
        /// Get (after initializing, if necessary) the dictionary mapping page IDs we know how to migrate
        /// onto the ID and file location of the page we want to update it to.
        /// Paths are relative to root templates directory
        /// </summary>
        private static Dictionary<string, GuidAndPath> PageMigrations
        {
            get
            {
                if (_pageMigrations == null)
                {
                    _pageMigrations = new Dictionary<string, GuidAndPath>();
                    // Basic Book
                    _pageMigrations["5dcd48df-e9ab-4a07-afd4-6a24d0398382"] = new GuidAndPath()
                    {
                        Guid = BasicTextAndImageGuid,
                        Path = "Basic Book/Basic Book.html",
                    };
                    _pageMigrations["5dcd48df-e9ab-4a07-afd4-6a24d0398383"] = new GuidAndPath()
                    {
                        Guid = "adcd48df-e9ab-4a07-afd4-6a24d0398383",
                        Path = "Basic Book/Basic Book.html",
                    }; // Picture in Middle
                    _pageMigrations["5dcd48df-e9ab-4a07-afd4-6a24d0398384"] = new GuidAndPath()
                    {
                        Guid = "adcd48df-e9ab-4a07-afd4-6a24d0398384",
                        Path = "Basic Book/Basic Book.html",
                    }; // Picture on Bottom
                    _pageMigrations["5dcd48df-e9ab-4a07-afd4-6a24d0398385"] = new GuidAndPath()
                    {
                        Guid = JustPictureGuid,
                        Path = "Basic Book/Basic Book.html",
                    };
                    _pageMigrations["d31c38d8-c1cb-4eb9-951b-d2840f6a8bdb"] = new GuidAndPath()
                    {
                        Guid = JustTextGuid,
                        Path = "Basic Book/Basic Book.html",
                    };
                    _pageMigrations["FD115DFF-0415-4444-8E76-3D2A18DBBD27"] = new GuidAndPath()
                    {
                        Guid = "aD115DFF-0415-4444-8E76-3D2A18DBBD27",
                        Path = "Basic Book/Basic Book.html",
                    }; // Picture & Word
                    // Big book [see commit 7bfefd0dbc9faf8930c4926b0156e44d3447e11b]
                    _pageMigrations["AF708725-E961-44AA-9149-ADF66084A04F"] = new GuidAndPath()
                    {
                        Guid = JustPictureGuid,
                        Path = "Big Book/Big Book.html",
                    };
                    _pageMigrations["D9A55EB6-43A8-4C6A-8891-2C1CDD95772C"] = new GuidAndPath()
                    {
                        Guid = JustTextGuid,
                        Path = "Big Book/Big Book.html",
                    };
                    // Decodable reader [see commit 7bfefd0dbc9faf8930c4926b0156e44d3447e11b]
                    _pageMigrations["f95c0314-ce47-4b47-a638-06325ad1a963"] = new GuidAndPath()
                    {
                        Guid = BasicTextAndImageGuid,
                        Path = "Decodable Reader/Decodable Reader.html",
                    };
                    _pageMigrations["c0847f89-b58a-488a-bbee-760ce4a13567"] = new GuidAndPath()
                    {
                        Guid = "adcd48df-e9ab-4a07-afd4-6a24d0398383",
                        Path = "Decodable Reader/Decodable Reader.html",
                    }; // Picture in Middle
                    _pageMigrations["f99b252a-26b1-40c8-b543-dbe0b05f08a5"] = new GuidAndPath()
                    {
                        Guid = "adcd48df-e9ab-4a07-afd4-6a24d0398384",
                        Path = "Decodable Reader/Decodable Reader.html",
                    }; // Picture on Bottom
                    _pageMigrations["c506f278-cb9f-4053-9e29-f7a9bdf64445"] = new GuidAndPath()
                    {
                        Guid = JustPictureGuid,
                        Path = "Decodable Reader/Decodable Reader.html",
                    };
                    _pageMigrations["e4ff6195-b0b6-4909-8025-4424ee9188ea"] = new GuidAndPath()
                    {
                        Guid = JustTextGuid,
                        Path = "Decodable Reader/Decodable Reader.html",
                    };
                    _pageMigrations["bd85f898-0a45-45b3-8e34-faaac8945a0c"] = new GuidAndPath()
                    {
                        Guid = "aD115DFF-0415-4444-8E76-3D2A18DBBD27",
                        Path = "Decodable Reader/Decodable Reader.html",
                    }; // Picture & Word
                    // Leveled reader [see commit 7bfefd0dbc9faf8930c4926b0156e44d3447e11b]
                    _pageMigrations["e9f2142b-f135-4bcd-9123-5a2623f5302f"] = new GuidAndPath()
                    {
                        Guid = BasicTextAndImageGuid,
                        Path = "Leveled Reader/Leveled Reader.html",
                    };
                    _pageMigrations["c5aae471-f801-4c5d-87b7-1614d56b0c53"] = new GuidAndPath()
                    {
                        Guid = "adcd48df-e9ab-4a07-afd4-6a24d0398383",
                        Path = "Leveled Reader/Leveled Reader.html",
                    }; // Picture in Middle
                    _pageMigrations["a1f437fe-c002-4548-af02-fe84d048b8fc"] = new GuidAndPath()
                    {
                        Guid = "adcd48df-e9ab-4a07-afd4-6a24d0398384",
                        Path = "Leveled Reader/Leveled Reader.html",
                    }; // Picture on Bottom
                    _pageMigrations["d7599aa7-f35c-4029-8aa2-9afda870bcfa"] = new GuidAndPath()
                    {
                        Guid = JustPictureGuid,
                        Path = "Leveled Reader/Leveled Reader.html",
                    };
                    _pageMigrations["d93a28c6-9ff8-4f61-a820-49093e3e275b"] = new GuidAndPath()
                    {
                        Guid = JustTextGuid,
                        Path = "Leveled Reader/Leveled Reader.html",
                    };
                    _pageMigrations["a903467a-dad2-4767-8be9-54336cae7731"] = new GuidAndPath()
                    {
                        Guid = "aD115DFF-0415-4444-8E76-3D2A18DBBD27",
                        Path = "Leveled Reader/Leveled Reader.html",
                    }; // Picture & Word
                }
                return _pageMigrations;
            }
        }

        /// <summary>
        /// Update some very old page types to new versions
        /// based on Custom Page (so they can be customized using origami).
        /// Assumes the pages have already been updated to use bloom-canvas rather than bloom-imageContainer,
        /// although pages that old certainly would not have before migration started.
        /// </summary>
        /// <param name="page"></param>
        public void ConvertPreOrigamiPages(SafeXmlElement page)
        {
            var lineage = page.GetAttribute("data-pagelineage");
            if (string.IsNullOrEmpty(lineage))
                return;
            var originalTemplateGuid = lineage;
            int index = lineage.IndexOf(";", StringComparison.InvariantCulture);
            if (index >= 0)
                originalTemplateGuid = lineage.Substring(0, index);
            GuidAndPath updateTo;
            if (!PageMigrations.TryGetValue(originalTemplateGuid, out updateTo))
                return; // Not one we want to migrate. Possibly already done, or one we don't want to convert, or created in the field...
            var layoutOfThisBook = GetLayout();
            var bookPath = BloomFileLocator.GetFactoryBookTemplateDirectory(updateTo.Path);
            var templateDoc = XmlHtmlConverter.GetXmlDomFromHtmlFile(bookPath, false);
            var newPage =
                templateDoc.SafeSelectNodes("//div[@id='" + updateTo.Guid + "']")[0]
                as SafeXmlElement;
            var classesToDrop = new[]
            {
                "imageWholePage",
                "imageOnTop",
                "imageInMiddle",
                "imageOnBottom",
                "textWholePage",
                "pictureAndWordPage",
            };
            HtmlDom.MergeClassesIntoNewPage(page, newPage, classesToDrop);
            SizeAndOrientation.UpdatePageSizeAndOrientationClasses(newPage, layoutOfThisBook);
            foreach (var name in page.AttributeNames)
            {
                if (newPage.HasAttribute(name))
                {
                    // don't overwrite things specified in template, typically class, id, data-page
                    // Otherwise copy everything, even things we don't know about at the time of writing this
                    // code; if we add a new attribute that gets set before this code runs, we'd like to transfer
                    // it to the new element without having to remember to update this code.
                    continue;
                }

                newPage.SetAttribute(name, page.GetAttribute(name));
            }
            bool dummy;
            OurHtmlDom.MigrateEditableData(
                page,
                newPage,
                lineage.Replace(originalTemplateGuid, updateTo.Guid),
                true,
                out dummy
            );
        }

        private object _updateLock = new object();
        private bool _doingBookUpdate = false;
        private HtmlDom _domBeingUpdated = null;
        private string _updateStackTrace = null;

        /// <summary>
        /// As the bloom format evolves, including structure and classes and other attributes, this
        /// makes changes to old books. We'd like it to be very fast, because currently we don't have
        /// a real way to detect the need for migration. So we do it all the time.
        ///
        /// Yes, we have format version number, but, for example, one overhaul of the common xmatter
        /// html introduced a new class, "frontCover". Hardly enough to justify bumping the version number
        /// and making older Blooms unable to read new books. But because this is run, the xmatter will be
        /// migrated to the new template.
        ///
        /// We also have maintenanceLevel in the book metadata. This can be used (in methods like
        /// MigrateToMediaLevel1ShrinkLargeImages, called below) to do longer-running things that
        /// definitely only need doing once. Probably it would be good for more of the work done here
        /// to be moved into such methods.
        ///
        /// The code here was historically used, roughly, to bring a book as far up to date as possible
        /// without changing files in the book folder. In the course of switching to the Appearance/Theme
        /// system, we realized that isn't really feasible. So now in the main collection we either
        /// bring a book up to date or don't, and we only bring it up to date if we can save it.
        /// There is currently one other case: when we load a template book in order to add pages from
        /// it to the current book. We can't mess with its files, which might be in a locked location,
        /// but we need an up-to-date page added to the new book (e.g., it might be an old template from
        /// bloom library that doesn't use canvas-element or bloom-canvas). So calling this should fix
        /// any problems that will affect using a book's pages to add to an existing book.
        ///
        /// If we need to reinstate the ability to bring a book up to date without saving it, JohnT's fork
        /// has two branches, AppearanceChanges3 and AppearanceChanges4. The changes made going from 3
        /// to 4 basically remove the cache, so making the opposite change should be about right for
        /// restoring it. Be careful, though...the AppearanceChanges3 version would wrongly save
        /// editMode.css into the book folder. The fix getting rid of DeterminePublishability() is worth
        /// keeping (though we'll no longer need CannotPublishWithoutCheckout).
        /// SaveAsBloomSourceFile should draw from the cache if we allow it to save a book that isn't
        /// all the way up to date.
        /// </summary>
        public void EnsureUpToDateMemory(IProgress progress)
        {
            string oldMetaData = "";
            if (RobustFile.Exists(BookInfo.MetaDataPath))
            {
                oldMetaData = RobustFile.ReadAllText(BookInfo.MetaDataPath); // Have to read this before other migration overwrites it.
            }

            RemoveImgTagInDataDiv(OurHtmlDom);
            RemoveCkeEditorResidue(OurHtmlDom);
            if (Title.Contains("allowSharedUpdate"))
            {
                // Original version of this code that suffers BL_3166
                EnsureUpToDateMemoryUnprotected(progress);
            }
            else
            {
                // New version that we hope prevents BL_3166
                if (_doingBookUpdate)
                {
                    // Nag user if we appear to be updating the same DOM (OurHtmlDom or the previewDom which is always new)
#if DEBUG
                    if (SIL.PlatformUtilities.Platform.IsWindows) // hangs on Linux
                        MessageBox.Show(
                            "Caught Bloom doing two updates at once! Possible BL-3166 is being prevented"
                        );
#endif
                    Console.WriteLine(
                        "WARNING: Bloom appears to be updating the same DOM twice at the same time! (BL-3166??)"
                    );
                    Console.WriteLine("Current StackTrace: {0}", Environment.StackTrace);
                    Console.WriteLine("Prior StackTrace: {0}", _updateStackTrace);
                }
                lock (_updateLock)
                {
                    _domBeingUpdated = OurHtmlDom;
                    _updateStackTrace = Environment.StackTrace;
                    _doingBookUpdate = true;
                    EnsureUpToDateMemoryUnprotected(progress);
                    _doingBookUpdate = false;
                    _domBeingUpdated = null;
                    _updateStackTrace = null;
                }
            }
            RemoveObsoleteSoundAttributes(OurHtmlDom);
            Storage.RepairEmptyPages();
            BringBookInfoUpToDate(oldMetaData);
            FixErrorsEncounteredByUsers(OurHtmlDom);
            AddReaderBodyAttributes(OurHtmlDom);
            AddLanguageAttributesToBody(OurHtmlDom);
            OurHtmlDom.Body.SetAttribute(
                "data-bookshelfurlkey",
                this.CollectionSettings.DefaultBookshelf
            );
            //BookInfo.SettingsUpdated();// REVIEW: Where should this go? Stuck in here just so it gets written at least once
            if (IsTemplateBook)
            {
                // this will turn on rules in previewMode.css that show the structure of the template and names of pages
                OurHtmlDom.RawDom.AddClassToBody("template");
            }
            else
            {
                // It might be there when not appropriate, because this is a new book created from a template,
                // or one that was created from a template in an earlier version of Bloom without this fix!
                // Make sure it's not.
                OurHtmlDom.RawDom.RemoveClassFromBody("template");
            }

            // Most of this probably only needs doing if we're actually about to edit it.
            // But earlier versions did it whenever we did BBUD on a book in the editable collection,
            // and I'm not game to change it.
            try
            {
                ImageUpdater.UpdateAllHtmlDataAttributesForAllImgElements(
                    FolderPath,
                    OurHtmlDom,
                    progress
                );
            }
            catch (UnauthorizedAccessException e)
            {
                BookStorage.ShowAccessDeniedErrorReport(e);
            }

            VerifyLayout(OurHtmlDom); // make sure we have something recognizable for layout

            // These (and maybe other stuff) could be avoided when updating a copy of an up-to-date book,
            // but it takes almost no time when the book IS already up-to-date.
            // These methods work with the same book metadata to determine what migration has
            // already been done, so they must be called in exactly this order.
            Storage.MigrateMaintenanceLevels();
            Storage.MigrateToMediaLevel1ShrinkLargeImages();
            Storage.MigrateToLevel2RemoveTransparentComicalSvgs();
            Storage.MigrateToLevel3PutImgFirst();
            Storage.MigrateToLevel4UseAppearanceSystem();
            Storage.MigrateToLevel5CanvasElement();
            Storage.MigrateToLevel6LegacyActivities();
            Storage.MigrateToLevel7BloomCanvas();
            Storage.MigrateToLevel8RemoveEnterpriseOnly();
<<<<<<< HEAD
            Storage.MigrateToLevel9GameHeader();
=======
            Storage.MigrateToLevel9TruncateWidgetPaths();
>>>>>>> 244d3481

            Storage.DoBackMigrations();

            // Following code (roughly) was in the main BBUD but we were doing it when the book gets selected.
            // We've now simplified to only three states, so it makes most sense to do everything we can
            // that doesn't involve writing files here.
            // Needs to be after the bloom-canvas migration.
            progress.WriteStatus("Updating pages...");
            foreach (
                SafeXmlElement pageDiv in OurHtmlDom.SafeSelectNodes(
                    "//body/div[contains(@class, 'bloom-page')]"
                )
            )
            {
                ConvertPreOrigamiPages(pageDiv);
            }

            RemoveObsoleteImageAttributes(OurHtmlDom);

            // Make sure the appearance settings have checked the current state of the css files.
            // This should be done before UpdateSupportFiles, because this can affect what files
            // are copied to the book folder.
            var cssFiles = this.Storage.GetCssFilesToCheckForAppearanceCompatibility();
            BookInfo.AppearanceSettings.CheckCssFilesForCompatibility(
                cssFiles,
                Storage.LegacyThemeCanBeUsed
            );

            // Ensure that the appearance settings are up to date with the current branding (if any).
            BookInfo.AppearanceSettings.UpdateFromOverrides(Storage.BrandingAppearanceSettings);
            BookInfo.AppearanceSettings.UpdateFromOverrides(Storage.XmatterAppearanceSettings);

            // Restore possibly messed up multilingual settings.  Also apply appearance settings
            // related to visibility of the multilingual variants.
            UpdateMultilingualSettings(OurHtmlDom);
            // Note that OurHtmlDom.FixDivOrdering must be done after UpdateMultilingualSettings,
            // because the latter method adds classes to the editable divs that are used for sorting.

            // Enhance: there's probably some case where this will get unnecessarily repeated,
            // but I think it would only be in the very rare case of repeatedly needing to update
            // a pre-4.9 book when we can't Save().
            OurHtmlDom.FixDivOrdering();
        }

        private void AddLanguageAttributesToBody(HtmlDom bookDom)
        {
            // TODO: figure out what to do when we expand beyond three languages, if there's any reason
            // to have this at all. Searching all cs, ts, tsx, and less files, it appears we don't do
            // anything with these attributes anywhere. Nor in BloomPlayer or BloomLibrary.
            // If we do discover a purpose, we might want to add a data-M1 for the first metadata
            // language.
            // (The commit label when these were added says "so that a single branding can vary things by lang."
            // We don't appear to actually do that but it still seems like it might be useful.)
            bookDom.Body.SetAttribute("data-L1", this._bookData.Language1Tag);
            bookDom.Body.SetAttribute("data-L2", this._bookData.Language2Tag);
            bookDom.Body.SetAttribute("data-L3", this._bookData.Language3Tag);
        }

        private void AddReaderBodyAttributes(HtmlDom bookDom)
        {
            // Bloom prior to late 4.7beta had decodable and leveled reader templates without body classes, which
            // became necessary for an SIL LEAD "ABC+" xmatter. Here we add that if we can tell the book descended
            // from those templates, then add the required classes if they are missing.
            const string kDecodableParentGuid = "f0434a0b-791f-408e-b6e6-ee92f0f02f2d";
            const string kLeveledParentGuid = "ea43ce61-a752-429d-ad1a-ec282db33328";
            if (
                !bookDom.HasClassOnBody("decodable-reader-off")
                && BookInfo.BookLineage != null
                && BookInfo.BookLineage.Contains(kDecodableParentGuid)
            )
            {
                bookDom.Body.AddClass("decodable-reader");
            }
            else if (
                !bookDom.HasClassOnBody("leveled-reader-off")
                && BookInfo.BookLineage != null
                && BookInfo.BookLineage.Contains(kLeveledParentGuid)
            )
            {
                bookDom.Body.AddClass("leveled-reader");
            }

            // (Semi-Implemented)
            // Note, this doesn't get set very often. Indeed you probably have to go to a different book and come
            // back. So if we were using this to, say, set the cover color, we'd wish that the change was immediately
            // visible. At the moment, we aren't actually using these (they are for the future so that we don't have
            // a big delay if a client ever needs them). But when we need them, we're probably going to want a way
            // to make the changes as soon as the user changes the level.
            // Also, when saving, note that EditingModel.NeedToDoFullSave might want to know about
            // these values.
            bookDom.Body.SetAttribute(
                "data-decodablestage",
                this.BookInfo.MetaData.DecodableReaderStage.ToString()
            );
            bookDom.Body.SetAttribute(
                "data-leveledreaderlevel",
                this.BookInfo.MetaData.LeveledReaderLevel.ToString()
            );
        }

        // Some books got corrupted with CKE temp data, possibly before we prevented this happening when
        // pasting HTML (e.g., from Word). A typical example (BL-6050/BL-6058) is
        //  <div data-cke-hidden-sel="1" data-cke-temp="1" style="position:fixed;top:0;left:-1000px" class="bloom-contentNational2">
        //		<br>
        //	</div>
        // We want to remove this. In the example problem book, every example has both data-cke-temp and data-cke-hidden-sel
        // (both set to 1), but data-cke-temp feels like a more generic thing to look for, increasing our chances
        // of catching more junk.
        private void RemoveCkeEditorResidue(HtmlDom bookDom)
        {
            foreach (
                var problemDiv in bookDom
                    .SafeSelectNodes(".//div[@data-cke-temp]")
                    .Cast<SafeXmlElement>()
                    .ToArray()
            )
            {
                problemDiv.ParentNode.RemoveChild(problemDiv);
            }
        }

        private void EnsureUpToDateMemoryUnprotected(IProgress progress)
        {
            // With one exception, handled below, nothing in the update process should change the license info, so save what is current before we mess with
            // anything (may fix BL-3166).
            var licenseMetadata = GetLicenseMetadata();

            progress.WriteStatus("Updating collection settings...");
            try
            {
                UpdateCollectionRelatedStylesAndSettings(OurHtmlDom);
            }
            catch (UnauthorizedAccessException e)
            {
                BookStorage.ShowAccessDeniedErrorReport(e);
                return;
            }

            progress.WriteStatus("Updating Front/Back Matter...");
            BringXmatterHtmlUpToDate(OurHtmlDom);
            RepairBrokenSmallCoverCredits(OurHtmlDom);
            RepairCoverImageDescriptions(OurHtmlDom);
            DetectAndMarkDarkCoverColor();

            progress.WriteStatus("Repair page label localization");
            RepairPageLabelLocalization(OurHtmlDom);

            progress.WriteStatus("Repair possible messed up Questions pages and migrate classes");
            RepairQuestionsPages(OurHtmlDom);
            MigrateNonstandardClassNames(OurHtmlDom);

            // migrate our cover color to the new system
            // ToDo: when we implement this setting.
            // if (string.IsNullOrEmpty(BookInfo.AppearanceSettings.CoverColor))
            // {
            // 	BookInfo.AppearanceSettings.CoverColor = GetCoverColor();
            // }

            progress.WriteStatus("Gathering Data...");
            TranslationGroupManager.PrepareElementsInPageOrDocument(OurHtmlDom.RawDom, _bookData);
            progress.WriteStatus("Updating Data...");

            InjectStringListingActiveLanguagesOfBook();

            if (_bookData.BookIsDerivative())
                Storage.EnsureOriginalTitle();

            // The one step that can legitimately change the metadata...though current branding packs
            // will only do so if it is originally empty. So set the saved one before it and then get a new one.
            BookCopyrightAndLicense.SetMetadata(
                licenseMetadata,
                OurHtmlDom,
                FolderPath,
                _bookData,
                BookInfo.MetaData.UseOriginalCopyright
            );
            _bookData.MergeBrandingSettings(CollectionSettings.Subscription.BrandingKey);
            _bookData.SynchronizeDataItemsThroughoutDOM();
            licenseMetadata = GetLicenseMetadata();
            // I think we should only mess with tags if we are updating the book for real.
            var oldTagsPath = Path.Combine(Storage.FolderPath, "tags.txt");
            if (RobustFile.Exists(oldTagsPath))
            {
                ConvertTagsToMetaData(oldTagsPath, BookInfo);
                RobustFile.Delete(oldTagsPath);
            }
            // For both analytics and the upload collision dialog, we want "Default" rather than blank.
            BookInfo.SubscriptionDescriptor = string.IsNullOrEmpty(
                CollectionSettings.Subscription.Descriptor
            )
                ? "Default"
                : CollectionSettings.Subscription.Descriptor;

            // get any license info into the json and restored in the replaced front matter.
            BookCopyrightAndLicense.SetMetadata(
                licenseMetadata,
                OurHtmlDom,
                FolderPath,
                _bookData,
                BookInfo.MetaData.UseOriginalCopyright
            );

            OurHtmlDom.RemoveMetaElement(
                "bloomBookLineage",
                () => BookInfo.BookLineage,
                val => BookInfo.BookLineage = val
            );
            OurHtmlDom.RemoveMetaElement(
                "bookLineage",
                () => BookInfo.BookLineage,
                val => BookInfo.BookLineage = val
            );
            // BookInfo will always have an ID, the constructor makes one even if there is no json file.
            // To allow migration, pretend it has no ID if there is not yet a meta.json.
            OurHtmlDom.RemoveMetaElement(
                "bloomBookId",
                () => (RobustFile.Exists(BookInfo.MetaDataPath) ? BookInfo.Id : null),
                val => BookInfo.Id = val
            );

            // Title should be replicated in json
            //if (!string.IsNullOrWhiteSpace(Title)) // check just in case we somehow have more useful info in json.
            //    bookDOM.Title = Title;
            // Bit of a kludge, but there's no way to tell whether a boolean is already set in the JSON, so we fake that it is not,
            // thus ensuring that if something is in the metadata we use it.
            // If there is nothing there the default of true will survive.
            OurHtmlDom.RemoveMetaElement(
                "SuitableForMakingVernacularBooks",
                () => null,
                val => BookInfo.IsSuitableForVernacularLibrary = val == "yes" || val == "definitely"
            );

            OurHtmlDom.UpdatePageNumberAndSideClassOfPages(
                CollectionSettings.CharactersForDigitsForPageNumbers,
                IsPrimaryLanguageRtl
            );

            // if in playground mode, add a "playground" class to the page divs
            if (this.IsPlayground)
            {
                foreach (
                    var pageDiv in OurHtmlDom
                        .SafeSelectNodes("//div[contains(@class, 'bloom-page')]")
                        .Cast<SafeXmlElement>()
                )
                {
                    pageDiv.AddClass("playground");
                }
            }

            UpdateTextsNewlyChangedToRequiresParagraph(OurHtmlDom);

            UpdateCharacterStyleMarkup(OurHtmlDom);

            OurHtmlDom.SetImageAltAttrsFromDescriptions(_bookData.Language1.Tag);

            //we've removed and possible added pages, so our page cache is invalid
            _pagesCache = null;
        }

        const string kCustomStyles = "customCollectionStyles.css";
        public const string kOldCollectionStyles = "settingsCollectionStyles.css";

        /// <summary>
        /// Adjust several external stylesheet links and associated files.  Also adjust some book level
        /// settings (in json or html) to match current collection settings.
        /// </summary>
        /// <remarks>
        /// See https://issues.bloomlibrary.org/youtrack/issue/BL-7343.
        /// </remarks>
        private void UpdateCollectionRelatedStylesAndSettings(HtmlDom bookDom)
        {
            foreach (SafeXmlElement link in bookDom.SafeSelectNodes("//link[@rel='stylesheet']"))
            {
                var fileName = link.GetAttribute("href");
                if (
                    fileName == kOldCollectionStyles
                    || fileName == "../" + kOldCollectionStyles
                    || fileName == "..\\" + kOldCollectionStyles
                )
                    link.SetAttribute("href", "defaultLangStyles.css");
                else if (fileName == "../" + kCustomStyles || fileName == "..\\" + kCustomStyles)
                    link.SetAttribute("href", kCustomStyles);
            }
            // Rename/remove/create files that have changed names or locations to match link href changes above.
            // Don't do this in distributed folders.  See https://issues.bloomlibrary.org/youtrack/issue/BL-7550.
            if (!FolderPath.StartsWith(BloomFileLocator.FactoryCollectionsDirectory))
            {
                BookStorage.CssFilesThatAreObsolete.ForEach(filename =>
                {
                    var path = Path.Combine(FolderPath, filename);
                    if (RobustFile.Exists(path))
                        RobustFile.Delete(path);
                });
                if (
                    RobustFile.Exists(
                        Path.Combine(Path.GetDirectoryName(FolderPath), kOldCollectionStyles)
                    )
                )
                    RobustFile.Delete(
                        Path.Combine(Path.GetDirectoryName(FolderPath), kOldCollectionStyles)
                    );
                CreateOrUpdateDefaultLangStyles();
                // Copy files from collection to book folders to match link href changes above.
                if (
                    RobustFile.Exists(
                        Path.Combine(Path.GetDirectoryName(FolderPath), kCustomStyles)
                    )
                )
                    RobustFile.Copy(
                        Path.Combine(Path.GetDirectoryName(FolderPath), kCustomStyles),
                        Path.Combine(FolderPath, kCustomStyles),
                        true
                    );
            }
            // Update book settings from collection settings
            UpdateCollectionSettingsInBookMetaData();
        }

        /// <summary>
        /// Write the appropriate styles to the defaultLangStyles.css file.
        /// You would normally expect that we just write this afresh, but actually
        /// we want to preserve font information from languages that are no longer
        /// part of L1,L2,or L3 but are still in the book and thus may still be
        /// rendered by Bloom Player.
        /// </summary>
        private void CreateOrUpdateDefaultLangStyles()
        {
            var path = Path.Combine(FolderPath, "defaultLangStyles.css");
            bool doesAlreadyExist = RobustFile.Exists(path);
            if (Program.RunningHarvesterMode && doesAlreadyExist)
            {
                // Would overwrite, but overwrite not allowed in Harvester mode because we need to preserve the language information.
                // However, we do want to remove any font-face declarations as bloom-player provides its own, and these cause problems with
                // synthesizing font variants. See BL-12594.
                if (!WriteFontFaces)
                    RemoveFontFaceDeclarations(path);
                return;
            }

            var collectionStylesCss = CollectionSettings.GetCollectionStylesCss(false);
            var cssBuilder = new StringBuilder(collectionStylesCss);
            string existingContent = null;
            if (doesAlreadyExist)
            {
                // We want to use the current CSS from our collection, which we already added to the
                // string builder, for all the languages it contains, but keep the rules already in
                // defaultLangStyles.css for any other languages that are there.  We start by setting
                // languagesWeAlreadyHave to the languages we do NOT want to copy from defaultLangStyles.css
                // (because we have more current data about them already).
                var languagesWeAlreadyHave = new HashSet<string>
                {
                    CollectionSettings.Language1Tag,
                    CollectionSettings.Language2Tag,
                };
                if (!String.IsNullOrEmpty(CollectionSettings.Language3Tag))
                    languagesWeAlreadyHave.Add(CollectionSettings.Language3Tag);

                var cssLines = RobustFile.ReadAllLines(path);
                existingContent = string.Join(Environment.NewLine, cssLines);
                const string kLangTag = "[lang='";
                var copyCurrentRule = false;
                for (var index = 0; index < cssLines.Length; ++index)
                {
                    var line = cssLines[index].Trim();
                    if (line.StartsWith(kLangTag))
                    {
                        var idxQuote = line.IndexOf("'", kLangTag.Length);
                        if (idxQuote > 0)
                        {
                            var lang = line.Substring(kLangTag.Length, idxQuote - kLangTag.Length);
                            copyCurrentRule = !languagesWeAlreadyHave.Contains(lang);
                            languagesWeAlreadyHave.Add(lang); // don't copy if another css block has crept in.
                        }
                    }
                    if (copyCurrentRule)
                        cssBuilder.AppendLine(cssLines[index]);
                    if (line == "}")
                        copyCurrentRule = false;
                }
            }
            if (WriteFontFaces)
            {
                var serve = FontServe.GetInstance();
                cssBuilder.Insert(0, serve.GetAllFontFaceDeclarations());
            }
            try
            {
                var newContent = cssBuilder.ToString();
                if (newContent.Trim() != existingContent?.Trim())
                    RobustFile.WriteAllText(path, newContent);
            }
            catch (UnauthorizedAccessException e)
            {
                // Re-throw with additional debugging info.
                throw new BloomUnauthorizedAccessException(path, e);
            }
        }

        private void RemoveFontFaceDeclarations(string path)
        {
            var contents = RobustFile.ReadAllText(path);
            contents = Regex.Replace(contents, "^@font-face.*$\n", "", RegexOptions.Multiline);
            RobustFile.WriteAllText(path, contents);
        }

        private void UpdateCollectionSettingsInBookMetaData()
        {
            Debug.WriteLine(
                $"updating page number style and language display names in {FolderPath}/meta.json"
            );
            BookInfo.MetaData.PageNumberStyle = CollectionSettings.PageNumberStyle;
            if (BookInfo.MetaData.DisplayNames == null)
                BookInfo.MetaData.DisplayNames = new Dictionary<string, string>();
            foreach (var lang in _bookData.GetAllBookLanguages(true, true))
                BookInfo.MetaData.DisplayNames[lang.Tag] = lang.Name;
            // These settings will be saved to the meta.json file the next time the book itself is saved.
        }

        /// <summary>
        /// For awhile in v4.1, Question pages used a "nonprinting" class,
        /// but later we made the class fit our usual "bloom-x" class naming scheme for classes
        /// which are known to the C# code.
        /// </summary>
        /// <param name="bookDOM"></param>
        private static void MigrateNonstandardClassNames(HtmlDom bookDOM)
        {
            if (bookDOM?.Body == null)
                return; // must be a test running...

            var nonPrintingPages = bookDOM.Body.SafeSelectNodes(
                "//div[contains(@class,'nonprinting')]"
            );
            foreach (SafeXmlElement nonPrintingPageElement in nonPrintingPages)
            {
                nonPrintingPageElement.RemoveClass("nonprinting");
                nonPrintingPageElement.AddClass("bloom-nonprinting");
            }
        }

        /// <summary>
        /// At one point in v4.1, Question pages were able to be recorded with the Talking Book tool, but opening the
        /// tool on these pages embedded tons of span elements which messed up BR display. New question pages have classes
        /// that keep them from being recorded. Here we fix up any existing question pages from the old code.
        /// </summary>
        /// <param name="bookDOM"></param>
        private static void RepairQuestionsPages(HtmlDom bookDOM)
        {
            if (bookDOM?.Body == null)
                return; // must be a test running...

            // classes to add
            const string classNoStyleMods = "bloom-userCannotModifyStyles";
            const string classNoAudio = "bloom-noAudio";

            var questionNodes = bookDOM.Body.SafeSelectNodes(
                "//div[contains(@class,'quizContents')]"
            );
            foreach (SafeXmlElement quizContentsElement in questionNodes)
            {
                if (!quizContentsElement.HasClass("bloom-noAudio")) // Needs migration
                {
                    quizContentsElement.AddClass(classNoStyleMods);
                    quizContentsElement.AddClass(classNoAudio);
                    HtmlDom.StripUnwantedTagsPreservingText(
                        bookDOM.RawDom,
                        quizContentsElement,
                        new[] { "div", "p", "br" }
                    );
                }
            }
        }

        /// <summary>
        /// Prior to Bloom 4.0 there was an attempt at localizing Page labels and the translation
        /// for several languages was done, but was not showing up. It turns out this was due to an
        /// incomplete implementation. Hopefully the implementation is complete now, but for older
        /// books that were not built with the proper attribute on the page label DIV we now insert it
        /// so that page labels can be localized properly.
        /// </summary>
        /// <remarks>
        /// See https://silbloom.myjetbrains.com/youtrack/issue/BL-5313
        /// </remarks>
        internal static void RepairPageLabelLocalization(HtmlDom bookDOM)
        {
            if (bookDOM?.Body == null)
                return; // must be a test running...

            const string i18nPrefix = "TemplateBooks.PageLabel.";
            const string i18nAttr = "data-i18n";
            var prefixLength = i18nPrefix.Length;

            var pageLabelNodes = bookDOM.Body.SafeSelectNodes("//div[@id]/div[@class='pageLabel']");
            foreach (SafeXmlElement pageLabelElt in pageLabelNodes)
            {
                // If we already have a data-i18n attribute with the right contents, skip this one.
                var i18nValue = pageLabelElt.GetOptionalStringAttribute(i18nAttr, i18nPrefix);
                if (i18nValue.StartsWith(i18nPrefix) && i18nValue.Length > prefixLength)
                {
                    // As best we can tell, this already has the right localization attribute contents.
                    continue;
                }
                // Need to fix this one up with the right attribute and contents
                var englishContents = pageLabelElt.InnerText.Trim();
                i18nValue = i18nPrefix + englishContents;
                pageLabelElt.SetAttribute(i18nAttr, i18nValue);
            }
        }

        /// <summary>
        /// A bug in the initial release of Bloom 3.8 resulted in the nested editable divs being stored
        /// for the smallCoverCredits data under the general language tag "*".  (The bug was actually in
        /// the pug mixins for xmatter.)  The manifestation experienced by users was having the front page
        /// credits disappear from older books.  New books appeared to work properly.  Fixing the xmatter
        /// without fixing the book's html would have much the same effect, but for any books that had been
        /// created or edited with Bloom 3.8 (or newer).  This method restores sanity to the bloomDataDiv
        /// for the smallCoverCredits content.
        /// </summary>
        /// <remarks>
        /// See http://issues.bloomlibrary.org/youtrack/issue/BL-4591.
        /// </remarks>
        internal static void RepairBrokenSmallCoverCredits(HtmlDom bookDOM)
        {
            var dataDiv = bookDOM?.Body?.SelectSingleNode("div[@id='bloomDataDiv']");
            var badSmallCoverDiv = dataDiv?.SelectSingleNode(
                "div[@data-book='smallCoverCredits' and @lang='*']"
            );
            if (badSmallCoverDiv != null)
            {
                var divs = badSmallCoverDiv.SafeSelectNodes("div[@lang!='']");
                foreach (var div in divs)
                {
                    var lang = div.GetAttribute("lang");
                    Debug.Assert(lang != "*");
                    var existingDiv = dataDiv.SelectSingleNode(
                        "div[@data-book='smallCoverCredits' and @lang='" + lang + "']"
                    );
                    if (existingDiv != null)
                        continue; // I don't think this should ever happen, but just in case...
                    var innerText = div.InnerText;
                    if (String.IsNullOrWhiteSpace(innerText))
                        continue; // ignore empty content regardless of XML markup
                    var newDiv = dataDiv.OwnerDocument.CreateElement("div");
                    newDiv.SetAttribute("data-book", "smallCoverCredits");
                    newDiv.SetAttribute("lang", lang);
                    newDiv.InnerXml = div.InnerXml.Trim(); // ignore surrounding newlines (or other whitespace)
                    dataDiv.AppendChild(newDiv);
                }
                dataDiv.RemoveChild(badSmallCoverDiv);
            }
        }

        internal static void RemoveImgTagInDataDiv(HtmlDom bookDom)
        {
            // BL-4586 Some old books ended up with background-image urls containing XML img tags
            // in the HTML-encoded string. This happened because the coverImage data-book element
            // contained an img tag instead of a bare filename.
            // If such a thing exists in this book we will strip it out and replace it with the
            // filename in the img src attribute.
            const string dataDivImgXpath = "//div[@id='bloomDataDiv']/div[@data-book='coverImage']";
            var elementsToCheck = bookDom.SafeSelectNodes(dataDivImgXpath);
            foreach (SafeXmlNode coverImageElement in elementsToCheck)
            {
                var imgNodes = coverImageElement.SafeSelectNodes("img");
                if (imgNodes.Length == 0)
                {
                    continue;
                }
                var imgNode = imgNodes[0];
                var src = imgNode.GetAttribute("src");
                coverImageElement.InnerText =
                    (string.IsNullOrEmpty(src)) ? string.Empty : HttpUtility.UrlDecode(src);
            }
        }

        /// <summary>
        /// Repair the cover image descriptions to be language specific, storing only the internal paragraph(s) for
        /// each language, instead of the entire translationGroup div as a single piece.
        /// </summary>
        /// <remarks>
        /// See https://issues.bloomlibrary.org/youtrack/issue/BL-7039.
        /// This replaces the need to update the bloomDataDiv item to use ImageDescriptionEdit-style
        /// instead of normal-style as done for https://issues.bloomlibrary.org/youtrack/issue/BL-7804.
        /// </remarks>
        internal static void RepairCoverImageDescriptions(HtmlDom bookDOM)
        {
            var dataDiv = bookDOM?.Body?.SelectSingleNode("div[@id='bloomDataDiv']");
            var coverImageDiv = dataDiv?.SelectSingleNode(
                "div[@data-book='coverImageDescription' and @lang='*']"
            );
            if (coverImageDiv == null)
                return; // nothing to fix
            foreach (
                SafeXmlElement coverImageDescription in dataDiv.SafeSelectNodes(
                    "div[@data-book='coverImageDescription']"
                )
            )
            {
                var lang = coverImageDescription.GetAttribute("lang");
                if (lang == "*")
                {
                    foreach (
                        var descriptionDiv in coverImageDescription.SafeSelectNodes(
                            "div[contains(@class,'bloom-editable')]"
                        )
                    )
                    {
                        var innerLang = descriptionDiv.GetAttribute("lang");
                        if (String.IsNullOrEmpty(innerLang) || innerLang == "z")
                            continue;
                        var newDescriptionDiv = dataDiv.OwnerDocument.CreateElement("div");
                        newDescriptionDiv.SetAttribute("data-book", "coverImageDescription");
                        newDescriptionDiv.SetAttribute("lang", innerLang);
                        newDescriptionDiv.InnerXml = descriptionDiv.InnerXml;
                        dataDiv.AppendChild(newDescriptionDiv);
                    }
                }
                // Get rid of the obsolete data-book element.  If the user went from 4.7 with separate language specific entries
                // back to 4.6 with the single lang="*" entry, then all of the entries got filled in with the same obsolete data,
                // so all of them have to be removed.
                dataDiv.RemoveChild(coverImageDescription);
            }
        }

        internal void DetectAndMarkDarkCoverColor()
        {
            var coverColor = GetCoverColor();
            if (coverColor != null)
            {
                var coverColorIsDark = ColorUtils.IsDark(coverColor);
                foreach (
                    var page in OurHtmlDom
                        .SafeSelectNodes("//div[contains(@class,'coverColor')]")
                        .Cast<SafeXmlElement>()
                )
                {
                    if (coverColorIsDark)
                        page.AddClass("darkCoverColor");
                    else
                        page.RemoveClass("darkCoverColor");
                }
            }
        }

        public void BringXmatterHtmlUpToDate(HtmlDom bookDOM)
        {
            var fileLocator = Storage.GetFileLocator();
            var helper = new XMatterHelper(
                bookDOM,
                CollectionSettings.XMatterPackName,
                fileLocator,
                BookInfo.UseDeviceXMatter
            );

            // Before applying the xmatter, check to see if the previous was Kyrgystan2020, which through to this version, 5.2,
            // unfortunately has a branding that pollutes the data-div with this fullBleed, which isn't wanted if the book
            // is re-used in another project. See https://issues.bloomlibrary.org/youtrack/issue/BL-11290.
            // The one scenario we know this would break would be a book from the Kyr project was re-purposed in another project,
            // and that book used the "Paper Comic" which does have to have full bleed.
            if (
                !helper.GetStyleSheetFileName().Contains("Kyrgyzstan2020")
                && // we're not going (or more likely staying) in Kyrgyzstan
                _bookData.GetVariableOrNull("xmatter", "*").Xml == "Kyrgyzstan2020"
            ) // but we are coming from it
            {
                Logger.WriteEvent(
                    "Removing fullBleed because the previous xmatter was Kyrgystan2020."
                );
                _bookData.RemoveAllForms("fullBleed"); // this is fine if it doesn't find it.
            }

            // If it's not the real book DOM we won't copy branding images into the real book folder, for fear
            // of messing up the real book, if the temporary one is in a different orientation.
            if (bookDOM != OurHtmlDom)
                helper.TemporaryDom = true;

            //note, we determine this before removing xmatter to fix the situation where there is *only* xmatter, no content, so if
            //we wait until we've removed the xmatter, we no how no way of knowing what size/orientation they had before the update.
            // Per BL-3571, if it's using a layout we don't know (e.g., from a newer Bloom) we switch to A5Portrait.
            // Various things, especially publication, don't work with unknown page sizes.
            Layout layout = Layout.FromDomAndChoices(bookDOM, Layout.A5Portrait, fileLocator);
            var oldIds = new List<string>();
            XMatterHelper.RemoveExistingXMatter(bookDOM, oldIds);
            // this says, if you can't figure out the page size, use the one we got before we removed the xmatter...
            // still requiring it to be a valid layout.
            layout = Layout.FromDomAndChoices(bookDOM, layout, fileLocator);
            helper.InjectXMatter(
                _bookData.WritingSystemAliases,
                layout,
                BookInfo.UseDeviceXMatter,
                _bookData.MetadataLanguage1Tag,
                oldIds,
                CoverIsImage
            );

            var dataBookLangs = bookDOM.GatherDataBookLanguages();
            TranslationGroupManager.PrepareDataBookTranslationGroups(bookDOM.RawDom, dataBookLangs);

            helper.InjectDefaultUserStylesFromXMatter();
        }

        // Around May 2014 we added a class, .bloom-requireParagraphs, backed by javascript that makes geckofx
        // emit <p>s instead of <br>s (which you can't style and don't leave a space in wkhtmltopdf).
        // If there is existing text after we added this, it needs code to do the conversion. There
        // is already javascript for this, but by having it here allows us to update an entire collection in one commmand.
        // Note, this doesn't yet do as much as the javascript version, which also can be triggered by a border-top-style
        // of "dashed", so that books shipped without this class can still be converted over.
        public void UpdateTextsNewlyChangedToRequiresParagraph(HtmlDom bookDom)
        {
            var texts = OurHtmlDom.SafeSelectNodes(
                "//*[contains(@class,'bloom-requiresParagraphs')]/div[contains(@class,'bloom-editable') and br]"
            );
            foreach (SafeXmlElement text in texts)
            {
                string s = "";
                foreach (
                    var chunk in text.InnerXml.Split(
                        new string[] { "<br />", "<br/>" },
                        StringSplitOptions.None
                    )
                )
                {
                    if (chunk.Trim().Length > 0)
                        s += "<p>" + chunk + "</p>";
                }
                text.InnerXml = s;
            }
        }

        /// <summary>
        /// Convert old &lt;b&gt; and &lt;i&gt; to &lt;strong&gt; and &lt;em&gt; respectively.
        /// Also remove instances like &lt;/b&gt;&lt;b&gt; altogether since such markup is redundant.
        /// </summary>
        public void UpdateCharacterStyleMarkup(HtmlDom bookDOM)
        {
            var preserve = bookDOM.RawDom.PreserveWhitespace;
            bookDOM.RawDom.PreserveWhitespace = true;
            var paragraphs = bookDOM.SafeSelectNodes("//div[contains(@class,'bloom-editable')]/p");
            foreach (SafeXmlElement para in paragraphs)
            {
                string inner = para.InnerXml;
                if (String.IsNullOrEmpty(inner) || !inner.Contains("<"))
                    continue;
                inner = Regex.Replace(
                    inner,
                    @"</b>(\p{Z}*)<b>",
                    "$1",
                    RegexOptions.CultureInvariant | RegexOptions.IgnoreCase
                );
                inner = Regex.Replace(
                    inner,
                    @"</i>(\p{Z}*)<i>",
                    "$1", // we've handled "</i></b> <b><i>"
                    RegexOptions.CultureInvariant | RegexOptions.IgnoreCase
                );
                inner = Regex.Replace(
                    inner,
                    @"</b>(\p{Z}*)<b>",
                    "$1", // repeat in case "</b></i> <i><b>" happens
                    RegexOptions.CultureInvariant | RegexOptions.IgnoreCase
                );
                // Note that .*? is the non-greedy match for any number of any characters.
                inner = Regex.Replace(
                    inner,
                    @"<b>(.*?)</b>",
                    "<strong>$1</strong>",
                    RegexOptions.CultureInvariant | RegexOptions.IgnoreCase
                );
                inner = Regex.Replace(
                    inner,
                    @"<i>(.*?)</i>",
                    "<em>$1</em>",
                    RegexOptions.CultureInvariant | RegexOptions.IgnoreCase
                );
                if (inner != para.InnerXml)
                    para.InnerXml = inner;
            }
        }

        internal static void ConvertTagsToMetaData(string oldTagsPath, BookInfo bookMetaData)
        {
            var oldTags = RobustFile.ReadAllText(oldTagsPath);
            bookMetaData.IsFolio = oldTags.Contains("folio");
            bookMetaData.IsExperimental = oldTags.Contains("experimental");
        }

        private void FixBookIdAndLineageIfNeeded()
        {
            HtmlDom bookDOM = Storage.Dom;
            //at version 0.9.71, we introduced this book lineage for real. At that point almost all books were from Basic book,
            //so let's get further evidence by looking at the page source and then fix the lineage
            // However, if we have json lineage, it is normal not to have it in HTML metadata.
            if (
                string.IsNullOrEmpty(BookInfo.BookLineage)
                && bookDOM.GetMetaValue("bloomBookLineage", "") == ""
            )
                if (PageTemplateSource == "Basic Book")
                {
                    bookDOM.UpdateMetaElement("bloomBookLineage", kIdOfBasicBook);
                }

            //there were a number of books in version 0.9 that just copied the id of the basic book from which they were created
            if (bookDOM.GetMetaValue("bloomBookId", "") == kIdOfBasicBook)
            {
                if (bookDOM.GetMetaValue("title", "") != "Basic Book")
                {
                    bookDOM.UpdateMetaElement("bloomBookId", Guid.NewGuid().ToString());
                }
            }
        }

        /// <summary>
        /// Repair any cover image filenames that were left URL-encoded by earlier versions of
        /// Bloom.  Although rare, this has surfaced recently.
        /// </summary>
        /// <remarks>
        /// See https://issues.bloomlibrary.org/youtrack/issue/BL-11145
        /// and https://issues.bloomlibrary.org/youtrack/issue/BH-6143.
        /// </remarks>
        private void FixUrlEncodedCoverImageIfNeeded()
        {
            var node = Storage.Dom.SelectSingleNode(
                "//body/div[@id='bloomDataDiv']/div[@data-book='coverImage']"
            );
            if (node == null)
                return; // shouldn't happen, but nothing to fix if it does.
            var text = node.InnerText;
            if (
                !String.IsNullOrWhiteSpace(text)
                && RobustFile.Exists(Path.Combine(FolderPath, text))
            )
                return; // file exists, no need to tweak reference
            // GetFullyDecodedPath decodes until either the file exists or no further URL decoding is possible.
            // If the file isn't found, then text is the original value.
            var filepath = UrlPathString.GetFullyDecodedPath(FolderPath, ref text);
            if (text != node.InnerText)
            {
                node.InnerText = text;
                node.SetAttribute("src", text);
                var localizedFormatString = LocalizationManager.GetString(
                    "EditTab.Image.AltMsg",
                    "This picture, {0}, is missing or was loading too slowly."
                );
                var altValue = String.Format(localizedFormatString, text);
                node.SetAttribute("alt", altValue);
            }
        }

        /// <summary>
        /// The bloomBookId meta value
        /// </summary>
        public string ID => Storage.BookInfo.Id;

        private void UpdateImageMetadataAttributes(SafeXmlElement imgNode)
        {
            try
            {
                ImageUpdater.UpdateImgMetadataAttributesToMatchImage(
                    FolderPath,
                    imgNode,
                    new NullProgress()
                );
            }
            catch (UnauthorizedAccessException e)
            {
                BookStorage.ShowAccessDeniedErrorReport(e);
            }
        }

        // Returns true if it updated something.
        public bool UpdatePageToTemplate(
            HtmlDom pageDom,
            IPage templatePage,
            string pageId,
            bool allowDataLoss = true
        )
        {
            if (
                !OurHtmlDom.UpdatePageToTemplate(
                    pageDom,
                    templatePage.GetDivNodeForThisPage(),
                    pageId,
                    allowDataLoss
                )
            )
                return false;
            AddMissingStylesFromTemplatePage(templatePage);
            CopyMissingStylesheetFiles(templatePage);
            UpdateEditableAreasOfElement(pageDom);
            return true;
        }

        // returns true if it updated something
        public bool UpdatePageToTemplateAndUpdateLineage(
            IPage pageToChange,
            IPage templatePage,
            bool allowDataLoss = true
        )
        {
            if (!UpdatePageToTemplate(OurHtmlDom, templatePage, pageToChange.Id, allowDataLoss))
                return false;
            // The Page objects are cached in the page list and may be used if we issue another
            // change layout command. We must update their lineage so the right "current layout"
            // will be shown if the user changes the layout of the same page again.
            var pageChanged = pageToChange as Page;
            pageChanged?.UpdateLineage(new[] { templatePage.Id });
            return true;
        }

        public void ChangeLayoutForAllContentPages(IPage templatePage)
        {
            foreach (var page in GetPages())
                if (!page.IsXMatter)
                    UpdatePageToTemplateAndUpdateLineage(page, templatePage, allowDataLoss: false);
            Save();
        }

        public bool HasOriginalCopyrightInfo
        {
            get
            {
                var x = OurHtmlDom.SafeSelectNodes(
                    "//div[contains(@id, 'bloomDataDiv')]/div[contains(@data-book, 'originalCopyright') and string-length(translate(normalize-space(text()), ' ', '')) > 0]"
                );
                return x.Length > 0;
            }
        }

        public string CategoryForUsageReporting
        {
            get
            {
                if (IsSuitableForMakingShells)
                {
                    // We might also be making something intended to be a new shell, but we can't tell the difference
                    // between that and a custom vernacular book any more.
                    return "CustomVernacularBook";
                }
                else
                {
                    // We started from a shell, so presumably we're translating it...though we could
                    // be adapting it to a new shell (e.g., abridging it or otherwise enhancing it).
                    return "ShellTranslating";
                }
            }
        }

        // Anything that sets HasFatalError true should appropriately set FatalErrorDescription.
        public virtual bool HasFatalError { get; private set; }
        private string FatalErrorDescription { get; set; }

        public string ThumbnailPath => Path.Combine(FolderPath, "thumbnail.png");

        public string NonPaddedThumbnailPath => Path.Combine(FolderPath, "nonPaddedThumbnail.png");

        /// <summary>
        /// In a vernacular library, we want to hide books that are meant only for people making shells
        /// </summary>
        public bool IsSuitableForVernacularLibrary => BookInfo.IsSuitableForVernacularLibrary;

        //discontinuing this for now becuase we need to know whether to show the book when all we have is a bookinfo, not access to the
        //dom like this requires. We'll just hard code the names of the experimental things.
        //        public bool IsExperimental
        //        {
        //            get
        //            {
        //                string metaValue = OurHtmlDom.GetMetaValue("experimental", "false");
        //                return metaValue == "true" || metaValue == "yes";
        //            }
        //        }

        /// <summary>
        /// In a shell-making library, we want to hide books that are just shells, so rarely make sense as a starting point for more shells.
        /// Note: the setter on this property just sets the flag to the appropriate state for testing.
        /// </summary>
        public bool IsSuitableForMakingShells
        {
            get { return BookInfo.IsSuitableForMakingShells; }
            set { BookInfo.IsSuitableForMakingShells = value; }
        }

        /// <summary>
        /// The name "IsSuitableForMakingShells" must have been the best at one point, but now that Template books are a built-in part of Bloom,
        /// it makes code hard to read, when we just think in terms of "is this a template book"? If it turns out the semantics do not actually line up
        /// well, then we will have to modify this and that's good.
        /// </summary>
        public bool IsTemplateBook => IsSuitableForMakingShells;

        /// <summary>
        /// A "Folio" document is one that acts as a wrapper for a number of other books
        /// </summary>
        public bool IsFolio
        {
            get
            {
                string metaValue = OurHtmlDom.GetMetaValue(
                    "folio",
                    OurHtmlDom.GetMetaValue("Folio", "no")
                );
                return metaValue == "yes" || metaValue == "true";
            }
        }

        /// <summary>
        /// The first language to show, typically the vernacular
        /// </summary>
        public string Language1Tag => _bookData.Language1Tag;

        /// <summary>
        /// For bilingual or trilingual books, this is the second language to show in Auto blocks.
        /// </summary>
        public string Language2Tag => _bookData.Language2Tag;

        //ENHANCE: Make MCL2 and MCL3 return XmlString isntead of string

        /// <summary>
        /// For trilingual books, this is the third language to show in Auto blocks.
        /// </summary>
        public string Language3Tag => _bookData.Language3Tag;

        public IEnumerable<string> ActiveLanguages
        {
            get
            {
                var result = new HashSet<string>(new[] { Language1Tag });
                if (Language2Tag != null)
                    result.Add(Language2Tag);
                if (Language3Tag != null)
                    result.Add(Language3Tag);
                return result;
            }
        }

        public virtual BookInfo BookInfo { get; protected set; }

        public UserPrefs UserPrefs { get; private set; }

        public void SetMultilingualContentLanguages(params string[] contentLanguages)
        {
            _bookData.SetMultilingualContentLanguages(contentLanguages);
            InjectStringListingActiveLanguagesOfBook();
            _bookData.UpdateDomFromDataset();
            _bookData.SetupDisplayOfLanguagesOfBook();
        }

        /// <summary>
        /// Bloom books can have up to 3 languages active at any time. This method pushes in a string
        /// listing then, separated by commas. It is then usable on the front page, title page, etc.
        /// </summary>
        /// If we have a sign language defined, we start the list with the name of the sign language that
        /// is stored in the CollectionSettings.
        /// <remarks>
        /// We use the name of the language assigned by the user when the language was chosen rather
        /// than attempting to use the name in the national language (most likely getting the autonyms
        /// from a buggy list).  This keeps things simpler and follows the principle of least surprise.
        /// </remarks>
        private void InjectStringListingActiveLanguagesOfBook()
        {
            // Put the sign language (if any) first in the list.  See BL-11414.
            // Getting the sign language will have to change if we ever assign it on a per-book basis.
            var languagesOfBook =
                (
                    string.IsNullOrEmpty(_bookData.SignLanguageTag)
                        ? ""
                        : _bookData.SignLanguage.Name + ", "
                ) + _bookData.Language1.Name;

            if (Language2Tag != null)
            {
                languagesOfBook += ", " + _bookData.Language2.Name;
            }

            if (Language3Tag != null)
            {
                languagesOfBook += ", " + _bookData.Language3.Name;
            }

            _bookData.Set("languagesOfBook", XmlString.FromUnencoded(languagesOfBook), false);
        }

        /// <summary>
        /// All the languages in a book is a difficult concept to define.
        /// So much so that the result isn't simply a list, but a dictionary: the keys indicate the languages
        /// that are present, and the (boolean) values are true if the book is considered to be "complete"
        /// in that language, which in some contexts (such as publishing to bloom library) governs whether
        /// the language is published by default.
        /// </summary>
        /// <remarks>The logic here is used to determine how to present (show and/or enable) language checkboxes on the publish screens.
        /// Nearly identical logic is used in bloom-player to determine which languages to show on the Language Menu,
        /// so changes here may need to be reflected there and vice versa.</remarks>
        public Dictionary<string, bool> AllPublishableLanguages(
            bool includeLangsOccurringOnlyInXmatter
        )
        {
            var result = new Dictionary<string, bool>();
            var parents = new HashSet<SafeXmlElement>(); // of interesting non-empty children
            var langDivs = OurHtmlDom.GetLanguageDivs(includeLangsOccurringOnlyInXmatter).ToArray();

            // First pass: fill in the dictionary with languages which have non-empty content in relevant divs
            foreach (var div in langDivs)
            {
                var lang = div.GetAttribute("lang");
                if (PublishHelper.IsUnpublishableLanguage(lang))
                    continue; // skip languages that we know are not to be published (BL-14339)
                if (HtmlDom.DivHasContent(div))
                {
                    result[lang] = true; // may be set repeatedly, but no harm.
                    // Add each parent only once, but add every parent for divs with any text.
                    var parent = (SafeXmlElement)div.ParentNode;
                    if (!parents.Contains(parent))
                        parents.Add(parent);
                }
            }

            var xmatterOnlyLangs = new HashSet<string>();
            // Second pass: for each parent, if it lacks a non-empty child for one of the languages, set value for that lang to false.
            // OTOH, if the parent is in XMatter, don't set the value.
            foreach (var lang in result.Keys.ToList()) // ToList so we can modify original collection as we go
            {
                bool isXmatterOnly = true;
                foreach (var parent in parents)
                {
                    if (ElementIsInXMatter(parent))
                        continue;
                    isXmatterOnly = false;
                    if (IsLanguageWantedInContent(parent, lang) && !HasContentInLang(parent, lang))
                    {
                        result[lang] = false; // not complete
                        break; // no need to check other parents.
                    }
                }
                if (isXmatterOnly)
                    xmatterOnlyLangs.Add(lang);
            }

            // Remove any languages that are only in xmatter, unless they are set for this book.
            var languagesToIncludeEvenIfXmatterOnly = new string[]
            {
                Language1Tag,
                BookData.MetadataLanguage1Tag,
                BookData.MetadataLanguage2Tag,
            };
            foreach (var lang in xmatterOnlyLangs)
            {
                if (!languagesToIncludeEvenIfXmatterOnly.Contains(lang))
                    result.Remove(lang);
            }

            return result;
        }

        internal static bool ElementIsInXMatter(SafeXmlElement element)
        {
            if (element == null)
                return false;
            while (element.ParentNode != null && element.ParentNode.Name != "body")
            {
                if (
                    element.ParentWithClass("bloom-frontMatter") != null
                    || element.ParentWithClass("bloom-backMatter") != null
                )
                    return true;
                element = element.ParentNode as SafeXmlElement;
            }

            return false;
        }

        /// <summary>
        /// Determines whether the given language bloom-editable is wanted (should be visible, and therefore typically
        /// published) in the given parent.
        /// Currently this is reliable only for elements where visibility is controlled by the old data-default-languages
        /// attribute rather than the new appearance system. It will need enhancement if we ever need to use it for xmatter,
        /// or for that matter if the appearance system is used to control visibility of something on content pages.
        /// </summary>
        private bool IsLanguageWantedInContent(SafeXmlElement parent, string lang)
        {
            var dataDefaultLanguages = parent.GetAttribute("data-default-languages");

            if (String.IsNullOrEmpty(dataDefaultLanguages) || dataDefaultLanguages == "auto")
                return true; // assume we want everything

            var defaultLangs = TranslationGroupManager.ProcessLanguageList(
                dataDefaultLanguages,
                _bookData
            );
            foreach (var defaultLang in defaultLangs)
            {
                // enhance: have ProcessLanguageList() just do these conversions so that this becomes a simple comparison between lang and the defaultLang
                switch (defaultLang)
                {
                    case "V":
                    case "L1":
                        if (lang == Language1Tag)
                            return true;
                        break;
                    case "N1":
                        if (lang == _bookData.MetadataLanguage1Tag)
                            return true;
                        break;
                    case "L2":
                        if (lang == _bookData.Language2Tag)
                            return true;
                        break;
                    case "N2":
                        if (lang == _bookData.MetadataLanguage2Tag)
                            return true;
                        break;
                    case "L3":
                        if (lang == _bookData.Language3Tag)
                            return true;
                        break;
                }
            }
            return false;
        }

        private static bool HasContentInLang(SafeXmlElement parent, string lang)
        {
            foreach (var node in parent.ChildNodes)
            {
                var div = node as SafeXmlElement;
                if (div?.GetAttribute("lang") != lang || div.Name == "label")
                    continue;
                return !string.IsNullOrWhiteSpace(div.InnerText); // this one settles it: success if non-empty
            }
            return false; // not found
        }

        public void RemoveObsoleteAudioMarkup()
        {
            RemoveObsoleteAudioMarkup(AudioProcessor.DoesAudioExistForSegment);
        }

        /// <summary>
        /// Remove any obsolete audio markup, using the supplied function to detect whether the markup is actually obsolete.
        /// (based on whether the relevant audio file exists or not.)
        /// </summary>
        /// <remarks>
        /// The extra complication of passing in a function is used to enable testing that non-obsolete markup is not removed.
        /// </remarks>
        public void RemoveObsoleteAudioMarkup(Func<string, string, bool> doesFileExist)
        {
            foreach (
                var spanOrDiv in HtmlDom
                    .SelectAudioSentenceElements(RawDom.DocumentElement)
                    .Cast<SafeXmlElement>()
                    .ToList()
            )
            {
                if (!doesFileExist(Storage.FolderPath, spanOrDiv.GetAttribute("id")))
                {
                    if (spanOrDiv.Name == "span")
                    {
                        HtmlDom.RemoveElementLayer(spanOrDiv);
                    }
                    else
                    {
                        // TextBox mode recording: clean up multiple attributes on the div, and remove unneeded spans while
                        // preserving the span content.
                        spanOrDiv.RemoveAttribute("data-audiorecordingmode");
                        spanOrDiv.RemoveAttribute("data-audiorecordingendtimes");
                        spanOrDiv.RemoveAttribute("data-duration");
                        spanOrDiv.RemoveClass("audio-sentence");
                        spanOrDiv.RemoveClass("bloom-postAudioSplit");
                        foreach (
                            var span in spanOrDiv
                                .SafeSelectNodes(".//span[@class='bloom-highlightSegment']")
                                .Cast<SafeXmlElement>()
                                .ToList()
                        )
                        {
                            HtmlDom.RemoveElementLayer(span);
                        }
                    }
                }
            }
            foreach (
                var div in RawDom
                    .DocumentElement.SafeSelectNodes("//div[@data-audiorecordingmode]")
                    .Cast<SafeXmlElement>()
                    .ToList()
            )
            {
                var nodes = div.SafeSelectNodes(
                    "descendant-or-self::node()[contains(@class,'audio-sentence')]"
                );
                if (nodes == null || nodes.Length == 0)
                    div.RemoveAttribute("data-audiorecordingmode");
            }
        }

        /// <summary>
        /// Determines if the book references an existing audio file.
        /// </summary>
        /// <returns></returns>
        public bool HasAudio()
        {
            return GetRecordedAudioSentences().Any();
        }

        /// <summary>
        /// Returns the elements that reference an audio file that exist
        /// </summary>
        /// <returns></returns>
        public IEnumerable<SafeXmlElement> GetRecordedAudioSentences()
        {
            return OurHtmlDom.GetRecordedAudioSentences(Storage.FolderPath);
        }

        /// <summary>
        /// Check whether all text is covered by audio recording.
        /// </summary>
        /// <remarks>
        /// Only editable text in numbered pages is checked at the moment.
        /// </remarks>
        public bool HasFullAudioCoverage()
        {
            // REVIEW: should any of the xmatter pages be checked (front cover, title, credits?)
            foreach (
                var divWantPage in RawDom.SafeSelectNodes("//div[@class]").Cast<SafeXmlElement>()
            )
            {
                if (!divWantPage.HasClass("numberedPage"))
                    continue;
                foreach (
                    var div in divWantPage.SafeSelectNodes(".//div[@class]").Cast<SafeXmlElement>()
                )
                {
                    if (!div.HasClass("bloom-editable"))
                        continue;
                    var lang = div.GetAttribute("lang");
                    if (lang != Language1Tag)
                        continue; // this won't go into the book -- it's a different language.
                    // TODO: Ensure handles image descriptions once those get implemented.
                    var textOfDiv = div.InnerText.Trim();

                    // Note: Prior to version 4.4, audio-sentences were only in spans, but in version 4.4 they can be divs
                    // (because the boundaries may need to cross multiple paragraphs, and <span> cannot contain <p> (because span is inline, and p is not))
                    foreach (
                        var audioSentenceChildNode in HtmlDom
                            .SelectAudioSentenceElements(div)
                            .Cast<SafeXmlElement>()
                    )
                    {
                        var id = audioSentenceChildNode.GetOptionalStringAttribute("id", "");
                        if (
                            string.IsNullOrEmpty(id)
                            || !AudioProcessor.DoesAudioExistForSegment(
                                Storage.FolderPath,
                                audioSentenceChildNode.GetAttribute("id")
                            )
                        )
                            return false; // missing audio file
                        if (!textOfDiv.StartsWith(audioSentenceChildNode.InnerText))
                            return false; // missing audio span?
                        textOfDiv = textOfDiv.Substring(audioSentenceChildNode.InnerText.Length);
                        textOfDiv = textOfDiv.TrimStart();
                    }

                    if (!string.IsNullOrEmpty(textOfDiv))
                        return false; // non-whitespace not covered by functional audio spans
                }
            }
            return true;
        }

        /// <summary>
        /// Determines whether the book references an existing image file other than
        /// branding, placeholder, or license images.
        /// </summary>
        /// <returns></returns>
        public bool HasImages()
        {
            return RawDom
                    .SafeSelectNodes("//img[@src]")
                    .Cast<SafeXmlElement>()
                    .Any(NonTrivialImageFileExists)
                || RawDom
                    .SafeSelectNodes("//div[@style]")
                    .Cast<SafeXmlElement>()
                    .Any(NonTrivialImageFileExists);
        }

        private bool NonTrivialImageFileExists(SafeXmlElement image)
        {
            if (image.Name == "img")
            {
                if (image.HasClass("branding") || image.HasClass("licenseImage"))
                    return false;
            }
            var imageUrl = HtmlDom.GetImageElementUrl(image);
            var file = imageUrl.PathOnly.NotEncoded;
            if (string.IsNullOrEmpty(file))
                return false;
            if (file == "placeHolder.png" && !image.HasAttribute("data-license"))
                return false;
            return RobustFile.Exists(Path.Combine(Storage.FolderPath, file));
        }

        /// <summary>
        /// Determines whether the book references any existing video files other than branding.
        /// </summary>
        /// <returns></returns>
        public bool HasVideos()
        {
            return OurHtmlDom
                .SelectVideoSources()
                .Cast<SafeXmlElement>()
                .Any(NonTrivialVideoFileExists);
        }

        /// <summary>
        /// Returns whether the book references any existing sign language video files.
        /// </summary>
        public bool HasSignLanguageVideos()
        {
            // Currently no difference between videos and sign language videos
            return HasVideos();
        }

        private bool NonTrivialVideoFileExists(SafeXmlElement vidSource)
        {
            Debug.Assert(vidSource.Name == "source");
            // In case future books have video branding...
            if (
                vidSource.HasClass("branding")
                || (vidSource.ParentNode as SafeXmlElement).HasClass("branding")
            )
                return false;
            // video reference HTML structure is:
            //   <div class='bloom-videoContainer'>
            //     <video>
            //       <source src="video/guid.mp4#t=time1,time2" />   (# and after is optional)
            //     </video>
            //   </div>
            var vidNode = vidSource.ParentNode;
            if (vidNode == null)
                return false;
            // HtmlDom.GetVideoElementUrl() takes the .bloom-videoContainer node as a parameter.
            var videoUrl = HtmlDom.GetVideoElementUrl(vidNode.ParentNode as SafeXmlElement);
            var file = videoUrl.PathOnly.NotEncoded;
            return !string.IsNullOrEmpty(file)
                && RobustFile.Exists(Path.Combine(Storage.FolderPath, file));
        }

        // Book Information should show only for templates, not for created books.
        // See https://issues.bloomlibrary.org/youtrack/issue/BL-5190.
        public bool HasAboutBookInformationToShow
        {
            get
            {
                if (Storage.FolderPath == null)
                    return false;
                if (Storage.FolderPath.Replace("\\", "/").Contains("/browser/templates/"))
                    return RobustFile.Exists(AboutBookHtmlPath); // built-in template shipped with Bloom
                if (BookInfo.IsSuitableForMakingShells || BookInfo.IsSuitableForMakingTemplates)
                    return RobustFile.Exists(AboutBookMdPath);
                return false;
            }
        }

        public string AboutBookHtmlPath =>
            BloomFileLocator.GetBestLocalizedFile(
                Storage.FolderPath.CombineForPath("ReadMe-en.htm")
            );

        public string AboutBookMdPath =>
            BloomFileLocator.GetBestLocalizedFile(
                Storage.FolderPath.CombineForPath("ReadMe-en.md")
            );

        public void InitCoverColor()
        {
            // for digital comic template, we want a black cover.
            // NOTE as this writing, at least, xmatter cannot set <meta> values, so this isn't a complete solution. It's only
            // useful for starting off a book from a template book.
            var preserve = this.OurHtmlDom.GetMetaValue("preserveCoverColor", "false");
            if (preserve == "false")
            {
                SetCoverColor(CoverColors[s_coverColorIndex]);
            }
        }

        private void UpdateFallbackAppearanceCoverBackgroundColor(string color)
        {
            // The rule we're going to create or update gets read by the browser
            // when we are showing the book in previews mode AND it doesn't have an appearance.css.
            // Why wouldn't it? Because it's in the "Sources for new Books" and is older than 6.0.
            // Why don't we just write an appearance.css?
            // Because we intentionally  don't migrate the book, we don't add files to it.

            // OK, so, lacking an appearance.css, when basePage wants to use  --cover-background-color this variable would be
            // undefined, and you'd get black. You'd like CSS to just ignore the rule, but we found no way to do that.
            // It is in this sense that this is a "fallback" declaration; if the expected appearance rules don't
            // mention a color, then we get this one. The code that adds links to css files puts them at the end
            // of the head, so this rule will be overridden by the appearance rules if they are present.
            HtmlDom.AddOrReplaceStyleElement(
                RawDom,
                "appearanceCoverBackgroundColor",
                $".bloom-page {{ --cover-background-color: {color}; }}",
                // I don't know if the order matters, but it has to go *somewhere* and this puts it next to the legacy
                // color rule, which followed this element in pre-6.1 blooms, and I see no reason to move it.
                HtmlDom.GetUserModifiedStyleElement(RawDom.Head)
            );
        }

        // Add the old-style rule for books either using legacy theme or running in older
        // Bloom Editors that won't read --cover-background-color so that they just get the original color
        // This rule will get overridden in contexts using appearance, unless overrideAllOtherRules is true.
        private static void SetBackwardsCompatibleCoverBackgroundColor(
            SafeXmlDocument dom,
            string color,
            bool overrideAllOtherRules // for forcing white on PDFs
        )
        {
            //remove any pre-Bloom 6.1 background color rules (which didn't have the nice "title" attribute that we add now)
            SafeXmlNode rule;
            do
            {
                rule = dom.SelectSingleNode("//style[contains(text(), 'bloom-page.coverColor')]");
                if (rule != null)
                    rule.ParentNode.RemoveChild(rule);
            } while (rule != null);

            HtmlDom.AddOrReplaceStyleElement(
                dom,
                "legacyCoverBackgroundColor", // legacy here means pre-6.1
                $"DIV.bloom-page.coverColor {{ background-color: {color} !important;}}",
                // I don't know if the order matters, but it has to go *somewhere* and in pre-6.1 bloom put it here,
                // and I see no reason to start putting it somewhere else.
                overrideAllOtherRules
                    ? dom.SelectSingleNode("//head/*[last()]") // put it at the end so that it can override other rules
                    : HtmlDom.GetUserModifiedStyleElement(dom.Head)
            );
        }

        // returns the active color, be it from Apppearance or the Legacy system
        public String GetCoverColor()
        {
            if (BookInfo.AppearanceSettings.CssThemeName != "legacy-5-6")
            {
                var color = BookInfo.AppearanceSettings.GetStringPropertyValueOrDefault(
                    "cover-background-color",
                    null
                );
                if (color != null)
                {
                    return color;
                }
            }

            return GetCoverBackgroundColorFromOldInlineStyle(RawDom);
        }

        internal static String GetCoverBackgroundColorFromOldInlineStyle(SafeXmlDocument dom)
        {
            foreach (SafeXmlElement stylesheet in dom.SafeSelectNodes("//style"))
            {
                var content = stylesheet.InnerText;
                // Our XML representation of an HTML DOM doesn't seem to have any object structure we can
                // work with. The Stylesheet content is just raw CDATA text.
                // Regex updated to handle comments and lowercase 'div' in the cover color rule.
                var match = new Regex(
                    @".*\.bloom-page\.coverColor\s*{.*?background-color:\s*(#[0-9a-fA-F]*|[a-z]*)",
                    RegexOptions.Singleline
                ).Match(content);
                if (match.Success)
                {
                    return match.Groups[1].Value;
                }
            }
            return "#FFFFFF";
        }

        public void SetCoverColor(string color)
        {
            SetBackwardsCompatibleCoverBackgroundColor(RawDom, color, false);
            UpdateFallbackAppearanceCoverBackgroundColor(color);

            // also change in AppearanceSettings
            BookInfo.AppearanceSettings.SetPropertyString("cover-background-color", color);

            DetectAndMarkDarkCoverColor();
        }

        /// <summary>
        /// Make stuff readonly, which isn't doable via css, surprisingly. And even more
        /// surprisingly still necessary after the switch to a React Collection tab preview!
        /// </summary>
        /// <param name="dom"></param>
        internal void AddPreviewJavascript(HtmlDom dom)
        {
            dom.AddJavascriptFile("commonBundle.js".ToLocalhost());
            dom.AddJavascriptFile("bookPreviewBundle.js".ToLocalhost());
        }

        /// <summary>
        /// Tells videos not to preload. Useful for preview mode, where the videos will never actually play.
        /// The goal is to minimize a memory leak where videos once loaded continue to use memory for
        /// a long time, especially if the system has a lot (BL-9845).
        /// Doc says preload="none" is unreliable, but it does work in Gecko60 to prevent these leaks.
        /// Currently, code in bookPreview.ts uses an IntersectionObserver to make videos load when they
        /// become visible. At that point, there will be leaks, but at least one user finds it useful
        /// to see the first frame of the video in preview mode (BL-9875). At least, we don't leak from
        /// just clicking on a book, only if we really look through them.
        /// </summary>
        /// <param name="dom">The dom containing the video elements.</param>
        private static void PreventVideoAutoLoad(HtmlDom dom)
        {
            var videos = dom.SelectVideoSources();

            for (int i = 0; i < (videos?.Length ?? 0); ++i)
            {
                var videoSrc = videos[i];
                var videoTag = videoSrc.ParentNode as SafeXmlElement;
                videoTag?.SetAttribute("preload", "none");
            }
        }

        /// <summary>
        /// It's annoying to put your mouse in the preview pane in Collections tab and get a long image resolution
        /// message popping up. So here we delete the title attribute from any image-container divs. (BL-10341)
        /// This is only used in the preview.
        /// Review: This works, but I'm not really "up" on the preview process. Should this go in bookPreview.ts?
        /// </summary>
        private static void RemoveImageResolutionMessageAndAddMissingImageMessage(HtmlDom dom)
        {
            var bloomCanvasList = dom.Body.SafeSelectNodes(
                "//div[contains(@class,'bloom-canvas')]"
            );
            foreach (SafeXmlElement bloomCanvas in bloomCanvasList)
            {
                bloomCanvas.RemoveAttribute("title");
                foreach (SafeXmlElement img in bloomCanvas.SafeSelectNodes("img"))
                {
                    var src = img.GetAttribute("src");
                    var alt = img.GetAttribute("alt");
                    if (!String.IsNullOrEmpty(src) && String.IsNullOrEmpty(alt))
                    {
                        var localizedFormatString = LocalizationManager.GetString(
                            "EditTab.Image.AltMsg",
                            "This picture, {0}, is missing or was loading too slowly."
                        );
                        var altValue = String.Format(localizedFormatString, src);
                        img.SetAttribute("alt", altValue);
                    }
                }
            }
        }

        public IEnumerable<IPage> GetPages()
        {
            if (HasFatalError)
                yield break;

            if (_pagesCache == null)
            {
                BuildPageCache();
            }

            foreach (var page in _pagesCache)
            {
                yield return page;
            }
        }

        public IPage GetPage(string id)
        {
            return GetPages().FirstOrDefault(p => p.Id == id);
        }

        private void BuildPageCache()
        {
            _pagesCache = new List<IPage>();

            foreach (
                SafeXmlElement pageNode in OurHtmlDom.SafeSelectNodes(
                    "//div[contains(@class,'bloom-page')]"
                )
            )
            {
                //review: we want to show titles for template books, numbers for other books.
                //this here requires that titles be removed when the page is inserted, kind of a hack.
                string captionI18nId;
                var caption = GetPageLabelFromDiv(pageNode, out captionI18nId);
                if (String.IsNullOrEmpty(caption))
                {
                    caption = "";
                    //we aren't keeping these up to date yet as thing move around, so.... (pageNumber + 1).ToString();
                }
                _pagesCache.Add(CreatePageDecriptor(pageNode, caption, captionI18nId));
            }
        }

        public Dictionary<string, IPage> GetTemplatePagesIdDictionary()
        {
            if (HasFatalError)
                return null;

            var result = new Dictionary<string, IPage>();

            foreach (
                SafeXmlElement pageNode in OurHtmlDom.SafeSelectNodes(
                    "//div[contains(@class,'bloom-page') and not(contains(@data-page, 'singleton'))]"
                )
            )
            {
                string captionI18nId;
                var caption = GetPageLabelFromDiv(pageNode, out captionI18nId);
                result.Add(
                    GetPageIdFromDiv(pageNode),
                    CreatePageDecriptor(pageNode, caption, captionI18nId)
                );
            }
            return result;
        }

        private static string GetPageIdFromDiv(SafeXmlElement pageNode)
        {
            return pageNode.GetAttribute("id");
        }

        private static string GetPageLabelFromDiv(SafeXmlElement pageNode, out string captionI18nId)
        {
            var englishDiv = pageNode.SelectSingleNode(
                "div[contains(@class,'pageLabel') and @lang='en']"
            );
            var caption = (englishDiv == null) ? String.Empty : englishDiv.InnerText;
            captionI18nId = englishDiv?.GetAttribute("data-i18n");
            return caption;
        }

        private IPage CreatePageDecriptor(
            SafeXmlElement pageNode,
            string caption,
            string captionI18nId
        ) //, Action<Image> thumbNailReadyCallback)
        {
            return new Page(this, pageNode, caption, captionI18nId, (page => FindPageDiv(page)));
        }

        private SafeXmlElement FindPageDiv(IPage page)
        {
            //review: could move to page
            var pageElement = OurHtmlDom.RawDom.SelectSingleNodeHonoringDefaultNS(page.XPathToDiv);
            Require.That(
                pageElement != null,
                "FindPageDiv could not find page: " + page.XPathToDiv
            );

            return pageElement as SafeXmlElement;
        }

        /// <summary>
        /// Insert a copy of templatePage after pageBefore. If numberToAdd is greater than 1, multiple copies are inserted.
        /// </summary>
        /// <returns>the id of the first page added.</returns>
        public string InsertPageAfter(IPage pageBefore, IPage templatePage, int numberToAdd = 1)
        {
            Guard.Against(HasFatalError, "Insert page failed: " + FatalErrorDescription);
            Guard.Against(!IsSaveable, "Tried to edit a non-editable book.");

            ClearCachedDataFromDom();
            bool stylesChanged = false;

            if (templatePage.Book != null) // will be null in some unit tests that are unconcerned with stylesheets
                stylesChanged = HtmlDom.AddStylesheetFromAnotherBook(
                    templatePage.Book.OurHtmlDom,
                    OurHtmlDom
                );

            // And, if it comes from a different book, we may need to copy over some of the user-defined
            // styles from that book. Do this before we set up the new page, which will get a copy of this
            // book's (possibly updated) stylesheet.
            stylesChanged |= AddMissingStylesFromTemplatePage(templatePage);

            SafeXmlDocument dom = OurHtmlDom.RawDom;
            var templatePageDiv = templatePage.GetDivNodeForThisPage();
            var newPageDiv = dom.ImportNode(templatePageDiv, true) as SafeXmlElement;
            BookStarter.SetupPage(newPageDiv, _bookData); //, LockedExceptForTranslation);
            if (!IsSuitableForMakingShells)
            {
                // We need to add these early on for leveled reader statistics not to get messed up
                // when adding a new (empty) page.  See https://issues.bloomlibrary.org/youtrack/issue/BL-9876.
                TranslationGroupManager.UpdateContentLanguageClasses(
                    newPageDiv,
                    _bookData,
                    BookInfo.AppearanceSettings,
                    Language1Tag,
                    Language2Tag,
                    Language3Tag
                );
            }

            SizeAndOrientation.UpdatePageSizeAndOrientationClasses(newPageDiv, GetLayout());
            newPageDiv.RemoveAttribute("title"); //titles are just for templates [Review: that's not true for front matter pages, but at the moment you can't insert those, so this is ok]C:\dev\Bloom\src\BloomExe\StyleSheetService.cs
            // If we're a template, make the new page a template one.
            HtmlDom.MakePageWithTemplateStatus(IsSuitableForMakingShells, newPageDiv);
            var elementOfPageBefore = FindPageDiv(pageBefore);

            // This is the only part that needs repeating if we're adding multiple pages at a time.
            var firstPageAdded = newPageDiv; // temporarily
            for (var i = 0; i < numberToAdd; i++)
            {
                var clonedDiv = (SafeXmlElement)newPageDiv.CloneNode(true);
                if (i == 0)
                    firstPageAdded = clonedDiv;
                BookStarter.SetupIdAndLineage(templatePageDiv, clonedDiv);
                BookStarter.UniqueifyIds(clonedDiv);
                elementOfPageBefore.ParentNode.InsertAfter(clonedDiv, elementOfPageBefore);

                CopyAndRenameAudioFiles(clonedDiv, templatePage.Book.FolderPath);
                CopyAndRenameVideoFiles(clonedDiv, templatePage.Book.FolderPath);
                CopyWidgetFilesIfNeeded(clonedDiv, templatePage.Book.FolderPath);
                // Copying of image files is handled below.
                ApplyWaterMarkIfNeeded(clonedDiv);
            }

            OrderOrNumberOfPagesChanged();
            BuildPageCache();
            var newPage = GetPages().First(p => p.GetDivNodeForThisPage() == firstPageAdded);
            Guard.AgainstNull(newPage, "could not find the page we just added");

            //_pageSelection.SelectPage(CreatePageDecriptor(newPageDiv, "should not show", _collectionSettings.Language1Tag));

            // If copied page references images, copy them.
            foreach (var pathFromBook in BookStorage.GetImagePathsRelativeToBook(newPageDiv))
            {
                var path = Path.Combine(FolderPath, pathFromBook);
                if (!RobustFile.Exists(path))
                {
                    var fileName = Path.GetFileName(path);
                    var sourcePath = Path.Combine(templatePage.Book.FolderPath, fileName);
                    if (RobustFile.Exists(sourcePath))
                        RobustFile.Copy(sourcePath, path);
                }
            }

            //similarly, if the page has stylesheet files we don't have, copy them
            CopyMissingStylesheetFiles(templatePage);

            // Copy correct and wrong sound files, if any, and if we don't already have them.
            // Review: do we want to copy anyway and rename if already found? It guards against the
            // possibility of two different sounds with the same name, but this seems unlikely,
            // and it's a waste to have lots of copies of the same file when there is no built-in
            // way to edit it, unlike sound recordings that can be re-recorded or pictures that
            // can be clipped.
            CopyMissingSoundFile(templatePage, "data-correct-sound");
            CopyMissingSoundFile(templatePage, "data-wrong-sound");
            foreach (SafeXmlElement soundElt in newPageDiv.SafeSelectNodes(".//div[@data-sound]"))
            {
                CopyMissingSoundFile(soundElt, "data-sound", templatePage.Book.FolderPath);
            }

            // and again for scripts (but we currently only worry about ones in the page itself)
            foreach (SafeXmlElement scriptElt in newPageDiv.SafeSelectNodes(".//script[@src]"))
            {
                var fileName = scriptElt.GetAttribute("src");
                if (string.IsNullOrEmpty(fileName))
                    continue;
                var destinationPath = Path.Combine(FolderPath, fileName);
                // In other similar operations above we don't overwrite an existing file (e.g., images, css).
                // But our general policy for JS is to go with the latest from our templates.
                // So we copy the smart page's current code; the page content may
                // be specific to it. Of course, if the book contains existing pages that expect
                // an old version of this code, anything could happen. Maintainers of released
                // smart pages will need to consider this. But this will sure help while developing
                // new smart pages.
                // Note that if it's important for old pages to keep using old JS, the maintainer
                // of the quiz page can simply rename the JS file; this code will copy the new JS
                // and any copies of the old page will keep using the old JS which will still be around.
                // But only this strategy allows the code to be updated (e.g., to make the old and new
                // versions of the page work properly together).
                var sourcePath = Path.Combine(templatePage.Book.FolderPath, fileName);
                // Don't try to copy a file over itself.  (See https://issues.bloomlibrary.org/youtrack/issue/BL-7349.)
                if (sourcePath == destinationPath)
                    continue;
                if (RobustFile.Exists(sourcePath))
                    RobustFile.Copy(sourcePath, destinationPath, true);
            }

            if (IsSuitableForMakingShells)
            {
                // If we just added the first template page to a template, it's now usable for adding
                // pages to other books. But the thumbnail for that template, and the template folder
                // it lives in, won't get created unless the user chooses Add Page again.
                // Even if he doesn't (maybe it's a one-page template), we want it to have the folder
                // that identifies it as a template book for the add pages dialog.
                // (We don't want to do so when the book is first created, because it's no good in
                // Add Pages until it has at least one addable page.)
                var templateFolderPath = Path.Combine(
                    FolderPath,
                    PageTemplatesApi.TemplateFolderName
                );
                Directory.CreateDirectory(templateFolderPath); // harmless if it exists already
            }

            MiscUtils.DoOnceOnIdle(() =>
            {
                // This UI updating code generates a lot of API calls, especially when we pass
                // true to pageListChangedEvent. And it is typically called within an API call
                // (implementing Add Page). We want to postpone triggering more API calls
                // until the current one is over, to prevent deadlocks in the BloomServer.
                _pageListChangedEvent?.Raise(stylesChanged);

                InvokeContentsChanged(null);
            });
            return newPage.Id;
        }

        private void ApplyWaterMarkIfNeeded(SafeXmlElement clonedDiv)
        {
            if (this.IsPlayground)
            {
                clonedDiv.AddClass("playground");
            }
        }

        private void CopyWidgetFilesIfNeeded(SafeXmlElement newPageDiv, string sourceBookFolder)
        {
            if (sourceBookFolder == FolderPath)
            {
                // Copying within same book. Reuse the same widget.
                return;
            }

            foreach (var widgetIframe in HtmlDom.GetWidgetIframes(newPageDiv))
            {
                var widgetSource = UrlPathString.CreateFromUrlEncodedString(
                    widgetIframe.GetAttribute("src")
                );
                var sourcePath = Path.Combine(sourceBookFolder, widgetSource.NotEncoded);
                if (RobustFile.Exists(sourcePath))
                {
                    // This combo (create/add) unfortunately needlessly zips and unzips
                    // the widget contents, but it does other things we need like guaranteeing
                    // a unique name and not duplicating activities.
                    var wdgtFilePath = WidgetHelper.CreateWidgetFromHtmlFolder(
                        sourcePath,
                        ensureIndexHtmlFileName: false
                    );
                    var newRelativePath = WidgetHelper
                        .AddWidgetFilesToBookFolder(FolderPath, wdgtFilePath)
                        .UrlEncodedForHttpPath;
                    if (widgetSource.UrlEncodedForHttpPath != newRelativePath)
                    {
                        // This means the existing book had an activity with the same name
                        // but different content. We got a new, unique name and need to update the dom.
                        widgetIframe.SetAttribute("src", newRelativePath);
                    }
                }
            }
        }

        /// <summary>
        /// Copy stylesheet files referenced by the template page that this book doesn't yet have.
        /// </summary>
        /// <remarks>
        /// See https://issues.bloomlibrary.org/youtrack/issue/BL-7170.
        /// </remarks>
        private void CopyMissingStylesheetFiles(IPage templatePage)
        {
            var sourceDom = templatePage.Book.OurHtmlDom;
            var sourceFolder = templatePage.Book.FolderPath;
            var destFolder = FolderPath;
            HtmlDom.CopyMissingStylesheetFiles(sourceDom, sourceFolder, destFolder);
        }

        private void CopyMissingSoundFile(IPage templatePage, string attrName)
        {
            CopyMissingSoundFile(
                templatePage.GetDivNodeForThisPage(),
                attrName,
                templatePage.Book.FolderPath
            );
        }

        private void CopyMissingSoundFile(
            SafeXmlElement sourceElt,
            string attrName,
            string templateBookFolderPath
        )
        {
            var fileName = sourceElt.GetAttribute(attrName);
            // For some sound attrs (e.g., data-correct-sound), 'none' is a valid value of the
            // attribute but signifies we don't want a default sound. So we don't want to copy.
            if (string.IsNullOrEmpty(fileName) || fileName == "none")
                return;
            var destPath = Path.Combine(FolderPath, "audio", fileName);
            if (RobustFile.Exists(destPath))
                return;

            var sourcePath = Path.Combine(templateBookFolderPath, "audio", fileName);
            Directory.CreateDirectory(Path.GetDirectoryName(destPath));
            if (RobustFile.Exists(sourcePath))
                RobustFile.Copy(sourcePath, destPath);
            else
            {
                // maybe a built-in sound? We could build these into BloomPlayer so we don't
                // need to embed them in books, but then BP's sound list has to be kept up-to-date,
                // and it costs us space in the BP installer instead of in books, and extra complexity
                // in BP and when playing games here.
                sourcePath = Path.Combine(
                    FileLocationUtilities.DirectoryOfApplicationOrSolution,
                    BloomFileLocator.BrowserRoot,
                    "sounds",
                    fileName
                );
                if (RobustFile.Exists(sourcePath))
                    RobustFile.Copy(sourcePath, destPath);
            }
        }

        /// <summary>
        /// If we are inserting a page from a different book, or updating the layout of our page to one from a
        /// different book, we may need to copy user-defined styles from that book to our own.
        /// </summary>
        /// <returns>true if anything added</returns>
        private bool AddMissingStylesFromTemplatePage(IPage templatePage)
        {
            if (templatePage.Book.FolderPath != FolderPath)
            {
                var domForPage = templatePage.Book.GetEditableHtmlDomForPage(templatePage);
                if (domForPage != null) // possibly null only in unit tests?
                {
                    var userStylesToAddIfMissing = GetUserModifiedStylesToAddIfMissing(
                        templatePage,
                        domForPage
                    ); // could be empty
                    var existingUserStyles = GetOrCreateUserModifiedStyleElementFromStorage();
                    var newMergedUserStyleXml = HtmlDom.MergeUserStylesOnInsertion(
                        existingUserStyles,
                        userStylesToAddIfMissing,
                        out bool didAdd
                    );
                    existingUserStyles.InnerXml = newMergedUserStyleXml;
                    return didAdd;
                }
            }

            return false;
        }

        private string GetUserModifiedStylesToAddIfMissing(IPage templatePage, HtmlDom domForPage)
        {
            var templateDom = templatePage.Book.OurHtmlDom;
            if (templateDom.Body.HasAttribute("data-copy-all-styles"))
                return HtmlDom.GetAllUserModifiableStylesInHead(templateDom.Head);
            return HtmlDom.GetUserModifiableStylesUsedOnPage(domForPage);
        }

        public static string CollectionKind(Book book)
        {
            var collectionKind = "other";

            if (book == null || book.HasFatalError)
            {
                // not exactly a kind of collection, but a convenient way to indicate these states,
                // in which edit/make button should not show at all.
                collectionKind = "error";
            }
            else if (book != null && book.IsInEditableCollection)
            {
                collectionKind = "main";
            }
            // Review: we're tentatively thinking that "delete book" and "open folder on disk"
            // will both be enabled for all but factory collections. Currently, Bloom is more
            // restrictive on delete: only books in main or "Books from BloomLibrary.org" can be deleted.
            // But there doesn't seem to be any reason to prevent deleting books from e.g. a bloompack.
            else if (
                book != null
                && BloomFileLocator.IsInstalledFileOrDirectory(book.CollectionSettings.FolderPath)
            )
            {
                collectionKind = "factory";
            }

            return collectionKind;
        }

        /// <summary>
        /// Duplicate the page and return the ID of the new one.
        /// </summary>
        public string DuplicatePage(IPage page, int numberToAdd = 1)
        {
            // Can be achieved by just using the current page as both the place to insert after
            // and the template to copy.
            // Note that Pasting a page uses the same routine; unit tests for duplicate and copy/paste
            // take advantage of our knowledge that the code is shared so that between them they cover
            // the important code paths. If the code stops being shared, we should extend test
            // coverage appropriately.
            return InsertPageAfter(page, page, numberToAdd);
        }

        private void CopyAndRenameAudioFiles(SafeXmlElement newpageDiv, string sourceBookFolder)
        {
            foreach (var audioElement in HtmlDom.SelectRecordableDivOrSpans(newpageDiv).ToList())
            {
                var oldId = audioElement.GetAttribute("id");
                var id = HtmlDom.SetNewHtmlIdValue(audioElement);
                if (string.IsNullOrEmpty(oldId))
                    continue;
                var sourceAudioFilePath = Path.Combine(
                    Path.Combine(sourceBookFolder, "audio"),
                    oldId + ".wav"
                );
                var newAudioFolderPath = Path.Combine(FolderPath, "audio");
                var newAudioFilePath = Path.Combine(newAudioFolderPath, id + ".wav");
                Directory.CreateDirectory(newAudioFolderPath);
                if (RobustFile.Exists(sourceAudioFilePath))
                {
                    RobustFile.Copy(sourceAudioFilePath, newAudioFilePath);
                }

                var mp3Path = Path.ChangeExtension(sourceAudioFilePath, "mp3");
                var newMp3Path = Path.ChangeExtension(newAudioFilePath, "mp3");
                if (RobustFile.Exists(mp3Path))
                {
                    RobustFile.Copy(mp3Path, newMp3Path);
                }
            }
        }

        private void CopyAndRenameVideoFiles(SafeXmlElement newpageDiv, string sourceBookFolder)
        {
            foreach (var source in newpageDiv.SafeSelectNodes(".//video/source").ToList())
            {
                var src = source.GetAttribute("src");
                // old source may have a param, too, but we don't currently need to keep it.
                string timings;
                src = SignLanguageApi.StripTimingFromVideoUrl(src, out timings);
                if (String.IsNullOrWhiteSpace(src))
                    continue;
                var oldVideoPath = Path.Combine(sourceBookFolder, src);
                // If the video file doesn't exist, don't bother adjusting anything.
                // If it does exist, copy it with a new name based on the current one, similarly
                // to how we've been renaming image files that already exist in the book's folder.
                if (RobustFile.Exists(oldVideoPath))
                {
                    var extension = Path.GetExtension(src);
                    var oldFileName = Path.GetFileNameWithoutExtension(src);
                    int count = 0;
                    string newVideoPath;
                    do
                    {
                        ++count;
                        var newFileName =
                            oldFileName + "-" + count.ToString(CultureInfo.InvariantCulture);
                        newVideoPath = Path.Combine(FolderPath, "video", newFileName + extension);
                    } while (RobustFile.Exists(newVideoPath));

                    Directory.CreateDirectory(Path.GetDirectoryName(newVideoPath));
                    RobustFile.Copy(oldVideoPath, newVideoPath, false);

                    source.SetAttribute(
                        "src",
                        "video/"
                            + UrlPathString
                                .CreateFromUnencodedString(Path.GetFileName(newVideoPath))
                                .UrlEncoded
                            + (string.IsNullOrEmpty(timings) ? "" : "#t=" + timings)
                    );
                }
            }
        }

        public void DeletePage(IPage page)
        {
            Guard.Against(HasFatalError, "Delete page failed: " + FatalErrorDescription);
            Guard.Against(!IsSaveable, "Tried to edit a non-editable book.");

            if (GetPages().Count() < 2)
                return;

            ClearCachedDataFromDom();
            //_pagesCache.Remove(page);
            OrderOrNumberOfPagesChanged();

            var pageNode = FindPageDiv(page);
            pageNode.ParentNode.RemoveChild(pageNode);
            Storage.Dom.UpdatePageNumberAndSideClassOfPages(
                CollectionSettings.CharactersForDigitsForPageNumbers,
                IsPrimaryLanguageRtl
            );

            _pageListChangedEvent?.Raise(false);

            InvokeContentsChanged(null);
        }

        public bool IsPrimaryLanguageRtl => _bookData.Language1.IsRightToLeft;

        private void OrderOrNumberOfPagesChanged()
        {
            OurHtmlDom.UpdatePageNumberAndSideClassOfPages(
                CollectionSettings.CharactersForDigitsForPageNumbers,
                IsPrimaryLanguageRtl
            );
        }

        private void ClearCachedDataFromDom()
        {
            _pagesCache = null;
            ResetPreviewDom();
        }

        internal void ResetPreviewDom()
        {
            _previewDom = null;
        }

        /// <summary>
        /// Internal for use by BookMetadataApi, which wants to know the number of the highest page number in the book.
        /// </summary>
        /// <returns></returns>
        internal int GetLastNumberedPageNumber()
        {
            var lastPageNumber = 0;
            foreach (var page in GetPages())
            {
                if (page.IsBackMatter)
                    return lastPageNumber;

                string dummy;
                page.GetCaptionOrPageNumber(ref lastPageNumber, out dummy);
            }
            return lastPageNumber;
        }

        public BookData BookData => _bookData;

        public void InsertFullBleedMarkup(SafeXmlElement body)
        {
            if (FullBleed)
            {
                HtmlDom.InsertFullBleedMarkup(body);
            }
        }

        public bool CoverIsImage =>
            BookInfo.AppearanceSettings.CoverIsImage
            && FeatureStatus
                .GetFeatureStatus(
                    CollectionSettings.Subscription,
                    FeatureName.FullPageCoverImage,
                    this
                )
                .Enabled;

        public bool FullBleed =>
            (
                // Wants to be
                // BookInfo.AppearanceSettings.FullBleed
                // but we haven't put that in the book settings yet.
                BookData.GetVariableOrNull("fullBleed", "*").Xml == "true"
                || CoverIsImage
            )
            && FeatureStatus
                .GetFeatureStatus(CollectionSettings.Subscription, FeatureName.PrintShopReady, this)
                .Enabled;

        /// <summary>
        /// Save the page content to the DOM.
        /// Return true if needToDoFullSave is true, or if this method discovers another reason we need to do a full save.
        /// Returns as an out param the page element from the book's dom that got modified.
        /// </summary>
        public bool UpdateDomFromEditedPage(
            HtmlDom editedPageDom,
            out SafeXmlElement pageToSaveToDisk,
            bool needToDoFullSave = true
        )
        {
            // This is needed if the user did some ChangeLayout (origami) manipulation. This will populate new
            // translationGroups with .bloom-editables and set the proper classes on those editables to match the current multilingual settings.
            UpdateEditableAreasOfElement(editedPageDom);

            //replace the corresponding page contents in our DOM with what is in this PageDom
            SafeXmlElement pageFromEditedDom = editedPageDom.SelectSingleNodeHonoringDefaultNS(
                "//div[contains(@class, 'bloom-page')]"
            );
            string pageId = pageFromEditedDom.GetAttribute("id");
            pageToSaveToDisk = GetPageFromStorage(pageId);

            HtmlDom.ProcessPageAfterEditing(pageToSaveToDisk, pageFromEditedDom);
            HtmlDom.SetImageAltAttrsFromDescriptions(pageToSaveToDisk, Language1Tag);

            // The main condition for being able to just write the page is that no shareable data on the
            // page changed during editing. If that's so we can skip this step.
            if (needToDoFullSave)
                _bookData.SuckInDataFromEditedDom(editedPageDom, BookInfo); //this will do an updatetitle

            // When the user edits the styles on a page, the new or modified rules show up in a <style/> element with title "userModifiedStyles".
            // Here we copy that over to the book DOM.
            var userModifiedStyles = HtmlDom.GetUserModifiedStyleElement(editedPageDom.Head);
            var stylesChanged = false;
            if (userModifiedStyles != null)
            {
                var userModifiedStyleElementFromStorage =
                    GetOrCreateUserModifiedStyleElementFromStorage();
                if (userModifiedStyleElementFromStorage.InnerXml != userModifiedStyles.InnerXml)
                {
                    userModifiedStyleElementFromStorage.InnerXml = userModifiedStyles.InnerXml;
                    stylesChanged = true; // note, this is not shared data in the sense that needs SuckInDataFromEditedDom
                }

                //Debug.WriteLine("Incoming User Modified Styles:   " + userModifiedStyles.OuterXml);
            }
            return needToDoFullSave || stylesChanged;
        }

        /// <summary>
        /// This combines saving the page content to the DOM and saving the DOM to disk.
        /// </summary>
        public void SavePage(HtmlDom editedPageDom, bool needToDoFullSave = true)
        {
            Debug.Assert(IsSaveable);
            try
            {
                var reallyNeedFullSave = UpdateDomFromEditedPage(
                    editedPageDom,
                    out SafeXmlElement pageToSaveToDisk,
                    needToDoFullSave
                );

                SavePageToDisk(pageToSaveToDisk, reallyNeedFullSave);
            }
            catch (Exception error)
            {
                var msg = LocalizationManager.GetString(
                    "Errors.CouldNotSavePage",
                    "Bloom had trouble saving a page. Please report the problem to us. Then quit Bloom, run it again, and check to see if the page you just edited is missing anything. Sorry!"
                );
                ErrorReport.NotifyUserOfProblem(error, msg);
            }
        }

        /// <summary>
        /// Finish a delayed save. pageToSaveToDisk should be the value from the out param of UpdateDomFromEditedPage().
        /// It is the one page that needs saving, if reallyNeedFullSave is false; if that is true, it is not used.
        /// </summary>
        public void SavePageToDisk(SafeXmlElement pageToSaveToDisk, bool reallyNeedFullSave)
        {
            try
            {
                try
                {
                    if (pageToSaveToDisk != null && !reallyNeedFullSave)
                    {
                        string pageId = pageToSaveToDisk.GetAttribute("id");
                        // nothing changed outside this page. We can do a much more efficient write operation.
                        // (On a 200+ page book, like the one in BL-7253, this version of updating the page
                        // runs in about a half second instead of two and a half. Moreover, on such a book,
                        // running the full Save rather quickly fragments the heap...allocating about 16 7-megabyte
                        // memory chunks in each Save...to the point where Bloom runs out of memory.)

                        SaveForPageChanged(pageId, pageToSaveToDisk);
                    }
                    else
                    {
                        // We've seen pages get emptied out, and we don't know why. This is a safety check.
                        // See BL-13078, BL-13120, BL-13123, and BL-13143 for examples.
                        if (
                            pageToSaveToDisk != null
                            && BookStorage.CheckForEmptyMarginBoxOnPage(pageToSaveToDisk)
                        )
                        {
                            // This has been logged and reported to the user. We don't want to save the empty page.
                            return;
                        }
                        Save();
                    }
                }
                catch (UnauthorizedAccessException e)
                {
                    BookStorage.ShowAccessDeniedErrorReport(e);
                    return;
                }

                if (!BookInfo.FileNameLocked)
                    Storage.UpdateBookFileAndFolderName(CollectionSettings);
                //review used to have   UpdateBookFolderAndFileNames(data);
            }
            catch (Exception error)
            {
                var msg = LocalizationManager.GetString(
                    "Errors.CouldNotSavePage",
                    "Bloom had trouble saving a page. Please report the problem to us. Then quit Bloom, run it again, and check to see if the page you just edited is missing anything. Sorry!"
                );
                ErrorReport.NotifyUserOfProblem(error, msg);
            }
        }

        /// <summary>
        /// The <style title='userModifiedStyles'/> element is where we keep our user-modifiable style information
        /// </summary>
        internal SafeXmlElement GetOrCreateUserModifiedStyleElementFromStorage()
        {
            return GetOrCreateUserModifiedStyleElementFromStorage(OurHtmlDom.Head);
        }

        public static SafeXmlElement GetOrCreateUserModifiedStyleElementFromStorage(
            SafeXmlElement headElement
        )
        {
            var userStyleElement = HtmlDom.GetUserModifiedStyleElement(headElement);
            if (userStyleElement == null)
                return HtmlDom.AddEmptyUserModifiedStylesNode(headElement);

            var coverColorElement = HtmlDom.GetCoverColorStyleElement(headElement);
            // If the user defines the cover color, the two elements could end up being the same.
            if (coverColorElement == null || coverColorElement == userStyleElement)
                return userStyleElement;

            // We have both style elements. Make sure they're in the right order.
            // BL -4266 was a problem if the 'coverColor' was listed first.
            headElement.RemoveChild(coverColorElement);
            headElement.InsertAfter(coverColorElement, userStyleElement);
            return userStyleElement;
        }

        /// <summary>
        /// Gets the first element with the given tag & id, within the page-div with the given id.
        /// </summary>
        private SafeXmlElement GetPageFromStorage(string pageDivId)
        {
            var query = $"//div[@id='{pageDivId}']";
            var matches = OurHtmlDom.SafeSelectNodes(query);
            if (matches.Length != 1)
            {
                throw new ApplicationException(
                    "Expected one match for this query, but got " + matches.Length + ": " + query
                );
            }
            return (SafeXmlElement)matches[0];
        }

        /// <summary>
        /// Move a page to somewhere else in the book
        /// </summary>
        public bool RelocatePage(IPage page, int indexOfItemAfterRelocation)
        {
            Guard.Against(HasFatalError, "Move page failed: " + FatalErrorDescription);
            Guard.Against(!IsSaveable, "Tried to edit a non-editable book.");

            if (!CanRelocatePageAsRequested(indexOfItemAfterRelocation))
            {
                return false;
            }

            ClearCachedDataFromDom();

            // The list of pages is used only to find the place to insert the relocated
            // page after removing it from the DOM.  Note that the removed page may occur
            // either before or after the page it is to be inserted after.  Removing the
            // page from the list after we remove it from the DOM is the easiest way to
            // keep the index to the preceding page in sync.  (An earlier implementation
            // here using an XmlNodeList did this adjusting automatically under the hood
            // with the enumerator.)
            var pages = GetPageElements().ToList();
            var pageDiv = FindPageDiv(page);
            var body = pageDiv.ParentNode;
            body.RemoveChild(pageDiv);
            pages.Remove(pageDiv);
            if (indexOfItemAfterRelocation == 0)
            {
                body.InsertBefore(pageDiv, body.FirstChild);
            }
            else
            {
                body.InsertAfter(pageDiv, pages[indexOfItemAfterRelocation - 1]);
            }
            OrderOrNumberOfPagesChanged();
            BuildPageCache();
            Save();
            InvokeContentsChanged(null);
            return true;
        }

        public void ReloadFromDisk(string renamedTo)
        {
            if (renamedTo != null)
                BookInfo.FolderPath = renamedTo;
            ClearCachedDataFromDom(); // before updating storage, which sends some events that could use the obsolete one
            Storage.ReloadFromDisk(
                renamedTo,
                () =>
                {
                    // This needs to happen after we've created the new DOM, but before
                    // we start broadcasting rename events that may assume the book is
                    // in a consistent state.
                    _bookData = new BookData(
                        OurHtmlDom,
                        CollectionSettings,
                        UpdateImageMetadataAttributes
                    );
                }
            );
            InvokeContentsChanged(null);
        }

        internal SafeXmlNode[] GetPageElements()
        {
            return OurHtmlDom.SafeSelectNodes("/html/body//div[contains(@class,'bloom-page')]");
        }

        private bool CanRelocatePageAsRequested(int indexOfItemAfterRelocation)
        {
            int upperBounds = GetIndexOfFirstBackMatterPage();
            if (upperBounds < 0)
                upperBounds = 10000;

            return indexOfItemAfterRelocation > GetIndexOfLastFrontMatterPage()
                && indexOfItemAfterRelocation < upperBounds;
        }

        private int GetIndexOfLastFrontMatterPage()
        {
            var lastFrontMatterPage =
                OurHtmlDom.RawDom.SelectSingleNode(
                    "(/html/body/div[contains(@class,'bloom-frontMatter')])[last()]"
                ) as SafeXmlElement;
            if (lastFrontMatterPage == null)
                return -1;
            return GetIndexOfPage(lastFrontMatterPage);
        }

        private int GetIndexOfFirstBackMatterPage()
        {
            var firstBackMatterPage =
                OurHtmlDom.RawDom.SelectSingleNode(
                    "(/html/body/div[contains(@class,'bloom-backMatter')])[position()=1]"
                ) as SafeXmlElement;
            if (firstBackMatterPage == null)
                return -1;
            return GetIndexOfPage(firstBackMatterPage);
        }

        private int GetIndexOfPage(SafeXmlElement pageElement)
        {
            var elements = GetPageElements();
            for (int i = 0; i < elements.Length; i++)
            {
                if (elements[i] == pageElement)
                    return i;
            }
            return -1;
        }

        public HtmlDom GetDomForPrinting(
            PublishModel.BookletPortions bookletPortion,
            BookCollection currentBookCollection,
            BookServer bookServer,
            Layout pageLayout
        )
        {
            var printingDom = GetBookDomWithStyleSheets("previewMode.css", "origami.css");

            if (IsFolio)
            {
                AddChildBookContentsToFolio(printingDom, currentBookCollection, bookServer);
            }

            //we do this now becuase the publish ui allows the user to select a different layout for the pdf than what is in the book file
            SizeAndOrientation.UpdatePageSizeAndOrientationClasses(printingDom.RawDom, pageLayout);

            //whereas the base is to our embedded server during editing, it's to the file folder
            //when we make a PDF, because we wan the PDF to use the original hi-res versions

            BookStorage.SetBaseForRelativePaths(printingDom, FolderPath);

            DeletePages(
                printingDom.RawDom,
                p => p.GetAttribute("class").ToLowerInvariant().Contains("bloom-nonprinting")
            );

            var omittedPages = new Dictionary<string, int>();
            var modifiedPageMessages = new HashSet<string>();
            var pageElts = printingDom.GetPageElements().ToList();
            PublishHelper.RemovePagesByFeatureSystem(
                this,
                printingDom,
                pageElts,
                PublishingMediums.PDF,
                omittedPages
            );
            PublishHelper.RemoveClassesAndAttrsToDisableFeatures(
                pageElts,
                CollectionSettings.Subscription,
                BookData.BookIsDerivative(),
                modifiedPageMessages,
                this
            );
            // var warnings = PublishHelper.MakePagesRemovedWarnings(omittedPages);
            // warnings.AddRange(modifiedPageMessages);
            // Display warnings somewhere?

            switch (bookletPortion)
            {
                case PublishModel.BookletPortions.AllPagesNoBooklet:
                    break;
                case PublishModel.BookletPortions.BookletCover:
                    DeletePages(
                        printingDom.RawDom,
                        p => !p.GetAttribute("class").ToLowerInvariant().Contains("cover")
                    );
                    break;
                case PublishModel.BookletPortions.BookletPages:
                    DeletePages(
                        printingDom.RawDom,
                        p => p.GetAttribute("class").ToLowerInvariant().Contains("cover")
                    );
                    break;
                default:
                    throw new ArgumentOutOfRangeException("bookletPortion");
            }
            // Do this after we remove unwanted pages; otherwise, the page removal code must also remove the media boxes.
            // We need this markup if the book is set up for Full Bleed even if we're not printing the bleed area,
            // because it triggers the transformation that makes the page as large as the Bleed area. (We then extract
            // the center part of that, if we're not printing bleed areas.)
            if (FullBleed)
            {
                InsertFullBleedMarkup(printingDom.Body);
            }
            if (!FullBleed)
                SetBackwardsCompatibleCoverBackgroundColor(printingDom.RawDom, "white", true);
            AddPreviewJavascript(printingDom);
            return printingDom;
        }

        /// <summary>
        /// used when this book is a "master"/"folio" book that is used to bring together a number of other books in the collection
        /// </summary>
        /// <param name="printingDom"></param>
        /// <param name="currentBookCollection"></param>
        /// <param name="bookServer"></param>
        private void AddChildBookContentsToFolio(
            HtmlDom printingDom,
            BookCollection currentBookCollection,
            BookServer bookServer
        )
        {
            var currentLastContentPage = GetLastPageForInsertingNewContent(printingDom);

            int cumulativePageNum = 1;
            var lastPageNumStr = currentLastContentPage.GetAttribute("data-page-number");
            if (int.TryParse(lastPageNumStr, out int lastPageNum))
            {
                cumulativePageNum = lastPageNum;
            }

            //currently we have no way of filtering them, we just take them all
            foreach (var bookInfo in currentBookCollection.GetBookInfos())
            {
                if (bookInfo.IsFolio)
                    continue;
                var childBook = bookServer.GetBookFromBookInfo(bookInfo);

                //this will set the class bloom-content1 on the correct language
                //this happens anyhow if the page was ever looked at in the Edti Tab
                //But if we are testing a collection's folio pdf'ing ability on a newly-generated
                //SHRP collection, and we don't do this, we see lots of sample text because every
                //bloom-editable has "bloom-content1", even the "Z" language ones.
                childBook.UpdateEditableAreasOfElement(childBook.OurHtmlDom);

                //add links to the template css needed by the children.

                HtmlDom.AddStylesheetFromAnotherBook(childBook.OurHtmlDom, printingDom);

                foreach (
                    SafeXmlElement pageDiv in childBook.OurHtmlDom.RawDom.SafeSelectNodes(
                        "/html/body//div[contains(@class, 'bloom-page') and not(contains(@class,'bloom-frontMatter')) and not(contains(@class,'bloom-backMatter'))]"
                    )
                )
                {
                    var importedPage = (SafeXmlElement)printingDom.RawDom.ImportNode(pageDiv, true);

                    if (!String.IsNullOrWhiteSpace(importedPage.GetAttribute("data-page-number")))
                    {
                        ++cumulativePageNum;
                        importedPage.SetAttribute("data-page-number", cumulativePageNum.ToString());
                    }

                    currentLastContentPage.ParentNode.InsertAfter(
                        importedPage,
                        currentLastContentPage
                    );
                    currentLastContentPage = importedPage;

                    foreach (
                        SafeXmlElement img in HtmlDom.SelectChildImgAndBackgroundImageElements(
                            importedPage
                        )
                    )
                    {
                        var bookFolderName = Path.GetFileName(bookInfo.FolderPath);
                        var path = HtmlDom.GetImageElementUrl(img);
                        var pathRelativeToFolioFolder =
                            "../" + bookFolderName + "/" + path.NotEncoded; // want query as well as filepath
                        //NB: URLEncode would replace spaces with '+', which is ok in the parameter section, but not the URL
                        //So we are using UrlPathEncode

                        HtmlDom.SetImageElementUrl(
                            img,
                            UrlPathString.CreateFromUnencodedString(pathRelativeToFolioFolder)
                        );
                    }
                }
            }
        }

        private SafeXmlElement GetLastPageForInsertingNewContent(HtmlDom printingDom)
        {
            var lastPage =
                printingDom.RawDom.SelectSingleNode(
                    "/html/body//div[contains(@class, 'bloom-page') and not(contains(@class,'bloom-frontMatter')) and not(contains(@class,'bloom-backMatter'))][last()]"
                ) as SafeXmlElement;
            if (lastPage == null)
            {
                //currently nothing but front and back matter
                var lastFrontMatter =
                    printingDom.RawDom.SelectSingleNode(
                        "/html/body//div[contains(@class,'bloom-frontMatter')][last()]"
                    ) as SafeXmlElement;
                if (lastFrontMatter == null)
                    throw new ApplicationException(
                        "GetLastPageForInsertingNewContent() found no content pages nor frontmatter"
                    );
                return lastFrontMatter;
            }
            else
            {
                return lastPage;
            }
        }

        /// <summary>
        /// this is used for configuration, where we do want to offer up the original file.
        /// </summary>
        /// <returns></returns>
        public string GetPathHtmlFile()
        {
            return Storage.PathToExistingHtml;
        }

        public PublishModel.BookletLayoutMethod GetDefaultBookletLayoutMethod()
        {
            return GetBookletLayoutMethod(GetLayout());
        }

        public PublishModel.BookletLayoutMethod GetBookletLayoutMethod(Layout layout)
        {
            //NB: all we support at the moment is specifying "Calendar"
            if (
                OurHtmlDom
                    .SafeSelectNodes(
                        String.Format(
                            "//meta[@name='defaultBookletLayout' and @content='Calendar']"
                        )
                    )
                    .Length > 0
            )
                return PublishModel.BookletLayoutMethod.Calendar;
            else
            {
                if (
                    layout.SizeAndOrientation.IsLandScape
                    && layout.SizeAndOrientation.PageSizeName == "A5"
                )
                    return PublishModel.BookletLayoutMethod.CutAndStack;
                return PublishModel.BookletLayoutMethod.SideFold;
            }
        }

        /// <summary>
        ///Under normal conditions, this isn't needed, because it is done when a book is first created. But thing might have changed:
        /// *changing xmatter pack, and update to it, changing the languages, etc.
        /// *the book was dragged from another project
        /// *the editing language was changed.
        /// Under those conditions, if we didn't, for example, do a PrepareElementsInPageOrDocument, we would end up with no
        /// editable items, because there are no elements in our language.
        /// </summary>
        public void PrepareForEditing()
        {
            // If the book was in a TC and not checked out when we selected it, some migration
            // that might be helpful or even necessary when editing it was skipped. Do it now.
            // If it was already checked out or not in a TC, this will be a no-op, because
            // we did it all when we selected it.
            EnsureUpToDate(new NullProgress());

            //We could re-enable RebuildXMatter() here later, so that we get this nice refresh each time.
            //But currently this does some really slow image compression:	RebuildXMatter(RawDom);
            UpdateEditableAreasOfElement(OurHtmlDom);
        }

        /// <summary>
        /// This is called both for the whole book, and for individual pages when the user uses Origami to make changes to the layout of the page.
        /// It would be nicer in the HtmlDom, but it uses knowledge about the collection and book languages that the DOM doesn't have.
        /// </summary>
        /// <param name="elementToUpdate"></param>
        public void UpdateEditableAreasOfElement(HtmlDom dom)
        {
            var language1Tag = Language1Tag;
            var language2Tag = Language2Tag;
            var language3Tag = Language3Tag;
            foreach (
                SafeXmlElement div in dom.SafeSelectNodes("//div[contains(@class,'bloom-page')]")
            )
            {
                TranslationGroupManager.PrepareElementsInPageOrDocument(div, _bookData);
                TranslationGroupManager.UpdateContentLanguageClasses(
                    div,
                    _bookData,
                    BookInfo.AppearanceSettings,
                    language1Tag,
                    language2Tag,
                    language3Tag
                );
            }
        }

        public string CheckForErrors()
        {
            var errors = Storage.GetValidateErrors();
            if (!String.IsNullOrEmpty(errors))
            {
                HasFatalError = true;
                FatalErrorDescription = errors;
            }
            return errors ?? "";
        }

        public void CheckBook(IProgress progress, string pathToFolderOfReplacementImages = null)
        {
            Storage.CheckBook(progress, pathToFolderOfReplacementImages);
        }

        public virtual Layout GetLayout()
        {
            return Layout.FromDom(OurHtmlDom, Layout.A5Portrait);
        }

        public IEnumerable<Layout> GetSizeAndOrientationChoices()
        {
            try
            {
                return SizeAndOrientation.GetSizeAndOrientationChoices(
                    OurHtmlDom,
                    Storage.GetFileLocator()
                );
            }
            catch (Exception error)
            {
                HasFatalError = true;
                FatalErrorDescription = error.Message;
                throw error;
            }
        }

        public void SetLayout(Layout layout)
        {
            SizeAndOrientation.AddClassesForLayout(OurHtmlDom, layout);
        }

        /// <summary>
        /// This is used when the user elects to apply the same image metadata to all images.
        /// </summary>
        public void CopyImageMetadataToWholeBookAndSave(Metadata metadata, IProgress progress)
        {
            try
            {
                ImageUpdater.CopyImageMetadataToWholeBook(
                    Storage.FolderPath,
                    OurHtmlDom,
                    metadata,
                    progress
                );
            }
            catch (UnauthorizedAccessException e)
            {
                BookStorage.ShowAccessDeniedErrorReport(e);
                return; // Probably not much point to saving if copying the image metadata didn't fully complete successfully
            }
            Save();
        }

        public Metadata GetLicenseMetadata()
        {
            //BookCopyrightAndLicense.LogMetdata(OurHtmlDom);
            var result = BookCopyrightAndLicense.GetMetadata(OurHtmlDom, _bookData);

            //Logger.WriteEvent("After");
            //BookCopyrightAndLicense.LogMetdata(OurHtmlDom);
            return result;
        }

        public void SetMetadata(Metadata metadata)
        {
            BookCopyrightAndLicense.SetMetadata(
                metadata,
                OurHtmlDom,
                FolderPath,
                _bookData,
                BookInfo.MetaData.UseOriginalCopyright
            );
            BookInfo.SetLicenseAndCopyrightMetadata(metadata);
        }

        public void SetTitle(string name)
        {
            OurHtmlDom.Title = name;
        }

        public void ExportXHtml(string path)
        {
            XmlHtmlConverter.GetXmlDomFromHtmlFile(Storage.PathToExistingHtml, true).Save(path);
        }

        bool OkToChangeFileAndFolderName
        {
            get
            {
                if (LockDownTheFileAndFolderName || BookInfo.FileNameLocked)
                    return false;
                return IsSaveable;
            }
        }

        public void Save()
        {
            // If you add something here, consider whether it is needed in SaveForPageChanged().
            // I believe all the things currently here before the actual Save are not needed
            // in the cases where we use SaveForPageChanged(). We switch to Save if any
            // book data changed, which will be true if we're changing the title and thus
            // the book's location. We also do a full Save after bringing the book up to date;
            // after that, there shouldn't be any obsolete sound attributes.
            // (In fact, since we bring a book up to date before editing, and that code
            // does the removal, I don't see why it's needed here either.)
            Guard.Against(HasFatalError, "Save failed: " + FatalErrorDescription);
            Guard.Against(!IsSaveable, "Tried to save a non-editable book.");
            if (!IsSaveable)
            {
                NonFatalProblem.Report(
                    ModalIf.Alpha,
                    PassiveIf.All,
                    "Bloom attempted to Save a book which cannot currently be saved: " + FolderPath
                );
                return;
            }

            RemoveObsoleteSoundAttributes(OurHtmlDom);
            RemoveVideoWarnings();
            // Note that at this point _bookData has already been updated with the edited page's data, if any.
            // This will take priority over other data it finds in the book, even earlier in the book
            // than the edited page.
            _bookData.UpdateVariablesAndDataDivThroughDOM(BookInfo); //will update the title if needed
            if (OkToChangeFileAndFolderName)
            {
                Storage.UpdateBookFileAndFolderName(CollectionSettings); //which will update the file name if needed
            }
            if (IsSuitableForMakingShells)
            {
                // A template book is considered to be its own source, so update the source to match the
                // current book location.
                PageTemplateSource = Path.GetFileName(FolderPath);
            }

            // This doesn't seem like the best place for this code.
            // For example, it would probably be better to do immediately when saving book settings dialog.
            // But this is the only place I could find to plumb things to actually get it to work.
            // Other attempts to break into the complicated book save cycle were unsuccessful.
            if (BookInfo.AppearanceSettings.PendingChangeRequiresXmatterUpdate)
            {
                // Yes, calling EnsureUpToDateMemory() is unfortunately overkill.
                // And an unfortunate expansion of the use of this version of the method.
                // It would be great if there was a way to just update the XMatter;
                // in theory, that would be BringXmatterHtmlUpToDate().
                // But just calling that leaves several things undone, including
                // - calling either UpdateVariablesAndDataDivThroughDOM() or SynchronizeDataItemsThroughoutDOM()
                //    (such that data-book values are lost)
                // - calling UpdatePageNumberAndSideClassOfPages()
                //    (such that side-right/left classes are lost)
                // If we knew it was just those, we could call them here instead
                // (we can even move this above the call to UpdateVariablesAndDataDivThroughDOM above).
                // But there is a whole slew of things EnsureUpToDateMemory() does after calling BringXmatterHtmlUpToDate()
                // and I wouldn't have any confidence that some of the rest of it is not needed here as well.
                EnsureUpToDateMemory(new NullProgress());
                // and since we may be changing xmatter, we should update supporting files, which includes
                // xmatter css, if we can (the current case where we can't is updating a template we want
                // to import pages from, which I don't think will come here at all, so it would be safe
                // currently to call this unconditionally).
                if (IsSaveable)
                    UpdateSupportFiles();
            }
            BookInfo.AppearanceSettings.PendingChangeRequiresXmatterUpdate = false;

            try
            {
                Storage.Save();
            }
            catch (UnauthorizedAccessException e)
            {
                BookStorage.ShowAccessDeniedErrorReport(e);
                return;
            }

            DoPostSaveTasks();
        }

        private void RemoveVideoWarnings()
        {
            var warningDivs = OurHtmlDom
                .SafeSelectNodes("//div[contains(@class,'video-error-message')]")
                .Cast<SafeXmlElement>()
                .ToList();
            foreach (var div in warningDivs)
            {
                div.ParentElement.RemoveChild(div);
            }
        }

        public void SaveForPageChanged(string pageId, SafeXmlElement modifiedPage)
        {
            Guard.Against(HasFatalError, "Save failed: " + FatalErrorDescription);
            Guard.Against(!IsSaveable, "Tried to save a non-editable book.");
            Storage.SaveForPageChanged(pageId, modifiedPage);
            DoPostSaveTasks();
        }

        private void DoPostSaveTasks()
        {
            ResetPreviewDom();
            // Tell the accessibility checker window (and any future subscriber) to re-compute.
            // This Task.Delay() helps even with a delay of 0, becuase it means we get to finish with this command.
            // I'm chooing 1 second at the moment as that feels about the longest I would want to
            // wait to see if what I did made and accesibility check change. Of course we're *probably*
            // ready to run this much, much sooner.
            Task.Delay(1000).ContinueWith((task) => _bookSavedEvent.Raise(this));

            InvokeContentsChanged(null); //enhance: could we detect if anything actually changed?
        }

        /// <summary>
        /// Remove any obsolete data-duration attributes that the typescript code failed to remove.
        /// </summary>
        /// <remarks>
        /// See https://silbloom.myjetbrains.com/youtrack/issue/BL-3671.
        /// </remarks>
        private void RemoveObsoleteSoundAttributes(HtmlDom htmlDom)
        {
            foreach (
                var span in htmlDom
                    .RawDom.SafeSelectNodes("//span[@data-duration and @id]")
                    .Cast<SafeXmlElement>()
            )
            {
                if (
                    !AudioProcessor.DoesAudioExistForSegment(
                        Storage.FolderPath,
                        span.GetAttribute("id")
                    )
                )
                    span.RemoveAttribute("data-duration"); // file no longer exists, shouldn't have any duration setting
            }
        }

        /// <summary>
        /// Remove any obsolete explicit image size and position left over from earlier versions of Bloom, before we had object-fit:contain.
        /// </summary>
        /// <remarks>
        /// See https://issues.bloomlibrary.org/youtrack/issue/BL-9401.  A similar fix exists in bookEdit/js/bloomImages.ts, but that applies
        /// only when a page is opened in the edit tab.
        /// </remarks>
        private void RemoveObsoleteImageAttributes(HtmlDom htmlDom)
        {
            foreach (
                var img in htmlDom
                    .RawDom
                    // a normal fully up-to-date book shouldn't have imgs directly in bloom-canvas,
                    // but books we're migrating might.
                    .SafeSelectNodes(
                        "//div[contains(@class,'bloom-imageContainer') or contains(@class, 'bloom-canvas')]/img[@style|@width|@height]"
                    )
                    .Cast<SafeXmlElement>()
            )
            {
                if (
                    img.ParentNode.GetOptionalStringAttribute("class", "")
                        .Contains("bloom-scale-with-code")
                    // Compare JS function SetupImage in bloomImages.ts. We stopped using explicit image
                    // sizes in 2018 and added image canvas elements in 2022, so it should be very safe to
                    // NOT remove explicit sizes from images in canvas elements. And in 6.1 (late 2024)
                    // we started using explicit sizes in canvas elements for cropping, so removing them
                    // is harmful.
                    || img.ParentWithClass(HtmlDom.kCanvasElementClass) != null
                )
                    continue;
                var style = img.GetOptionalStringAttribute("style", "");
                var fixedStyle = RemoveSizeStyling(style);
                if (String.IsNullOrEmpty(fixedStyle))
                    img.RemoveAttribute("style");
                else if (fixedStyle != style)
                    img.SetAttribute("style", fixedStyle);
                img.RemoveAttribute("width");
                img.RemoveAttribute("height");
            }
        }

        private string RemoveSizeStyling(string style)
        {
            // For example, style="width: 404.334px; height: 334px; margin-left: 1px; margin-top: 0px;"
            // should reduce to "".
            var style1 = Regex.Replace(style, "width: *[0-9a-z.]+;", "");
            var style2 = Regex.Replace(style1, "height: *[0-9a-z.]+;", "");
            var style3 = Regex.Replace(style2, "margin-left: *[0-9a-z.]+;", "");
            var style4 = Regex.Replace(style3, "margin-top: *[0-9a-z.]+;", "");
            return style4.Trim();
        }

        //used by the command-line "hydrate" command
        public bool LockDownTheFileAndFolderName { get; set; }

        //TODO: remove this in favor of meta data (the later currently doesn't appear to have access to lineage, I need to ask JT about that)
        public string GetBookLineage()
        {
            return OurHtmlDom.GetMetaValue("bloomBookLineage", "");
        }

        public bool IsCalendar
        {
            get
            {
                if (OurHtmlDom == null)
                    return false;

                return OurHtmlDom.GetMetaValue("defaultBookletLayout", "") == "Calendar";
            }
        }

        public MultiTextBase GetDataItem(string name)
        {
            return _bookData.GetMultiTextVariableOrEmpty(name);
        }

        public virtual IBookStorage Storage { get; }

        /// <summary>
        /// This gets called as a result of a UI action. It sets the new topic in our data,
        /// but doesn't do anything related to how it is displayed on the page.
        /// The way to think about this is that we're aiming for a more react™-style flow.
        /// </summary>
        public void SetTopic(string englishTopicAsKey)
        {
            _bookData.Set("topic", XmlString.FromUnencoded(englishTopicAsKey), "en");
        }

        /// <summary>
        /// Compute a hash for all of the book related files that will detect any significant
        /// changes to a Bloom book.  All of the significant files in the folder and subfolders
        /// and basic collection files in the parent folder are included in the hash.
        /// </summary>
        /// <param name="bookFilePath">path to the book's HTML file inside its folder</param>
        public static string ComputeHashForAllBookRelatedFiles(string bookFilePath)
        {
            return MakeVersionCode(
                RobustFile.ReadAllText(bookFilePath, Encoding.UTF8),
                bookFilePath
            );
        }

        /// <summary>
        /// Make a version code which will detect any significant changes to the content of a bloom book.
        /// fileContent is typically the content of the file at filePath which is the book's main HTM file;
        /// however (for testing) filePath may be omitted.
        /// The method computes a SHA of the file content and, if a path is passed, all other files
        /// in the same folder and its subfolders (plus collection level files in the parent folder.)
        /// The file is transformed somewhat so that (some) changes that are not significant are ignored.
        /// Notes:
        /// - renaming a file may or may not produce a different code (depends on whether it changes
        /// the alphabetical order of the files).
        /// - pdf files are currently omitted
        /// - audio files could be omitted until we start supporting audio, but as that is planned I
        /// have not chosen to omit them
        /// - I am not sure that this will reliably give the same result when run on Linux and Windows.
        /// For one thing, depending on the exact file transfer process, one or more files might have
        /// different line endings, which is enough to produce a different SHA.
        /// </summary>
        /// <remarks>
        /// This method is used by TeamCollection, bulk upload, and a few other places to detect
        /// changes to books.
        /// </remarks>
        public static string MakeVersionCode(string fileContent, string filePath = null)
        {
            return RetryUtility.Retry(() => MakeVersionCodeInternal(fileContent, filePath));
        }

        private static string MakeVersionCodeInternal(string fileContent, string filePath = null)
        {
            //var debugBldr = new StringBuilder();
            //string debugPath = null;
            var simplified = fileContent;
            // In general, whitespace sequences are equivalent to a single space.
            // If the user types multiple spaces all but one will be removed.
            simplified = new Regex(@"\s+").Replace(simplified, " ");
            // Between the end of one tag and the start of the next white space doesn't count at all
            simplified = new Regex(@">\s+<").Replace(simplified, "><");
            // A space before (or inside) a <br/> element doesn't matter.
            simplified = new Regex(@"\s+<br\s*/>").Replace(simplified, "<br/>");
            simplified = new Regex(@"<br\s+/>").Replace(simplified, "<br/>");
            // Ignore the generator metadata: precise version of Bloom doesn't matter
            simplified = new Regex(@"<meta name=""Generator""[^>]*></meta>").Replace(
                simplified,
                ""
            );
            // The order of divs inside the bloomDataDiv is neither important nor deterministic, so we sort it.
            simplified = SortDataDivElements(simplified);
            // Page IDs (actually any element ids) are ignored
            // (the bit before the 'id' matches an opening wedge followed by anything but a closing one,
            // and is transferred to the output by $1. Then we look for an id='whatever', with optional
            // whitespace, where (['\"]) matches either kind of opening quote while \2 matches the same one at the end.
            // The question mark makes sure we end with the first possible closing quote.
            // Then we grab everything up to the closing wedge and transfer that to the output as $3.)
            simplified = new Regex("(<[^>]*)\\s*id\\s*=\\s*(['\"]).*?\\2\\s*([^>]*>)").Replace(
                simplified,
                "$1$3"
            );
            var bytes = Encoding.UTF8.GetBytes(simplified);
            using (var sha = SHA256.Create())
            {
                sha.TransformBlock(bytes, 0, bytes.Length, bytes, 0);
                if (filePath != null)
                {
                    //debugBldr.AppendLineFormat("Hashing {0}", filePath);
                    //using (var sha2 = SHA256.Create())
                    //{
                    //	sha2.TransformBlock(bytes, 0, bytes.Length, bytes, 0);
                    //	sha2.TransformFinalBlock(new byte[0], 0, 0);
                    //	debugBldr.AppendLineFormat("hashing simplified HTML [{0} bytes] => {1}", bytes.Length, Convert.ToBase64String(sha2.Hash));
                    //}
                    var folder = Path.GetDirectoryName(filePath);
                    var filter = new BookFileFilter(folder)
                    {
                        IncludeFilesForContinuedEditing = true,
                        NarrationLanguages = null, // include every narration language
                        WantVideo = true,
                        WantMusic = true,
                    };
                    // Ignore 'meta.json' since this stores currentTool and toolboxIsOpen, which are irrelevant to whether
                    // the book has changed. OTOH, we need to do something about Draft status and Features which are not irrelevant.
                    filter.AlwaysReject("meta.json");
                    // Ignore video placeholder since this file is provided as needed.
                    filter.AlwaysReject("video-placeholder.svg");
                    // Ignore 'thumbnail.png' since it seems to vary gratuitously (still check other thumbnail images).
                    filter.AlwaysReject("thumbnail.png");
                    // Order must be predictable but does not otherwise matter.
                    foreach (
                        var path in Directory
                            .GetFiles(folder, "*", SearchOption.AllDirectories)
                            .OrderBy(x => x)
                    )
                    {
                        if (!filter.ShouldAllow(path))
                            continue;
                        if (path == filePath)
                            continue; // we already included a simplified version of the main HTML file
                        //AppendDebugInfo(debugBldr, path);
                        using (
                            var input = RobustIO.GetFileStream(path, FileMode.Open, FileAccess.Read)
                        )
                        {
                            byte[] buffer = new byte[4096];
                            int count;
                            while ((count = input.Read(buffer, 0, 4096)) > 0)
                            {
                                sha.TransformBlock(buffer, 0, count, buffer, 0);
                            }
                        }
                    }
                    foreach (
                        var path in Directory
                            .GetFiles(
                                Path.GetDirectoryName(folder),
                                "*.*",
                                SearchOption.TopDirectoryOnly
                            )
                            .OrderBy(x => x)
                    )
                    {
                        var name = Path.GetFileName(path);
                        if (
                            name == "customCollectionStyles.css"
                            || name.EndsWith(
                                CollectionSettings.kFileExtension,
                                StringComparison.Ordinal
                            )
                        )
                        {
                            //AppendDebugInfo(debugBldr, path);
                            byte[] buffer = RobustFile.ReadAllBytes(path);
                            sha.TransformBlock(buffer, 0, buffer.Length, buffer, 0);
                        }
                    }
                    //var timestamp = DateTime.Now.ToString("yyyyMMddHHmmss");
                    //debugPath = Path.Combine(folder, "DebugHashing-" + timestamp + ".bak");	// .bak gets ignored
                    //RobustFile.WriteAllText(Path.Combine(folder, "SimplifiedHtml-" + timestamp + ".bak"), simplified);
                }
                sha.TransformFinalBlock(new byte[0], 0, 0);
                //if (debugPath != null)
                //{
                //	debugBldr.AppendLineFormat("final hash = {0}", Convert.ToBase64String(sha.Hash));
                //	RobustFile.WriteAllText(debugPath, debugBldr.ToString());
                //}
                return Convert.ToBase64String(sha.Hash);
            }
        }

        //private static void AppendDebugInfo(StringBuilder debugBldr, string path)
        //{
        //	using (var sha2 = SHA256.Create())
        //	{
        //		byte[] buffer = RobustFile.ReadAllBytes(path);
        //		sha2.TransformBlock(buffer, 0, buffer.Length, buffer, 0);
        //		sha2.TransformFinalBlock(new byte[0], 0, 0);
        //		debugBldr.AppendLineFormat("hashing {0} [{1} bytes] => {2}", Path.GetFileName(path), buffer.Length, Convert.ToBase64String(sha2.Hash));
        //	}
        //}

        private static string SortDataDivElements(string htmlText)
        {
            // Extract the text block that contains the outer #bloomDataDiv
            var begin = htmlText.IndexOf("<div id=\"bloomDataDiv\">", StringComparison.Ordinal);
            var end = htmlText.IndexOf("<div class=\"bloom-page", StringComparison.Ordinal);
            if (begin < 0 || end <= begin)
                return htmlText;
            var dataDivBlock = htmlText.Substring(begin, end - begin);
            // Extract the text block that contains the inner #bloomDataDiv, split it into lines, and sort the lines.
            var beginDivs = dataDivBlock.IndexOf("<div data-book=\"", StringComparison.Ordinal);
            var endDivs = dataDivBlock.LastIndexOf("</div>", StringComparison.Ordinal);
            if (beginDivs < 0 || endDivs <= beginDivs)
                return htmlText;
            var innerDataDiv = dataDivBlock.Substring(beginDivs, endDivs - beginDivs);
            innerDataDiv = innerDataDiv.Replace("</div><div data-book=", "</div>\n<div data-book=");
            var dataDivs = innerDataDiv.Split(new[] { '\n' });
            dataDivs.Sort((x, y) => string.Compare(x, y, StringComparison.Ordinal));
            // Replace the original outer #bloomDataDiv text with one containing the sorted inner #bloomDataDiv.
            var sortedInnerDataDiv = string.Join("", dataDivs);
            var newHtml = htmlText.Replace(
                dataDivBlock,
                "<div id=\"bloomDataDiv\">" + sortedInnerDataDiv + "</div>"
            );
            return newHtml;
        }

        /// <summary>
        /// Gets the complete path to the book's cover image, or null if there isn't one.
        /// </summary>
        /// <returns></returns>
        public string GetCoverImagePath()
        {
            return GetCoverImagePathAndElt(out SafeXmlElement _);
        }

        public string GetCoverImagePathAndElt(out SafeXmlElement coverImgElt)
        {
            coverImgElt = null;
            if (Storage == null)
                return null; // can happen in tests
            // This first branch covers the currently obsolete approach to images using background-image.
            // In that approach the data-book attribute is on the imageContainer.
            // Note that we want the coverImage from a page, instead of the dataDiv because the former
            // "doesn't have the data in the form that GetImageElementUrl can handle."
            coverImgElt = Storage
                .Dom.SafeSelectNodes("//div[not(@id='bloomDataDiv')]/div[@data-book='coverImage']")
                .Cast<SafeXmlElement>()
                .FirstOrDefault();
            // If that fails, we look for an img with the relevant attribute. Happily this doesn't conflict with the data-div.
            if (coverImgElt == null)
            {
                coverImgElt = Storage
                    .Dom.SafeSelectNodes("//img[@data-book='coverImage']")
                    .Cast<SafeXmlElement>()
                    .FirstOrDefault();
            }
            if (coverImgElt == null)
                return null;
            var coverImageUrl = HtmlDom.GetImageElementUrl(coverImgElt);
            var coverImageFileName = coverImageUrl.PathOnly.NotEncoded;
            if (string.IsNullOrEmpty(coverImageFileName))
                return null;
            // The fileName might be URL encoded.  See https://silbloom.myjetbrains.com/youtrack/issue/BL-3901.
            var coverImagePath = UrlPathString.GetFullyDecodedPath(
                StoragePageFolder,
                ref coverImageFileName
            );
            if (!RobustFile.Exists(coverImagePath))
            {
                // And the filename might be multiply-HTML encoded.
                while (coverImagePath.Contains("&amp;"))
                {
                    coverImagePath = HttpUtility.HtmlDecode(coverImagePath);
                    if (RobustFile.Exists(coverImagePath))
                        return coverImagePath;
                }
                return null;
            }
            return coverImagePath;
        }

        /// <summary>
        /// Check whether the given image file is for the book's cover.  If so, we may want to make
        /// it transparent in further processing.
        /// </summary>
        /// <remarks>
        /// See https://issues.bloomlibrary.org/youtrack/issue/BL-4816 for why we want to limit
        /// which image files are given a transparent background.
        /// </remarks>
        public bool ImageFileIsForBookCover(string imagePath)
        {
            // At the moment, only the cover image needs a transparent background, and then only if it's
            // a black and white drawing.
            // Note that if an image file is used more than once in a book, it gets a different
            // name each time.
            // For publishing, the imagePath will be in a temporary folder location instead of
            // the Bloom collection folder, so comparing the full paths does not work.  In publishing,
            // we do get a few images requested from the PDF framework whose names may inadvertently
            // match files we use, so we double-check by also comparing file sizes.
            var coverImagePath = GetCoverImagePath();
            if (Path.GetFileName(imagePath) == Path.GetFileName(coverImagePath))
                return (new FileInfo(imagePath).Length == new FileInfo(coverImagePath).Length);
            return false;
            ;
        }

        /// <summary>
        /// The primary focus of this method is removing pages we don't want in bloompub files,
        /// particularly xmatter pages that often don't have content but just might.
        /// It will detect pages with img elements or bloom-canvas elements with
        /// background images, and as long as the image isn't our placeholder, such pages
        /// are non-blank. For text, it is looking for divs that have the bloom-visibility-code-on
        /// class (and some non-white content). This means that it's looking for content that is
        /// visible given the current collection settings. Blank pages might have content in other
        /// languages. It's even possible (see comments on the code that inserts the
        /// bloom-visibility-code-on class) that the user might override it somehow.
        /// It's conceivable that pages contain text that's not in our editable divs.
        /// Thus, this mechanism is not as reliable as the process used in epub publishing to delete
        /// invisible text, which involves actually building a display of the page in the browser,
        /// but it is much faster and simpler and seems adequate to the current purpose.
        /// Also, (BL-7586) we don't want to delete activity pages, that may not have text, but still
        /// could be fully functioning activities.
        /// Currently the intention is to apply this to a copy of the book, not the original.
        /// If the optional argument is provided, having 'visible' text is defined as text
        /// in one of the specified languages.
        /// </summary>
        public void RemoveBlankPages(HashSet<string> languagesToInclude = null)
        {
            foreach (
                var page in RawDom
                    .SafeSelectNodes("//div[contains(@class, 'bloom-page')]")
                    .Cast<SafeXmlElement>()
                    .ToArray()
            )
            {
                if (HtmlDom.IsGameOrWidgetPage(page))
                    continue;
                if (PageHasImages(page))
                    continue;
                if (languagesToInclude == null && PageHasVisibleText(page))
                    continue;
                if (languagesToInclude != null && PageHasTextInLanguage(page, languagesToInclude))
                    continue;
                if (PageHasVideo(page))
                    continue;
                if (IsPageProtectedFromRemoval(page))
                    continue;
                page.ParentNode.RemoveChild(page);
            }
            OrderOrNumberOfPagesChanged();
        }

        public void UpdateSupportFiles()
        {
            Storage.UpdateSupportFiles();
        }

        private bool IsPageProtectedFromRemoval(SafeXmlElement pageElement)
        {
            // One final check to see if we have explicitly disallowed this page (or one of its children) from being removed.
            // As of May 2020, this is used to protect the Afghan xmatters from having these pages removed:
            // 1) The national anthem page
            //      The only thing on this page is an image which is added by css, so PageHasImages() doesn't see it.
            // 2) The message page
            //      The only thing on this page is language-neutral text.
            //      It has to be language-neutral to make sure we don't strip it out if the language isn't part of the book.
            //      However, then PageHasTextInLanguage() won't return true.
            // It is also used on divs that have data-book="outside-back-cover-branding-bottom-html"
            // since if the current Branding is incomplete, the message we show is added by css (like #1 above)
            return pageElement.HasClass("bloom-force-publish")
                || pageElement
                    .SafeSelectNodes(".//div[contains(@class, 'bloom-force-publish')]")
                    .Length > 0;
        }

        private bool PageHasVisibleText(SafeXmlElement page)
        {
            foreach (
                SafeXmlElement div in page.SafeSelectNodes(
                    ".//div[contains(@class, 'bloom-visibility-code-on')]"
                )
            )
            {
                if (!string.IsNullOrWhiteSpace(div.InnerText))
                    return true;
            }
            return false;
        }

        // Return true if the element contains text in (a div) whose lang is one of the specified set.
        // Note that we're NOT checking visibility here...this is used in publishing modes where we may
        // want to publish a page if it has content in languages the user has said to publish, even if it has
        // none in the visible languages of this collection.
        private static bool PageHasTextInLanguage(
            SafeXmlElement page,
            HashSet<string> languagesToLookFor
        )
        {
            foreach (SafeXmlElement div in page.SafeSelectNodes(".//div[@lang]"))
            {
                if (
                    languagesToLookFor.Contains(div.GetAttribute("lang"))
                    && !string.IsNullOrWhiteSpace(div.InnerText)
                    // page labels are deleted in most scenarios; even when kept, they are not a reason
                    // to keep otherwise blank pages.
                    && div.GetAttribute("class") != "pageLabel"
                )
                    return true;
            }
            return false;
        }

        private bool PageHasImages(SafeXmlElement page)
        {
            foreach (var img in page.SafeSelectNodes(".//img"))
            {
                if (img.GetAttribute("src") != "placeHolder.png")
                    return true;
            }
            foreach (
                SafeXmlElement div in page.SafeSelectNodes(
                    ".//div[contains(@class, 'bloom-imageContainer') or contains(@class, 'bloom-canvas')]"
                )
            )
            {
                var imgUrl = HtmlDom.GetImageElementUrl(div).PathOnly.NotEncoded;
                // Actually getting a background img url is a good indication that it's one we want.
                if (!string.IsNullOrEmpty(imgUrl) && imgUrl != "placeHolder.png")
                    return true;
            }
            return false;
        }

        private bool PageHasVideo(SafeXmlElement page)
        {
            foreach (SafeXmlElement videoSource in page.SafeSelectNodes(".//video/source"))
            {
                var src = videoSource.GetAttribute("src");
                if (!string.IsNullOrEmpty(src))
                    return true;
            }
            return false;
        }

        public void SetAnimationDurationsFromAudioDurations()
        {
            foreach (
                SafeXmlElement page in RawDom.SafeSelectNodes(
                    "//div[contains(@class,'bloom-page')]"
                )
            )
            {
                // For now we only apply this to the first bloom-canvas.
                var bloomCanvas =
                    page.SelectSingleNode(
                        ".//div[contains(@class, 'bloom-canvas') and @data-initialrect]"
                    ) as SafeXmlElement;
                if (bloomCanvas == null)
                    continue;
                double duration = 0.0;
                foreach (
                    SafeXmlElement editable in page.SafeSelectNodes(
                        ".//div[contains(@class,'bloom-editable') and contains(@class, 'bloom-content1')]"
                    )
                )
                {
                    foreach (
                        SafeXmlElement span in HtmlDom.SelectAudioSentenceElementsWithDataDuration(
                            editable
                        )
                    )
                    {
                        double.TryParse(
                            span.GetAttribute("data-duration"),
                            NumberStyles.AllowDecimalPoint,
                            CultureInfo.InvariantCulture,
                            out var time
                        );
                        duration += time;
                    }
                }
                if (duration == 0.0)
                    duration = 4.0; // per BL-5393, if we don't have voice durations use 4 seconds.
                bloomCanvas.SetAttribute(
                    "data-duration",
                    duration.ToString(CultureInfo.InvariantCulture)
                );
            }
        }

        public bool HasMotionPages => OurHtmlDom.HasMotionPages();

        public bool HasQuizPages => OurHtmlDom.HasQuizPages();
        public bool HasGamesOrWidgets => OurHtmlDom.HasGamesOrWidgetsPages();
        public bool HasNonWidgetGames => OurHtmlDom.HasNonWidgetGamePages();
        public bool HasWidgets => OurHtmlDom.HasWidgetPages();

        public bool HasComicalOverlays => OurHtmlDom.HasComicalCanvasElements();

        public bool HasOnlyPictureOnlyPages()
        {
            foreach (var page in GetPages())
            {
                if (page.IsXMatter)
                    continue;
                var pageDiv = page.GetDivNodeForThisPage();
                foreach (
                    var groupDiv in pageDiv
                        .SafeSelectNodes(".//div[contains(@class, 'bloom-translationGroup')]")
                        .Cast<SafeXmlElement>()
                )
                {
                    var classes = groupDiv.GetAttribute("class");
                    if (!classes.Contains("bloom-imageDescription"))
                        return false;
                }
            }
            return true;
        }

        /// <summary>
        /// Re-compute and update all of the metadata features for the book
        /// </summary>
        /// <param name="allowedLanguages">If non-null, limits the calculation to only considering the languages specified. Applies only to language-specific features
        /// (e.g. talkingBook. Does not apply to Sign Language or language-independent features</param>
        internal void UpdateMetadataFeatures(
            bool isTalkingBookEnabled,
            bool isSignLanguageEnabled,
            IEnumerable<string> allowedLanguages
        )
        {
            // Language-specific features
            UpdateTalkingBookFeature(isTalkingBookEnabled, allowedLanguages);

            // Sign Language is a special case - the SL videos are not marked up with lang attributes
            UpdateSignLanguageFeature(isSignLanguageEnabled);

            UpdateVideoFeature();

            // Language-independent features
            UpdateQuizFeature();
            UpdateSimpleDomChoiceFeature();
            UpdateDragGameFeature();
            UpdateMotionFeature();
            UpdateComicFeature();
            UpdateWidgetFeature();

            BookInfo.Save();
        }

        /// <summary>
        /// Updates the feature in bookInfo.metadata to indicate whether the book is accessible to the blind/visually impaired
        /// </summary>
        /// <param name="isEnabled">True to indicate the feature is enabled, or false for disabled (will clear the feature in the metadata)</param>
        public void UpdateBlindFeature(bool isEnabled)
        {
            if (!isEnabled)
            {
                // Only clear the current L1. If we've earlier somehow claimed it for some other
                // language, presumably it's still true.
                BookInfo.MetaData.Feature_Blind_LangCodes =
                    BookInfo.MetaData.Feature_Blind_LangCodes.Except(new[] { Language1Tag });
                return;
            }

            // Set the metadata feature that indicates a book is accessible to the blind. Our current default
            // definition of this is the presence of image descriptions in the non-xmatter part of the book.
            // This is very imperfect. Minimally, to be accessible to the blind, it should also be a talking book
            // and everything, including image descriptions, should have audio; but talkingBook is a separate feature.
            // Also we aren't checking that EVERY image has a description. What we have is therefore too weak,
            // but EVERY image might be too strong...some may just be decorative. Then there are considerations
            // like contrast and no essential information conveyed by color and other stuff that the DAISY code
            // checks. Thus, we only actually claim this if the author has checked the "accessible to the blind"
            // feature. Currently this can only be set for L1; the user could fudge by changing L1.
            BookInfo.MetaData.Feature_Blind_LangCodes =
                BookInfo.MetaData.Feature_Blind_LangCodes.Union(new[] { Language1Tag });
        }

        /// <summary>
        /// Updates the feature in bookInfo.metadata to indicate whether the book contains meaningful narration audio
        /// Narration audio in XMatter DOES count (for now?)
        /// </summary>
        /// <param name="isEnabled">True to indicate the feature is enabled, or false for disabled (will clear the feature in the metadata)</param>
        /// <param name="allowedLanguages">If non-null, limits the calculation to only considering the languages specified</param>
        private void UpdateTalkingBookFeature(bool isEnabled, IEnumerable<string> allowedLanguages)
        {
            if (!isEnabled)
            {
                BookInfo.MetaData.Feature_TalkingBook_LangCodes =
                    System.Linq.Enumerable.Empty<string>();
                return;
            }

            var langCodes = GetRecordedAudioSentences()
                .Select(HtmlDom.GetClosestLangCode)
                .Where(HtmlDom.IsLanguageValid)
                .Distinct();

            if (allowedLanguages != null)
                langCodes = langCodes.Intersect(allowedLanguages);

            BookInfo.MetaData.Feature_TalkingBook_LangCodes = langCodes.ToList();
        }

        /// <summary>
        /// Updates the feature in bookInfo.metadata to indicate whether the book contains sign language video
        /// </summary>
        /// <param name="isEnabled">True to indicate the feature is enabled, or false for disabled (will clear the feature in the metadata)</param>
        private void UpdateSignLanguageFeature(bool isEnabled)
        {
            if (isEnabled && HasSignLanguageVideos())
                // FYI: this might be "", but that's OK. Pass it through anyway
                BookInfo.MetaData.Feature_SignLanguage_LangCodes = new string[]
                {
                    this.CollectionSettings.SignLanguageTag,
                };
            else
                BookInfo.MetaData.Feature_SignLanguage_LangCodes =
                    System.Linq.Enumerable.Empty<string>();
        }

        private void UpdateVideoFeature()
        {
            BookInfo.MetaData.Feature_Video = HasVideos();
        }

        /// <summary>
        /// Updates the feature in bookInfo.metadata to indicate whether the book contains quizzes
        /// </summary>
        private void UpdateQuizFeature()
        {
            // For now, our model is that quizzes are a language-independent feature.
            // If the book has a quiz and the user uploads it with an incomplete translation (quizzes not translated), so be it.
            // If we wanted to, it is also possible to compute it as a language-specific feature.
            // (That is, check if the languages in the book have non-empty text for part of the quiz section)
            BookInfo.MetaData.Feature_Quiz =
                FeatureStatus
                    .GetFeatureStatus(CollectionSettings.Subscription, FeatureName.Game)
                    .Enabled && HasQuizPages;
        }

        private void UpdateSimpleDomChoiceFeature()
        {
            BookInfo.MetaData.Feature_SimpleDomChoice =
                FeatureStatus
                    .GetFeatureStatus(CollectionSettings.Subscription, FeatureName.Game)
                    .Enabled && OurHtmlDom.HasSimpleDomChoicePages();
        }

        private void UpdateDragGameFeature()
        {
            BookInfo.MetaData.Feature_DragGame =
                FeatureStatus
                    .GetFeatureStatus(CollectionSettings.Subscription, FeatureName.Game)
                    .Enabled && OurHtmlDom.HasDragGamePages();
        }

        /// <summary>
        /// Updates the feature in bookInfo.metadata to indicate whether the book contains widget activities
        /// </summary>
        private void UpdateWidgetFeature()
        {
            BookInfo.MetaData.Feature_Widget = Storage
                .GetActivityFolderNamesReferencedInBook()
                .Any();
        }

        /// <summary>
        /// Updates the feature in bookInfo.metadata to indicate whether the book contains comic pages.
        /// These are now created with the Overlay Tool, but the feature retains the old name.
        /// (But, we will only report it as a Comic book if the user didn't turn it off in the publish settings.)
        /// </summary>
        private void UpdateComicFeature()
        {
            BookInfo.MetaData.Feature_Comic =
                HasComicalOverlays && BookInfo.PublishSettings.BloomLibrary.Comic;
        }

        /// <summary>
        /// Updates the feature in bookInfo.metadata to indicate whether the book is a motion book
        /// (The publish setting is true by default, but only relevant...and the feature will only
        /// be true...if the book actually has some motion settings.)
        /// </summary>
        private void UpdateMotionFeature()
        {
            BookInfo.MetaData.Feature_Motion =
                HasMotionPages && BookInfo.PublishSettings.BloomPub.PublishAsMotionBookIfApplicable;
        }

        /// <summary>
        /// BloomServer needs a static version of this method to ensure that the collection tab preview pane
        /// has the necessary placeholder file.
        /// </summary>
        public static void EnsureVideoPlaceholderFile(Book book)
        {
            book.Storage.Update("video-placeholder.svg");
        }

        public static void EnsureWidgetPlaceholderFile(Book book)
        {
            book.Storage.Update("widget-placeholder.svg");
        }

        /// <summary>
        /// Motion mode is currently implemented in the player in response to a set of six features
        /// which we place on the body. The original idea was that we might want to control these
        /// behaviors independently, and even possibly that any of them might depend on whether the
        /// device is in landscape mode and what media is being used; we don't currently use any
        /// of those capabilities.
        /// </summary>
        /// <param name="motion"></param>
        public void SetMotionAttributesOnBody(bool motion)
        {
            Action<string, string, string> addOrRemove;
            if (motion)
                addOrRemove = (
                    string featureName,
                    string orientationConstraint,
                    string mediaConstraint
                ) => OurHtmlDom.SetBookFeature(featureName, orientationConstraint, mediaConstraint);
            else
                addOrRemove = (
                    string featureName,
                    string orientationConstraint,
                    string mediaConstraint
                ) =>
                    OurHtmlDom.ClearBookFeature(
                        featureName,
                        orientationConstraint,
                        mediaConstraint
                    );
            // Enhance: we can probably put all this in HtmlDom and have it not know about the particular features, just copy them
            // from the datadiv. That means it will need to be possible to identify them by some attribute, e.g. data-isBookFeature="true"
            // these are read by Bloom Reader (and eventually Reading App Builder?)
            addOrRemove("autoadvance", "landscape", "bloomReader");
            addOrRemove("canrotate", "allOrientations", "bloomReader");
            addOrRemove("playanimations", "landscape", "bloomReader"); // could be ignoreAnimations
            addOrRemove("playmusic", "landscape", "bloomReader");
            addOrRemove("playnarration", "landscape", "bloomReader");

            // these are read by css
            //modifiedBook.OurHtmlDom.SetBookFeature("hideMargin", "landscape", "bloomReader");
            //modifiedBook.OurHtmlDom.SetBookFeature("hidePageNumbers", "landscape", "bloomReader");
            addOrRemove("fullscreenpicture", "landscape", "bloomReader");

            // Make sure we publish this feature consistent with the publication setting.
            BookInfo.MetaData.Feature_Motion = motion;

            Save();
        }

        /// <summary>
        /// BL-5886 Translation Instructions page should not end up in BR (or Epub or Pdf, but other classes ensure that).
        /// N.B. This is only intended for use on temporary files.
        /// </summary>
        public void RemoveNonPublishablePages(Dictionary<string, int> removedLabels = null)
        {
            const string xpath = "//div[contains(@class,'bloom-noreader')]";

            var dom = OurHtmlDom.RawDom;
            var nonpublishablePages = dom.SafeSelectNodes(xpath);
            foreach (var doomedPage in nonpublishablePages)
            {
                PublishHelper.CollectPageLabel((SafeXmlElement)doomedPage, removedLabels);
                doomedPage.ParentNode.RemoveChild(doomedPage);
            }
        }

        public static bool IsPageBloomSubscriptionOnly(SafeXmlElement page)
        {
            var classAttrib = page.GetAttribute("class");
            return classAttrib.Contains("questions")
                || classAttrib.Contains("simple-comprehension-quiz")
                || page.GetAttribute("data-activity") == "simple-dom-choice"
                || page.SafeSelectNodes(".//div[contains(@class,'bloom-widgetContainer')]").Length
                    > 0;
        }

        /// <summary>
        /// Used by the publish tab to tell the user they can't publish a book with Overlay elements w/o Enterprise.
        /// </summary>
        /// <returns></returns>
        public string GetNumberOfFirstPageWithOverlay()
        {
            var pageNodes = RawDom.SafeSelectNodes("//div[contains(@class, 'bloom-page')]");
            if (pageNodes.Length == 0) // Unexpected!
                return "";
            foreach (var pageNode in pageNodes)
            {
                var resultNode = pageNode.SelectSingleNode(
                    ".//div[contains(@class,'bloom-textOverPicture')]"
                );
                if (resultNode == null)
                    continue;
                var pageNumberAttribute = pageNode.GetAttribute("data-page-number");
                if (!string.IsNullOrEmpty(pageNumberAttribute))
                {
                    return pageNumberAttribute;
                }
                // If at some point we allow overlay elements on xmatter,
                // we will need to find and return the 'data-xmatter-page' attribute.
            }
            return ""; // Also unexpected!
        }

        /// <summary>
        /// Given a choice, what language should we use to display text on the page (not in the UI, which is controlled by the UI Language)
        /// </summary>
        /// <returns>A prioritized enumerable of language codes</returns>
        public IEnumerable<string> GetLanguagePrioritiesForLocalizedTextOnPage(
            bool includeLang1 = true
        )
        {
            return _bookData.GetLanguagePrioritiesForLocalizedTextOnPage(includeLang1);
        }

        /// <summary>
        /// Get a name for Language1 that is safe for using as part of a file name.
        /// (Currently used for suggesting a pdf filename when publishing.)
        /// </summary>
        /// <param name="inLanguage"></param>
        /// <returns></returns>
        public string GetFilesafeLanguage1Name(string inLanguage)
        {
            var languageName = _bookData.CollectionSettings.GetLanguageName(
                _bookData.Language1.Tag,
                inLanguage
            );
            return Path.GetInvalidFileNameChars()
                .Aggregate(languageName, (current, character) => current.Replace(character, ' '));
        }

        /// <summary>
        /// Returns which languages in the book have at least one recorded audio
        /// </summary>
        public HashSet<string> GetLanguagesWithAudio()
        {
            var languagesWithAudio = new HashSet<string>();
            var narrationNodeList = HtmlDom.SelectChildNarrationAudioElements(
                OurHtmlDom.Body,
                true
            );

            for (int i = 0; i < narrationNodeList.Length; ++i)
            {
                var node = narrationNodeList[i];

                var id = node.GetOptionalStringAttribute("id", null);
                if (String.IsNullOrEmpty(id))
                    continue;

                var fileNames = BookStorage.GetNarrationAudioFileNames(id, true);

                bool doesAnyAudioFileExist = false;
                foreach (var audioFileName in fileNames)
                {
                    var fullPath = Path.Combine(FolderPath, "audio", audioFileName);
                    if (RobustFile.Exists(fullPath))
                    {
                        doesAnyAudioFileExist = true;
                        break;
                    }
                }

                if (!doesAnyAudioFileExist)
                    continue;

                // At this point, we know that node contains an audio file associated with it.
                var nodeWithLangAttr = HtmlDom.FindSelfOrAncestorMatchingCondition(
                    node,
                    n =>
                    {
                        var tempLang = n.GetOptionalStringAttribute("lang", "");
                        return !String.IsNullOrEmpty(tempLang);
                    }
                );

                var lang = nodeWithLangAttr.GetOptionalStringAttribute("lang", "");
                languagesWithAudio.Add(lang);
            }

            return languagesWithAudio;
        }

        /// <summary>
        /// The book has been given the indicated name by the user, or some other process
        /// like making a backup that means we permanently want a name not matching the title.
        /// This is distinct from giving it an automatic name based on editing the Title.
        /// Typically, the user has explicitly used the Rename command to specify that this
        /// should be the name. If it is empty, we will go back to using an automatic
        /// name. Otherwise, this will be its name, and it will not be subject to rename
        /// by title editing.
        /// </summary>
        /// <param name="newName"></param>
        public void SetAndLockBookName(string newName)
        {
            if (!string.IsNullOrWhiteSpace(newName))
            {
                BookInfo.FileNameLocked = true;
                Storage.SetBookName(newName);
                BookInfo.Save();
            }
            else
            {
                // Back to automatic name
                Storage.UpdateBookFileAndFolderName(CollectionSettings);
                BookInfo.FileNameLocked = false;
                BookInfo.Save();
            }
        }

        // see BL-11510
        public void ReportSimplisticFontAnalytics(
            FontAnalytics.FontEventType fontEventType,
            string eventDetails = null
        )
        {
            var testOnly = BookUpload.UseSandboxByDefault;
            FontAnalytics.Report(
                this.ID,
                fontEventType,
                this.CollectionSettings.Language1.Tag,
                testOnly,
                this.CollectionSettings.Language1.FontName,
                eventDetails
            );
        }

        public void AddHistoryRecordForLibraryUpload(string url)
        {
            BookHistory.AddEvent(
                this,
                BookHistoryEventType.Uploaded,
                "Book uploaded to Bloom Library" + (string.IsNullOrEmpty(url) ? "" : $" ({url})")
            );
        }

        public bool IsRequiredLanguage(string langCode)
        {
            // Languages which have been selected for display in this book need to be selected
            return GetRequiredLanguages().Contains(langCode);
        }

        public bool IsCollectionLanguage(string langCode)
        {
            return CollectionSettings.GetAllLanguageTags().Contains(langCode);
        }

        private IEnumerable<string> GetRequiredLanguages()
        {
            return new[] { BookData.Language1.Tag, Language2Tag, Language3Tag }.Where(l =>
                !string.IsNullOrEmpty(l)
            );
        }

        /// <summary>
        /// Given a superset of languages, return the subset that we should advertise on BloomLibrary.org.
        /// Specifically, return the languages in the superset which also have text in the content pages of the book.
        /// </summary>
        public IEnumerable<string> GetTextLanguagesToAdvertiseOnBloomLibrary(
            IEnumerable<string> languagesSuperset
        )
        {
            return languagesSuperset.Intersect(
                AllPublishableLanguages(includeLangsOccurringOnlyInXmatter: false).Keys
            );
        }

        public void SetIsDecodable(bool isDecodable)
        {
            OurHtmlDom.SetClassOnBody(isDecodable, "decodable-reader");
            OurHtmlDom.SetClassOnBody(!isDecodable, "decodable-reader-off");
        }

        public void SetIsLeveled(bool isLeveled)
        {
            OurHtmlDom.SetClassOnBody(isLeveled, "leveled-reader");
            OurHtmlDom.SetClassOnBody(!isLeveled, "leveled-reader-off");
        }

        public bool HasL1Title()
        {
            var titleDict = JsonConvert.DeserializeObject<Dictionary<string, string>>(
                BookInfo.AllTitles ?? "{}"
            );
            if (!titleDict.TryGetValue(Language1Tag, out string l1Title))
                return false;
            return !string.IsNullOrEmpty(l1Title);
        }

        internal void SettingsUpdated()
        {
            // Something has changed in relation to settings. For example, we may have changed theme,
            // or deleted customBookStyles.css. We need to update things to reflect the new state of things.
            var cssFiles = this.Storage.GetCssFilesToCheckForAppearanceCompatibility();
            // This might produce different results if customBookStyles.css has been deleted.
            BookInfo.AppearanceSettings.CheckCssFilesForCompatibility(
                cssFiles,
                Storage.LegacyThemeCanBeUsed
            );
            // At one point the line commented out here was all this function did.
            // It needs to be done at some point at least if the theme has changed, to generate the updated
            // Appearance.css. But usually the caller does a full Save() after calling this, so
            // doing it here is redundant. In the case of deleting customBookStyles.css,
            // Appearance.css should not be affected, so I don't think it would matter not to do it.
            // I'm leaving it commented out for now in case something in our Appearance/Theme
            // testing indicates it is needed, since it may help whoever is looking for any problem
            // that removing it causes. If you find a reason we need it, please document thoroughly.
            //BookInfo.Save();
            // Should not be needed when deleting customBookStyles.css, but definitely when we change theme.
            Storage.UpdateSupportFiles();
            // temporary while we're in transition between storing cover color in the HTML and in the bookInfo
            var color = BookInfo.AppearanceSettings.GetStringPropertyValueOrDefault(
                "cover-background-color",
                null
            );
            if (color != null)
                SetCoverColor(color);
            _pageListChangedEvent.Raise(true);
        }

        public string GetDefaultTemplatePageId()
        {
            return Storage.Dom.GetMetaValue("defaultTemplatePageId", null);
        }

        public bool IsPlayground
        {
            get
            {
                return BookInfo.BookLineage?.Contains("aeb176bc-76fa-44e2-bb9d-6350698fce47")
                    ?? false;
            }
        }
    }
}<|MERGE_RESOLUTION|>--- conflicted
+++ resolved
@@ -1787,11 +1787,8 @@
             Storage.MigrateToLevel6LegacyActivities();
             Storage.MigrateToLevel7BloomCanvas();
             Storage.MigrateToLevel8RemoveEnterpriseOnly();
-<<<<<<< HEAD
-            Storage.MigrateToLevel9GameHeader();
-=======
             Storage.MigrateToLevel9TruncateWidgetPaths();
->>>>>>> 244d3481
+            Storage.MigrateToLevel10GameHeader();
 
             Storage.DoBackMigrations();
 
