--- conflicted
+++ resolved
@@ -181,17 +181,13 @@
 
 		private void Book_BookTitleChanged(object sender, EventArgs e)
 		{
-<<<<<<< HEAD
-			if (!BookInfo.FileNameLocked)
-=======
-			if (BookInfo.NameLocked)
+			if (BookInfo.FileNameLocked)
 			{
 				// Forced rename
 				BookHistory.AddEvent(this, BookHistoryEventType.Created,
 					$"The book with title \"{Storage.Dom.Title}\" had its folder set to \"{Path.GetFileName(FolderPath)}\"");
 			}
 			else
->>>>>>> c09f0d39
 			{
 				var folderName = Path.GetFileName(FolderPath);
 				if (SourceToReportForNextRename == null)
