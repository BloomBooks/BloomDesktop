using System;
using System.Collections.Generic;
using System.Diagnostics;
using System.Drawing;
using System.Globalization;
using System.IO;
using System.Linq;
using System.Net;
using System.Security.Cryptography;
using System.Text;
using System.Text.RegularExpressions;
using System.Threading.Tasks;
using System.Web;
using System.Windows.Forms;
using System.Xml;
using Bloom.Collection;
using Bloom.Edit;
using Bloom.Publish;
using Bloom.ToPalaso;
using Bloom.Utils;
using Bloom.web.controllers;
using Bloom.WebLibraryIntegration;
using L10NSharp;
using SIL.Code;
using SIL.Extensions;
using SIL.IO;
using SIL.Progress;
using SIL.Reporting;
using SIL.Text;
using SIL.Windows.Forms.ClearShare;
using SIL.Xml;

namespace Bloom.Book
{
	public class Book
	{
		public delegate Book Factory(BookInfo info, IBookStorage storage);//autofac uses this
		public static Color[] CoverColors = { Color.FromArgb(228, 140, 132), Color.FromArgb(176, 222, 228), Color.FromArgb(152, 208, 185), Color.FromArgb(194, 166, 191) };


		//We only randomize the initial value for each run. Without it, we were making a lot
		// more red books than any other color, because the
		//first book for a given run would always be red, and people are unlikely to make more
		//than one book per session.
		private static int s_coverColorIndex=new Random().Next(CoverColors.Length-1);

		private readonly ITemplateFinder _templateFinder;
		private readonly PageSelection _pageSelection;
		private readonly PageListChangedEvent _pageListChangedEvent;
		private readonly BookRefreshEvent _bookRefreshEvent;
		private readonly BookSavedEvent _bookSavedEvent;
		private List<IPage> _pagesCache;
		internal const string kIdOfBasicBook = "056B6F11-4A6C-4942-B2BC-8861E62B03B3";

		public event EventHandler ContentsChanged;
		private readonly BookData _bookData;
		public const string ReadMeImagesFolderName = "ReadMeImages";

		int _audioFilesCopiedForDuplication;

		//for moq'ing only; parameterless ctor required by Moq
		public Book()
		{
			Guard.Against(!Program.RunningUnitTests, "Only use this ctor for tests!");
		}

		public Book(BookInfo info = null, IBookStorage storage = null):
			this()
		{
			BookInfo = info;
			Storage = storage;
		}

		public Book(BookInfo info, IBookStorage storage, ITemplateFinder templateFinder,
		   CollectionSettings collectionSettings,
			PageSelection pageSelection,
			PageListChangedEvent pageListChangedEvent,
			BookRefreshEvent bookRefreshEvent,
			BookSavedEvent bookSavedEvent=null)
		{
			BookInfo = info;
			if (bookSavedEvent == null) // unit testing
			{
				bookSavedEvent = new BookSavedEvent();
			}
			UserPrefs = UserPrefs.LoadOrMakeNew(Path.Combine(info.FolderPath, "book.userPrefs"));

			Guard.AgainstNull(storage,"storage");

			// This allows the _storage to
			storage.BookInfo = info;

			// We always validate the book during the process of loading the storage,
			// so we don't need to do it again until something changes...just note the result.
			if (!string.IsNullOrEmpty(storage.ErrorMessagesHtml))
			{
				HasFatalError = true;
				FatalErrorDescription = storage.ErrorMessagesHtml;
			}
			else if (!string.IsNullOrEmpty(storage.InitialLoadErrors))
			{
				HasFatalError = true;
				FatalErrorDescription = storage.InitialLoadErrors;
			}

			Storage = storage;

			//this is a hack to keep these two in sync (in one direction)
			Storage.FolderPathChanged += _storage_FolderPathChanged;

			_templateFinder = templateFinder;

			CollectionSettings = collectionSettings;

			_pageSelection = pageSelection;
			_pageListChangedEvent = pageListChangedEvent;
			_bookRefreshEvent = bookRefreshEvent;
			_bookSavedEvent = bookSavedEvent;

			_bookData = new BookData(OurHtmlDom,
					CollectionSettings, UpdateImageMetadataAttributes);

			InjectStringListingActiveLanguagesOfBook();

			if (!HasFatalError && IsEditable)
			{
				_bookData.SynchronizeDataItemsThroughoutDOM();
			}

			// If it doesn't already have a userModifiedStyles element, give it one.
			// BL-4266 Somehow it is important for there to be a userModifiedStyles element BEFORE (in order!)
			// the coverColor style element in the Head of the DOM in order for the new Css Rules
			// to get inserted properly. So we make sure there is one.
			GetOrCreateUserModifiedStyleElementFromStorage();

			//if we're showing the user a shell/template book, pick a color for it
			//If it is editable, then we don't want to change to the next color, we
			//want to use the color that we used for the sample shell/template we
			//showed them previously.
			if (!info.IsEditable)
			{
				SelectNextCoverColor(); // we only increment when showing a template or shell
				InitCoverColor();
			}

			// If it doesn't already have a cover color, give it one.
			if (HtmlDom.GetCoverColorStyleElement(OurHtmlDom.Head) == null)
			{
				InitCoverColor(); // should use the same color as what they saw in the preview of the template/shell
			}
			FixBookIdAndLineageIfNeeded();
			Storage.Dom.RemoveExtraBookTitles();
			Storage.Dom.RemoveExtraContentTypesMetas();
			Guard.Against(OurHtmlDom.RawDom.InnerXml=="","Bloom could not parse the xhtml of this document");

			// We introduced "template starter" in 3.9, but books you made with it could be used in 3.8 etc.
			// If those books came back to 3.9 or greater (which would happen eventually),
			// they would still have this tag that they didn't really understand, and which should have been removed.
			// At the moment, only templates are suitable for making shells, so use that to detect that someone has
			// edited a user defined template book in a version that doesn't know about user defined templates.
			if (Storage.Dom.GetGeneratorVersion() < new System.Version(3,9))
			{
				if (IsSuitableForMakingShells)
					Storage.Dom.FixAnyAddedCustomPages();
				else
					Storage.Dom.RemoveMetaElement("xmatter");
			}
		}

		void _storage_FolderPathChanged(object sender, EventArgs e)
		{
			BookInfo.FolderPath = Storage.FolderPath;
			UserPrefs.UpdateFileLocation(Storage.FolderPath);
		}

		/// <summary>
		/// This just increments the color index so that the next book to be constructed that doesn't already have a color will use it
		/// </summary>
		public static void SelectNextCoverColor()
		{
			s_coverColorIndex = s_coverColorIndex+1;
			if( s_coverColorIndex >= CoverColors.Length)
				s_coverColorIndex = 0;
		}

		public CollectionSettings CollectionSettings { get; }

		public void InvokeContentsChanged(EventArgs e)
		{
			ContentsChanged?.Invoke(this, e);
		}

		/// <summary>
		/// If we have to just show title in one language, which should it be?
		/// Note, this isn't going to be the best for choosing a filename, which we are more likely to want in a national language
		/// </summary>
		public virtual string TitleBestForUserDisplay
		{
			get
			{
				return GetBestTitleForDisplay(_bookData.GetMultiTextVariableOrEmpty("bookTitle"), _bookData.GetBasicBookLanguageCodes().ToList(), IsEditable);
			}
		}

		public static string GetBestTitleForDisplay(MultiTextBase title, List<string> langCodes, bool isEditable)
		{
			var display = title.GetExactAlternative(langCodes[0]);
			if (string.IsNullOrEmpty(display))
			{
				//the SIL-LEAD project, SHRP (around 2012-2016) had books that just had an English name, before we changed Bloom
				//to not show English names. But the order was also critical. So we want those old books to go ahead and use their
				//English names.
				var englishTitle = title.GetExactAlternative("en").ToLowerInvariant();
				var SHRPMatches = new[] { "p1", "p2", "p3", "p4", "SHRP" };
				var couldBeOldStyleUgandaSHRPBook = SHRPMatches.Any(m => englishTitle.Contains(m.ToLowerInvariant()));

				//if this book is one of the ones we're editing in our collection, it really
				//needs a title in our main language, it would be confusing to show a title from some other langauge
				if (!couldBeOldStyleUgandaSHRPBook && (isEditable || title.Empty))
				{
					display = LocalizationManager.GetString("CollectionTab.TitleMissing", "Title Missing",
						"Shown as the thumbnail caption when the book doesn't have a title.");
				}
				//but if this book is just in our list of sources, well then let's look through the names
				//and try to get one that is likely to be helpful
				else
				{
					var orderedPreferences = new List<string>();
					orderedPreferences.Add(LocalizationManager.UILanguageId);

					// we already know that langCodes[0] does not have a title
					for (int i = 1; i < langCodes.Count; ++i)
						orderedPreferences.Add(langCodes[i]);
					orderedPreferences.Add("en");
					orderedPreferences.Add("fr");
					orderedPreferences.Add("es");
					display = title.GetBestAlternativeString(orderedPreferences);
					if (string.IsNullOrWhiteSpace(display))
					{
						display = title.GetFirstAlternative();
						Debug.Assert(!string.IsNullOrEmpty(display), "by our logic, this shouldn't possible");
					}
				}
			}
			// Handle both Windows and Linux line endings in case a file copied between the two
			// ends up with the wrong one.
			display = display.Replace("<br />", " ").Replace("\r\n", " ").Replace("\n", " ").Replace("  ", " ");
			display = RemoveXmlMarkup(display).Trim();
			return display;
		}

		public static string RemoveXmlMarkup(string input)
		{
			try
			{
				var doc = new XmlDocument();
				doc.PreserveWhitespace = true;
				doc.LoadXml("<div>" + input + "</div>");
				return doc.DocumentElement.InnerText;
			}
			catch (XmlException)
			{
				return input; // If we can't parse for some reason, return the original string
			}
		}

		/// <summary>
		/// we could get the title from the <title/> element, the name of the html, or the name of the folder...
		/// </summary>
		public virtual string Title
		{
			get
			{
				Debug.Assert(BookInfo.FolderPath == Storage.FolderPath);

				if (IsEditable)
				{
					//REVIEW: evaluate and explain when we would choose the value in the html over the name of the folder.
					//1 advantage of the folder is that if you have multiple copies, the folder tells you which one you are looking at
					var s = OurHtmlDom.Title;
					if(string.IsNullOrEmpty(s))
						return Path.GetFileName(Storage.FolderPath);
					return s;
				}
				else //for templates and such, we can already just use the folder name
				{
					return Path.GetFileName(Storage.FolderPath);
				}
			}
		}

		public string PrettyPrintLanguage(string code)
		{
			return _bookData.GetDisplayNameForLanguage(code);
		}

		public virtual HtmlDom GetEditableHtmlDomForPage(IPage page)
		{
			if (HasFatalError)
			{
				return GetErrorDom();
			}

			var pageDom = GetHtmlDomWithJustOnePage(page);
			pageDom.RemoveModeStyleSheets();
			pageDom.AddStyleSheet("basePage.css");
			pageDom.AddStyleSheet("editMode.css");
			if (LockedDown)
			{
				pageDom.AddStyleSheet("editTranslationMode.css");
			}
			else
			{
				pageDom.AddStyleSheet("editOriginalMode.css");
			}

			AddCreationTypeAttribute(pageDom);

			pageDom.AddStyleSheet("editPaneGlobal.css");
			pageDom.AddStyleSheet("");
			pageDom.SortStyleSheetLinks();
			AddJavaScriptForEditing(pageDom);
			RuntimeInformationInjector.AddUIDictionaryToDom(pageDom, _bookData);
			RuntimeInformationInjector.AddUISettingsToDom(pageDom, _bookData, Storage.GetFileLocator());
			UpdateMultilingualSettings(pageDom);

			if (IsSuitableForMakingShells && !page.IsXMatter)
			{
				// We're editing a template page in a template book.
				// Make the label editable. Note: HtmlDom.ProcessPageAfterEditing knows about removing this.
				// I don't like the knowledge being in two places, but the place to remove the attribute is in the
				// middle of a method in HtmlDom and it's this class that knows about the book being a template
				// and whether it should be added.
				// (Note: we don't want this for xmatter pages because they don't function as actual template pages.)
				HtmlDom.MakeEditableDomShowAsTemplate(pageDom);
			}
			return pageDom;
		}

		private void AddJavaScriptForEditing(HtmlDom dom)
		{
			// BL-117, PH: With the newer xulrunner, javascript code with parenthesis in the URL is not working correctly.

			//dom.AddJavascriptFile("lib/ckeditor/ckeditor.js".ToLocalhost());

			//reviewslog: added this to get the "WebFXTabPane()" working in StyleEditor. Previously tried adding "export" to the function and then importing it
			dom.AddJavascriptFile("lib/tabpane.js".ToLocalhost());

			//reviewslog: four lines are prompted by the qtip "too much recursion" error, which I got on certain pages. The qtip
			//code in question says it is for when jquery-ui is not found. I "solved" this by loading jquery, jquery-ui,
			//and finally qtip into the global space here
			dom.AddJavascriptFile("jquery.min.js".ToLocalhost());
			dom.AddJavascriptFile("modified_libraries/jquery-ui/jquery-ui-1.10.3.custom.min.js".ToLocalhost());
//			dom.AddJavascriptFile("lib/jquery.qtip.js".ToLocalhost());
//			dom.AddJavascriptFile("lib/jquery.qtipSecondary.js".ToLocalhost());

			// first tried this as import 'jquery.hotkeys' in bloomEditing, but that didn't work
			//dom.AddJavascriptFile("jquery.hotkeys.js".ToLocalhost());

			dom.AddJavascriptFile("commonBundle.js".ToLocalhost());
			dom.AddJavascriptFile("editablePageBundle.js".ToLocalhost());
			// Add this last because currently its document ready function has to execute AFTER the bootstrap call in bloomEditing.ts,
			// which is compiled into editablePageIFrame.js. The bootstrap function sets CKEDITOR.disableAutoInline = true,
			// which suppresses a document ready function in CKEditor iself from calling inline() on all content editable
			// elements, which we don't want (a) because some content editable elements shouldn't have CKEditor functions, and
			// (b) because it causes crashes when we intentionally do our own inline() calls on the elements where we DO
			// want CKEditor.
			// ReviewSlog: It would be much more robust not to depend on the order in which document ready functions
			// execute, especially if the only control over that is the order of loading files. But I don't know
			// where we can put the CKEDITOR.disableAutoInline = true so that it will reliably execute AFTER CKEDITOR is
			// defined and BEFORE its document ready function.
			dom.AddJavascriptFile("lib/ckeditor/ckeditor.js".ToLocalhost());
		}


		private void UpdateMultilingualSettings(HtmlDom dom)
		{
			TranslationGroupManager.UpdateContentLanguageClasses(dom.RawDom, _bookData, Language1IsoCode,
				Language2IsoCode, Language3IsoCode);
			BookInfo.IsRtl = IsPrimaryLanguageRtl;

			BookStarter.SetLanguageForElementsWithMetaLanguage(dom.RawDom, _bookData);
		}

		private HtmlDom GetHtmlDomWithJustOnePage(IPage page)
		{
			var divNodeForThisPage = page.GetDivNodeForThisPage();
			if (divNodeForThisPage == null)
			{
				throw new ApplicationException($"The requested page {page.Id} from book {page.Book.FolderPath} isn't in this book {FolderPath}.");
			}

			return GetHtmlDomWithJustOnePage(divNodeForThisPage);
		}

		public HtmlDom GetHtmlDomWithJustOnePage(XmlElement divNodeForThisPage)
		{
			var headXml = Storage.Dom.SelectSingleNodeHonoringDefaultNS("/html/head").OuterXml;
			var originalBody = Storage.Dom.SelectSingleNodeHonoringDefaultNS("/html/body");

			var enterpriseStatusClass = this.CollectionSettings.HaveEnterpriseFeatures ? "enterprise-on" : "enterprise-off";
			var dom = new HtmlDom(@"<html>" + headXml + $"<body class='{enterpriseStatusClass}'></body></html>");
			dom = Storage.MakeDomRelocatable(dom);
			// Don't let spaces between <strong>, <em>, or <u> elements be removed. (BL-2484)
			dom.RawDom.PreserveWhitespace = true;
			var newBody = dom.RawDom.SelectSingleNodeHonoringDefaultNS("/html/body") as XmlElement;

			// copy over any attributes on body (we store a form of the book feature flags there so that css can get at them)
			 foreach (XmlAttribute attr in originalBody.Attributes)
			 {
				 newBody.SetAttribute(attr.Name, attr.Value);
			 }

			var pageDom = dom.RawDom.ImportNode(divNodeForThisPage, true);
			newBody.AppendChild(pageDom);

//                BookStorage.HideAllTextAreasThatShouldNotShow(dom, iso639CodeToLeaveVisible, Page.GetPageSelectorXPath(dom));

			return dom;
		}

		public HtmlDom GetHtmlDomReadyToAddPages(HtmlDom inputDom)
		{
			var headNode = Storage.Dom.SelectSingleNodeHonoringDefaultNS("/html/head");
			var inputHead = inputDom.SelectSingleNodeHonoringDefaultNS("/html/head");
			var insertBefore = inputHead.FirstChild;  // Enhance: handle case where there is no existing child
			foreach (XmlNode child in headNode.ChildNodes)
			{
				inputHead.InsertBefore(inputDom.RawDom.ImportNode(child, true), insertBefore);
			}

			// This version somehow leaves the head in the wrong (empty) namespace and nothing works.
			//var importNode = inputDom.RawDom.ImportNode(headNode, true);
			//foreach (XmlNode child in inputHead.ChildNodes)
			//	importNode.AppendChild(child);
			//inputHead.ParentNode.ReplaceChild(importNode, inputHead);
			return Storage.MakeDomRelocatable(inputDom);
		}

		public HtmlDom GetPreviewXmlDocumentForPage(IPage page)
		{
			if(HasFatalError)
			{
				return GetErrorDom();
			}
			var pageDom = GetHtmlDomWithJustOnePage(page);
			pageDom.RemoveModeStyleSheets();
			// note: order is significant here, but I added branding.css at the end (the most powerful position) arbitrarily, until
			// such time as it's clear if it matters.
			foreach (var cssFileName in new[] { @"basePage.css","previewMode.css", "origami.css", "langVisibility.css"})
			{
				pageDom.AddStyleSheet(cssFileName);
			}
			// Only add brandingCSS is there is one for the current branding
			// Note: it would be a fine enhancement here to first check for "branding-{flavor}.css",
			// but we'll leave that until we need it.
			var brandingCssPath = BloomFileLocator.GetBrowserFile(true, "branding", CollectionSettings.GetBrandingFolderName(), "branding.css");
			if (!string.IsNullOrEmpty(brandingCssPath))
			{
				pageDom.AddStyleSheet("branding.css");
			}
			pageDom.SortStyleSheetLinks();

			AddPreviewJavascript(pageDom);//review: this is just for thumbnails... should we be having the javascript run?
			return pageDom;
		}

		// Differs from GetPreviewXmlDocumentForPage() by not adding the three stylesheets
		// adding them will full paths seems to be diastrous. I think cross-domain rules
		// prevent them from being loaded, and so we lose the page size information, and the
		// thumbs come out random sizes. Not sure why this isn't a problem in GetPreviewXmlDocumentForPage.
		// Also, since this is used for thumbnails of template pages, we insert some arbitrary text
		// into empty editable divs to give a better idea of what a typical page will look like.
		internal HtmlDom GetThumbnailXmlDocumentForPage(IPage page)
		{
			if (HasFatalError)
			{
				return GetErrorDom();
			}
			var pageDom = GetHtmlDomWithJustOnePage(page);
			pageDom.SortStyleSheetLinks();
			AddPreviewJavascript(pageDom);
			HtmlDom.AddClassIfMissing(pageDom.Body, "bloom-templateThumbnail");
			return pageDom;
		}

		public HtmlDom GetPreviewXmlDocumentForFirstPage()
		{
			if (HasFatalError)
			{
				return null;
			}

			var bookDom = GetBookDomWithStyleSheets("previewMode.css","thumbnail.css");

			HideEverythingButFirstPageAndRemoveScripts(bookDom.RawDom);
			return bookDom;
		}

		private static void HideEverythingButFirstPageAndRemoveScripts(XmlDocument bookDom)
		{
			bool onFirst = true;
			foreach (XmlElement node in bookDom.SafeSelectNodes("//div[contains(@class, 'bloom-page')]"))
			{
				if (!onFirst)
				{
					node.SetAttribute("style", "", "display:none");
				}
				onFirst =false;
			}
			//Without casting to array, Mono considers this manipulating the enumerable list
			foreach (var node in bookDom.SafeSelectNodes("//script").Cast<XmlNode>().ToArray())
			{
				//TODO: this removes image scaling, which is ok so long as it's already scaled with width/height attributes
				node.ParentNode.RemoveChild(node);
			}
		}

		private static void DeletePages(XmlDocument bookDom, Func<XmlElement, bool> pageSelectingPredicate)
		{
			// Seems safest to make a list so we're not modifying the document while iterating through it.
			var pagesToDelete = new List<XmlElement>();
			foreach (XmlElement node in bookDom.SafeSelectNodes("//div[contains(@class, 'bloom-page')]"))
			{
				if (pageSelectingPredicate(node))
				{
					pagesToDelete.Add(node);
				}
			}
			foreach (var node in pagesToDelete)
			{
				// An earlier version of this method just set the visibility of the pages we don't want
				// in this printout to display:none, like this:
				//node.SetAttribute("style", "", "display:none");
				// However, this runs up against a defect in Gecko PDF generation: apparently when
				// all the content after the last page in a paginated document is display:none, Gecko
				// puts in an extra blank page. We suspect something like code that detects that
				// the current page is finished and the document is not finished and starts a new page,
				// which turns out not to be needed. The extra blank page can mess up booklet generation
				// and cause an extra sheet of paper to be used (leaving a wasted four blank pages at
				// the end). See BL-705.
				node.ParentNode.RemoveChild(node);
			}
		}

		internal IFileLocator GetFileLocator()
		{
			return Storage.GetFileLocator();
		}

		private HtmlDom GetBookDomWithStyleSheets(params string[] cssFileNames)
		{
			var dom = Storage.GetRelocatableCopyOfDom();
			dom.RemoveModeStyleSheets();
			foreach (var cssFileName in cssFileNames)
			{
				dom.AddStyleSheet(cssFileName);
			}
			dom.SortStyleSheetLinks();

			return dom;
		}

		public virtual string StoragePageFolder => Storage.FolderPath;

		private HtmlDom GetErrorDom(string extraMessages="")
		{
			var builder = new StringBuilder();
			builder.Append("<html><head><meta charset=\"UTF-8\" /></head><body style='font-family:arial,sans'>");

			builder.AppendLine(
				Storage != null ?
					Storage.GetBrokenBookRecommendationHtml() :
					BookStorage.GenericBookProblemNotice);

			// Often GetBrokenBookRecommendation and FatalErrorDescription both come from _storage.ErrorMessagesHtml.
			// Try not to say the same thing twice.
			if (FatalErrorDescription != null && !builder.ToString().Contains(FatalErrorDescription))
				builder.Append(FatalErrorDescription);

			builder.Append("<p>"+ WebUtility.HtmlEncode(extraMessages)+"</p>");

			if (Storage.ErrorAllowsReporting)
			{
				var message = LocalizationManager.GetString("Errors.ReportThisProblemButton", "Report this problem to Bloom Support");
				builder.AppendFormat(
					"<input type='button' value='" + message + "' href='ReportProblem'></input>");
			}

			builder.Append("</body></html>");

			return new HtmlDom(builder.ToString());
		}

		private bool IsDownloaded => FolderPath.StartsWith(BookTransfer.DownloadFolder);

		// BL-2678: we want the user to be able to delete troublesome/no longer needed books
		// downloaded from BloomLibrary.org
		public virtual bool CanDelete => IsEditable || IsDownloaded;

		public bool CanPublish
		{
			get
			{
				if (!BookInfo.IsEditable)
					return false;
				return !HasFatalError;
			}
		}

		/// <summary>
		/// In the Bloom app, only one collection at a time is editable; that's the library they opened. All the other collections of templates, shells, etc., are not editable.
		/// So, a book is editable if it's in that one collection (unless it's in an error state).
		/// This wants a better name, because if it's in a team collection, we can't really edit it unless it's checked out.
		/// "IsInEditableCollection" would almost work, but then, the HasFatalError check wouldn't survive,
		/// which affects existing callers.
		/// We could try to make it return false if the book needs to be checked out for editing,
		/// but Book doesn't feel like an object that should know about Team Collections...it's already
		/// way too complicated to create a mock book for testing. And some of the usages are more in line
		/// with the "IsInEditableCollection" meaning. Not seeing a good way to improve things.
		/// The official way to decide whether a book can really be edited (or modified in any way
		/// that would require it to be checked out in a TC) is to call
		/// TeamCollectionApi.TheOneInstance.CanEditBook()...from C# if asking about the current book
		/// book.IsEditable && !_tcManager.NeedCheckoutToEdit(book.FolderPath)...if asking about some other book
		/// const [canModifyCurrentBook] = BloomApi.useApiBoolean(
		///     "common/canModifyCurrentBook",
		///      false
		/// ); in Typescript
		/// </summary>
		public virtual bool IsEditable {
			get
			{
				if (!BookInfo.IsEditable)
					return false;
				return !HasFatalError;
			}
		}


		/// <summary>
		/// First page in the book (or null if there are none)
		/// </summary>
		public IPage FirstPage => GetPages().FirstOrDefault();

		public IPage GetPageByIndex(int pageIndex)
		{
			// index must be >= 0
			if (pageIndex < 0) return null;

			// index must be less than the number of pages
			var pages = GetPages().ToList();
			if (pages.Count <= pageIndex) return null;

			return pages[pageIndex];
		}

		string _cachedTemplateKey;
		Book _cachedTemplateBook;

		public Book FindTemplateBook()
		{
			Guard.AgainstNull(_templateFinder, "_templateFinder");
			if(!IsEditable)
				return null; // won't be adding pages, don't need source of templates
			string templateKey = PageTemplateSource;

			Book book=null;
			if (!String.IsNullOrEmpty(templateKey))
			{
				if (templateKey.ToLowerInvariant() == "basicbook") //catch this pre-beta spelling with no space
					templateKey = "Basic Book";
				// Template was renamed for 3.8 (and needs to end in Template, see PageTemplatesApi.GetBookTemplatePaths)
				if (templateKey.ToLowerInvariant() == "arithmetic")
					templateKey = "Arithmetic Template";
				// We can assume that a book's "TemplateBook" does not change over time.  To be even safer,
				// we'll add a check for the same "TemplateKey" to allow reusing a cached "TemplateBook".
				// See https://silbloom.myjetbrains.com/youtrack/issue/BL-3782.
				if (templateKey == _cachedTemplateKey && _cachedTemplateBook != null)
					return _cachedTemplateBook;
				// a template book is its own primary template...and might not be found by templateFinder,
				// since we might be in a vernacular collection that it won't look in.
				book = IsSuitableForMakingShells ? this : _templateFinder.FindAndCreateTemplateBookByFileName(templateKey);
				_cachedTemplateBook = book;
				_cachedTemplateKey = templateKey;
			}
			return book;
		}

		//This is the set of pages that we show first in the Add Page dialog.
		public string PageTemplateSource
		{
			get { return OurHtmlDom.GetMetaValue("pageTemplateSource", ""); }
			set { OurHtmlDom.UpdateMetaElement("pageTemplateSource", value);}
		}

		/// <summary>
		/// once in our lifetime, we want to do any migrations needed for this version of bloom
		/// </summary>
		private bool _haveDoneUpdate = false;

		public virtual HtmlDom OurHtmlDom => Storage.Dom;

		public virtual XmlDocument RawDom => OurHtmlDom.RawDom;

		// Tests can run without ever setting Storage.  This check is currently enough for them to work.
		public virtual string FolderPath => Storage?.FolderPath;

		public virtual HtmlDom GetPreviewHtmlFileForWholeBook()
		{
			//we may already know we have an error (we might not discover until later)
			if (HasFatalError)
			{
				return GetErrorDom();
			}
			if (!Storage.GetLooksOk())
			{
				return GetErrorDom(Storage.GetValidateErrors());
			}

			var previewDom= GetBookDomWithStyleSheets("previewMode.css", "origami.css");
			AddCreationTypeAttribute(previewDom);

			//We may have just run into an error for the first time
			if (HasFatalError)
			{
				return GetErrorDom();
			}

			BringBookUpToDate(previewDom, new NullProgress());

			// this is normally the vernacular, but when we're previewing a shell, well it won't have anything for the vernacular
			var primaryLanguage = Language1IsoCode;
			if (IsShellOrTemplate)
			{
				//TODO: this won't be enough, if our national language isn't, say, English, and the shell just doesn't have our national language. But it might have some other language we understand.

				// If it DOES have text in the Language1Iso639Code (e.g., a French collection, and we're looking at Moon and Cap...BL-6465),
				// don't mess with it.
				if (previewDom.SelectSingleNode($"//*[@lang='{primaryLanguage}' and contains(@class, 'bloom-editable') and text()!='']") == null)
					primaryLanguage = _bookData.MetadataLanguage1IsoCode;
			}

			TranslationGroupManager.UpdateContentLanguageClasses(previewDom.RawDom, _bookData, primaryLanguage,
				_bookData.Language2IsoCode, _bookData.Language3IsoCode);

			AddPreviewJavascript(previewDom);
			previewDom.AddPublishClassToBody("preview");

			// Not needed for preview mode, so just remove them to reduce memory usage.
			RemoveVideos(previewDom);
			
			return previewDom;
		}

		private void AddCreationTypeAttribute(HtmlDom htmlDom)
		{
			htmlDom.AddCreationType(LockedDown ? "translation" : "original");
		}

		public void BringBookUpToDate(IProgress progress, bool forCopyOfUpToDateBook = false)
		{
			_pagesCache = null;
			string oldMetaData = string.Empty;
			if (RobustFile.Exists(BookInfo.MetaDataPath))
			{
				oldMetaData = RobustFile.ReadAllText(BookInfo.MetaDataPath); // Have to read this before other migration overwrites it.
			}
			BringBookUpToDate(OurHtmlDom, progress, oldMetaData);
			progress.WriteStatus("Updating pages...");
			foreach (XmlElement pageDiv in OurHtmlDom.SafeSelectNodes("//body/div[contains(@class, 'bloom-page')]"))
			{
				BringPageUpToDate(pageDiv);
			}

			if (IsEditable)
			{
				// If the user might be editing it we want it more thoroughly up-to-date
				try
				{
					ImageUpdater.UpdateAllHtmlDataAttributesForAllImgElements(FolderPath, OurHtmlDom, progress);
				}
				catch (UnauthorizedAccessException e)
				{
					BookStorage.ShowAccessDeniedErrorReport(e);
				}

				VerifyLayout(OurHtmlDom); // make sure we have something recognizable for layout
				// Restore possibly messed up multilingual settings.
				UpdateMultilingualSettings(OurHtmlDom);
				// This is only needed for updating from old Bloom versions. No need if we're copying the current
				// edit book, on which it's already been done, to make an epub or similar.
				if (!forCopyOfUpToDateBook)
					Storage.PerformNecessaryMaintenanceOnBook();
				Save();
			}

			if (SHRP_TeachersGuideExtension.ExtensionIsApplicable(this))
			{
				SHRP_TeachersGuideExtension.UpdateBook(OurHtmlDom, _bookData.Language1.Iso639Code);
			}

			OurHtmlDom.FixDivOrdering();

			Save();
			_bookRefreshEvent?.Raise(this);
		}

		private void VerifyLayout(HtmlDom dom)
		{
			SetLayout(Layout.FromDom(dom, Layout.A5Portrait)); // if layout is not recognized, default to A5Portrait
		}

		private void BringBookInfoUpToDate(string oldMetaData)
		{
			if (oldMetaData.Contains("readerToolsAvailable"))
			{
				var newMetaString = oldMetaData.Replace("readerToolsAvailable", "toolboxIsOpen");
				var newMetaData = BookMetaData.FromString(newMetaString);
				BookInfo.ToolboxIsOpen = newMetaData.ToolboxIsOpen;
			}
			BookInfo.CountryName = CollectionSettings.Country;
			BookInfo.ProvinceName = CollectionSettings.Province;
			BookInfo.DistrictName = CollectionSettings.District;

			// Propagate the IsFolio value determined by the Book class (which determines it from the HTML file)
			// into BookInfo (which represents the meta.json file).
			// The version in Book.cs should be the ultimate source of truth, but it's handy to have BookInfo have a copy
			// of it too because BookInfo's meta.json is faster to parse than the book's HTML file.
			// This helps out the AddChildBookContentsToFolio() method.
			BookInfo.IsFolio = IsFolio;
		}

		/// <summary>
		/// Fix errors that users have encountered.
		/// 1) duplication of language div elements inside of translationGroup divs.
		/// 2) duplication of audio id values in the book.
		/// </summary>
		/// <remarks>
		/// See https://issues.bloomlibrary.org/youtrack/issue/BL-6923.
		/// See https://issues.bloomlibrary.org/youtrack/issue/BL-9503 and several other issues.
		/// </remarks>
		private void FixErrorsEncounteredByUsers(HtmlDom bookDOM)
		{
			// Fix bug reported in BL-6923: duplicate language div elements inside translationGroup divs.
			foreach (
				XmlElement groupElement in
				bookDOM.Body.SafeSelectNodes("descendant::*[contains(@class,'bloom-translationGroup')]"))
			{
				// Even though the user only had duplicate vernacular divs, let's check all the book
				// languages just to be safe.
				foreach (var lang in _bookData.GetAllBookLanguageCodes())
					TranslationGroupManager.FixDuplicateLanguageDivs(groupElement, lang);
			}
			// Fix bug reported in BL-9503 and several other issues: duplicate audio ids.
			// This does not need to be fixed for preview, and in fact can cause a warning
			// dialog to pop up behind the splash screen if it is fixed there.  (and will
			// fix things again with a second warning dialog when the book is edited or
			// published.)
			if (bookDOM != OurHtmlDom)
				return;
			var idSet = new HashSet<string>();
			_audioFilesCopiedForDuplication = 0;
			FixDuplicateAudioIdsInDataDiv(bookDOM, idSet);
			var audioFilesCopiedForDataDiv = _audioFilesCopiedForDuplication;
			FixDuplicateAudioIdInBookPages(bookDOM, idSet);
			if (_audioFilesCopiedForDuplication > 0)
			{
				// Inform user of need to rerecord audio.  (If no audio files got copied, then there's nothing to rerecord, just lots to record!)
				// If the only files copied were found in the data-div, then restrict the message for where to rerecord.
				var shortMsg = "There was a problem with recordings in this Talking Book, which was caused by a bug in an older version of Bloom." +
					((audioFilesCopiedForDataDiv == _audioFilesCopiedForDuplication) ?
						" We have fixed the book, but now you will need to review the Cover, Title, and Credits pages to see if you need to record some text again." :
						" We have fixed the book, but now you will need to review all of your recordings in this book to see if you need to record some text again.") +
					" We are very sorry for our mistake and the inconvenience this might cause you.";
				NonFatalProblem.Report(ModalIf.All, PassiveIf.None, shortMsg, null, null, false, true);
			}
			// Fix bug reported in BL-8599 (and possibly other issues): missing audio ids.
			FixMissingAudioIdsInDataDiv(bookDOM);
			FixMissingAudioIdsInBookPages(bookDOM);
		}

		/// <summary>
		/// Go through the #bloomDataDiv looking for duplicate audio ids.  If any are found, fix them
		/// and at the end update the DOM to reflect the fixes.
		/// </summary>
		private void FixDuplicateAudioIdsInDataDiv(HtmlDom bookDOM, HashSet<string> idSet)
		{
			var dataDiv = bookDOM.SelectSingleNode("//div[@id='bloomDataDiv']");
			if (dataDiv == null)
				return;		// shouldn't happen, but paranoia sometimes pays off, especially in running tests.
			var nodes = dataDiv.SafeSelectNodes("(.//div|.//span)[@id and contains(@class,'audio-sentence')]").Cast<XmlNode>().ToList();
			var duplicateAudioIdsFixed = 0;
			foreach (var audioElement in nodes)
			{
				var id = (audioElement as XmlElement).GetOptionalStringAttribute("id", null);
				var isNewlyAdded = idSet.Add(id);
				if (!isNewlyAdded)
				{
					var newId = FixDuplicateAudioId(audioElement, id);
					idSet.Add(newId);
				}
			}
			// OK, now fix all the places any duplicates were used in the book's pages.
			if (duplicateAudioIdsFixed > 0)
				_bookData.SynchronizeDataItemsThroughoutDOM();
		}

		private void FixDuplicateAudioIdInBookPages(HtmlDom bookDOM, HashSet<string> idSet)
		{
			foreach (var page in bookDOM.GetPageElements())
			{
				var nodeList = HtmlDom.SelectChildNarrationAudioElements(page, true);
				for (int i = 0; i < nodeList.Count; ++i)
				{
					var node = nodeList.Item(i);
					if (node.Attributes == null)
						continue;   // No id exists if no attributes exist.
					var id = node.GetOptionalStringAttribute("id", null);
					if (id == null)
						continue;
					if (HtmlDom.IsNodePartOfDataBookOrDataCollection(node))
						continue;
					var isNewlyAdded = idSet.Add(id);
					if (!isNewlyAdded)
					{
						// Uh-oh. That means an element like this already exists!?
						FixDuplicateAudioId(node, id);
					}
				}
			}
		}

		private string FixDuplicateAudioId(XmlNode node, string id)
		{
			// Create a new id value, and copy the audio file if it exists.
			var newId = HtmlDom.SetNewHtmlIdValue(node as XmlElement);
			if (!String.IsNullOrEmpty(FolderPath))
			{
				var oldAudioPath = Path.Combine(FolderPath, "audio", id + ".mp3");
				if (RobustFile.Exists(oldAudioPath))
				{
					var newAudioPath = Path.Combine(FolderPath, "audio", newId + ".mp3");
					RobustFile.Copy(oldAudioPath, newAudioPath);
					++_audioFilesCopiedForDuplication;
				}
			}
			var msg = $"Duplicate GUID {id} on recordable with text \"{node.InnerText.Trim()}\" changed to {newId}.";
			Logger.WriteEvent(msg);
			return newId;
		}

		private void FixMissingAudioIdsInDataDiv(HtmlDom bookDOM)
		{
			var dataDiv = bookDOM.SelectSingleNode("//div[@id='bloomDataDiv']");
			if (dataDiv == null)
				return;     // shouldn't happen, but paranoia sometimes pays off, especially in running tests.
			var nodeList = dataDiv.SafeSelectNodes("(.//div|.//span)[not(@id) and contains(@class,'audio-sentence')]").Cast<XmlElement>().ToList();
			foreach (var node in nodeList)
				HtmlDom.SetNewHtmlIdValue(node);
			// Fix all the places where the data-div original is missing an id value.
			if (nodeList.Count > 0)
			{
				_bookData.SynchronizeDataItemsThroughoutDOM();
				var msg = $"Fixed {nodeList.Count} missing audio ids in the book's data div.";
				Logger.WriteEvent(msg);
			}
		}

		private void FixMissingAudioIdsInBookPages(HtmlDom bookDOM)
		{
			var idsAdded = 0;
			foreach (var page in bookDOM.GetPageElements())
			{
				var nodeList = page.SafeSelectNodes("(.//div|.//span)[not(@id) and contains(@class,'audio-sentence')]").Cast<XmlElement>().ToList();
				foreach (var node in nodeList)
					HtmlDom.SetNewHtmlIdValue(node);
				idsAdded += nodeList.Count;
			}
			if (idsAdded > 0)
			{
				var msg = $"Fixed {idsAdded} missing audio ids in the book's pages.";
				Logger.WriteEvent(msg);
			}
		}

		class GuidAndPath
		{
			public string Guid; // replacement guid
			public string Path; // where to find file, relative to root templates directory
		}

		private static Dictionary<string, GuidAndPath> _pageMigrations;

		/// <summary>
		/// Get (after initializing, if necessary) the dictionary mapping page IDs we know how to migrate
		/// onto the ID and file location of the page we want to update it to.
		/// Paths are relative to root templates directory
		/// </summary>
		private static Dictionary<string, GuidAndPath> PageMigrations
		{
			get
			{
				if (_pageMigrations == null)
				{
					_pageMigrations = new Dictionary<string, GuidAndPath>();
					// Basic Book
					_pageMigrations["5dcd48df-e9ab-4a07-afd4-6a24d0398382"] = new GuidAndPath() { Guid = "adcd48df-e9ab-4a07-afd4-6a24d0398382", Path = "Basic Book/Basic Book.html" }; // Basic Text and Picture
					_pageMigrations["5dcd48df-e9ab-4a07-afd4-6a24d0398383"] = new GuidAndPath() { Guid = "adcd48df-e9ab-4a07-afd4-6a24d0398383", Path = "Basic Book/Basic Book.html" }; // Picture in Middle
					_pageMigrations["5dcd48df-e9ab-4a07-afd4-6a24d0398384"] = new GuidAndPath() { Guid = "adcd48df-e9ab-4a07-afd4-6a24d0398384", Path = "Basic Book/Basic Book.html" }; // Picture on Bottom
					_pageMigrations["5dcd48df-e9ab-4a07-afd4-6a24d0398385"] = new GuidAndPath() { Guid = "adcd48df-e9ab-4a07-afd4-6a24d0398385", Path = "Basic Book/Basic Book.html" }; // Just a Picture
					_pageMigrations["d31c38d8-c1cb-4eb9-951b-d2840f6a8bdb"] = new GuidAndPath() { Guid = "a31c38d8-c1cb-4eb9-951b-d2840f6a8bdb", Path = "Basic Book/Basic Book.html" }; // Just Text
					_pageMigrations["FD115DFF-0415-4444-8E76-3D2A18DBBD27"] = new GuidAndPath() { Guid = "aD115DFF-0415-4444-8E76-3D2A18DBBD27", Path = "Basic Book/Basic Book.html" }; // Picture & Word
					// Big book [see commit 7bfefd0dbc9faf8930c4926b0156e44d3447e11b]
					_pageMigrations["AF708725-E961-44AA-9149-ADF66084A04F"] = new GuidAndPath() { Guid = "adcd48df-e9ab-4a07-afd4-6a24d0398385", Path = "Big Book/Big Book.html" }; // Just a Picture
					_pageMigrations["D9A55EB6-43A8-4C6A-8891-2C1CDD95772C"] = new GuidAndPath() { Guid = "a31c38d8-c1cb-4eb9-951b-d2840f6a8bdb", Path = "Big Book/Big Book.html" }; // Just Text
					// Decodable reader [see commit 7bfefd0dbc9faf8930c4926b0156e44d3447e11b]
					_pageMigrations["f95c0314-ce47-4b47-a638-06325ad1a963"] = new GuidAndPath() { Guid = "adcd48df-e9ab-4a07-afd4-6a24d0398382", Path = "Decodable Reader/Decodable Reader.html" }; // Basic Text and Picture
					_pageMigrations["c0847f89-b58a-488a-bbee-760ce4a13567"] = new GuidAndPath() { Guid = "adcd48df-e9ab-4a07-afd4-6a24d0398383", Path = "Decodable Reader/Decodable Reader.html" }; // Picture in Middle
					_pageMigrations["f99b252a-26b1-40c8-b543-dbe0b05f08a5"] = new GuidAndPath() { Guid = "adcd48df-e9ab-4a07-afd4-6a24d0398384", Path = "Decodable Reader/Decodable Reader.html" }; // Picture on Bottom
					_pageMigrations["c506f278-cb9f-4053-9e29-f7a9bdf64445"] = new GuidAndPath() { Guid = "adcd48df-e9ab-4a07-afd4-6a24d0398385", Path = "Decodable Reader/Decodable Reader.html" }; // Just a Picture
					_pageMigrations["e4ff6195-b0b6-4909-8025-4424ee9188ea"] = new GuidAndPath() { Guid = "a31c38d8-c1cb-4eb9-951b-d2840f6a8bdb", Path = "Decodable Reader/Decodable Reader.html" }; // Just Text
					_pageMigrations["bd85f898-0a45-45b3-8e34-faaac8945a0c"] = new GuidAndPath() { Guid = "aD115DFF-0415-4444-8E76-3D2A18DBBD27", Path = "Decodable Reader/Decodable Reader.html" }; // Picture & Word
					// Leveled reader [see commit 7bfefd0dbc9faf8930c4926b0156e44d3447e11b]
					_pageMigrations["e9f2142b-f135-4bcd-9123-5a2623f5302f"] = new GuidAndPath() { Guid = "adcd48df-e9ab-4a07-afd4-6a24d0398382", Path = "Leveled Reader/Leveled Reader.html" }; // Basic Text and Picture
					_pageMigrations["c5aae471-f801-4c5d-87b7-1614d56b0c53"] = new GuidAndPath() { Guid = "adcd48df-e9ab-4a07-afd4-6a24d0398383", Path = "Leveled Reader/Leveled Reader.html" }; // Picture in Middle
					_pageMigrations["a1f437fe-c002-4548-af02-fe84d048b8fc"] = new GuidAndPath() { Guid = "adcd48df-e9ab-4a07-afd4-6a24d0398384", Path = "Leveled Reader/Leveled Reader.html" }; // Picture on Bottom
					_pageMigrations["d7599aa7-f35c-4029-8aa2-9afda870bcfa"] = new GuidAndPath() { Guid = "adcd48df-e9ab-4a07-afd4-6a24d0398385", Path = "Leveled Reader/Leveled Reader.html" }; // Just a Picture
					_pageMigrations["d93a28c6-9ff8-4f61-a820-49093e3e275b"] = new GuidAndPath() { Guid = "a31c38d8-c1cb-4eb9-951b-d2840f6a8bdb", Path = "Leveled Reader/Leveled Reader.html" }; // Just Text
					_pageMigrations["a903467a-dad2-4767-8be9-54336cae7731"] = new GuidAndPath() { Guid = "aD115DFF-0415-4444-8E76-3D2A18DBBD27", Path = "Leveled Reader/Leveled Reader.html" }; // Picture & Word
				}
				return _pageMigrations;
			}
		}

		/// <summary>
		/// Bring the page up to date. Currently this is used to switch various old page types to new versions
		/// based on Custom Page (so they can actually be customized).
		/// </summary>
		/// <param name="page"></param>
		public void BringPageUpToDate(XmlElement page)
		{
			var lineageAttr = page.Attributes["data-pagelineage"];
			if (lineageAttr == null)
				return;
			var lineage = lineageAttr.Value;
			var originalTemplateGuid = lineage;
			int index = lineage.IndexOf(";", StringComparison.InvariantCulture);
			if (index >= 0)
				originalTemplateGuid = lineage.Substring(0, index);
			GuidAndPath updateTo;
			if (!PageMigrations.TryGetValue(originalTemplateGuid, out updateTo))
				return; // Not one we want to migrate. Possibly already done, or one we don't want to convert, or created in the field...
			var layoutOfThisBook = GetLayout();
			var bookPath = BloomFileLocator.GetFactoryBookTemplateDirectory(updateTo.Path);
			var templateDoc = XmlHtmlConverter.GetXmlDomFromHtmlFile(bookPath, false);
			var newPage = (XmlElement)templateDoc.SafeSelectNodes("//div[@id='" + updateTo.Guid + "']")[0];
			var classesToDrop = new[] { "imageWholePage","imageOnTop","imageInMiddle","imageOnBottom","textWholePage","pictureAndWordPage" };
			HtmlDom.MergeClassesIntoNewPage(page, newPage, classesToDrop);
			SizeAndOrientation.UpdatePageSizeAndOrientationClasses(newPage, layoutOfThisBook);
			foreach (XmlAttribute attr in page.Attributes)
			{
				if (newPage.HasAttribute(attr.Name))
					continue; // don't overwrite things specified in template, typically class, id, data-page
				// Otherwise copy everything, even things we don't know about at the time of writing this
				// code; if we add a new attribute that gets set before this code runs, we'd like to transfer
				// it to the new element without having to remember to update this code.
				newPage.SetAttribute(attr.Name, attr.Value);
			}
			bool dummy;
			OurHtmlDom.MigrateEditableData(page, newPage, lineage.Replace(originalTemplateGuid, updateTo.Guid), true, out dummy);
		}

		private object _updateLock = new object();
		private bool _doingBookUpdate = false;

		/// <summary>
		/// As the bloom format evolves, including structure and classes and other attributes, this
		/// makes changes to old books. It needs to be very fast, because currently we dont' have
		/// a real way to detect the need for migration. So we do it all the time.
		///
		/// Yes, we have format version number, but, for example, one overhaul of the common xmatter
		/// html introduced a new class, "frontCover". Hardly enough to justify bumping the version number
		/// and making older Blooms unable to read new books. But because this is run, the xmatter will be
		/// migrated to the new template.
		/// </summary>
		/// <param name="bookDOM"></param>
		/// <param name="progress"></param>
		/// <param name="oldMetaData">optional</param>
		private void BringBookUpToDate(HtmlDom bookDOM /* may be a 'preview' version*/, IProgress progress, string oldMetaData = "")
		{
			RemoveImgTagInDataDiv(bookDOM);
			RemoveCkeEditorResidue(bookDOM);
			if (Title.Contains("allowSharedUpdate"))
			{
				// Original version of this code that suffers BL_3166
				BringBookUpToDateUnprotected(bookDOM, progress);
			}
			else
			{
				// New version that we hope prevents BL_3166
				if (_doingBookUpdate)
					MessageBox.Show("Caught Bloom doing two updates at once! Possible BL-3166 is being prevented");
				lock (_updateLock)
				{
					_doingBookUpdate = true;
					BringBookUpToDateUnprotected(bookDOM, progress);
					_doingBookUpdate = false;
				}
			}
			RemoveObsoleteSoundAttributes(bookDOM);
			RemoveObsoleteImageAttributes(bookDOM);
			BringBookInfoUpToDate(oldMetaData);
			FixErrorsEncounteredByUsers(bookDOM);
			AddReaderBodyClass(bookDOM);
			AddLanguageAttributesToBody(bookDOM);

			if (IsTemplateBook)
			{
				// this will turn on rules in previewMode.css that show the structure of the template and names of pages
				HtmlDom.AddClassToBody(RawDom, "template");
			}
		}

		private void AddLanguageAttributesToBody(HtmlDom bookDom)
		{
			// TODO: figure out what to do when we expand beyond three languages, if there's any reason
			// to have this at all. Searching all cs, ts, tsx, and less files, it appears we don't do
			// anything with these attributes anywhere. Nor in BloomPlayer or BloomLibrary.
			// If we do discover a purpose, we might want to add a data-M1 for the first metadata
			// language.
			// (The commit label when these were added says "so that a single branding can vary things by lang."
			// We don't appear to actually do that but it still seems like it might be useful.)
			bookDom.Body.SetAttribute("data-L1", this._bookData.Language1IsoCode);
			bookDom.Body.SetAttribute("data-L2", this._bookData.Language2IsoCode);
			bookDom.Body.SetAttribute("data-L3", this._bookData.Language3IsoCode );
		}

		private void AddReaderBodyClass(HtmlDom bookDom){
			// Bloom prior to late 4.7beta had decodable and leveled reader templates without body classes, which
			// became necessary for an SIL LEAD "ABC+" xmatter. Here we add that if we can tell the book descended
			// from those templates, then add the required classes if they are missing.
			const string kDecodableParentGuid = "f0434a0b-791f-408e-b6e6-ee92f0f02f2d";
			const string kLeveledParentGuid = "ea43ce61-a752-429d-ad1a-ec282db33328";
			if(BookInfo.BookLineage != null && BookInfo.BookLineage.Contains(kDecodableParentGuid))
			{
				HtmlDom.AddClassIfMissing(bookDom.Body,"decodable-reader");
			}
			else if(BookInfo.BookLineage != null && BookInfo.BookLineage.Contains(kLeveledParentGuid))
			{
				HtmlDom.AddClassIfMissing(bookDom.Body,"leveled-reader");
			}
		}

		// Some books got corrupted with CKE temp data, possibly before we prevented this happening when
		// pasting HTML (e.g., from Word). A typical example (BL-6050/BL-6058) is
		//  <div data-cke-hidden-sel="1" data-cke-temp="1" style="position:fixed;top:0;left:-1000px" class="bloom-contentNational2">
		//		<br>
		//	</div>
		// We want to remove this. In the example problem book, every example has both data-cke-temp and data-cke-hidden-sel
		// (both set to 1), but data-cke-temp feels like a more generic thing to look for, increasing our chances
		// of catching more junk.
		private void RemoveCkeEditorResidue(HtmlDom bookDom)
		{
			foreach (var problemDiv in bookDom.SafeSelectNodes(".//div[@data-cke-temp]").Cast<XmlElement>().ToArray())
			{
				problemDiv.ParentNode.RemoveChild(problemDiv);
			}
		}

		private void BringBookUpToDateUnprotected(HtmlDom bookDOM, IProgress progress)
		{
			// With one exception, handled below, nothing in the update process should change the license info, so save what is current before we mess with
			// anything (may fix BL-3166).
			var licenseMetadata = GetLicenseMetadata();

			progress.WriteStatus("Updating collection settings...");
			try
			{
				UpdateCollectionRelatedStylesAndSettings(bookDOM);
			}
			catch (UnauthorizedAccessException e)
			{
				BookStorage.ShowAccessDeniedErrorReport(e);
				return;
			}

			progress.WriteStatus("Updating Front/Back Matter...");
			BringXmatterHtmlUpToDate(bookDOM);
			RepairBrokenSmallCoverCredits(bookDOM);
			RepairCoverImageDescriptions(bookDOM);

			progress.WriteStatus("Repair page label localization");
			RepairPageLabelLocalization(bookDOM);

			progress.WriteStatus("Repair possible messed up Questions pages and migrate classes");
			RepairQuestionsPages(bookDOM);
			MigrateNonstandardClassNames(bookDOM);

			progress.WriteStatus("Gathering Data...");
			TranslationGroupManager.PrepareElementsInPageOrDocument(bookDOM.RawDom, _bookData);
			progress.WriteStatus("Updating Data...");

			InjectStringListingActiveLanguagesOfBook();

			if (_bookData.BookIsDerivative())
				Storage.EnsureOriginalTitle();

			//hack
			if (bookDOM == OurHtmlDom) //we already have a data for this
			{
				// The one step that can legitimately change the metadata...though current branding packs
				// will only do so if it is originally empty. So set the saved one before it and then get a new one.
				BookCopyrightAndLicense.SetMetadata(licenseMetadata, bookDOM, FolderPath, _bookData, BookInfo.MetaData.UseOriginalCopyright);
				_bookData.MergeBrandingSettings(CollectionSettings.BrandingProjectKey);
				_bookData.SynchronizeDataItemsThroughoutDOM();
				licenseMetadata = GetLicenseMetadata();
				// I think we should only mess with tags if we are updating the book for real.
				var oldTagsPath = Path.Combine(Storage.FolderPath, "tags.txt");
				if (RobustFile.Exists(oldTagsPath))
				{
					ConvertTagsToMetaData(oldTagsPath, BookInfo);
					RobustFile.Delete(oldTagsPath);
				}
				BookInfo.BrandingProjectKey = CollectionSettings.BrandingProjectKey;
			}
			else //used for making a preview dom
			{
				var bd = new BookData(bookDOM, CollectionSettings, UpdateImageMetadataAttributes);
				bd.SynchronizeDataItemsThroughoutDOM();
			}
			// get any license info into the json and restored in the replaced front matter.
			BookCopyrightAndLicense.SetMetadata(licenseMetadata, bookDOM, FolderPath, _bookData, BookInfo.MetaData.UseOriginalCopyright);

			bookDOM.RemoveMetaElement("bloomBookLineage", () => BookInfo.BookLineage, val => BookInfo.BookLineage = val);
			bookDOM.RemoveMetaElement("bookLineage", () => BookInfo.BookLineage, val => BookInfo.BookLineage = val);
			// BookInfo will always have an ID, the constructor makes one even if there is no json file.
			// To allow migration, pretend it has no ID if there is not yet a meta.json.
			bookDOM.RemoveMetaElement("bloomBookId", () => (RobustFile.Exists(BookInfo.MetaDataPath) ? BookInfo.Id : null),
				val => BookInfo.Id = val);

			// Title should be replicated in json
			//if (!string.IsNullOrWhiteSpace(Title)) // check just in case we somehow have more useful info in json.
			//    bookDOM.Title = Title;
			// Bit of a kludge, but there's no way to tell whether a boolean is already set in the JSON, so we fake that it is not,
			// thus ensuring that if something is in the metadata we use it.
			// If there is nothing there the default of true will survive.
			bookDOM.RemoveMetaElement("SuitableForMakingVernacularBooks", () => null,
				val => BookInfo.IsSuitableForVernacularLibrary = val == "yes" || val == "definitely");

			bookDOM.UpdatePageNumberAndSideClassOfPages(CollectionSettings.CharactersForDigitsForPageNumbers,
				IsPrimaryLanguageRtl);

			UpdateTextsNewlyChangedToRequiresParagraph(bookDOM);

			UpdateCharacterStyleMarkup(bookDOM);

			bookDOM.SetImageAltAttrsFromDescriptions(_bookData.Language1.Iso639Code);

			//we've removed and possible added pages, so our page cache is invalid
			_pagesCache = null;
		}

		const string kCustomStyles = "customCollectionStyles.css";
		public const string kOldCollectionStyles = "settingsCollectionStyles.css";
		/// <summary>
		/// Adjust several external stylesheet links and associated files.  Also adjust some book level
		/// settings (in json or html) to match current collection settings.
		/// </summary>
		/// <remarks>
		/// See https://issues.bloomlibrary.org/youtrack/issue/BL-7343.
		/// </remarks>
		private void UpdateCollectionRelatedStylesAndSettings(HtmlDom bookDom)
		{
			foreach (XmlElement link in bookDom.SafeSelectNodes("//link[@rel='stylesheet']"))
			{
				var fileName = link.GetStringAttribute("href");
				if (fileName == "languageDisplay.css")
					link.SetAttribute("href", "langVisibility.css");
				else if (fileName == kOldCollectionStyles || fileName == "../"+kOldCollectionStyles || fileName == "..\\"+kOldCollectionStyles)
					link.SetAttribute("href", "defaultLangStyles.css");
				else if (fileName == "../"+kCustomStyles || fileName == "..\\"+kCustomStyles)
					link.SetAttribute("href", kCustomStyles);
			}
			// Rename/remove/create files that have changed names or locations to match link href changes above.
			// Don't do this in distributed folders.  See https://issues.bloomlibrary.org/youtrack/issue/BL-7550.
			if (!FolderPath.StartsWith(BloomFileLocator.FactoryCollectionsDirectory))
			{
				if (RobustFile.Exists(Path.Combine(FolderPath, "languageDisplay.css")))
				{
					if (RobustFile.Exists(Path.Combine(FolderPath, "langVisibility.css")))
						RobustFile.Delete(Path.Combine(FolderPath, "languageDisplay.css"));
					else
						RobustFile.Move(Path.Combine(FolderPath, "languageDisplay.css"), Path.Combine(FolderPath, "langVisibility.css"));
				}
				if (RobustFile.Exists(Path.Combine(Path.GetDirectoryName(FolderPath), kOldCollectionStyles)))
					RobustFile.Delete(Path.Combine(Path.GetDirectoryName(FolderPath), kOldCollectionStyles));
				CreateOrUpdateDefaultLangStyles();
				// Copy files from collection to book folders to match link href changes above.
				if (RobustFile.Exists(Path.Combine(Path.GetDirectoryName(FolderPath), kCustomStyles)))
					RobustFile.Copy(Path.Combine(Path.GetDirectoryName(FolderPath), kCustomStyles), Path.Combine(FolderPath, kCustomStyles), true);
			}
			// Update book settings from collection settings
			UpdateCollectionSettingsInBookMetaData();
		}

		/// <summary>
		/// Write the appropriate styles to the defaultLangStyles.css file.
		/// You would normally expect that we just write this afresh, but actually
		/// we want to preserve font information from languages that are no longer
		/// part of L1,L2,or L3 but are still in the book and thus may still be
		/// rendered by Bloom Player.
		/// </summary>
		private void CreateOrUpdateDefaultLangStyles()
		{
			var path = Path.Combine(FolderPath, "defaultLangStyles.css");
			bool doesAlreadyExist = RobustFile.Exists(path);
			if (Program.RunningHarvesterMode && doesAlreadyExist)
			{
				// Would overwrite, but overwrite not allowed in Harvester mode.
				return;
			}

			var collectionStylesCss = CollectionSettings.GetCollectionStylesCss(false);
			var cssBuilder = new StringBuilder(collectionStylesCss);
			if (doesAlreadyExist)
			{
				var cssLangs = new HashSet<string>();
				cssLangs.Add(_bookData.Language1IsoCode);
				cssLangs.Add(_bookData.MetadataLanguage1IsoCode);
				if (!String.IsNullOrEmpty(_bookData.Language2IsoCode))
					cssLangs.Add(_bookData.Language2IsoCode);
				if (!String.IsNullOrEmpty(_bookData.Language3IsoCode))
					cssLangs.Add(_bookData.Language3IsoCode);

				var cssLines = RobustFile.ReadAllLines(path);
				const string kLangTag = "[lang='";
				var copyCurrentRule = false;
				for (var index = 0 ; index < cssLines.Length; ++index)
				{
					var line = cssLines[index].Trim();
					if (line.StartsWith(kLangTag))
					{
						var idxQuote = line.IndexOf("'", kLangTag.Length);
						if (idxQuote > 0)
						{
							var lang = line.Substring(kLangTag.Length, idxQuote - kLangTag.Length);
							copyCurrentRule = !cssLangs.Contains(lang);
						}
					}
					if (copyCurrentRule)
						cssBuilder.AppendLine(cssLines[index]);
					if (line == "}")
						copyCurrentRule = false;
				}
			}
			try
			{
				RobustFile.WriteAllText(path, cssBuilder.ToString());
			}
			catch (UnauthorizedAccessException e)
			{
				// Re-throw with additional debugging info.
				throw new BloomUnauthorizedAccessException(path, e);
			}
		}

		private void UpdateCollectionSettingsInBookMetaData()
		{
			Debug.WriteLine($"updating page number style and language display names in {FolderPath}/meta.json");
			BookInfo.MetaData.PageNumberStyle = CollectionSettings.PageNumberStyle;
			if (BookInfo.MetaData.DisplayNames == null)
				BookInfo.MetaData.DisplayNames = new Dictionary<string,string>();
			foreach (var lang in _bookData.GetAllBookLanguages())
				BookInfo.MetaData.DisplayNames[lang.Iso639Code] = lang.Name;
			// These settings will be saved to the meta.json file the next time the book itself is saved.
		}

		/// <summary>
		/// For awhile in v4.1, Question pages used a "nonprinting" class,
		/// but later we made the class fit our usual "bloom-x" class naming scheme for classes
		/// which are known to the C# code.
		/// </summary>
		/// <param name="bookDOM"></param>
		private static void MigrateNonstandardClassNames(HtmlDom bookDOM)
		{
			if (bookDOM?.Body == null)
				return;     // must be a test running...

			var nonPrintingPages = bookDOM.Body.SelectNodes("//div[contains(@class,'nonprinting')]");
			foreach (XmlElement nonPrintingPageElement in nonPrintingPages)
			{
				nonPrintingPageElement.Attributes["class"].InnerText = HtmlDom.RemoveClass("nonprinting", nonPrintingPageElement.Attributes["class"].InnerText);
				HtmlDom.AddClassIfMissing(nonPrintingPageElement, "bloom-nonprinting");
			}
		}

		/// <summary>
		/// At one point in v4.1, Question pages were able to be recorded with the Talking Book tool, but opening the
		/// tool on these pages embedded tons of span elements which messed up BR display. New question pages have classes
		/// that keep them from being recorded. Here we fix up any existing question pages from the old code.
		/// </summary>
		/// <param name="bookDOM"></param>
		private static void RepairQuestionsPages(HtmlDom bookDOM)
		{
			if (bookDOM?.Body == null)
				return;     // must be a test running...

			// classes to add
			const string classNoStyleMods = "bloom-userCannotModifyStyles";
			const string classNoAudio = "bloom-noAudio";

			var questionNodes = bookDOM.Body.SelectNodes("//div[contains(@class,'quizContents')]");
			foreach (XmlElement quizContentsElement in questionNodes)
			{
				if (!HtmlDom.HasClass(quizContentsElement, "bloom-noAudio")) // Needs migration
				{
					HtmlDom.AddClassIfMissing(quizContentsElement, classNoStyleMods);
					HtmlDom.AddClassIfMissing(quizContentsElement, classNoAudio);
					HtmlDom.StripUnwantedTagsPreservingText(bookDOM.RawDom, quizContentsElement, new []{ "div", "p", "br" });
				}
			}
		}

		/// <summary>
		/// Prior to Bloom 4.0 there was an attempt at localizing Page labels and the translation
		/// for several languages was done, but was not showing up. It turns out this was due to an
		/// incomplete implementation. Hopefully the implementation is complete now, but for older
		/// books that were not built with the proper attribute on the page label DIV we now insert it
		/// so that page labels can be localized properly.
		/// </summary>
		/// <remarks>
		/// See https://silbloom.myjetbrains.com/youtrack/issue/BL-5313
		/// </remarks>
		internal static void RepairPageLabelLocalization(HtmlDom bookDOM)
		{
			if (bookDOM?.Body == null)
				return;     // must be a test running...

			const string i18nPrefix = "TemplateBooks.PageLabel.";
			const string i18nAttr = "data-i18n";
			var prefixLength = i18nPrefix.Length;

			var pageLabelNodes = bookDOM.Body.SelectNodes("//div[@id]/div[@class='pageLabel']");
			foreach (XmlElement pageLabelElt in pageLabelNodes)
			{
				// If we already have a data-i18n attribute with the right contents, skip this one.
				var i18nValue = pageLabelElt.GetOptionalStringAttribute(i18nAttr, i18nPrefix);
				if (i18nValue.StartsWith(i18nPrefix) && i18nValue.Length > prefixLength)
				{
					// As best we can tell, this already has the right localization attribute contents.
					continue;
				}
				// Need to fix this one up with the right attribute and contents
				var englishContents = pageLabelElt.InnerText.Trim();
				i18nValue = i18nPrefix + englishContents;
				pageLabelElt.SetAttribute(i18nAttr, i18nValue);
			}
		}

		/// <summary>
		/// A bug in the initial release of Bloom 3.8 resulted in the nested editable divs being stored
		/// for the smallCoverCredits data under the general language tag "*".  (The bug was actually in
		/// the pug mixins for xmatter.)  The manifestation experienced by users was having the front page
		/// credits disappear from older books.  New books appeared to work properly.  Fixing the xmatter
		/// without fixing the book's html would have much the same effect, but for any books that had been
		/// created or edited with Bloom 3.8 (or newer).  This method restores sanity to the bloomDataDiv
		/// for the smallCoverCredits content.
		/// </summary>
		/// <remarks>
		/// See http://issues.bloomlibrary.org/youtrack/issue/BL-4591.
		/// </remarks>
		internal static void RepairBrokenSmallCoverCredits(HtmlDom bookDOM)
		{
			var dataDiv = bookDOM?.Body?.SelectSingleNode("div[@id='bloomDataDiv']");
			var badSmallCoverDiv = dataDiv?.SelectSingleNode("div[@data-book='smallCoverCredits' and @lang='*']");
			if (badSmallCoverDiv != null)
			{
				var divs = badSmallCoverDiv.SelectNodes("div[@lang!='']");
				foreach (XmlNode div in divs)
				{
					var lang = div.GetStringAttribute("lang");
					Debug.Assert(lang != "*");
					var existingDiv = dataDiv.SelectSingleNode("div[@data-book='smallCoverCredits' and @lang='"+lang+"']");
					if (existingDiv != null)
						continue;	// I don't think this should ever happen, but just in case...
					var innerText = div.InnerText;
					if (String.IsNullOrWhiteSpace(innerText))
						continue;	// ignore empty content regardless of XML markup
					var newDiv = dataDiv.OwnerDocument.CreateElement("div");
					newDiv.SetAttribute("data-book", "smallCoverCredits");
					newDiv.SetAttribute("lang", lang);
					newDiv.InnerXml = div.InnerXml.Trim();		// ignore surrounding newlines (or other whitespace)
					dataDiv.AppendChild(newDiv);
				}
				dataDiv.RemoveChild(badSmallCoverDiv);
			}
		}

		internal static void RemoveImgTagInDataDiv(HtmlDom bookDom)
		{
			// BL-4586 Some old books ended up with background-image urls containing XML img tags
			// in the HTML-encoded string. This happened because the coverImage data-book element
			// contained an img tag instead of a bare filename.
			// If such a thing exists in this book we will strip it out and replace it with the
			// filename in the img src attribute.
			const string dataDivImgXpath = "//div[@id='bloomDataDiv']/div[@data-book='coverImage']";
			var elementsToCheck = bookDom.SafeSelectNodes(dataDivImgXpath);
			foreach (XmlNode coverImageElement in elementsToCheck)
			{
				var imgNodes = coverImageElement.SafeSelectNodes("img");
				if (imgNodes.Count == 0)
				{
					continue;
				}
				var imgNode = imgNodes[0];
				coverImageElement.InnerText = (imgNode.Attributes == null || imgNode.Attributes["src"] == null) ?
					string.Empty : HttpUtility.UrlDecode(imgNode.Attributes["src"].Value);
			}
		}

		/// <summary>
		/// Repair the cover image descriptions to be language specific, storing only the internal paragraph(s) for
		/// each language, instead of the entire translationGroup div as a single piece.
		/// </summary>
		/// <remarks>
		/// See https://issues.bloomlibrary.org/youtrack/issue/BL-7039.
		/// This replaces the need to update the bloomDataDiv item to use ImageDescriptionEdit-style
		/// instead of normal-style as done for https://issues.bloomlibrary.org/youtrack/issue/BL-7804.
		/// </remarks>
		internal static void RepairCoverImageDescriptions(HtmlDom bookDOM)
		{
			var dataDiv = bookDOM?.Body?.SelectSingleNode("div[@id='bloomDataDiv']");
			var coverImageDiv = dataDiv?.SelectSingleNode("div[@data-book='coverImageDescription' and @lang='*']");
			if (coverImageDiv == null)
				return;		// nothing to fix
			foreach (XmlElement coverImageDescription in dataDiv.SafeSelectNodes("div[@data-book='coverImageDescription']").Cast<XmlElement>().ToList())
			{
				var lang = coverImageDescription.GetAttribute("lang");
				if (lang == "*")
				{
					foreach (XmlNode descriptionDiv in coverImageDescription.SafeSelectNodes("div[contains(@class,'bloom-editable')]"))
					{
						var innerLang = descriptionDiv.Attributes["lang"]?.Value;
						if (String.IsNullOrEmpty(innerLang) || innerLang == "z")
							continue;
						var newDescriptionDiv = dataDiv.OwnerDocument.CreateElement("div");
						newDescriptionDiv.SetAttribute("data-book", "coverImageDescription");
						newDescriptionDiv.SetAttribute("lang", innerLang);
						newDescriptionDiv.InnerXml = descriptionDiv.InnerXml;
						dataDiv.AppendChild(newDescriptionDiv);
					}
				}
				// Get rid of the obsolete data-book element.  If the user went from 4.7 with separate language specific entries
				// back to 4.6 with the single lang="*" entry, then all of the entries got filled in with the same obsolete data,
				// so all of them have to be removed.
				dataDiv.RemoveChild(coverImageDescription);
			}
		}

		public void UpdateBrandingForCurrentOrientation(HtmlDom bookDOM)
		{
			BringBookUpToDate(bookDOM, new NullProgress());
			// We need this to reinstate the classes that control visibility, otherwise no bloom-editable
			// text is shown
			UpdateMultilingualSettings(bookDOM);

			// The following is PROBABLY enough; but since this is such a rare case that two major versions
			// of Bloom shipped with it badly broken before we noticed (and no user ever reported it), it seems
			// worth using the fullest possible version of updating the book to bring it in line
			// with the current orientation.
			//BringXmatterHtmlUpToDate(bookDOM); // wipes out xmatter content!
			//bookDOM.UpdatePageNumberAndSideClassOfPages(_collectionSettings.CharactersForDigitsForPageNumbers, IsPrimaryLanguageRtl);
			// // restore xmatter page content from datadiv
			//var bd = new BookData(bookDOM, _collectionSettings, UpdateImageMetadataAttributes);
			//bd.SynchronizeDataItemsThroughoutDOM();
			//UpdateMultilingualSettings(bookDOM); // fix visibility classes
		}

		public void BringXmatterHtmlUpToDate(HtmlDom bookDOM)
		{
			var fileLocator = Storage.GetFileLocator();
			var helper = new XMatterHelper(bookDOM, CollectionSettings.XMatterPackName, fileLocator, BookInfo.UseDeviceXMatter);
			// If it's not the real book DOM we won't copy branding images into the real book folder, for fear
			// of messing up the real book, if the temporary one is in a different orientation.
			if (bookDOM != OurHtmlDom)
				helper.TemporaryDom = true;

			//note, we determine this before removing xmatter to fix the situation where there is *only* xmatter, no content, so if
			//we wait until we've removed the xmatter, we no how no way of knowing what size/orientation they had before the update.
			// Per BL-3571, if it's using a layout we don't know (e.g., from a newer Bloom) we switch to A5Portrait.
			// Various things, especially publication, don't work with unknown page sizes.
			Layout layout = Layout.FromDomAndChoices(bookDOM, Layout.A5Portrait, fileLocator);
			XMatterHelper.RemoveExistingXMatter(bookDOM);
			// this says, if you can't figure out the page size, use the one we got before we removed the xmatter...
			// still requiring it to be a valid layout.
			layout = Layout.FromDomAndChoices(bookDOM, layout, fileLocator);
			helper.InjectXMatter(_bookData.WritingSystemAliases, layout, BookInfo.UseDeviceXMatter, _bookData.MetadataLanguage1IsoCode);

			var dataBookLangs = bookDOM.GatherDataBookLanguages();
			TranslationGroupManager.PrepareDataBookTranslationGroups(bookDOM.RawDom, dataBookLangs);
		}


		// Around May 2014 we added a class, .bloom-requireParagraphs, backed by javascript that makes geckofx
		// emit <p>s instead of <br>s (which you can't style and don't leave a space in wkhtmltopdf).
		// If there is existing text after we added this, it needs code to do the conversion. There
		// is already javascript for this, but by having it here allows us to update an entire collection in one commmand.
		// Note, this doesn't yet do as much as the javascript version, which also can be triggered by a border-top-style
		// of "dashed", so that books shipped without this class can still be converted over.
		public void UpdateTextsNewlyChangedToRequiresParagraph(HtmlDom bookDom)
		{
			var texts = OurHtmlDom.SafeSelectNodes("//*[contains(@class,'bloom-requiresParagraphs')]/div[contains(@class,'bloom-editable') and br]");
			foreach (XmlElement text in texts)
			{
				string s = "";
				foreach (var chunk in text.InnerXml.Split(new string[] { "<br />", "<br/>"}, StringSplitOptions.None))
				{
					if (chunk.Trim().Length > 0)
						s += "<p>" + chunk + "</p>";
				}
				text.InnerXml = s;
			}
		}

		/// <summary>
		/// Convert old &lt;b&gt; and &lt;i&gt; to &lt;strong&gt; and &lt;em&gt; respectively.
		/// Also remove instances like &lt;/b&gt;&lt;b&gt; altogether since such markup is redundant.
		/// </summary>
		public void UpdateCharacterStyleMarkup(HtmlDom bookDOM)
		{
			var preserve = bookDOM.RawDom.PreserveWhitespace;
			bookDOM.RawDom.PreserveWhitespace = true;
			var paragraphs = bookDOM.SafeSelectNodes("//div[contains(@class,'bloom-editable')]/p");
			foreach (XmlElement para in paragraphs)
			{
				string inner = para.InnerXml;
				if (String.IsNullOrEmpty(inner) || !inner.Contains("<"))
					continue;
				inner = Regex.Replace(inner, @"</b>(\p{Z}*)<b>", "$1",
					RegexOptions.CultureInvariant | RegexOptions.IgnoreCase);
				inner = Regex.Replace(inner, @"</i>(\p{Z}*)<i>", "$1",	// we've handled "</i></b> <b><i>"
					RegexOptions.CultureInvariant | RegexOptions.IgnoreCase);
				inner = Regex.Replace(inner, @"</b>(\p{Z}*)<b>", "$1",	// repeat in case "</b></i> <i><b>" happens
					RegexOptions.CultureInvariant | RegexOptions.IgnoreCase);
				// Note that .*? is the non-greedy match for any number of any characters.
				inner = Regex.Replace(inner, @"<b>(.*?)</b>", "<strong>$1</strong>",
					RegexOptions.CultureInvariant | RegexOptions.IgnoreCase);
				inner = Regex.Replace(inner, @"<i>(.*?)</i>", "<em>$1</em>",
					RegexOptions.CultureInvariant | RegexOptions.IgnoreCase);
				if (inner != para.InnerXml)
					para.InnerXml = inner;
			}
		}



		internal static void ConvertTagsToMetaData(string oldTagsPath, BookInfo bookMetaData)
		{
			var oldTags = RobustFile.ReadAllText(oldTagsPath);
			bookMetaData.IsFolio = oldTags.Contains("folio");
			bookMetaData.IsExperimental = oldTags.Contains("experimental");
		}

		private void FixBookIdAndLineageIfNeeded()
		{
			HtmlDom bookDOM = Storage.Dom;
//at version 0.9.71, we introduced this book lineage for real. At that point almost all books were from Basic book,
			//so let's get further evidence by looking at the page source and then fix the lineage
			// However, if we have json lineage, it is normal not to have it in HTML metadata.
			if (string.IsNullOrEmpty(BookInfo.BookLineage) && bookDOM.GetMetaValue("bloomBookLineage", "") == "")
				if (PageTemplateSource == "Basic Book")
				{
					bookDOM.UpdateMetaElement("bloomBookLineage", kIdOfBasicBook);
				}

			//there were a number of books in version 0.9 that just copied the id of the basic book from which they were created
			if (bookDOM.GetMetaValue("bloomBookId", "") == kIdOfBasicBook)
			{
				if (bookDOM.GetMetaValue("title", "") != "Basic Book")
				{
					bookDOM.UpdateMetaElement("bloomBookId", Guid.NewGuid().ToString());
				}
			}
		}

		/// <summary>
		/// The bloomBookId meta value
		/// </summary>
		public string ID => Storage.BookInfo.Id;

		private void UpdateImageMetadataAttributes(XmlElement imgNode)
		{
			try
			{
				ImageUpdater.UpdateImgMetadataAttributesToMatchImage(FolderPath, imgNode, new NullProgress());
			}
			catch (UnauthorizedAccessException e)
			{
				BookStorage.ShowAccessDeniedErrorReport(e);
			}
		}

		// Returns true if it updated something.
		public bool UpdatePageToTemplate(HtmlDom pageDom, IPage templatePage, string pageId, bool allowDataLoss = true)
		{
			if (!OurHtmlDom.UpdatePageToTemplate(pageDom, templatePage.GetDivNodeForThisPage(), pageId, allowDataLoss))
				return false;
			AddMissingStylesFromTemplatePage(templatePage);
			CopyMissingStylesheetFiles(templatePage);
			UpdateEditableAreasOfElement(pageDom);
			return true;
		}

		// returns true if it updated something
		public bool UpdatePageToTemplateAndUpdateLineage(IPage pageToChange, IPage templatePage, bool allowDataLoss = true)
		{
			if (!UpdatePageToTemplate(OurHtmlDom, templatePage, pageToChange.Id, allowDataLoss))
				return false;
			// The Page objects are cached in the page list and may be used if we issue another
			// change layout command. We must update their lineage so the right "current layout"
			// will be shown if the user changes the layout of the same page again.
			var pageChanged = pageToChange as Page;
			pageChanged?.UpdateLineage(new[] { templatePage.Id });
			return true;
		}

		public void ChangeLayoutForAllContentPages(IPage templatePage)
		{
			foreach (var page in GetPages())
				if (!page.IsXMatter)
					UpdatePageToTemplateAndUpdateLineage(page, templatePage, allowDataLoss: false);
			Save();
		}

		private static void UpdateDivInsidePage(int zeroBasedCount, XmlElement templateElement, XmlElement targetPage, IProgress progress)
		{
			XmlElement targetElement = targetPage.SelectSingleNode("div/div[" + (zeroBasedCount + 1).ToString(CultureInfo.InvariantCulture) + "]") as XmlElement;
			if (targetElement == null)
			{
				progress.WriteError("Book had less than the expected number of divs on page " + targetPage.GetAttribute("id") +
									", so it cannot be completely updated.");
				return;
			}
			targetElement.SetAttribute("class", templateElement.GetAttribute("class"));
		}

		//hack. Eventually we might be able to lock books so that you can't edit them.
		public bool IsShellOrTemplate => !IsEditable;

		public bool HasOriginalCopyrightInfoInSourceCollection
		{
			get
			{
				var x = OurHtmlDom.SafeSelectNodes("//div[contains(@id, 'bloomDataDiv')]/div[contains(@data-book, 'originalCopyright') and string-length(translate(normalize-space(text()), ' ', '')) > 0]");
				return x.Count > 0 && CollectionSettings.IsSourceCollection;
			}
		}

		/*
		 *					Basic Book		Shellbook		Calendar		Picture Dictionary		Picture Dictionary Premade
		 *	Change Images		y				n				y					y					y
		 *	UseSrcForTmpPgs		y				n				n					y					y
		 *	remove pages		y				n				n					y					y
		 *	change orig creds	y				n				n					y					no?
		 *	change license		y				n				y					y					no?
		 */

		/*
		 *  The current design: for all these settings, put them in meta, except, override them all with the "LockDownForShell" setting, which can be specified in a meta tag.
		 *  The default for all permissions is 'true', so don't specify them in a document unless you want to withhold the permission.
		 *  See UseSourceForTemplatePages for one the exception.
		 */

		/// <summary>
		/// This one is a bit different becuase we just imply that it's false unless at least one pageTemplateSource is specified.
		/// </summary>
		public bool UseSourceForTemplatePages
		{
			get
			{
				if (LockedDown)
					return false;

				var node = OurHtmlDom.SafeSelectNodes(String.Format("//meta[@name='pageTemplateSource']"));
				return node.Count > 0;
			}
		}

		/// <summary>
		/// Don't allow (or at least don't encourage) changing the images
		/// </summary>
		/// <remarks>In April 2012, we don't yet have an example of a book which would explicitly
		/// restrict changing images. Shells do, of course, but do so by virtue of their lockedDownAsShell being set to 'true'.</remarks>
		public bool CanChangeImages
		{
			get
			{
				if (LockedDown)
					return false;

				var node = OurHtmlDom.SafeSelectNodes(String.Format("//meta[@name='canChangeImages' and @content='false']"));
				return node.Count == 0;
			}
		}

		/// <summary>
		/// This is useful if you are allowing people to make major changes, but want to insist that derivatives carry the same license
		/// </summary>
		public bool CanChangeLicense
		{
			get
			{
				if (LockedDown)
					return false;

				var node = OurHtmlDom.SafeSelectNodes(String.Format("//meta[@name='canChangeLicense' and @content='false']"));
				return node.Count == 0;
			}
		}


		/// <summary>
		/// This is useful if you are allowing people to make major changes, but want to preserve acknowledments, for example, for the jscript programmers on Wall Calendar, or
		/// the person who put together a starter picture-dictionary.
		/// </summary>
		public bool CanChangeOriginalAcknowledgments
		{
			get
			{
				if (LockedDown)
					return false;

				var node = OurHtmlDom.SafeSelectNodes(String.Format("//meta[@name='canChangeOriginalAcknowledgments' and @content='false']"));
				return node.Count == 0;
			}
		}

		/// <summary>
		/// A book is lockedDown if it says it is AND we're not in a shell-making library
		/// </summary>
		public bool LockedDown
		{
			get
			{
				if(CollectionSettings.IsSourceCollection) //nothing is locked if we're in a shell-making library
					return false;
				if (TemporarilyUnlocked)
					return false;
				return RecordedAsLockedDown;
			}
		}

		/// <summary>
		/// used during editing where the user consciously unlocks a shellbook in order to make changes
		/// </summary>
		public bool TemporarilyUnlocked { get; set; }

		/// <summary>
		/// This is how the book's LockedDown state will be reported in a vernacular collection.
		/// </summary>
		public bool RecordedAsLockedDown => OurHtmlDom.RecordedAsLockedDown;

//		/// <summary>
//        /// Is this a shell we're translating? And if so, is this a shell-making project?
//        /// </summary>
//        public bool LockedExceptForTranslation
//        {
//            get
//            {
//            	return !_librarySettings.IsSourceCollection &&
//            		   RawDom.SafeSelectNodes("//meta[@name='editability' and @content='translationOnly']").Count > 0;
//            }
//        }

		public string CategoryForUsageReporting
		{
			get
			{
				if (CollectionSettings.IsSourceCollection)
				{
					return "ShellEditing";
				}
				else if (LockedDown)
				{
					return "ShellTranslating";
				}
				else
				{
					return "CustomVernacularBook";
				}
			}
		}

		// Anything that sets HasFatalError true should appropriately set FatalErrorDescription.
		public virtual bool HasFatalError { get; private set; }
		private string FatalErrorDescription { get; set; }

		public string ThumbnailPath => Path.Combine(FolderPath, "thumbnail.png");

		public virtual bool CanUpdate => IsEditable && !HasFatalError;

		public virtual bool CanExport => IsEditable && !HasFatalError;

		/// <summary>
		/// In a vernacular library, we want to hide books that are meant only for people making shells
		/// </summary>
		public bool IsSuitableForVernacularLibrary => BookInfo.IsSuitableForVernacularLibrary;


		//discontinuing this for now becuase we need to know whether to show the book when all we have is a bookinfo, not access to the
		//dom like this requires. We'll just hard code the names of the experimental things.
		//        public bool IsExperimental
		//        {
		//            get
		//            {
		//                string metaValue = OurHtmlDom.GetMetaValue("experimental", "false");
		//                return metaValue == "true" || metaValue == "yes";
		//            }
		//        }

		/// <summary>
		/// In a shell-making library, we want to hide books that are just shells, so rarely make sense as a starting point for more shells.
		/// Note: the setter on this property just sets the flag to the appropriate state. To actually change
		/// a book to or from a template, use SwitchSuitableForMakingShells()
		/// </summary>
		public bool IsSuitableForMakingShells
		{
			get
			{
				return BookInfo.IsSuitableForMakingShells;
			}
			set { BookInfo.IsSuitableForMakingShells = value; }

		}

		/// <summary>
		/// The name "IsSuitableForMakingShells" must have been the best at one point, but now that Template books are a built-in part of Bloom,
		/// it makes code hard to read, when we just think in terms of "is this a template book"? If it turns out the semantics do not actually line up
		/// well, then we will have to modify this and that's good.
		/// </summary>
		public bool IsTemplateBook => IsSuitableForMakingShells;

		/// <summary>
		/// A "Folio" document is one that acts as a wrapper for a number of other books
		/// </summary>
		public bool IsFolio
		{
			get
			{
				string metaValue = OurHtmlDom.GetMetaValue("folio",  OurHtmlDom.GetMetaValue("Folio", "no"));
				return metaValue == "yes" || metaValue == "true";
			}
		}

		/// <summary>
		/// The first language to show, typically the vernacular
		/// </summary>
		public string Language1IsoCode => _bookData.Language1IsoCode;

		/// <summary>
		/// For bilingual or trilingual books, this is the second language to show in Auto blocks.
		/// </summary>
		public string Language2IsoCode => _bookData.Language2IsoCode;
		//ENHANCE: Make MCL2 and MCL3 return XmlString isntead of string

		/// <summary>
		/// For trilingual books, this is the third language to show in Auto blocks.
		/// </summary>
		public string Language3IsoCode => _bookData.Language3IsoCode;

		public IEnumerable<string> ActiveLanguages
		{
			get
			{
				var result = new HashSet<string>(new [] {Language1IsoCode});
				if (Language2IsoCode != null)
					result.Add(Language2IsoCode);
				if (Language3IsoCode != null)
					result.Add(Language3IsoCode);
				return result;
			}
		}

		public BookInfo BookInfo { get; protected set; }

		public UserPrefs UserPrefs { get; private set; }


		public void SetMultilingualContentLanguages(params string[] contentLanguages)
		{
			_bookData.SetMultilingualContentLanguages(contentLanguages);
			InjectStringListingActiveLanguagesOfBook();
			_bookData.UpdateDomFromDataset();
			_bookData.SetupDisplayOfLanguagesOfBook();
		}

		/// <summary>
		/// Bloom books can have up to 3 languages active at any time. This method pushes in a string
		/// listing then, separated by commas. It is then usable on the front page, title page, etc.
		/// </summary>
		/// <remarks>
		/// We use the name of the language assigned by the user when the language was chosen rather
		/// than attempting to use the name in the national language (most likely getting the autonyms
		/// from a buggy list).  This keeps things simpler and follows the principle of least surprise.
		/// </remarks>
		private void InjectStringListingActiveLanguagesOfBook()
		{
			var languagesOfBook = _bookData.Language1.Name;

			if (Language2IsoCode != null)
			{
				languagesOfBook += ", " + _bookData.Language2.Name;
			}
			if (Language3IsoCode != null)
			{
				languagesOfBook += ", " + _bookData.Language3.Name;
			}

			_bookData.Set("languagesOfBook", XmlString.FromUnencoded(languagesOfBook), false);
		}

		/// <summary>
		/// All the languages in a book is a difficult concept to define.
		/// So much so that the result isn't simply a list, but a dictionary: the keys indicate the languages
		/// that are present, and the (boolean) values are true if the book is considered to be "complete"
		/// in that language, which in some contexts (such as publishing to bloom library) governs whether
		/// the language is published by default.
		/// It also makes a difference whether an interesting element occurs in xmatter or not.
		/// A language is never considered an "incomplete translation" because it is missing in an xmatter element,
		/// mainly because it's so common for elements there to be in just a national language (BL-8527).
		/// For some purposes, a language that occurs ONLY in xmatter doesn't count at all... it won't even be
		/// a key in the dictionary unless includeLangsOccurringOnlyInXmatter is true.
		///  
		/// For determining which Text Languages to display in Publish -> Android and which pages to delete
		/// from a .bloomd file, we pass the parameter as true. I (gjm) am unclear as to why historically
		/// we did it this way, but BL-7967 might be part of the problem
		/// (where xmatter pages only in L2 were erroneously deleted).
		/// </summary>
		/// <remarks>The logic here is used to determine which language checkboxes to show in the web upload.
		/// Nearly identical logic is used in bloom-player to determine which languages to show on the Language Menu,
		/// so changes here may need to be reflected there and vice versa.</remarks>
		public Dictionary<string, bool> AllLanguages(bool includeLangsOccurringOnlyInXmatter = false)
		{
			var result = new Dictionary<string, bool>();
			var parents = new HashSet<XmlElement>(); // of interesting non-empty children
			var langDivs = OurHtmlDom.GetLanguageDivs(includeLangsOccurringOnlyInXmatter).ToArray();

			// First pass: fill in the dictionary with languages which have non-empty content in relevant divs
			foreach (var div in langDivs)
			{
				var lang = div.Attributes["lang"].Value;
				if (!string.IsNullOrWhiteSpace(div.InnerText))
				{
					result[lang] = true;	// may be set repeatedly, but no harm.
					// Add each parent only once, but add every parent for divs with any text.
					var parent = (XmlElement)div.ParentNode;
					if (!parents.Contains(parent))
						parents.Add(parent);
				}
			}
			// Second pass: for each parent, if it lacks a non-empty child for one of the languages, set value for that lang to false.
			// OTOH, if the parent is in XMatter, don't set the value.
			foreach (var lang in result.Keys.ToList()) // ToList so we can modify original collection as we go
			{
				foreach (var parent in parents)
				{
					if (ElementIsInXMatter(parent))
						continue;
					if (IsLanguageWanted(parent, lang) && !HasContentInLang(parent, lang))
					{
						result[lang] = false; // not complete
						break; // no need to check other parents.
					}
				}
			}
			return result;
		}

		private static bool ElementIsInXMatter(XmlElement element)
		{
			if (element == null)
				return false;
			while (element.ParentNode.Name != "body")
			{
				if (element.ParentWithClass("bloom-frontMatter") != null ||
				    element.ParentWithClass("bloom-backMatter") != null)
					return true;
				element = element.ParentNode as XmlElement;
			}

			return false;
		}

		/// Return all the languages we should currently offer to include when publishing this book.
		public Dictionary<string, bool> AllPublishableLanguages(bool includeLangsOccurringOnlyInXmatter = false)
		{
			var result = AllLanguages(includeLangsOccurringOnlyInXmatter);
			// For comical books, we only publish a single language. It's not currently feasible to
			// allow the reader to switch language in a Comical book, because typically that requires
			// adjusting the positions of the bubbles, and we don't yet support having more than one
			// set of bubble locations in a single book. See BL-7912 for some ideas on how we might
			// eventually improve this. In the meantime, switching language would have bad effects,
			// and if you can't switch language, there's no point in the book containing more than one.
			// Not including other languages neatly prevents switching and automatically saves the space.
			if (OurHtmlDom.SelectSingleNode(BookStorage.ComicalXpath) != null)
			{
				result.Clear();
				result[_bookData.Language1.Iso639Code] = true;
			}
			return result;
		}

		private bool IsLanguageWanted(XmlElement parent, string lang)
		{
			var defaultLangs = parent.GetAttribute("data-default-languages");
			if (String.IsNullOrEmpty(defaultLangs) || defaultLangs == "auto")
				return true;	// assume we want everything
			var dataDefaultLanguages = defaultLangs.Split(new char[] {',',' '}, StringSplitOptions.RemoveEmptyEntries);
			foreach (var defaultLang in dataDefaultLanguages)
			{
				switch (defaultLang)
				{
				case "V":
				case "L1":
					if (lang == Language1IsoCode)
						return true;
					break;
				case "N1":
					if (lang == _bookData.MetadataLanguage1IsoCode)
						return true;
					break;
				case "L2":
					if (lang == _bookData.Language2IsoCode)
						return true;
					break;
				case "N2":
					if (lang == _bookData.MetadataLanguage2IsoCode)
						return true;
					break;
				case "L3":
					if (lang == _bookData.Language3IsoCode)
						return true;
					break;
				}
			}
			return false;
		}

		private static bool HasContentInLang(XmlElement parent, string lang)
		{
			foreach (var divN in parent.ChildNodes)
			{
				var div = divN as XmlElement;
				if (div?.Attributes["lang"] == null || div.Attributes["lang"].Value != lang)
					continue;
				return !string.IsNullOrWhiteSpace(div.InnerText); // this one settles it: success if non-empty
			}
			return false; // not found
		}

		public void RemoveObsoleteAudioMarkup()
		{
			RemoveObsoleteAudioMarkup(AudioProcessor.DoesAudioExistForSegment);
		}

		/// <summary>
		/// Remove any obsolete audio markup, using the supplied function to detect whether the markup is actually obsolete.
		/// (based on whether the relevant audio file exists or not.)
		/// </summary>
		/// <remarks>
		/// The extra complication of passing in a function is used to enable testing that non-obsolete markup is not removed.
		/// </remarks>
		public void RemoveObsoleteAudioMarkup(Func<string, string, bool> doesFileExist)
		{
			foreach (var spanOrDiv in HtmlDom.SelectAudioSentenceElements(RawDom.DocumentElement).Cast<XmlElement>().ToList())
			{
				if (!doesFileExist(Storage.FolderPath, spanOrDiv.Attributes["id"]?.Value))
				{
					if (spanOrDiv.Name == "span")
					{
						HtmlDom.RemoveElementLayer(spanOrDiv);
					}
					else
					{
						// TextBox mode recording: clean up multiple attributes on the div, and remove unneeded spans while
						// preserving the span content.
						spanOrDiv.RemoveAttribute("data-audiorecordingmode");
						spanOrDiv.RemoveAttribute("data-audiorecordingendtimes");
						spanOrDiv.RemoveAttribute("data-duration");
						HtmlDom.RemoveClass(spanOrDiv, "audio-sentence");
						HtmlDom.RemoveClass(spanOrDiv, "bloom-postAudioSplit");
						foreach (var span in spanOrDiv.SafeSelectNodes(".//span[@class='bloom-highlightSegment']").Cast<XmlElement>().ToList())
						{
							HtmlDom.RemoveElementLayer(span);
						}
					}
				}
			}
			foreach (var div in RawDom.DocumentElement.SafeSelectNodes("//div[@data-audiorecordingmode]").Cast<XmlElement>().ToList())
			{
				var nodes = div.SafeSelectNodes("descendant-or-self::node()[contains(@class,'audio-sentence')]");
				if (nodes == null || nodes.Count == 0)
					div.RemoveAttribute("data-audiorecordingmode");
			}
		}

		/// <summary>
		/// Determines if the book references an existing audio file.
		/// </summary>
		/// <returns></returns>
		public bool HasAudio()
		{
			return GetRecordedAudioSentences().Any();
		}

		/// <summary>
		/// Returns the elements that reference an audio file that exist
		/// </summary>
		/// <returns></returns>
		public IEnumerable<XmlElement> GetRecordedAudioSentences()
		{
			return
				HtmlDom.SelectAudioSentenceElements(RawDom.DocumentElement)
					.Cast<XmlElement>()
					.Where(span => AudioProcessor.DoesAudioExistForSegment(Storage.FolderPath, span.Attributes["id"]?.Value));
		}

		/// <summary>
		/// Check whether all text is covered by audio recording.
		/// </summary>
		/// <remarks>
		/// Only editable text in numbered pages is checked at the moment.
		/// </remarks>
		public bool HasFullAudioCoverage()
		{
			// REVIEW: should any of the xmatter pages be checked (front cover, title, credits?)
			foreach (var divWantPage in RawDom.SafeSelectNodes("//div[@class]").Cast<XmlElement>())
			{
				if (!HtmlDom.HasClass(divWantPage, "numberedPage"))
					continue;
				foreach (var div in divWantPage.SafeSelectNodes(".//div[@class]").Cast<XmlElement>())
				{
					if (!HtmlDom.HasClass(div, "bloom-editable"))
						continue;
					var lang = div.GetStringAttribute("lang");
					if (lang != Language1IsoCode)
						continue;   // this won't go into the book -- it's a different language.
					// TODO: Ensure handles image descriptions once those get implemented.
					var textOfDiv = div.InnerText.Trim();

					// Note: Prior to version 4.4, audio-sentences were only in spans, but in version 4.4 they can be divs
					// (because the boundaries may need to cross multiple paragraphs, and <span> cannot contain <p> (because span is inline, and p is not))
					foreach (var audioSentenceChildNode in HtmlDom.SelectAudioSentenceElements(div).Cast<XmlElement>())
					{
						var id = audioSentenceChildNode.GetOptionalStringAttribute("id", "");
						if (string.IsNullOrEmpty(id) || !AudioProcessor.DoesAudioExistForSegment(Storage.FolderPath, audioSentenceChildNode.Attributes["id"].Value))
							return false;   // missing audio file
						if (!textOfDiv.StartsWith(audioSentenceChildNode.InnerText))
							return false;   // missing audio span?
						textOfDiv = textOfDiv.Substring(audioSentenceChildNode.InnerText.Length);
						textOfDiv = textOfDiv.TrimStart();
					}

					if (!string.IsNullOrEmpty(textOfDiv))
						return false;       // non-whitespace not covered by functional audio spans
				}
			}
			return true;
		}

		public bool HasBrokenAudioSentenceElements()
		{
			foreach (var divPage in RawDom.SafeSelectNodes("/html/body/div").Cast<XmlElement>())
			{
				if (HtmlDom.HasAudioSentenceElementsWithoutId(divPage))
					return true;
			}
			return false;
		}

		public void ReportIfBrokenAudioSentenceElements()
		{
			if (HasBrokenAudioSentenceElements())
			{
				string shortMsg = L10NSharp.LocalizationManager.GetString(@"PublishTab.Audio.ElementsMissingId",
					"Some audio elements are missing ids",
					@"Message briefly displayed to the user in a toast");
				var longMsg = "This book has elements marked audio-sentence that have no IDs. Usually this means that the book has been edited using some other program than Bloom.";
				NonFatalProblem.Report(ModalIf.None, PassiveIf.All, shortMsg, longMsg);
			}
		}

		/// <summary>
		/// Determines whether the book references an existing image file other than
		/// branding, placeholder, or license images.
		/// </summary>
		/// <returns></returns>
		public bool HasImages()
		{
			return RawDom.SafeSelectNodes("//img[@src]").Cast<XmlElement>().Any(NonTrivialImageFileExists) ||
				   RawDom.SafeSelectNodes("//div[@style]").Cast<XmlElement>().Any(NonTrivialImageFileExists);
		}

		private bool NonTrivialImageFileExists(XmlElement image)
		{
			if (image.Name == "img")
			{
				if (HtmlDom.HasClass(image, "branding") || HtmlDom.HasClass(image, "licenseImage"))
					return false;
			}
			var imageUrl = HtmlDom.GetImageElementUrl(image);
			var file = imageUrl.PathOnly.NotEncoded;
			if (string.IsNullOrEmpty(file))
				return false;
			if (file == "placeHolder.png" && image.Attributes["data-license"] == null)
				return false;
			return RobustFile.Exists(Path.Combine(Storage.FolderPath, file));
		}

		/// <summary>
		/// Determines whether the book references any existing video files other than branding.
		/// </summary>
		/// <returns></returns>
		public bool HasVideos()
		{
			return OurHtmlDom.SelectVideoSources()
				.Cast<XmlElement>().Any(NonTrivialVideoFileExists);
		}

		/// <summary>
		/// Returns whether the book references any existing sign language video files.
		/// </summary>
		public bool HasSignLanguageVideos()
		{
			// Currently no difference between videos and sign language videos
			return HasVideos();
		}

		private bool NonTrivialVideoFileExists(XmlElement vidSource)
		{
			Debug.Assert(vidSource.Name == "source");
			// In case future books have video branding...
			if (HtmlDom.HasClass(vidSource, "branding") || HtmlDom.HasClass(vidSource.ParentNode as XmlElement, "branding"))
				return false;
			// video reference HTML structure is:
			//   <div class='bloom-videoContainer'>
			//     <video>
			//       <source src="video/guid.mp4#t=time1,time2" />   (# and after is optional)
			//     </video>
			//   </div>
			var vidNode = vidSource.ParentNode;
			if (vidNode == null)
				return false;
			// HtmlDom.GetVideoElementUrl() takes the .bloom-videoContainer node as a parameter.
			var videoUrl = HtmlDom.GetVideoElementUrl(new ElementProxy(vidNode.ParentNode as XmlElement));
			var file = videoUrl.PathOnly.NotEncoded;
			return !string.IsNullOrEmpty(file) && RobustFile.Exists(Path.Combine(Storage.FolderPath, file));
		}

		// Book Information should show only for templates, not for created books.
		// See https://issues.bloomlibrary.org/youtrack/issue/BL-5190.
		public bool HasAboutBookInformationToShow
		{
			get
			{
				if (Storage.FolderPath == null)
					return false;
				if (Storage.FolderPath.Replace("\\", "/").Contains("/browser/templates/"))
					return RobustFile.Exists(AboutBookHtmlPath);	// built-in template shipped with Bloom
				if (BookInfo.IsSuitableForMakingShells || BookInfo.IsSuitableForMakingTemplates)
					return RobustFile.Exists(AboutBookMdPath);
				return false;
			}
		}

		public string AboutBookHtmlPath => BloomFileLocator.GetBestLocalizedFile(Storage.FolderPath.CombineForPath("ReadMe-en.htm"));

		public string AboutBookMdPath => BloomFileLocator.GetBestLocalizedFile(Storage.FolderPath.CombineForPath("ReadMe-en.md"));

		public void InitCoverColor()
		{
			// for digital comic template, we want a black cover.
			// NOTE as this writing, at least, xmatter cannot set <meta> values, so this isn't a complete solution. It's only
			// useful for starting off a book from a template book.
			var preserve = this.OurHtmlDom.GetMetaValue("preserveCoverColor", "false");
			if ( preserve == "false")
			{
				AddCoverColor(this.OurHtmlDom, CoverColors[s_coverColorIndex]);
			}
		}

		private void AddCoverColor(HtmlDom dom, Color coverColor)
		{
			var colorValue = ColorTranslator.ToHtml(coverColor);
//            var colorValue = String.Format("#{0:X2}{1:X2}{2:X2}", coverColor.R, coverColor.G, coverColor.B);
			XmlElement colorStyle = dom.RawDom.CreateElement("style");
			colorStyle.SetAttribute("type","text/css");
			colorStyle.InnerXml = @"
				DIV.bloom-page.coverColor	{		background-color: colorValue !important;	}
				".Replace("colorValue", colorValue);//string.format has a hard time with all those {'s

			dom.Head.AppendChild(colorStyle);
		}

		public String GetCoverColor()
		{
			return GetCoverColorFromDom(RawDom);
		}

		public static String GetCoverColorFromDom(XmlDocument dom)
		{
			foreach (XmlElement stylesheet in dom.SafeSelectNodes("//style"))
			{
				string content = stylesheet.InnerText;
				// Our XML representation of an HTML DOM doesn't seem to have any object structure we can
				// work with. The Stylesheet content is just raw CDATA text.
				var match = new Regex(@"DIV.bloom-page.coverColor\s*{\s*background-color:\s*(#[0-9a-fA-F]*)")
					.Match(content);
				if (match.Success)
				{
					return match.Groups[1].Value;
				}
			}
			return "#FFFFFF";
		}

		/// <summary>
		/// Set the cover color. Not used initially; assumes there is already an (unfortunately unmarked)
		/// stylesheet created as in AddCoverColor.
		/// </summary>
		/// <param name="color"></param>
		public void SetCoverColor(string color)
		{
			if (SetCoverColorInternal(color))
			{
				Save();
				ContentsChanged?.Invoke(this, new EventArgs());	
			}
		}

		/// <summary>
		/// Internal method is testable
		/// </summary>
		/// <param name="color"></param>
		/// <returns>true if a change was made</returns>
		internal bool SetCoverColorInternal(string color)
		{
			foreach (XmlElement stylesheet in RawDom.SafeSelectNodes("//style"))
			{
				string content = stylesheet.InnerXml;
				var regex =
					new Regex(
						@"(DIV.(coverColor\s*TEXTAREA|bloom-page.coverColor)\s*{\s*background-color:\s*)(#[0-9a-fA-F]*)",
						RegexOptions.IgnoreCase);
				if (!regex.IsMatch(content))
					continue;
				var newContent = regex.Replace(content, "$1" + color);
				stylesheet.InnerXml = newContent;
				return true;
			}

			return false;
		}

		/// <summary>
		/// Make stuff readonly, which isn't doable via css, surprisingly
		/// </summary>
		/// <param name="dom"></param>
		internal void AddPreviewJavascript(HtmlDom dom)
		{
			dom.AddJavascriptFile("commonBundle.js".ToLocalhost());
			dom.AddJavascriptFile("bookPreviewBundle.js".ToLocalhost());
		}

		/// <summary>
		/// Removes each video element contained in DOM. Useful for preview mode, where the videos will never actually play.
		/// </summary>
		/// <param name="dom">The dom containing the video elements.</param>
		private void RemoveVideos(HtmlDom dom)
		{
			var videos = dom.SelectVideoSources();

			for (int i = 0; i < (videos?.Count ?? 0); ++i)
			{
				var videoSrc = videos[i];
				var videoTag = videoSrc.ParentNode;

				// Actually removing the video element (unsurprisingly) saves even more memory than doing "display:none" on it.
				// FYI, either of these methods should cause the placeholder image to appear instead.
				videoTag?.ParentNode.RemoveChild(videoTag);
			}
		}

		public IEnumerable<IPage> GetPages()
		{
			if (HasFatalError)
				yield break;

			if (_pagesCache == null)
			{
				BuildPageCache();
			}

			foreach (var page in _pagesCache)
			{
				yield return page;
			}
		}

		private void BuildPageCache()
		{
			_pagesCache = new List<IPage>();

			foreach (XmlElement pageNode in OurHtmlDom.SafeSelectNodes("//div[contains(@class,'bloom-page')]"))
			{
				//review: we want to show titles for template books, numbers for other books.
				//this here requires that titles be removed when the page is inserted, kind of a hack.
				string captionI18nId;
				var caption = GetPageLabelFromDiv(pageNode, out captionI18nId);
				if (String.IsNullOrEmpty(caption))
				{
					caption = "";
						//we aren't keeping these up to date yet as thing move around, so.... (pageNumber + 1).ToString();
				}
				_pagesCache.Add(CreatePageDecriptor(pageNode, caption, captionI18nId));
			}
		}


		private IPage GetPageToShowAfterDeletion(IPage page)
		{
			Guard.AgainstNull(_pagesCache, "_pageCache");
			var matchingPageEvenIfNotActualObject = _pagesCache.First(p => p.Id == page.Id);
			Guard.AgainstNull(matchingPageEvenIfNotActualObject, "Couldn't find page with matching id in cache");
			var index = _pagesCache.IndexOf(matchingPageEvenIfNotActualObject);
			Guard.Against(index <0, "Couldn't find page in cache");

			if (index == _pagesCache.Count - 1)//if it's the last page
			{
				if (index < 1) //if it's the only page
					throw new ApplicationException("Bloom should not have allowed you to delete the last remaining page.");
				return _pagesCache[index - 1];//give the preceding page
			}


			return _pagesCache[index + 1]; //give the following page
		}

		public Dictionary<string, IPage> GetTemplatePagesIdDictionary()
		{
			if (HasFatalError)
				return null;

			var result = new Dictionary<string, IPage>();

			foreach (XmlElement pageNode in OurHtmlDom.SafeSelectNodes("//div[contains(@class,'bloom-page') and not(contains(@data-page, 'singleton'))]"))
			{
				string captionI18nId;
				var caption = GetPageLabelFromDiv(pageNode, out captionI18nId);
				result.Add(GetPageIdFromDiv(pageNode), CreatePageDecriptor(pageNode, caption, captionI18nId));
			}
			return result;
		}

		private static string GetPageIdFromDiv(XmlElement pageNode)
		{
			return pageNode.GetAttribute("id");
		}

		private static string GetPageLabelFromDiv(XmlElement pageNode, out string captionI18nId)
		{
			var englishDiv = pageNode.SelectSingleNode("div[contains(@class,'pageLabel') and @lang='en']");
			var caption = (englishDiv == null) ? String.Empty : englishDiv.InnerText;
			captionI18nId = null;
			if (englishDiv != null && englishDiv.Attributes["data-i18n"] != null)
			captionI18nId = englishDiv.Attributes["data-i18n"].Value;
			return caption;
		}

		private IPage CreatePageDecriptor(XmlElement pageNode, string caption, string captionI18nId)//, Action<Image> thumbNailReadyCallback)
		{
			return new Page(this, pageNode, caption, captionI18nId,
				(page => FindPageDiv(page)));
		}

		private XmlElement FindPageDiv(IPage page)
		{
			//review: could move to page
			var pageElement = OurHtmlDom.RawDom.SelectSingleNodeHonoringDefaultNS(page.XPathToDiv);
			Require.That(pageElement != null,"Page could not be found: "+page.XPathToDiv);
			if (pageElement != null)
				pageElement.InnerXml = XmlHtmlConverter.RemoveEmptySelfClosingTags(pageElement.InnerXml);

			return pageElement as XmlElement;
		}

		public void InsertPageAfter(IPage pageBefore, IPage templatePage, int numberToAdd = 1)
		{
			Guard.Against(HasFatalError, "Insert page failed: " + FatalErrorDescription);
			Guard.Against(!IsEditable, "Tried to edit a non-editable book.");

			// we need to break up the effects of changing the selected page.
			// The before-selection-changes stuff includes saving the old page. We want any changes
			// (e.g., newly defined styles) from the old page to be saved before we start
			// possibly merging in things (e.g., imported styles) from the template page.
			// On the other hand, we do NOT want stuff from the old page (e.g., its copy
			// of the old book styles) overwriting what we figure out in the process of
			// doing the insertion. So, do the stuff that involves the old page here,
			// and later do the stuff that involves the new page.
			_pageSelection.PrepareToSelectPage();

			ClearPagesCache();

			if(templatePage.Book !=null) // will be null in some unit tests that are unconcerned with stylesheets
				HtmlDom.AddStylesheetFromAnotherBook(templatePage.Book.OurHtmlDom, OurHtmlDom);

			// And, if it comes from a different book, we may need to copy over some of the user-defined
			// styles from that book. Do this before we set up the new page, which will get a copy of this
			// book's (possibly updated) stylesheet.
			AddMissingStylesFromTemplatePage(templatePage);

			XmlDocument dom = OurHtmlDom.RawDom;
			var templatePageDiv = templatePage.GetDivNodeForThisPage();
			var newPageDiv = dom.ImportNode(templatePageDiv, true) as XmlElement;
<<<<<<< HEAD
			BookStarter.SetupPage(newPageDiv, _bookData);//, LockedExceptForTranslation);
=======
			BookStarter.SetupPage(newPageDiv, _bookData, _bookData.MultilingualContentLanguage2.Xml, _bookData.MultilingualContentLanguage3.Xml);//, LockedExceptForTranslation);
			if (!IsSuitableForMakingShells)
			{
				// We need to add these early on for leveled reader statistics not to get messed up
				// when adding a new (empty) page.  See https://issues.bloomlibrary.org/youtrack/issue/BL-9876.
				TranslationGroupManager.UpdateContentLanguageClasses(newPageDiv, _bookData,
					_bookData.Language1.Iso639Code,
					_bookData.MultilingualContentLanguage2.Xml,
					_bookData.MultilingualContentLanguage3.Xml);
			}

>>>>>>> 6e7a7671
			SizeAndOrientation.UpdatePageSizeAndOrientationClasses(newPageDiv, GetLayout());
			newPageDiv.RemoveAttribute("title"); //titles are just for templates [Review: that's not true for front matter pages, but at the moment you can't insert those, so this is ok]C:\dev\Bloom\src\BloomExe\StyleSheetService.cs
			// If we're a template, make the new page a template one.
			HtmlDom.MakePageWithTemplateStatus(IsSuitableForMakingShells, newPageDiv);
			var elementOfPageBefore = FindPageDiv(pageBefore);

			// This is the only part that needs repeating if we're adding multiple pages at a time.
			var firstPageAdded = newPageDiv; // temporarily
			for (var i = 0; i < numberToAdd; i++)
			{
				var clonedDiv = (XmlElement)newPageDiv.CloneNode(true);
				if (i == 0)
					firstPageAdded = clonedDiv;
				BookStarter.SetupIdAndLineage(templatePageDiv, clonedDiv);
				elementOfPageBefore.ParentNode.InsertAfter(clonedDiv, elementOfPageBefore);

				CopyAndRenameAudioFiles(clonedDiv, templatePage.Book.FolderPath);
				CopyAndRenameVideoFiles(clonedDiv, templatePage.Book.FolderPath);
			}
			// Why audio and video but not image or widget? The logic is that within Bloom
			// someone can record over the audio or video, and it will replace the file,
			// and it would be unexpected for this to alter the audio or video on another page,
			// especially since in the case of the audio the text may have been edited on one
			// page but not the other. On the other hand, if the user selects a new image,
			// it will come with a unique file name and not affect any other page.
			// And there's no way to edit an activity within Bloom, so no reason I can see
			// not to share a possibly expensive resource. Of course, if someone edits the
			// resource outside Bloom, they might be either annoyed or pleased to have it
			// changed in both places. I don't have any reason to think one is more likely
			// than the other, so I'm going with the option that is less costly, both in
			// code to write and size of the resulting book.

			OrderOrNumberOfPagesChanged();
			BuildPageCache();
			var newPage = GetPages().First(p=>p.GetDivNodeForThisPage() == firstPageAdded);
			Guard.AgainstNull(newPage,"could not find the page we just added");

			//_pageSelection.SelectPage(CreatePageDecriptor(newPageDiv, "should not show", _collectionSettings.Language1Iso639Code));

			// If copied page references images, copy them.
			foreach (var pathFromBook in BookStorage.GetImagePathsRelativeToBook(newPageDiv))
			{
				var path = Path.Combine(FolderPath, pathFromBook);
				if (!RobustFile.Exists(path))
				{
					var fileName = Path.GetFileName(path);
					var sourcePath = Path.Combine(templatePage.Book.FolderPath, fileName);
					if (RobustFile.Exists(sourcePath))
						RobustFile.Copy(sourcePath, path);
				}
			}

			//similarly, if the page has stylesheet files we don't have, copy them
			CopyMissingStylesheetFiles(templatePage);

			// and again for scripts (but we currently only worry about ones in the page itself)
			foreach (XmlElement scriptElt in newPageDiv.SafeSelectNodes(".//script[@src]"))
			{
				var fileName = scriptElt.Attributes["src"]?.Value;
				// Bloom Desktop accesses simpleComprehensionQuiz.js from the output/browser folder.
				// Bloom Reader uses the copy of that file which comes with bloom-player.
				// See https://issues.bloomlibrary.org/youtrack/issue/BL-8480.
				if (string.IsNullOrEmpty(fileName) || fileName == PublishHelper.kSimpleComprehensionQuizJs)
					continue;
				var destinationPath = Path.Combine(FolderPath, fileName);
				// In other similar operations above we don't overwrite an existing file (e.g., images, css).
				// But our general policy for JS is to go with the latest from our templates.
				// So we copy the smart page's current code; the page content may
				// be specific to it. Of course, if the book contains existing pages that expect
				// an old version of this code, anything could happen. Maintainers of released
				// smart pages will need to consider this. But this will sure help while developing
				// new smart pages.
				// Note that if it's important for old pages to keep using old JS, the maintainer
				// of the quiz page can simply rename the JS file; this code will copy the new JS
				// and any copies of the old page will keep using the old JS which will still be around.
				// But only this strategy allows the code to be updated (e.g., to make the old and new
				// versions of the page work properly together).
				var sourcePath = Path.Combine(templatePage.Book.FolderPath, fileName);
				// Don't try to copy a file over itself.  (See https://issues.bloomlibrary.org/youtrack/issue/BL-7349.)
				if (sourcePath == destinationPath)
					continue;
				if (RobustFile.Exists(sourcePath))
					RobustFile.Copy(sourcePath, destinationPath, true);
			}

			if (IsSuitableForMakingShells)
			{
				// If we just added the first template page to a template, it's now usable for adding
				// pages to other books. But the thumbnail for that template, and the template folder
				// it lives in, won't get created unless the user chooses Add Page again.
				// Even if he doesn't (maybe it's a one-page template), we want it to have the folder
				// that identifies it as a template book for the add pages dialog.
				// (We don't want to do so when the book is first created, because it's no good in
				// Add Pages until it has at least one addable page.)
				var templateFolderPath = Path.Combine(FolderPath, PageTemplatesApi.TemplateFolderName);
				Directory.CreateDirectory(templateFolderPath); // harmless if it exists already
			}

			Save();
			_pageListChangedEvent?.Raise(null);

			_pageSelection.SelectPage(newPage, true);

			InvokeContentsChanged(null);
		}

		/// <summary>
		/// Copy stylesheet files referenced by the template page that this book doesn't yet have.
		/// </summary>
		/// <remarks>
		/// See https://issues.bloomlibrary.org/youtrack/issue/BL-7170.
		/// </remarks>
		private void CopyMissingStylesheetFiles(IPage templatePage)
		{
			foreach (string sheetName in templatePage.Book.OurHtmlDom.GetTemplateStyleSheets())
			{
				var destinationPath = Path.Combine(FolderPath, sheetName);
				if (!RobustFile.Exists(destinationPath))
				{
					var sourcePath = Path.Combine(templatePage.Book.FolderPath, sheetName);
					if (RobustFile.Exists(sourcePath))
						RobustFile.Copy(sourcePath, destinationPath);
				}
			}
		}

		/// <summary>
		/// If we are inserting a page from a different book, or updating the layout of our page to one from a
		/// different book, we may need to copy user-defined styles from that book to our own.
		/// </summary>
		/// <param name="templatePage"></param>
		private void AddMissingStylesFromTemplatePage(IPage templatePage)
		{
			if (templatePage.Book.FolderPath != FolderPath)
			{
				var domForPage = templatePage.Book.GetEditableHtmlDomForPage(templatePage);
				if (domForPage != null) // possibly null only in unit tests?
				{
					var userStylesOnPage = HtmlDom.GetUserModifiableStylesUsedOnPage(domForPage); // could be empty
					var existingUserStyles = GetOrCreateUserModifiedStyleElementFromStorage();
					var newMergedUserStyleXml = HtmlDom.MergeUserStylesOnInsertion(existingUserStyles, userStylesOnPage);
					existingUserStyles.InnerXml = newMergedUserStyleXml;
				}
			}
		}

		public void DuplicatePage(IPage page)
		{
			// Can be achieved by just using the current page as both the place to insert after
			// and the template to copy.
			// Note that Pasting a page uses the same routine; unit tests for duplicate and copy/paste
			// take advantage of our knowledge that the code is shared so that between them they cover
			// the important code paths. If the code stops being shared, we should extend test
			// coverage appropriately.
			InsertPageAfter(page, page);
		}

		private void CopyAndRenameAudioFiles(XmlElement newpageDiv, string sourceBookFolder)
		{
			foreach (var audioElement in HtmlDom.SelectRecordableDivOrSpans(newpageDiv).Cast<XmlElement>().ToList())
			{
				var oldId = audioElement.GetStringAttribute("id");
				var id = HtmlDom.SetNewHtmlIdValue(audioElement);
				if (string.IsNullOrEmpty(oldId))
					continue;
				var sourceAudioFilePath = Path.Combine(Path.Combine(sourceBookFolder, "audio"), oldId + ".wav");
				var newAudioFolderPath = Path.Combine(FolderPath, "audio");
				var newAudioFilePath = Path.Combine(newAudioFolderPath, id + ".wav");
				Directory.CreateDirectory(newAudioFolderPath);
				if (RobustFile.Exists(sourceAudioFilePath))
				{
					RobustFile.Copy(sourceAudioFilePath, newAudioFilePath);
				}

				var mp3Path = Path.ChangeExtension(sourceAudioFilePath, "mp3");
				var newMp3Path = Path.ChangeExtension(newAudioFilePath, "mp3");
				if (RobustFile.Exists(mp3Path))
				{
					RobustFile.Copy(mp3Path, newMp3Path);
				}
			}
		}

		private void CopyAndRenameVideoFiles(XmlElement newpageDiv, string sourceBookFolder)
		{
			foreach (var source in newpageDiv.SafeSelectNodes(".//video/source").Cast<XmlElement>().ToList())
			{
				var src = source.GetAttribute("src");
				// old source may have a param, too, but we don't currently need to keep it.
				string timings;
				src = SignLanguageApi.StripTimingFromVideoUrl(src, out timings);
				if (String.IsNullOrWhiteSpace(src))
					continue;
				var oldVideoPath = Path.Combine(sourceBookFolder, src);
				// If the video file doesn't exist, don't bother adjusting anything.
				// If it does exist, copy it with a new name based on the current one, similarly
				// to how we've been renaming image files that already exist in the book's folder.
				if (RobustFile.Exists(oldVideoPath))
				{
					var extension = Path.GetExtension(src);
					var oldFileName = Path.GetFileNameWithoutExtension(src);
					int count = 0;
					string newVideoPath;
					do
					{
						++count;
						var newFileName = oldFileName + "-" + count.ToString(CultureInfo.InvariantCulture);
						newVideoPath = Path.Combine(FolderPath, "video", newFileName + extension);
					} while (RobustFile.Exists(newVideoPath));

					Directory.CreateDirectory(Path.GetDirectoryName(newVideoPath));
					RobustFile.Copy(oldVideoPath, newVideoPath, false);

					source.SetAttribute("src", "video/" +
						UrlPathString.CreateFromUnencodedString(Path.GetFileName(newVideoPath)).UrlEncoded +
						(string.IsNullOrEmpty(timings) ? "" : "#t=" + timings));
				}
			}
		}

		public void DeletePage(IPage page)
		{
			Guard.Against(HasFatalError, "Delete page failed: " + FatalErrorDescription);
			Guard.Against(!IsEditable, "Tried to edit a non-editable book.");

			if(GetPages().Count() < 2)
				return;

			var pageToShowNext = GetPageToShowAfterDeletion(page);

			ClearPagesCache();
			//_pagesCache.Remove(page);
			OrderOrNumberOfPagesChanged();

			var pageNode = FindPageDiv(page);
			pageNode.ParentNode.RemoveChild(pageNode);
			Storage.Dom.UpdatePageNumberAndSideClassOfPages(CollectionSettings.CharactersForDigitsForPageNumbers,
				IsPrimaryLanguageRtl);

			_pageSelection.SelectPage(pageToShowNext);
			Save();
			_pageListChangedEvent?.Raise(null);

			InvokeContentsChanged(null);
		}

		public bool IsPrimaryLanguageRtl => _bookData.Language1.IsRightToLeft;

		private void OrderOrNumberOfPagesChanged()
		{
			OurHtmlDom.UpdatePageNumberAndSideClassOfPages(CollectionSettings.CharactersForDigitsForPageNumbers,
				IsPrimaryLanguageRtl);
		}

		private void ClearPagesCache()
		{
			_pagesCache = null;
		}

		/// <summary>
		/// Internal for use by BookMetadataApi, which wants to know the number of the highest page number in the book.
		/// </summary>
		/// <returns></returns>
		internal int GetLastNumberedPageNumber()
		{
			var lastPageNumber = 0;
			foreach (var page in GetPages())
			{
				if (page.IsBackMatter)
					return lastPageNumber;

				string dummy;
				page.GetCaptionOrPageNumber(ref lastPageNumber, out dummy);
			}
			return lastPageNumber;
		}

		public BookData BookData => _bookData;

		public void InsertFullBleedMarkup(XmlElement body)
		{
			if (FullBleed)
			{
				HtmlDom.InsertFullBleedMarkup(body);
			}
		}

		public bool FullBleed => BookData.GetVariableOrNull("fullBleed", "*").Xml == "true" && CollectionSettings.HaveEnterpriseFeatures;

		/// <summary>
		/// Earlier, we handed out a single-page version of the document. Now it has been edited,
		/// so we now we need to fold changes back in
		/// </summary>
		public void SavePage(HtmlDom editedPageDom, bool needToDoFullSave = true)
		{
			Debug.Assert(IsEditable);
			try
			{
				// This is needed if the user did some ChangeLayout (origami) manipulation. This will populate new
				// translationGroups with .bloom-editables and set the proper classes on those editables to match the current multilingual settings.
				UpdateEditableAreasOfElement(editedPageDom);

				//replace the corresponding page contents in our DOM with what is in this PageDom
				XmlElement pageFromEditedDom = editedPageDom.SelectSingleNodeHonoringDefaultNS("//div[contains(@class, 'bloom-page')]");
				string pageId = pageFromEditedDom.GetAttribute("id");
				var pageFromStorage = GetPageFromStorage(pageId);

				HtmlDom.ProcessPageAfterEditing(pageFromStorage, pageFromEditedDom);
				HtmlDom.SetImageAltAttrsFromDescriptions(pageFromStorage, Language1IsoCode);

				// The main condition for being able to just write the page is that no shareable data on the
				// page changed during editing. If that's so we can skip this step.
				if (needToDoFullSave)
					_bookData.SuckInDataFromEditedDom(editedPageDom, BookInfo); //this will do an updatetitle

				// When the user edits the styles on a page, the new or modified rules show up in a <style/> element with title "userModifiedStyles".
				// Here we copy that over to the book DOM.
				var userModifiedStyles = HtmlDom.GetUserModifiedStyleElement(editedPageDom.Head);
				var stylesChanged = false;
				if (userModifiedStyles != null)
				{
					var userModifiedStyleElementFromStorage = GetOrCreateUserModifiedStyleElementFromStorage();
					if (userModifiedStyleElementFromStorage.InnerXml != userModifiedStyles.InnerXml)
					{
						userModifiedStyleElementFromStorage.InnerXml = userModifiedStyles.InnerXml;
						stylesChanged = true; // note, this is not shared data in the sense that needs SuckInDataFromEditedDom
					}

					//Debug.WriteLine("Incoming User Modified Styles:   " + userModifiedStyles.OuterXml);
				}

				try
				{
					if (!needToDoFullSave && !stylesChanged)
					{
						// nothing changed outside this page. We can do a much more efficient write operation.
						// (On a 200+ page book, like the one in BL-7253, this version of updating the page
						// runs in about a half second instead of two and a half. Moreover, on such a book,
						// running the full Save rather quickly fragments the heap...allocating about 16 7-megabyte
						// memory chunks in each Save...to the point where Bloom runs out of memory.)

						SaveForPageChanged(pageId, pageFromStorage);
					}
					else
					{
						Save();
					}
				}
				catch (UnauthorizedAccessException e)
				{
					BookStorage.ShowAccessDeniedErrorReport(e);
					return;
				}

				Storage.UpdateBookFileAndFolderName(CollectionSettings);
				//review used to have   UpdateBookFolderAndFileNames(data);

				//Enhance: if this is only used to re-show the thumbnail, why not limit it to if this is the cover page?
				//e.g., look for the class "cover"
				InvokeContentsChanged(null); //enhance: above we could detect if anything actually changed
			}
			catch (Exception error)
			{
				var msg = LocalizationManager.GetString("Errors.CouldNotSavePage",
					"Bloom had trouble saving a page. Please click Details below and report this to us. Then quit Bloom, run it again, and check to see if the page you just edited is missing anything. Sorry!");
				ErrorReport.NotifyUserOfProblem(error, msg);
			}
		}

//        /// <summary>
//        /// Gets the first element with the given tag & id, within the page-div with the given id.
//        /// </summary>
//        private XmlElement GetStorageNode(string pageDivId, string tag, string elementId)
//        {
//            var query = String.Format("//div[@id='{0}']//{1}[@id='{2}']", pageDivId, tag, elementId);
//            var matches = OurHtmlDom.SafeSelectNodes(query);
//            if (matches.Count != 1)
//            {
//                throw new ApplicationException("Expected one match for this query, but got " + matches.Count + ": " + query);
//            }
//            return (XmlElement)matches[0];
//        }

		/// <summary>
		/// The <style title='userModifiedStyles'/> element is where we keep our user-modifiable style information
		/// </summary>
		internal XmlElement GetOrCreateUserModifiedStyleElementFromStorage()
		{
			var headElement = OurHtmlDom.Head;
			var userStyleElement = HtmlDom.GetUserModifiedStyleElement(headElement);
			if (userStyleElement == null)
				return HtmlDom.AddEmptyUserModifiedStylesNode(headElement);

			var coverColorElement = HtmlDom.GetCoverColorStyleElement(headElement);
			// If the user defines the cover color, the two elements could end up being the same.
			if (coverColorElement == null || coverColorElement == userStyleElement)
				return userStyleElement;

			// We have both style elements. Make sure they're in the right order.
			// BL -4266 was a problem if the 'coverColor' was listed first.
			headElement.RemoveChild(coverColorElement);
			headElement.InsertAfter(coverColorElement, userStyleElement);
			return userStyleElement;
		}

		/// <summary>
		/// Gets the first element with the given tag & id, within the page-div with the given id.
		/// </summary>
		private XmlElement GetPageFromStorage(string pageDivId)
		{
			var query = $"//div[@id='{pageDivId}']";
			var matches = OurHtmlDom.SafeSelectNodes(query);
			if (matches.Count != 1)
			{
				throw new ApplicationException("Expected one match for this query, but got " + matches.Count + ": " + query);
			}
			return (XmlElement)matches[0];
		}

		/// <summary>
		/// Move a page to somewhere else in the book
		/// </summary>
		public bool RelocatePage(IPage page, int indexOfItemAfterRelocation)
		{
			Guard.Against(HasFatalError, "Move page failed: " + FatalErrorDescription);
			Guard.Against(!IsEditable, "Tried to edit a non-editable book.");

			if(!CanRelocatePageAsRequested(indexOfItemAfterRelocation))
			{

				return false;
			}

			ClearPagesCache();

			var pages = GetPageElements();
			var pageDiv = FindPageDiv(page);
			var body = pageDiv.ParentNode;
				body.RemoveChild(pageDiv);
			if(indexOfItemAfterRelocation == 0)
			{
				body.InsertBefore(pageDiv, body.FirstChild);
			}
			else
			{
				body.InsertAfter(pageDiv, pages[indexOfItemAfterRelocation-1]);
			}
			OrderOrNumberOfPagesChanged();
			BuildPageCache();
			Save();
			InvokeContentsChanged(null);
			return true;
		}

		internal XmlNodeList GetPageElements()
		{
			return OurHtmlDom.SafeSelectNodes("/html/body//div[contains(@class,'bloom-page')]");
		}

		private bool CanRelocatePageAsRequested(int indexOfItemAfterRelocation)
		{
			int upperBounds = GetIndexOfFirstBackMatterPage();
			if (upperBounds < 0)
				upperBounds = 10000;

			return indexOfItemAfterRelocation > GetIndexOfLastFrontMatterPage ()
				&& indexOfItemAfterRelocation < upperBounds;
		}

		private int GetIndexOfLastFrontMatterPage()
		{
			XmlElement lastFrontMatterPage =
				OurHtmlDom.RawDom.SelectSingleNode("(/html/body/div[contains(@class,'bloom-frontMatter')])[last()]") as XmlElement;
			if(lastFrontMatterPage==null)
				return -1;
			return GetIndexOfPage(lastFrontMatterPage);
		}

		private int GetIndexOfFirstBackMatterPage()
		{
			XmlElement firstBackMatterPage =
				OurHtmlDom.RawDom.SelectSingleNode("(/html/body/div[contains(@class,'bloom-backMatter')])[position()=1]") as XmlElement;
			if (firstBackMatterPage == null)
				return -1;
			return GetIndexOfPage(firstBackMatterPage);
		}


		private int GetIndexOfPage(XmlElement pageElement)
		{
			var elements = GetPageElements();
			for (int i = 0; i < elements.Count; i++)
			{
				if (elements[i] == pageElement)
					return i;
			}
			return -1;
		}

		public HtmlDom GetDomForPrinting(PublishModel.BookletPortions bookletPortion, BookCollection currentBookCollection,
			BookServer bookServer, bool orientationChanging, Layout pageLayout)
		{
			var printingDom = GetBookDomWithStyleSheets("previewMode.css", "origami.css");
			AddCreationTypeAttribute(printingDom);

			if (IsFolio)
			{
				AddChildBookContentsToFolio(printingDom, currentBookCollection, bookServer);
				printingDom.SortStyleSheetLinks();
			}

			//we do this now becuase the publish ui allows the user to select a different layout for the pdf than what is in the book file
			SizeAndOrientation.UpdatePageSizeAndOrientationClasses(printingDom.RawDom, pageLayout);

			if (orientationChanging)
			{
				// Need to update the xmatter in the print dom...it may use different images.
				// Make sure we do this AFTER setting PageOrientation in Dom.
				// Also must be BEFORE we delete unwanted pages
				UpdateBrandingForCurrentOrientation(printingDom);
			}
			//whereas the base is to our embedded server during editing, it's to the file folder
			//when we make a PDF, because we wan the PDF to use the original hi-res versions

			BookStorage.SetBaseForRelativePaths(printingDom, FolderPath);

			DeletePages(printingDom.RawDom, p=>p.GetAttribute("class").ToLowerInvariant().Contains("bloom-nonprinting"));
			PublishHelper.RemoveEnterprisePagesIfNeeded(_bookData, printingDom, printingDom.GetPageElements().ToList());

			switch (bookletPortion)
			{
				case PublishModel.BookletPortions.AllPagesNoBooklet:
					break;
				case PublishModel.BookletPortions.BookletCover:
					DeletePages(printingDom.RawDom, p => !p.GetAttribute("class").ToLowerInvariant().Contains("cover"));
					break;
				 case PublishModel.BookletPortions.BookletPages:
					DeletePages(printingDom.RawDom, p => p.GetAttribute("class").ToLowerInvariant().Contains("cover"));
					break;
				 default:
					throw new ArgumentOutOfRangeException("bookletPortion");
			}
			// Do this after we remove unwanted pages; otherwise, the page removal code must also remove the media boxes.
			if (FullBleed)
			{
				InsertFullBleedMarkup(printingDom.Body);
			}
			if (!FullBleed)
				AddCoverColor(printingDom, Color.White);
			AddPreviewJavascript(printingDom);
			return printingDom;
		}

		/// <summary>
		/// used when this book is a "master"/"folio" book that is used to bring together a number of other books in the collection
		/// </summary>
		/// <param name="printingDom"></param>
		/// <param name="currentBookCollection"></param>
		/// <param name="bookServer"></param>
		private void AddChildBookContentsToFolio(HtmlDom printingDom, BookCollection currentBookCollection, BookServer bookServer)
		{
			XmlNode currentLastContentPage = GetLastPageForInsertingNewContent(printingDom);

			int cumulativePageNum = 1;
			string lastPageNumStr = currentLastContentPage.Attributes?.GetNamedItem("data-page-number")?.InnerText;
			if (int.TryParse(lastPageNumStr, out int lastPageNum))
			{
				cumulativePageNum = lastPageNum;
			}

			//currently we have no way of filtering them, we just take them all
			foreach (var bookInfo in currentBookCollection.GetBookInfos())
			{
				if (bookInfo.IsFolio)
					continue;
				var childBook = bookServer.GetBookFromBookInfo(bookInfo);

				//this will set the class bloom-content1 on the correct language
				//this happens anyhow if the page was ever looked at in the Edti Tab
				//But if we are testing a collection's folio pdf'ing ability on a newly-generated
				//SHRP collection, and we don't do this, we see lots of sample text because every
				//bloom-editable has "bloom-content1", even the "Z" language ones.
				childBook.UpdateEditableAreasOfElement(childBook.OurHtmlDom);

				//add links to the template css needed by the children.

				HtmlDom.AddStylesheetFromAnotherBook(childBook.OurHtmlDom, printingDom);
				printingDom.SortStyleSheetLinks();

				foreach (XmlElement pageDiv in childBook.OurHtmlDom.RawDom.SafeSelectNodes("/html/body//div[contains(@class, 'bloom-page') and not(contains(@class,'bloom-frontMatter')) and not(contains(@class,'bloom-backMatter'))]"))
				{
					XmlElement importedPage = (XmlElement) printingDom.RawDom.ImportNode(pageDiv, true);

					if (!String.IsNullOrWhiteSpace(importedPage.GetAttribute("data-page-number")))
					{
						++cumulativePageNum;
						importedPage.SetAttribute("data-page-number", cumulativePageNum.ToString());
					}

					currentLastContentPage.ParentNode.InsertAfter(importedPage, currentLastContentPage);
					currentLastContentPage = importedPage;

					foreach(XmlElement img in HtmlDom.SelectChildImgAndBackgroundImageElements(importedPage))
					{
						var bookFolderName = Path.GetFileName(bookInfo.FolderPath);
						var path = HtmlDom.GetImageElementUrl(img);
						var pathRelativeToFolioFolder = "../" + bookFolderName + "/" + path.NotEncoded;	// want query as well as filepath
						//NB: URLEncode would replace spaces with '+', which is ok in the parameter section, but not the URL
						//So we are using UrlPathEncode

						HtmlDom.SetImageElementUrl(new ElementProxy(img), UrlPathString.CreateFromUnencodedString(pathRelativeToFolioFolder));

					}
				}
			}
		}

		private XmlElement GetLastPageForInsertingNewContent(HtmlDom printingDom)
		{
			var lastPage =
				   printingDom.RawDom.SelectSingleNode("/html/body//div[contains(@class, 'bloom-page') and not(contains(@class,'bloom-frontMatter')) and not(contains(@class,'bloom-backMatter'))][last()]") as XmlElement;
			if(lastPage==null)
			{
				//currently nothing but front and back matter
				var lastFrontMatter= printingDom.RawDom.SelectSingleNode("/html/body//div[contains(@class,'bloom-frontMatter')][last()]") as XmlElement;
				if(lastFrontMatter ==null)
					throw new ApplicationException("GetLastPageForInsertingNewContent() found no content pages nor frontmatter");
				return lastFrontMatter;
			}
			else
			{
				return lastPage;
			}
		}

		/// <summary>
		/// this is used for configuration, where we do want to offer up the original file.
		/// </summary>
		/// <returns></returns>
		public string GetPathHtmlFile()
		{
			return Storage.PathToExistingHtml;
		}

		public PublishModel.BookletLayoutMethod GetDefaultBookletLayoutMethod()
		{
			return GetBookletLayoutMethod(GetLayout());
		}

		public PublishModel.BookletLayoutMethod GetBookletLayoutMethod(Layout layout)
		{
			//NB: all we support at the moment is specifying "Calendar"
			if (OurHtmlDom.SafeSelectNodes(String.Format("//meta[@name='defaultBookletLayout' and @content='Calendar']")).Count >
				0)
				return PublishModel.BookletLayoutMethod.Calendar;
			else
			{
				if (layout.SizeAndOrientation.IsLandScape && layout.SizeAndOrientation.PageSizeName == "A5")
					return PublishModel.BookletLayoutMethod.CutAndStack;
				return PublishModel.BookletLayoutMethod.SideFold;
			}
		}

		/// <summary>
		///Under normal conditions, this isn't needed, because it is done when a book is first created. But thing might have changed:
		/// *changing xmatter pack, and update to it, changing the languages, etc.
		/// *the book was dragged from another project
		/// *the editing language was changed.
		/// Under those conditions, if we didn't, for example, do a PrepareElementsInPageOrDocument, we would end up with no
		/// editable items, because there are no elements in our language.
		/// </summary>
		public void PrepareForEditing()
		{
			if (!_haveDoneUpdate)
			{
				BringBookUpToDate(OurHtmlDom, new NullProgress());
				_haveDoneUpdate = true;
			}
			//We could re-enable RebuildXMatter() here later, so that we get this nice refresh each time.
			//But currently this does some really slow image compression:	RebuildXMatter(RawDom);
			UpdateEditableAreasOfElement(OurHtmlDom);
		}

		/// <summary>
		/// This is called both for the whole book, and for individual pages when the user uses Origami to make changes to the layout of the page.
		/// It would be nicer in the HtmlDom, but it uses knowledge about the collection and book languages that the DOM doesn't have.
		/// </summary>
		/// <param name="elementToUpdate"></param>
		public void UpdateEditableAreasOfElement(HtmlDom dom)
		{
			var language1IsoCode = Language1IsoCode;
			var language2IsoCode = Language2IsoCode;
			var language3IsoCode = Language3IsoCode;
			foreach (XmlElement div in dom.SafeSelectNodes("//div[contains(@class,'bloom-page')]"))
			{
				TranslationGroupManager.PrepareElementsInPageOrDocument(div, _bookData);
				TranslationGroupManager.UpdateContentLanguageClasses(div, _bookData, language1IsoCode, language2IsoCode, language3IsoCode);
			}
		}

		public string CheckForErrors()
		{
			var errors = Storage.GetValidateErrors();
			if (!String.IsNullOrEmpty(errors))
			{
				HasFatalError = true;
				FatalErrorDescription = errors;
			}
			return errors ?? "";
		}

		public void CheckBook(IProgress progress, string pathToFolderOfReplacementImages=null)
		{
			Storage.CheckBook(progress, pathToFolderOfReplacementImages);
		}

		public virtual Layout GetLayout()
		{
			return Layout.FromDom(OurHtmlDom, Layout.A5Portrait);
		}

		public IEnumerable<Layout> GetLayoutChoices()
		{
			try
			{
				return SizeAndOrientation.GetLayoutChoices(OurHtmlDom, Storage.GetFileLocator());
			}
			catch (Exception error)
			{
				HasFatalError = true;
				FatalErrorDescription = error.Message;
				throw error;
			}
		}

		public void SetLayout(Layout layout)
		{
			SizeAndOrientation.AddClassesForLayout(OurHtmlDom, layout);
		}


		/// <summary>
		/// This is used when the user elects to apply the same image metadata to all images.
		/// </summary>
		public void CopyImageMetadataToWholeBookAndSave(Metadata metadata, IProgress progress)
		{
			try
			{
				ImageUpdater.CopyImageMetadataToWholeBook(Storage.FolderPath,OurHtmlDom, metadata, progress);
			}
			catch (UnauthorizedAccessException e)
			{
				BookStorage.ShowAccessDeniedErrorReport(e);
				return;	// Probably not much point to saving if copying the image metadata didn't fully complete successfully
			}
			Save();
		}

		public Metadata GetLicenseMetadata()
		{
			//BookCopyrightAndLicense.LogMetdata(OurHtmlDom);
			var result = BookCopyrightAndLicense.GetMetadata(OurHtmlDom, _bookData);

			//Logger.WriteEvent("After");
			//BookCopyrightAndLicense.LogMetdata(OurHtmlDom);
			return result;
		}

		public void SetMetadata(Metadata metadata)
		{
			BookCopyrightAndLicense.SetMetadata(metadata, OurHtmlDom, FolderPath, _bookData, BookInfo.MetaData.UseOriginalCopyright);
			BookInfo.SetLicenseAndCopyrightMetadata(metadata);
		}

		public void SetTitle(string name)
		{
			OurHtmlDom.Title = name;
		}

		public void ExportXHtml(string path)
		{
			XmlHtmlConverter.GetXmlDomFromHtmlFile(Storage.PathToExistingHtml,true).Save(path);
		}

		public void Save()
		{
			// If you add something here, consider whether it is needed in SaveForPageChanged().
			// I believe all the things currently here before the actual Save are not needed
			// in the cases where we use SaveForPageChanged(). We switch to Save if any
			// book data changed, which will be true if we're changing the title and thus
			// the book's location. We also do a full Save after bringing the book up to date;
			// after that, there shouldn't be any obsolete sound attributes.
			// (In fact, since we bring a book up to date before editing, and that code
			// does the removal, I don't see why it's needed here either.)
			Guard.Against(HasFatalError, "Save failed: " + FatalErrorDescription);
			Guard.Against(!IsEditable, "Tried to save a non-editable book.");
			RemoveObsoleteSoundAttributes(OurHtmlDom);
			_bookData.UpdateVariablesAndDataDivThroughDOM(BookInfo);//will update the title if needed
			if(!LockDownTheFileAndFolderName)
			{
				Storage.UpdateBookFileAndFolderName(CollectionSettings); //which will update the file name if needed
			}
			if(IsSuitableForMakingShells)
			{
				// A template book is considered to be its own source, so update the source to match the
				// current book location.
				PageTemplateSource = Path.GetFileName(FolderPath);
			}

			try
			{
				Storage.Save();
			}
			catch (UnauthorizedAccessException e)
			{
				BookStorage.ShowAccessDeniedErrorReport(e);
				return;
			}

			DoPostSaveTasks();
		}

		public void SaveForPageChanged(string pageId, XmlElement modifiedPage)
		{
			Guard.Against(HasFatalError, "Save failed: " + FatalErrorDescription);
			Guard.Against(!IsEditable, "Tried to save a non-editable book.");
			Storage.SaveForPageChanged(pageId, modifiedPage);
			DoPostSaveTasks();
		}

		private void DoPostSaveTasks()
		{
			// Tell the accessibility checker window (and any future subscriber) to re-compute.
			// This Task.Delay() helps even with a delay of 0, becuase it means we get to finish with this command.
			// I'm chooing 1 second at the moment as that feels about the longest I would want to
			// wait to see if what I did made and accesibility check change. Of course we're *probably*
			// ready to run this much, much sooner.
			Task.Delay(1000).ContinueWith((task) => _bookSavedEvent.Raise(this));
		}

		/// <summary>
		/// Remove any obsolete data-duration attributes that the typescript code failed to remove.
		/// </summary>
		/// <remarks>
		/// See https://silbloom.myjetbrains.com/youtrack/issue/BL-3671.
		/// </remarks>
		private void RemoveObsoleteSoundAttributes(HtmlDom htmlDom)
		{
			foreach (var span in htmlDom.RawDom.SafeSelectNodes("//span[@data-duration and @id]").Cast<XmlElement>())
			{
				if (!AudioProcessor.DoesAudioExistForSegment(Storage.FolderPath, span.GetStringAttribute("id")))
					span.RemoveAttribute("data-duration");	// file no longer exists, shouldn't have any duration setting
			}
		}

		/// <summary>
		/// Remove any obsolete explicit image size and position left over from earlier versions of Bloom, before we had object-fit:contain.
		/// </summary>
		/// <remarks>
		/// See https://issues.bloomlibrary.org/youtrack/issue/BL-9401.  A similar fix exists in bookEdit/js/bloomImages.ts, but that applies
		/// only when a page is opened in the edit tab.
		/// </remarks>
		private void RemoveObsoleteImageAttributes(HtmlDom htmlDom)
		{
			foreach (var img in htmlDom.RawDom.SafeSelectNodes("//div[contains(@class,'bloom-imageContainer')]/img[@style|@width|@height]").Cast<XmlElement>())
			{
				if (img.ParentNode.GetOptionalStringAttribute("class", "").Contains("bloom-scale-with-code"))
					continue;
				var style = img.GetOptionalStringAttribute("style", "");
				var fixedStyle = RemoveSizeStyling(style);
				if (String.IsNullOrEmpty(fixedStyle))
					img.RemoveAttribute("style");
				else if (fixedStyle != style)
					img.SetAttribute("style", fixedStyle);
				img.RemoveAttribute("width");
				img.RemoveAttribute("height");
			}
		}

		private string RemoveSizeStyling(string style)
		{
			// For example, style="width: 404px; height: 334px; margin-left: 1px; margin-top: 0px;"
			// should reduce to "".
			var style1 = Regex.Replace(style, "width: *[0-9a-z]+;", "");
			var style2 = Regex.Replace(style1, "height: *[0-9a-z]+;", "");
			var style3 = Regex.Replace(style2, "margin-left: *[0-9a-z]+;", "");
			var style4 = Regex.Replace(style3, "margin-top: *[0-9a-z]+;", "");
			return style4.Trim();
		}


		//used by the command-line "hydrate" command
		public bool LockDownTheFileAndFolderName { get; set; }

		//TODO: remove this in favor of meta data (the later currently doesn't appear to have access to lineage, I need to ask JT about that)
		public string GetBookLineage()
		{
			return OurHtmlDom.GetMetaValue("bloomBookLineage","");
		}


		public bool IsCalendar
		{
			get
			{
				if (OurHtmlDom == null)
					return false;

				return OurHtmlDom.GetMetaValue("defaultBookletLayout", "") == "Calendar";
			}
		}
		public MultiTextBase GetDataItem(string name)
		{
			return _bookData.GetMultiTextVariableOrEmpty(name);
		}

		internal IBookStorage Storage { get; }

		/// <summary>
		/// This gets called as a result of a UI action. It sets the new topic in our data,
		/// but doesn't do anything related to how it is displayed on the page.
		/// The way to think about this is that we're aiming for a more react™-style flow.
		/// </summary>
		public void SetTopic(string englishTopicAsKey)
		{
			_bookData.Set("topic",XmlString.FromUnencoded(englishTopicAsKey),"en");
		}

		public void SwitchSuitableForMakingShells(bool isSuitable)
		{
			if (isSuitable)
			{
				IsSuitableForMakingShells = true;
				OurHtmlDom.RecordAsLockedDown(false);
				// Note that in Book.Save(), we set the PageTemplateSource(). We do that
				// there instead of here so that it stays up to date if the user changes
				// the template name.

				OurHtmlDom.MarkPagesWithTemplateStatus(true);
			}
			else
			{
				IsSuitableForMakingShells = false;
				OurHtmlDom.MarkPagesWithTemplateStatus(false);
				// The logic in BookStarter.UpdateEditabilityMetadata is that if we're in a source collection
				// a book that is not a template should be recorded as locked down (though because we're in
				// a source collection it won't actually BE locked down).
				if (CollectionSettings.IsSourceCollection)
					OurHtmlDom.RecordAsLockedDown(true);
			}
		}

		/// <summary>
		/// Make a version code which will detect any significant changes to the content of a bloom book.
		/// fileContent is typically the content of the file at filePath which is the book's main HTM file;
		/// however (for testing) filePath may be omitted.
		/// The method computes a SHA of the file content and, if a path is passed, all other files
		/// in the same folder and its subfolders. The file is transformed somewhat so that (some) changes
		/// that are not significant are ignored.
		/// Notes:
		/// - renaming a file may or may not produce a different code (depends on whether it changes
		/// the alphabetical order of the files).
		/// - pdf files are currently omitted
		/// - audio files could be omitted until we start supporting audio, but as that is planned I
		/// have not chosen to omit them
		/// - I am not sure that this will reliably give the same result when run on Linux and Windows.
		/// For one thing, depending on the exact file transfer process, one or more files might have
		/// different line endings, which is enough to produce a different SHA.
		/// </summary>
		/// <param name="fileContent"></param>
		/// <param name="filePath"></param>
		/// <returns></returns>
		public static string MakeVersionCode(string fileContent, string filePath = null)
		{
			var simplified = fileContent;
			// In general, whitespace sequences are equivalent to a single space.
			// If the user types multiple spaces all but one will be turned to &nbsp;
			simplified = new Regex(@"\s+").Replace(simplified, " ");
			// Between the end of one tag and the start of the next white space doesn't count at all
			simplified = new Regex(@">\s+<").Replace(simplified, "><");
			// Page IDs (actually any element ids) are ignored
			// (the bit before the 'id' matches an opening wedge followed by anything but a closing one,
			// and is transferred to the output by $1. Then we look for an id='whatever', with optional
			// whitespace, where (['\"]) matches either kind of opening quote while \2 matches the same one at the end.
			// The question mark makes sure we end with the first possible closing quote.
			// Then we grab everything up to the closing wedge and transfer that to the output as $3.)
			simplified = new Regex("(<[^>]*)\\s*id\\s*=\\s*(['\"]).*?\\2\\s*([^>]*>)").Replace(simplified, "$1$3");
			var bytes = Encoding.UTF8.GetBytes(simplified);
			var sha = SHA256Managed.Create();
			sha.TransformBlock(bytes, 0, bytes.Length, bytes, 0);
			if (filePath != null)
			{
				var folder = Path.GetDirectoryName(filePath);
				// Order must be predictable but does not otherwise matter.
				foreach (var path in Directory.GetFiles(folder, "*", SearchOption.AllDirectories).OrderBy(x => x))
				{
					var ext = Path.GetExtension(path);
					// PDF files are generated, we don't care whether they are identical.
					// .status files contain the output of this function among other team collection
					// information; counting them would mean that writing a new status with the
					// new version code would immediately change the next version code computed.
					if (ext == ".pdf" || ext == ".status")
						continue;
					if (path == filePath)
						continue; // we already included a simplified version of the main HTML file
					using (var input = new FileStream(path, FileMode.Open))
					{
						byte[] buffer = new byte[4096];
						int count;
						while ((count = input.Read(buffer, 0, 4096)) > 0)
						{
							sha.TransformBlock(buffer, 0, count, buffer, 0);
						}
					}
				}
			}
			sha.TransformFinalBlock(new byte[0], 0, 0);
			return Convert.ToBase64String(sha.Hash);
		}

		/// <summary>
		/// Gets the complete path to the book's cover image, or null if there isn't one.
		/// </summary>
		/// <returns></returns>
		public string GetCoverImagePath()
		{
			if (Storage == null)
				return null;	// can happen in tests
			// This first branch covers the currently obsolete approach to images using background-image.
			// In that approach the data-book attribute is on the imageContainer.
			// Note that we want the coverImage from a page, instead of the dataDiv because the former
			// "doesn't have the data in the form that GetImageElementUrl can handle."
			var coverImgElt = Storage.Dom.SafeSelectNodes("//div[not(@id='bloomDataDiv')]/div[@data-book='coverImage']")
				.Cast<XmlElement>()
				.FirstOrDefault();
			// If that fails, we look for an img with the relevant attribute. Happily this doesn't conflict with the data-div.
			if (coverImgElt == null)
			{
				coverImgElt = Storage.Dom.SafeSelectNodes("//img[@data-book='coverImage']")
					.Cast<XmlElement>()
					.FirstOrDefault();
			}
			if (coverImgElt == null)
				return null;
			var coverImageUrl = HtmlDom.GetImageElementUrl(coverImgElt);
			var coverImageFileName = coverImageUrl.PathOnly.NotEncoded;
			if (string.IsNullOrEmpty(coverImageFileName))
				return null;
			var coverImagePath = Path.Combine(StoragePageFolder, coverImageFileName);
			if (!File.Exists(coverImagePath))
				return null;
			return coverImagePath;
		}

		/// <summary>
		/// Check whether the given image file should have a transparent background.
		/// </summary>
		/// <remarks>
		/// See https://issues.bloomlibrary.org/youtrack/issue/BL-4816 for why we want to limit
		/// which image files are given a transparent background.
		/// </remarks>
		public bool ImageFileShouldBeRenderedWithTransparency(string imagePath)
		{
			// At the moment, only the cover image needs a transparent background.
			// Note that if an image file is used more than once in a book, it gets a different
			// name each time.
			// For publishing, the imagePath will be in a temporary folder location instead of
			// the Bloom collection folder, so comparing the full paths does not work.  In publishing,
			// we do get a few images requested from the PDF framework whose names may inadvertently
			// match files we use, so we double-check by also comparing file sizes.
			var coverImagePath = GetCoverImagePath();
			if (Path.GetFileName(imagePath) == Path.GetFileName(coverImagePath))
				return (new FileInfo(imagePath).Length == new FileInfo(coverImagePath).Length);
			return false;;
		}

		/// <summary>
		/// The primary focus of this method is removing pages we don't want in bloomd files,
		/// particularly xmatter pages that often don't have content but just might.
		/// It will detect pages with img elements or bloom-imageContainer elements with
		/// background images, and as long as the image isn't our placeholder, such pages
		/// are non-blank. For text, it is looking for divs that have the bloom-visibility-code-on
		/// class (and some non-white content). This means that it's looking for content that is
		/// visible given the current collection settings. Blank pages might have content in other
		/// languages. It's even possible (see comments on the code that inserts the
		/// bloom-visibility-code-on class) that the user might override it somehow.
		/// It's conceivable that pages contain text that's not in our editable divs.
		/// Thus, this mechanism is not as reliable as the process used in epub publishing to delete
		/// invisible text, which involves actually building a display of the page in the browser,
		/// but it is much faster and simpler and seems adequate to the current purpose.
		/// Also, (BL-7586) we don't want to delete activity pages, that may not have text, but still
		/// could be fully functioning activities.
		/// Currently the intention is to apply this to a copy of the book, not the original.
		/// If the optional argument is provided, having 'visible' text is defined as text
		/// in one of the specified languages.
		/// </summary>
		public void RemoveBlankPages(HashSet<string> languagesToInclude = null)
		{
			foreach (var page in RawDom.SafeSelectNodes("//div[contains(@class, 'bloom-page')]").Cast<XmlElement>().ToArray())
			{
				if (PublishHelper.IsActivityPage(page))
					continue;
				if (PageHasImages(page))
					continue;
				if (languagesToInclude == null && PageHasVisibleText(page))
					continue;
				if (languagesToInclude != null && PageHasTextInLanguage(page, languagesToInclude))
					continue;
				if (PageHasVideo(page))
					continue;
				if (IsPageProtectedFromRemoval(page))
					continue;
				page.ParentNode.RemoveChild(page);
			}
			OrderOrNumberOfPagesChanged();
		}

		private bool IsPageProtectedFromRemoval(XmlElement pageElement)
		{
			// One final check to see if we have explicitly disallowed this page from being removed.
			// As of May 2020, this is used to protect the Afghan xmatters from having these pages removed:
			// 1) The national anthem page
			//      The only thing on this page is an image which is added by css, so PageHasImages() doesn't see it.
			// 2) The message page
			//      The only thing on this page is language-neutral text.
			//      It has to be language-neutral to make sure we don't strip it out if the language isn't part of the book.
			//      However, then PageHasTextInLanguage() won't return true.
			return HtmlDom.HasClass(pageElement, "bloom-force-publish");
		}

		private bool PageHasVisibleText(XmlElement page)
		{
			foreach (XmlElement div in page.SafeSelectNodes(".//div[contains(@class, 'bloom-visibility-code-on')]"))
			{
				if (!string.IsNullOrWhiteSpace(div.InnerText))
					return true;
			}
			return false;
		}

		// Return true if the element contains text in (a div) whose lang is one of the specified set.
		// Note that we're NOT checking visibility here...this is used in publishing modes where we may
		// want to publish a page if it has content in languages the user has said to publish, even if it has
		// none in the visible languages of this collection.
		private static bool PageHasTextInLanguage(XmlElement page, HashSet<string> languagesToLookFor)
		{
			foreach (XmlElement div in page.SafeSelectNodes(".//div[@lang]"))
			{
				if (languagesToLookFor.Contains(div.GetStringAttribute("lang")) && !string.IsNullOrWhiteSpace(div.InnerText))
					return true;
			}
			return false;
		}

		private bool PageHasImages(XmlElement page)
		{
			foreach (XmlElement img in page.SafeSelectNodes(".//img"))
			{
				if (img.Attributes["src"]?.Value != "placeHolder.png")
					return true;
			}
			foreach (XmlElement div in page.SafeSelectNodes(".//div[contains(@class, 'bloom-imageContainer')]"))
			{
				var imgUrl = HtmlDom.GetImageElementUrl(div).PathOnly.NotEncoded;
				// Actually getting a background img url is a good indication that it's one we want.
				if (!string.IsNullOrEmpty(imgUrl) && imgUrl != "placeHolder.png")
					return true;
			}
			return false;
		}

		private bool PageHasVideo(XmlElement page)
		{
			foreach (XmlElement videoSource in page.SafeSelectNodes(".//video/source"))
			{
				var src = videoSource.GetAttribute("src");
				if (!string.IsNullOrEmpty(src))
					return true;
			}
			return false;
		}

		public void SetAnimationDurationsFromAudioDurations()
		{
			foreach (XmlElement page in RawDom.SafeSelectNodes("//div[contains(@class,'bloom-page')]"))
			{
				// For now we only apply this to the first image container.
				var imgContainer = page.SelectSingleNode(".//div[contains(@class, 'bloom-imageContainer') and @data-initialrect]") as XmlElement;
				if (imgContainer == null)
					continue;
				double duration = 0.0;
				foreach (XmlElement editable in page.SafeSelectNodes(
					".//div[contains(@class,'bloom-editable') and contains(@class, 'bloom-content1')]"))
				{
					foreach (XmlElement span in HtmlDom.SelectAudioSentenceElementsWithDataDuration(editable))
					{
						double time;
						double.TryParse(span.Attributes["data-duration"].Value, out time);
						duration += time;
					}
				}
				if (duration == 0.0)
					duration = 4.0; // per BL-5393, if we don't have voice durations use 4 seconds.
				imgContainer.SetAttribute("data-duration", duration.ToString());
			}
		}

		public bool HasMotionPages => HtmlDom.HasMotionFeature(OurHtmlDom.Body);

		public bool HasQuizPages => HtmlDom.HasQuizFeature(OurHtmlDom.Body);

		public bool HasComicPages => HtmlDom.HasComicFeature(OurHtmlDom.Body);

		public bool HasOnlyPictureOnlyPages()
		{
			foreach (var page in GetPages())
			{
				if (page.IsXMatter)
					continue;
				var pageDiv = page.GetDivNodeForThisPage();
				foreach (var groupDiv in pageDiv.SafeSelectNodes(".//div[contains(@class, 'bloom-translationGroup')]").Cast<XmlElement>())
				{
					var classes = groupDiv.GetAttribute("class");
					if (!classes.Contains("bloom-imageDescription"))
						return false;
				}
			}
			return true;
		}

		/// <summary>
		/// Re-compute and update all of the metadata features for the book
		/// </summary>
		/// <param name="allowedLanguages">If non-null, limits the calculation to only considering the languages specified. Applies only to language-specific features (e.g. blind and talkingBook. Does not apply to Sign Language or language-independent faetures</param>
		internal void UpdateMetadataFeatures(
			bool isBlindEnabled, bool isTalkingBookEnabled, bool isSignLanguageEnabled,
			IEnumerable<string> allowedLanguages = null)
		{
			// Language-specific features
			UpdateBlindFeature(isBlindEnabled, allowedLanguages);
			UpdateTalkingBookFeature(isTalkingBookEnabled, allowedLanguages);

			// Sign Language is a special case - the SL videos are not marked up with lang attributes
			UpdateSignLanguageFeature(isSignLanguageEnabled);

			UpdateVideoFeature();

			// Language-independent features
			UpdateQuizFeature();
			UpdateMotionFeature();
			UpdateComicFeature();
			UpdateWidgetFeature();
		}

		/// <summary>
		/// Updates the feature in bookInfo.metadata to indicate whether the book is accessible to the blind/visually impaired
		/// </summary>
		/// <param name="isEnabled">True to indicate the feature is enabled, or false for disabled (will clear the feature in the metadata)</param>
		/// <param name="allowedLanguages">If non-null, limits the calculation to only considering the languages specified</param>
		private void UpdateBlindFeature(bool isEnabled, IEnumerable<string> allowedLanguages = null)
		{
			if (!isEnabled)
			{
				BookInfo.MetaData.Feature_Blind_LangCodes = Enumerable.Empty<string>();
				return;
			}

			// Set the metadata feature that indicates a book is accessible to the blind. Our current automated
			// definition of this is the presence of image descriptions in the non-xmatter part of the book.
			// This is very imperfect. Minimally, to be accessible to the blind, it should also be a talking book
			// and everything, including image descriptions, should have audio; but talkingBook is a separate feature.
			// Also we aren't checking that EVERY image has a description. What we have is therefore too weak,
			// but EVERY image might be too strong...some may just be decorative. Then there are considerations
			// like contrast and no essential information conveyed by color and other stuff that the DAISY code
			// checks. If we were going to use this feature to actually help blind people find books they could
			// use, we might well want a control (like in upload to BL) to allow the author to specify whether
			// to claim the book is accessible to the blind. But currently this is just used for reporting the
			// feature in analytics, so it's not worth bothering the author with something that has no obvious
			// effect. If it has image descriptions, there's been at least some effort to make it accessible
			// to the blind.
			var langCodes = OurHtmlDom.GetLangCodesWithImageDescription();

			if (allowedLanguages != null)
				langCodes = langCodes.Intersect(allowedLanguages);

			BookInfo.MetaData.Feature_Blind_LangCodes = langCodes.ToList();
		}

		/// <summary>
		/// Updates the feature in bookInfo.metadata to indicate whether the book contains meaningful narration audio
		/// Narration audio in XMatter DOES count (for now?)
		/// </summary>
		/// <param name="isEnabled">True to indicate the feature is enabled, or false for disabled (will clear the feature in the metadata)</param>
		/// <param name="allowedLanguages">If non-null, limits the calculation to only considering the languages specified</param>
		private void UpdateTalkingBookFeature(bool isEnabled, IEnumerable<string> allowedLanguages = null)
		{
			if (!isEnabled)
			{
				BookInfo.MetaData.Feature_TalkingBook_LangCodes = Enumerable.Empty<string>();
				return;
			}

			var langCodes = GetRecordedAudioSentences()
				.Select(HtmlDom.GetClosestLangCode)
				.Where(HtmlDom.IsLanguageValid)
				.Distinct();

			if (allowedLanguages != null)
				langCodes = langCodes.Intersect(allowedLanguages);

			BookInfo.MetaData.Feature_TalkingBook_LangCodes = langCodes.ToList();
		}

		/// <summary>
		/// Updates the feature in bookInfo.metadata to indicate whether the book contains sign language video
		/// </summary>
		/// <param name="isEnabled">True to indicate the feature is enabled, or false for disabled (will clear the feature in the metadata)</param>
		private void UpdateSignLanguageFeature(bool isEnabled)
		{
			if (isEnabled && HasSignLanguageVideos())
				// FYI: this might be "", but that's OK. Pass it through anyway
				BookInfo.MetaData.Feature_SignLanguage_LangCodes = new string[] { this.CollectionSettings.SignLanguageIso639Code };
			else
				BookInfo.MetaData.Feature_SignLanguage_LangCodes = Enumerable.Empty<string>();
		}

		private void UpdateVideoFeature()
		{
			BookInfo.MetaData.Feature_Video = HasVideos();
		}

		/// <summary>
		/// Updates the feature in bookInfo.metadata to indicate whether the book contains quizzes
		/// </summary>
		private void UpdateQuizFeature()
		{
			// For now, our model is that quizzes are a language-independent feature.
			// If the book has a quiz and the user uploads it with an incomplete translation (quizzes not translated), so be it.
			// If we wanted to, it is also possible to compute it as a language-specific feature.
			// (That is, check if the languages in the book have non-empty text for part of the quiz section)
			BookInfo.MetaData.Feature_Quiz = CollectionSettings.HaveEnterpriseFeatures && HasQuizPages;
		}

		/// <summary>
		/// Updates the feature in bookInfo.metadata to indicate whether the book contains widget activities
		/// </summary>
		private void UpdateWidgetFeature()
		{
			BookInfo.MetaData.Feature_Widget = Storage.GetActivityFolderNamesReferencedInBook().Any();
		}

		/// <summary>
		/// Updates the feature in bookInfo.metadata to indicate whether the book contains comic pages
		/// </summary>
		private void UpdateComicFeature()
		{
			BookInfo.MetaData.Feature_Comic = HasComicPages;
		}

		/// <summary>
		/// Updates the feature in bookInfo.metadata to indicate whether the book is a motion book
		/// </summary>
		private void UpdateMotionFeature()
		{
			BookInfo.MetaData.Feature_Motion = MotionMode;
		}

		// This is a shorthand for a whole set of features.
		// Note: we are currently planning to eventually store this primarily in the data-div, with the
		// body feature attributes present only so that CSS can base things on it. This method would then
		// be responsible to set that too...and probably that is what it should read.
		public bool MotionMode
		{
			// Review: the issue suggested that it's only true if it has all of them. Currently they all get
			// set or cleared together, so it makes no difference.
			// I don't think it's helpful to have yet another place in our code
			// that knows which six features make up MotionBookMode, so I decided to just check the most
			// characteristic one.
			get { return OurHtmlDom.BookHasFeature("fullscreenpicture", "landscape", "bloomReader"); }
			set
			{
				Action<string, string, string> addOrRemove;
					if (value) addOrRemove = (string featureName, string orientationConstraint, string mediaConstraint) =>
						OurHtmlDom.SetBookFeature(featureName, orientationConstraint, mediaConstraint);
					else addOrRemove = (string featureName, string orientationConstraint, string mediaConstraint) =>
						OurHtmlDom.ClearBookFeature(featureName, orientationConstraint, mediaConstraint);
				// Enhance: we can probably put all this in HtmlDom and have it not know about the particular features, just copy them
				// from the datadiv. That means it will need to be possible to identify them by some attribute, e.g. data-isBookFeature="true"
				// these are read by Bloom Reader (and eventually Reading App Builder?)
				addOrRemove("autoadvance", "landscape", "bloomReader");
				addOrRemove("canrotate", "allOrientations", "bloomReader");
				addOrRemove("playanimations", "landscape", "bloomReader");// could be ignoreAnimations
				addOrRemove("playmusic", "landscape", "bloomReader");
				addOrRemove("playnarration", "landscape", "bloomReader");

				// these are read by css
				//modifiedBook.OurHtmlDom.SetBookFeature("hideMargin", "landscape", "bloomReader");
				//modifiedBook.OurHtmlDom.SetBookFeature("hidePageNumbers", "landscape", "bloomReader");
				addOrRemove("fullscreenpicture", "landscape", "bloomReader");

				// Though the feature was/is getting set correctly at publish time, somehow it was getting out of
				// sync (see BL-8049). So, now we also set it here immediately when the value changes.
				BookInfo.MetaData.Feature_Motion = value;

				Save();
			}
		}

		/// <summary>
		/// BL-5886 Translation Instructions page should not end up in BR (or Epub or Pdf, but other classes ensure that).
		/// N.B. This is only intended for use on temporary files.
		/// </summary>
		public void RemoveNonPublishablePages(HashSet<string> removedLabels = null)
		{
			const string xpath = "//div[contains(@class,'bloom-noreader')]";

			var dom = OurHtmlDom.RawDom;
			var nonpublishablePages = dom.SafeSelectNodes(xpath);
			foreach (XmlNode doomedPage in nonpublishablePages)
			{
				PublishHelper.CollectPageLabel((XmlElement)doomedPage, removedLabels);
				doomedPage.ParentNode.RemoveChild(doomedPage);
			}
		}

		public static bool IsPageBloomEnterpriseOnly(XmlElement page)
		{
			var classAttrib = page.GetAttribute("class");
			return classAttrib.Contains("enterprise-only") ||
				// legacy quiz pages don't have 'enterprise-only'
			    classAttrib.Contains("questions") ||
				page.SafeSelectNodes(".//video").Count > 0 ||
				page.SafeSelectNodes(".//div[contains(@class,'bloom-widgetContainer')]").Count > 0;
		}

		public WritingSystem GetLanguage(LanguageSlot slot)
		{
			return _bookData.GetLanguage(slot);
		}

		/// <summary>
		/// Given a choice, what language should we use to display text on the page (not in the UI, which is controlled by the UI Language)
		/// </summary>
		/// <returns>A prioritized enumerable of language codes</returns>
		public IEnumerable<string> GetLanguagePrioritiesForLocalizedTextOnPage(bool includeLang1 = true)
		{
			return _bookData.GetLanguagePrioritiesForLocalizedTextOnPage(includeLang1);
		}

		/// <summary>
		/// Get a name for Language1 that is safe for using as part of a file name.
		/// (Currently used for suggesting a pdf filename when publishing.)
		/// </summary>
		/// <param name="inLanguage"></param>
		/// <returns></returns>
		public string GetFilesafeLanguage1Name(string inLanguage)
		{
			var languageName = _bookData.Language1.GetNameInLanguage(inLanguage);
			return Path.GetInvalidFileNameChars().Aggregate(
				languageName, (current, character) => current.Replace(character, ' '));
		}
}
}
<|MERGE_RESOLUTION|>--- conflicted
+++ resolved
@@ -2622,10 +2622,7 @@
 			XmlDocument dom = OurHtmlDom.RawDom;
 			var templatePageDiv = templatePage.GetDivNodeForThisPage();
 			var newPageDiv = dom.ImportNode(templatePageDiv, true) as XmlElement;
-<<<<<<< HEAD
 			BookStarter.SetupPage(newPageDiv, _bookData);//, LockedExceptForTranslation);
-=======
-			BookStarter.SetupPage(newPageDiv, _bookData, _bookData.MultilingualContentLanguage2.Xml, _bookData.MultilingualContentLanguage3.Xml);//, LockedExceptForTranslation);
 			if (!IsSuitableForMakingShells)
 			{
 				// We need to add these early on for leveled reader statistics not to get messed up
@@ -2636,7 +2633,6 @@
 					_bookData.MultilingualContentLanguage3.Xml);
 			}
 
->>>>>>> 6e7a7671
 			SizeAndOrientation.UpdatePageSizeAndOrientationClasses(newPageDiv, GetLayout());
 			newPageDiv.RemoveAttribute("title"); //titles are just for templates [Review: that's not true for front matter pages, but at the moment you can't insert those, so this is ok]C:\dev\Bloom\src\BloomExe\StyleSheetService.cs
 			// If we're a template, make the new page a template one.
