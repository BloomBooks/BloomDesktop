﻿using System;
using System.Collections.Generic;
using System.Diagnostics;
using System.Drawing;
using System.Globalization;
using System.IO;
using System.Linq;
using System.Net;
using System.Text;
using System.Xml;
using Bloom.Collection;
using Bloom.Edit;
using Bloom.Properties;
using Bloom.Publish;
using Palaso.Code;
using Palaso.Extensions;
using Palaso.IO;
using Palaso.Progress;
using Palaso.Reporting;
using Palaso.UI.WindowsForms.ClearShare;
using Palaso.Xml;

namespace Bloom.Book
{
    public class Book
    {
		public delegate Book Factory(BookInfo info, IBookStorage storage);//autofac uses this

        private readonly ITemplateFinder _templateFinder;
        private readonly CollectionSettings _collectionSettings;

        private readonly HtmlThumbNailer _thumbnailProvider;
        private readonly PageSelection _pageSelection;
        private readonly PageListChangedEvent _pageListChangedEvent;
    	private readonly BookRefreshEvent _bookRefreshEvent;
	    private readonly IBookStorage _storage;
        private List<IPage> _pagesCache;

        public event EventHandler ContentsChanged;

		private IProgress _log = new StringBuilderProgress();
		private bool _haveCheckedForErrorsAtLeastOnce;
        private readonly BookData _bookData;

		//for moq'ing only 
		public Book(){}

		public Book(BookInfo info, IBookStorage storage, ITemplateFinder templateFinder,
           CollectionSettings collectionSettings, HtmlThumbNailer thumbnailProvider, 
            PageSelection pageSelection,
            PageListChangedEvent pageListChangedEvent,
			BookRefreshEvent bookRefreshEvent)
		{
			BookInfo = info; 

			Guard.AgainstNull(storage,"storage");

			_storage = storage;
			
			//this is a hack to keep these two in sync (in one direction)
			_storage.FolderPathChanged +=(x,y)=>BookInfo.FolderPath = _storage.FolderPath;

            _templateFinder = templateFinder;

            _collectionSettings = collectionSettings;

            _thumbnailProvider = thumbnailProvider;
            _pageSelection = pageSelection;
            _pageListChangedEvent = pageListChangedEvent;
    		_bookRefreshEvent = bookRefreshEvent;
            _bookData = new BookData(OurHtmlDom, 
                    _collectionSettings, UpdateImageMetadataAttributes);
			
            if (IsEditable && !HasFatalError)
            {
                _bookData.SynchronizeDataItemsThroughoutDOM();

				WriteLanguageDisplayStyleSheet(); //NB: if you try to do this on a file that's in program files, access will be denied
				OurHtmlDom.AddStyleSheet(@"languageDisplay.css");
            }

			Guard.Against(OurHtmlDom.RawDom.InnerXml=="","Bloom could not parse the xhtml of this document");        
        }


        public void InvokeContentsChanged(EventArgs e)
        {
            EventHandler handler = ContentsChanged;
            if (handler != null) handler(this, e);
        }
    
    	public enum BookType { Unknown, Template, Shell, Publication }

		/// <summary>
		/// If we have to just show title in one language, which should it be?
		/// Note, this isn't going to be the best for choosing a filename, which we are more likely to want in a national language
		/// </summary>
		public string TitleBestForUserDisplay
		{
			get
			{
                var list = new List<string>();
                list.Add(_collectionSettings.Language1Iso639Code);
                if (_collectionSettings.Language2Iso639Code != null)
                    list.Add(_collectionSettings.Language2Iso639Code);
                if (_collectionSettings.Language3Iso639Code != null)
                    list.Add(_collectionSettings.Language3Iso639Code);
                list.Add("en");

                var title = _bookData.GetMultiTextVariableOrEmpty("bookTitle");
				var t = title.GetBestAlternativeString(list);
				if(string.IsNullOrEmpty(t))
				{
					return "Title Missing";
				}
				t = t.Replace("<br />", " ").Replace("\r\n"," ").Replace("  "," ");
				return t;
			}
		}

		/// <summary>
        /// we could get the title from the <title/> element, the name of the html, or the name of the folder...
        /// </summary>
		public virtual string Title
        {
            get
            {
				Debug.Assert(BookInfo.FolderPath == _storage.FolderPath);

                if (Type == BookType.Publication)
                {
					//REVIEW: evaluate and explain when we would choose the value in the html over the name of the folder.  
					//1 advantage of the folder is that if you have multiple copies, the folder tells you which one you are looking at
                    var s = OurHtmlDom.Title;
					if(string.IsNullOrEmpty(s))
						return Path.GetFileName(_storage.FolderPath);
                	return s;
                }
                else //for templates and such, we can already just use the folder name
                {
                    return Path.GetFileName(_storage.FolderPath);
                }
            }
        }

		public virtual void GetThumbNailOfBookCoverAsync(bool drawBorderDashed, Action<Image> callback, Action<Exception> errorCallback)
		{
			try
			{
				if (HasFatalError) //NB: we might not know yet... we don't fully load every book just to show its thumbnail
				{
					callback(Resources.Error70x70);
				}
				Image thumb;
				if (_storage.TryGetPremadeThumbnail(out thumb))
				{
					callback(thumb);
					return;
				}

				var dom = GetPreviewXmlDocumentForFirstPage();
				if (dom == null)
				{
					callback(Resources.Error70x70);
					return;
				}
				string folderForCachingThumbnail;

				folderForCachingThumbnail = _storage.FolderPath;

				_thumbnailProvider.GetThumbnailAsync(folderForCachingThumbnail, _storage.Key, dom, Color.Transparent, drawBorderDashed, callback,errorCallback);
			}
			catch (Exception err)
			{
                callback(Resources.Error70x70); 
                Debug.Fail(err.Message);
			}
		}

        public virtual HtmlDom GetEditableHtmlDomForPage(IPage page)
        {
        	if (_log.ErrorEncountered)
            {
                return GetErrorDom();
            }

        	var pageDom = GetHtmlDomWithJustOnePage(page);
            pageDom.RemoveModeStyleSheets();
            pageDom.AddStyleSheet(_storage.GetFileLocator().LocateFile(@"basePage.css"));
        	pageDom.AddStyleSheet(_storage.GetFileLocator().LocateFile(@"editMode.css"));
			if(LockedDown)
			{
				pageDom.AddStyleSheet(_storage.GetFileLocator().LocateFile(@"editTranslationMode.css"));
			}
			else
			{
				pageDom.AddStyleSheet(_storage.GetFileLocator().LocateFile(@"editOriginalMode.css"));
			}
			pageDom.SortStyleSheetLinks();
			AddJavaScriptForEditing(pageDom);
            AddCoverColor(pageDom, CoverColor);
            RuntimeInformationInjector.AddUIDictionaryToDom(pageDom, _collectionSettings);
            RuntimeInformationInjector.AddUISettingsToDom(pageDom, _collectionSettings, _storage.GetFileLocator());
            UpdateMultilingualSettings(pageDom);
			return pageDom;
        }

        private void AddJavaScriptForEditing(HtmlDom dom)
        {
            dom.AddJavascriptFile(_storage.GetFileLocator().LocateFile("bloomBootstrap.js"));
        }


		private void UpdateMultilingualSettings(HtmlDom dom)
		{
			TranslationGroupManager.UpdateContentLanguageClasses(dom.RawDom, _collectionSettings.Language1Iso639Code,
			                                         _collectionSettings.Language2Iso639Code,
			                                         _collectionSettings.Language3Iso639Code, _bookData.MultilingualContentLanguage2,
                                                     _bookData.MultilingualContentLanguage3);
		}

    	private HtmlDom GetHtmlDomWithJustOnePage(IPage page)
    	{
            var headXml = _storage.Dom.SelectSingleNodeHonoringDefaultNS("/html/head").OuterXml;
            var dom = new HtmlDom(@"<html>" + headXml + "<body></body></html>");
            dom = _storage.MakeDomRelocatable(dom, _log);

			var body = dom.RawDom.SelectSingleNodeHonoringDefaultNS("//body");
    		var divNodeForThisPage = page.GetDivNodeForThisPage();
			if(divNodeForThisPage==null)
			{
				throw new ApplicationException(String.Format("The requested page {0} from book {1} isn't in this book {2}.", page.Id,
				                                             page.Book.FolderPath, FolderPath));
			}
    		var pageDom = dom.RawDom.ImportNode(divNodeForThisPage, true);
			body.AppendChild(pageDom);

//                BookStorage.HideAllTextAreasThatShouldNotShow(dom, iso639CodeToLeaveVisible, Page.GetPageSelectorXPath(dom));

    		return dom;
    	}


        public HtmlDom GetPreviewXmlDocumentForPage(IPage page)
        {
            if(_log.ErrorEncountered)
            {
                return GetErrorDom();
            }
            var pageDom = GetHtmlDomWithJustOnePage(page); 
            pageDom.AddStyleSheet(_storage.GetFileLocator().LocateFile(@"basePage.css"));
            pageDom.AddStyleSheet(_storage.GetFileLocator().LocateFile(@"previewMode.css"));

            pageDom.SortStyleSheetLinks();

			AddCoverColor(pageDom, CoverColor);
			AddPreviewJScript(pageDom);

            return pageDom;
        }

        public XmlDocument GetPreviewXmlDocumentForFirstPage()
        {
            if (_log.ErrorEncountered)
            {
                return null;
            }

            var bookDom = GetBookDomWithStyleSheets("previewMode.css","thumbnail.css");

            AddCoverColor(bookDom, CoverColor);
            HideEverythingButFirstPageAndRemoveScripts(bookDom.RawDom);
            return bookDom.RawDom;
        }

        private static void HideEverythingButFirstPageAndRemoveScripts(XmlDocument bookDom)
        {
            bool onFirst = true;
            foreach (XmlElement node in bookDom.SafeSelectNodes("//div[contains(@class, 'bloom-page')]"))
            {
                if (!onFirst)
                {
                    node.SetAttribute("style", "", "display:none");
                }
                onFirst =false;
            }
			foreach (XmlElement node in bookDom.SafeSelectNodes("//script"))
			{
				//TODO: this removes image scaling, which is ok so long as it's already scaled with width/height attributes
				node.ParentNode.RemoveChild(node);
			}
		}

        private static void HidePages(XmlDocument bookDom, Func<XmlElement, bool> hidePredicate)
        {
            foreach (XmlElement node in bookDom.SafeSelectNodes("//div[contains(@class, 'bloom-page')]"))
            {
                if (hidePredicate(node))
                {
                    node.SetAttribute("style", "", "display:none");
                }
            }
        }

        private HtmlDom GetBookDomWithStyleSheets(params string[] cssFileNames)
        {
            var dom = _storage.GetRelocatableCopyOfDom(_log);
			var fileLocator = _storage.GetFileLocator();
			foreach (var cssFileName in cssFileNames)
        	{
        		dom.AddStyleSheet(fileLocator.LocateFile(cssFileName));
        	}
            dom.SortStyleSheetLinks();
            return dom;
        }

		public virtual string StoragePageFolder { get { return _storage.FolderPath; } }

    	private HtmlDom GetPageListingErrorsWithBook(string contents)
        {
    	    var builder = new StringBuilder();
    	    builder.Append("<html><body>");
			builder.AppendLine("<p>This book (" + StoragePageFolder + ") has errors.");
    	    builder.AppendLine(
    	        "This doesn't mean your work is lost, but it does mean that something is out of date or has gone wrong, and that someone needs to find and fix the problem (and your book).</p>");

    	    foreach (var line in contents.Split(new []{'\n'}))
    	    {
				builder.AppendFormat("<li>{0}</li>\n", WebUtility.HtmlEncode(line));
    	    }
            builder.Append("</body></html>");
    	    return new HtmlDom(builder.ToString());
        }

        private HtmlDom GetErrorDom()
        {
			var builder = new StringBuilder();
			builder.Append("<html><body>");
			builder.AppendLine("<p>This book (" + FolderPath + ") has errors.");
			builder.AppendLine(
				"This doesn't mean your work is lost, but it does mean that something is out of date or has gone wrong, and that someone needs to find and fix the problem (and your book).</p>");

        	builder.Append(((StringBuilderProgress)_log).Text);
			
			builder.Append("</body></html>");
			return new HtmlDom(builder.ToString());
        }


        public virtual bool CanDelete
        {
            get { return IsEditable; }
        }

        public bool CanPublish
        {
			get { return IsEditable && !HasFatalError; }
        }

		/// <summary>
		/// In the Bloom app, only one collection at a time is editable; that's the library they opened. All the other collections of templates, shells, etc., are not editable.
		/// </summary>
		public bool IsEditable { get { return BookInfo.IsEditable; } }

        public IPage FirstPage
        {
            get { return GetPages().First(); }
        }

        public Book FindTemplateBook()
        {
                Guard.AgainstNull(_templateFinder, "_templateFinder");
                if(Type!=BookType.Publication)
                    return null;
            	string templateKey = OurHtmlDom.GetMetaValue("pageTemplateSource", "");

                Book book=null;
                if (!String.IsNullOrEmpty(templateKey))
                {
					if (templateKey.ToLower() == "basicbook")//catch this pre-beta spelling with no space
						templateKey = "Basic Book";
                    book = _templateFinder.FindTemplateBook(templateKey);
					if(book==null)
					{
						ErrorReport.NotifyUserOfProblem("Bloom could not find the source of template pages named {0} (as in {0}.htm).\r\nThis comes from the <meta name='pageTemplateSource' content='{0}'/>.\r\nCheck that name matches the html exactly.",templateKey);
					}
                }
                if(book==null)
                {
                    //re-use the pages in the document itself. This is useful when building 
                    //a new, complicated shell, which often have repeating pages but 
                    //don't make sense as a new kind of template.
                    return this;
                }
                return book;
        }

        public BookType TypeOverrideForUnitTests;

        public BookType Type
        {
            get
            {
                if(TypeOverrideForUnitTests != BookType.Unknown)
                    return TypeOverrideForUnitTests;

                return IsEditable ? BookType.Publication : BookType.Template; //TODO
                //return _storage.BookType;
            }
        }

	    public HtmlDom OurHtmlDom
	    {
		    get { return _storage.Dom;}
	    }

	    public virtual XmlDocument RawDom
        {
            get {return  OurHtmlDom.RawDom; }
        }

    	public virtual string FolderPath
    	{
			get { return _storage.FolderPath; }
    	}

    	public virtual HtmlDom GetPreviewHtmlFileForWholeBook()
        {
			//we may already know we have an error (we might not discover until later)
			if (HasFatalError)
			{
				return GetErrorDom();
			} 
			if (!_storage.GetLooksOk())
            {
                return GetPageListingErrorsWithBook(_storage.GetValidateErrors());
            }
            var previewDom= GetBookDomWithStyleSheets("previewMode.css");

			//We may have just run into an error for the first time
			if (HasFatalError)
			{
				return GetErrorDom();
			} 

            //shells & templates are stored without frontmatter. This will add and update the frontmatter to our preivew dom
            if (Type == BookType.Shell || Type == BookType.Template)
			{
				BringBookUpToDate(previewDom, new NullProgress());
			}
			// this is normally the vernacular, but when we're previewing a shell, well it won't have anything for the vernacular
    		var primaryLanguage = _collectionSettings.Language1Iso639Code;
			if (IsShellOrTemplate) //TODO: this won't be enough, if our national language isn't, say, English, and the shell just doesn't have our national language. But it might have some other language we understand.
				primaryLanguage = _collectionSettings.Language2Iso639Code;

            TranslationGroupManager.UpdateContentLanguageClasses(previewDom.RawDom, primaryLanguage, _collectionSettings.Language2Iso639Code, _collectionSettings.Language3Iso639Code, _bookData.MultilingualContentLanguage2, _bookData.MultilingualContentLanguage3);
            AddCoverColor(previewDom, CoverColor);

            AddPreviewJScript(previewDom);
            return previewDom;
        }

		public void BringBookUpToDate(IProgress progress)
		{
			_pagesCache = null;
			BringBookUpToDate(OurHtmlDom, progress);
            if (Type == Book.BookType.Publication)
            {
                ImageUpdater.UpdateAllHtmlDataAttributesForAllImgElements(FolderPath, OurHtmlDom, progress);
                UpdatePageFromFactoryTemplates(OurHtmlDom, progress);
                ImageUpdater.CompressImages(FolderPath, progress);
                _storage.Save();
            }
			_storage.Save();
			_bookRefreshEvent.Raise(this);
		}

    	private void BringBookUpToDate(HtmlDom bookDOM /* may be a 'preview' version*/, IProgress progress)
    	{
            progress.WriteStatus("Gathering Data...");
    		var helper = new XMatterHelper(bookDOM, _collectionSettings.XMatterPackName, _storage.GetFileLocator());
    		XMatterHelper.RemoveExistingXMatter(bookDOM);
			Layout layout = Layout.FromDom(bookDOM, Layout.A5Portrait);			//enhance... this is currently just for the whole book. would be better page-by-page, somehow...
			progress.WriteStatus("Injecting XMatter...");
            helper.InjectXMatter(FolderPath, _bookData.GetWritingSystemCodes(), layout);
    		TranslationGroupManager.PrepareElementsInPageOrDocument(bookDOM.RawDom, _collectionSettings);
			progress.WriteStatus("Updating Data...");
            
            
            //hack
            if(bookDOM == OurHtmlDom)//we already have a data for this
            {
                _bookData.SynchronizeDataItemsThroughoutDOM();
            }
            else //used for making a preview dom
            {
                var bd = new BookData(bookDOM, _collectionSettings, UpdateImageMetadataAttributes);
                bd.SynchronizeDataItemsThroughoutDOM();
            }
    	}

        private void UpdateImageMetadataAttributes(XmlElement imgNode)
        {
            ImageUpdater.UpdateImgMetdataAttributesToMatchImage(FolderPath, imgNode, new NullProgress());
        }

        private void UpdatePageFromFactoryTemplates(HtmlDom bookDom, IProgress progress)
		{
            var originalLayout = Layout.FromDom(bookDom, Layout.A5Portrait);

			var templatePath = FileLocator.GetDirectoryDistributedWithApplication("factoryCollections", "Templates", "Basic Book");

			var templateDom = XmlHtmlConverter.GetXmlDomFromHtmlFile(templatePath.CombineForPath("templatePages.htm"));

			progress.WriteStatus("Updating pages that were based on Basic Book...");
			foreach (XmlElement templatePageDiv in templateDom.SafeSelectNodes("//body/div"))
			{
				var templateId = templatePageDiv.GetStringAttribute("id");
				if (string.IsNullOrEmpty(templateId))
					return;

				var templatePageClasses = templatePageDiv.GetAttribute("class");
				//note, lineage is a series of guids separated by a semicolon
                foreach (XmlElement pageDiv in bookDom.SafeSelectNodes("//body/div[contains(@data-pagelineage, '" + templateId + "')]"))
				{
					pageDiv.SetAttribute("class", templatePageClasses);

					//now for all the editable elements within the page
					int count = 0;
					foreach (XmlElement templateElement in templatePageDiv.SafeSelectNodes("div/div"))
					{
						UpdateDivInsidePage(count, templateElement, pageDiv, progress);
						++count;
					}
				}
			}

			//custom layout gets messed up when we copy classes over from, for example, Basic Book
			SetLayout(originalLayout);

			//Likewise, the multilingual settings (e.g. bloom-bilingual) get messed up, so restore those
            UpdateMultilingualSettings(bookDom);
		}

		private static void UpdateDivInsidePage(int zeroBasedCount, XmlElement templateElement, XmlElement targetPage, IProgress progress)
		{
			XmlElement targetElement = targetPage.SelectSingleNode("div/div[" + (zeroBasedCount + 1).ToString(CultureInfo.InvariantCulture) + "]") as XmlElement;
			if (targetElement == null)
			{
				progress.WriteError("Book had less than the expected number of divs on page " + targetPage.GetAttribute("id") +
				                    ", so it cannot be completely updated.");
				return;
			}
			targetElement.SetAttribute("class", templateElement.GetAttribute("class"));
		}

		public Color CoverColor { get { return BookInfo.CoverColor; } }

        public bool IsShellOrTemplate
        {
            get
            {
                //hack. Eventually we might be able to lock books so that you can't edit them.
                return !IsEditable;
            }
        }

        public bool HasSourceTranslations
        {
            get
            {
 				//is there a textarea with something other than the vernacular, which has a containing element marked as a translation group?
				var x = OurHtmlDom.SafeSelectNodes(String.Format("//*[contains(@class,'bloom-translationGroup')]//textarea[@lang and @lang!='{0}']", _collectionSettings.Language1Iso639Code));
                return x.Count > 0;
            }

        }

		/*
		 *					Basic Book		Shellbook		Calendar		Picture Dictionary		Picture Dictionary Premade
		 *	Change Images		y				n				y					y					y
		 *	UseSrcForTmpPgs		y				n				n					y					y
		 *	remove pages		y				n				n					y					y
		 *	change orig creds	y				n				n					y					no?
		 *	change license		y				n				y					y					no?
		 */

		/*
		 *  The current design: for all these settings, put them in meta, except, override them all with the "LockDownForShell" setting, which can be specified in a meta tag.
		 *  The default for all permissions is 'true', so don't specify them in a document unless you want to withhold the permission.
		 *  See UseSourceForTemplatePages for one the exception.
		 */

		/// <summary>
		/// This one is a bit different becuase we just imply that it's false unless at least one pageTemplateSource is specified.
		/// </summary>
		public bool UseSourceForTemplatePages
		{
			get
			{
				if (LockedDown)
					return false;

				var node = OurHtmlDom.SafeSelectNodes(String.Format("//meta[@name='pageTemplateSource']"));
				return node.Count > 0;
			}
		}

		/// <summary>
		/// Don't allow (or at least don't encourage) changing the images
		/// </summary>
		/// <remarks>In April 2012, we don't yet have an example of a book which would explicitly
		/// restrict changing images. Shells do, of course, but do so by virtue of their lockedDownAsShell being set to 'true'.</remarks>
		public bool CanChangeImages
		{
			get
			{
				if (LockedDown)
					return false;

				var node = OurHtmlDom.SafeSelectNodes(String.Format("//meta[@name='canChangeImages' and @content='false']"));
				return node.Count == 0;
			}
		}

		/// <summary>
		/// This is useful if you are allowing people to make major changes, but want to insist that derivatives carry the same license
		/// </summary>
		public bool CanChangeLicense
		{
			get
			{
				if (LockedDown)
					return false;

				var node = OurHtmlDom.SafeSelectNodes(String.Format("//meta[@name='canChangeLicense' and @content='false']"));
				return node.Count == 0;
			}
		}


		/// <summary>
		/// This is useful if you are allowing people to make major changes, but want to preserve acknowledments, for example, for the jscript programmers on Wall Calendar, or 
		/// the person who put together a starter picture-dictionary.
		/// </summary>
		public bool CanChangeOriginalAcknowledgments
		{
			get
			{
				if (LockedDown)
					return false;

				var node = OurHtmlDom.SafeSelectNodes(String.Format("//meta[@name='canChangeOriginalAcknowledgments' and @content='false']"));
				return node.Count == 0;
			}
		}

		/// <summary>
		/// A book is lockedDown if it says it is AND we're not in a shell-making library
		/// </summary>
		public bool LockedDown
		{
			get 
			{ 
				if(_collectionSettings.IsSourceCollection) //nothing is locked if we're in a shell-making library 
					return false;

				var node = OurHtmlDom.SafeSelectNodes(String.Format("//meta[@name='lockedDownAsShell' and @content='true']"));
				return node.Count > 0;			
			}
		}

//		/// <summary>
//        /// Is this a shell we're translating? And if so, is this a shell-making project?
//        /// </summary>
//        public bool LockedExceptForTranslation
//        {
//            get
//            {
//            	return !_librarySettings.IsSourceCollection &&
//            	       RawDom.SafeSelectNodes("//meta[@name='editability' and @content='translationOnly']").Count > 0;
//            }
//        }

    	public string CategoryForUsageReporting
    	{
			get
			{
				if (_collectionSettings.IsSourceCollection)
				{
					return "ShellEditing";
				}
				else if (LockedDown)
				{
					return "ShellTranslating";
				}
				else
				{
					return "CustomVernacularBook";
				}
			}
    	}
    	


    	public virtual bool HasFatalError
        {
            get { return _log.ErrorEncountered; }
        }


    	public string ThumbnailPath
    	{
			get { return Path.Combine(FolderPath, "thumbnail.png"); }
    	}

		public virtual bool CanUpdate
		{
			get { return IsEditable && !HasFatalError; }
		}


		/// <summary>
		/// In a vernacular library, we want to hide books that are meant only for people making shells
		/// </summary>
		public bool IsSuitableForVernacularLibrary
		{
			get {
				string metaValue = OurHtmlDom.GetMetaValue("SuitableForMakingVernacularBooks", "yes");
				return metaValue == "yes" || metaValue == "definitely"; }//the 'template maker' says "no"
		}


		//discontinuing this for now becuase we need to know whether to show the book when all we have is a bookinfo, not access to the
		//dom like this requires. We'll just hard code the names of the experimental things.
//        public bool IsExperimental
//        {
//            get
//            {
//                string metaValue = OurHtmlDom.GetMetaValue("experimental", "false");
//                return metaValue == "true" || metaValue == "yes";
//            }
//        }
        
        /// <summary>
		/// In a shell-making library, we want to hide books that are just shells, so rarely make sense as a starting point for more shells
		/// </summary>
		public bool IsSuitableForMakingShells
		{
			get
			{
                string metaValue = OurHtmlDom.GetMetaValue("SuitableForMakingShells", "no");
				return metaValue == "yes" || metaValue == "definitely"; //the 'template maker' says "no|
			}//we imaging a future "unlikely"
		}

        /// <summary>
        /// For bilingual or trilingual books, this is the second language to show, after the vernacular
        /// </summary>
        public string MultilingualContentLanguage2
        {
            get { return _bookData.MultilingualContentLanguage2; }
        }

        /// <summary>
        /// For trilingual books, this is the third language to show
        /// </summary>
        public string MultilingualContentLanguage3
        {
            get { return _bookData.MultilingualContentLanguage3; }
        }

		public BookInfo BookInfo { get; private set; }


	    public void SetMultilingualContentLanguages(string language2Code, string language3Code)
		{
            _bookData.SetMultilingualContentLanguages(language2Code, language3Code);
		}



        private void AddCoverColor(HtmlDom dom, Color coverColor)
    	{
    		var colorValue = ColorTranslator.ToHtml(coverColor);
//            var colorValue = String.Format("#{0:X2}{1:X2}{2:X2}", coverColor.R, coverColor.G, coverColor.B);
            XmlElement colorStyle = dom.RawDom.CreateElement("style");
            colorStyle.SetAttribute("type","text/css");
            colorStyle.InnerXml = @"<!--

                DIV.coverColor  TEXTAREA	{		background-color: colorValue;	}
                DIV.bloom-page.coverColor	{		background-color: colorValue;	}
                -->".Replace("colorValue", colorValue);//string.format has a hard time with all those {'s

            var header = dom.RawDom.SelectSingleNodeHonoringDefaultNS("//head");
			header.AppendChild(colorStyle);
        }


		/// <summary>
		/// Make stuff readonly, which isn't doable via css, surprisingly
		/// </summary>
		/// <param name="dom"></param>
		private void AddPreviewJScript(HtmlDom dom)
		{
//			XmlElement header = (XmlElement)dom.SelectSingleNodeHonoringDefaultNS("//head");
//			AddJavascriptFile(dom, header, _storage.GetFileLocator().LocateFile("jquery.js"));
//			AddJavascriptFile(dom, header, _storage.GetFileLocator().LocateFile("jquery.myimgscale.js"));
//			
//			XmlElement script = dom.CreateElement("script");
//			script.SetAttribute("type", "text/javascript");
//			script.InnerText = @"jQuery(function() {
//						$('textarea').focus(function() {$(this).attr('readonly','readonly');});
//						
//						//make images scale up to their container without distorting their proportions, while being centered within it.
//						$('img').scaleImage({ scale: 'fit' }); //uses jquery.myimgscale.js
//			})";
//			header.AppendChild(script);

			dom.AddJavascriptFile(_storage.GetFileLocator().LocateFile("bloomPreviewBootstrap.js"));
		}

    	public IEnumerable<IPage> GetPages()
        {
			if (!_haveCheckedForErrorsAtLeastOnce)
			{
				CheckForErrors();
			}

            if (_log.ErrorEncountered)
                yield break;

            if (_pagesCache == null)
            {
                BuildPageCache();
            }

            foreach (var page in _pagesCache)
            {
                yield return page;
            }
        }

	    private void BuildPageCache()
	    {
	        _pagesCache = new List<IPage>();

	        foreach (XmlElement pageNode in OurHtmlDom.SafeSelectNodes("//div[contains(@class,'bloom-page')]"))
	        {
	            //review: we want to show titles for template books, numbers for other books.
	            //this here requires that titles be removed when the page is inserted, kind of a hack.
	            var caption = GetPageLabelFromDiv(pageNode);
	            if (String.IsNullOrEmpty(caption))
	            {
	                caption = "";
	                    //we aren't keeping these up to date yet as thing move around, so.... (pageNumber + 1).ToString();
	            }
	            _pagesCache.Add(CreatePageDecriptor(pageNode, caption));
	        }
	    }


	    private IPage GetPageToShowAfterDeletion(IPage page)
        {
            Guard.AgainstNull(_pagesCache, "_pageCache");
	        var matchingPageEvenIfNotActualObject = _pagesCache.First(p => p.Id == page.Id);
            Guard.AgainstNull(matchingPageEvenIfNotActualObject, "Couldn't find page with matching id in cache");
            var index = _pagesCache.IndexOf(matchingPageEvenIfNotActualObject);
            Guard.Against(index <0, "Couldn't find page in cache"); 
            
            if (index == _pagesCache.Count - 1)//if it's the last page
            {
                if (index < 1) //if it's the only page
                    throw new ApplicationException("Bloom should not have allowed you to delete the last remaining page.");
                return _pagesCache[index - 1];//give the preceding page
            }
            

            return _pagesCache[index + 1]; //give the following page
        }

	    public IEnumerable<IPage> GetTemplatePages()
        {
            if (_log.ErrorEncountered)
                yield break;

            foreach (XmlElement pageNode in OurHtmlDom.SafeSelectNodes("//div[contains(@class,'bloom-page') and not(contains(@data-page, 'singleton'))]"))
            {
            	var caption = GetPageLabelFromDiv(pageNode);
                yield return CreatePageDecriptor(pageNode, caption);
            }
        }

		private static string GetPageLabelFromDiv(XmlElement pageNode)
		{
//todo: try to get the one with the current UI language 
			//var pageLabelDivs = pageNode.SelectNodes("div[contains(@class,'pageLabel')]");

			var englishDiv = pageNode.SelectSingleNode("div[contains(@class,'pageLabel') and @lang='en']");
			var caption = (englishDiv == null) ? String.Empty : englishDiv.InnerText;
			return caption;
		}

		private IPage CreatePageDecriptor(XmlElement pageNode, string caption)//, Action<Image> thumbNailReadyCallback)
		{
			return new Page(this, pageNode, caption,
//				   ((page) => _thumbnailProvider.GetThumbnailAsync(String.Empty, page.Id, GetPreviewXmlDocumentForPage(page, iso639Code), Color.White, false, thumbNailReadyCallback)),
//					//	(page => GetPageThumbNail()),
						(page => FindPageDiv(page)));
		}

		public Image GetPageThumbNail()
		{
			return Resources.Error70x70;
		}

        private XmlElement FindPageDiv(IPage page)
        {
			//review: could move to page
        	return OurHtmlDom.RawDom.SelectSingleNodeHonoringDefaultNS(page.XPathToDiv) as XmlElement;
        }

    	public void InsertPageAfter(IPage pageBefore, IPage templatePage)
        {
            Guard.Against(Type != BookType.Publication, "Tried to edit a non-editable book.");

            ClearPagesCache();

            XmlDocument dom = OurHtmlDom.RawDom;
    	    var templatePageDiv = templatePage.GetDivNodeForThisPage();
    	    var newPageDiv = dom.ImportNode(templatePageDiv, true) as XmlElement;

            BookStarter.SetupIdAndLineage(templatePageDiv, newPageDiv);
            BookStarter.SetupPage(newPageDiv, _collectionSettings, _bookData.MultilingualContentLanguage2, _bookData.MultilingualContentLanguage3);//, LockedExceptForTranslation);
            SizeAndOrientation.UpdatePageSizeAndOrientationClasses(newPageDiv, GetLayout());
            newPageDiv.RemoveAttribute("title"); //titles are just for templates [Review: that's not true for front matter pages, but at the moment you can't insert those, so this is ok]C:\dev\Bloom\src\BloomExe\StyleSheetService.cs

            var elementOfPageBefore = FindPageDiv(pageBefore);
            elementOfPageBefore.ParentNode.InsertAfter(newPageDiv, elementOfPageBefore);

    	    BuildPageCache();
            var newPage = GetPages().First(p=>p.GetDivNodeForThisPage() == newPageDiv);
            Guard.AgainstNull(newPage,"could not find the page we just added");
    	    _pageSelection.SelectPage(newPage);
            //_pageSelection.SelectPage(CreatePageDecriptor(newPageDiv, "should not show", _collectionSettings.Language1Iso639Code));

            _storage.Save();
			if (_pageListChangedEvent != null)
				_pageListChangedEvent.Raise(null);

            InvokeContentsChanged(null);
        }



    	public void DeletePage(IPage page)
        {
            Guard.Against(Type != BookType.Publication, "Tried to edit a non-editable book.");

            if(GetPageCount() <2)
                return;

            var pageToShowNext = GetPageToShowAfterDeletion(page);

    	    ClearPagesCache();
    	    //_pagesCache.Remove(page);

            var pageNode = FindPageDiv(page);
           pageNode.ParentNode.RemoveChild(pageNode);

           _pageSelection.SelectPage(pageToShowNext);
            _storage.Save();
            if(_pageListChangedEvent !=null)
				_pageListChangedEvent.Raise(null);

            InvokeContentsChanged(null);
        }

        private void ClearPagesCache()
        {
            _pagesCache = null;
        }

        private int GetPageCount()
        {
            return GetPages().Count();
        }


		/// <summary>
		/// Earlier, we handed out a single-page version of the document. Now it has been edited,
		/// so we now we need to fold changes back in
		/// </summary>
    	public void SavePage(HtmlDom editedPageDom)
    	{
            Debug.Assert(IsEditable);
            try
            {
                //replace the corresponding page contents in our DOM with what is in this PageDom
                XmlElement divElement = editedPageDom.SelectSingleNodeHonoringDefaultNS("//div[contains(@class, 'bloom-page')]");
		        string pageDivId = divElement.GetAttribute("id");
                var page = GetPageFromStorage(pageDivId);
                page.InnerXml = divElement.InnerXml;

                 _bookData.SuckInDataFromEditedDom(editedPageDom);
//                 _collectionSettings.UpdateCustomValuesAndSave(_bookData.GetCollectionVariables());

                try
                {
                    _storage.Save();
                }
                catch (Exception error)
                {
                    ErrorReport.NotifyUserOfProblem(error, "There was a problem saving");
                }

                _storage.UpdateBookFileAndFolderName(_collectionSettings);
                //review used to have   UpdateBookFolderAndFileNames(data);


                //Enhance: if this is only used to re-show the thumbnail, why not limit it to if this is the cover page?
                //e.g., look for the class "cover"
                InvokeContentsChanged(null); //enhance: above we could detect if anything actually changed
            }
            catch (Exception error)
            {
                Palaso.Reporting.ErrorReport.NotifyUserOfProblem(error, "Bloom had trouble saving a page. Please click Details below and report this to us. Then quit Bloom, run it again, and check to see if the page you just edited is missing anything. Sorry!");
            }
       	}


//        /// <summary>
//        /// Gets the first element with the given tag & id, within the page-div with the given id.
//        /// </summary>
//        private XmlElement GetStorageNode(string pageDivId, string tag, string elementId)
//        {
//            var query = String.Format("//div[@id='{0}']//{1}[@id='{2}']", pageDivId, tag, elementId);
//            var matches = OurHtmlDom.SafeSelectNodes(query);
//            if (matches.Count != 1)
//            {
//                throw new ApplicationException("Expected one match for this query, but got " + matches.Count + ": " + query);
//            }
//            return (XmlElement)matches[0];
//        }


		/// <summary>
		/// Gets the first element with the given tag & id, within the page-div with the given id.
		/// </summary>
		private XmlElement GetPageFromStorage(string pageDivId)
		{
			var query = String.Format("//div[@id='{0}']", pageDivId);
			var matches = OurHtmlDom.SafeSelectNodes(query);
			if (matches.Count != 1)
			{
				throw new ApplicationException("Expected one match for this query, but got " + matches.Count + ": " + query);
			}
			return (XmlElement)matches[0];
		}

    	/// <summary>
		/// Move a page to somewhere else in the book
		/// </summary>
		public bool RelocatePage(IPage page, int indexOfItemAfterRelocation)
		{
			Guard.Against(Type != BookType.Publication, "Tried to edit a non-editable book.");

			if(!CanRelocatePageAsRequested(indexOfItemAfterRelocation))
			{

				return false;
			}

    		ClearPagesCache();

			var pages = GetPageElements();
			var pageDiv = FindPageDiv(page);
			var body = pageDiv.ParentNode;
				body.RemoveChild(pageDiv);
			if(indexOfItemAfterRelocation == 0)
			{
				body.InsertBefore(pageDiv, body.FirstChild);
			}
			else
			{
				body.InsertAfter(pageDiv, pages[indexOfItemAfterRelocation-1]);
			}

			_storage.Save();
            InvokeContentsChanged(null);
    		return true;
		}

		private XmlNodeList GetPageElements()
		{
			return OurHtmlDom.SafeSelectNodes("/html/body/div[contains(@class,'bloom-page')]");
		}

		private bool CanRelocatePageAsRequested(int indexOfItemAfterRelocation)
		{
			int upperBounds = GetIndexOfFirstBackMatterPage();
			if (upperBounds < 0)
				upperBounds = 10000;

			return indexOfItemAfterRelocation > GetIndexLastFrontkMatterPage () 
				&& indexOfItemAfterRelocation < upperBounds;
		}

		private int GetIndexLastFrontkMatterPage()
		{
			XmlElement lastFrontMatterPage =
				OurHtmlDom.RawDom.SelectSingleNode("(/html/body/div[contains(@class,'bloom-frontMatter')])[last()]") as XmlElement;
			if(lastFrontMatterPage==null)
				return -1;
			return GetIndexOfPage(lastFrontMatterPage);
		}

		private int GetIndexOfFirstBackMatterPage()
		{
			XmlElement firstBackMatterPage =
				OurHtmlDom.RawDom.SelectSingleNode("(/html/body/div[contains(@class,'bloom-backMatter')])[position()=1]") as XmlElement;
			if (firstBackMatterPage == null)
				return -1;
			return GetIndexOfPage(firstBackMatterPage);
		}

		private int GetIndexOfPage(XmlElement pageElement)
		{
			var elements = GetPageElements();
			for (int i = 0; i < elements.Count; i++)
			{
				if (elements[i] == pageElement)
					return i;
			}
			return -1;
		}

        public XmlDocument GetDomForPrinting(PublishModel.BookletPortions bookletPortion)
        {
            var printingDom = GetBookDomWithStyleSheets("previewMode.css");
            //dom.LoadXml(OurHtmlDom.OuterXml);
        	
			//whereas the base is to our embedded server during editing, it's to the file folder
			//when we make a PDF, because we wan the PDF to use the original hi-res versions
			BookStorage.SetBaseForRelativePaths(printingDom, FolderPath, false);
            
            switch (bookletPortion)
            {
                case PublishModel.BookletPortions.None:
                    break;
                case PublishModel.BookletPortions.BookletCover:
                    HidePages(printingDom.RawDom, p=>!p.GetAttribute("class").ToLower().Contains("cover"));
                    break;
                 case PublishModel.BookletPortions.BookletPages:
                    HidePages(printingDom.RawDom, p => p.GetAttribute("class").ToLower().Contains("cover"));
                    break;
                default:
                    throw new ArgumentOutOfRangeException("bookletPortion");
            }
            AddCoverColor(printingDom, Color.White);
            AddPreviewJScript(printingDom);
            return printingDom.RawDom;
        }
         
        /// <summary>
        /// this is used for configuration, where we do want to offer up the original file.
        /// </summary>
        /// <returns></returns>
        public string GetPathHtmlFile()
        {
            return _storage.PathToExistingHtml;
        }

    

    	public PublishModel.BookletLayoutMethod GetDefaultBookletLayout()
    	{
			//NB: all we support at the moment is specifying "Calendar"
			if(OurHtmlDom.SafeSelectNodes(String.Format("//meta[@name='defaultBookletLayout' and @content='Calendar']")).Count>0)
				return PublishModel.BookletLayoutMethod.Calendar;
			else
				return PublishModel.BookletLayoutMethod.SideFold;
    	}

		/// <summary>
		/// This stylesheet is used to hide all the elements we don't want to show, e.g. because they are not in the languages of this publication.
		/// We read in the template version, then replace some things and write it out to the publication folder.
		/// </summary>
    	private void WriteLanguageDisplayStyleSheet( )
    	{
			var template = File.ReadAllText(_storage.GetFileLocator().LocateFile("languageDisplayTemplate.css"));
			var path = _storage.FolderPath.CombineForPath("languageDisplay.css");
    		if (File.Exists(path))
    			File.Delete(path);
			File.WriteAllText(path, template.Replace("VERNACULAR", _collectionSettings.Language1Iso639Code).Replace("NATIONAL", _collectionSettings.Language2Iso639Code));

			//ENHANCE: this works for editable books, but for shell collections, it would be nice to show the national language of the user... e.g., when browsing shells,
			//see the French.  But we don't want to be changing those collection folders at runtime if we can avoid it. So, this style sheet could be edited in memory, at runtime.
    	}


		/// <summary>
		///Under normal conditions, this isn't needed, because it is done when a book is first created. But thing might have changed:
		/// *changing xmatter pack, and update to it, changing the languages, etc.
		/// *the book was dragged from another project
		/// *the editing language was changed.  
		/// Under those conditions, if we didn't, for example, do a PrepareElementsInPageOrDocument, we would end up with no
		/// editable items, because there are no elements in our language.
		/// </summary>
		public void PrepareForEditing()
		{
			// I may re-enable this later....			RebuildXMatter(RawDom);

<<<<<<< HEAD
            var language1Iso639Code = _collectionSettings.Language1Iso639Code;
            var language2Iso639Code = _collectionSettings.Language2Iso639Code;
            var language3Iso639Code = _collectionSettings.Language3Iso639Code;
            var multilingualContentLanguage2 = _bookData.MultilingualContentLanguage2;
            var multilingualContentLanguage3 = _bookData.MultilingualContentLanguage3;
            foreach (XmlElement div in _dom.SafeSelectNodes("//div[contains(@class,'bloom-page')]"))
=======
			foreach (XmlElement div in OurHtmlDom.SafeSelectNodes("//div[contains(@class,'bloom-page')]"))
>>>>>>> ec92a572
			{
				TranslationGroupManager.PrepareElementsInPageOrDocument(div, _collectionSettings);
			    TranslationGroupManager.UpdateContentLanguageClasses(div, language1Iso639Code, language2Iso639Code, language3Iso639Code, multilingualContentLanguage2, multilingualContentLanguage3);
			}
		}

    	public void RebuildThumbNailAsync(Action<BookInfo, Image> callback, Action<BookInfo, Exception> errorCallback)
    	{
			if (!_storage.RemoveBookThumbnail())
				return;

    		_thumbnailProvider.RemoveFromCache(_storage.Key);
			GetThumbNailOfBookCoverAsync(Type != BookType.Publication, image=>callback(this.BookInfo,image), 
				error=>
					{
						//Enhance; this isn't a very satisfying time to find out, because it's only going to happen if we happen to be rebuilding the thumbnail.
						//It does help in the case where things are bad, so no thumbnail was created, but by then probably the user has already had some big error.
						//On the other hand, given that they have this bad book in their collection now, it's good to just remind them that it's broken and not
						//keep showing green error boxes.
						CheckForErrors();
						errorCallback(this.BookInfo, error);
					});
    	}

		public string CheckForErrors()
		{
			var errors = _storage.GetValidateErrors();
			_haveCheckedForErrorsAtLeastOnce = true;
			if (!String.IsNullOrEmpty(errors))
			{
				_log.WriteError(errors);
			}
            return errors ?? "";
		}

		public Layout GetLayout()
		{
			return Layout.FromDom(OurHtmlDom, Layout.A5Portrait);
		}

		public IEnumerable<Layout> GetLayoutChoices()
    	{
    		try
    		{
				return SizeAndOrientation.GetLayoutChoices(OurHtmlDom, _storage.GetFileLocator());
    		}
    		catch (Exception error)
    		{
    			_log.WriteError(error.Message);
    			throw error;
    		}
    	}

    	public void SetLayout(Layout layout)
    	{
            SizeAndOrientation.AddClassesForLayout(OurHtmlDom, layout);
    	}
        

		/// <summary>
		/// This is used when the user elects to apply the same image metadata to all images.
		/// </summary>
		public void CopyImageMetadataToWholeBookAndSave(Metadata metadata, IProgress progress)
		{
			ImageUpdater.CopyImageMetadataToWholeBook(_storage.FolderPath,OurHtmlDom, metadata, progress);
			_storage.Save();
		}

        public Metadata GetLicenseMetadata()
        {
            return _bookData.GetLicenseMetadata();
        }

        public void UpdateLicenseMetdata(Metadata metadata)
        {
            _bookData.SetLicenseMetdata(metadata);
        }

        public void SetTitle(string name)
        {
            OurHtmlDom.Title = name;
        }
    }
}<|MERGE_RESOLUTION|>--- conflicted
+++ resolved
@@ -1211,16 +1211,12 @@
 		{
 			// I may re-enable this later....			RebuildXMatter(RawDom);
 
-<<<<<<< HEAD
             var language1Iso639Code = _collectionSettings.Language1Iso639Code;
             var language2Iso639Code = _collectionSettings.Language2Iso639Code;
             var language3Iso639Code = _collectionSettings.Language3Iso639Code;
             var multilingualContentLanguage2 = _bookData.MultilingualContentLanguage2;
             var multilingualContentLanguage3 = _bookData.MultilingualContentLanguage3;
-            foreach (XmlElement div in _dom.SafeSelectNodes("//div[contains(@class,'bloom-page')]"))
-=======
-			foreach (XmlElement div in OurHtmlDom.SafeSelectNodes("//div[contains(@class,'bloom-page')]"))
->>>>>>> ec92a572
+           foreach (XmlElement div in OurHtmlDom.SafeSelectNodes("//div[contains(@class,'bloom-page')]"))
 			{
 				TranslationGroupManager.PrepareElementsInPageOrDocument(div, _collectionSettings);
 			    TranslationGroupManager.UpdateContentLanguageClasses(div, language1Iso639Code, language2Iso639Code, language3Iso639Code, multilingualContentLanguage2, multilingualContentLanguage3);
