using System;
using System.Collections.Generic;
using System.Diagnostics;
using System.Drawing;
using System.Globalization;
using System.IO;
using System.Linq;
using System.Net;
using System.Security.Cryptography;
using System.Text;
using System.Text.RegularExpressions;
using System.Threading.Tasks;
using System.Web;
using System.Windows.Forms;
using System.Xml;
using Shipwreck.Phash;
using Bloom.Collection;
using Bloom.Edit;
using Bloom.ImageProcessing;
using Bloom.Publish;
using Bloom.ToPalaso;
using Bloom.web.controllers;
using Bloom.WebLibraryIntegration;
using L10NSharp;
using SIL.Code;
using SIL.Extensions;
using SIL.IO;
using SIL.Progress;
using SIL.Reporting;
using SIL.Text;
using SIL.Windows.Forms.ClearShare;
using SIL.Xml;

namespace Bloom.Book
{
	public class Book
	{
		public delegate Book Factory(BookInfo info, IBookStorage storage);//autofac uses this
		public static Color[] CoverColors = { Color.FromArgb(228, 140, 132), Color.FromArgb(176, 222, 228), Color.FromArgb(152, 208, 185), Color.FromArgb(194, 166, 191) };


		//We only randomize the initial value for each run. Without it, we were making a lot
		// more red books than any other color, because the
		//first book for a given run would always be red, and people are unlikely to make more
		//than one book per session.
		private static int s_coverColorIndex=new Random().Next(CoverColors.Length-1);

		private readonly ITemplateFinder _templateFinder;
		private readonly PageSelection _pageSelection;
		private readonly PageListChangedEvent _pageListChangedEvent;
		private readonly BookRefreshEvent _bookRefreshEvent;
		private readonly BookSavedEvent _bookSavedEvent;
		private List<IPage> _pagesCache;
		internal const string kIdOfBasicBook = "056B6F11-4A6C-4942-B2BC-8861E62B03B3";

		public event EventHandler ContentsChanged;
		private readonly BookData _bookData;
		public const string ReadMeImagesFolderName = "ReadMeImages";

		//for moq'ing only; parameterless ctor required by Moq
		public Book()
		{
			Guard.Against(!Program.RunningUnitTests, "Only use this ctor for tests!");
		}

		public Book(BookInfo info = null, IBookStorage storage = null):
			this()
		{
			BookInfo = info;
			Storage = storage;
		}

		public Book(BookInfo info, IBookStorage storage, ITemplateFinder templateFinder,
		   CollectionSettings collectionSettings,
			PageSelection pageSelection,
			PageListChangedEvent pageListChangedEvent,
			BookRefreshEvent bookRefreshEvent,
			BookSavedEvent bookSavedEvent=null)
		{
			BookInfo = info;
			if (bookSavedEvent == null) // unit testing
			{
				bookSavedEvent = new BookSavedEvent();
			}
			UserPrefs = UserPrefs.LoadOrMakeNew(Path.Combine(info.FolderPath, "book.userPrefs"));

			Guard.AgainstNull(storage,"storage");

			// This allows the _storage to
			storage.BookInfo = info;

			// We always validate the book during the process of loading the storage,
			// so we don't need to do it again until something changes...just note the result.
			if (!string.IsNullOrEmpty(storage.ErrorMessagesHtml))
			{
				HasFatalError = true;
				FatalErrorDescription = storage.ErrorMessagesHtml;
			}
			else if (!string.IsNullOrEmpty(storage.InitialLoadErrors))
			{
				HasFatalError = true;
				FatalErrorDescription = storage.InitialLoadErrors;
			}

			Storage = storage;

			//this is a hack to keep these two in sync (in one direction)
			Storage.FolderPathChanged += _storage_FolderPathChanged;

			_templateFinder = templateFinder;

			CollectionSettings = collectionSettings;

			_pageSelection = pageSelection;
			_pageListChangedEvent = pageListChangedEvent;
			_bookRefreshEvent = bookRefreshEvent;
			_bookSavedEvent = bookSavedEvent;

			_bookData = new BookData(OurHtmlDom,
					CollectionSettings, UpdateImageMetadataAttributes);

			InjectStringListingActiveLanguagesOfBook();

			if (!HasFatalError && IsEditable)
			{
				_bookData.SynchronizeDataItemsThroughoutDOM();
			}

			// If it doesn't already have a userModifiedStyles element, give it one.
			// BL-4266 Somehow it is important for there to be a userModifiedStyles element BEFORE (in order!)
			// the coverColor style element in the Head of the DOM in order for the new Css Rules
			// to get inserted properly. So we make sure there is one.
			GetOrCreateUserModifiedStyleElementFromStorage();

			//if we're showing the user a shell/template book, pick a color for it
			//If it is editable, then we don't want to change to the next color, we
			//want to use the color that we used for the sample shell/template we
			//showed them previously.
			if (!info.IsEditable)
			{
				SelectNextCoverColor(); // we only increment when showing a template or shell
				InitCoverColor();
			}

			// If it doesn't already have a cover color, give it one.
			if (HtmlDom.GetCoverColorStyleElement(OurHtmlDom.Head) == null)
			{
				InitCoverColor(); // should use the same color as what they saw in the preview of the template/shell
			}
			FixBookIdAndLineageIfNeeded();
			Storage.Dom.RemoveExtraBookTitles();
			Storage.Dom.RemoveExtraContentTypesMetas();
			Guard.Against(OurHtmlDom.RawDom.InnerXml=="","Bloom could not parse the xhtml of this document");

			// We introduced "template starter" in 3.9, but books you made with it could be used in 3.8 etc.
			// If those books came back to 3.9 or greater (which would happen eventually),
			// they would still have this tag that they didn't really understand, and which should have been removed.
			// At the moment, only templates are suitable for making shells, so use that to detect that someone has
			// edited a user defined template book in a version that doesn't know about user defined templates.
			if (Storage.Dom.GetGeneratorVersion() < new System.Version(3,9))
			{
				if (IsSuitableForMakingShells)
					Storage.Dom.FixAnyAddedCustomPages();
				else
					Storage.Dom.RemoveMetaElement("xmatter");
			}
		}

		void _storage_FolderPathChanged(object sender, EventArgs e)
		{
			BookInfo.FolderPath = Storage.FolderPath;
			UserPrefs.UpdateFileLocation(Storage.FolderPath);
		}

		/// <summary>
		/// This just increments the color index so that the next book to be constructed that doesn't already have a color will use it
		/// </summary>
		public static void SelectNextCoverColor()
		{
			s_coverColorIndex = s_coverColorIndex+1;
			if( s_coverColorIndex >= CoverColors.Length)
				s_coverColorIndex = 0;
		}

		public CollectionSettings CollectionSettings { get; }

		public void InvokeContentsChanged(EventArgs e)
		{
			ContentsChanged?.Invoke(this, e);
		}

		/// <summary>
		/// If we have to just show title in one language, which should it be?
		/// Note, this isn't going to be the best for choosing a filename, which we are more likely to want in a national language
		/// </summary>
		public virtual string TitleBestForUserDisplay
		{
			get
			{
				var title = _bookData.GetMultiTextVariableOrEmpty("bookTitle");
				var display = title.GetExactAlternative(CollectionSettings.Language1Iso639Code);

				if (string.IsNullOrEmpty(display))
				{
					//the SIL-LEAD project, SHRP (around 2012-2016) had books that just had an English name, before we changed Bloom
					//to not show English names. But the order was also critical. So we want those old books to go ahead and use their
					//English names.
					var englishTitle = title.GetExactAlternative("en").ToLowerInvariant();
					var SHRPMatches = new[] { "p1", "p2", "p3", "p4", "SHRP" };
					var couldBeOldStyleUgandaSHRPBook = SHRPMatches.Any(m => englishTitle.Contains(m.ToLowerInvariant()));

					//if this book is one of the ones we're editing in our collection, it really
					//needs a title in our main language, it would be confusing to show a title from some other langauge
					if (!couldBeOldStyleUgandaSHRPBook && (IsEditable || title.Empty))
					{
						display = LocalizationManager.GetString("CollectionTab.TitleMissing", "Title Missing",
							"Shown as the thumbnail caption when the book doesn't have a title.");
					}
					//but if this book is just in our list of sources, well then let's look through the names
					//and try to get one that is likely to be helpful
					else
					{
						var orderedPreferences = new List<string>();
						orderedPreferences.Add(LocalizationManager.UILanguageId);

						//already checked for this, previsouly. orderedPreferences.Add(_collectionSettings.Language1Iso639Code);
						if (CollectionSettings.Language2Iso639Code != null)
							orderedPreferences.Add(CollectionSettings.Language2Iso639Code);
						if (CollectionSettings.Language3Iso639Code != null)
							orderedPreferences.Add(CollectionSettings.Language3Iso639Code);

						orderedPreferences.Add("en");
						orderedPreferences.Add("fr");
						orderedPreferences.Add("es");
						display = title.GetBestAlternativeString(orderedPreferences);
						if (string.IsNullOrWhiteSpace(display))
						{
							display = title.GetFirstAlternative();
							Debug.Assert(!string.IsNullOrEmpty(display), "by our logic, this shouldn't possible");
						}
					}
				}
				// Handle both Windows and Linux line endings in case a file copied between the two
				// ends up with the wrong one.
				display = display.Replace("<br />", " ").Replace("\r\n", " ").Replace("\n", " ").Replace("  ", " ");
				display = RemoveXmlMarkup(display).Trim();
				return display;
			}
		}

		public static string RemoveXmlMarkup(string input)
		{
			try
			{
				var doc = new XmlDocument();
				doc.PreserveWhitespace = true;
				doc.LoadXml("<div>" + input + "</div>");
				return doc.DocumentElement.InnerText;
			}
			catch (XmlException)
			{
				return input; // If we can't parse for some reason, return the original string
			}
		}

		/// <summary>
		/// we could get the title from the <title/> element, the name of the html, or the name of the folder...
		/// </summary>
		public virtual string Title
		{
			get
			{
				Debug.Assert(BookInfo.FolderPath == Storage.FolderPath);

				if (IsEditable)
				{
					//REVIEW: evaluate and explain when we would choose the value in the html over the name of the folder.
					//1 advantage of the folder is that if you have multiple copies, the folder tells you which one you are looking at
					var s = OurHtmlDom.Title;
					if(string.IsNullOrEmpty(s))
						return Path.GetFileName(Storage.FolderPath);
					return s;
				}
				else //for templates and such, we can already just use the folder name
				{
					return Path.GetFileName(Storage.FolderPath);
				}
			}
		}

		public string PrettyPrintLanguage(string code)
		{
			return _bookData.PrettyPrintLanguage(code);
		}

		public virtual HtmlDom GetEditableHtmlDomForPage(IPage page)
		{
			if (HasFatalError)
			{
				return GetErrorDom();
			}

			var pageDom = GetHtmlDomWithJustOnePage(page);
			pageDom.RemoveModeStyleSheets();
			pageDom.AddStyleSheet("basePage.css");
			pageDom.AddStyleSheet("editMode.css");
			if (LockedDown)
			{
				pageDom.AddStyleSheet("editTranslationMode.css");
			}
			else
			{
				pageDom.AddStyleSheet("editOriginalMode.css");
			}

			AddCreationTypeAttribute(pageDom);

			pageDom.AddStyleSheet("editPaneGlobal.css");
			pageDom.AddStyleSheet("");
			pageDom.SortStyleSheetLinks();
			AddJavaScriptForEditing(pageDom);
			RuntimeInformationInjector.AddUIDictionaryToDom(pageDom, CollectionSettings);
			RuntimeInformationInjector.AddUISettingsToDom(pageDom, CollectionSettings, Storage.GetFileLocator());
			UpdateMultilingualSettings(pageDom);

			if (IsSuitableForMakingShells && !page.IsXMatter)
			{
				// We're editing a template page in a template book.
				// Make the label editable. Note: HtmlDom.ProcessPageAfterEditing knows about removing this.
				// I don't like the knowledge being in two places, but the place to remove the attribute is in the
				// middle of a method in HtmlDom and it's this class that knows about the book being a template
				// and whether it should be added.
				// (Note: we don't want this for xmatter pages because they don't function as actual template pages.)
				HtmlDom.MakeEditableDomShowAsTemplate(pageDom);
			}
			return pageDom;
		}

		private void AddJavaScriptForEditing(HtmlDom dom)
		{
			// BL-117, PH: With the newer xulrunner, javascript code with parenthesis in the URL is not working correctly.

			//dom.AddJavascriptFile("lib/ckeditor/ckeditor.js".ToLocalhost());

			//reviewslog: added this to get the "WebFXTabPane()" working in StyleEditor. Previously tried adding "export" to the function and then importing it
			dom.AddJavascriptFile("lib/tabpane.js".ToLocalhost());

			//reviewslog: four lines are prompted by the qtip "too much recursion" error, which I got on certain pages. The qtip
			//code in question says it is for when jquery-ui is not found. I "solved" this by loading jquery, jquery-ui,
			//and finally qtip into the global space here
			dom.AddJavascriptFile("jquery.min.js".ToLocalhost());
			dom.AddJavascriptFile("modified_libraries/jquery-ui/jquery-ui-1.10.3.custom.min.js".ToLocalhost());
//			dom.AddJavascriptFile("lib/jquery.qtip.js".ToLocalhost());
//			dom.AddJavascriptFile("lib/jquery.qtipSecondary.js".ToLocalhost());

			// first tried this as import 'jquery.hotkeys' in bloomEditing, but that didn't work
			//dom.AddJavascriptFile("jquery.hotkeys.js".ToLocalhost());

			dom.AddJavascriptFile("commonBundle.js".ToLocalhost());
			dom.AddJavascriptFile("editablePageBundle.js".ToLocalhost());
			// Add this last because currently its document ready function has to execute AFTER the bootstrap call in bloomEditing.ts,
			// which is compiled into editablePageIFrame.js. The bootstrap function sets CKEDITOR.disableAutoInline = true,
			// which suppresses a document ready function in CKEditor iself from calling inline() on all content editable
			// elements, which we don't want (a) because some content editable elements shouldn't have CKEditor functions, and
			// (b) because it causes crashes when we intentionally do our own inline() calls on the elements where we DO
			// want CKEditor.
			// ReviewSlog: It would be much more robust not to depend on the order in which document ready functions
			// execute, especially if the only control over that is the order of loading files. But I don't know
			// where we can put the CKEDITOR.disableAutoInline = true so that it will reliably execute AFTER CKEDITOR is
			// defined and BEFORE its document ready function.
			dom.AddJavascriptFile("lib/ckeditor/ckeditor.js".ToLocalhost());
		}


		private void UpdateMultilingualSettings(HtmlDom dom)
		{
			TranslationGroupManager.UpdateContentLanguageClasses(dom.RawDom, CollectionSettings, CollectionSettings.Language1Iso639Code, _bookData.MultilingualContentLanguage2,
													 _bookData.MultilingualContentLanguage3);
			BookInfo.IsRtl = CollectionSettings.Language1.IsRightToLeft;

			BookStarter.SetLanguageForElementsWithMetaLanguage(dom.RawDom, CollectionSettings);
		}

		private HtmlDom GetHtmlDomWithJustOnePage(IPage page)
		{
			var divNodeForThisPage = page.GetDivNodeForThisPage();
			if (divNodeForThisPage == null)
			{
				throw new ApplicationException($"The requested page {page.Id} from book {page.Book.FolderPath} isn't in this book {FolderPath}.");
			}

			return GetHtmlDomWithJustOnePage(divNodeForThisPage);
		}

		public HtmlDom GetHtmlDomWithJustOnePage(XmlElement divNodeForThisPage)
		{
			var headXml = Storage.Dom.SelectSingleNodeHonoringDefaultNS("/html/head").OuterXml;
			var originalBody = Storage.Dom.SelectSingleNodeHonoringDefaultNS("/html/body");

			var enterpriseStatusClass = this.CollectionSettings.HaveEnterpriseFeatures ? "enterprise-on" : "enterprise-off";
			var dom = new HtmlDom(@"<html>" + headXml + $"<body class='{enterpriseStatusClass}'></body></html>");
			dom = Storage.MakeDomRelocatable(dom);
			// Don't let spaces between <strong>, <em>, or <u> elements be removed. (BL-2484)
			dom.RawDom.PreserveWhitespace = true;
			var newBody = dom.RawDom.SelectSingleNodeHonoringDefaultNS("/html/body") as XmlElement;

			// copy over any attributes on body (we store a form of the book feature flags there so that css can get at them)
			 foreach (XmlAttribute attr in originalBody.Attributes)
			 {
				 newBody.SetAttribute(attr.Name, attr.Value);
			 }

			var pageDom = dom.RawDom.ImportNode(divNodeForThisPage, true);
			newBody.AppendChild(pageDom);

//                BookStorage.HideAllTextAreasThatShouldNotShow(dom, iso639CodeToLeaveVisible, Page.GetPageSelectorXPath(dom));

			return dom;
		}

		public HtmlDom GetHtmlDomReadyToAddPages(HtmlDom inputDom)
		{
			var headNode = Storage.Dom.SelectSingleNodeHonoringDefaultNS("/html/head");
			var inputHead = inputDom.SelectSingleNodeHonoringDefaultNS("/html/head");
			var insertBefore = inputHead.FirstChild;  // Enhance: handle case where there is no existing child
			foreach (XmlNode child in headNode.ChildNodes)
			{
				inputHead.InsertBefore(inputDom.RawDom.ImportNode(child, true), insertBefore);
			}

			// This version somehow leaves the head in the wrong (empty) namespace and nothing works.
			//var importNode = inputDom.RawDom.ImportNode(headNode, true);
			//foreach (XmlNode child in inputHead.ChildNodes)
			//	importNode.AppendChild(child);
			//inputHead.ParentNode.ReplaceChild(importNode, inputHead);
			return Storage.MakeDomRelocatable(inputDom);
		}

		public HtmlDom GetPreviewXmlDocumentForPage(IPage page)
		{
			if(HasFatalError)
			{
				return GetErrorDom();
			}
			var pageDom = GetHtmlDomWithJustOnePage(page);
			pageDom.RemoveModeStyleSheets();
			// note: order is significant here, but I added branding.css at the end (the most powerful position) arbitrarily, until
			// such time as it's clear if it matters.
			foreach (var cssFileName in new[] { @"basePage.css","previewMode.css", "origami.css", "langVisibility.css"})
			{
				pageDom.AddStyleSheet(cssFileName);
			}
			// only add brandingCSS is there is one for the current branding
			var brandingCssPath = BloomFileLocator.GetBrowserFile(true, "branding", CollectionSettings.BrandingProjectKey, "branding.css");
			if (!string.IsNullOrEmpty(brandingCssPath))
			{
				pageDom.AddStyleSheet("branding.css");
			}
			pageDom.SortStyleSheetLinks();

			AddPreviewJavascript(pageDom);//review: this is just for thumbnails... should we be having the javascript run?
			return pageDom;
		}

		// Differs from GetPreviewXmlDocumentForPage() by not adding the three stylesheets
		// adding them will full paths seems to be diastrous. I think cross-domain rules
		// prevent them from being loaded, and so we lose the page size information, and the
		// thumbs come out random sizes. Not sure why this isn't a problem in GetPreviewXmlDocumentForPage.
		// Also, since this is used for thumbnails of template pages, we insert some arbitrary text
		// into empty editable divs to give a better idea of what a typical page will look like.
		internal HtmlDom GetThumbnailXmlDocumentForPage(IPage page)
		{
			if (HasFatalError)
			{
				return GetErrorDom();
			}
			var pageDom = GetHtmlDomWithJustOnePage(page);
			pageDom.SortStyleSheetLinks();
			AddPreviewJavascript(pageDom);
			HtmlDom.AddClassIfMissing(pageDom.Body, "bloom-templateThumbnail");
			return pageDom;
		}

		public HtmlDom GetPreviewXmlDocumentForFirstPage()
		{
			if (HasFatalError)
			{
				return null;
			}

			var bookDom = GetBookDomWithStyleSheets("previewMode.css","thumbnail.css");

			HideEverythingButFirstPageAndRemoveScripts(bookDom.RawDom);
			return bookDom;
		}

		private static void HideEverythingButFirstPageAndRemoveScripts(XmlDocument bookDom)
		{
			bool onFirst = true;
			foreach (XmlElement node in bookDom.SafeSelectNodes("//div[contains(@class, 'bloom-page')]"))
			{
				if (!onFirst)
				{
					node.SetAttribute("style", "", "display:none");
				}
				onFirst =false;
			}
			//Without casting to array, Mono considers this manipulating the enumerable list
			foreach (var node in bookDom.SafeSelectNodes("//script").Cast<XmlNode>().ToArray())
			{
				//TODO: this removes image scaling, which is ok so long as it's already scaled with width/height attributes
				node.ParentNode.RemoveChild(node);
			}
		}

		private static void DeletePages(XmlDocument bookDom, Func<XmlElement, bool> pageSelectingPredicate)
		{
			// Seems safest to make a list so we're not modifying the document while iterating through it.
			var pagesToDelete = new List<XmlElement>();
			foreach (XmlElement node in bookDom.SafeSelectNodes("//div[contains(@class, 'bloom-page')]"))
			{
				if (pageSelectingPredicate(node))
				{
					pagesToDelete.Add(node);
				}
			}
			foreach (var node in pagesToDelete)
			{
				// An earlier version of this method just set the visibility of the pages we don't want
				// in this printout to display:none, like this:
				//node.SetAttribute("style", "", "display:none");
				// However, this runs up against a defect in Gecko PDF generation: apparently when
				// all the content after the last page in a paginated document is display:none, Gecko
				// puts in an extra blank page. We suspect something like code that detects that
				// the current page is finished and the document is not finished and starts a new page,
				// which turns out not to be needed. The extra blank page can mess up booklet generation
				// and cause an extra sheet of paper to be used (leaving a wasted four blank pages at
				// the end). See BL-705.
				node.ParentNode.RemoveChild(node);
			}
		}

		internal IFileLocator GetFileLocator()
		{
			return Storage.GetFileLocator();
		}

		private HtmlDom GetBookDomWithStyleSheets(params string[] cssFileNames)
		{
			var dom = Storage.GetRelocatableCopyOfDom();
			dom.RemoveModeStyleSheets();
			foreach (var cssFileName in cssFileNames)
			{
				dom.AddStyleSheet(cssFileName);
			}
			dom.SortStyleSheetLinks();

			return dom;
		}

		public virtual string StoragePageFolder => Storage.FolderPath;

		private HtmlDom GetErrorDom(string extraMessages="")
		{
			var builder = new StringBuilder();
			builder.Append("<html><head><meta charset=\"UTF-8\" /></head><body style='font-family:arial,sans'>");

			if(Storage != null)
			{
				builder.AppendLine(Storage.GetBrokenBookRecommendationHtml());
			}
			else
			{
				builder.AppendLine(BookStorage.GenericBookProblemNotice);
			}

			// often GetBrokenBookRecommendation and FatalErrorDescription both come from _storage.ErrorMessagesHtml.
			// Try not to say the same thing twice.
			if (FatalErrorDescription != null && !builder.ToString().Contains(FatalErrorDescription))
				builder.Append(FatalErrorDescription);

			builder.Append("<p>"+ WebUtility.HtmlEncode(extraMessages)+"</p>");

			if (Storage.ErrorAllowsReporting)
			{
				var message = LocalizationManager.GetString("Errors.ReportThisProblemButton", "Report this problem to Bloom Support");
				builder.AppendFormat(
					"<input type='button' value='" + message + "' href='ReportProblem'></input>");
			}

			builder.Append("</body></html>");

			return new HtmlDom(builder.ToString());
		}

		private bool IsDownloaded => FolderPath.StartsWith(BookTransfer.DownloadFolder);

		// BL-2678: we want the user to be able to delete troublesome/no longer needed books
		// downloaded from BloomLibrary.org
		public virtual bool CanDelete => IsEditable || IsDownloaded;

		public bool CanPublish
		{
			get
			{
				if (!BookInfo.IsEditable)
					return false;
				return !HasFatalError;
			}
		}

		/// <summary>
		/// In the Bloom app, only one collection at a time is editable; that's the library they opened. All the other collections of templates, shells, etc., are not editable.
		/// So, a book is editable if it's in that one collection (unless it's in an error state).
		/// </summary>
		public bool IsEditable {
			get
			{
				if (!BookInfo.IsEditable)
					return false;
				return !HasFatalError;
			}
		}


		/// <summary>
		/// First page in the book (or null if there are none)
		/// </summary>
		public IPage FirstPage => GetPages().FirstOrDefault();

		public IPage GetPageByIndex(int pageIndex)
		{
			// index must be >= 0
			if (pageIndex < 0) return null;

			// index must be less than the number of pages
			var pages = GetPages().ToList();
			if (pages.Count <= pageIndex) return null;

			return pages[pageIndex];
		}

		string _cachedTemplateKey;
		Book _cachedTemplateBook;

		public Book FindTemplateBook()
		{
			Guard.AgainstNull(_templateFinder, "_templateFinder");
			if(!IsEditable)
				return null; // won't be adding pages, don't need source of templates
			string templateKey = PageTemplateSource;

			Book book=null;
			if (!String.IsNullOrEmpty(templateKey))
			{
				if (templateKey.ToLowerInvariant() == "basicbook") //catch this pre-beta spelling with no space
					templateKey = "Basic Book";
				// Template was renamed for 3.8 (and needs to end in Template, see PageTemplatesApi.GetBookTemplatePaths)
				if (templateKey.ToLowerInvariant() == "arithmetic")
					templateKey = "Arithmetic Template";
				// We can assume that a book's "TemplateBook" does not change over time.  To be even safer,
				// we'll add a check for the same "TemplateKey" to allow reusing a cached "TemplateBook".
				// See https://silbloom.myjetbrains.com/youtrack/issue/BL-3782.
				if (templateKey == _cachedTemplateKey && _cachedTemplateBook != null)
					return _cachedTemplateBook;
				// a template book is its own primary template...and might not be found by templateFinder,
				// since we might be in a vernacular collection that it won't look in.
				book = IsSuitableForMakingShells ? this : _templateFinder.FindAndCreateTemplateBookByFileName(templateKey);
				_cachedTemplateBook = book;
				_cachedTemplateKey = templateKey;
			}
			return book;
		}

		//This is the set of pages that we show first in the Add Page dialog.
		public string PageTemplateSource
		{
			get { return OurHtmlDom.GetMetaValue("pageTemplateSource", ""); }
			set { OurHtmlDom.UpdateMetaElement("pageTemplateSource", value);}
		}

		/// <summary>
		/// once in our lifetime, we want to do any migrations needed for this version of bloom
		/// </summary>
		private bool _haveDoneUpdate = false;

		public virtual HtmlDom OurHtmlDom => Storage.Dom;

		public virtual XmlDocument RawDom => OurHtmlDom.RawDom;

		// Tests can run without ever setting Storage.  This check is currently enough for them to work.
		public virtual string FolderPath => Storage?.FolderPath;

		public virtual HtmlDom GetPreviewHtmlFileForWholeBook()
		{
			//we may already know we have an error (we might not discover until later)
			if (HasFatalError)
			{
				return GetErrorDom();
			}
			if (!Storage.GetLooksOk())
			{
				return GetErrorDom(Storage.GetValidateErrors());
			}

			var previewDom= GetBookDomWithStyleSheets("previewMode.css", "origami.css");
			AddCreationTypeAttribute(previewDom);

			//We may have just run into an error for the first time
			if (HasFatalError)
			{
				return GetErrorDom();
			}

			BringBookUpToDate(previewDom, new NullProgress());

			// this is normally the vernacular, but when we're previewing a shell, well it won't have anything for the vernacular
			var primaryLanguage = CollectionSettings.Language1Iso639Code;
			if (IsShellOrTemplate)
			{
				//TODO: this won't be enough, if our national language isn't, say, English, and the shell just doesn't have our national language. But it might have some other language we understand.

				// If it DOES have text in the Language1Iso639Code (e.g., a French collection, and we're looking at Moon and Cap...BL-6465),
				// don't mess with it.
				if (previewDom.SelectSingleNode($"//*[@lang='{primaryLanguage}' and contains(@class, 'bloom-editable') and text()!='']") == null)
					primaryLanguage = CollectionSettings.Language2Iso639Code;
			}

			TranslationGroupManager.UpdateContentLanguageClasses(previewDom.RawDom, CollectionSettings, primaryLanguage, _bookData.MultilingualContentLanguage2, _bookData.MultilingualContentLanguage3);

			AddPreviewJavascript(previewDom);
			previewDom.AddPublishClassToBody();
			return previewDom;
		}

		private void AddCreationTypeAttribute(HtmlDom htmlDom)
		{
			htmlDom.AddCreationType(LockedDown ? "translation" : "original");
		}

		public void BringBookUpToDate(IProgress progress, bool forCopyOfUpToDateBook = false)
		{
			_pagesCache = null;
			string oldMetaData = string.Empty;
			if (RobustFile.Exists(BookInfo.MetaDataPath))
			{
				oldMetaData = RobustFile.ReadAllText(BookInfo.MetaDataPath); // Have to read this before other migration overwrites it.
			}
			BringBookUpToDate(OurHtmlDom, progress, oldMetaData);
			progress.WriteStatus("Updating pages...");
			foreach (XmlElement pageDiv in OurHtmlDom.SafeSelectNodes("//body/div[contains(@class, 'bloom-page')]"))
			{
				BringPageUpToDate(pageDiv);
			}

			if (IsEditable)
			{
				// If the user might be editing it we want it more thoroughly up-to-date
				ImageUpdater.UpdateAllHtmlDataAttributesForAllImgElements(FolderPath, OurHtmlDom, progress);
				VerifyLayout(OurHtmlDom); // make sure we have something recognizable for layout
				// Restore possibly messed up multilingual settings.
				UpdateMultilingualSettings(OurHtmlDom);
				// This is only needed for updating from old Bloom versions. No need if we're copying the current
				// edit book, on which it's already been done, to make an epub or similar.
				if (!forCopyOfUpToDateBook)
					ImageUtils.RemoveTransparencyOfImagesInFolder(FolderPath, progress);
				Save();
			}

			if (SHRP_TeachersGuideExtension.ExtensionIsApplicable(this))
			{
				SHRP_TeachersGuideExtension.UpdateBook(OurHtmlDom, CollectionSettings.Language1Iso639Code);
			}

			OurHtmlDom.FixDivOrdering();

			Save();
			_bookRefreshEvent?.Raise(this);
		}

		private void VerifyLayout(HtmlDom dom)
		{
			SetLayout(Layout.FromDom(dom, Layout.A5Portrait)); // if layout is not recognized, default to A5Portrait
		}

		private void BringBookInfoUpToDate(string oldMetaData)
		{
			if (oldMetaData.Contains("readerToolsAvailable"))
			{
				var newMetaString = oldMetaData.Replace("readerToolsAvailable", "toolboxIsOpen");
				var newMetaData = BookMetaData.FromString(newMetaString);
				BookInfo.ToolboxIsOpen = newMetaData.ToolboxIsOpen;
			}
			BookInfo.CountryName = CollectionSettings.Country;
			BookInfo.ProvinceName = CollectionSettings.Province;
			BookInfo.DistrictName = CollectionSettings.District;
		}

		/// <summary>
		/// Find the first content image on a content page (or the cover image if no content images) and
		/// compute its "perceptual hash".
		/// </summary>
		/// <remarks>
		/// This can be rather slow, as much as a second or more per image.  DO NOT ADD THIS TO BringBookUpToDate!
		/// It may be called only by an external program such as Harvester.
		/// </remarks>
		public string ComputePHashOfFirstContentImage()
		{
#if DEBUG
			var startTime = DateTime.UtcNow;
#endif
			try
			{
				string src = GetBestPHashImageSource();
				if (!String.IsNullOrEmpty(src))
				{
					return ComputePHashOfImageSrc(src);
				}
				
				// no images found anywhere??
				Console.Error.WriteLine("PHash: No images found.");
				return null;
			}
			finally
			{
#if DEBUG
				var endTime = DateTime.UtcNow;
				Console.WriteLine("Computing PHash for {0} took {1}", this.Title, endTime - startTime);
#endif
			}
		}

		/// <summary>
		/// Finds the image to use when computing the perceptual hash of the 1st image
		/// </summary>
		/// <returns>The source (no decoding is applied yet)</returns>
		internal string GetBestPHashImageSource()
		{
			// Precondition: Assumes that pages were written to the HTML in the order of their page number

			// Find the first picture on a content page
			// We use the numberedPage class to determine this now
			// You could also try data-page-number, but it's not guaranteed to use numbers like "1", "2", "3"... the numbers may be written in the language of the book (BL-8346)
			var firstContentImageContainerPath = "//div[contains(@class,'bloom-page')][contains(@class, 'numberedPage')]//div[contains(@class,'bloom-imageContainer')]";
			var firstContentImageElement = OurHtmlDom.SelectSingleNode($"{firstContentImageContainerPath}/img");
			if (firstContentImageElement != null)
			{
				var src = firstContentImageElement.GetAttribute("src");
				return src;
			}
			var fallbackFirstContentImage = OurHtmlDom.SelectSingleNode(firstContentImageContainerPath);
			if (fallbackFirstContentImage != null)
			{
				var src = HtmlDom.GetImageElementUrl(fallbackFirstContentImage).UrlEncoded;
				return src;
			}

			// No content page images found.  Try the cover page
			var coverImageContainerPath = "//div[contains(@class,'bloom-page') and @data-xmatter-page='frontCover']//div[contains(@class,'bloom-imageContainer')]";
			var coverImg = OurHtmlDom.SelectSingleNode($"{coverImageContainerPath}/img");
			if (coverImg != null)
			{
				var src = coverImg.GetAttribute("src");
				return src;
			}

			var fallbackCoverImg = OurHtmlDom.SelectSingleNode(coverImageContainerPath);
			if (fallbackCoverImg != null)
			{
				var src = HtmlDom.GetImageElementUrl(fallbackCoverImg).UrlEncoded;
				return src;
			}

			// Nothing on the cover page either. Give up.
			return null;
		}

		/// <summary>
		/// Computes the perceptual hash of the specified image
		/// </summary>
		/// <param name="src">The source attribute of the image. This function will apply URL-decoding on the src paramater</param>
		/// <returns>A hexadecimal string representing the digest, or null if the digest could not be computed</returns>
		private string ComputePHashOfImageSrc(string src)
		{
			string decodedSrc = HttpUtility.UrlDecode(src);
			var path = Path.Combine(FolderPath, decodedSrc);
			return ComputePHashOfImageFullPath(path);
		}

		internal static string ComputePHashOfImageFullPath(string path)
		{
			string fileName = Path.GetFileName(path);
			if (fileName.ToLowerInvariant() == "placeholder.png")
			{
				Console.Error.WriteLine("PHash: placeHolder.png found.");
				return null;
			}

			// Note: path must be URL-decoded for .Exists() to return accurate results.
			if (RobustFile.Exists(path))
			{
				Bitmap bitmap = null;
				try
				{
					bitmap = (Bitmap)Image.FromFile(path);
					var hash = ImagePhash.ComputeDigest(bitmap.ToLuminanceImage());
					return hash.ToString();
				}
				catch (Exception ex)
				{
					Console.Error.WriteLine("PHash: Exception caught ({0}).", ex);
					return null;
				}
				finally
				{
					bitmap?.Dispose();
				}
			}

			Console.Error.WriteLine("PHash: File does not exist.");
			return null;
		}

		/// <summary>
		/// Fix errors that users have encountered.  For now, this is only a duplication of language div elements
		/// inside of translationGroup divs.
		/// </summary>
		/// <remarks>
		/// See https://issues.bloomlibrary.org/youtrack/issue/BL-6923.
		/// </remarks>
		private void FixErrorsEncounteredByUsers(HtmlDom bookDOM)
		{
			foreach (
				XmlElement groupElement in
				bookDOM.Body.SafeSelectNodes("descendant::*[contains(@class,'bloom-translationGroup')]"))
			{
				// Even though the user only had duplicate vernacular divs, let's check all three
				// languages just to be safe.
				var lang1 = CollectionSettings.Language1Iso639Code;
				TranslationGroupManager.FixDuplicateLanguageDivs(groupElement, lang1);
				var lang2 = CollectionSettings.Language2Iso639Code;
				if (!String.IsNullOrEmpty(lang2) && lang2 != lang1)
					TranslationGroupManager.FixDuplicateLanguageDivs(groupElement, lang2);
				var lang3 = CollectionSettings.Language3Iso639Code;
				if (!String.IsNullOrEmpty(lang3) && lang3 != lang2 && lang3 != lang1)
					TranslationGroupManager.FixDuplicateLanguageDivs(groupElement, lang3);
			}
		}

		class GuidAndPath
		{
			public string Guid; // replacement guid
			public string Path; // where to find file, relative to root templates directory
		}

		private static Dictionary<string, GuidAndPath> _pageMigrations;

		/// <summary>
		/// Get (after initializing, if necessary) the dictionary mapping page IDs we know how to migrate
		/// onto the ID and file location of the page we want to update it to.
		/// Paths are relative to root templates directory
		/// </summary>
		private static Dictionary<string, GuidAndPath> PageMigrations
		{
			get
			{
				if (_pageMigrations == null)
				{
					_pageMigrations = new Dictionary<string, GuidAndPath>();
					// Basic Book
					_pageMigrations["5dcd48df-e9ab-4a07-afd4-6a24d0398382"] = new GuidAndPath() { Guid = "adcd48df-e9ab-4a07-afd4-6a24d0398382", Path = "Basic Book/Basic Book.html" }; // Basic Text and Picture
					_pageMigrations["5dcd48df-e9ab-4a07-afd4-6a24d0398383"] = new GuidAndPath() { Guid = "adcd48df-e9ab-4a07-afd4-6a24d0398383", Path = "Basic Book/Basic Book.html" }; // Picture in Middle
					_pageMigrations["5dcd48df-e9ab-4a07-afd4-6a24d0398384"] = new GuidAndPath() { Guid = "adcd48df-e9ab-4a07-afd4-6a24d0398384", Path = "Basic Book/Basic Book.html" }; // Picture on Bottom
					_pageMigrations["5dcd48df-e9ab-4a07-afd4-6a24d0398385"] = new GuidAndPath() { Guid = "adcd48df-e9ab-4a07-afd4-6a24d0398385", Path = "Basic Book/Basic Book.html" }; // Just a Picture
					_pageMigrations["d31c38d8-c1cb-4eb9-951b-d2840f6a8bdb"] = new GuidAndPath() { Guid = "a31c38d8-c1cb-4eb9-951b-d2840f6a8bdb", Path = "Basic Book/Basic Book.html" }; // Just Text
					_pageMigrations["FD115DFF-0415-4444-8E76-3D2A18DBBD27"] = new GuidAndPath() { Guid = "aD115DFF-0415-4444-8E76-3D2A18DBBD27", Path = "Basic Book/Basic Book.html" }; // Picture & Word
					// Big book [see commit 7bfefd0dbc9faf8930c4926b0156e44d3447e11b]
					_pageMigrations["AF708725-E961-44AA-9149-ADF66084A04F"] = new GuidAndPath() { Guid = "adcd48df-e9ab-4a07-afd4-6a24d0398385", Path = "Big Book/Big Book.html" }; // Just a Picture
					_pageMigrations["D9A55EB6-43A8-4C6A-8891-2C1CDD95772C"] = new GuidAndPath() { Guid = "a31c38d8-c1cb-4eb9-951b-d2840f6a8bdb", Path = "Big Book/Big Book.html" }; // Just Text
					// Decodable reader [see commit 7bfefd0dbc9faf8930c4926b0156e44d3447e11b]
					_pageMigrations["f95c0314-ce47-4b47-a638-06325ad1a963"] = new GuidAndPath() { Guid = "adcd48df-e9ab-4a07-afd4-6a24d0398382", Path = "Decodable Reader/Decodable Reader.html" }; // Basic Text and Picture
					_pageMigrations["c0847f89-b58a-488a-bbee-760ce4a13567"] = new GuidAndPath() { Guid = "adcd48df-e9ab-4a07-afd4-6a24d0398383", Path = "Decodable Reader/Decodable Reader.html" }; // Picture in Middle
					_pageMigrations["f99b252a-26b1-40c8-b543-dbe0b05f08a5"] = new GuidAndPath() { Guid = "adcd48df-e9ab-4a07-afd4-6a24d0398384", Path = "Decodable Reader/Decodable Reader.html" }; // Picture on Bottom
					_pageMigrations["c506f278-cb9f-4053-9e29-f7a9bdf64445"] = new GuidAndPath() { Guid = "adcd48df-e9ab-4a07-afd4-6a24d0398385", Path = "Decodable Reader/Decodable Reader.html" }; // Just a Picture
					_pageMigrations["e4ff6195-b0b6-4909-8025-4424ee9188ea"] = new GuidAndPath() { Guid = "a31c38d8-c1cb-4eb9-951b-d2840f6a8bdb", Path = "Decodable Reader/Decodable Reader.html" }; // Just Text
					_pageMigrations["bd85f898-0a45-45b3-8e34-faaac8945a0c"] = new GuidAndPath() { Guid = "aD115DFF-0415-4444-8E76-3D2A18DBBD27", Path = "Decodable Reader/Decodable Reader.html" }; // Picture & Word
					// Leveled reader [see commit 7bfefd0dbc9faf8930c4926b0156e44d3447e11b]
					_pageMigrations["e9f2142b-f135-4bcd-9123-5a2623f5302f"] = new GuidAndPath() { Guid = "adcd48df-e9ab-4a07-afd4-6a24d0398382", Path = "Leveled Reader/Leveled Reader.html" }; // Basic Text and Picture
					_pageMigrations["c5aae471-f801-4c5d-87b7-1614d56b0c53"] = new GuidAndPath() { Guid = "adcd48df-e9ab-4a07-afd4-6a24d0398383", Path = "Leveled Reader/Leveled Reader.html" }; // Picture in Middle
					_pageMigrations["a1f437fe-c002-4548-af02-fe84d048b8fc"] = new GuidAndPath() { Guid = "adcd48df-e9ab-4a07-afd4-6a24d0398384", Path = "Leveled Reader/Leveled Reader.html" }; // Picture on Bottom
					_pageMigrations["d7599aa7-f35c-4029-8aa2-9afda870bcfa"] = new GuidAndPath() { Guid = "adcd48df-e9ab-4a07-afd4-6a24d0398385", Path = "Leveled Reader/Leveled Reader.html" }; // Just a Picture
					_pageMigrations["d93a28c6-9ff8-4f61-a820-49093e3e275b"] = new GuidAndPath() { Guid = "a31c38d8-c1cb-4eb9-951b-d2840f6a8bdb", Path = "Leveled Reader/Leveled Reader.html" }; // Just Text
					_pageMigrations["a903467a-dad2-4767-8be9-54336cae7731"] = new GuidAndPath() { Guid = "aD115DFF-0415-4444-8E76-3D2A18DBBD27", Path = "Leveled Reader/Leveled Reader.html" }; // Picture & Word
				}
				return _pageMigrations;
			}
		}

		/// <summary>
		/// Bring the page up to date. Currently this is used to switch various old page types to new versions
		/// based on Custom Page (so they can actually be customized).
		/// </summary>
		/// <param name="page"></param>
		public void BringPageUpToDate(XmlElement page)
		{
			var lineageAttr = page.Attributes["data-pagelineage"];
			if (lineageAttr == null)
				return;
			var lineage = lineageAttr.Value;
			var originalTemplateGuid = lineage;
			int index = lineage.IndexOf(";", StringComparison.InvariantCulture);
			if (index >= 0)
				originalTemplateGuid = lineage.Substring(0, index);
			GuidAndPath updateTo;
			if (!PageMigrations.TryGetValue(originalTemplateGuid, out updateTo))
				return; // Not one we want to migrate. Possibly already done, or one we don't want to convert, or created in the field...
			var layoutOfThisBook = GetLayout();
			var bookPath = BloomFileLocator.GetFactoryBookTemplateDirectory(updateTo.Path);
			var templateDoc = XmlHtmlConverter.GetXmlDomFromHtmlFile(bookPath, false);
			var newPage = (XmlElement)templateDoc.SafeSelectNodes("//div[@id='" + updateTo.Guid + "']")[0];
			var classesToDrop = new[] { "imageWholePage","imageOnTop","imageInMiddle","imageOnBottom","textWholePage","pictureAndWordPage" };
			HtmlDom.MergeClassesIntoNewPage(page, newPage, classesToDrop);
			SizeAndOrientation.UpdatePageSizeAndOrientationClasses(newPage, layoutOfThisBook);
			foreach (XmlAttribute attr in page.Attributes)
			{
				if (newPage.HasAttribute(attr.Name))
					continue; // don't overwrite things specified in template, typically class, id, data-page
				// Otherwise copy everything, even things we don't know about at the time of writing this
				// code; if we add a new attribute that gets set before this code runs, we'd like to transfer
				// it to the new element without having to remember to update this code.
				newPage.SetAttribute(attr.Name, attr.Value);
			}
			bool dummy;
			OurHtmlDom.MigrateEditableData(page, newPage, lineage.Replace(originalTemplateGuid, updateTo.Guid), true, out dummy);
		}

		private object _updateLock = new object();
		private bool _doingBookUpdate = false;

		/// <summary>
		/// As the bloom format evolves, including structure and classes and other attributes, this
		/// makes changes to old books. It needs to be very fast, because currently we dont' have
		/// a real way to detect the need for migration. So we do it all the time.
		///
		/// Yes, we have format version number, but, for example, one overhaul of the common xmatter
		/// html introduced a new class, "frontCover". Hardly enough to justify bumping the version number
		/// and making older Blooms unable to read new books. But because this is run, the xmatter will be
		/// migrated to the new template.
		/// </summary>
		/// <param name="bookDOM"></param>
		/// <param name="progress"></param>
		/// <param name="oldMetaData">optional</param>
		private void BringBookUpToDate(HtmlDom bookDOM /* may be a 'preview' version*/, IProgress progress, string oldMetaData = "")
		{
			RemoveImgTagInDataDiv(bookDOM);
			RemoveCkeEditorResidue(bookDOM);
			if (Title.Contains("allowSharedUpdate"))
			{
				// Original version of this code that suffers BL_3166
				BringBookUpToDateUnprotected(bookDOM, progress);
			}
			else
			{
				// New version that we hope prevents BL_3166
				if (_doingBookUpdate)
					MessageBox.Show("Caught Bloom doing two updates at once! Possible BL-3166 is being prevented");
				lock (_updateLock)
				{
					_doingBookUpdate = true;
					BringBookUpToDateUnprotected(bookDOM, progress);
					_doingBookUpdate = false;
				}
			}
			RemoveObsoleteSoundAttributes(bookDOM);
			BringBookInfoUpToDate(oldMetaData);
			FixErrorsEncounteredByUsers(bookDOM);
			AddReaderBodyClass(bookDOM);
		}

		private void AddReaderBodyClass(HtmlDom bookDom){
			// Bloom prior to late 4.7beta had decodable and leveled reader templates without body classes, which
			// became necessary for an SIL LEAD "ABC+" xmatter. Here we add that if we can tell the book descended
			// from those templates, then add the required classes if they are missing.
			const string kDecodableParentGuid = "f0434a0b-791f-408e-b6e6-ee92f0f02f2d";
			const string kLeveledParentGuid = "ea43ce61-a752-429d-ad1a-ec282db33328";
			if(BookInfo.BookLineage != null && BookInfo.BookLineage.Contains(kDecodableParentGuid))
			{
				HtmlDom.AddClassIfMissing(bookDom.Body,"decodable-reader");
			}
			else if(BookInfo.BookLineage != null && BookInfo.BookLineage.Contains(kLeveledParentGuid))
			{
				HtmlDom.AddClassIfMissing(bookDom.Body,"leveled-reader");
			}
		}

		// Some books got corrupted with CKE temp data, possibly before we prevented this happening when
		// pasting HTML (e.g., from Word). A typical example (BL-6050/BL-6058) is
		//  <div data-cke-hidden-sel="1" data-cke-temp="1" style="position:fixed;top:0;left:-1000px" class="bloom-contentNational2">
		//		<br>
		//	</div>
		// We want to remove this. In the example problem book, every example has both data-cke-temp and data-cke-hidden-sel
		// (both set to 1), but data-cke-temp feels like a more generic thing to look for, increasing our chances
		// of catching more junk.
		private void RemoveCkeEditorResidue(HtmlDom bookDom)
		{
			foreach (var problemDiv in bookDom.SafeSelectNodes(".//div[@data-cke-temp]").Cast<XmlElement>().ToArray())
			{
				problemDiv.ParentNode.RemoveChild(problemDiv);
			}
		}

		private void BringBookUpToDateUnprotected(HtmlDom bookDOM, IProgress progress)
		{
			// With one exception, handled below, nothing in the update process should change the license info, so save what is current before we mess with
			// anything (may fix BL-3166).
			var licenseMetadata = GetLicenseMetadata();

			progress.WriteStatus("Updating collection settings...");
			UpdateCollectionRelatedStylesAndSettings(bookDOM);

			progress.WriteStatus("Updating Front/Back Matter...");
			BringXmatterHtmlUpToDate(bookDOM);
			RepairBrokenSmallCoverCredits(bookDOM);
			RepairCoverImageDescriptions(bookDOM);

			progress.WriteStatus("Repair page label localization");
			RepairPageLabelLocalization(bookDOM);

			progress.WriteStatus("Repair possible messed up Questions pages and migrate classes");
			RepairQuestionsPages(bookDOM);
			MigrateNonstandardClassNames(bookDOM);

			progress.WriteStatus("Gathering Data...");
			TranslationGroupManager.PrepareElementsInPageOrDocument(bookDOM.RawDom, CollectionSettings);
			progress.WriteStatus("Updating Data...");

			InjectStringListingActiveLanguagesOfBook();

			if (_bookData.BookIsDerivative())
				Storage.EnsureOriginalTitle();

			//hack
			if (bookDOM == OurHtmlDom) //we already have a data for this
			{
				// The one step that can legitimately change the metadata...though current branding packs
				// will only do so if it is originally empty. So set the saved one before it and then get a new one.
				BookCopyrightAndLicense.SetMetadata(licenseMetadata, bookDOM, FolderPath, CollectionSettings, BookInfo.MetaData.UseOriginalCopyright);
				_bookData.MergeBrandingSettings(CollectionSettings.BrandingProjectKey);
				_bookData.SynchronizeDataItemsThroughoutDOM();
				licenseMetadata = GetLicenseMetadata();
				// I think we should only mess with tags if we are updating the book for real.
				var oldTagsPath = Path.Combine(Storage.FolderPath, "tags.txt");
				if (RobustFile.Exists(oldTagsPath))
				{
					ConvertTagsToMetaData(oldTagsPath, BookInfo);
					RobustFile.Delete(oldTagsPath);
				}
				BookInfo.BrandingProjectKey = CollectionSettings.BrandingProjectKey;
			}
			else //used for making a preview dom
			{
				var bd = new BookData(bookDOM, CollectionSettings, UpdateImageMetadataAttributes);
				bd.SynchronizeDataItemsThroughoutDOM();
			}
			// get any license info into the json and restored in the replaced front matter.
			BookCopyrightAndLicense.SetMetadata(licenseMetadata, bookDOM, FolderPath, CollectionSettings, BookInfo.MetaData.UseOriginalCopyright);

			bookDOM.RemoveMetaElement("bloomBookLineage", () => BookInfo.BookLineage, val => BookInfo.BookLineage = val);
			bookDOM.RemoveMetaElement("bookLineage", () => BookInfo.BookLineage, val => BookInfo.BookLineage = val);
			// BookInfo will always have an ID, the constructor makes one even if there is no json file.
			// To allow migration, pretend it has no ID if there is not yet a meta.json.
			bookDOM.RemoveMetaElement("bloomBookId", () => (RobustFile.Exists(BookInfo.MetaDataPath) ? BookInfo.Id : null),
				val => BookInfo.Id = val);

			// Title should be replicated in json
			//if (!string.IsNullOrWhiteSpace(Title)) // check just in case we somehow have more useful info in json.
			//    bookDOM.Title = Title;
			// Bit of a kludge, but there's no way to tell whether a boolean is already set in the JSON, so we fake that it is not,
			// thus ensuring that if something is in the metadata we use it.
			// If there is nothing there the default of true will survive.
			bookDOM.RemoveMetaElement("SuitableForMakingVernacularBooks", () => null,
				val => BookInfo.IsSuitableForVernacularLibrary = val == "yes" || val == "definitely");

			bookDOM.UpdatePageNumberAndSideClassOfPages(CollectionSettings.CharactersForDigitsForPageNumbers, CollectionSettings.Language1.IsRightToLeft);

			UpdateTextsNewlyChangedToRequiresParagraph(bookDOM);

			bookDOM.SetImageAltAttrsFromDescriptions(CollectionSettings.Language1Iso639Code);

			//we've removed and possible added pages, so our page cache is invalid
			_pagesCache = null;
		}

		const string kCustomStyles = "customCollectionStyles.css";
		const string kOldCollectionStyles = "settingsCollectionStyles.css";
		/// <summary>
		/// Adjust several external stylesheet links and associated files.  Also adjust some book level
		/// settings (in json or html) to match current collection settings.
		/// </summary>
		/// <remarks>
		/// See https://issues.bloomlibrary.org/youtrack/issue/BL-7343.
		/// </remarks>
		private void UpdateCollectionRelatedStylesAndSettings(HtmlDom bookDom)
		{
			foreach (XmlElement link in bookDom.SafeSelectNodes("//link[@rel='stylesheet']"))
			{
				var fileName = link.GetStringAttribute("href");
				if (fileName == "languageDisplay.css")
					link.SetAttribute("href", "langVisibility.css");
				else if (fileName == kOldCollectionStyles || fileName == "../"+kOldCollectionStyles || fileName == "..\\"+kOldCollectionStyles)
					link.SetAttribute("href", "defaultLangStyles.css");
				else if (fileName == "../"+kCustomStyles || fileName == "..\\"+kCustomStyles)
					link.SetAttribute("href", kCustomStyles);
			}
			// Rename/remove/create files that have changed names or locations to match link href changes above.
			// Don't do this in distributed folders.  See https://issues.bloomlibrary.org/youtrack/issue/BL-7550.
			if (!FolderPath.StartsWith(BloomFileLocator.FactoryCollectionsDirectory))
			{
				if (RobustFile.Exists(Path.Combine(FolderPath, "languageDisplay.css")))
				{
					if (RobustFile.Exists(Path.Combine(FolderPath, "langVisibility.css")))
						RobustFile.Delete(Path.Combine(FolderPath, "languageDisplay.css"));
					else
						RobustFile.Move(Path.Combine(FolderPath, "languageDisplay.css"), Path.Combine(FolderPath, "langVisibility.css"));
				}
				if (RobustFile.Exists(Path.Combine(Path.GetDirectoryName(FolderPath), kOldCollectionStyles)))
					RobustFile.Delete(Path.Combine(Path.GetDirectoryName(FolderPath), kOldCollectionStyles));
				CreateOrUpdateDefaultLangStyles();
				// Copy files from collection to book folders to match link href changes above.
				if (RobustFile.Exists(Path.Combine(Path.GetDirectoryName(FolderPath), kCustomStyles)))
					RobustFile.Copy(Path.Combine(Path.GetDirectoryName(FolderPath), kCustomStyles), Path.Combine(FolderPath, kCustomStyles), true);
			}
			// Update book settings from collection settings
			UpdateCollectionSettingsInBookMetaData();
		}

		/// <summary>
		/// Write the appropriate styles to the defaultLangStyles.css file.
		/// You would normally expect that we just write this afresh, but actually
		/// we want to preserve font information from languages that are no longer
		/// part of L1,L2,or L3 but are still in the book and thus may still be
		/// rendered by Bloom Player.
		/// </summary>
		private void CreateOrUpdateDefaultLangStyles()
		{
			var path = Path.Combine(FolderPath, "defaultLangStyles.css");
			bool doesAlreadyExist = RobustFile.Exists(path);
			if (Program.RunningHarvesterMode && doesAlreadyExist)
			{
				// Would overwrite, but overwrite not allowed in Harvester mode.
				return;
			}

			var collectionStylesCss = CollectionSettings.GetCollectionStylesCss(false);
			var cssBuilder = new StringBuilder(collectionStylesCss);
			if (doesAlreadyExist)
			{
				var cssLangs = new HashSet<string>();
				cssLangs.Add(CollectionSettings.Language1Iso639Code);
				cssLangs.Add(CollectionSettings.Language2Iso639Code);
				if (!String.IsNullOrEmpty(CollectionSettings.Language3Iso639Code))
					cssLangs.Add(CollectionSettings.Language3Iso639Code);

				var cssLines = RobustFile.ReadAllLines(path);
				const string kLangTag = "[lang='";
				var copyCurrentRule = false;
				for (var index = 0 ; index < cssLines.Length; ++index)
				{
					var line = cssLines[index].Trim();
					if (line.StartsWith(kLangTag))
					{
						var idxQuote = line.IndexOf("'", kLangTag.Length);
						if (idxQuote > 0)
						{
							var lang = line.Substring(kLangTag.Length, idxQuote - kLangTag.Length);
							copyCurrentRule = !cssLangs.Contains(lang);
						}
					}
					if (copyCurrentRule)
						cssBuilder.AppendLine(cssLines[index]);
					if (line == "}")
						copyCurrentRule = false;
				}
			}
			RobustFile.WriteAllText(path, cssBuilder.ToString());
		}

		private void UpdateCollectionSettingsInBookMetaData()
		{
			Debug.WriteLine($"updating page number style and language display names in {FolderPath}/meta.json");
			BookInfo.MetaData.PageNumberStyle = CollectionSettings.PageNumberStyle;
			if (BookInfo.MetaData.DisplayNames == null)
				BookInfo.MetaData.DisplayNames = new Dictionary<string,string>();
			BookInfo.MetaData.DisplayNames[CollectionSettings.Language1Iso639Code] = CollectionSettings.Language1.Name;
			if (CollectionSettings.Language2Iso639Code != CollectionSettings.Language1Iso639Code)
				BookInfo.MetaData.DisplayNames[CollectionSettings.Language2Iso639Code] = CollectionSettings.Language2.Name;
			if (!String.IsNullOrEmpty(CollectionSettings.Language3Iso639Code) &&
				CollectionSettings.Language3Iso639Code != CollectionSettings.Language1Iso639Code &&
				CollectionSettings.Language3Iso639Code != CollectionSettings.Language2Iso639Code)
			{
				BookInfo.MetaData.DisplayNames[CollectionSettings.Language3Iso639Code] = CollectionSettings.Language3.Name;
			}
			// These settings will be saved to the meta.json file the next time the book itself is saved.
		}

		/// <summary>
		/// For awhile in v4.1, Question pages used a "nonprinting" class,
		/// but later we made the class fit our usual "bloom-x" class naming scheme for classes
		/// which are known to the C# code.
		/// </summary>
		/// <param name="bookDOM"></param>
		private static void MigrateNonstandardClassNames(HtmlDom bookDOM)
		{
			if (bookDOM?.Body == null)
				return;     // must be a test running...

			var nonPrintingPages = bookDOM.Body.SelectNodes("//div[contains(@class,'nonprinting')]");
			foreach (XmlElement nonPrintingPageElement in nonPrintingPages)
			{
				nonPrintingPageElement.Attributes["class"].InnerText = HtmlDom.RemoveClass("nonprinting", nonPrintingPageElement.Attributes["class"].InnerText);
				HtmlDom.AddClassIfMissing(nonPrintingPageElement, "bloom-nonprinting");
			}
		}

		/// <summary>
		/// At one point in v4.1, Question pages were able to be recorded with the Talking Book tool, but opening the
		/// tool on these pages embedded tons of span elements which messed up BR display. New question pages have classes
		/// that keep them from being recorded. Here we fix up any existing question pages from the old code.
		/// </summary>
		/// <param name="bookDOM"></param>
		private static void RepairQuestionsPages(HtmlDom bookDOM)
		{
			if (bookDOM?.Body == null)
				return;     // must be a test running...

			// classes to add
			const string classNoStyleMods = "bloom-userCannotModifyStyles";
			const string classNoAudio = "bloom-noAudio";

			var questionNodes = bookDOM.Body.SelectNodes("//div[contains(@class,'quizContents')]");
			foreach (XmlElement quizContentsElement in questionNodes)
			{
				if (!HtmlDom.HasClass(quizContentsElement, "bloom-noAudio")) // Needs migration
				{
					HtmlDom.AddClassIfMissing(quizContentsElement, classNoStyleMods);
					HtmlDom.AddClassIfMissing(quizContentsElement, classNoAudio);
					HtmlDom.StripUnwantedTagsPreservingText(bookDOM.RawDom, quizContentsElement, new []{ "div", "p", "br" });
				}
			}
		}

		/// <summary>
		/// Prior to Bloom 4.0 there was an attempt at localizing Page labels and the translation
		/// for several languages was done, but was not showing up. It turns out this was due to an
		/// incomplete implementation. Hopefully the implementation is complete now, but for older
		/// books that were not built with the proper attribute on the page label DIV we now insert it
		/// so that page labels can be localized properly.
		/// </summary>
		/// <remarks>
		/// See https://silbloom.myjetbrains.com/youtrack/issue/BL-5313
		/// </remarks>
		internal static void RepairPageLabelLocalization(HtmlDom bookDOM)
		{
			if (bookDOM?.Body == null)
				return;     // must be a test running...

			const string i18nPrefix = "TemplateBooks.PageLabel.";
			const string i18nAttr = "data-i18n";
			var prefixLength = i18nPrefix.Length;

			var pageLabelNodes = bookDOM.Body.SelectNodes("//div[@id]/div[@class='pageLabel']");
			foreach (XmlElement pageLabelElt in pageLabelNodes)
			{
				// If we already have a data-i18n attribute with the right contents, skip this one.
				var i18nValue = pageLabelElt.GetOptionalStringAttribute(i18nAttr, i18nPrefix);
				if (i18nValue.StartsWith(i18nPrefix) && i18nValue.Length > prefixLength)
				{
					// As best we can tell, this already has the right localization attribute contents.
					continue;
				}
				// Need to fix this one up with the right attribute and contents
				var englishContents = pageLabelElt.InnerText.Trim();
				i18nValue = i18nPrefix + englishContents;
				pageLabelElt.SetAttribute(i18nAttr, i18nValue);
			}
		}

		/// <summary>
		/// A bug in the initial release of Bloom 3.8 resulted in the nested editable divs being stored
		/// for the smallCoverCredits data under the general language tag "*".  (The bug was actually in
		/// the pug mixins for xmatter.)  The manifestation experienced by users was having the front page
		/// credits disappear from older books.  New books appeared to work properly.  Fixing the xmatter
		/// without fixing the book's html would have much the same effect, but for any books that had been
		/// created or edited with Bloom 3.8 (or newer).  This method restores sanity to the bloomDataDiv
		/// for the smallCoverCredits content.
		/// </summary>
		/// <remarks>
		/// See http://issues.bloomlibrary.org/youtrack/issue/BL-4591.
		/// </remarks>
		internal static void RepairBrokenSmallCoverCredits(HtmlDom bookDOM)
		{
			var dataDiv = bookDOM?.Body?.SelectSingleNode("div[@id='bloomDataDiv']");
			var badSmallCoverDiv = dataDiv?.SelectSingleNode("div[@data-book='smallCoverCredits' and @lang='*']");
			if (badSmallCoverDiv != null)
			{
				var divs = badSmallCoverDiv.SelectNodes("div[@lang!='']");
				foreach (XmlNode div in divs)
				{
					var lang = div.GetStringAttribute("lang");
					Debug.Assert(lang != "*");
					var existingDiv = dataDiv.SelectSingleNode("div[@data-book='smallCoverCredits' and @lang='"+lang+"']");
					if (existingDiv != null)
						continue;	// I don't think this should ever happen, but just in case...
					var innerText = div.InnerText;
					if (String.IsNullOrWhiteSpace(innerText))
						continue;	// ignore empty content regardless of XML markup
					var newDiv = dataDiv.OwnerDocument.CreateElement("div");
					newDiv.SetAttribute("data-book", "smallCoverCredits");
					newDiv.SetAttribute("lang", lang);
					newDiv.InnerXml = div.InnerXml.Trim();		// ignore surrounding newlines (or other whitespace)
					dataDiv.AppendChild(newDiv);
				}
				dataDiv.RemoveChild(badSmallCoverDiv);
			}
		}

		internal static void RemoveImgTagInDataDiv(HtmlDom bookDom)
		{
			// BL-4586 Some old books ended up with background-image urls containing XML img tags
			// in the HTML-encoded string. This happened because the coverImage data-book element
			// contained an img tag instead of a bare filename.
			// If such a thing exists in this book we will strip it out and replace it with the
			// filename in the img src attribute.
			const string dataDivImgXpath = "//div[@id='bloomDataDiv']/div[@data-book='coverImage']";
			var elementsToCheck = bookDom.SafeSelectNodes(dataDivImgXpath);
			foreach (XmlNode coverImageElement in elementsToCheck)
			{
				var imgNodes = coverImageElement.SafeSelectNodes("img");
				if (imgNodes.Count == 0)
				{
					continue;
				}
				var imgNode = imgNodes[0];
				coverImageElement.InnerText = (imgNode.Attributes == null || imgNode.Attributes["src"] == null) ?
					string.Empty : HttpUtility.UrlDecode(imgNode.Attributes["src"].Value);
			}
		}

		/// <summary>
		/// Repair the cover image descriptions to be language specific, storing only the internal paragraph(s) for
		/// each language, instead of the entire translationGroup div as a single piece.
		/// </summary>
		/// <remarks>
		/// See https://issues.bloomlibrary.org/youtrack/issue/BL-7039.
		/// This replaces the need to update the bloomDataDiv item to use ImageDescriptionEdit-style
		/// instead of normal-style as done for https://issues.bloomlibrary.org/youtrack/issue/BL-7804.
		/// </remarks>
		internal static void RepairCoverImageDescriptions(HtmlDom bookDOM)
		{
			var dataDiv = bookDOM?.Body?.SelectSingleNode("div[@id='bloomDataDiv']");
			var coverImageDiv = dataDiv?.SelectSingleNode("div[@data-book='coverImageDescription' and @lang='*']");
			if (coverImageDiv == null)
				return;		// nothing to fix
			foreach (XmlElement coverImageDescription in dataDiv.SafeSelectNodes("div[@data-book='coverImageDescription']").Cast<XmlElement>().ToList())
			{
				var lang = coverImageDescription.GetAttribute("lang");
				if (lang == "*")
				{
					foreach (XmlNode descriptionDiv in coverImageDescription.SafeSelectNodes("div[contains(@class,'bloom-editable')]"))
					{
						var innerLang = descriptionDiv.Attributes["lang"]?.Value;
						if (String.IsNullOrEmpty(innerLang) || innerLang == "z")
							continue;
						var newDescriptionDiv = dataDiv.OwnerDocument.CreateElement("div");
						newDescriptionDiv.SetAttribute("data-book", "coverImageDescription");
						newDescriptionDiv.SetAttribute("lang", innerLang);
						newDescriptionDiv.InnerXml = descriptionDiv.InnerXml;
						dataDiv.AppendChild(newDescriptionDiv);
					}
				}
				// Get rid of the obsolete data-book element.  If the user went from 4.7 with separate language specific entries
				// back to 4.6 with the single lang="*" entry, then all of the entries got filled in with the same obsolete data,
				// so all of them have to be removed.
				dataDiv.RemoveChild(coverImageDescription);
			}
		}

		public void UpdateBrandingForCurrentOrientation(HtmlDom bookDOM)
		{
			BringBookUpToDate(bookDOM, new NullProgress());
			// We need this to reinstate the classes that control visibility, otherwise no bloom-editable
			// text is shown
			UpdateMultilingualSettings(bookDOM);

			// The following is PROBABLY enough; but since this is such a rare case that two major versions
			// of Bloom shipped with it badly broken before we noticed (and no user ever reported it), it seems
			// worth using the fullest possible version of updating the book to bring it in line
			// with the current orientation.
			//BringXmatterHtmlUpToDate(bookDOM); // wipes out xmatter content!
			//bookDOM.UpdatePageNumberAndSideClassOfPages(_collectionSettings.CharactersForDigitsForPageNumbers, _collectionSettings.Language1.IsRightToLeft);
			// // restore xmatter page content from datadiv
			//var bd = new BookData(bookDOM, _collectionSettings, UpdateImageMetadataAttributes);
			//bd.SynchronizeDataItemsThroughoutDOM();
			//UpdateMultilingualSettings(bookDOM); // fix visibility classes
		}

		public void BringXmatterHtmlUpToDate(HtmlDom bookDOM)
		{
			var fileLocator = Storage.GetFileLocator();
			var helper = new XMatterHelper(bookDOM, CollectionSettings.XMatterPackName, fileLocator, BookInfo.UseDeviceXMatter);
			// If it's not the real book DOM we won't copy branding images into the real book folder, for fear
			// of messing up the real book, if the temporary one is in a different orientation.
			if (bookDOM != OurHtmlDom)
				helper.TemporaryDom = true;

			//note, we determine this before removing xmatter to fix the situation where there is *only* xmatter, no content, so if
			//we wait until we've removed the xmatter, we no how no way of knowing what size/orientation they had before the update.
			// Per BL-3571, if it's using a layout we don't know (e.g., from a newer Bloom) we switch to A5Portrait.
			// Various things, especially publication, don't work with unknown page sizes.
			Layout layout = Layout.FromDomAndChoices(bookDOM, Layout.A5Portrait, fileLocator);
			XMatterHelper.RemoveExistingXMatter(bookDOM);
			// this says, if you can't figure out the page size, use the one we got before we removed the xmatter...
			// still requiring it to be a valid layout.
			layout = Layout.FromDomAndChoices(bookDOM, layout, fileLocator);
			helper.InjectXMatter(_bookData.GetWritingSystemCodes(), layout, CollectionSettings.BrandingProjectKey, Storage.FolderPath);

			var dataBookLangs = bookDOM.GatherDataBookLanguages();
			TranslationGroupManager.PrepareDataBookTranslationGroups(bookDOM.RawDom, dataBookLangs);
		}


		// Around May 2014 we added a class, .bloom-requireParagraphs, backed by javascript that makes geckofx
		// emit <p>s instead of <br>s (which you can't style and don't leave a space in wkhtmltopdf).
		// If there is existing text after we added this, it needs code to do the conversion. There
		// is already javascript for this, but by having it here allows us to update an entire collection in one commmand.
		// Note, this doesn't yet do as much as the javascript version, which also can be triggered by a border-top-style
		// of "dashed", so that books shipped without this class can still be converted over.
		public void UpdateTextsNewlyChangedToRequiresParagraph(HtmlDom bookDom)
		{
			var texts = OurHtmlDom.SafeSelectNodes("//*[contains(@class,'bloom-requiresParagraphs')]/div[contains(@class,'bloom-editable') and br]");
			foreach (XmlElement text in texts)
			{
				string s = "";
				foreach (var chunk in text.InnerXml.Split(new string[] { "<br />", "<br/>"}, StringSplitOptions.None))
				{
					if (chunk.Trim().Length > 0)
						s += "<p>" + chunk + "</p>";
				}
				text.InnerXml = s;
			}
		}



		internal static void ConvertTagsToMetaData(string oldTagsPath, BookInfo bookMetaData)
		{
			var oldTags = RobustFile.ReadAllText(oldTagsPath);
			bookMetaData.IsFolio = oldTags.Contains("folio");
			bookMetaData.IsExperimental = oldTags.Contains("experimental");
		}

		private void FixBookIdAndLineageIfNeeded()
		{
			HtmlDom bookDOM = Storage.Dom;
//at version 0.9.71, we introduced this book lineage for real. At that point almost all books were from Basic book,
			//so let's get further evidence by looking at the page source and then fix the lineage
			// However, if we have json lineage, it is normal not to have it in HTML metadata.
			if (string.IsNullOrEmpty(BookInfo.BookLineage) && bookDOM.GetMetaValue("bloomBookLineage", "") == "")
				if (PageTemplateSource == "Basic Book")
				{
					bookDOM.UpdateMetaElement("bloomBookLineage", kIdOfBasicBook);
				}

			//there were a number of books in version 0.9 that just copied the id of the basic book from which they were created
			if (bookDOM.GetMetaValue("bloomBookId", "") == kIdOfBasicBook)
			{
				if (bookDOM.GetMetaValue("title", "") != "Basic Book")
				{
					bookDOM.UpdateMetaElement("bloomBookId", Guid.NewGuid().ToString());
				}
			}
		}

		/// <summary>
		/// The bloomBookId meta value
		/// </summary>
		public string ID => Storage.BookInfo.Id;

		private void UpdateImageMetadataAttributes(XmlElement imgNode)
		{
			ImageUpdater.UpdateImgMetdataAttributesToMatchImage(FolderPath, imgNode, new NullProgress());
		}

		// Returns true if it updated something.
		public bool UpdatePageToTemplate(HtmlDom pageDom, IPage templatePage, string pageId, bool allowDataLoss = true)
		{
			if (!OurHtmlDom.UpdatePageToTemplate(pageDom, templatePage.GetDivNodeForThisPage(), pageId, allowDataLoss))
				return false;
			AddMissingStylesFromTemplatePage(templatePage);
			CopyMissingStylesheetFiles(templatePage);
			UpdateEditableAreasOfElement(pageDom);
			return true;
		}

		// returns true if it updated something
		public bool UpdatePageToTemplateAndUpdateLineage(IPage pageToChange, IPage templatePage, bool allowDataLoss = true)
		{
			if (!UpdatePageToTemplate(OurHtmlDom, templatePage, pageToChange.Id, allowDataLoss))
				return false;
			// The Page objects are cached in the page list and may be used if we issue another
			// change layout command. We must update their lineage so the right "current layout"
			// will be shown if the user changes the layout of the same page again.
			var pageChanged = pageToChange as Page;
			pageChanged?.UpdateLineage(new[] { templatePage.Id });
			return true;
		}

		public void ChangeLayoutForAllContentPages(IPage templatePage)
		{
			foreach (var page in GetPages())
				if (!page.IsXMatter)
					UpdatePageToTemplateAndUpdateLineage(page, templatePage, allowDataLoss: false);
			Save();
		}

		private static void UpdateDivInsidePage(int zeroBasedCount, XmlElement templateElement, XmlElement targetPage, IProgress progress)
		{
			XmlElement targetElement = targetPage.SelectSingleNode("div/div[" + (zeroBasedCount + 1).ToString(CultureInfo.InvariantCulture) + "]") as XmlElement;
			if (targetElement == null)
			{
				progress.WriteError("Book had less than the expected number of divs on page " + targetPage.GetAttribute("id") +
									", so it cannot be completely updated.");
				return;
			}
			targetElement.SetAttribute("class", templateElement.GetAttribute("class"));
		}

		//hack. Eventually we might be able to lock books so that you can't edit them.
		public bool IsShellOrTemplate => !IsEditable;

		public bool HasOriginalCopyrightInfoInSourceCollection
		{
			get
			{
				var x = OurHtmlDom.SafeSelectNodes("//div[contains(@id, 'bloomDataDiv')]/div[contains(@data-book, 'originalCopyright') and string-length(translate(normalize-space(text()), ' ', '')) > 0]");
				return x.Count > 0 && CollectionSettings.IsSourceCollection;
			}
		}

		public bool HasSourceTranslations
		{
			get
			{
				//is there a textarea with something other than the vernacular, which has a containing element marked as a translation group?
				var x = OurHtmlDom.SafeSelectNodes($"//*[contains(@class,'bloom-translationGroup')]//textarea[@lang and @lang!='{CollectionSettings.Language1Iso639Code}']");
				return x.Count > 0;
			}

		}

		/*
		 *					Basic Book		Shellbook		Calendar		Picture Dictionary		Picture Dictionary Premade
		 *	Change Images		y				n				y					y					y
		 *	UseSrcForTmpPgs		y				n				n					y					y
		 *	remove pages		y				n				n					y					y
		 *	change orig creds	y				n				n					y					no?
		 *	change license		y				n				y					y					no?
		 */

		/*
		 *  The current design: for all these settings, put them in meta, except, override them all with the "LockDownForShell" setting, which can be specified in a meta tag.
		 *  The default for all permissions is 'true', so don't specify them in a document unless you want to withhold the permission.
		 *  See UseSourceForTemplatePages for one the exception.
		 */

		/// <summary>
		/// This one is a bit different becuase we just imply that it's false unless at least one pageTemplateSource is specified.
		/// </summary>
		public bool UseSourceForTemplatePages
		{
			get
			{
				if (LockedDown)
					return false;

				var node = OurHtmlDom.SafeSelectNodes(String.Format("//meta[@name='pageTemplateSource']"));
				return node.Count > 0;
			}
		}

		/// <summary>
		/// Don't allow (or at least don't encourage) changing the images
		/// </summary>
		/// <remarks>In April 2012, we don't yet have an example of a book which would explicitly
		/// restrict changing images. Shells do, of course, but do so by virtue of their lockedDownAsShell being set to 'true'.</remarks>
		public bool CanChangeImages
		{
			get
			{
				if (LockedDown)
					return false;

				var node = OurHtmlDom.SafeSelectNodes(String.Format("//meta[@name='canChangeImages' and @content='false']"));
				return node.Count == 0;
			}
		}

		/// <summary>
		/// This is useful if you are allowing people to make major changes, but want to insist that derivatives carry the same license
		/// </summary>
		public bool CanChangeLicense
		{
			get
			{
				if (LockedDown)
					return false;

				var node = OurHtmlDom.SafeSelectNodes(String.Format("//meta[@name='canChangeLicense' and @content='false']"));
				return node.Count == 0;
			}
		}


		/// <summary>
		/// This is useful if you are allowing people to make major changes, but want to preserve acknowledments, for example, for the jscript programmers on Wall Calendar, or
		/// the person who put together a starter picture-dictionary.
		/// </summary>
		public bool CanChangeOriginalAcknowledgments
		{
			get
			{
				if (LockedDown)
					return false;

				var node = OurHtmlDom.SafeSelectNodes(String.Format("//meta[@name='canChangeOriginalAcknowledgments' and @content='false']"));
				return node.Count == 0;
			}
		}

		/// <summary>
		/// A book is lockedDown if it says it is AND we're not in a shell-making library
		/// </summary>
		public bool LockedDown
		{
			get
			{
				if(CollectionSettings.IsSourceCollection) //nothing is locked if we're in a shell-making library
					return false;
				if (TemporarilyUnlocked)
					return false;
				return RecordedAsLockedDown;
			}
		}

		/// <summary>
		/// used during editing where the user consciously unlocks a shellbook in order to make changes
		/// </summary>
		public bool TemporarilyUnlocked { get; set; }

		/// <summary>
		/// This is how the book's LockedDown state will be reported in a vernacular collection.
		/// </summary>
		public bool RecordedAsLockedDown => OurHtmlDom.RecordedAsLockedDown;

//		/// <summary>
//        /// Is this a shell we're translating? And if so, is this a shell-making project?
//        /// </summary>
//        public bool LockedExceptForTranslation
//        {
//            get
//            {
//            	return !_librarySettings.IsSourceCollection &&
//            		   RawDom.SafeSelectNodes("//meta[@name='editability' and @content='translationOnly']").Count > 0;
//            }
//        }

		public string CategoryForUsageReporting
		{
			get
			{
				if (CollectionSettings.IsSourceCollection)
				{
					return "ShellEditing";
				}
				else if (LockedDown)
				{
					return "ShellTranslating";
				}
				else
				{
					return "CustomVernacularBook";
				}
			}
		}

		// Anything that sets HasFatalError true should appropriately set FatalErrorDescription.
		public virtual bool HasFatalError { get; private set; }
		private string FatalErrorDescription { get; set; }

		public string ThumbnailPath => Path.Combine(FolderPath, "thumbnail.png");

		public virtual bool CanUpdate => IsEditable && !HasFatalError;

		public virtual bool CanExport => IsEditable && !HasFatalError;

		/// <summary>
		/// In a vernacular library, we want to hide books that are meant only for people making shells
		/// </summary>
		public bool IsSuitableForVernacularLibrary => BookInfo.IsSuitableForVernacularLibrary;


		//discontinuing this for now becuase we need to know whether to show the book when all we have is a bookinfo, not access to the
		//dom like this requires. We'll just hard code the names of the experimental things.
		//        public bool IsExperimental
		//        {
		//            get
		//            {
		//                string metaValue = OurHtmlDom.GetMetaValue("experimental", "false");
		//                return metaValue == "true" || metaValue == "yes";
		//            }
		//        }

		/// <summary>
		/// In a shell-making library, we want to hide books that are just shells, so rarely make sense as a starting point for more shells.
		/// Note: the setter on this property just sets the flag to the appropriate state. To actually change
		/// a book to or from a template, use SwitchSuitableForMakingShells()
		/// </summary>
		public bool IsSuitableForMakingShells
		{
			get
			{
				return BookInfo.IsSuitableForMakingShells;
			}
			set { BookInfo.IsSuitableForMakingShells = value; }

		}

		/// <summary>
		/// A "Folio" document is one that acts as a wrapper for a number of other books
		/// </summary>
		public bool IsFolio
		{
			get
			{
				string metaValue = OurHtmlDom.GetMetaValue("folio",  OurHtmlDom.GetMetaValue("Folio", "no"));
				return metaValue == "yes" || metaValue == "true";
			}
		}

		/// <summary>
		/// For bilingual or trilingual books, this is the second language to show, after the vernacular
		/// </summary>
		public string MultilingualContentLanguage2 => _bookData.MultilingualContentLanguage2;

		/// <summary>
		/// For trilingual books, this is the third language to show
		/// </summary>
		public string MultilingualContentLanguage3 => _bookData.MultilingualContentLanguage3;

		public IEnumerable<string> ActiveLanguages
		{
			get
			{
				var result = new HashSet<string>(new [] {CollectionSettings.Language1Iso639Code});
				if (MultilingualContentLanguage2 != null)
					result.Add(MultilingualContentLanguage2);
				if (MultilingualContentLanguage3 != null)
					result.Add(MultilingualContentLanguage3);
				return result;
			}
		}

		public BookInfo BookInfo { get; protected set; }

		public UserPrefs UserPrefs { get; private set; }


		public void SetMultilingualContentLanguages(string language2Code, string language3Code)
		{
			_bookData.SetMultilingualContentLanguages(language2Code, language3Code);
			InjectStringListingActiveLanguagesOfBook();
			_bookData.UpdateDomFromDataset();
		}

		/// <summary>
		/// Bloom books can have up to 3 languages active at any time. This method pushes in a string
		/// listing then, separated by commas. It is then usable on the front page, title page, etc.
		/// </summary>
		/// <remarks>
		/// We use the name of the language assigned by the user when the language was chosen rather
		/// than attempting to use the name in the national language (most likely getting the autonyms
		/// from a buggy list).  This keeps things simpler and follows the principle of least surprise.
		/// </remarks>
		private void InjectStringListingActiveLanguagesOfBook()
		{
			var languagesOfBook = CollectionSettings.Language1.Name;

			if (MultilingualContentLanguage2 != null)
			{
				languagesOfBook += ", " + ((MultilingualContentLanguage2 == CollectionSettings.Language2Iso639Code) ?
					CollectionSettings.Language2.Name :
					CollectionSettings.Language3.Name);
			}
			if (MultilingualContentLanguage3 != null)
			{
				languagesOfBook += ", " + CollectionSettings.Language3.Name;
			}

			_bookData.Set("languagesOfBook", languagesOfBook, false);
		}

		/// <summary>
		/// All the languages in a book is a difficult concept to define.
		/// So much so that the result isn't simply a list, but a dictionary: the keys indicate the languages
		/// that are present, and the (boolean) values are true if the book is considered to be "complete"
		/// in that language, which in some contexts (such as publishing to bloom library) governs whether
		/// the language is published by default.
		/// It also makes a difference whether an interesting element occurs in xmatter or not.
		/// A language is never considered an "incomplete translation" because it is missing in an xmatter element,
		/// mainly because it's so common for elements there to be in just a national language (BL-8527).
		/// For some purposes, a language that occurs ONLY in xmatter doesn't count at all... it won't even be
		/// a key in the dictionary unless includeLangsOccurringOnlyInXmatter is true.
		///  
		/// For determining which Text Languages to display in Publish -> Android and which pages to delete
		/// from a .bloomd file, we pass the parameter as true. I (gjm) am unclear as to why historically
		/// we did it this way, but BL-7967 might be part of the problem
		/// (where xmatter pages only in L2 were erroneously deleted).
		/// </summary>
		/// <remarks>The logic here is used to determine which language checkboxes to show in the web upload.
		/// Nearly identical logic is used in bloom-player to determine which languages to show on the Language Menu,
		/// so changes here may need to be reflected there and vice versa.</remarks>
		public Dictionary<string, bool> AllLanguages(bool includeLangsOccurringOnlyInXmatter = false)
		{
			var result = new Dictionary<string, bool>();
			var parents = new HashSet<XmlElement>(); // of interesting non-empty children
<<<<<<< HEAD
			var langDivs = OurHtmlDom.GetLanguageDivs(countXmatter).ToArray();

=======
			const string pageXpathFront = "//div[contains(@class, 'bloom-page')";
			const string xpathEnd = "]//div[@class and @lang]";
			var xmatterXpath = includeLangsOccurringOnlyInXmatter ? "" : " and not(contains(@class, 'bloom-frontMatter')) and not(contains(@class, 'bloom-backMatter'))";
			// editable divs that are in non-x-matter pages and have a potentially interesting language.
			var langDivs = OurHtmlDom.SafeSelectNodes(pageXpathFront + xmatterXpath + xpathEnd).Cast<XmlElement>()
				// BL-8228. Don't proceed if this is a text without normal parentage, e.g. boilerplate text from a Branding pack.
				// Before we added this line, the next one (testing for bloom-ignoreChildrenForBookLanguageList) would throw with
				// the Juarez and Associates (Guatemala) Branding Pack.
				.Where(div => div.ParentNode?.Attributes?["class"] != null)
				// At least up through 4.7, bloom-ignoreChildrenForBookLanguageList is used to prevent counting localized 
				// headers in comprehension quiz as languages of the book.
				.Where(div => !div.ParentNode.Attributes["class"].Value.Contains("bloom-ignoreChildrenForBookLanguageList"))
				.Where(div => div.Attributes["class"].Value.IndexOf("bloom-editable", StringComparison.InvariantCulture) >= 0)
				.Where(div =>
				{
					var lang = div.Attributes["lang"].Value;
					return lang != "*" && lang != "z" && lang != ""; // Not valid languages, though we sometimes use them for special purposes
				}).ToArray();
>>>>>>> 6ceb6a0a
			// First pass: fill in the dictionary with languages which have non-empty content in relevant divs
			foreach (var div in langDivs)
			{
				var lang = div.Attributes["lang"].Value;
				if (!string.IsNullOrWhiteSpace(div.InnerText))
				{
					result[lang] = true;	// may be set repeatedly, but no harm.
					// Add each parent only once, but add every parent for divs with any text.
					var parent = (XmlElement)div.ParentNode;
					if (!parents.Contains(parent))
						parents.Add(parent);
				}
			}
			// Second pass: for each parent, if it lacks a non-empty child for one of the languages, set value for that lang to false.
			// OTOH, if the parent is in XMatter, don't set the value.
			foreach (var lang in result.Keys.ToList()) // ToList so we can modify original collection as we go
			{
				foreach (var parent in parents)
				{
					if (ElementIsInXMatter(parent))
						continue;
					if (IsLanguageWanted(parent, lang) && !HasContentInLang(parent, lang))
					{
						result[lang] = false; // not complete
						break; // no need to check other parents.
					}
				}
			}
			return result;
		}

		private static bool ElementIsInXMatter(XmlElement element)
		{
			if (element == null)
				return false;
			while (element.ParentNode.Name != "body")
			{
				if (element.ParentWithClass("bloom-frontMatter") != null ||
				    element.ParentWithClass("bloom-backMatter") != null)
					return true;
				element = element.ParentNode as XmlElement;
			}

			return false;
		}

		/// Return all the languages we should currently offer to include when publishing this book.
		public Dictionary<string, bool> AllPublishableLanguages(bool includeLangsOccurringOnlyInXmatter = false)
		{
			var result = AllLanguages(includeLangsOccurringOnlyInXmatter);
			// For comical books, we only publish a single language. It's not currently feasible to
			// allow the reader to switch language in a Comical book, because typically that requires
			// adjusting the positions of the bubbles, and we don't yet support having more than one
			// set of bubble locations in a single book. See BL-7912 for some ideas on how we might
			// eventually improve this. In the meantime, switching language would have bad effects,
			// and if you can't switch language, there's no point in the book containing more than one.
			// Not including other languages neatly prevents switching and automatically saves the space.
			if (OurHtmlDom.SelectSingleNode(BookStorage.ComicalXpath) != null)
			{
				result.Clear();
				result[CollectionSettings.Language1Iso639Code] = true;
			}
			return result;
		}

		private bool IsLanguageWanted(XmlElement parent, string lang)
		{
			var defaultLangs = parent.GetAttribute("data-default-languages");
			if (String.IsNullOrEmpty(defaultLangs) || defaultLangs == "auto")
				return true;	// assume we want everything
			var dataDefaultLanguages = defaultLangs.Split(new char[] {',',' '}, StringSplitOptions.RemoveEmptyEntries);
			foreach (var defaultLang in dataDefaultLanguages)
			{
				switch (defaultLang)
				{
				case "V":
				case "L1":
					if (lang == CollectionSettings.Language1.Iso639Code)
						return true;
					break;
				case "N1":
				case "L2":
					if (lang == CollectionSettings.Language2.Iso639Code)
						return true;
					break;
				case "N2":
				case "L3":
					if (lang == CollectionSettings.Language3.Iso639Code)
						return true;
					break;
				}
			}
			return false;
		}

		private static bool HasContentInLang(XmlElement parent, string lang)
		{
			foreach (var divN in parent.ChildNodes)
			{
				var div = divN as XmlElement;
				if (div?.Attributes["lang"] == null || div.Attributes["lang"].Value != lang)
					continue;
				return !string.IsNullOrWhiteSpace(div.InnerText); // this one settles it: success if non-empty
			}
			return false; // not found
		}

		public void RemoveObsoleteAudioMarkup()
		{
			RemoveObsoleteAudioMarkup(AudioProcessor.DoesAudioExistForSegment);
		}

		/// <summary>
		/// Remove any obsolete audio markup, using the supplied function to detect whether the markup is actually obsolete.
		/// (based on whether the relevant audio file exists or not.)
		/// </summary>
		/// <remarks>
		/// The extra complication of passing in a function is used to enable testing that non-obsolete markup is not removed.
		/// </remarks>
		public void RemoveObsoleteAudioMarkup(Func<string, string, bool> doesFileExist)
		{
			foreach (var spanOrDiv in HtmlDom.SelectAudioSentenceElements(RawDom.DocumentElement).Cast<XmlElement>().ToList())
			{
				if (!doesFileExist(Storage.FolderPath, spanOrDiv.Attributes["id"]?.Value))
				{
					if (spanOrDiv.Name == "span")
					{
						HtmlDom.RemoveElementLayer(spanOrDiv);
					}
					else
					{
						// TextBox mode recording: clean up multiple attributes on the div, and remove unneeded spans while
						// preserving the span content.
						spanOrDiv.RemoveAttribute("data-audiorecordingmode");
						spanOrDiv.RemoveAttribute("data-audiorecordingendtimes");
						spanOrDiv.RemoveAttribute("data-duration");
						HtmlDom.RemoveClass(spanOrDiv, "audio-sentence");
						HtmlDom.RemoveClass(spanOrDiv, "bloom-postAudioSplit");
						foreach (var span in spanOrDiv.SafeSelectNodes(".//span[@class='bloom-highlightSegment']").Cast<XmlElement>().ToList())
						{
							HtmlDom.RemoveElementLayer(span);
						}
					}
				}
			}
			foreach (var div in RawDom.DocumentElement.SafeSelectNodes("//div[@data-audiorecordingmode]").Cast<XmlElement>().ToList())
			{
				var nodes = div.SafeSelectNodes("descendant-or-self::node()[contains(@class,'audio-sentence')]");
				if (nodes == null || nodes.Count == 0)
					div.RemoveAttribute("data-audiorecordingmode");
			}
		}

		/// <summary>
		/// Determines if the book references an existing audio file.
		/// </summary>
		/// <returns></returns>
		public bool HasAudio()
		{
			return GetRecordedAudioSentences().Any();
		}

		/// <summary>
		/// Returns the elements that reference an audio file that exist
		/// </summary>
		/// <returns></returns>
		public IEnumerable<XmlElement> GetRecordedAudioSentences()
		{
			return
				HtmlDom.SelectAudioSentenceElements(RawDom.DocumentElement)
					.Cast<XmlElement>()
					.Where(span => AudioProcessor.DoesAudioExistForSegment(Storage.FolderPath, span.Attributes["id"]?.Value));
		}

		/// <summary>
		/// Check whether all text is covered by audio recording.
		/// </summary>
		/// <remarks>
		/// Only editable text in numbered pages is checked at the moment.
		/// </remarks>
		public bool HasFullAudioCoverage()
		{
			// REVIEW: should any of the xmatter pages be checked (front cover, title, credits?)
			foreach (var divWantPage in RawDom.SafeSelectNodes("//div[@class]").Cast<XmlElement>())
			{
				if (!HtmlDom.HasClass(divWantPage, "numberedPage"))
					continue;
				foreach (var div in divWantPage.SafeSelectNodes(".//div[@class]").Cast<XmlElement>())
				{
					if (!HtmlDom.HasClass(div, "bloom-editable"))
						continue;
					var lang = div.GetStringAttribute("lang");
					if (lang != CollectionSettings.Language1Iso639Code)
						continue;   // this won't go into the book -- it's a different language.
					// TODO: Ensure handles image descriptions once those get implemented.
					var textOfDiv = div.InnerText.Trim();

					// Note: Prior to version 4.4, audio-sentences were only in spans, but in version 4.4 they can be divs
					// (because the boundaries may need to cross multiple paragraphs, and <span> cannot contain <p> (because span is inline, and p is not))
					foreach (var audioSentenceChildNode in HtmlDom.SelectAudioSentenceElements(div).Cast<XmlElement>())
					{
						var id = audioSentenceChildNode.GetOptionalStringAttribute("id", "");
						if (string.IsNullOrEmpty(id) || !AudioProcessor.DoesAudioExistForSegment(Storage.FolderPath, audioSentenceChildNode.Attributes["id"].Value))
							return false;   // missing audio file
						if (!textOfDiv.StartsWith(audioSentenceChildNode.InnerText))
							return false;   // missing audio span?
						textOfDiv = textOfDiv.Substring(audioSentenceChildNode.InnerText.Length);
						textOfDiv = textOfDiv.TrimStart();
					}

					if (!string.IsNullOrEmpty(textOfDiv))
						return false;       // non-whitespace not covered by functional audio spans
				}
			}
			return true;
		}

		public bool HasBrokenAudioSentenceElements()
		{
			foreach (var divPage in RawDom.SafeSelectNodes("/html/body/div").Cast<XmlElement>())
			{
				if (HtmlDom.HasAudioSentenceElementsWithoutId(divPage))
					return true;
			}
			return false;
		}

		public void ReportIfBrokenAudioSentenceElements()
		{
			if (HasBrokenAudioSentenceElements())
			{
				string shortMsg = L10NSharp.LocalizationManager.GetString(@"PublishTab.Audio.ElementsMissingId",
					"Some audio elements are missing ids",
					@"Message briefly displayed to the user in a toast");
				var longMsg = "This book has elements marked audio-sentence that have no IDs. Usually this means that the book has been edited using some other program than Bloom.";
				NonFatalProblem.Report(ModalIf.None, PassiveIf.All, shortMsg, longMsg);
			}
		}

		/// <summary>
		/// Determines whether the book references an existing image file other than
		/// branding, placeholder, or license images.
		/// </summary>
		/// <returns></returns>
		public bool HasImages()
		{
			return RawDom.SafeSelectNodes("//img[@src]").Cast<XmlElement>().Any(NonTrivialImageFileExists) ||
				   RawDom.SafeSelectNodes("//div[@style]").Cast<XmlElement>().Any(NonTrivialImageFileExists);
		}

		private bool NonTrivialImageFileExists(XmlElement image)
		{
			if (image.Name == "img")
			{
				if (HtmlDom.HasClass(image, "branding") || HtmlDom.HasClass(image, "licenseImage"))
					return false;
			}
			var imageUrl = HtmlDom.GetImageElementUrl(image);
			var file = imageUrl.PathOnly.NotEncoded;
			if (string.IsNullOrEmpty(file))
				return false;
			if (file == "placeHolder.png" && image.Attributes["data-license"] == null)
				return false;
			return RobustFile.Exists(Path.Combine(Storage.FolderPath, file));
		}

		/// <summary>
		/// Determines whether the book references any existing video files other than branding.
		/// </summary>
		/// <returns></returns>
		public bool HasVideos()
		{
			return OurHtmlDom.SelectVideoElements()
				.Cast<XmlElement>().Any(NonTrivialVideoFileExists);
		}

		/// <summary>
		/// Returns whether the book references any existing sign language video files.
		/// </summary>
		public bool HasSignLanguageVideos()
		{
			// Currently no difference between videos and sign language videos
			return HasVideos();
		}

		private bool NonTrivialVideoFileExists(XmlElement vidSource)
		{
			Debug.Assert(vidSource.Name == "source");
			// In case future books have video branding...
			if (HtmlDom.HasClass(vidSource, "branding") || HtmlDom.HasClass(vidSource.ParentNode as XmlElement, "branding"))
				return false;
			// video reference HTML structure is:
			//   <div class='bloom-videoContainer'>
			//     <video>
			//       <source src="video/guid.mp4#t=time1,time2" />   (# and after is optional)
			//     </video>
			//   </div>
			var vidNode = vidSource.ParentNode;
			if (vidNode == null)
				return false;
			// HtmlDom.GetVideoElementUrl() takes the .bloom-videoContainer node as a parameter.
			var videoUrl = HtmlDom.GetVideoElementUrl(new ElementProxy(vidNode.ParentNode as XmlElement));
			var file = videoUrl.PathOnly.NotEncoded;
			return !string.IsNullOrEmpty(file) && RobustFile.Exists(Path.Combine(Storage.FolderPath, file));
		}

		// Book Information should show only for templates, not for created books.
		// See https://issues.bloomlibrary.org/youtrack/issue/BL-5190.
		public bool HasAboutBookInformationToShow
		{
			get
			{
				if (Storage.FolderPath == null)
					return false;
				if (Storage.FolderPath.Replace("\\", "/").Contains("/browser/templates/"))
					return RobustFile.Exists(AboutBookHtmlPath);	// built-in template shipped with Bloom
				if (BookInfo.IsSuitableForMakingShells || BookInfo.IsSuitableForMakingTemplates)
					return RobustFile.Exists(AboutBookMdPath);
				return false;
			}
		}

		public string AboutBookHtmlPath => BloomFileLocator.GetBestLocalizedFile(Storage.FolderPath.CombineForPath("ReadMe-en.htm"));

		public string AboutBookMdPath => BloomFileLocator.GetBestLocalizedFile(Storage.FolderPath.CombineForPath("ReadMe-en.md"));

		public void InitCoverColor()
		{
			// for digital comic template, we want a black cover. 
			var preserve = this.OurHtmlDom.GetMetaValue("preserveCoverColor", "false");
			if ( preserve == "false")
			{
				AddCoverColor(this.OurHtmlDom, CoverColors[s_coverColorIndex]);
			}
		}

		private void AddCoverColor(HtmlDom dom, Color coverColor)
		{
			var colorValue = ColorTranslator.ToHtml(coverColor);
//            var colorValue = String.Format("#{0:X2}{1:X2}{2:X2}", coverColor.R, coverColor.G, coverColor.B);
			XmlElement colorStyle = dom.RawDom.CreateElement("style");
			colorStyle.SetAttribute("type","text/css");
			colorStyle.InnerXml = @"
				DIV.bloom-page.coverColor	{		background-color: colorValue !important;	}
				".Replace("colorValue", colorValue);//string.format has a hard time with all those {'s

			dom.Head.AppendChild(colorStyle);
		}

		public String GetCoverColor()
		{
			return GetCoverColorFromDom(RawDom);
		}

		public static String GetCoverColorFromDom(XmlDocument dom)
		{
			foreach (XmlElement stylesheet in dom.SafeSelectNodes("//style"))
			{
				string content = stylesheet.InnerText;
				// Our XML representation of an HTML DOM doesn't seem to have any object structure we can
				// work with. The Stylesheet content is just raw CDATA text.
				var match = new Regex(@"DIV.bloom-page.coverColor\s*{\s*background-color:\s*(#[0-9a-fA-F]*)")
					.Match(content);
				if (match.Success)
				{
					return match.Groups[1].Value;
				}
			}
			return "#FFFFFF";
		}

		/// <summary>
		/// Set the cover color. Not used initially; assumes there is already an (unfortunately unmarked)
		/// stylesheet created as in AddCoverColor.
		/// </summary>
		/// <param name="color"></param>
		public void SetCoverColor(string color)
		{
			if (SetCoverColorInternal(color))
			{
				Save();
				ContentsChanged?.Invoke(this, new EventArgs());	
			}
		}

		/// <summary>
		/// Internal method is testable
		/// </summary>
		/// <param name="color"></param>
		/// <returns>true if a change was made</returns>
		internal bool SetCoverColorInternal(string color)
		{
			foreach (XmlElement stylesheet in RawDom.SafeSelectNodes("//style"))
			{
				string content = stylesheet.InnerXml;
				var regex =
					new Regex(
						@"(DIV.(coverColor\s*TEXTAREA|bloom-page.coverColor)\s*{\s*background-color:\s*)(#[0-9a-fA-F]*)",
						RegexOptions.IgnoreCase);
				if (!regex.IsMatch(content))
					continue;
				var newContent = regex.Replace(content, "$1" + color);
				stylesheet.InnerXml = newContent;
				return true;
			}

			return false;
		}

		/// <summary>
		/// Make stuff readonly, which isn't doable via css, surprisingly
		/// </summary>
		/// <param name="dom"></param>
		internal void AddPreviewJavascript(HtmlDom dom)
		{
			dom.AddJavascriptFile("commonBundle.js".ToLocalhost());
			dom.AddJavascriptFile("bookPreviewBundle.js".ToLocalhost());
		}

		public IEnumerable<IPage> GetPages()
		{
			if (HasFatalError)
				yield break;

			if (_pagesCache == null)
			{
				BuildPageCache();
			}

			foreach (var page in _pagesCache)
			{
				yield return page;
			}
		}

		private void BuildPageCache()
		{
			_pagesCache = new List<IPage>();

			foreach (XmlElement pageNode in OurHtmlDom.SafeSelectNodes("//div[contains(@class,'bloom-page')]"))
			{
				//review: we want to show titles for template books, numbers for other books.
				//this here requires that titles be removed when the page is inserted, kind of a hack.
				string captionI18nId;
				var caption = GetPageLabelFromDiv(pageNode, out captionI18nId);
				if (String.IsNullOrEmpty(caption))
				{
					caption = "";
						//we aren't keeping these up to date yet as thing move around, so.... (pageNumber + 1).ToString();
				}
				_pagesCache.Add(CreatePageDecriptor(pageNode, caption, captionI18nId));
			}
		}


		private IPage GetPageToShowAfterDeletion(IPage page)
		{
			Guard.AgainstNull(_pagesCache, "_pageCache");
			var matchingPageEvenIfNotActualObject = _pagesCache.First(p => p.Id == page.Id);
			Guard.AgainstNull(matchingPageEvenIfNotActualObject, "Couldn't find page with matching id in cache");
			var index = _pagesCache.IndexOf(matchingPageEvenIfNotActualObject);
			Guard.Against(index <0, "Couldn't find page in cache");

			if (index == _pagesCache.Count - 1)//if it's the last page
			{
				if (index < 1) //if it's the only page
					throw new ApplicationException("Bloom should not have allowed you to delete the last remaining page.");
				return _pagesCache[index - 1];//give the preceding page
			}


			return _pagesCache[index + 1]; //give the following page
		}

		public Dictionary<string, IPage> GetTemplatePagesIdDictionary()
		{
			if (HasFatalError)
				return null;

			var result = new Dictionary<string, IPage>();

			foreach (XmlElement pageNode in OurHtmlDom.SafeSelectNodes("//div[contains(@class,'bloom-page') and not(contains(@data-page, 'singleton'))]"))
			{
				string captionI18nId;
				var caption = GetPageLabelFromDiv(pageNode, out captionI18nId);
				result.Add(GetPageIdFromDiv(pageNode), CreatePageDecriptor(pageNode, caption, captionI18nId));
			}
			return result;
		}

		private static string GetPageIdFromDiv(XmlElement pageNode)
		{
			return pageNode.GetAttribute("id");
		}

		private static string GetPageLabelFromDiv(XmlElement pageNode, out string captionI18nId)
		{
			var englishDiv = pageNode.SelectSingleNode("div[contains(@class,'pageLabel') and @lang='en']");
			var caption = (englishDiv == null) ? String.Empty : englishDiv.InnerText;
			captionI18nId = null;
			if (englishDiv != null && englishDiv.Attributes["data-i18n"] != null)
			captionI18nId = englishDiv.Attributes["data-i18n"].Value;
			return caption;
		}

		private IPage CreatePageDecriptor(XmlElement pageNode, string caption, string captionI18nId)//, Action<Image> thumbNailReadyCallback)
		{
			return new Page(this, pageNode, caption, captionI18nId,
				(page => FindPageDiv(page)));
		}

		private XmlElement FindPageDiv(IPage page)
		{
			//review: could move to page
			var pageElement = OurHtmlDom.RawDom.SelectSingleNodeHonoringDefaultNS(page.XPathToDiv);
			Require.That(pageElement != null,"Page could not be found: "+page.XPathToDiv);
			if (pageElement != null)
				pageElement.InnerXml = XmlHtmlConverter.RemoveEmptySelfClosingTags(pageElement.InnerXml);

			return pageElement as XmlElement;
		}

		public void InsertPageAfter(IPage pageBefore, IPage templatePage)
		{
			Guard.Against(HasFatalError, "Insert page failed: " + FatalErrorDescription);
			Guard.Against(!IsEditable, "Tried to edit a non-editable book.");

			// we need to break up the effects of changing the selected page.
			// The before-selection-changes stuff includes saving the old page. We want any changes
			// (e.g., newly defined styles) from the old page to be saved before we start
			// possibly merging in things (e.g., imported styles) from the template page.
			// On the other hand, we do NOT want stuff from the old page (e.g., its copy
			// of the old book styles) overwriting what we figure out in the process of
			// doing the insertion. So, do the stuff that involves the old page here,
			// and later do the stuff that involves the new page.
			_pageSelection.PrepareToSelectPage();

			ClearPagesCache();

			if(templatePage.Book !=null) // will be null in some unit tests that are unconcerned with stylesheets
				HtmlDom.AddStylesheetFromAnotherBook(templatePage.Book.OurHtmlDom, OurHtmlDom);

			// And, if it comes from a different book, we may need to copy over some of the user-defined
			// styles from that book. Do this before we set up the new page, which will get a copy of this
			// book's (possibly updated) stylesheet.
			AddMissingStylesFromTemplatePage(templatePage);

			XmlDocument dom = OurHtmlDom.RawDom;
			var templatePageDiv = templatePage.GetDivNodeForThisPage();
			var newPageDiv = dom.ImportNode(templatePageDiv, true) as XmlElement;

			BookStarter.SetupIdAndLineage(templatePageDiv, newPageDiv);
			BookStarter.SetupPage(newPageDiv, CollectionSettings, _bookData.MultilingualContentLanguage2, _bookData.MultilingualContentLanguage3);//, LockedExceptForTranslation);
			SizeAndOrientation.UpdatePageSizeAndOrientationClasses(newPageDiv, GetLayout());


			newPageDiv.RemoveAttribute("title"); //titles are just for templates [Review: that's not true for front matter pages, but at the moment you can't insert those, so this is ok]C:\dev\Bloom\src\BloomExe\StyleSheetService.cs
			// If we're a template, make the new page a template one.
			HtmlDom.MakePageWithTemplateStatus(IsSuitableForMakingShells, newPageDiv);
			var elementOfPageBefore = FindPageDiv(pageBefore);
			elementOfPageBefore.ParentNode.InsertAfter(newPageDiv, elementOfPageBefore);

			CopyAndRenameAudioFiles(newPageDiv, templatePage.Book.FolderPath);
			CopyAndRenameVideoFiles(newPageDiv, templatePage.Book.FolderPath);
			// Why audio and video but not image or widget? The logic is that within Bloom
			// someone can record over the audio or video, and it will replace the file,
			// and it would be unexpected for this to alter the audio or video on another page,
			// especially since in the case of the audio the text may have been edited on one
			// page but not the other. On the other hand, if the user selects a new image,
			// it will come with a unique file name and not affect any other page.
			// And there's no way to edit an activity within Bloom, so no reason I can see
			// not to share a possibly expensive resource. Of course, if someone edits the
			// resource outside Bloom, they might be either annoyed or pleased to have it
			// changed in both places. I don't have any reason to think one is more likely
			// than the other, so I'm going with the option that is less costly, both in
			// code to write and size of the resulting book.

			OrderOrNumberOfPagesChanged();
			BuildPageCache();
			var newPage = GetPages().First(p=>p.GetDivNodeForThisPage() == newPageDiv);
			Guard.AgainstNull(newPage,"could not find the page we just added");

			//_pageSelection.SelectPage(CreatePageDecriptor(newPageDiv, "should not show", _collectionSettings.Language1Iso639Code));

			// If copied page references images, copy them.
			foreach (var pathFromBook in BookStorage.GetImagePathsRelativeToBook(newPageDiv))
			{
				var path = Path.Combine(FolderPath, pathFromBook);
				if (!RobustFile.Exists(path))
				{
					var fileName = Path.GetFileName(path);
					var sourcePath = Path.Combine(templatePage.Book.FolderPath, fileName);
					if (RobustFile.Exists(sourcePath))
						RobustFile.Copy(sourcePath, path);
				}
			}

			//similarly, if the page has stylesheet files we don't have, copy them
			CopyMissingStylesheetFiles(templatePage);

			// and again for scripts (but we currently only worry about ones in the page itself)
			foreach (XmlElement scriptElt in newPageDiv.SafeSelectNodes(".//script[@src]"))
			{
				var fileName = scriptElt.Attributes["src"]?.Value;
				if (string.IsNullOrEmpty(fileName))
					continue;
				var destinationPath = Path.Combine(FolderPath, fileName);
				// In other similar operations above we don't overwrite an existing file (e.g., images, css).
				// But our general policy for JS is to go with the latest from our templates.
				// So we copy the smart page's current code; the page content may
				// be specific to it. Of course, if the book contains existing pages that expect
				// an old version of this code, anything could happen. Maintainers of released
				// smart pages will need to consider this. But this will sure help while developing
				// new smart pages.
				// Note that if it's important for old pages to keep using old JS, the maintainer
				// of the quiz page can simply rename the JS file; this code will copy the new JS
				// and any copies of the old page will keep using the old JS which will still be around.
				// But only this strategy allows the code to be updated (e.g., to make the old and new
				// versions of the page work properly together).
				var sourcePath = Path.Combine(templatePage.Book.FolderPath, fileName);
				// Don't try to copy a file over itself.  (See https://issues.bloomlibrary.org/youtrack/issue/BL-7349.)
				if (sourcePath == destinationPath)
					continue;
				if (RobustFile.Exists(sourcePath))
					RobustFile.Copy(sourcePath, destinationPath, true);
			}

			if (IsSuitableForMakingShells)
			{
				// If we just added the first template page to a template, it's now usable for adding
				// pages to other books. But the thumbnail for that template, and the template folder
				// it lives in, won't get created unless the user chooses Add Page again.
				// Even if he doesn't (maybe it's a one-page template), we want it to have the folder
				// that identifies it as a template book for the add pages dialog.
				// (We don't want to do so when the book is first created, because it's no good in
				// Add Pages until it has at least one addable page.)
				var templateFolderPath = Path.Combine(FolderPath, PageTemplatesApi.TemplateFolderName);
				Directory.CreateDirectory(templateFolderPath); // harmless if it exists already
			}

			Save();
			_pageListChangedEvent?.Raise(null);

			_pageSelection.SelectPage(newPage, true);

			InvokeContentsChanged(null);
		}

		/// <summary>
		/// Copy stylesheet files referenced by the template page that this book doesn't yet have.
		/// </summary>
		/// <remarks>
		/// See https://issues.bloomlibrary.org/youtrack/issue/BL-7170.
		/// </remarks>
		private void CopyMissingStylesheetFiles(IPage templatePage)
		{
			foreach (string sheetName in templatePage.Book.OurHtmlDom.GetTemplateStyleSheets())
			{
				var destinationPath = Path.Combine(FolderPath, sheetName);
				if (!RobustFile.Exists(destinationPath))
				{
					var sourcePath = Path.Combine(templatePage.Book.FolderPath, sheetName);
					if (RobustFile.Exists(sourcePath))
						RobustFile.Copy(sourcePath, destinationPath);
				}
			}
		}

		/// <summary>
		/// If we are inserting a page from a different book, or updating the layout of our page to one from a
		/// different book, we may need to copy user-defined styles from that book to our own.
		/// </summary>
		/// <param name="templatePage"></param>
		private void AddMissingStylesFromTemplatePage(IPage templatePage)
		{
			if (templatePage.Book.FolderPath != FolderPath)
			{
				var domForPage = templatePage.Book.GetEditableHtmlDomForPage(templatePage);
				if (domForPage != null) // possibly null only in unit tests?
				{
					var userStylesOnPage = HtmlDom.GetUserModifiableStylesUsedOnPage(domForPage); // could be empty
					var existingUserStyles = GetOrCreateUserModifiedStyleElementFromStorage();
					var newMergedUserStyleXml = HtmlDom.MergeUserStylesOnInsertion(existingUserStyles, userStylesOnPage);
					existingUserStyles.InnerXml = newMergedUserStyleXml;
				}
			}
		}

		public void DuplicatePage(IPage page)
		{
			// Can be achieved by just using the current page as both the place to insert after
			// and the template to copy.
			// Note that Pasting a page uses the same routine; unit tests for duplicate and copy/paste
			// take advantage of our knowledge that the code is shared so that between them they cover
			// the important code paths. If the code stops being shared, we should extend test
			// coverage appropriately.
			InsertPageAfter(page, page);
		}

		private void CopyAndRenameAudioFiles(XmlElement newpageDiv, string sourceBookFolder)
		{
			foreach (var audioElement in HtmlDom.SelectAudioSentenceElements(newpageDiv).Cast<XmlElement>().ToList())
			{
				// The "i" makes sure that the ID does not start with digit. It's unnecessary but harmless
				// if it already starts with a non-digit. The JS code that usually generates these only
				// adds it if necessary, but nothing knows enough about the nature of the IDs to make
				// consistency about that necessary. It just needs to be unique (and a valid ID).
				// (It would be pretty easy to make it consistent, but considerably harder to cover
				// the new path adequately with unit tests.)
				var id = "i" + Guid.NewGuid();
				var oldId = audioElement.Attributes["id"]?.Value;
				audioElement.SetAttribute("id", id);
				if (string.IsNullOrEmpty(oldId))
					continue;
				var sourceAudioFilePath = Path.Combine(Path.Combine(sourceBookFolder, "audio"), oldId + ".wav");
				var newAudioFolderPath = Path.Combine(FolderPath, "audio");
				var newAudioFilePath = Path.Combine(newAudioFolderPath, id + ".wav");
				Directory.CreateDirectory(newAudioFolderPath);
				if (RobustFile.Exists(sourceAudioFilePath))
				{
					RobustFile.Copy(sourceAudioFilePath, newAudioFilePath);
				}

				var mp3Path = Path.ChangeExtension(sourceAudioFilePath, "mp3");
				var newMp3Path = Path.ChangeExtension(newAudioFilePath, "mp3");
				if (RobustFile.Exists(mp3Path))
				{
					RobustFile.Copy(mp3Path, newMp3Path);
				}
			}
		}

		private void CopyAndRenameVideoFiles(XmlElement newpageDiv, string sourceBookFolder)
		{
			foreach (var source in newpageDiv.SafeSelectNodes(".//video/source").Cast<XmlElement>().ToList())
			{
				var src = source.GetAttribute("src");
				// old source may have a param, too, but we don't currently need to keep it.
				string timings;
				src = SignLanguageApi.StripTimingFromVideoUrl(src, out timings);
				if (String.IsNullOrWhiteSpace(src))
					continue;
				var oldVideoPath = Path.Combine(sourceBookFolder, src);
				// If the video file doesn't exist, don't bother adjusting anything.
				// If it does exist, copy it with a new name based on the current one, similarly
				// to how we've been renaming image files that already exist in the book's folder.
				if (RobustFile.Exists(oldVideoPath))
				{
					var extension = Path.GetExtension(src);
					var oldFileName = Path.GetFileNameWithoutExtension(src);
					int count = 0;
					string newVideoPath;
					do
					{
						++count;
						var newFileName = oldFileName + "-" + count.ToString(CultureInfo.InvariantCulture);
						newVideoPath = Path.Combine(FolderPath, "video", newFileName + extension);
					} while (RobustFile.Exists(newVideoPath));

					Directory.CreateDirectory(Path.GetDirectoryName(newVideoPath));
					RobustFile.Copy(oldVideoPath, newVideoPath, false);

					source.SetAttribute("src", "video/" +
						UrlPathString.CreateFromUnencodedString(Path.GetFileName(newVideoPath)).UrlEncoded +
						(string.IsNullOrEmpty(timings) ? "" : "#t=" + timings));
				}
			}
		}

		public void DeletePage(IPage page)
		{
			Guard.Against(HasFatalError, "Delete page failed: " + FatalErrorDescription);
			Guard.Against(!IsEditable, "Tried to edit a non-editable book.");

			if(GetPages().Count() < 2)
				return;

			var pageToShowNext = GetPageToShowAfterDeletion(page);

			ClearPagesCache();
			//_pagesCache.Remove(page);
			OrderOrNumberOfPagesChanged();

			var pageNode = FindPageDiv(page);
			pageNode.ParentNode.RemoveChild(pageNode);
			Storage.Dom.UpdatePageNumberAndSideClassOfPages(CollectionSettings.CharactersForDigitsForPageNumbers, CollectionSettings.Language1.IsRightToLeft);

			_pageSelection.SelectPage(pageToShowNext);
			Save();
			_pageListChangedEvent?.Raise(null);

			InvokeContentsChanged(null);
		}

		private void OrderOrNumberOfPagesChanged()
		{
			OurHtmlDom.UpdatePageNumberAndSideClassOfPages(CollectionSettings.CharactersForDigitsForPageNumbers,
				CollectionSettings.Language1.IsRightToLeft);
		}

		private void ClearPagesCache()
		{
			_pagesCache = null;
		}

		/// <summary>
		/// Internal for use by BookMetadataApi, which wants to know the number of the highest page number in the book.
		/// </summary>
		/// <returns></returns>
		internal int GetLastNumberedPageNumber()
		{
			var lastPageNumber = 0;
			foreach (var page in GetPages())
			{
				if (page.IsBackMatter)
					return lastPageNumber;

				string dummy;
				page.GetCaptionOrPageNumber(ref lastPageNumber, out dummy);
			}
			return lastPageNumber;
		}

		public BookData BookData => _bookData;

		/// <summary>
		/// Earlier, we handed out a single-page version of the document. Now it has been edited,
		/// so we now we need to fold changes back in
		/// </summary>
		public void SavePage(HtmlDom editedPageDom, bool needToDoFullSave = true)
		{
			Debug.Assert(IsEditable);
			try
			{
				// This is needed if the user did some ChangeLayout (origami) manipulation. This will populate new
				// translationGroups with .bloom-editables and set the proper classes on those editables to match the current multilingual settings.
				UpdateEditableAreasOfElement(editedPageDom);

				//replace the corresponding page contents in our DOM with what is in this PageDom
				XmlElement pageFromEditedDom = editedPageDom.SelectSingleNodeHonoringDefaultNS("//div[contains(@class, 'bloom-page')]");
				string pageId = pageFromEditedDom.GetAttribute("id");
				var pageFromStorage = GetPageFromStorage(pageId);

				HtmlDom.ProcessPageAfterEditing(pageFromStorage, pageFromEditedDom);
				HtmlDom.SetImageAltAttrsFromDescriptions(pageFromStorage, CollectionSettings.Language1Iso639Code);

				// The main condition for being able to just write the page is that no shareable data on the
				// page changed during editing. If that's so we can skip this step.
				if (needToDoFullSave)
					_bookData.SuckInDataFromEditedDom(editedPageDom, BookInfo); //this will do an updatetitle

				// When the user edits the styles on a page, the new or modified rules show up in a <style/> element with title "userModifiedStyles".
				// Here we copy that over to the book DOM.
				var userModifiedStyles = HtmlDom.GetUserModifiedStyleElement(editedPageDom.Head);
				var stylesChanged = false;
				if (userModifiedStyles != null)
				{
					var userModifiedStyleElementFromStorage = GetOrCreateUserModifiedStyleElementFromStorage();
					if (userModifiedStyleElementFromStorage.InnerXml != userModifiedStyles.InnerXml)
					{
						userModifiedStyleElementFromStorage.InnerXml = userModifiedStyles.InnerXml;
						stylesChanged = true; // note, this is not shared data in the sense that needs SuckInDataFromEditedDom
					}

					//Debug.WriteLine("Incoming User Modified Styles:   " + userModifiedStyles.OuterXml);
				}

				if (!needToDoFullSave && !stylesChanged)
				{
					// nothing changed outside this page. We can do a much more efficient write operation.
					// (On a 200+ page book, like the one in BL-7253, this version of updating the page
					// runs in about a half second instead of two and a half. Moreover, on such a book,
					// running the full Save rather quickly fragments the heap...allocating about 16 7-megabyte
					// memory chunks in each Save...to the point where Bloom runs out of memory.)
					SaveForPageChanged(pageId, pageFromStorage);
				}
				else
				{
					Save();
				}

				Storage.UpdateBookFileAndFolderName(CollectionSettings);
				//review used to have   UpdateBookFolderAndFileNames(data);

				//Enhance: if this is only used to re-show the thumbnail, why not limit it to if this is the cover page?
				//e.g., look for the class "cover"
				InvokeContentsChanged(null); //enhance: above we could detect if anything actually changed
			}
			catch (Exception error)
			{
				var msg = LocalizationManager.GetString("Errors.CouldNotSavePage",
					"Bloom had trouble saving a page. Please click Details below and report this to us. Then quit Bloom, run it again, and check to see if the page you just edited is missing anything. Sorry!");
				ErrorReport.NotifyUserOfProblem(error, msg);
			}
		}

//        /// <summary>
//        /// Gets the first element with the given tag & id, within the page-div with the given id.
//        /// </summary>
//        private XmlElement GetStorageNode(string pageDivId, string tag, string elementId)
//        {
//            var query = String.Format("//div[@id='{0}']//{1}[@id='{2}']", pageDivId, tag, elementId);
//            var matches = OurHtmlDom.SafeSelectNodes(query);
//            if (matches.Count != 1)
//            {
//                throw new ApplicationException("Expected one match for this query, but got " + matches.Count + ": " + query);
//            }
//            return (XmlElement)matches[0];
//        }

		/// <summary>
		/// The <style title='userModifiedStyles'/> element is where we keep our user-modifiable style information
		/// </summary>
		internal XmlElement GetOrCreateUserModifiedStyleElementFromStorage()
		{
			var headElement = OurHtmlDom.Head;
			var userStyleElement = HtmlDom.GetUserModifiedStyleElement(headElement);
			if (userStyleElement == null)
				return HtmlDom.AddEmptyUserModifiedStylesNode(headElement);

			var coverColorElement = HtmlDom.GetCoverColorStyleElement(headElement);
			// If the user defines the cover color, the two elements could end up being the same.
			if (coverColorElement == null || coverColorElement == userStyleElement)
				return userStyleElement;

			// We have both style elements. Make sure they're in the right order.
			// BL -4266 was a problem if the 'coverColor' was listed first.
			headElement.RemoveChild(coverColorElement);
			headElement.InsertAfter(coverColorElement, userStyleElement);
			return userStyleElement;
		}

		/// <summary>
		/// Gets the first element with the given tag & id, within the page-div with the given id.
		/// </summary>
		private XmlElement GetPageFromStorage(string pageDivId)
		{
			var query = $"//div[@id='{pageDivId}']";
			var matches = OurHtmlDom.SafeSelectNodes(query);
			if (matches.Count != 1)
			{
				throw new ApplicationException("Expected one match for this query, but got " + matches.Count + ": " + query);
			}
			return (XmlElement)matches[0];
		}

		/// <summary>
		/// Move a page to somewhere else in the book
		/// </summary>
		public bool RelocatePage(IPage page, int indexOfItemAfterRelocation)
		{
			Guard.Against(HasFatalError, "Move page failed: " + FatalErrorDescription);
			Guard.Against(!IsEditable, "Tried to edit a non-editable book.");

			if(!CanRelocatePageAsRequested(indexOfItemAfterRelocation))
			{

				return false;
			}

			ClearPagesCache();

			var pages = GetPageElements();
			var pageDiv = FindPageDiv(page);
			var body = pageDiv.ParentNode;
				body.RemoveChild(pageDiv);
			if(indexOfItemAfterRelocation == 0)
			{
				body.InsertBefore(pageDiv, body.FirstChild);
			}
			else
			{
				body.InsertAfter(pageDiv, pages[indexOfItemAfterRelocation-1]);
			}
			OrderOrNumberOfPagesChanged();
			BuildPageCache();
			Save();
			InvokeContentsChanged(null);
			return true;
		}

		internal XmlNodeList GetPageElements()
		{
			return OurHtmlDom.SafeSelectNodes("/html/body//div[contains(@class,'bloom-page')]");
		}

		private bool CanRelocatePageAsRequested(int indexOfItemAfterRelocation)
		{
			int upperBounds = GetIndexOfFirstBackMatterPage();
			if (upperBounds < 0)
				upperBounds = 10000;

			return indexOfItemAfterRelocation > GetIndexOfLastFrontMatterPage ()
				&& indexOfItemAfterRelocation < upperBounds;
		}

		private int GetIndexOfLastFrontMatterPage()
		{
			XmlElement lastFrontMatterPage =
				OurHtmlDom.RawDom.SelectSingleNode("(/html/body/div[contains(@class,'bloom-frontMatter')])[last()]") as XmlElement;
			if(lastFrontMatterPage==null)
				return -1;
			return GetIndexOfPage(lastFrontMatterPage);
		}

		private int GetIndexOfFirstBackMatterPage()
		{
			XmlElement firstBackMatterPage =
				OurHtmlDom.RawDom.SelectSingleNode("(/html/body/div[contains(@class,'bloom-backMatter')])[position()=1]") as XmlElement;
			if (firstBackMatterPage == null)
				return -1;
			return GetIndexOfPage(firstBackMatterPage);
		}


		private int GetIndexOfPage(XmlElement pageElement)
		{
			var elements = GetPageElements();
			for (int i = 0; i < elements.Count; i++)
			{
				if (elements[i] == pageElement)
					return i;
			}
			return -1;
		}

		public HtmlDom GetDomForPrinting(PublishModel.BookletPortions bookletPortion, BookCollection currentBookCollection,
			BookServer bookServer, bool orientationChanging, Layout pageLayout)
		{
			var printingDom = GetBookDomWithStyleSheets("previewMode.css", "origami.css");
			AddCreationTypeAttribute(printingDom);

			if (IsFolio)
			{
				AddChildBookContentsToFolio(printingDom, currentBookCollection, bookServer);
				printingDom.SortStyleSheetLinks();
			}

			//we do this now becuase the publish ui allows the user to select a different layout for the pdf than what is in the book file
			SizeAndOrientation.UpdatePageSizeAndOrientationClasses(printingDom.RawDom, pageLayout);

			if (orientationChanging)
			{
				// Need to update the xmatter in the print dom...it may use different images.
				// Make sure we do this AFTER setting PageOrientation in Dom.
				// Also must be BEFORE we delete unwanted pages
				UpdateBrandingForCurrentOrientation(printingDom);
			}
			//whereas the base is to our embedded server during editing, it's to the file folder
			//when we make a PDF, because we wan the PDF to use the original hi-res versions

			BookStorage.SetBaseForRelativePaths(printingDom, FolderPath);

			DeletePages(printingDom.RawDom, p=>p.GetAttribute("class").ToLowerInvariant().Contains("bloom-nonprinting"));
			PublishHelper.RemoveEnterprisePagesIfNeeded(CollectionSettings, printingDom, printingDom.GetPageElements().ToList());

			switch (bookletPortion)
			{
				case PublishModel.BookletPortions.AllPagesNoBooklet:
					break;
				case PublishModel.BookletPortions.BookletCover:
					DeletePages(printingDom.RawDom, p => !p.GetAttribute("class").ToLowerInvariant().Contains("cover"));
					break;
				 case PublishModel.BookletPortions.BookletPages:
					DeletePages(printingDom.RawDom, p => p.GetAttribute("class").ToLowerInvariant().Contains("cover"));
					break;
				 default:
					throw new ArgumentOutOfRangeException("bookletPortion");
			}
			AddCoverColor(printingDom, Color.White);
			AddPreviewJavascript(printingDom);
			return printingDom;
		}

		/// <summary>
		/// used when this book is a "master"/"folio" book that is used to bring together a number of other books in the collection
		/// </summary>
		/// <param name="printingDom"></param>
		/// <param name="currentBookCollection"></param>
		/// <param name="bookServer"></param>
		private void AddChildBookContentsToFolio(HtmlDom printingDom, BookCollection currentBookCollection, BookServer bookServer)
		{
			XmlNode currentLastContentPage = GetLastPageForInsertingNewContent(printingDom);

			//currently we have no way of filtering them, we just take them all
			foreach (var bookInfo in currentBookCollection.GetBookInfos())
			{
				if (bookInfo.IsFolio)
					continue;
				var childBook =bookServer.GetBookFromBookInfo(bookInfo);

				//this will set the class bloom-content1 on the correct language
				//this happens anyhow if the page was ever looked at in the Edti Tab
				//But if we are testing a collection's folio pdf'ing ability on a newly-generated
				//SHRP collection, and we don't do this, we see lots of sample text because every
				//bloom-editable has "bloom-content1", even the "Z" language ones.
				childBook.UpdateEditableAreasOfElement(childBook.OurHtmlDom);

				//add links to the template css needed by the children.

				HtmlDom.AddStylesheetFromAnotherBook(childBook.OurHtmlDom, printingDom);
				printingDom.SortStyleSheetLinks();

				foreach (XmlElement pageDiv in childBook.OurHtmlDom.RawDom.SafeSelectNodes("/html/body//div[contains(@class, 'bloom-page') and not(contains(@class,'bloom-frontMatter')) and not(contains(@class,'bloom-backMatter'))]"))
				{
					XmlElement importedPage = (XmlElement) printingDom.RawDom.ImportNode(pageDiv, true);
					currentLastContentPage.ParentNode.InsertAfter(importedPage, currentLastContentPage);
					currentLastContentPage = importedPage;

					foreach(XmlElement img in HtmlDom.SelectChildImgAndBackgroundImageElements(importedPage))
					{
						var bookFolderName = Path.GetFileName(bookInfo.FolderPath);
						var path = HtmlDom.GetImageElementUrl(img);
						var pathRelativeToFolioFolder = "../" + bookFolderName + "/" + path.NotEncoded;	// want query as well as filepath
						//NB: URLEncode would replace spaces with '+', which is ok in the parameter section, but not the URL
						//So we are using UrlPathEncode

						HtmlDom.SetImageElementUrl(new ElementProxy(img), UrlPathString.CreateFromUnencodedString(pathRelativeToFolioFolder));

					}
				}
			}
		}

		private XmlElement GetLastPageForInsertingNewContent(HtmlDom printingDom)
		{
			var lastPage =
				   printingDom.RawDom.SelectSingleNode("/html/body//div[contains(@class, 'bloom-page') and not(contains(@class,'bloom-frontMatter')) and not(contains(@class,'bloom-backMatter'))][last()]") as XmlElement;
			if(lastPage==null)
			{
				//currently nothing but front and back matter
				var lastFrontMatter= printingDom.RawDom.SelectSingleNode("/html/body//div[contains(@class,'bloom-frontMatter')][last()]") as XmlElement;
				if(lastFrontMatter ==null)
					throw new ApplicationException("GetLastPageForInsertingNewContent() found no content pages nor frontmatter");
				return lastFrontMatter;
			}
			else
			{
				return lastPage;
			}
		}

		/// <summary>
		/// this is used for configuration, where we do want to offer up the original file.
		/// </summary>
		/// <returns></returns>
		public string GetPathHtmlFile()
		{
			return Storage.PathToExistingHtml;
		}

		public PublishModel.BookletLayoutMethod GetDefaultBookletLayoutMethod()
		{
			return GetBookletLayoutMethod(GetLayout());
		}

		public PublishModel.BookletLayoutMethod GetBookletLayoutMethod(Layout layout)
		{
			//NB: all we support at the moment is specifying "Calendar"
			if (OurHtmlDom.SafeSelectNodes(String.Format("//meta[@name='defaultBookletLayout' and @content='Calendar']")).Count >
				0)
				return PublishModel.BookletLayoutMethod.Calendar;
			else
			{
				if (layout.SizeAndOrientation.IsLandScape && layout.SizeAndOrientation.PageSizeName == "A5")
					return PublishModel.BookletLayoutMethod.CutAndStack;
				return PublishModel.BookletLayoutMethod.SideFold;
			}
		}

		/// <summary>
		///Under normal conditions, this isn't needed, because it is done when a book is first created. But thing might have changed:
		/// *changing xmatter pack, and update to it, changing the languages, etc.
		/// *the book was dragged from another project
		/// *the editing language was changed.
		/// Under those conditions, if we didn't, for example, do a PrepareElementsInPageOrDocument, we would end up with no
		/// editable items, because there are no elements in our language.
		/// </summary>
		public void PrepareForEditing()
		{
			if (!_haveDoneUpdate)
			{
				BringBookUpToDate(OurHtmlDom, new NullProgress());
				_haveDoneUpdate = true;
			}
			//We could re-enable RebuildXMatter() here later, so that we get this nice refresh each time.
			//But currently this does some really slow image compression:	RebuildXMatter(RawDom);
			UpdateEditableAreasOfElement(OurHtmlDom);
		}

		/// <summary>
		/// This is called both for the whole book, and for individual pages when the user uses Origami to make changes to the layout of the page.
		/// It would be nicer in the HtmlDom, but it uses knowledge about the collection and book languages that the DOM doesn't have.
		/// </summary>
		/// <param name="elementToUpdate"></param>
		public void UpdateEditableAreasOfElement(HtmlDom dom)
		{
			var language1Iso639Code = CollectionSettings.Language1Iso639Code;
			var multilingualContentLanguage2 = _bookData.MultilingualContentLanguage2;
			var multilingualContentLanguage3 = _bookData.MultilingualContentLanguage3;
			foreach (XmlElement div in dom.SafeSelectNodes("//div[contains(@class,'bloom-page')]"))
			{
				TranslationGroupManager.PrepareElementsInPageOrDocument(div, CollectionSettings);
				TranslationGroupManager.UpdateContentLanguageClasses(div, CollectionSettings, language1Iso639Code, multilingualContentLanguage2, multilingualContentLanguage3);
			}
		}

		public string CheckForErrors()
		{
			var errors = Storage.GetValidateErrors();
			if (!String.IsNullOrEmpty(errors))
			{
				HasFatalError = true;
				FatalErrorDescription = errors;
			}
			return errors ?? "";
		}

		public void CheckBook(IProgress progress, string pathToFolderOfReplacementImages=null)
		{
			Storage.CheckBook(progress, pathToFolderOfReplacementImages);
		}

		public virtual Layout GetLayout()
		{
			return Layout.FromDom(OurHtmlDom, Layout.A5Portrait);
		}

		public IEnumerable<Layout> GetLayoutChoices()
		{
			try
			{
				return SizeAndOrientation.GetLayoutChoices(OurHtmlDom, Storage.GetFileLocator());
			}
			catch (Exception error)
			{
				HasFatalError = true;
				FatalErrorDescription = error.Message;
				throw error;
			}
		}

		public void SetLayout(Layout layout)
		{
			SizeAndOrientation.AddClassesForLayout(OurHtmlDom, layout);
		}


		/// <summary>
		/// This is used when the user elects to apply the same image metadata to all images.
		/// </summary>
		public void CopyImageMetadataToWholeBookAndSave(Metadata metadata, IProgress progress)
		{
			ImageUpdater.CopyImageMetadataToWholeBook(Storage.FolderPath,OurHtmlDom, metadata, progress);
			Save();
		}

		public Metadata GetLicenseMetadata()
		{
			//BookCopyrightAndLicense.LogMetdata(OurHtmlDom);
			var result = BookCopyrightAndLicense.GetMetadata(OurHtmlDom);

			//Logger.WriteEvent("After");
			//BookCopyrightAndLicense.LogMetdata(OurHtmlDom);
			return result;
		}

		public void SetMetadata(Metadata metadata)
		{
			BookCopyrightAndLicense.SetMetadata(metadata, OurHtmlDom, FolderPath, CollectionSettings, BookInfo.MetaData.UseOriginalCopyright);
			BookInfo.SetLicenseAndCopyrightMetadata(metadata);
		}

		public void SetTitle(string name)
		{
			OurHtmlDom.Title = name;
		}

		public void ExportXHtml(string path)
		{
			XmlHtmlConverter.GetXmlDomFromHtmlFile(Storage.PathToExistingHtml,true).Save(path);
		}

		public void Save()
		{
			// If you add something here, consider whether it is needed in SaveForPageChanged().
			// I believe all the things currently here before the actual Save are not needed
			// in the cases where we use SaveForPageChanged(). We switch to Save if any
			// book data changed, which will be true if we're changing the title and thus
			// the book's location. We also do a full Save after bringing the book up to date;
			// after that, there shouldn't be any obsolete sound attributes.
			// (In fact, since we bring a book up to date before editing, and that code
			// does the removal, I don't see why it's needed here either.)
			Guard.Against(HasFatalError, "Save failed: " + FatalErrorDescription);
			Guard.Against(!IsEditable, "Tried to save a non-editable book.");
			RemoveObsoleteSoundAttributes(OurHtmlDom);
			_bookData.UpdateVariablesAndDataDivThroughDOM(BookInfo);//will update the title if needed
			if(!LockDownTheFileAndFolderName)
			{
				Storage.UpdateBookFileAndFolderName(CollectionSettings); //which will update the file name if needed
			}
			if(IsSuitableForMakingShells)
			{
				// A template book is considered to be its own source, so update the source to match the
				// current book location.
				PageTemplateSource = Path.GetFileName(FolderPath);
			}
			Storage.Save();

			DoPostSaveTasks();
		}

		public void SaveForPageChanged(string pageId, XmlElement modifiedPage)
		{
			Guard.Against(HasFatalError, "Save failed: " + FatalErrorDescription);
			Guard.Against(!IsEditable, "Tried to save a non-editable book.");
			Storage.SaveForPageChanged(pageId, modifiedPage);
			DoPostSaveTasks();
		}

		private void DoPostSaveTasks()
		{
			// Tell the accessibility checker window (and any future subscriber) to re-compute.
			// This Task.Delay() helps even with a delay of 0, becuase it means we get to finish with this command.
			// I'm chooing 1 second at the moment as that feels about the longest I would want to
			// wait to see if what I did made and accesibility check change. Of course we're *probably*
			// ready to run this much, much sooner.
			Task.Delay(1000).ContinueWith((task) => _bookSavedEvent.Raise(this));
		}

		/// <summary>
		/// Remove any obsolete data-duration attributes that the typescript code failed to remove.
		/// </summary>
		/// <remarks>
		/// See https://silbloom.myjetbrains.com/youtrack/issue/BL-3671.
		/// </remarks>
		private void RemoveObsoleteSoundAttributes(HtmlDom htmlDom)
		{
			foreach (var span in htmlDom.RawDom.SafeSelectNodes("//span[@data-duration and @id]").Cast<XmlElement>())
			{
				if (!AudioProcessor.DoesAudioExistForSegment(Storage.FolderPath, span.GetStringAttribute("id")))
					span.RemoveAttribute("data-duration");	// file no longer exists, shouldn't have any duration setting
			}
		}

		//used by the command-line "hydrate" command
		public bool LockDownTheFileAndFolderName { get; set; }

		//TODO: remove this in favor of meta data (the later currently doesn't appear to have access to lineage, I need to ask JT about that)
		public string GetBookLineage()
		{
			return OurHtmlDom.GetMetaValue("bloomBookLineage","");
		}


		public bool IsCalendar
		{
			get
			{
				if (OurHtmlDom == null)
					return false;

				return OurHtmlDom.GetMetaValue("defaultBookletLayout", "") == "Calendar";
			}
		}
		public MultiTextBase GetDataItem(string name)
		{
			return _bookData.GetMultiTextVariableOrEmpty(name);
		}

		internal IBookStorage Storage { get; }

		/// <summary>
		/// This gets called as a result of a UI action. It sets the new topic in our data,
		/// but doesn't do anything related to how it is displayed on the page.
		/// The way to think about this is that we're aiming for a more react™-style flow.
		/// </summary>
		public void SetTopic(string englishTopicAsKey)
		{
			_bookData.Set("topic",englishTopicAsKey,"en");
		}

		public void SwitchSuitableForMakingShells(bool isSuitable)
		{
			if (isSuitable)
			{
				IsSuitableForMakingShells = true;
				OurHtmlDom.RecordAsLockedDown(false);
				// Note that in Book.Save(), we set the PageTemplateSource(). We do that
				// there instead of here so that it stays up to date if the user changes
				// the template name.

				OurHtmlDom.MarkPagesWithTemplateStatus(true);
			}
			else
			{
				IsSuitableForMakingShells = false;
				OurHtmlDom.MarkPagesWithTemplateStatus(false);
				// The logic in BookStarter.UpdateEditabilityMetadata is that if we're in a source collection
				// a book that is not a template should be recorded as locked down (though because we're in
				// a source collection it won't actually BE locked down).
				if (CollectionSettings.IsSourceCollection)
					OurHtmlDom.RecordAsLockedDown(true);
			}
		}

		/// <summary>
		/// Make a version code which will detect any significant changes to the content of a bloom book.
		/// fileContent is typically the content of the file at filePath which is the book's main HTM file;
		/// however (for testing) filePath may be omitted.
		/// The method computes a SHA of the file content and, if a path is passed, all other files
		/// in the same folder and its subfolders. The file is transformed somewhat so that (some) changes
		/// that are not significant are ignored.
		/// Notes:
		/// - renaming a file may or may not produce a different code (depends on whether it changes
		/// the alphabetical order of the files).
		/// - pdf files are currently omitted
		/// - audio files could be omitted until we start supporting audio, but as that is planned I
		/// have not chosen to omit them
		/// - I am not sure that this will reliably give the same result when run on Linux and Windows.
		/// For one thing, depending on the exact file transfer process, one or more files might have
		/// different line endings, which is enough to produce a different SHA.
		/// </summary>
		/// <param name="fileContent"></param>
		/// <param name="filePath"></param>
		/// <returns></returns>
		public static string MakeVersionCode(string fileContent, string filePath = null)
		{
			var simplified = fileContent;
			// In general, whitespace sequences are equivalent to a single space.
			// If the user types multiple spaces all but one will be turned to &nbsp;
			simplified = new Regex(@"\s+").Replace(simplified, " ");
			// Between the end of one tag and the start of the next white space doesn't count at all
			simplified = new Regex(@">\s+<").Replace(simplified, "><");
			// Page IDs (actually any element ids) are ignored
			// (the bit before the 'id' matches an opening wedge followed by anything but a closing one,
			// and is transferred to the output by $1. Then we look for an id='whatever', with optional
			// whitespace, where (['\"]) matches either kind of opening quote while \2 matches the same one at the end.
			// The question mark makes sure we end with the first possible closing quote.
			// Then we grab everything up to the closing wedge and transfer that to the output as $3.)
			simplified = new Regex("(<[^>]*)\\s*id\\s*=\\s*(['\"]).*?\\2\\s*([^>]*>)").Replace(simplified, "$1$3");
			var bytes = Encoding.UTF8.GetBytes(simplified);
			var sha = SHA256Managed.Create();
			sha.TransformBlock(bytes, 0, bytes.Length, bytes, 0);
			if (filePath != null)
			{
				var folder = Path.GetDirectoryName(filePath);
				// Order must be predictable but does not otherwise matter.
				foreach (var path in Directory.GetFiles(folder, "*", SearchOption.AllDirectories).OrderBy(x => x))
				{
					var ext = Path.GetExtension(path);
					if (ext == ".pdf")
						continue;
					if (path == filePath)
						continue; // we already included a simplified version of the main HTML file
					using (var input = new FileStream(path, FileMode.Open))
					{
						byte[] buffer = new byte[4096];
						int count;
						while ((count = input.Read(buffer, 0, 4096)) > 0)
						{
							sha.TransformBlock(buffer, 0, count, buffer, 0);
						}
					}
				}
			}
			sha.TransformFinalBlock(new byte[0], 0, 0);
			return Convert.ToBase64String(sha.Hash);
		}

		/// <summary>
		/// Gets the complete path to the book's cover image, or null if there isn't one.
		/// </summary>
		/// <returns></returns>
		public string GetCoverImagePath()
		{
			if (Storage == null)
				return null;	// can happen in tests
			// This first branch covers the currently obsolete approach to images using background-image.
			// In that approach the data-book attribute is on the imageContainer.
			// We also have to check for @style here, because if we don't check something beyond the data-book attribute, this xpath
			// typically finds the data-div element, and that doesn't have the data in the form that GetImageElementUrl
			// can handle.
			var coverImgElt = Storage.Dom.SafeSelectNodes("//div[@data-book='coverImage' and @style]")
				.Cast<XmlElement>()
				.FirstOrDefault();
			// If that fails, we look for an img with the relevant attribute. Happily this doesn't conflict with the data-div.
			if (coverImgElt == null)
			{
				coverImgElt = Storage.Dom.SafeSelectNodes("//img[@data-book='coverImage']")
					.Cast<XmlElement>()
					.FirstOrDefault();
			}
			if (coverImgElt == null)
				return null;
			var coverImageUrl = HtmlDom.GetImageElementUrl(coverImgElt);
			var coverImageFileName = coverImageUrl.PathOnly.NotEncoded;
			if (string.IsNullOrEmpty(coverImageFileName))
				return null;
			var coverImagePath = Path.Combine(StoragePageFolder, coverImageFileName);
			if (!File.Exists(coverImagePath))
				return null;
			return coverImagePath;
		}

		/// <summary>
		/// Check whether the given image file should have a transparent background.
		/// </summary>
		/// <remarks>
		/// See https://issues.bloomlibrary.org/youtrack/issue/BL-4816 for why we want to limit
		/// which image files are given a transparent background.
		/// </remarks>
		public bool ImageFileShouldBeRenderedWithTransparency(string imagePath)
		{
			// At the moment, only the cover image needs a transparent background.
			// Note that if an image file is used more than once in a book, it gets a different
			// name each time.
			// For publishing, the imagePath will be in a temporary folder location instead of
			// the Bloom collection folder, so comparing the full paths does not work.  In publishing,
			// we do get a few images requested from the PDF framework whose names may inadvertently
			// match files we use, so we double-check by also comparing file sizes.
			var coverImagePath = GetCoverImagePath();
			if (Path.GetFileName(imagePath) == Path.GetFileName(coverImagePath))
				return (new FileInfo(imagePath).Length == new FileInfo(coverImagePath).Length);
			return false;;
		}

		/// <summary>
		/// The primary focus of this method is removing pages we don't want in bloomd files,
		/// particularly xmatter pages that often don't have content but just might.
		/// It will detect pages with img elements or bloom-imageContainer elements with
		/// background images, and as long as the image isn't our placeholder, such pages
		/// are non-blank. For text, it is looking for divs that have the bloom-visibility-code-on
		/// class (and some non-white content). This means that it's looking for content that is
		/// visible given the current collection settings. Blank pages might have content in other
		/// languages. It's even possible (see comments on the code that inserts the
		/// bloom-visibility-code-on class) that the user might override it somehow.
		/// It's conceivable that pages contain text that's not in our editable divs.
		/// Thus, this mechanism is not as reliable as the process used in epub publishing to delete
		/// invisible text, which involves actually building a display of the page in the browser,
		/// but it is much faster and simpler and seems adequate to the current purpose.
		/// Also, (BL-7586) we don't want to delete activity pages, that may not have text, but still
		/// could be fully functioning activities.
		/// Currently the intention is to apply this to a copy of the book, not the original.
		/// If the optional argument is provided, having 'visible' text is defined as text
		/// in one of the specified languages.
		/// </summary>
		public void RemoveBlankPages(HashSet<string> languagesToInclude = null)
		{
			foreach (var page in RawDom.SafeSelectNodes("//div[contains(@class, 'bloom-page')]").Cast<XmlElement>().ToArray())
			{
				if (PublishHelper.IsActivityPage(page))
					continue;
				if (PageHasImages(page))
					continue;
				if (languagesToInclude == null && PageHasVisibleText(page))
					continue;
				if (languagesToInclude != null && PageHasTextInLanguage(page, languagesToInclude))
					continue;
				if (PageHasVideo(page))
					continue;
				if (IsPageProtectedFromRemoval(page))
					continue;
				page.ParentNode.RemoveChild(page);
			}
			OrderOrNumberOfPagesChanged();
		}

		private bool IsPageProtectedFromRemoval(XmlElement pageElement)
		{
			// One final check to see if we have explicitly disallowed this page from being removed.
			// As of May 2020, this is used to protect the Afghan xmatters from having these pages removed:
			// 1) The national anthem page
			//      The only thing on this page is an image which is added by css, so PageHasImages() doesn't see it.
			// 2) The message page
			//      The only thing on this page is language-neutral text.
			//      It has to be language-neutral to make sure we don't strip it out if the language isn't part of the book.
			//      However, then PageHasTextInLanguage() won't return true.
			return HtmlDom.HasClass(pageElement, "bloom-force-publish");
		}

		private bool PageHasVisibleText(XmlElement page)
		{
			foreach (XmlElement div in page.SafeSelectNodes(".//div[contains(@class, 'bloom-visibility-code-on')]"))
			{
				if (!string.IsNullOrWhiteSpace(div.InnerText))
					return true;
			}
			return false;
		}

		// Return true if the element contains text in (a div) whose lang is one of the specified set.
		// Note that we're NOT checking visibility here...this is used in publishing modes where we may
		// want to publish a page if it has content in languages the user has said to publish, even if it has
		// none in the visible languages of this collection.
		private static bool PageHasTextInLanguage(XmlElement page, HashSet<string> languagesToLookFor)
		{
			foreach (XmlElement div in page.SafeSelectNodes(".//div[@lang]"))
			{
				if (languagesToLookFor.Contains(div.GetStringAttribute("lang")) && !string.IsNullOrWhiteSpace(div.InnerText))
					return true;
			}
			return false;
		}

		private bool PageHasImages(XmlElement page)
		{
			foreach (XmlElement img in page.SafeSelectNodes(".//img"))
			{
				if (img.Attributes["src"]?.Value != "placeHolder.png")
					return true;
			}
			foreach (XmlElement div in page.SafeSelectNodes(".//div[contains(@class, 'bloom-imageContainer')]"))
			{
				var imgUrl = HtmlDom.GetImageElementUrl(div).PathOnly.NotEncoded;
				// Actually getting a background img url is a good indication that it's one we want.
				if (!string.IsNullOrEmpty(imgUrl) && imgUrl != "placeHolder.png")
					return true;
			}
			return false;
		}

		private bool PageHasVideo(XmlElement page)
		{
			foreach (XmlElement videoSource in page.SafeSelectNodes(".//video/source"))
			{
				var src = videoSource.GetAttribute("src");
				if (!string.IsNullOrEmpty(src))
					return true;
			}
			return false;
		}

		public void SetAnimationDurationsFromAudioDurations()
		{
			foreach (XmlElement page in RawDom.SafeSelectNodes("//div[contains(@class,'bloom-page')]"))
			{
				// For now we only apply this to the first image container.
				var imgContainer = page.SelectSingleNode(".//div[contains(@class, 'bloom-imageContainer') and @data-initialrect]") as XmlElement;
				if (imgContainer == null)
					continue;
				double duration = 0.0;
				foreach (XmlElement editable in page.SafeSelectNodes(
					".//div[contains(@class,'bloom-editable') and contains(@class, 'bloom-content1')]"))
				{
					foreach (XmlElement span in HtmlDom.SelectAudioSentenceElementsWithDataDuration(editable))
					{
						double time;
						double.TryParse(span.Attributes["data-duration"].Value, out time);
						duration += time;
					}
				}
				if (duration == 0.0)
					duration = 4.0; // per BL-5393, if we don't have voice durations use 4 seconds.
				imgContainer.SetAttribute("data-duration", duration.ToString());
			}
		}

		public bool HasMotionPages => HtmlDom.HasMotionFeature(OurHtmlDom.Body);

		public bool HasQuizPages => HtmlDom.HasQuizFeature(OurHtmlDom.Body);

		public bool HasComicPages => HtmlDom.HasComicFeature(OurHtmlDom.Body);

		public bool HasOnlyPictureOnlyPages()
		{
			foreach (var page in GetPages())
			{
				if (page.IsXMatter)
					continue;
				var pageDiv = page.GetDivNodeForThisPage();
				foreach (var groupDiv in pageDiv.SafeSelectNodes(".//div[contains(@class, 'bloom-translationGroup')]").Cast<XmlElement>())
				{
					var classes = groupDiv.GetAttribute("class");
					if (!classes.Contains("bloom-imageDescription"))
						return false;
				}
			}
			return true;
		}

		/// <summary>
		/// Re-compute and update all of the metadata features for the book
		/// </summary>
		/// <param name="allowedLanguages">If non-null, limits the calculation to only considering the languages specified. Applies only to language-specific features (e.g. blind and talkingBook. Does not apply to Sign Language or language-independent faetures</param>
		internal void UpdateMetadataFeatures(
			bool isBlindEnabled, bool isTalkingBookEnabled, bool isSignLanguageEnabled,
			IEnumerable<string> allowedLanguages = null)
		{
			// Language-specific features
			UpdateBlindFeature(isBlindEnabled, allowedLanguages);
			UpdateTalkingBookFeature(isTalkingBookEnabled, allowedLanguages);

			// Sign Language is a special case - the SL videos are not marekd up with lang attributes
			UpdateSignLanguageFeature(isSignLanguageEnabled);

			// Language-independent features
			UpdateQuizFeature();
			UpdateMotionFeature();
			UpdateComicFeature();
			UpdateActivityFeature();
		}

		/// <summary>
		/// Updates the feature in bookInfo.metadata to indicate whether the book is accessible to the blind/visually impaired
		/// </summary>
		/// <param name="isEnabled">True to indicate the feature is enabled, or false for disabled (will clear the feature in the metadata)</param>
		/// <param name="allowedLanguages">If non-null, limits the calculation to only considering the languages specified</param>
		private void UpdateBlindFeature(bool isEnabled, IEnumerable<string> allowedLanguages = null)
		{
			if (!isEnabled)
			{
				BookInfo.MetaData.Feature_Blind_LangCodes = Enumerable.Empty<string>();
				return;
			}

			// Set the metadata feature that indicates a book is accessible to the blind. Our current automated
			// definition of this is the presence of image descriptions in the non-xmatter part of the book.
			// This is very imperfect. Minimally, to be accessible to the blind, it should also be a talking book
			// and everything, including image descriptions, should have audio; but talkingBook is a separate feature.
			// Also we aren't checking that EVERY image has a description. What we have is therefore too weak,
			// but EVERY image might be too strong...some may just be decorative. Then there are considerations
			// like contrast and no essential information conveyed by color and other stuff that the DAISY code
			// checks. If we were going to use this feature to actually help blind people find books they could
			// use, we might well want a control (like in upload to BL) to allow the author to specify whether
			// to claim the book is accessible to the blind. But currently this is just used for reporting the
			// feature in analytics, so it's not worth bothering the author with something that has no obvious
			// effect. If it has image descriptions, there's been at least some effort to make it accessible
			// to the blind.
			var langCodes = OurHtmlDom.GetLangCodesWithImageDescription();

			if (allowedLanguages != null)
				langCodes = langCodes.Intersect(allowedLanguages);

			BookInfo.MetaData.Feature_Blind_LangCodes = langCodes.ToList();
		}

		/// <summary>
		/// Updates the feature in bookInfo.metadata to indicate whether the book contains meaningful narration audio
		/// Narration audio in XMatter DOES count (for now?)
		/// </summary>
		/// <param name="isEnabled">True to indicate the feature is enabled, or false for disabled (will clear the feature in the metadata)</param>
		/// <param name="allowedLanguages">If non-null, limits the calculation to only considering the languages specified</param>
		private void UpdateTalkingBookFeature(bool isEnabled, IEnumerable<string> allowedLanguages = null)
		{
			if (!isEnabled)
			{
				BookInfo.MetaData.Feature_TalkingBook_LangCodes = Enumerable.Empty<string>();
				return;
			}

			var langCodes = GetRecordedAudioSentences()
				.Select(HtmlDom.GetClosestLangCode)
				.Where(HtmlDom.IsLanguageValid)
				.Distinct();

			if (allowedLanguages != null)
				langCodes = langCodes.Intersect(allowedLanguages);

			BookInfo.MetaData.Feature_TalkingBook_LangCodes = langCodes.ToList();
		}

		/// <summary>
		/// Updates the feature in bookInfo.metadata to indicate whether the book contains sign language video
		/// </summary>
		/// <param name="isEnabled">True to indicate the feature is enabled, or false for disabled (will clear the feature in the metadata)</param>
		private void UpdateSignLanguageFeature(bool isEnabled)
		{
			if (isEnabled && HasSignLanguageVideos())
				// FYI: this might be "", but that's OK. Pass it through anyway
				BookInfo.MetaData.Feature_SignLanguage_LangCodes = new string[] { this.CollectionSettings.SignLanguageIso639Code };
			else
				BookInfo.MetaData.Feature_SignLanguage_LangCodes = Enumerable.Empty<string>();
		}

		/// <summary>
		/// Updates the feature in bookInfo.metadata to indicate whether the book contains quizzes
		/// </summary>
		private void UpdateQuizFeature()
		{
			// For now, our model is that quizzes are a language-independent feature.
			// If the book has a quiz and the user uploads it with an incomplete translation (quizzes not translated), so be it.
			// If we wanted to, it is also possible to compute it as a language-specific feature.
			// (That is, check if the languages in the book have non-empty text for part of the quiz section)
			BookInfo.MetaData.Feature_Quiz = CollectionSettings.HaveEnterpriseFeatures && HasQuizPages;
		}

		/// <summary>
		/// Updates the feature in bookInfo.metadata to indicate whether the book contains activities
		/// </summary>
		private void UpdateActivityFeature()
		{
			BookInfo.MetaData.Feature_Activity = Storage.GetActivityFolderNamesReferencedInBook().Any();
		}

		/// <summary>
		/// Updates the feature in bookInfo.metadata to indicate whether the book contains comic pages
		/// </summary>
		private void UpdateComicFeature()
		{
			BookInfo.MetaData.Feature_Comic = HasComicPages;
		}

		/// <summary>
		/// Updates the feature in bookInfo.metadata to indicate whether the book is a motion book
		/// </summary>
		private void UpdateMotionFeature()
		{
			BookInfo.MetaData.Feature_Motion = MotionMode;
		}

		// This is a shorthand for a whole set of features.
		// Note: we are currently planning to eventually store this primarily in the data-div, with the
		// body feature attributes present only so that CSS can base things on it. This method would then
		// be responsible to set that too...and probably that is what it should read.
		public bool MotionMode
		{
			// Review: the issue suggested that it's only true if it has all of them. Currently they all get
			// set or cleared together, so it makes no difference.
			// I don't think it's helpful to have yet another place in our code
			// that knows which six features make up MotionBookMode, so I decided to just check the most
			// characteristic one.
			get { return OurHtmlDom.BookHasFeature("fullscreenpicture", "landscape", "bloomReader"); }
			set
			{
				Action<string, string, string> addOrRemove;
					if (value) addOrRemove = (string featureName, string orientationConstraint, string mediaConstraint) =>
						OurHtmlDom.SetBookFeature(featureName, orientationConstraint, mediaConstraint);
					else addOrRemove = (string featureName, string orientationConstraint, string mediaConstraint) =>
						OurHtmlDom.ClearBookFeature(featureName, orientationConstraint, mediaConstraint);
				// Enhance: we can probably put all this in HtmlDom and have it not know about the particular features, just copy them
				// from the datadiv. That means it will need to be possible to identify them by some attribute, e.g. data-isBookFeature="true"
				// these are read by Bloom Reader (and eventually Reading App Builder?)
				addOrRemove("autoadvance", "landscape", "bloomReader");
				addOrRemove("canrotate", "allOrientations", "bloomReader");
				addOrRemove("playanimations", "landscape", "bloomReader");// could be ignoreAnimations
				addOrRemove("playmusic", "landscape", "bloomReader");
				addOrRemove("playnarration", "landscape", "bloomReader");

				// these are read by css
				//modifiedBook.OurHtmlDom.SetBookFeature("hideMargin", "landscape", "bloomReader");
				//modifiedBook.OurHtmlDom.SetBookFeature("hidePageNumbers", "landscape", "bloomReader");
				addOrRemove("fullscreenpicture", "landscape", "bloomReader");

				// Though the feature was/is getting set correctly at publish time, somehow it was getting out of
				// sync (see BL-8049). So, now we also set it here immediately when the value changes.
				BookInfo.MetaData.Feature_Motion = value;

				Save();
			}
		}

		/// <summary>
		/// BL-5886 Translation Instructions page should not end up in BR (or Epub or Pdf, but other classes ensure that).
		/// N.B. This is only intended for use on temporary files.
		/// </summary>
		public void RemoveNonPublishablePages(HashSet<string> removedLabels = null)
		{
			const string xpath = "//div[contains(@class,'bloom-noreader')]";

			var dom = OurHtmlDom.RawDom;
			var nonpublishablePages = dom.SafeSelectNodes(xpath);
			foreach (XmlNode doomedPage in nonpublishablePages)
			{
				PublishHelper.CollectPageLabel((XmlElement)doomedPage, removedLabels);
				doomedPage.ParentNode.RemoveChild(doomedPage);
			}
		}

		public static bool IsPageBloomEnterpriseOnly(XmlElement page)
		{
			return page.GetAttribute("class").Contains("enterprise-only") ||
				   // legacy quiz pages don't have 'enterprise-only'
			       page.GetAttribute("class").Contains("questions") ||
				   page.SafeSelectNodes(".//video").Count > 0;
		}
	}
}
<|MERGE_RESOLUTION|>--- conflicted
+++ resolved
@@ -1933,29 +1933,8 @@
 		{
 			var result = new Dictionary<string, bool>();
 			var parents = new HashSet<XmlElement>(); // of interesting non-empty children
-<<<<<<< HEAD
-			var langDivs = OurHtmlDom.GetLanguageDivs(countXmatter).ToArray();
-
-=======
-			const string pageXpathFront = "//div[contains(@class, 'bloom-page')";
-			const string xpathEnd = "]//div[@class and @lang]";
-			var xmatterXpath = includeLangsOccurringOnlyInXmatter ? "" : " and not(contains(@class, 'bloom-frontMatter')) and not(contains(@class, 'bloom-backMatter'))";
-			// editable divs that are in non-x-matter pages and have a potentially interesting language.
-			var langDivs = OurHtmlDom.SafeSelectNodes(pageXpathFront + xmatterXpath + xpathEnd).Cast<XmlElement>()
-				// BL-8228. Don't proceed if this is a text without normal parentage, e.g. boilerplate text from a Branding pack.
-				// Before we added this line, the next one (testing for bloom-ignoreChildrenForBookLanguageList) would throw with
-				// the Juarez and Associates (Guatemala) Branding Pack.
-				.Where(div => div.ParentNode?.Attributes?["class"] != null)
-				// At least up through 4.7, bloom-ignoreChildrenForBookLanguageList is used to prevent counting localized 
-				// headers in comprehension quiz as languages of the book.
-				.Where(div => !div.ParentNode.Attributes["class"].Value.Contains("bloom-ignoreChildrenForBookLanguageList"))
-				.Where(div => div.Attributes["class"].Value.IndexOf("bloom-editable", StringComparison.InvariantCulture) >= 0)
-				.Where(div =>
-				{
-					var lang = div.Attributes["lang"].Value;
-					return lang != "*" && lang != "z" && lang != ""; // Not valid languages, though we sometimes use them for special purposes
-				}).ToArray();
->>>>>>> 6ceb6a0a
+			var langDivs = OurHtmlDom.GetLanguageDivs(includeLangsOccurringOnlyInXmatter).ToArray();
+
 			// First pass: fill in the dictionary with languages which have non-empty content in relevant divs
 			foreach (var div in langDivs)
 			{
