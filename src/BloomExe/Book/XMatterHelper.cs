﻿using System;
using System.Collections.Generic;
using System.IO;
using System.Linq;
using System.Text;
using System.Xml;
using Palaso.Extensions;
using Palaso.IO;
using Palaso.Progress.LogBox;
using Palaso.Reporting;
using Palaso.Xml;

namespace Bloom.Book
{
	/// <summary>
	/// Handles chores related to Front and Back Matter packs.
	/// These allow users to have a set which fits there country/organizational situation, and have it applied
	/// to all books they create, whether original or from shells created in other country/organization contexts.
	/// </summary>
	public class XMatterHelper
	{
		private readonly XmlDocument _bookDom;
		private readonly string _nameOfXMatterPack;

		/// <summary>
		/// Constructs by finding the file and folder of the xmatter pack, given the its key name e.g. "Factory", "SILIndonesia".
		/// The name of the file should be (key)-XMatter.htm. The name and the location of the folder is not our problem...
		/// we leave it to the supplied fileLocator to find it.
		/// </summary>
		/// <param name="nameOfXMatterPack">e.g. "Factory", "SILIndonesia"</param>
		/// <param name="fileLocator">The locator needs to be able tell use the path to an xmater html file, given its name</param>
		public XMatterHelper(XmlDocument bookDom, string nameOfXMatterPack, IFileLocator fileLocator)
		{
			_bookDom = bookDom;
			_nameOfXMatterPack = nameOfXMatterPack;
			string directoryName = nameOfXMatterPack + "-XMatter";
			var directoryPath = fileLocator.LocateDirectory(directoryName, "xmatter pack directory named " + directoryName);
			string htmName = nameOfXMatterPack + "-XMatter.htm";
			PathToXMatterHtml = directoryPath.CombineForPath(htmName);
			if(!File.Exists(PathToXMatterHtml))
			{
				ErrorReport.NotifyUserOfProblem(new ShowOncePerSessionBasedOnExactMessagePolicy(), "Could not locate the file {0} in {1}", htmName, directoryPath);
				throw new ApplicationException();
			}
			PathToStyleSheetForPaperAndOrientation = directoryPath.CombineForPath(GetStyleSheetFileName());
			if (!File.Exists(PathToXMatterHtml))
			{
				ErrorReport.NotifyUserOfProblem(new ShowOncePerSessionBasedOnExactMessagePolicy(), "Could not locate the file {0} in {1}", GetStyleSheetFileName(), directoryPath);
				throw new ApplicationException();
			}
			XMatterDom = XmlHtmlConverter.GetXmlDomFromHtmlFile(PathToXMatterHtml);
		}


		public string GetStyleSheetFileName()
		{
//			var layout = SizeAndOrientation.FromDom(_dom);
//			return layout.PageSizeName + "-" + layout.OrientationName + "-" + _nameOfXMatterPack + "-XMatter.css";
			return _nameOfXMatterPack + "-XMatter.css";
		}

		/// <summary>
		/// Set this if you want the xmatter stuff copied into a document folder. This makes sense when setting up or
		/// modifying one of the users books, but not when just displaying a book from a shell collection.
		/// </summary>
		public string FolderPathForCopyingXMatterFiles { get; set; }

		/// <summary>
		/// Give the detected paper size and orientation, this is the verified location of the corresponding stylesheet for the selected xmatter pack.
		/// </summary>
		public string PathToStyleSheetForPaperAndOrientation { get; set; }

		/// <summary>
		/// This exists in an XMatter-pack folder, which we infer from this file location.
		/// </summary>
		public string PathToXMatterHtml { get; set; }

		/// <summary>
		/// this is separated out to ease unit testing
		/// </summary>
		public XmlDocument XMatterDom { get; set; }

		public void InjectXMatter(string folderPath, Dictionary<string, string> writingSystemCodes, Layout layout)
		{
			//don't want to pollute shells with this content
			if (!string.IsNullOrEmpty(FolderPathForCopyingXMatterFiles))
			{
				//copy over any image files used by this front matter
				string path = Path.GetDirectoryName(PathToXMatterHtml);
				foreach (var file in Directory.GetFiles(path, "*.png").Concat(Directory.GetFiles(path, "*.jpg").Concat(Directory.GetFiles(path, "*.gif").Concat(Directory.GetFiles(path, "*.bmp")))))
				{
					File.Copy(file, FolderPathForCopyingXMatterFiles.CombineForPath(Path.GetFileName(file)), true);
				}
			}

			//note: for debugging the template/css purposes, it makes our life easier if, at runtime, the html is pointing the original.
			//makes it easy to drop into a css editor and fix it up with the content we're looking at.
			//TODO:But then later, we want to save it so that these are found in the same dir as the book.
			_bookDom.AddStyleSheet(PathToStyleSheetForPaperAndOrientation);

			//it's important that we append *after* this, so that these values take precendance (the template will just have empty values for this stuff)
			XmlNode divBeforeNextFrontMattterPage = _bookDom.SelectSingleNode("//body/div[@id='bloomDataDiv']");

//			if(folderPath!=null)//null in some unit test that don't care about images
//				ImageMetadataUpdater.UpdateAllHtmlDataAttributesForAllImgElements(folderPath, XMatterDom, new NullProgress());

			foreach (XmlElement xmatterPage in XMatterDom.SafeSelectNodes("/html/body/div[contains(@data-page,'required')]"))
			{
				var newPageDiv = _bookDom.ImportNode(xmatterPage, true) as XmlElement;
				//give a new id, else thumbnail caches get messed up becuase every book has, for example, the same id for the cover.
				newPageDiv.SetAttribute("id", Guid.NewGuid().ToString());

				if (IsBackMatterPage(xmatterPage))
				{
					//note: this is redundant unless this is the 1st backmatterpage in the list
					divBeforeNextFrontMattterPage = _bookDom.SelectSingleNode("//body/div[last()]");
				}

				//we want the xmatter pages to match what we found in the source book
				SizeAndOrientation.UpdatePageSizeAndOrientationClasses(newPageDiv, layout);

				newPageDiv.InnerXml = newPageDiv.InnerXml.Replace("'V'", '"' + writingSystemCodes["V"] + '"');
				newPageDiv.InnerXml = newPageDiv.InnerXml.Replace("\"V\"", '"' + writingSystemCodes["V"] + '"');
				newPageDiv.InnerXml = newPageDiv.InnerXml.Replace("'N1'", '"' + writingSystemCodes["N1"] + '"');
				newPageDiv.InnerXml = newPageDiv.InnerXml.Replace("\"N1\"", '"' + writingSystemCodes["N1"] + '"');
				if (!String.IsNullOrEmpty(writingSystemCodes["N2"]))  //otherwise, styleshee will hide it
				{
					newPageDiv.InnerXml = newPageDiv.InnerXml.Replace("'N2'", '"' + writingSystemCodes["N2"] + '"');
					newPageDiv.InnerXml = newPageDiv.InnerXml.Replace("\"N2\"", '"' + writingSystemCodes["N2"] + '"');
				}

				_bookDom.SelectSingleNode("//body").InsertAfter(newPageDiv, divBeforeNextFrontMattterPage);
				divBeforeNextFrontMattterPage = newPageDiv;

				//enhance... this is really ugly. I'm just trying to clear out any remaining "{blah}" left over from the template
				foreach (XmlElement e in newPageDiv.SafeSelectNodes("//*[starts-with(text(),'{')]"))
				{
					foreach ( var node in e.ChildNodes)
					{
						XmlText t = node as XmlText;
						if(t!=null && t.Value.StartsWith("{"))
							t.Value =""; //otherwise html tidy will through away span's (at least) that are empty, so we never get a chance to fill in the values.
					}
				}
<<<<<<< HEAD

=======
>>>>>>> 5291af22
			}
		}

//		//in the beta, 0.8, the ID of the page in the front-matter template was used for the 1st
//		//page of every book. This screws up thumbnail caching.
//		private void FixPageId(XmlDocument bookDom)
//		{
//			XmlElement page = bookDom.SelectSingleNode("//div[@id='74731b2d-18b0-420f-ac96-6de20f659810']") as XmlElement;
//			if (page != null)
//			{
//				page.SetAttribute("id", Guid.NewGuid().ToString());
//			}
//		}

		public static bool IsFrontMatterPage(XmlElement pageDiv)
		{
			return pageDiv.SelectSingleNode("self::div[contains(@class, 'bloom-frontMatter')]") != null;
		}

		public static bool IsBackMatterPage(XmlElement pageDiv)
		{
			return pageDiv.SelectSingleNode("self::div[contains(@class, 'bloom-backMatter')]") != null;
		}


		/// <summary>
		///remove any x-matter in the book
		/// </summary>
		/// <param name="storage"></param>
		public static void RemoveExistingXMatter(XmlDocument dom)
		{
			foreach (XmlElement div in dom.SafeSelectNodes("//div[contains(@class,'bloom-frontMatter') or contains(@class,'bloom-backMatter')]"))
			{
				div.ParentNode.RemoveChild(div);
			}
		}
	}
}<|MERGE_RESOLUTION|>--- conflicted
+++ resolved
@@ -142,10 +142,6 @@
 							t.Value =""; //otherwise html tidy will through away span's (at least) that are empty, so we never get a chance to fill in the values.
 					}
 				}
-<<<<<<< HEAD
-
-=======
->>>>>>> 5291af22
 			}
 		}
 
