--- conflicted
+++ resolved
@@ -1467,10 +1467,6 @@
 				}
 			} else
 			{
-<<<<<<< HEAD
-				string encodedOriginalTitle = title?.TextAlternatives.GetExactAlternative(_collectionSettings.Language1Iso639Code);
-				string decodedOriginalTitle = BookData.TextOfInnerHtml(encodedOriginalTitle);
-=======
 				string innerHtml = title?.TextAlternatives.GetExactAlternative(_collectionSettings.Language1Iso639Code);
 				string unecodedOriginalTitle = BookData.TextOfInnerHtml(innerHtml);
 
@@ -1478,7 +1474,6 @@
 				// they are NOT equivalent. InnerHtml could contain nested markup (like paragraph tags),
 				// but we don't want surrounding paragraph tags/etc. in our encodedOriginalTitle.
 				string encodedOriginalTitle = HttpUtility.HtmlEncode(unecodedOriginalTitle);
->>>>>>> c731f014
 
 				// _dataset.TextVariables is expected to contain an ENCODED string!
 				// info.OriginalTitle is expected to contain a DECODED string
@@ -1486,11 +1481,7 @@
 				UpdateSingleTextVariableInDataDiv("originalTitle", _dataset.TextVariables["originalTitle"].TextAlternatives);
 				if (info != null)
 				{
-<<<<<<< HEAD
-					info.OriginalTitle = decodedOriginalTitle;
-=======
 					info.OriginalTitle = unecodedOriginalTitle;
->>>>>>> c731f014
 				}
 			}
 		}
