--- conflicted
+++ resolved
@@ -22,7 +22,6 @@
 
 namespace Bloom.Book
 {
-<<<<<<< HEAD
     /// <summary>
     /// This class manages the "data-*" elements of a bloom document.
     /// </summary>
@@ -584,15 +583,28 @@
 
         private void MigrateData(DataSet data)
         {
-            //Until late in Bloom 3, we collected the topic in the National language, which is messy because then we would have to know how to
-            //translate from all those languages to all other languages. Now, we just save English, and translate from English to whatever.
-            //By far the largest number of books posted to bloomlibrary with this problem were Tok Pisin books, which actually just had
-            //an English word as their value for "topic", so there we just switch it over to English.
-            DataSetElementValue topic;
-            if (!data.TextVariables.TryGetValue("topic", out topic))
-                return;
+			MigrateTopic(data);
+		}
+
+		private void MigrateTopic(DataSet data)
+		{
+			DataSetElementValue topic;
+			if (!data.TextVariables.TryGetValue("topic", out topic))
+				return;
+
+			CleanupTopic(topic);
+
+			MigrateSpiritualTopic(data, topic);
+		}
+
+		//Until late in Bloom 3, we collected the topic in the National language, which is messy because then we would have to know how to
+		//translate from all those languages to all other languages. Now, we just save English, and translate from English to whatever.
+		//By far the largest number of books posted to bloomlibrary with this problem were Tok Pisin books, which actually just had
+		//an English word as their value for "topic", so there we just switch it over to English.
+		private void CleanupTopic(DataSetElementValue topic)
+		{
             var topicStrings = topic.TextAlternatives;
-            if (string.IsNullOrEmpty(topicStrings["en"]) && topicStrings["tpi"] != null)
+			if (string.IsNullOrEmpty(topicStrings["en"]) && topicStrings["tpi"] != null)
             {
                 topicStrings["en"] = topicStrings["tpi"];
 
@@ -622,6 +634,41 @@
                     .Cast<XmlElement>()
                     .ForEach(e => e.ParentNode.RemoveChild(e));
             }
+		}
+
+		// In 5.6, we removed the Spiritual topic and added the Bible topic.
+		// We can auto-migrate from Spiritual to Bible if the copyright
+		// (or original copyright) indicates it is appropriate.
+		// Otherwise, we just remove the Spiritual topic.
+		private void MigrateSpiritualTopic(DataSet data, DataSetElementValue topic)
+		{
+			var topicStr = topic.TextAlternatives["en"];
+			if (topicStr != "Spiritual")
+				return;
+
+			string copyrightStr = null;
+			if (data.TextVariables.TryGetValue("copyright", out var copyright))
+			{
+				copyrightStr = copyright.TextAlternatives["*"];
+			}
+			if (string.IsNullOrEmpty(copyrightStr) && data.TextVariables.TryGetValue("originalCopyright", out var originalCopyright))
+			{
+				copyrightStr = originalCopyright.TextAlternatives["*"];
+			}
+			if (!string.IsNullOrEmpty(copyrightStr))
+			{
+				foreach (var bibleCopyright in new[] { "Bible", "SIL", "Global Recordings", "Kartidaya", "Little Zebra", "JMPBK", "WPS" })
+				{
+					if (copyrightStr.Contains(bibleCopyright))
+					{
+						topic.TextAlternatives["en"] = "Bible";
+						return;
+					}
+				}
+			}
+
+			// We didn't find a Bible-related copyright; just remove the Spiritual topic from the book.
+			data.TextVariables.Remove("topic");
         }
 
         private void UpdateCredits(BookInfo info)
@@ -1254,1137 +1301,6 @@
                     else
                     {
                         var node1 = node.CloneNode(true); // so we can remove labels without modifying node
-=======
-	/// <summary>
-	/// This class manages the "data-*" elements of a bloom document.
-	/// </summary>
-	/// <remarks>
-	/// At the beginning of the document, we have a special div for holding book-wide data.
-	/// It may hosts all manner of data about the book, including copyright, what languages are currently visible, etc.Here's a sample of a simple one:
-	/*<div id="bloomDataDiv">
-			  <div data-book="bookTitle" lang="en">Awito Builds a toilet</div>
-			  <div data-book="bookTitle" lang="tpi">Awito i wokim haus</div>
-			  <div data-book="coverImage" lang="*">tmpABDB.png</div>
-			  <div data-book="topic" lang="tpi">Health</div>
-			  <div data-book="contentLanguage1" lang="*">en</div>
-			  <div data-book="contentLanguage2" lang="*">tpi</div>
-			  <div data-book="copyright" lang="*">Copyright © 1994, National Department of Education</div>
-			  <div data-book="licenseImage" lang="*">license.png?1348557455942</div>
-			  <div data-book="licenseUrl" lang="en">http://creativecommons.org/licenses/by-nc-sa/3.0/</div>
-			  <div data-book="licenseDescription" lang="en">You may not use this work for commercial purposes. You may adapt or build upon this work, but you may distribute the resulting work only under the same or similar license to this one.You must attribute the work in the manner specified by the author.</div>
-			  <div data-book="originalAcknowledgments" lang="tpi">Book Development by:  Curriculum Development Division</div>
-			</div>
-			*/
-	/// After the bloomDataDiv, elements with "data-*" attributes can occur throughout a book, for example on the cover page:
-	/*    <div class="bloom-page">
-		<div class="bloom-translationGroup coverTitle">
-		  <div data-book="bookTitle" lang="en">Awito Builds a house</div>
-		  <div data-book="bookTitle" lang="tpi">Awito i wokim haus</div>
-		</div>
-	*/
-	/// This class must keep these in sync
-	/// There is also a file meta.json which contains data that is also kept online to aid in searching for books. Some of this must also be kept
-	/// in sync with data in the html, for example, metadata.volumeInfo.title should match (currently the English alternative of) the content of the
-	/// bloomDataDiv bookTitle div.
-	/// </remarks>
-	public class BookData
-	{
-		/// <summary>
-		/// This is the attribute name used in the data div for a rather complex data-model.
-		/// Specifically, an xmatter page sets a specific page name as the value of this attribute.
-		/// That value is used as a key to link the attributes stored in the data div with the attributes on the page itself.
-		/// This allows us to keep the values persisted (since the xmatter is constantly being regenerated).
-		///
-		/// E.g.
-		/// In the data div, we have a div such as
-		/// &lt;div data-xmatter-page="frontCover" data-backgroundaudio="SoundTrack0.mp3" data-backgroundaudiovolume="0.5717869999999999"&gt;&lt;/div&gt;
-		///
-		/// The actual xmatter page will also have these same attributes (along with all the rest it has).
-		/// &lt;div class="bloom-page cover coverColor bloom-frontMatter frontCover Device16x9Landscape layout-style-Default side-right"
-		/// id="76ed5d5b-c178-4db1-8be1-4a2f63eccaa4"
-		/// data-xmatter-page="frontCover" data-backgroundaudio="SoundTrack0.mp3" data-backgroundaudiovolume="0.5717869999999999"
-		/// lang=""&gt;
-		/// </summary>
-		private const string kDataXmatterPage = "data-xmatter-page";
-
-		private readonly HtmlDom _dom;
-		private readonly Action<XmlElement> _updateImgNode;
-		internal readonly CollectionSettings CollectionSettings;
-		private readonly DataSet _dataset;
-		private XmlElement _dataDiv;
-		private Object thisLock = new Object();
-		// At one point we used XmlString for these, but language tags cannot actually
-		// contain any characters that need encoding, so it seems an unnecessary complication.
-		private string _cachedLangTag1;
-		private string _cachedLangTag2;
-		private string _cachedLangTag3;
-		private string _cachedSignLangTag;
-		private string _cachedMetadataLangTag1;
-		private bool _gotLangCache;
-
-		//URLs are encoded in a certain way for the src attributes
-		//If they have certain symbols (namely &), they need to be encoded differently
-		//when saved as xml in the data-div. Ideally, we might use an abstraction over
-		//string which know what encoding things are in. Or we could work hard to always
-		//keep strings unencoded in this class and DataSet in then encode them as they
-		//get written out to various places. But either of those is too disruptive at this
-		//point so this is a simple solution. Ref BL-3235.
-		public HashSet<string> KeysOfVariablesThatAreUrlEncoded = new HashSet<string>();
-
-		/// <param name="dom">Set this parameter to, say, a page that the user just edited, to limit reading to it, so its values don't get overriden by previous pages.
-		///   Supply the whole dom if nothing has priority (which will mean the data-div will win, because it is first)</param>
-		/// <param name="collectionSettings"> </param>
-		/// <param name="updateImgNodeCallback">This is a callback so as not to introduce dependencies on ImageUpdater & the current folder path</param>
-		public BookData(HtmlDom dom, CollectionSettings collectionSettings, Action<XmlElement> updateImgNodeCallback)
-		{
-			_dom = dom;
-			_updateImgNode = updateImgNodeCallback;
-			CollectionSettings = collectionSettings;
-			GetOrCreateDataDiv();
-			_dataset = new DataSet();
-			GatherDataItemsFromSettings(_dataset, CollectionSettings);
-			GatherDataItemsFromXElement(_dataset,_dom.RawDom);
-			MigrateData(_dataset);
-		}
-
-		/// <summary>
-		/// The first (or only) language to show, usually the vernacular.
-		/// </summary>
-		public string Language1Tag
-		{
-			get
-			{
-				if (!_gotLangCache)
-				{
-					if (_cachingLangData)
-					{
-						// recursive call from GatherDataItemsFromXElement; just use collection language
-						return CollectionSettings.Language1Tag;
-					}
-					CacheLangData();
-				}
-
-				return _cachedLangTag1;
-			}
-		}
-
-		/// <summary>
-		/// For bilingual or trilingual books, this is the second language to show,
-		/// after Language1.
-		/// </summary>
-		public String Language2Tag
-		{
-			get
-			{
-				if (!_gotLangCache)
-					CacheLangData();
-				return _cachedLangTag2;
-			}
-		}
-
-		/// <summary>
-		/// For sign language books, this is the tag of the sign language.
-		/// </summary>
-		public string SignLanguageTag
-		{
-			get
-			{
-				if (!_gotLangCache)
-					CacheLangData();
-				return _cachedSignLangTag;
-			}
-		}
-
-		/// <summary>
-		/// This is the language we use to show metadata, which currently includes most
-		/// of the fields in XMatter, including the second title. In phase 2 of our language
-		/// cleanup, we may separate out more categories.
-		/// Currently this is always the the collection's L2, though we may allow configuring
-		/// it eventually.
-		/// It should never be null, but might be the same as Language1 (or 2 or 3).
-		/// </summary>
-		public String MetadataLanguage1Tag
-		{
-			get
-			{
-				if (!_gotLangCache)
-					CacheLangData();
-				return _cachedMetadataLangTag1;
-			}
-		}
-
-		/// <summary>
-		/// We tentatively anticipate supporting a second metadata language, typically useful for
-		/// something like a regional language where ML1 is a national one, though it's equally
-		/// possible that ML1 might be a regional language while ML2 could be the language of
-		/// an international organization working on the project.
-		/// Somewhere in phase 2 or later, this might become configurable for a book
-		/// independent of the collection; or we may decide that metadata languages are fixed
-		/// for a collection.
-		/// For now, it serves as the definition of the data-default-languages code N2
-		/// (a legacy name kept for backwards compatibility, short for National Language 2).
-		/// This is currently only used where the user configures a text box to show N2 by
-		/// choosing the last radio button.
-		/// </summary>
-		public string MetadataLanguage2Tag => CollectionSettings.Language3Tag;
-
-		private bool _cachingLangData = false;
-		/// <summary>
-		/// Cache values for LanguageNTag and MetadataLang1Tag
-		/// It is safe to cache this because we reload everything when changing languages
-		/// in the collection. When we change them in the active language menu, we update the cache.
-		/// It is important because these properties are heavily used, especially when saving pages.
-		/// </summary>
-		private void CacheLangData()
-		{
-			if (_cachingLangData)
-			{
-				throw new ApplicationException("recursive call to CachecLangData");
-			}
-			_cachingLangData = true;
-			try
-			{
-				GatherDataItemsFromXElement(_dataset, _dom.RawDom);
-				_cachedLangTag1 = GetVariableOrNull("contentLanguage1", "*").Unencoded;
-				if (string.IsNullOrEmpty(_cachedLangTag1) || GetWritingSystemOrNull(_cachedLangTag1) == null)
-				{
-					// If contentLanguage1 isn't in the element (typically in unit tests), just use Language1 from CollectionSettings.
-					// Likewise, if the stored WS isn't a current collection language (typically because we just modified collection settings),
-					// use the first collection language.
-					_cachedLangTag1 = CollectionSettings.Language1.Tag;
-				}
-
-				_cachedSignLangTag = CollectionSettings.SignLanguageTag;
-
-				_cachedLangTag2 = GetVariableOrNull("contentLanguage2", "*").Unencoded;
-				_cachedLangTag3 = GetVariableOrNull("contentLanguage3", "*").Unencoded;
-				// If either of these is a WS no longer in the collection, drop it. Also drop duplicates
-				// (which should only happen as a result of language 1 changing because of collection settings changes).
-				if (GetWritingSystemOrNull(_cachedLangTag3) == null || _cachedLangTag3 == _cachedLangTag2 || _cachedLangTag3 == _cachedLangTag1)
-					_cachedLangTag3 = null;
-				if (GetWritingSystemOrNull(_cachedLangTag2) == null || _cachedLangTag2 == _cachedLangTag1)
-				{
-					// If we still have an L3, promote it to L2.
-					_cachedLangTag2 = _cachedLangTag3;
-					_cachedLangTag3 = null;
-				}
-
-				_gotLangCache = true;
-			}
-			finally
-			{
-				_cachingLangData = false;
-			}
-
-			// To avoid triggering the recursive call warning above, these need to be done outside
-			// the protected block.
-			UpdateLang1Derivatives(_cachedLangTag1);
-			UpdateLang2Derivatives(_cachedLangTag2);
-			UpdateLang3Derivatives(_cachedLangTag3);
-			UpdateML1Derivatives();
-		}
-
-		internal void UpdateCache()
-		{
-			CacheLangData();
-		}
-
-		private void UpdateLang1Derivatives(string newLang1)
-		{
-			_cachedLangTag1 = newLang1;
-			if (newLang1 == null)
-				return; // This should only happen in the earliest stages of constructing a BookData
-			// I'm not sure why this is needed nor, since it is using *, why we don't use UpdateGenericLanguageString
-			// so it ONLY has that alternative. I cannot find anywhere this value is used. I'm putting this in
-			// because GatherDataItemsFromSettings fills it in, and if it IS used, I want to keep it consistent
-			// with the new notion of what language 1 means.
-			// Taking out for now to see what breaks.
-			//_dataset.AddLanguageString("nameOfLanguage",
-			//	XmlString.FromUnencoded(Language1.Name), "*", true);
-			_dataset.UpdateGenericLanguageString("iso639Code", XmlString.FromUnencoded(newLang1), true);
-		}
-
-		private void UpdateLang3Derivatives(string newLang3)
-		{
-			_cachedLangTag3 = newLang3;
-			// I'm not sure why this is needed nor, since it is using *, why we don't use UpdateGenericLanguageString
-			// so it ONLY has that alternative. I cannot find anywhere this value is used. I'm putting this in
-			// because GatherDataItemsFromSettings fills it in, and if it IS used, I want to keep it consistent
-			// with the new notion of what language 3 means.
-			// For the same reason, I'm not sure whether it should be set to empty or removed if there is no L3.
-			// Taking out for now to see what breaks.
-			//_dataset.AddLanguageString("nameOfNationalLanguage2",
-			//	XmlString.FromUnencoded(Language3?.Name), "*", true);
-		}
-
-		private void UpdateLang2Derivatives(string newLang2)
-		{
-			_cachedLangTag2 = newLang2;
-			// There actually are no derivatives of L2. Derivatives of what used to be L2
-			// are now derived from ML1 (alias N2).
-
-			// This is not now necessary in normal operation, as ML1 does not currently
-			// depend on L2. However, we have unit tests that mess with collection languages
-			// without doing the full reloading that happens in normal operation.
-			// It helps keep these working if changing L2 also updates the current ML1.
-			UpdateML1Derivatives();
-		}
-
-		private void UpdateML1Derivatives()
-		{
-			_cachedMetadataLangTag1 = CollectionSettings.Language2Tag;
-			// We thought about using this, but decided in the end that until we give the user
-			// full control over ML1 it's better to stick with the old behavior where ML1 is simply
-			// the second collection language.
-			//_cachedMetadataLangTag1 = string.IsNullOrEmpty(_cachedLangTag2)
-			//	? CollectionSettings.Language2Tag
-			//	: _cachedLangTag2;
-
-			// I'm not sure why this is needed nor, since it is using *, why we don't use UpdateGenericLanguageString
-			// so it ONLY has that alternative. I cannot find anywhere this value is used. I'm putting this in
-			// because GatherDataItemsFromSettings fills it in, and if it IS used, I want to keep it consistent
-			// with the new notion of what national language 1 means.
-			// Taking out for now to see what breaks.
-			//_dataset.AddLanguageString("nameOfNationalLanguage1",
-			//	XmlString.FromUnencoded(MetadataLanguage1.Name), "*", true);
-		}
-
-		/// <summary>
-		/// For trilingual books, this is the third language to show
-		/// </summary>
-		public String Language3Tag
-		{
-			get
-			{
-				if (!_gotLangCache)
-					CacheLangData();
-				return _cachedLangTag3;
-			}
-		}
-
-		/// <summary>
-		/// A book-level style number sequence
-		/// </summary>
-		public int StyleNumberSequence
-		{
-			get
-			{
-				lock(thisLock)
-				{
-					GatherDataItemsFromXElement(_dataset, _dom.RawDom);
-					string curSeqStr = GetVariableOrNull("styleNumberSequence", "*").Unencoded;
-					int curSeq;
-					int nextSeq = 1;
-					if (Int32.TryParse(curSeqStr, out curSeq))
-						nextSeq = curSeq + 1;
-					Set("styleNumberSequence", XmlString.FromUnencoded(nextSeq.ToString(CultureInfo.InvariantCulture)),
-						false);
-					return nextSeq;
-				}
-			}
-		}
-
-
-		public void UpdateVariablesAndDataDivThroughDOM(BookInfo info = null)
-		{
-			// For some reason, cleaning up the anchor elements in the div#bloomDataDiv doesn't work
-			// when called from HtmlDom.ProcessPageAfterEditing.  Doing it here works.
-			var div = _dom.Body.SelectSingleNode("div[@id='bloomDataDiv']") as XmlElement;
-			if (div != null)
-				HtmlDom.CleanupAnchorElements(div);
-			UpdateVariablesAndDataDiv(_dom.RawDom.FirstChild, info);
-		}
-
-
-		/// <summary>
-		/// Create or update the data div with all the data-book values in the document
-		/// </summary>
-		/// <param name="dom">This is either the whole document, or a page div that we just edited and want to read from.</param>
-		public void SuckInDataFromEditedDom(HtmlDom dom, BookInfo info = null)
-		{
-			UpdateVariablesAndDataDiv(dom.RawDom, info);
-		}
-
-		public void SynchronizeDataItemsThroughoutDOM()
-		{
-			var itemsToDelete = new HashSet<Tuple<string, string>>();
-			SynchronizeDataItemsFromContentsOfElement(_dom.Body, itemsToDelete);
-		}
-
-		/// <summary>
-		/// Create or update the data div with all the data-book values in the document
-		/// </summary>
-		/// <param name="elementToReadFrom">This is either the whole document, or a page div that we just edited and want to read from.</param>
-		private void UpdateVariablesAndDataDiv(XmlNode elementToReadFrom, BookInfo info = null)
-		{
-			//Debug.WriteLine("before update: " + _dataDiv.OuterXml);
-
-			var itemsToDelete = new HashSet<Tuple<string, string>>();
-			DataSet incomingData = SynchronizeDataItemsFromContentsOfElement(elementToReadFrom, itemsToDelete);
-			UpdateToolRelatedDataFromBookInfo(info, incomingData, itemsToDelete);
-			incomingData.UpdateGenericLanguageString("contentLanguage1", XmlString.FromUnencoded(Language1.Tag), false);
-			incomingData.UpdateGenericLanguageString("contentLanguage2",
-											 String.IsNullOrEmpty(Language2Tag)
-												 ? null
-												 : XmlString.FromUnencoded(Language2Tag), false);
-			incomingData.UpdateGenericLanguageString("contentLanguage3",
-											 String.IsNullOrEmpty(Language3Tag)
-												 ? null
-												 : XmlString.FromUnencoded(Language3Tag), false);
-			incomingData.UpdateGenericLanguageString("signLanguage", string.IsNullOrEmpty(SignLanguageTag) ? null : XmlString.FromUnencoded(SignLanguageTag), false);
-
-			//Debug.WriteLine("xyz: " + _dataDiv.OuterXml);
-			foreach (var v in incomingData.TextVariables)
-			{
-				if (!v.Value.IsCollectionValue)
-					UpdateSingleTextVariableInDataDiv(v.Key,v.Value);
-			}
-			foreach (var tuple in itemsToDelete)
-				UpdateSingleTextVariableInDataDiv(tuple.Item1, tuple.Item2, XmlString.Empty);
-			foreach (var attributeSet in incomingData.XmatterPageDataAttributeSets)
-				PushXmatterPageAttributesIntoDataDiv(attributeSet);
-			//Debug.WriteLine("after update: " + _dataDiv.OuterXml);
-
-			UpdateTitle(info);//this may change our "bookTitle" variable if the title is based on a template that reads other variables (e.g. "Primer Term2-Week3")
-			UpdateIsbn(info);
-			if (info != null)
-				UpdateBookInfoTags(info);
-			UpdateCredits(info);
-		}
-
-		private void UpdateToolRelatedDataFromBookInfo(BookInfo info, DataSet incomingData, HashSet<Tuple<string, string>> itemsToDelete)
-		{
-			if (info == null)
-				return; // only in tests
-			var tools = info.Tools;
-			var bookClass = _dom.Body.Attributes["class"]?.Value ?? "";
-
-			if (!bookClass.Contains("leveled-reader") && !bookClass.Contains("decodable-reader"))
-			{
-				incomingData.UpdateGenericLanguageString("levelOrStageNumber", XmlString.Empty, false);
-				itemsToDelete.Add(new Tuple<string, string>("levelOrStageNumber", "*"));
-				return;
-			}
-
-			var levelTool = tools.FirstOrDefault(t => t.ToolId == "leveledReader");
-			if (levelTool != null && bookClass.Contains("leveled-reader"))
-			{
-				var level = levelTool.State;
-				incomingData.UpdateGenericLanguageString("levelOrStageNumber", XmlString.FromUnencoded(level), false);
-				itemsToDelete.RemoveWhere(item => item.Item1 == "levelOrStageNumber");
-			}
-
-			var decodableTool = tools.FirstOrDefault(t => t.ToolId == "decodableReader");
-			if (decodableTool != null && bookClass.Contains("decodable-reader"))
-			{
-				var stageString = decodableTool.State?.Split(';').FirstOrDefault()?.Split(':').Skip(1).FirstOrDefault();
-				if (!string.IsNullOrEmpty(stageString))
-				{
-					incomingData.UpdateGenericLanguageString("levelOrStageNumber", XmlString.FromUnencoded(stageString), false);
-					itemsToDelete.RemoveWhere(item => item.Item1 == "levelOrStageNumber");
-				}
-
-				int stage;
-				if (int.TryParse(stageString, out stage) && CollectionSettings != null)
-				{
-					var settingsPath = DecodableReaderToolSettings.GetReaderToolsSettingsFilePath(CollectionSettings);
-					if (RobustFile.Exists(settingsPath))
-					{
-						try
-						{
-							var settingsJson = RobustFile.ReadAllText(settingsPath, Encoding.UTF8);
-							var settings = DynamicJson.Parse(settingsJson);
-							var stages = settings.stages;
-							var allLetters = "";
-							for (var i=0; i<stage;i++)
-							{
-								var stageData = stages[i];
-								allLetters += " " + stageData.letters;
-							}
-							var letters = string.Join(", ", allLetters.Trim().Split(' '));
-							incomingData.UpdateLanguageString("decodableStageLetters", XmlString.FromUnencoded(letters), Language1.Tag, false);
-							itemsToDelete.RemoveWhere(item => item.Item1 == "decodableStageLetters");
-						}
-						catch (XmlException e)
-						{
-							// The file fails to parse somehow
-							Debug.WriteLine(e.Message);
-						}
-						catch (RuntimeBinderException e)
-						{
-							// Happens when we don't find the expected stages or letters properties,
-							// or when the stages array has too few elements.
-							Debug.WriteLine(e.Message);
-						}
-						// other exceptions we want to know about.
-					}
-				}
-			}
-		}
-
-		/// <summary>
-		/// We have a set of attributes which belong to an xmatter page; we need to update the data div with those values.
-		/// In attributeSet, the key is the page name (such as "frontCover"); the value is the set of attributes as key-value pairs.
-		/// </summary>
-		private void PushXmatterPageAttributesIntoDataDiv(KeyValuePair<string, ISet<KeyValuePair<string, string>>> attributeSet)
-		{
-			XmlElement dataDivElementForThisXmatterPage = (XmlElement)_dataDiv.SelectSingleNode($"div[@{kDataXmatterPage}='{attributeSet.Key}']");
-
-			if (dataDivElementForThisXmatterPage != null)
-				_dataDiv.RemoveChild(dataDivElementForThisXmatterPage);
-
-			dataDivElementForThisXmatterPage = AddDataDivElement(kDataXmatterPage, attributeSet.Key);
-
-			foreach (var attributeKvp in attributeSet.Value)
-				dataDivElementForThisXmatterPage.SetAttribute(attributeKvp.Key, attributeKvp.Value);
-
-			// Ok, we've updated the dom; now we need to update the dataset.
-			_dataset.UpdateXmatterPageDataAttributeSet(attributeSet.Key, attributeSet.Value);
-		}
-
-		private void MigrateData(DataSet data)
-		{
-			MigrateTopic(data);
-		}
-
-		private void MigrateTopic(DataSet data)
-		{
-			DataSetElementValue topic;
-			if (!data.TextVariables.TryGetValue("topic", out topic))
-				return;
-
-			CleanupTopic(topic);
-
-			MigrateSpiritualTopic(data, topic);
-		}
-
-		//Until late in Bloom 3, we collected the topic in the National language, which is messy because then we would have to know how to
-		//translate from all those languages to all other languages. Now, we just save English, and translate from English to whatever.
-		//By far the largest number of books posted to bloomlibrary with this problem were Tok Pisin books, which actually just had
-		//an English word as their value for "topic", so there we just switch it over to English.
-		private void CleanupTopic(DataSetElementValue topic)
-		{
-			var topicStrings = topic.TextAlternatives;
-			if (string.IsNullOrEmpty(topicStrings["en"]) && topicStrings["tpi"] != null)
-			{
-				topicStrings["en"] = topicStrings["tpi"];
-
-				topicStrings.RemoveLanguageForm(topicStrings.Find("tpi"));
-			}
-
-			// BL-2746 For awhile during the v3.3 beta period, after the addition of ckeditor
-			// our topic string was getting wrapped in html paragraph markers. There were a good
-			// number of beta testers, so we need to clean up that mess.
-			topicStrings.Forms
-				.ForEach(
-					languageForm =>
-						topicStrings[languageForm.WritingSystemId] = languageForm.Form.Replace("<p>", "").Replace("</p>", ""));
-
-			if (!string.IsNullOrEmpty(topicStrings["en"]))
-			{
-				//starting with 3.5, we only store the English key in the datadiv.
-				topicStrings.Forms
-					.Where(lf => lf.WritingSystemId != "en")
-					.ForEach(lf => topicStrings.RemoveLanguageForm(lf));
-
-				_dom.SafeSelectNodes("//div[@id='bloomDataDiv']/div[@data-book='topic' and not(@lang='en')]")
-					.Cast<XmlElement>()
-					.ForEach(e => e.ParentNode.RemoveChild(e));
-			}
-		}
-
-		// In 5.6, we removed the Spiritual topic and added the Bible topic.
-		// We can auto-migrate from Spiritual to Bible if the copyright
-		// (or original copyright) indicates it is appropriate.
-		// Otherwise, we just remove the Spiritual topic.
-		private void MigrateSpiritualTopic(DataSet data, DataSetElementValue topic)
-		{
-			var topicStr = topic.TextAlternatives["en"];
-			if (topicStr != "Spiritual")
-				return;
-
-			string copyrightStr = null;
-			if (data.TextVariables.TryGetValue("copyright", out var copyright))
-			{
-				copyrightStr = copyright.TextAlternatives["*"];
-			}
-			if (string.IsNullOrEmpty(copyrightStr) && data.TextVariables.TryGetValue("originalCopyright", out var originalCopyright))
-			{
-				copyrightStr = originalCopyright.TextAlternatives["*"];
-			}
-			if (!string.IsNullOrEmpty(copyrightStr))
-			{
-				foreach (var bibleCopyright in new[] { "Bible", "SIL", "Global Recordings", "Kartidaya", "Little Zebra", "JMPBK", "WPS" })
-				{
-					if (copyrightStr.Contains(bibleCopyright))
-					{
-						topic.TextAlternatives["en"] = "Bible";
-						return;
-					}
-				}
-			}
-
-			// We didn't find a Bible-related copyright; just remove the Spiritual topic from the book.
-			data.TextVariables.Remove("topic");
-		}
-
-		private void UpdateCredits(BookInfo info)
-		{
-			if (info == null)
-				return;
-
-			DataSetElementValue creditsData;
-			string credits = "";
-			var idsToTry = WritingSystemIdsToTry.ToList();
-			while (string.IsNullOrWhiteSpace(credits) && idsToTry.Count > 0)
-			{
-				if (_dataset.TextVariables.TryGetValue("originalAcknowledgments", out creditsData))
-				{
-					credits = creditsData.TextAlternatives.GetBestAlternativeString(idsToTry);
-				}
-				try
-				{
-					// This cleans out various kinds of markup, especially <br >, <p>, <b>, etc.
-					var elt = XElement.Parse("<div>" + credits + "</div>", LoadOptions.PreserveWhitespace);
-					// For some reason Value yields \n rather than platform newlines, even when the original
-					// has \r\n.
-					credits = elt.Value.Replace("\n", Environment.NewLine);
-				}
-				catch (XmlException ex)
-				{
-					Bloom.Utils.MiscUtils.SuppressUnusedExceptionVarWarning(ex);
-
-					// If we can't parse it...maybe the user really did type some XML? Just keep what we have
-				}
-				// If the most promising alternative is empty (e.g., vernacular usually is <p>\r\n</p>)
-				// try again.
-				idsToTry.RemoveAt(0);
-			}
-			info.Credits = credits;
-		}
-
-		/// <summary>
-		/// Setup the display of the book's languages.  These are supposed to be in the national language (L2)
-		/// if at all possible, so display using that language in order to use its font settings.
-		/// </summary>
-		/// <remarks>
-		/// The places in the xmatter that use the languagesOfBook value have a @data-derived attribute instead
-		/// of a @data-book attribute.  Old books with @data-book attributes should be updated automatically
-		/// when the xmatter is refreshed.
-		/// </remarks>
-		public void SetupDisplayOfLanguagesOfBook(DataSet data = null)
-		{
-			if (data == null)
-				data = _dataset;
-			DataSetElementValue langData;
-			if (!data.TextVariables.TryGetValue("languagesOfBook", out langData))
-				return;
-
-			// NOTE: The DataSetElementValue class defines that its TextAlternatives should always contains the InnerXml (or otherwise encoded) form
-			// of the element, not its InnerText (unencoded) form
-			// For example, the text alternatives might store strings with entity encoding, such as "Hak&#246;" instead of "Hakö"
-			// We want to make sure that this "&#246;" gets displayed to the user as "ö" rather than as "&#246;".  See BL-9972
-			var languagesXml = langData.TextAlternatives.GetExactAlternative("*");	
-			if (string.IsNullOrEmpty(languagesXml))
-				return;
-			var elements = this._dom.SafeSelectNodes("//div[@data-derived='languagesOfBook']");
-
-			// Normally, this doesn't happen because xmatter pages should get updated to have data-derived.
-			// But some custom xmatters don't contain this field.
-			if (elements == null || elements.Count == 0)
-				elements = this._dom.SafeSelectNodes("//div[not(@id='bloomDataDiv')]//div[@data-book='languagesOfBook']");				
-
-			if (elements == null || elements.Count == 0)
-				return;		// must be in a test...
-			foreach (var element in elements.Cast<XmlElement>().ToList())
-			{
-				element.SetAttribute("lang", MetadataLanguage1Tag);
-				SetNodeXml("languagesOfBook", XmlString.FromXml(languagesXml), element );
-			}
-		}
-
-		/// <summary>
-		/// Topics are uni-directional value, react™-style. The UI tells the book to change the topic
-		/// key, and then eventually the page/book is re-evaluated and the appropriate topic is displayed
-		/// on the page.
-		/// To differentiate from fields with @data-book, which are two-way, the topic on the page instead
-		/// has a @data-derived attribute (in the data-div, it is still a data-book... perhaps that too could
-		/// change to something like data-book-source, but it's not clear to me yet, so.. not yet).
-		/// When the topic is changed, the javascript sends c# a message with the new English Key for the topic is set in the data-div,
-		/// and then the page is re-computed. That leads to this method, which grabs the
-		/// english topic (which serves as the 'key') from the datadiv. It then finds the placeholder
-		/// for the topic and fills it with the best translation it can find.
-		/// </summary>
-		private void SetUpDisplayOfTopicInBook(DataSet data)
-		{
-			var topicPageElement = this._dom.SelectSingleNode("//div[@data-derived='topic']");
-			if (topicPageElement == null)
-			{
-				//old-style. here we don't have the data-derived, so we need to avoid picking from the datadiv
-				topicPageElement = this._dom.SelectSingleNode("//div[not(id='bloomDataDiv')]//div[@data-book='topic']");
-				if (topicPageElement == null)
-				{
-					//most unit tests do not have complete books, so this not surprising. It just means we don't have anything to do
-					return;
-				}
-			}
-			//clear it out what's there now
-			topicPageElement.RemoveAttribute("lang");
-			topicPageElement.InnerText = "";
-
-			DataSetElementValue topicData;
-
-			var parentOfTopicDisplayElement = ((XmlElement)(topicPageElement.ParentNode));
-			//this just lets us have css rules that vary if there is a topic (allows other text to be centered instead left-aligned)
-			//we'll change it later if we find there is a topic
-			parentOfTopicDisplayElement.SetAttribute("data-have-topic", "false");
-
-			//if we have no topic element in the data-div
-			//leave the field in the page with an empty text.
-			if (!data.TextVariables.TryGetValue("topic", out topicData))
-			{
-				return;
-			}
-
-			//we use English as the "key" for topics.
-			var englishTopic = topicData.TextAlternatives.GetExactAlternative("en");
-
-			//if we have no topic, just clear it out from the page
-			if (string.IsNullOrEmpty(englishTopic) || englishTopic == "NoTopic")
-				return;
-
-			parentOfTopicDisplayElement.SetAttribute("data-have-topic", "true");
-
-			var stringId = "Topics." + englishTopic;
-
-			var tagsInPriorityOrder = GetLanguagePrioritiesForLocalizedTextOnPage();
-			var langOfTopicToShowOnCover = tagsInPriorityOrder
-				.FirstOrDefault(t => LocalizationManager.GetIsStringAvailableForLangId(stringId, t))
-			    ?? "en";
-
-			var bestTranslation = LocalizationManager.GetDynamicStringOrEnglish("Bloom", stringId, englishTopic,
-				"this is a book topic", langOfTopicToShowOnCover);
-
-			//NB: in a unit test environment, GetDynamicStringOrEnglish is going to give us the id back, which is annoying.
-			if (bestTranslation == stringId)
-				bestTranslation = englishTopic;
-
-			topicPageElement.SetAttribute("lang", langOfTopicToShowOnCover);
-			topicPageElement.InnerText = bestTranslation;
-		}
-
-
-
-		private void UpdateIsbn(BookInfo info)
-		{
-			if (info == null)
-				return;
-
-			DataSetElementValue isbnData;
-			string isbn = null;
-			if (_dataset.TextVariables.TryGetValue("ISBN", out isbnData))
-			{
-				isbn = isbnData.TextAlternatives.GetBestAlternativeString(WritingSystemIdsToTry); // Review: not really multilingual data, do we need this?
-			}
-			info.Isbn = isbn ?? "";
-		}
-
-		// For now, when there is no UI for multiple tags, we make Tags a single item, the book topic.
-		// It's not clear what we will want to do when the topic changes and there is a UI for (possibly multiple) tags.
-		// Very likely we still want to add the new topic (if it is not already present).
-		// Should we still remove the old one?
-		private void UpdateBookInfoTags(BookInfo info)
-		{
-			info.TopicsList = GetVariableOrNull("topic", "en").Xml;//topic key always in english
-		}
-
-
-		/// <summary>
-		///
-		/// </summary>
-		/// <remarks>I (jh) found this labelled UpdateSingleTextVariableThrougoutDom but it actually only updated the datadiv, so I changed the name.</remarks>
-		/// <param name="key"></param>
-		/// <param name="multiText"></param>
-		private void UpdateSingleTextVariableInDataDiv(string key, DataSetElementValue v)
-		{
-			//Debug.WriteLine("before: " + dataDiv.OuterXml);
-			var multiText = v.TextAlternatives;
-
-			if(multiText.Count==0)
-			{
-				RemoveDataDivElementIfEmptyValue(key,null);
-			}
-			foreach (LanguageForm languageForm in multiText.Forms)
-			{
-				string writingSystemId = languageForm.WritingSystemId;
-				var attrs = v.GetAttributeList(writingSystemId);
-				UpdateSingleTextVariableInDataDiv(key, writingSystemId, XmlString.FromXml(languageForm.Form), attrs);
-			}
-		}
-
-		/// <summary>
-		///
-		/// </summary>
-		/// <remarks>I (jh) found this labelled UpdateSingleTextVariableThrougoutDom but it actually only updated the datadiv, so I changed the name.</remarks>
-		/// <param name="key"></param>
-		/// <param name="writingSystemId"></param>
-		/// <param name="form"></param>
-		private void UpdateSingleTextVariableInDataDiv(string key, string writingSystemId, XmlString form, List<Tuple<string, XmlString>> attrs = null)
-		{
-			XmlNode node =
-				_dataDiv.SelectSingleNode(String.Format("div[@data-book='{0}' and @lang='{1}']", key,
-					writingSystemId));
-
-			_dataset.UpdateLanguageString(key, form, DealiasWritingSystemId(writingSystemId), false);
-
-			if (null == node)
-			{
-				if (!XmlString.IsNullOrEmpty(form))
-				{
-					//Debug.WriteLine("creating in datadiv: {0}[{1}]={2}", key, writingSystemId, form);
-					//Debug.WriteLine("nop: " + _dataDiv.OuterXml);
-					var newElement = AddDataDivElementContainingBookVariable(key, writingSystemId, form.Xml);
-					MergeAttrsIntoElement(attrs, newElement);
-				}
-			}
-			else
-			{
-				if (XmlString.IsNullOrEmpty(form)) //a null value removes the entry entirely
-				{
-					node.ParentNode.RemoveChild(node);
-				}
-				else
-				{
-					SetNodeXml(key, form, node);
-					MergeAttrsIntoElement(attrs, node as XmlElement);
-				}
-				//Debug.WriteLine("updating in datadiv: {0}[{1}]={2}", key, languageForm.WritingSystemId,
-				//				languageForm.Form);
-				//Debug.WriteLine("now: " + _dataDiv.OuterXml);
-			}
-		}
-
-		private void SetNodeXml(string key, XmlString form, XmlNode node)
-		{
-			if(KeysOfVariablesThatAreUrlEncoded.Contains(key))
-			{
-				// Reference: BL-3235
-				//remove the url path encoding
-				var decodedUrlStr = UrlPathString.CreateFromUrlEncodedString(form.Xml).NotEncoded;	// want query as well as filepath
-				//switch to html/xml encoding
-				form = XmlString.FromUnencoded(decodedUrlStr);
-			}
-			node.InnerXml = form.Xml;
-			if (node.Attributes["data-textonly"]?.Value == "true")
-			{
-				// In most contexts, it's fine for Bloom to wrap the content of a div in P elements and so forth.
-				// If we want to synchronize to something like a text element in an SVG, the result must be only
-				// text.
-				// This operation looks like a no-op, but actually it removes any markup and just keeps the text
-				// that was synchronized.
-				node.InnerText = node.InnerText;
-			}
-		}
-
-		public XmlElement AddDataDivElementContainingBookVariable(string key, string lang, string form)
-		{
-			return AddDataDivElement("data-book", key, lang, XmlString.FromXml(form));
-		}
-
-		public XmlElement AddDataDivElement(string type, string key, string lang = null, XmlString form = null)
-		{
-			if (form == null)
-				form = XmlString.Empty;
-
-			XmlElement newDiv = _dom.RawDom.CreateElement("div");
-			newDiv.SetAttribute(type, key);
-			if (lang != null)
-				newDiv.SetAttribute("lang", lang);
-			SetNodeXml(key, form, newDiv);
-			GetOrCreateDataDiv().AppendChild(newDiv);
-			return newDiv;
-		}
-
-		public void Set(string key, XmlString value, bool isCollectionValue)
-		{
-			_dataset.UpdateGenericLanguageString(key, value, isCollectionValue);
-			UpdateSingleTextVariableInDataDiv(key, _dataset.TextVariables[key]);
-			// These three props, which are updated when the user checks and unchecks languages
-			// in the edit-mode languages menu, are the source for the values set by
-			// CacheLangData (along with the collection languages...but when one of those
-			// changes we reload everything completely). So when one changes, we have to
-			// update the caches themselves and various values derived from them.
-			// The methods called here capture various common work that needs to be done
-			// both here and in CacheLangData.
-			if (key == "contentLanguage1")
-				UpdateLang1Derivatives(value.Unencoded);
-			else if (key == "contentLanguage2")
-			{
-				UpdateLang2Derivatives(value.Unencoded);
-			}
-			else if (key == "contentLanguage3")
-				UpdateLang3Derivatives(value.Unencoded);
-			// Enhance: if it becomes possible to set ML1 without a collection-level
-			// change that reloads everything, we might need to call UpdateMetadataLang1Derivatives() here.
-		}
-
-		/// <summary>
-		/// If the input WS is one of three magic ones, translate to the actual language;
-		/// otherwise return the input unchanged.
-		/// </summary>
-		/// <remarks>Other aliases are used in the system, at least L1, L2, and L3. Possibly
-		/// this method should be enhanced to understand them, also. It is currently replacing
-		/// a dictionary we were maintaining in DataSet which only had these three values,
-		/// so until we use it more widely, handling them is enough.</remarks>
-		public string DealiasWritingSystemId(string writingSystemId)
-		{
-			switch (writingSystemId)
-			{
-				case "V": return Language1Tag;
-				case "N1": return MetadataLanguage1Tag;
-				case "N2": return MetadataLanguage2Tag;
-				default: return writingSystemId;
-			}
-		}
-
-		/// <summary>
-		/// Return a dictionary with the conversions that DealiasWritingSystemId makes.
-		/// (If this was very frequently used, we could cache it, but maintaining it
-		/// is a pain.)
-		/// </summary>
-		public Dictionary<string, string> WritingSystemAliases
-		{
-			get
-			{
-				var result = new Dictionary<string,string>();
-				result.Add("V", Language1Tag);
-				result.Add("N1", MetadataLanguage1Tag);
-				result.Add("N2", MetadataLanguage2Tag);
-				return result;
-			}
-		}
-
-		public void Set(string key, XmlString value, string lang)
-		{
-			_dataset.UpdateLanguageString(key, value, DealiasWritingSystemId(lang), false);
-			if(_dataset.TextVariables.ContainsKey(key))
-			{
-				UpdateSingleTextVariableInDataDiv(key,_dataset.TextVariables[key]);
-			}
-			else //we go this path if we just removed the last value from the multitext
-			{
-				RemoveDataDivElementIfEmptyValue(key, value);
-			}
-		}
-
-		public void RemoveSingleForm(string key, string lang)
-		{
-			Set(key, null, lang);
-		}
-		public void RemoveAllForms(string key)
-		{
-			XmlElement dataDiv = GetOrCreateDataDiv();
-			foreach (XmlNode e in dataDiv.SafeSelectNodes(String.Format("div[@data-book='{0}']", key)))
-			{
-				dataDiv.RemoveChild(e);
-			}
-			if (_dataset.TextVariables.ContainsKey(key))
-			{
-				_dataset.TextVariables.Remove(key);
-			}
-		}
-
-
-		private XmlElement GetOrCreateDataDiv()
-		{
-			if (_dataDiv != null)
-				return _dataDiv;
-			_dataDiv = _dom.RawDom.SelectSingleNode("//div[@id='bloomDataDiv']") as XmlElement;
-			if (_dataDiv == null)
-			{
-				_dataDiv = _dom.RawDom.CreateElement("div");
-				_dataDiv.SetAttribute("id", "bloomDataDiv");
-				_dom.RawDom.SelectSingleNode("//body").InsertAfter(_dataDiv, null);
-			}
-			return _dataDiv;
-		}
-
-
-
-		/// <summary>
-		/// Go through the document, reading in values from fields, and then pushing variable values back into fields.
-		/// Here we're calling "fields" the html supplying or receiving the data, and "variables" being key-value pairs themselves, which
-		/// are, for library variables, saved in a separate file.
-		/// </summary>
-		/// <param name="elementToReadFrom"> </param>
-		private DataSet SynchronizeDataItemsFromContentsOfElement(XmlNode elementToReadFrom, HashSet<Tuple<string, string>> itemsToDelete)
-		{
-			// We make a new dataset here, distinct from _dataset in our member variable. This is because, in GatherDataItemsFromXElement below,
-			// we want to populate the data set (and then later UpdateDomFromDataSet) using the data in elementToReadFrom, often a just-edited page.
-			// Since GatherDataItemsFromXElement prefers the first value it finds for any key combination, and does this by ignoring any
-			// data for a key combination already present, we would not use the new data in elementToReadFrom if we started with
-			// _dataset, which is already populated from the current document.
-			DataSet data = new DataSet();
-			GatherDataItemsFromSettings(data, CollectionSettings);
-
-			// The first encountered value for data-book/data-collection wins... so the rest better be read-only to the user, or they're in for some frustration!
-			// If we don't like that, we'd need to create an event to notice when field are changed. Usually this is fine, because
-			// we're gathering from a single page we just edited, and don't usually have duplicate data on the same page.
-			// If we're reading from the whole book, the data div comes first and wins as intended.
-
-			GatherDataItemsFromXElement(data, elementToReadFrom, itemsToDelete);
-
-			MigrateData(data);
-
-			//            SendDataToDebugConsole(data);
-			UpdateDomFromDataSet(data, "*", _dom.RawDom, itemsToDelete);
-
-			//REVIEW: the calls above are, for the reason stated, acting on a local DataSet, "data".
-			//But then these ones are acting on the member variable. Seems like something should update _dataset
-			// to account for the changes we just pulled in, and before we UpdateTitle, etc. It's possible that
-			// another method of this class typically gets called after this one and fixes things (in which case the
-			// calls below are possibly redundant).
-			UpdateTitle();
-			SetupDisplayOfLanguagesOfBook(_dataset);
-			SetUpDisplayOfTopicInBook(_dataset);
-			return data;
-		}
-
-		private void GatherDataItemsFromSettings(DataSet data, CollectionSettings collectionSettings)
-		{
-//            if (makeGeneric)
-//            {
-//                data.WritingSystemCodes.Add("V", collectionSettings.Language2Tag);
-//                    //This is not an error; we don't want to use the verncular when we're just previewing a book in a non-verncaulr collection
-//                data.AddGenericLanguageString("iso639Code", collectionSettings.Language1Tag, true);
-//                    //review: maybe this should be, like 'xyz"
-//                data.AddGenericLanguageString("nameOfLanguage", "(Your Language Name)", true);
-//                data.AddGenericLanguageString("nameOfNationalLanguage1", "(Region Lang)", true);
-//                data.AddGenericLanguageString("nameOfNationalLanguage2", "(National Lang)", true);
-//                data.AddGenericLanguageString("country", "Your Country", true);
-//                data.AddGenericLanguageString("province", "Your Province", true);
-//                data.AddGenericLanguageString("district", "Your District", true);
-//                data.AddGenericLanguageString("languageLocation", "(Language Location)", true);
-//            }
-//            else
-			{
-				// Not sure what these three should be. As far as I can determine, none of the values is used.
-				// If they are used, they almost certainly ought to be based on the book's languages, which can
-				// now be different from the collection languages. But this function is used to initialize a brand
-				// new dataset, often for a brand new BookData, which may not have any LanguageN set yet, so
-				// utilizing those values is problematic. Until we determine that these are used for something,
-				// I'm setting them here, and updating them when anything changes the BookData language values.
-				// For now, we're taking this out to see if anything breaks. May not be needed anyway since set in caching code.
-				//data.AddLanguageString("nameOfLanguage", XmlString.FromUnencoded(collectionSettings.Language1.Name), "*", true);
-				//data.AddLanguageString("nameOfNationalLanguage1",
-				//					   XmlString.FromUnencoded(collectionSettings.Language2.Name), "*", true);
-
-				//data.AddLanguageString("nameOfNationalLanguage2",
-				//					   XmlString.FromUnencoded(collectionSettings.Language3?.Name??""), "*", true);
-				data.UpdateGenericLanguageString("iso639Code", XmlString.FromUnencoded(Language1Tag), true);
-				data.UpdateGenericLanguageString("country", XmlString.FromUnencoded(collectionSettings.Country), true);
-				data.UpdateGenericLanguageString("province", XmlString.FromUnencoded(collectionSettings.Province), true);
-				data.UpdateGenericLanguageString("district", XmlString.FromUnencoded(collectionSettings.District), true);
-				string location = "";
-				var separator = LocalizationManager.GetString("EditTab.FrontMatter.ListSeparator", ", ",
-					"This is used to separate items in a list, such as 'Province, District, Country' on the Title Page. For English, that means comma followed by a space. Don't forget the space if your script uses them.",
-					GetLanguagePrioritiesForLocalizedTextOnPage(false), out _);
-				if (!String.IsNullOrEmpty(collectionSettings.District))
-					location += collectionSettings.District + separator;
-				if (!String.IsNullOrEmpty(collectionSettings.Province))
-					location += collectionSettings.Province + separator;
-
-				if (!String.IsNullOrEmpty(collectionSettings.Country))
-				{
-					location += collectionSettings.Country;
-				}
-
-				location = TrimEnd(location, separator);
-
-				data.UpdateGenericLanguageString("languageLocation", XmlString.FromUnencoded(location), true);
-			}
-		}
-
-		private static string TrimEnd(string source, string value)
-		{
-			while (source.EndsWith(value))
-				source = source.Remove(source.LastIndexOf(value));
-			return source;
-		}
-
-		/// <summary>
-		/// Give the string the user expects to see as the name of a specified language.
-		/// This routine uses the user-specified name for the main project language.
-		/// For the other two project languages, it explicitly uses the appropriate collection settings
-		/// name for that language, which the user also set.
-		/// If the user hasn't set a name for the given language, this will find a fairly readable name
-		/// for the languages Palaso knows about (probably the autonym) and fall back to the code itself
-		/// if it can't find a name.
-		/// BL-8174 But in case the code includes Script/Region/Variant codes, we should show them somewhere too.
-		/// </summary>
-		public string GetDisplayNameForLanguage(string code)
-		{
-			// Why aren't we using book languages here? We're just trying to get a name, and the book languages are always
-			// among the collection languages, so it means three things to check instead of four. And if by any chance
-			// we're wanting a name of a language that is not currently in use in the book, but is known to the collection,
-			// it's desirable to find it.
-
-			return CollectionSettings.GetDisplayNameForLanguage(code, MetadataLanguage1Tag);
-		}
-
-
-		/// <summary>
-		/// walk through the sourceDom, collecting up values from elements that have data-book or data-collection or data-xmatter-page attributes.
-		/// </summary>
-		public void GatherDataItemsFromXElement(DataSet data,
-			XmlNode sourceElement, // can be the whole sourceDom or just a page
-			HashSet<Tuple<string, string>> itemsToDelete = null) // records key, lang pairs for which we found an empty element in the source.
-		{
-			string elementName = "*";
-			try
-			{
-				string query = $".//{elementName}[(@data-book or @data-library or @data-collection or @{kDataXmatterPage}) and not(contains(@class,'bloom-writeOnly'))]";
-
-				XmlNodeList nodesOfInterest = sourceElement.SafeSelectNodes(query);
-
-				foreach (XmlElement node in nodesOfInterest)
-				{
-					bool isCollectionValue = false;
-
-					string key = node.GetAttribute("data-book").Trim();
-					if (key == String.Empty)
-					{
-						key = node.GetAttribute(kDataXmatterPage).Trim();
-						if (key != String.Empty)
-						{
-							if (!data.XmatterPageDataAttributeSets.ContainsKey(key))
-								GatherXmatterPageDataAttributeSetIntoDataSet(data, node);
-							// This element has a data-xmatter-page attribute. So it is a bloom-page div.
-							// And currently a bloom-page cannot also be an element waiting to be filled with data-collection, so we're done here.
-							continue;
-						}
-						key = node.GetAttribute("data-collection").Trim();
-						if (key == String.Empty)
-						{
-							key = node.GetAttribute("data-library").Trim(); //the old (pre-version 1) name of collections was 'library'
-						}
-						isCollectionValue = true;
-					}
-
-					string value;
-					// BL-9111 The same key can be processed multiple times, but we only want to modify
-					// KeysOfVariablesThatAreUrlEncoded, if we actually insert a value into data.TextVariables.
-					// This flag lets us check later.
-					var isVariableUrlEncoded = false;
-					if (HtmlDom.IsImgOrSomethingWithBackgroundImage(node))
-					{
-						value = HtmlDom.GetImageElementUrl(node).UrlEncoded;
-						isVariableUrlEncoded = true;
-					}
-					else
-					{
-					    var node1 = node.CloneNode(true); // so we can remove labels without modifying node
->>>>>>> dba3a9bd
                         // Datadiv content should be node content without labels. The labels are not really part
                         // of the content we want to replicate, they are just information for the user, and
                         // specific to one context. Also, including them causes them to get repeated in each location;
