using System.IO;
using System.Linq;
using System.Text;
using System.Text.RegularExpressions;
using ICSharpCode.SharpZipLib.Core;
using ICSharpCode.SharpZipLib.Zip;
using SIL.IO;
using System.Drawing;
using System;
using System.Drawing.Drawing2D;
using System.Drawing.Imaging;
using System.Xml;
using Bloom.ImageProcessing;
using Bloom.web;
using BloomTemp;
using SIL.Progress;
using SIL.Windows.Forms.ImageToolbox;
using SIL.Xml;
using System.Collections.Generic;
using Bloom.Publish.Android;
using Bloom.web.controllers;

namespace Bloom.Book
{
	public class BookCompressor
	{
		public const string ExtensionForDeviceBloomBook = ".bloomd";
		public static string LastVersionCode { get; private set; }

		// these image files may need to be reduced before being stored in the compressed output file
		internal static readonly string[] ImageFileExtensions = { ".tif", ".tiff", ".png", ".bmp", ".jpg", ".jpeg" };

		// these files (if encountered) won't be included in the compressed version
		internal static readonly string[] ExcludedFileExtensionsLowerCase = { ".db", ".pdf", ".bloompack", ".bak", ".userprefs", ".wav", ".bloombookorder", ".map" };

		internal static void MakeSizedThumbnail(Book book, Color backColor, string destinationFolder, int heightAndWidth)
		{
			var coverImagePath = book.GetCoverImagePath();
			if(coverImagePath != null)
			{
				var thumbPath = Path.Combine(destinationFolder, "thumbnail.png");
				RuntimeImageProcessor.GenerateEBookThumbnail(coverImagePath, thumbPath, heightAndWidth, heightAndWidth, backColor);
			}
			// else, BR shows a default thumbnail for the book
		}

		public static void CompressDirectory(string outputPath, string directoryToCompress, string dirNamePrefix,
			bool forReaderTools = false, bool excludeAudio = false, bool reduceImages = false, bool omitMetaJson = false, bool wrapWithFolder = true,
			string pathToFileForSha = null)
		{
			using (var fsOut = RobustFile.Create(outputPath))
			{
				using (var zipStream = new ZipOutputStream(fsOut))
				{
					zipStream.SetLevel(9);

					int dirNameOffset;
					if (wrapWithFolder)
					{
						// zip entry names will start with the compressed folder name (zip will contain the
						// compressed folder as a folder...we do this in bloompacks, not sure why).
						var rootName = Path.GetFileName(directoryToCompress);
						dirNameOffset = directoryToCompress.Length - rootName.Length;
					}
					else
					{
						// zip entry names will start with the files or directories at the root of the book folder
						// (zip root will contain the folder contents...suitable for compressing a single book into
						// a zip, as with .bloomd files)
						dirNameOffset = directoryToCompress.Length + 1;
					}
					CompressDirectory(directoryToCompress, zipStream, dirNameOffset, dirNamePrefix, forReaderTools, excludeAudio, reduceImages, omitMetaJson, pathToFileForSha);

					zipStream.IsStreamOwner = true; // makes the Close() also close the underlying stream
					zipStream.Close();
				}
			}
		}

		/// <summary>
		/// Adds a directory, along with all files and subdirectories, to the ZipStream.
		/// </summary>
		/// <param name="directoryToCompress">The directory to add recursively</param>
		/// <param name="zipStream">The ZipStream to which the files and directories will be added</param>
		/// <param name="dirNameOffset">This number of characters will be removed from the full directory or file name
		/// before creating the zip entry name</param>
		/// <param name="dirNamePrefix">string to prefix to the zip entry name</param>
		/// <param name="forReaderTools">If True, then some pre-processing will be done to the contents of decodable
		/// and leveled readers before they are added to the ZipStream</param>
		/// <param name="excludeAudio">If true, the contents of the audio directory will not be included</param>
		/// <param name="reduceImages">If true, images will be compressed before being added to the zip file</param>
		/// <param name="omitMetaJson">If true, meta.json is excluded (typically for HTML readers).</param>
		/// <para> name="reduceImages">If true, image files are reduced in size to no larger than 300x300 before saving</para>
		/// <remarks>Protected for testing purposes</remarks>
		private static void CompressDirectory(string directoryToCompress, ZipOutputStream zipStream, int dirNameOffset, string dirNamePrefix,
			bool forReaderTools, bool excludeAudio, bool reduceImages, bool omitMetaJson = false, string pathToFileForSha = null)
		{
			if (excludeAudio && Path.GetFileName(directoryToCompress).ToLowerInvariant() == "audio")
				return;
			var files = Directory.GetFiles(directoryToCompress);
			var bookFile = BookStorage.FindBookHtmlInFolder(directoryToCompress);
			XmlDocument dom = null;
			List<string> imagesToGiveTransparentBackgrounds = null;
			// Tests can result in bookFile being null.
			if (!String.IsNullOrEmpty(bookFile))
			{
				var originalContent = File.ReadAllText(bookFile, Encoding.UTF8);
				dom = XmlHtmlConverter.GetXmlDomFromHtml(originalContent);
				var fullScreenAttr = dom.GetElementsByTagName("body").Cast<XmlElement>().First().Attributes["data-bffullscreenpicture"]?.Value;
				if (fullScreenAttr != null && fullScreenAttr.IndexOf("bloomReader", StringComparison.InvariantCulture) >= 0)
				{
					// This feature (currently used for motion books in landscape mode) triggers an all-black background,
					// due to a rule in bookFeatures.less.
					// Making white pixels transparent on an all-black background makes line-art disappear,
					// which is bad (BL-6564), so just make an empty list in this case.
					imagesToGiveTransparentBackgrounds = new List<string>();
				}
				else
				{
					imagesToGiveTransparentBackgrounds = FindCoverImages(dom);
				}
			}
			else
			{
				imagesToGiveTransparentBackgrounds = new List<string>();
			}
			foreach (var filePath in files)
			{
				if (ExcludedFileExtensionsLowerCase.Contains(Path.GetExtension(filePath.ToLowerInvariant())))
					continue; // BL-2246: skip putting this one into the BloomPack
				var fileName = Path.GetFileName(filePath).ToLowerInvariant();
				if (fileName.StartsWith(BookStorage.PrefixForCorruptHtmFiles))
					continue;
				// Various stuff we keep in the book folder that is useful for editing or bloom library
				// or displaying collections but not needed by the reader. The most important is probably
				// eliminating the pdf, which can be very large. Note that we do NOT eliminate the
				// basic thumbnail.png, as we want eventually to extract that to use in the Reader UI.
				if (fileName == "thumbnail-70.png" || fileName == "thumbnail-256.png")
					continue;
				if (fileName == "meta.json" && omitMetaJson)
					continue;

				FileInfo fi = new FileInfo(filePath);

				var entryName = dirNamePrefix + filePath.Substring(dirNameOffset);  // Makes the name in zip based on the folder
				entryName = ZipEntry.CleanName(entryName);          // Removes drive from name and fixes slash direction
				ZipEntry newEntry = new ZipEntry(entryName)
				{
					DateTime = fi.LastWriteTime,
					IsUnicodeText = true
				};
				// encode filename and comment in UTF8
				byte[] modifiedContent = {};

				// if this is a ReaderTools book, call GetBookReplacedWithTemplate() to get the contents
				if (forReaderTools && (bookFile == filePath))
				{
					modifiedContent = Encoding.UTF8.GetBytes(GetBookReplacedWithTemplate(filePath));
					newEntry.Size = modifiedContent.Length;
				}
				else if (forReaderTools && (Path.GetFileName(filePath) == "meta.json"))
				{
					modifiedContent = Encoding.UTF8.GetBytes(GetMetaJsonModfiedForTemplate(filePath));
					newEntry.Size = modifiedContent.Length;
				}
				else if (reduceImages && ImageFileExtensions.Contains(Path.GetExtension(filePath.ToLowerInvariant())))
				{
					// Cover images should be transparent if possible.  Others don't need to be.
					var makeBackgroundTransparent = imagesToGiveTransparentBackgrounds.Contains(Path.GetFileName(filePath));
					modifiedContent = GetImageBytesForElectronicPub(filePath, makeBackgroundTransparent);
					newEntry.Size = modifiedContent.Length;
				}
<<<<<<< HEAD
				// CreateBloomReaderBook is always called with reduceImages set.
=======
				else if (Path.GetExtension(filePath).ToLowerInvariant() == ".bloomcollection")
				{
					modifiedContent = Encoding.UTF8.GetBytes(GetBloomCollectionModifiedForTemplate(filePath));
					newEntry.Size = modifiedContent.Length;
				}
				// CompressBookForDevice is always called with reduceImages set.
>>>>>>> fb24fcef
				else if (reduceImages && bookFile == filePath)
				{
					SignLanguageApi.ProcessVideos(HtmlDom.SelectChildVideoElements(dom.DocumentElement).Cast<XmlElement>(), directoryToCompress);
					var newContent = XmlHtmlConverter.ConvertDomToHtml5(dom);
					modifiedContent = Encoding.UTF8.GetBytes(newContent);
					newEntry.Size = modifiedContent.Length;

					if (pathToFileForSha != null)
					{
						// Make an extra entry containing the sha
						var sha = Book.MakeVersionCode(File.ReadAllText(pathToFileForSha, Encoding.UTF8), pathToFileForSha);
						var name = "version.txt"; // must match what BloomReader is looking for in NewBookListenerService.IsBookUpToDate()
						MakeExtraEntry(zipStream, name, sha);
						LastVersionCode = sha;
					}
				}
				else
				{
					newEntry.Size = fi.Length;
				}

				zipStream.PutNextEntry(newEntry);

				if (modifiedContent.Length > 0)
				{
					using (var memStream = new MemoryStream(modifiedContent))
					{
						// There is some minimum buffer size (44 was too small); I don't know exactly what it is,
						// but 1024 makes it happy.
						StreamUtils.Copy(memStream, zipStream, new byte[Math.Max(modifiedContent.Length, 1024)]);
					}
				}
				else
				{
					// Zip the file in buffered chunks
					byte[] buffer = new byte[4096];
					using (var streamReader = RobustFile.OpenRead(filePath))
					{
						StreamUtils.Copy(streamReader, zipStream, buffer);
					}
				}

				zipStream.CloseEntry();
			}

			var folders = Directory.GetDirectories(directoryToCompress);

			foreach (var folder in folders)
			{
				var dirName = Path.GetFileName(folder);
				if ((dirName == null) || (dirName.ToLowerInvariant() == "sample texts"))
					continue; // Don't want to bundle these up

				CompressDirectory(folder, zipStream, dirNameOffset, dirNamePrefix, forReaderTools, excludeAudio, reduceImages);
			}
		}

		private static List<string> FindCoverImages (XmlDocument xmlDom)
		{
			var transparentImageFiles = new List<string>();
			foreach (var img in xmlDom.SafeSelectNodes("//div[contains(concat(' ',@class,' '),' coverColor ')]//div[contains(@class,'bloom-imageContainer')]//img[@src]").Cast<XmlElement>())
				transparentImageFiles.Add(System.Web.HttpUtility.UrlDecode(img.GetStringAttribute("src")));
			return transparentImageFiles;
		}

		private static void MakeExtraEntry(ZipOutputStream zipStream, string name, string content)
		{
			ZipEntry entry = new ZipEntry(name);
			var shaBytes = Encoding.UTF8.GetBytes(content);
			entry.Size = shaBytes.Length;
			zipStream.PutNextEntry(entry);
			using (var memStream = new MemoryStream(shaBytes))
			{
				StreamUtils.Copy(memStream, zipStream, new byte[1024]);
			}
			zipStream.CloseEntry();
		}

		private static string GetMetaJsonModfiedForTemplate(string path)
		{
			var meta = BookMetaData.FromString(RobustFile.ReadAllText(path));
			meta.IsSuitableForMakingShells = true;
			return meta.Json;
		}

<<<<<<< HEAD
=======
		/// <summary>
		/// Remove any SubscriptionCode element content and replace any BrandingProjectName element
		/// content with the text "Default".  We don't want to publish Bloom Enterprise subscription
		/// codes after all!
		/// </summary>
		/// <remarks>
		/// See https://issues.bloomlibrary.org/youtrack/issue/BL-6938.
		/// </remarks>
		private static string GetBloomCollectionModifiedForTemplate(string filePath)
		{
			var dom = new XmlDocument();
			dom.PreserveWhitespace = true;
			dom.Load(filePath);
			foreach (var node in dom.SafeSelectNodes("//SubscriptionCode").Cast<XmlElement>().ToArray())
			{
				node.RemoveAll();	// should happen at most once
			}
			foreach (var node in dom.SafeSelectNodes("//BrandingProjectName").Cast<XmlElement>().ToArray())
			{
				node.RemoveAll();	// should happen at most once
				node.AppendChild(dom.CreateTextNode("Default"));
			}
			return dom.OuterXml;
		}

		private static void InsertReaderStylesheet(XmlDocument dom)
		{
			var link = dom.CreateElement("link");
			XmlUtils.GetOrCreateElement(dom, "html", "head").AppendChild(link);
			link.SetAttribute("rel", "stylesheet");
			link.SetAttribute("href", "readerStyles.css");
			link.SetAttribute("type", "text/css");
		}

>>>>>>> fb24fcef
		/// <summary>
		/// Does some pre-processing on reader files
		/// </summary>
		/// <param name="bookPath"></param>
		private static string GetBookReplacedWithTemplate(string bookPath)
		{
			//TODO: the following, which is the original code before late in 3.6, just modified the tags in the HTML
			//Whereas currently, we use the meta.json as the authoritative source.
			//TODO Should we just get rid of these tags in the HTML? Can they be accessed from javascript? If so,
			//then they will be needed eventually (as we involve c# less in the UI)
			var text = RobustFile.ReadAllText(bookPath, Encoding.UTF8);
			// Note that we're getting rid of preceding newline but not following one. Hopefully we cleanly remove a whole line.
			// I'm not sure the </meta> ever occurs in html files, but just in case we'll match if present.
			var regex = new Regex("\\s*<meta\\s+name=(['\\\"])lockedDownAsShell\\1 content=(['\\\"])true\\2>(</meta>)? *");
			var match = regex.Match(text);
			if (match.Success)
				text = text.Substring(0, match.Index) + text.Substring(match.Index + match.Length);

			// BL-2476: Readers made from BloomPacks should have the formatting dialog disabled
			regex = new Regex("\\s*<meta\\s+name=(['\\\"])pageTemplateSource\\1 content=(['\\\"])(Leveled|Decodable) Reader\\2>(</meta>)? *");
			match = regex.Match(text);
			if (match.Success)
			{
				// has the lockFormatting meta tag been added already?
				var regexSuppress = new Regex("\\s*<meta\\s+name=(['\\\"])lockFormatting\\1 content=(['\\\"])(.*)\\2>(</meta>)? *");
				var matchSuppress = regexSuppress.Match(text);
				if (matchSuppress.Success)
				{
					// the meta tag already exists, make sure the value is "true"
					if (matchSuppress.Groups[3].Value.ToLower() != "true")
					{
						text = text.Substring(0, matchSuppress.Groups[3].Index) + "true"
								+  text.Substring(matchSuppress.Groups[3].Index + matchSuppress.Groups[3].Length);
					}
				}
				else
				{
					// the meta tag has not been added, add it now
					text = text.Insert(match.Index + match.Length,
						"\r\n    <meta name=\"lockFormatting\" content=\"true\"></meta>");
				}
			}

			return text;
		}

		// See discussion in BL-5385
		private const int kMaxWidth = 600;
		private const int kMaxHeight = 600;

		/// <summary>
		/// For electronic books, we want to limit the dimensions of images since they'll be displayed
		/// on small screens.  More importantly, we want to limit the size of the image file since it
		/// will often be transmitted over slow network connections.  So rather than merely zipping up
		/// an image file, we set its dimensions to within our desired limit (currently 600x600px) and
		/// generate the bytes in the desired format.  If the original image is already small enough, we
		/// retain its dimensions.  We also make png images have transparent backgrounds if requested so
		/// that they will work for cover pages.  If transparency is not needed, the original image file
		/// bytes are returned if that results in a smaller final image file.
		/// </summary>
		/// <remarks>
		/// Note that we have to write png files with 32-bit color even if the orginal file used 1-bit
		/// 4-bit, or 8-bit grayscale.  So .png files may come out bigger even when the dimensions
		/// shrink, and likely will be bigger when the dimensions stay the same.  This might be a
		/// limitation of the underlying .Net/Windows and Mono/Linux code, or might be needed for
		/// transparent backgrounds.
		/// </remarks>
		/// <returns>The bytes of the (possibly) adjusted image.</returns>
		internal static byte[] GetImageBytesForElectronicPub(string filePath, bool needsTransparentBackground)
		{
			var originalBytes = RobustFile.ReadAllBytes(filePath);
			using (var originalImage = PalasoImage.FromFileRobustly(filePath))
			{
				var image = originalImage.Image;
				int originalWidth = image.Width;
				int originalHeight = image.Height;
				var appearsToBeJpeg = ImageUtils.AppearsToBeJpeg(originalImage);
				if (originalWidth > kMaxWidth || originalHeight > kMaxHeight || !appearsToBeJpeg)
				{
					// Preserve the aspect ratio
					float scaleX = (float)kMaxWidth / (float)originalWidth;
					float scaleY = (float)kMaxHeight / (float)originalHeight;
					// no point in ever expanding, even if we're making a new image just for transparency.
					float scale = Math.Min(1.0f, Math.Min(scaleX, scaleY));

					// New width and height maintaining the aspect ratio
					int newWidth = (int)(originalWidth * scale);
					int newHeight = (int)(originalHeight * scale);
					var imagePixelFormat = image.PixelFormat;
					switch (imagePixelFormat)
					{
						// These three formats are not supported for bitmaps to be drawn on using Graphics.FromImage.
						// So use the default bitmap format.
						// Enhance: if these are common it may be worth research to find out whether there are better options.
						// - possibly the 'reduced' image might not be reduced...even though smaller, the indexed format
						// might be so much more efficient that it is smaller. However, even if that is true, it doesn't
						// necessarily follow that it takes less memory to render on the device. So it's not obvious that
						// we should keep the original just because it's a smaller file.
						// - possibly we don't need a 32-bit bitmap? Unfortunately the 1bpp/4bpp/8bpp only tells us
						// that the image uses two, 16, or 256 distinct colors, not what they are or what precision they have.
							case PixelFormat.Format1bppIndexed:
							case PixelFormat.Format4bppIndexed:
							case PixelFormat.Format8bppIndexed:
							imagePixelFormat = PixelFormat.Format32bppArgb;
								break;
					}
					// OTOH, always using 32-bit format for .png files keeps us from having problems in BloomReader
					// like BL-5740 (where 24bit format files came out in BR with black backgrounds).
					if (!appearsToBeJpeg)
						imagePixelFormat = PixelFormat.Format32bppArgb;

					using (var newImage = new Bitmap(newWidth, newHeight, imagePixelFormat))
					{
						// Draws the image in the specified size with quality mode set to HighQuality
						using (Graphics graphics = Graphics.FromImage(newImage))
						{
							graphics.CompositingQuality = CompositingQuality.HighQuality;
							graphics.InterpolationMode = InterpolationMode.HighQualityBicubic;
							graphics.SmoothingMode = SmoothingMode.HighQuality;
							using (var imageAttributes = new ImageAttributes())
							{
								// See https://stackoverflow.com/a/11850971/7442826
								// Fixes the 50% gray border issue on bright white or dark images
								imageAttributes.SetWrapMode(WrapMode.TileFlipXY);

								// In addition to possibly scaling, we want PNG images to have transparent backgrounds.
								if (!appearsToBeJpeg && needsTransparentBackground)
								{
									// This specifies that all white or very-near-white pixels (all color components at least 253/255)
									// will be made transparent.
									imageAttributes.SetColorKey(Color.FromArgb(253, 253, 253), Color.White);
								}
								var destRect = new Rectangle(0, 0, newWidth, newHeight);
								graphics.DrawImage(image, destRect, 0, 0, image.Width, image.Height,
									GraphicsUnit.Pixel, imageAttributes);
							}
						}
						// Save the file in the same format as the original, and return its bytes.
						using (var tempFile = TempFile.WithExtension(Path.GetExtension(filePath)))
						{
							// This uses default quality settings for jpgs...one site says this is
							// 75 quality on a scale that runs from 0-100. For most images, this
							// should give a quality barely distinguishable from uncompressed and still save
							// about 7/8 of the file size. Lower quality settings rapidly lose quality
							// while only saving a little space; higher ones rapidly use more space
							// with only marginal quality improvement.
							// See  https://photo.stackexchange.com/questions/30243/what-quality-to-choose-when-converting-to-jpg
							// for more on quality and  https://docs.microsoft.com/en-us/dotnet/framework/winforms/advanced/how-to-set-jpeg-compression-level
							// for how to control the quality setting if we decide to (RobustImageIO has
							// suitable overloads).
							RobustImageIO.SaveImage(newImage, tempFile.Path, image.RawFormat);
							// Copy the metadata from the original file to the new file.
							var metadata = SIL.Windows.Forms.ClearShare.Metadata.FromFile(filePath);
							if (!metadata.IsEmpty)
								metadata.Write(tempFile.Path);
							var newBytes = RobustFile.ReadAllBytes(tempFile.Path);
							if (newBytes.Length < originalBytes.Length || (needsTransparentBackground && !appearsToBeJpeg))
								return newBytes;
						}
					}
				}
			}
			return originalBytes;
		}
	}
}<|MERGE_RESOLUTION|>--- conflicted
+++ resolved
@@ -170,16 +170,12 @@
 					modifiedContent = GetImageBytesForElectronicPub(filePath, makeBackgroundTransparent);
 					newEntry.Size = modifiedContent.Length;
 				}
-<<<<<<< HEAD
-				// CreateBloomReaderBook is always called with reduceImages set.
-=======
 				else if (Path.GetExtension(filePath).ToLowerInvariant() == ".bloomcollection")
 				{
 					modifiedContent = Encoding.UTF8.GetBytes(GetBloomCollectionModifiedForTemplate(filePath));
 					newEntry.Size = modifiedContent.Length;
 				}
 				// CompressBookForDevice is always called with reduceImages set.
->>>>>>> fb24fcef
 				else if (reduceImages && bookFile == filePath)
 				{
 					SignLanguageApi.ProcessVideos(HtmlDom.SelectChildVideoElements(dom.DocumentElement).Cast<XmlElement>(), directoryToCompress);
@@ -265,8 +261,6 @@
 			return meta.Json;
 		}
 
-<<<<<<< HEAD
-=======
 		/// <summary>
 		/// Remove any SubscriptionCode element content and replace any BrandingProjectName element
 		/// content with the text "Default".  We don't want to publish Bloom Enterprise subscription
@@ -292,16 +286,6 @@
 			return dom.OuterXml;
 		}
 
-		private static void InsertReaderStylesheet(XmlDocument dom)
-		{
-			var link = dom.CreateElement("link");
-			XmlUtils.GetOrCreateElement(dom, "html", "head").AppendChild(link);
-			link.SetAttribute("rel", "stylesheet");
-			link.SetAttribute("href", "readerStyles.css");
-			link.SetAttribute("type", "text/css");
-		}
-
->>>>>>> fb24fcef
 		/// <summary>
 		/// Does some pre-processing on reader files
 		/// </summary>
