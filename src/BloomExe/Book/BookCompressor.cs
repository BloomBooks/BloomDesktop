--- conflicted
+++ resolved
@@ -33,33 +33,10 @@
 		{
 			using(var temp = new TemporaryFolder())
 			{
-<<<<<<< HEAD
 				var modifiedBook = BloomReaderFileMaker.PrepareBookForBloomReader(book, bookServer, temp, backColor);
-				// We use the original book to compute the sha, otherwise, each time we create a bloomd to send it,
-				// the sha is different, because SOMETHING changes in the book in the process of bringing it up to date.
-				// This leads to an infinite loop in the WiFi sending process.
-=======
-				var tempFolderPath = temp.FolderPath;
-				var modifiedBook = MakeDeviceXmatterTempBook(book, bookServer, tempFolderPath);
-				modifiedBook.MakeThumbnailFromCoverPicture(backColor);
->>>>>>> ee2d0149
 				CompressDirectory(outputPath, modifiedBook.FolderPath, "", reduceImages: true, omitMetaJson: false, wrapWithFolder: false,
 					pathToFileForSha: BookStorage.FindBookHtmlInFolder(book.FolderPath));
 			}
-		}
-
-		public static Book MakeDeviceXmatterTempBook(Book book, BookServer bookServer, string tempFolderPath)
-		{
-			BookStorage.CopyDirectory(book.FolderPath, tempFolderPath);
-			var bookInfo = new BookInfo(tempFolderPath, true);
-			bookInfo.XMatterNameOverride = "Device";
-			var modifiedBook = bookServer.GetBookFromBookInfo(bookInfo);
-			modifiedBook.BringBookUpToDate(new NullProgress());
-			// When merging to master, this line wants to move to BloomReaderFileMaker
-			modifiedBook.RemoveBlankPages();
-			modifiedBook.Save();
-			modifiedBook.Storage.UpdateSupportFiles();
-			return modifiedBook;
 		}
 
 		public static void CompressDirectory(string outputPath, string directoryToCompress, string dirNamePrefix,
