using System.IO;
using System.Linq;
using System.Text;
using System.Text.RegularExpressions;
using ICSharpCode.SharpZipLib.Core;
using ICSharpCode.SharpZipLib.Zip;
using SIL.IO;
using System.Drawing;
using System;
using System.Drawing.Drawing2D;
using System.Drawing.Imaging;
using System.Xml;
using Bloom.Collection;
using Bloom.ImageProcessing;
using BloomTemp;
using SIL.Progress;
using SIL.Windows.Forms.ImageToolbox;
using SIL.Xml;

namespace Bloom.Book
{
	public class BookCompressor
	{
		public const string ExtensionForDeviceBloomBook = ".bloomd";

		// these image files may need to be reduced before being stored in the compressed output file
		internal static readonly string[] ImageFileExtensions = { ".tif", ".tiff", ".png", ".bmp", ".jpg", ".jpeg" };

		// these files (if encountered) won't be included in the compressed version
		internal static readonly string[] ExcludedFileExtensionsLowerCase = { ".db", ".pdf", ".bloompack", ".bak", ".userprefs", ".wav", ".bloombookorder" };

		public static void CompressBookForDevice(string outputPath, Book book, BookServer bookServer, Color backColor)
		{
			using(var temp = new TemporaryFolder())
			{
<<<<<<< HEAD
				var modifiedBook = BloomReaderFileMaker.PrepareBookForBloomReader(book, bookServer, temp);
=======
				BookStorage.CopyDirectory(book.FolderPath, temp.FolderPath);
				var bookInfo = new BookInfo(temp.FolderPath, true);
				bookInfo.XMatterNameOverride = "Device";
				var modifiedBook = bookServer.GetBookFromBookInfo(bookInfo);
				modifiedBook.BringBookUpToDate(new NullProgress());
				modifiedBook.Save();
				modifiedBook.Storage.UpdateSupportFiles();
				modifiedBook.MakeThumbnailFromCoverPicture(backColor);
>>>>>>> 6170f1f7
				// We use the original book to compute the sha, otherwise, each time we create a bloomd to send it,
				// the sha is different, because SOMETHING changes in the book in the process of bringing it up to date.
				// This leads to an infinite loop in the WiFi sending process.
				CompressDirectory(outputPath, modifiedBook.FolderPath, "", reduceImages: true, omitMetaJson: false, wrapWithFolder: false,
					pathToFileForSha: BookStorage.FindBookHtmlInFolder(book.FolderPath));
			}
		}

		public static void CompressDirectory(string outputPath, string directoryToCompress, string dirNamePrefix,
			bool forReaderTools = false, bool excludeAudio = false, bool reduceImages = false, bool omitMetaJson = false, bool wrapWithFolder = true,
			string pathToFileForSha = null)
		{
			using (var fsOut = RobustFile.Create(outputPath))
			{
				using (var zipStream = new ZipOutputStream(fsOut))
				{
					zipStream.SetLevel(9);

					int dirNameOffset;
					if (wrapWithFolder)
					{
						// zip entry names will start with the compressed folder name (zip will contain the
						// compressed folder as a folder...we do this in bloompacks, not sure why).
						var rootName = Path.GetFileName(directoryToCompress);
						dirNameOffset = directoryToCompress.Length - rootName.Length;
					}
					else
					{
						// zip entry names will start with the files or directories at the root of the book folder
						// (zip root will contain the folder contents...suitable for compressing a single book into
						// a zip, as with .bloomd files)
						dirNameOffset = directoryToCompress.Length + 1;
					}
					CompressDirectory(directoryToCompress, zipStream, dirNameOffset, dirNamePrefix, forReaderTools, excludeAudio, reduceImages, omitMetaJson, pathToFileForSha);

					zipStream.IsStreamOwner = true; // makes the Close() also close the underlying stream
					zipStream.Close();
				}
			}
		}

		/// <summary>
		/// Adds a directory, along with all files and subdirectories, to the ZipStream.
		/// </summary>
		/// <param name="directoryToCompress">The directory to add recursively</param>
		/// <param name="zipStream">The ZipStream to which the files and directories will be added</param>
		/// <param name="dirNameOffset">This number of characters will be removed from the full directory or file name
		/// before creating the zip entry name</param>
		/// <param name="dirNamePrefix">string to prefix to the zip entry name</param>
		/// <param name="forReaderTools">If True, then some pre-processing will be done to the contents of decodable
		/// and leveled readers before they are added to the ZipStream</param>
		/// <param name="excludeAudio">If true, the contents of the audio directory will not be included</param>
		/// <param name="reduceImages">If true, images will be compressed before being added to the zip file</param>
		/// <param name="omitMetaJson">If true, meta.json is excluded (typically for HTML readers).</param>
		/// <para> name="reduceImages">If true, image files are reduced in size to no larger than 300x300 before saving</para>
		/// <remarks>Protected for testing purposes</remarks>
		private static void CompressDirectory(string directoryToCompress, ZipOutputStream zipStream, int dirNameOffset, string dirNamePrefix,
			bool forReaderTools, bool excludeAudio, bool reduceImages, bool omitMetaJson = false, string pathToFileForSha = null)
		{
			if (excludeAudio && Path.GetFileName(directoryToCompress).ToLowerInvariant() == "audio")
				return;
			var files = Directory.GetFiles(directoryToCompress);
			var bookFile = BookStorage.FindBookHtmlInFolder(directoryToCompress);

			foreach (var filePath in files)
			{
				if (ExcludedFileExtensionsLowerCase.Contains(Path.GetExtension(filePath.ToLowerInvariant())))
					continue; // BL-2246: skip putting this one into the BloomPack
				var fileName = Path.GetFileName(filePath).ToLowerInvariant();
				if (fileName.StartsWith(BookStorage.PrefixForCorruptHtmFiles))
					continue;
				// Various stuff we keep in the book folder that is useful for editing or bloom library
				// or displaying collections but not needed by the reader. The most important is probably
				// eliminating the pdf, which can be very large. Note that we do NOT eliminate the
				// basic thumbnail.png, as we want eventually to extract that to use in the Reader UI.
				if (fileName=="thumbnail-70.png" || fileName=="thumbnail-256.png")
					continue;
				if (fileName == "meta.json" && omitMetaJson)
					continue;

				FileInfo fi = new FileInfo(filePath);

				var entryName = dirNamePrefix + filePath.Substring(dirNameOffset);  // Makes the name in zip based on the folder
				entryName = ZipEntry.CleanName(entryName);          // Removes drive from name and fixes slash direction
				ZipEntry newEntry = new ZipEntry(entryName)
				{
					DateTime = fi.LastWriteTime,
					IsUnicodeText = true
				};
				// encode filename and comment in UTF8
				byte[] modifiedContent = {};

				// if this is a ReaderTools book, call GetBookReplacedWithTemplate() to get the contents
				if (forReaderTools && (bookFile == filePath))
				{
					modifiedContent = Encoding.UTF8.GetBytes(GetBookReplacedWithTemplate(filePath));
					newEntry.Size = modifiedContent.Length;
				}
				else if (forReaderTools && (Path.GetFileName(filePath) == "meta.json"))
				{
					modifiedContent = Encoding.UTF8.GetBytes(GetMetaJsonModfiedForTemplate(filePath));
					newEntry.Size = modifiedContent.Length;
				}
				else if (reduceImages && ImageFileExtensions.Contains(Path.GetExtension(filePath.ToLowerInvariant())))
				{
					modifiedContent = GetBytesOfReducedImage(filePath);
					newEntry.Size = modifiedContent.Length;
				}
				else if (reduceImages && (bookFile == filePath))
				{
					var originalContent = File.ReadAllText(bookFile, Encoding.UTF8);
					var dom = XmlHtmlConverter.GetXmlDomFromHtml(originalContent);
					StripImagesWithMissingSrc(dom, bookFile);
					StripContentEditable(dom);
					InsertReaderStylesheet(dom);
					ConvertImagesToBackground(dom);
					var newContent = XmlHtmlConverter.ConvertDomToHtml5(dom);
					modifiedContent = Encoding.UTF8.GetBytes(newContent);
					newEntry.Size = modifiedContent.Length;

					if (pathToFileForSha != null)
					{
						// Make an extra entry containing the sha
						var sha = Book.MakeVersionCode(File.ReadAllText(pathToFileForSha, Encoding.UTF8), pathToFileForSha);
						var name = "version.txt"; // must match what BloomReader is looking for in NewBookListenerService.IsBookUpToDate()
						MakeExtraEntry(zipStream, name, sha);
					}
					MakeExtraEntry(zipStream, "readerStyles.css",
						File.ReadAllText(FileLocator.GetFileDistributedWithApplication(Path.Combine(BloomFileLocator.BrowserRoot,"publish","android","readerStyles.css"))));
				}
				else
				{
					newEntry.Size = fi.Length;
				}

				zipStream.PutNextEntry(newEntry);

				if (modifiedContent.Length > 0)
				{
					using (var memStream = new MemoryStream(modifiedContent))
					{
						// There is some minimum buffer size (44 was too small); I don't know exactly what it is,
						// but 1024 makes it happy.
						StreamUtils.Copy(memStream, zipStream, new byte[Math.Max(modifiedContent.Length, 1024)]);
					}
				}
				else
				{
					// Zip the file in buffered chunks
					byte[] buffer = new byte[4096];
					using (var streamReader = RobustFile.OpenRead(filePath))
					{
						StreamUtils.Copy(streamReader, zipStream, buffer);
					}
				}

				zipStream.CloseEntry();
			}

			var folders = Directory.GetDirectories(directoryToCompress);

			foreach (var folder in folders)
			{
				var dirName = Path.GetFileName(folder);
				if ((dirName == null) || (dirName.ToLowerInvariant() == "sample texts"))
					continue; // Don't want to bundle these up

				CompressDirectory(folder, zipStream, dirNameOffset, dirNamePrefix, forReaderTools, excludeAudio, reduceImages);
			}
		}

		private static void MakeExtraEntry(ZipOutputStream zipStream, string name, string content)
		{
			ZipEntry entry = new ZipEntry(name);
			var shaBytes = Encoding.UTF8.GetBytes(content);
			entry.Size = shaBytes.Length;
			zipStream.PutNextEntry(entry);
			using (var memStream = new MemoryStream(shaBytes))
			{
				StreamUtils.Copy(memStream, zipStream, new byte[1024]);
			}
			zipStream.CloseEntry();
		}

		private static void StripImagesWithMissingSrc(XmlDocument dom, string bookFile)
		{
			var folderPath = Path.GetDirectoryName(bookFile);
			foreach (var imgElt in dom.SafeSelectNodes("//img[@src]").Cast<XmlElement>().ToArray())
			{
				var file = UrlPathString.CreateFromUrlEncodedString(imgElt.Attributes["src"].Value).NotEncoded.Split('?')[0];
				if (!File.Exists(Path.Combine(folderPath, file)))
				{
					imgElt.ParentNode.RemoveChild(imgElt);
				}
			}
		}

		private static void StripContentEditable(XmlDocument dom)
		{
			foreach (var editableElt in dom.SafeSelectNodes("//div[@contenteditable]").Cast<XmlElement>().ToArray())
			{
				editableElt.RemoveAttribute("contenteditable");
			}
		}

		/// <summary>
		/// Find every place in the html file where an img element is nested inside a div with class bloom-imageContainer.
		/// Convert the img into a background image of the image container div.
		/// Specifically, make the following changes:
		/// - Copy any data-x attributes from the img element to the div
		/// - Convert the src attribute of the img to style="background-image:url('...')" (with the same source) on the div
		///    (any pre-existing style attribute on the div is lost)
		/// - Add the class bloom-backgroundImage to the div
		/// - delete the img element
		/// (See oldImg and newImg in unit test CompressBookForDevice_ImgInImgContainer_ConvertedToBackground for an example).
		/// </summary>
		/// <param name="wholeBookHtml"></param>
		/// <returns></returns>
		private static void ConvertImagesToBackground(XmlDocument dom)
		{
			foreach (var imgContainer in dom.SafeSelectNodes("//div[contains(@class, 'bloom-imageContainer')]").Cast<XmlElement>().ToArray())
			{
				var img = imgContainer.ChildNodes.Cast<XmlNode>().FirstOrDefault(n => n is XmlElement && n.Name == "img");
				if (img == null || img.Attributes["src"] == null)
					continue;
				// The filename should be already urlencoded since src is a url.
				var src = img.Attributes["src"].Value;
				HtmlDom.SetImageElementUrl(new ElementProxy(imgContainer), UrlPathString.CreateFromUrlEncodedString(src));
				foreach (XmlAttribute attr in img.Attributes)
				{
					if (attr.Name.StartsWith("data-"))
						imgContainer.SetAttribute(attr.Name, attr.Value);
				}
				imgContainer.SetAttribute("class", imgContainer.Attributes["class"].Value + " bloom-backgroundImage");
				imgContainer.RemoveChild(img);
			}
		}

		private static string GetMetaJsonModfiedForTemplate(string path)
		{
			var meta = BookMetaData.FromString(RobustFile.ReadAllText(path));
			meta.IsSuitableForMakingShells = true;
			return meta.Json;
		}

		private static void InsertReaderStylesheet(XmlDocument dom)
		{
			var link = dom.CreateElement("link");
			XmlUtils.GetOrCreateElement(dom, "html", "head").AppendChild(link);
			link.SetAttribute("rel", "stylesheet");
			link.SetAttribute("href", "readerStyles.css");
			link.SetAttribute("type", "text/css");
		}

		/// <summary>
		/// Does some pre-processing on reader files
		/// </summary>
		/// <param name="bookPath"></param>
		private static string GetBookReplacedWithTemplate(string bookPath)
		{
			//TODO: the following, which is the original code before late in 3.6, just modified the tags in the HTML
			//Whereas currently, we use the meta.json as the authoritative source.
			//TODO Should we just get rid of these tags in the HTML? Can they be accessed from javascript? If so,
			//then they will be needed eventually (as we involve c# less in the UI)
			var text = RobustFile.ReadAllText(bookPath, Encoding.UTF8);
			// Note that we're getting rid of preceding newline but not following one. Hopefully we cleanly remove a whole line.
			// I'm not sure the </meta> ever occurs in html files, but just in case we'll match if present.
			var regex = new Regex("\\s*<meta\\s+name=(['\\\"])lockedDownAsShell\\1 content=(['\\\"])true\\2>(</meta>)? *");
			var match = regex.Match(text);
			if (match.Success)
				text = text.Substring(0, match.Index) + text.Substring(match.Index + match.Length);

			// BL-2476: Readers made from BloomPacks should have the formatting dialog disabled
			regex = new Regex("\\s*<meta\\s+name=(['\\\"])pageTemplateSource\\1 content=(['\\\"])(Leveled|Decodable) Reader\\2>(</meta>)? *");
			match = regex.Match(text);
			if (match.Success)
			{
				// has the lockFormatting meta tag been added already?
				var regexSuppress = new Regex("\\s*<meta\\s+name=(['\\\"])lockFormatting\\1 content=(['\\\"])(.*)\\2>(</meta>)? *");
				var matchSuppress = regexSuppress.Match(text);
				if (matchSuppress.Success)
				{
					// the meta tag already exists, make sure the value is "true"
					if (matchSuppress.Groups[3].Value.ToLower() != "true")
					{
						text = text.Substring(0, matchSuppress.Groups[3].Index) + "true"
								+  text.Substring(matchSuppress.Groups[3].Index + matchSuppress.Groups[3].Length);
					}
				}
				else
				{
					// the meta tag has not been added, add it now
					text = text.Insert(match.Index + match.Length,
						"\r\n    <meta name=\"lockFormatting\" content=\"true\"></meta>");
				}
			}

			return text;
		}

		private const int kMaxWidth = 300;
		private const int kMaxHeight = 300;

		/// <summary>
		/// For electronic books, we want to minimize the actual size of images since they'll
		/// be displayed on small screens anyway.  So before zipping up the file, we replace its
		/// bytes with the bytes of a reduced copy of itself.  If the original image is already
		/// small enough, we return its bytes directly.
		/// We also make png images have transparent backgrounds. This is currently only necessary
		/// for cover pages, but it's an additional complication to detect which those are,
		/// and doesn't seem likely to cost much extra to do.
		/// </summary>
		/// <returns>The bytes of the (possibly) reduced image.</returns>
		internal static byte[] GetBytesOfReducedImage(string filePath)
		{
			using (var originalImage = PalasoImage.FromFileRobustly(filePath))
			{
				var image = originalImage.Image;
				int originalWidth = image.Width;
				int originalHeight = image.Height;
				var appearsToBeJpeg = ImageUtils.AppearsToBeJpeg(originalImage);
				if (originalWidth > kMaxWidth || originalHeight > kMaxHeight || !appearsToBeJpeg)
				{
					// Preserve the aspect ratio
					float scaleX = (float)kMaxWidth / (float)originalWidth;
					float scaleY = (float)kMaxHeight / (float)originalHeight;
					// no point in ever expanding, even if we're making a new image just for transparency.
					float scale = Math.Min(1.0f, Math.Min(scaleX, scaleY));

					// New width and height maintaining the aspect ratio
					int newWidth = (int)(originalWidth * scale);
					int newHeight = (int)(originalHeight * scale);
					var imagePixelFormat = image.PixelFormat;
					switch (imagePixelFormat)
					{
						// These three formats are not supported for bitmaps to be drawn on using Graphics.FromImage.
						// So use the default bitmap format.
						// Enhance: if these are common it may be worth research to find out whether there are better options.
						// - possibly the 'reduced' image might not be reduced...even though smaller, the indexed format
						// might be so much more efficient that it is smaller. However, even if that is true, it doesn't
						// necessarily follow that it takes less memory to render on the device. So it's not obvious that
						// we should keep the original just because it's a smaller file.
						// - possibly we don't need a 32-bit bitmap? Unfortunately the 1bpp/4bpp/8bpp only tells us
						// that the image uses two, 16, or 256 distinct colors, not what they are or what precision they have.
							case PixelFormat.Format1bppIndexed:
							case PixelFormat.Format4bppIndexed:
							case PixelFormat.Format8bppIndexed:
							imagePixelFormat = PixelFormat.Format32bppArgb;
								break;
					}
					using (var newImage = new Bitmap(newWidth, newHeight, imagePixelFormat))
					{
						// Draws the image in the specified size with quality mode set to HighQuality
						using (Graphics graphics = Graphics.FromImage(newImage))
						{
							graphics.CompositingQuality = CompositingQuality.HighQuality;
							graphics.InterpolationMode = InterpolationMode.HighQualityBicubic;
							graphics.SmoothingMode = SmoothingMode.HighQuality;
							using (var imageAttributes = new ImageAttributes())
							{
								// See https://stackoverflow.com/a/11850971/7442826
								// Fixes the 50% gray border issue on bright white or dark images
								imageAttributes.SetWrapMode(WrapMode.TileFlipXY);

								// In addition to possibly scaling, we want PNG images to have transparent backgrounds.
								if (!appearsToBeJpeg)
								{
									// This specifies that all white or very-near-white pixels (all color components at least 253/255)
									// will be made transparent.
									imageAttributes.SetColorKey(Color.FromArgb(253, 253, 253), Color.White);
								}
								var destRect = new Rectangle(0, 0, newWidth, newHeight);
								graphics.DrawImage(image, destRect, 0, 0, image.Width, image.Height,
									GraphicsUnit.Pixel, imageAttributes);
							}
						}
						// Save the file in the same format as the original, and return its bytes.
						using (var tempFile = TempFile.WithExtension(Path.GetExtension(filePath)))
						{
							RobustImageIO.SaveImage(newImage, tempFile.Path, image.RawFormat);
							// Copy the metadata from the original file to the new file.
							var metadata = SIL.Windows.Forms.ClearShare.Metadata.FromFile(filePath);
							if (!metadata.IsEmpty)
								metadata.Write(tempFile.Path);
							return RobustFile.ReadAllBytes(tempFile.Path);
						}
					}
				}
			}
			return RobustFile.ReadAllBytes(filePath);
		}
	}
}<|MERGE_RESOLUTION|>--- conflicted
+++ resolved
@@ -33,9 +33,6 @@
 		{
 			using(var temp = new TemporaryFolder())
 			{
-<<<<<<< HEAD
-				var modifiedBook = BloomReaderFileMaker.PrepareBookForBloomReader(book, bookServer, temp);
-=======
 				BookStorage.CopyDirectory(book.FolderPath, temp.FolderPath);
 				var bookInfo = new BookInfo(temp.FolderPath, true);
 				bookInfo.XMatterNameOverride = "Device";
@@ -44,7 +41,6 @@
 				modifiedBook.Save();
 				modifiedBook.Storage.UpdateSupportFiles();
 				modifiedBook.MakeThumbnailFromCoverPicture(backColor);
->>>>>>> 6170f1f7
 				// We use the original book to compute the sha, otherwise, each time we create a bloomd to send it,
 				// the sha is different, because SOMETHING changes in the book in the process of bringing it up to date.
 				// This leads to an infinite loop in the WiFi sending process.
