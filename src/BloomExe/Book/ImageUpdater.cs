using System;
using System.Collections.Generic;
using System.IO;
using System.Linq;
using System.Xml;
<<<<<<< HEAD
using Bloom.SafeXml;
=======
using Bloom.ErrorReporter;
>>>>>>> e19757ab
using Bloom.Utils;
using L10NSharp;
using SIL.IO;
using SIL.Progress;
using SIL.Reporting;
using SIL.Windows.Forms.ClearShare;
using SIL.Windows.Forms.ImageToolbox;
using TagLib;

namespace Bloom.Book
{
    public class ImageUpdater
    {
        public static void CopyImageMetadataToWholeBook(
            string folderPath,
            HtmlDom dom,
            Metadata metadata,
            IProgress progress
        )
        {
            var filesWithProblems = new List<string>();
            Exception lastError = null;
            const int kMaxFilesToList = 4;

            progress.WriteStatus("Starting...");

            //First update the images themselves

            int completed = 0;
            var imgElements = GetImagePaths(folderPath);
            foreach (string path in imgElements)
            {
                progress.ProgressIndicator.PercentCompleted = (int)(
                    100.0 * (float)completed / imgElements.Count()
                );
                progress.WriteStatus("Copying to " + Path.GetFileName(path));

                try
                {
                    metadata.WriteIntellectualPropertyOnly(path);
                }
                catch (Exception e)
                {
                    lastError = e;
                    filesWithProblems.Add((Path.GetFileName(path)));
                }
                ++completed;
            }

            if (filesWithProblems.Count > 0)
            {
                // Don't overflow the screen with a needlessly long list of files if for some reason
                // there are huge numbers of failures.
                var namesToList = filesWithProblems.Take(kMaxFilesToList);
                // Purposefully not producing different messages if the list is being trimmed.
                //ErrorReport.ReportNonFatalExceptionWithMessage(lastError, "Bloom was not able to copy the metadata to {0} images: {1}. ref(BL-3214)", filesWithProblems.Count, string.Join(", ", namesToList));
                var list = string.Join(", ", namesToList);
                if (filesWithProblems.Count > kMaxFilesToList)
                {
                    list += ", ...";
                }
                var msgFmt = LocalizationManager.GetString(
                    "Errors.CopyImageMetadata",
                    "Bloom was not able to copy the metadata to {0} image(s): {1}. The files may be corrupted. Please try other images, or try with Bloom 6.0 or newer."
                );
                var message = string.Format(msgFmt, filesWithProblems.Count, list);
                var btnLabel = LocalizationManager.GetString(
                    "EditTab.ImageMetadata.MoreInfo",
                    "More Information"
                );
                var settings = new NotifyUserOfProblemSettings(
                    AllowSendReport.Disallow,
                    btnLabel,
                    (str, ex) =>
                    {
                        SIL.Program.Process.SafeStart(
                            "https://docs.bloomlibrary.org/image-license-problem"
                        );
                    }
                );
                BloomErrorReport.NotifyUserOfProblem(message, null, settings);
            }

            //Now update the html attributes which echo some of it, and is used by javascript to overlay displays related to
            //whether the info is there or missing or whatever.

            foreach (SafeXmlElement img in dom.SafeSelectNodes("//img"))
            {
                UpdateImgMetadataAttributesToMatchImage(folderPath, img, progress, metadata);
            }
        }

        private static readonly string[] _imagesThatShouldBeSingletons = new string[]
        {
            "placeholder.png",
            "license.png"
        };

        public static bool IsPlaceholderOrLicense(string fileName)
        {
            return _imagesThatShouldBeSingletons.Contains(fileName.ToLowerInvariant());
        }

        private static readonly string[] ExcludedFiles =
        {
            "placeholder.png",
            "license.png",
            "thumbnail.png",
            "nonPaddedThumbnail.png"
        };

        /// <summary>
        /// We want all the images in the folder, except the above excluded files and any images that come from
        /// an official collection (such as Art of Reading) (BL-4578).
        /// </summary>
        /// <param name="folderPath"></param>
        /// <returns></returns>
        private static IEnumerable<string> GetImagePaths(string folderPath)
        {
            foreach (
                var path in Directory
                    .EnumerateFiles(folderPath)
                    .Where(
                        s =>
                            s.EndsWith(".png", StringComparison.OrdinalIgnoreCase)
                            || s.EndsWith(".jpg", StringComparison.OrdinalIgnoreCase)
                    )
            )
            {
                if (ExcludedFiles.Contains(Path.GetFileName(path).ToLowerInvariant()))
                    continue;
                var metaData = RobustFileIO.MetadataFromFile(path);
                if (metaData != null && ImageIsFromOfficialCollection(metaData))
                    continue;

                yield return path;
            }
        }

        /// <summary>
        /// Gets the PalasoImage info from the image's filename and folder. If there is a problem, it will return null.
        /// </summary>
        /// <param name="folderPath"></param>
        /// <param name="imageFilePath"></param>
        /// <returns></returns>
        public static PalasoImage GetImageInfoSafelyFromFilePath(
            string folderPath,
            string imageFilePath
        )
        {
            //enhance: this all could be done without loading the image into memory
            //could just deal with the metadata
            //e.g., var metadata = RobustFileIO.MetadataFromFile(path)
            var path = Path.Combine(folderPath, imageFilePath);
            try
            {
                return PalasoImage.FromFileRobustly(path);
            }
            catch (Exception e)
            {
                var msgFmt = LocalizationManager.GetString(
                    "Errors.CorruptImageFile",
                    "The image file {0} is corrupt and needs to be replaced. ({1})"
                );
                string msg = string.Format(msgFmt, Path.GetFileName(path), e.Message);
                Logger.WriteEvent(
                    $"Book.UpdateImgMetadataAttributesToMatchImage() Image {path} is corrupt: {e.Message}"
                );
                NonFatalProblem.Report(
                    ModalIf.All,
                    PassiveIf.None,
                    msg,
                    null,
                    null,
                    false,
                    false,
                    true
                );
                return null;
            }
        }

        /// <summary>
        /// Returns true if image metadata has an official collectionUri.
        /// </summary>
        /// <param name="metadata"></param>
        /// <returns></returns>
        internal static bool ImageIsFromOfficialCollection(Metadata metadata)
        {
            return !String.IsNullOrEmpty(metadata.CollectionUri);
        }

        internal static bool ImageHasMetadata(PalasoImage imageInfo)
        {
            return !(imageInfo.Metadata == null || imageInfo.Metadata.IsEmpty);
        }

        public static void UpdateImgMetadataAttributesToMatchImage(
            string folderPath,
            SafeXmlElement imgElement,
            IProgress progress
        )
        {
            UpdateImgMetadataAttributesToMatchImage(folderPath, imgElement, progress, null);
        }

        public static void UpdateImgMetadataAttributesToMatchImage(
            string folderPath,
            SafeXmlElement imgElement,
            IProgress progress,
            Metadata metadata
        )
        {
            //see also PageEditingModel.UpdateMetadataAttributesOnImage(), which does the same thing but on the browser dom
            var url = HtmlDom.GetImageElementUrl(imgElement);
            string fileName = url.PathOnly.NotEncoded;
            if (IsPlaceholderOrLicense(fileName))
                return;
            if (string.IsNullOrEmpty(fileName))
            {
                Logger.WriteEvent(
                    "Book.UpdateImgMetdataAttributesToMatchImage() Warning: img has no or empty src attribute"
                );
                //Debug.Fail(" (Debug only) img has no or empty src attribute");
                return; // they have bigger problems, which aren't appropriate to deal with here.
            }

            if (metadata == null)
            {
                // The fileName might be URL encoded.  See https://silbloom.myjetbrains.com/youtrack/issue/BL-3901.
                var path = UrlPathString.GetFullyDecodedPath(folderPath, ref fileName);
                progress.WriteStatus("Reading metadata from " + fileName);
                if (!RobustFile.Exists(path)) // they have bigger problems, which aren't appropriate to deal with here.
                {
                    imgElement.RemoveAttribute("data-copyright");
                    imgElement.RemoveAttribute("data-creator");
                    imgElement.RemoveAttribute("data-license");
                    Logger.WriteEvent(
                        "Book.UpdateImgMetdataAttributesToMatchImage()  Image "
                            + path
                            + " is missing"
                    );
                    //Debug.Fail(" (Debug only) Image " + path + " is missing");
                    return;
                }
                try
                {
                    metadata = RobustFileIO.MetadataFromFile(path);
                }
                catch (UnauthorizedAccessException e)
                {
                    throw new BloomUnauthorizedAccessException(path, e);
                }
                catch (Exception e)
                {
                    imgElement.RemoveAttribute("data-copyright");
                    imgElement.RemoveAttribute("data-creator");
                    imgElement.RemoveAttribute("data-license");
                    Logger.WriteEvent(
                        $"Book.UpdateImgMetadataAttributesToMatchImage() Image {path} is corrupt: {e.Message}"
                    );
                    var msgFmt = LocalizationManager.GetString(
                        "Errors.CorruptImageFile",
                        "The image file {0} is corrupt and needs to be replaced. ({1})"
                    );
                    string msg = string.Format(msgFmt, fileName, e.Message);
                    NonFatalProblem.Report(
                        ModalIf.All,
                        PassiveIf.None,
                        msg,
                        null,
                        null,
                        false,
                        false,
                        true
                    );
                    return;
                }
            }

            progress.WriteStatus("Writing metadata to HTML for " + fileName);

            imgElement.SetAttribute(
                "data-copyright",
                String.IsNullOrEmpty(metadata.CopyrightNotice) ? "" : metadata.CopyrightNotice
            );
            imgElement.SetAttribute(
                "data-creator",
                String.IsNullOrEmpty(metadata.Creator) ? "" : metadata.Creator
            );
            imgElement.SetAttribute(
                "data-license",
                metadata.License == null ? "" : metadata.License.ToString()
            );
        }

        /// <summary>
        /// We mirror several metadata tags in the html for quick access by the UI.
        /// This method makes sure they are all up to date.
        /// </summary>
        /// <param name="progress"> </param>
        public static void UpdateAllHtmlDataAttributesForAllImgElements(
            string folderPath,
            HtmlDom dom,
            IProgress progress
        )
        {
            //Update the html attributes which echo some of it, and is used by javascript to overlay displays related to
            //whether the info is there or missing or whatever.

            var imgElements = HtmlDom.SelectChildImgAndBackgroundImageElements(
                dom.RawDom.DocumentElement
            );
            int completed = 0;
            foreach (SafeXmlElement img in imgElements)
            {
                progress.ProgressIndicator.PercentCompleted = (int)(
                    100.0 * (float)completed / (float)imgElements.Length
                );
                UpdateImgMetadataAttributesToMatchImage(folderPath, img, progress);
                completed++;
            }
        }
    }
}<|MERGE_RESOLUTION|>--- conflicted
+++ resolved
@@ -3,11 +3,8 @@
 using System.IO;
 using System.Linq;
 using System.Xml;
-<<<<<<< HEAD
+using Bloom.ErrorReporter;
 using Bloom.SafeXml;
-=======
-using Bloom.ErrorReporter;
->>>>>>> e19757ab
 using Bloom.Utils;
 using L10NSharp;
 using SIL.IO;
