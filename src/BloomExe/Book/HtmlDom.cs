using System;
using System.Collections.Generic;
using System.Diagnostics;
using System.Globalization;
using System.IO;
using System.Linq;
using System.Text;
using System.Text.RegularExpressions;
using System.Web;
using System.Xml;
using System.Xml.Xsl;
using Bloom.Api; // for DynamicJson
using Bloom.Publish.Epub;
using Bloom.web.controllers;
using DesktopAnalytics;
using Gecko;
using Microsoft.CSharp.RuntimeBinder;
using SIL.Code;
using SIL.Extensions;
using SIL.Reporting;
using SIL.Text;
using SIL.Xml;

namespace Bloom.Book
{
	/// <summary>
	/// HtmlDom manages the lower-level operations on a Bloom XHTML DOM.
	/// These doms can be a whole book, or just one page we're currently editing.
	/// They are actually XHTML, though when we save or send to a browser, we always convert to plain html.
	/// May also contain a BookInfo, which for certain operations should be kept in sync with the HTML.
	/// </summary>
	public class HtmlDom
	{
		public const string RelativePathAttrName = "data-base";
		public static readonly char[] kHtmlClassDelimiters = new char[] { ' ' };
		private static readonly Regex s_regexBangImportant = new Regex("\\s*!\\s*important\\s*", RegexOptions.Compiled);
		private XmlDocument _dom;

		public HtmlDom()
		{
			_dom = new XmlDocument();
			_dom.LoadXml("<html><head></head><body></body></html>");
		}

		public HtmlDom(XmlDocument domToClone)
		{
			_dom = (XmlDocument) domToClone.Clone();
		}

		public HtmlDom(string xhtml)
		{
			_dom = new XmlDocument();
			_dom.LoadXml(xhtml);
		}

		public XmlElement Head
		{
			get { return XmlUtils.GetOrCreateElement(_dom, "html", "head"); }
		}

		public XmlElement Body
		{
			get { return XmlUtils.GetOrCreateElement(_dom, "html", "body"); }
		}

		public string Title
		{
			get
			{
				return XmlUtils.GetTitleOfHtml(_dom, null);
			}
			set
			{
				var t = value.Trim();
				var titleNode = XmlUtils.GetOrCreateElement(_dom, "html/head", "title");
				//ah, but maybe that contains html element in there, like <br/> where the user typed a return in the title,
				//so we set the xhtml (not the text) of the node
				titleNode.InnerXml = t;
				// then ask it for the text again (which drops the xhtml) and ensure that each run of whitespace
				// (which includes newline characters) is condensed to a single space character.
				// See https://silbloom.myjetbrains.com/youtrack/issue/BL-5979.
				var justTheText = Regex.Replace(titleNode.InnerText, "\\s+", " ");
				//then clear it
				titleNode.InnerXml = "";
				//and set the text again!
				titleNode.InnerText = justTheText;
			}
		}

		public XmlDocument RawDom
		{
			get { return _dom; }
		}

		public string InnerXml
		{
			get { return _dom.InnerXml; }
		}

		public HtmlDom Clone()
		{
			return new HtmlDom(RawDom);
		}

		public void UpdatePageDivs()
		{
			//add a unique id for our use
			//review: bookstarter sticks in the ids, this one updates (and skips if it it didn't have an id before). At a minimum, this needs explanation
			foreach(XmlElement node in _dom.SafeSelectNodes("/html/body/div"))
			{
				//in the beta, 0.8, the ID of the page in the front-matter template was used for the 1st
				//page of every book. This screws up thumbnail caching.
				const string guidMistakenlyUsedForEveryCoverPage = "74731b2d-18b0-420f-ac96-6de20f659810";
				if(String.IsNullOrEmpty(node.GetAttribute("id"))
				   || (node.GetAttribute("id") == guidMistakenlyUsedForEveryCoverPage))
					node.SetAttribute("id", Guid.NewGuid().ToString());
			}
		}

		/// <summary>
		/// If the user added any custom pages in a version of bloom before 3.9 to a user defined template book created by
		/// Bloom 3.9, that page is unusable as a template page later in Bloom 3.9.  Fix it so that is is useable.
		/// </summary>
		/// <remarks>
		/// See http://issues.bloomlibrary.org/youtrack/issue/BL-4491.
		/// Note that if we change how template pages are generated, this code may well need to change.
		/// </remarks>
		public void FixAnyAddedCustomPages()
		{
			foreach (XmlElement node in _dom.SafeSelectNodes("/html/body/div[contains(concat(' ', normalize-space(@class), ' '),' bloom-page ') and contains(concat(' ', normalize-space(@class), ' '),' customPage ')and @data-page='']"))
			{
				node.SetAttribute("data-page", "extra");
				foreach (XmlElement label in GetAllDivsWithClass(node, "pageLabel"))
				{
					label.RemoveAttribute("data-i18n");
					break;
				}
				foreach (XmlElement description in GetAllDivsWithClass(node, "pageDescription"))
				{
					description.InnerText = string.Empty;
					break;
				}
			}
		}

		private string _baseForRelativePaths = null;

		/// <summary>
		/// This property records the folder in which the browser needs to find files referred to using
		/// non-absolute locations.
		/// This method is designed to be used in conjunction with BloomServer.MakeSimulatedPageFileInBookFolder().
		/// which generates URLs that give the browser the content of this DOM, and also handles derived urls
		/// relative to that one.
		/// </summary>
		/// <remarks>Originally, this method created a 'base' element in the DOM, and a real
		/// temporary file would typically be created. The base element caused the browser to
		/// redirect things in much the way described above. However, this strategy fails
		/// for internal links within the document: a url like #mybookmark is translated
		/// into localhost://c:/users/someone/bloom/mycollection/mybookfolder#mybookmark, with no
		/// document specified at all, and passed to the server, which fails to find anything.
		/// Later it was discovered that Configurator (for Wall Calendar) put in a 'base' element,
		/// so we still need the parts that remove any 'base' element.</remarks>
		public string BaseForRelativePaths
		{
			get { return _baseForRelativePaths; }
			set
			{
				var path = value;
				_baseForRelativePaths = path ?? String.Empty;
				var head = _dom.SelectSingleNodeHonoringDefaultNS("//head");
				if(head == null)
					return;
				foreach(XmlNode baseNode in head.SafeSelectNodes("base"))
				{
					head.RemoveChild(baseNode);
				}
			}
		}

		/// <summary>
		/// Set this for DOMs that should not get the on-screen enhancements (transparency, possibly compression)
		/// of images. Typically for generating print-quality PDFs.
		/// </summary>
		internal bool UseOriginalImages { get; set; }


		public void AddStyleSheet(string path)
		{
			RawDom.AddStyleSheet(path);
		}

		public XmlNodeList SafeSelectNodes(string xpath)
		{
			return RawDom.SafeSelectNodes(xpath);
		}

		public XmlElement SelectSingleNode(string xpath)
		{
			return RawDom.SelectSingleNode(xpath) as XmlElement;
		}

		public XmlElement SelectSingleNodeHonoringDefaultNS(string xpath)
		{
			return _dom.SelectSingleNodeHonoringDefaultNS(xpath) as XmlElement;
		}

		public void AddJavascriptFile(string pathToJavascript)
		{
			Head.AppendChild(MakeJavascriptElement(pathToJavascript));
		}

		private XmlElement MakeJavascriptElement(string pathToJavascript)
		{
			XmlElement element = Head.AppendChild(_dom.CreateElement("script")) as XmlElement;

			element.IsEmpty = false;
			element.SetAttribute("type", "text/javascript");
			element.SetAttribute("src", pathToJavascript.ToLocalhost());
			return element;
		}

		public void AddOrReplaceMetaElement(string name, string content)
		{
			var meta = _dom.SelectSingleNode($"/html/head/meta[@name='{name}']") as XmlElement;
			if (meta != null)
			{
				meta.SetAttribute("content", content);
				return;
			}
			meta = Head.AppendChild(_dom.CreateElement("meta")) as XmlElement;
			meta.SetAttribute("name", name);
			meta.SetAttribute("content", content);
		}

		public void AddJavascriptFileToBody(string pathToJavascript)
		{
			Body.AppendChild(MakeJavascriptElement(pathToJavascript));
		}

		/// <summary>
		/// The Creation Type is either "translation" or "original". This is used to protect fields that should
		/// normally not be editable in one or the other.
		/// This is a bad name, and we know it!
		/// </summary>
		public void AddCreationType(string mode)
		{
			// RemoveModeStyleSheets() should have already removed any editMode attribute on the body element
			Body.SetAttribute("bookcreationtype", mode);
		}

		public void RemoveModeStyleSheets()
		{
			foreach(XmlElement linkNode in RawDom.SafeSelectNodes("/html/head/link"))
			{
				var href = linkNode.GetAttribute("href");
				if(String.IsNullOrEmpty(href))
				{
					continue;
				}

				var fileName = Path.GetFileName(href);
				if(fileName.Contains("edit") || fileName.Contains("preview"))
				{
					linkNode.ParentNode.RemoveChild(linkNode);
				}
			}
			// If present, remove the editMode attribute that tells use which mode we're editing in (original or translation)
			var body = RawDom.SafeSelectNodes("/html/body")[0] as XmlElement;
			if(body.HasAttribute("editMode"))
				body.RemoveAttribute("editMode");
		}

		public string ValidateBook(string descriptionOfBookForErrorLog, bool mustHavePages)
		{
			var ids = new List<string>();
			var builder = new StringBuilder();

			if (mustHavePages)
			{
				var pages = RawDom.SafeSelectNodes("//div[contains(@class,'bloom-page')]");
				Ensure(pages.Count > 0, "Must have at least one page", builder);

				// Tried a couple of 3rd-party Html parsers (HtmlAgilityPack and AngleSharp) and they either
				// found errors where they shouldn't have (Wall Calendar htm) or didn't find any errors at all.
				// The below method verifies that each page is still at the right level of the DOM, which actually
				// goes a long way to making sure that the htm parses correctly.
				// BL-6273 hand-edited html was causing crashes because we didn't catch invalid html of page, so
				// at least check that we can find each page.
				foreach (XmlNode pageNode in pages)
				{
					var id = pageNode.Attributes["id"]?.Value;
					// if there is a .bloom-page div with no id attribute, we're probably in a test.
					if (string.IsNullOrEmpty(id) && Program.RunningUnitTests)
						continue;
					// test that the "page" is at the right level in the DOM
					if (pageNode.ParentNode?.Name.ToLowerInvariant() != "body")
						builder.AppendLine("Bloom-page element not found at root level: " + id);
				}
			}
			EnsureIdsAreUnique(this, "textarea", ids, builder);
			EnsureIdsAreUnique(this, "p", ids, builder);
			EnsureIdsAreUnique(this, "img", ids, builder);

			var x = builder.ToString().Trim();
			if(x.Length == 0)
				Logger.WriteEvent("HtmlDom.ValidateBook({0}): No Errors", descriptionOfBookForErrorLog);
			else
			{
				Logger.WriteEvent("HtmlDom.ValidateBook({0}): {1}", descriptionOfBookForErrorLog, x);
			}

			return builder.ToString();
		}


		private static void Ensure(bool passes, string message, StringBuilder builder)
		{
			if(!passes)
				builder.AppendLine(message);
		}

		private static void EnsureIdsAreUnique(HtmlDom dom, string elementTag, List<string> ids, StringBuilder builder)
		{
			foreach(XmlElement element in dom.SafeSelectNodes("//" + elementTag + "[@id]"))
			{
				// TODO: Maybe it should ignore empty strings?
				// This can throw an error which prevents saving the book, but the error is arguably a false positive.
				// Documentation says: "If the id value is not the empty string, it must be unique in a document."
				// https://developer.mozilla.org/en-US/docs/Web/API/Element/id
				//
				// On the other hand, the W3 validator reports "An ID must not be the empty string", so alternatively we can return an error for any empty string, not just the 2nd one.

				var id = element.GetAttribute("id");
				if(ids.Contains(id))
					builder.AppendLine("The id of this " + elementTag + " must be unique, but is not: " + element.OuterXml);
				else
					ids.Add(id);
			}
		}

		public void SortStyleSheetLinks()
		{
			List<XmlElement> links = new List<XmlElement>();
			foreach(XmlElement link in SafeSelectNodes("//link[@rel='stylesheet']"))
			{
				links.Add(link);
			}
			if(links.Count < 2)
				return;

			var headNode = links[0].ParentNode;

			//clear them out
			foreach(var xmlElement in links)
			{
				headNode.RemoveChild(xmlElement);
			}

			links.Sort(new StyleSheetLinkSorter());

			//add them back
			foreach(var xmlElement in links)
			{
				headNode.AppendChild(xmlElement);
			}
		}

		/// <summary>
		/// gecko 11 requires the file://, but modern firefox and chrome can't handle it. Checked also that IE10 works without it.
		/// </summary>
		public void RemoveFileProtocolFromStyleSheetLinks()
		{
			foreach(XmlElement link in SafeSelectNodes("//link[@rel='stylesheet']"))
			{
				var href = link.GetAttribute("href");
				link.SetAttribute("href", href.Replace("file:///", "").Replace("file://", ""));
			}
		}

		public void RemoveDirectorySpecificationFromStyleSheetLinks()
		{
			foreach(XmlElement link in SafeSelectNodes("//link[@rel='stylesheet']"))
			{
				var href = link.GetAttribute("href");
				link.SetAttribute("href", Path.GetFileName(href));
			}
		}

		public static void AddClass(XmlElement e, string className)
		{
			e.SetAttribute("class", (e.GetAttribute("class").Replace(className, "").Trim() + " " + className).Trim());
		}

		public static void AddRtlDir(XmlElement e)
		{
			e.SetAttribute("dir", "rtl");
		}

		public static void RemoveRtlDir(XmlElement e)
		{
			e.RemoveAttribute("dir");
		}

		public static void RemoveClassesBeginingWith(XmlElement xmlElement, string classPrefix)
		{

			var classes = xmlElement.GetAttribute("class");
			var original = classes;

			if(String.IsNullOrEmpty(classes))
				return;
			var parts = classes.SplitTrimmed(' ');

			classes = "";
			foreach(var part in parts)
			{
				if(!part.StartsWith(classPrefix))
					classes += part + " ";
			}
			xmlElement.SetAttribute("class", classes.Trim());

			//	Debug.WriteLine("RemoveClassesBeginingWith    " + xmlElement.InnerText+"     |    "+original + " ---> " + classes);
		}


		public static void AddClassIfMissing(XmlElement element, string className)
		{
			string classes = element.GetAttribute("class");
			if(classes.Contains(className))
				return;
			element.SetAttribute("class", (classes + " " + className).Trim());
		}

		public static bool HasClass(XmlElement element, string className)
		{
			return GetClasses(element).Contains(className);
		}

		/// <summary>
		/// Applies the XSLT, and returns an XML dom
		/// </summary>
		public XmlDocument ApplyXSLT(string pathToXSLT)
		{
			var transform = new XslCompiledTransform();
			transform.Load(pathToXSLT);
			using(var stringWriter = new StringWriter())
			using(var writer = XmlWriter.Create(stringWriter))
			{
				transform.Transform(RawDom.CreateNavigator(), writer);
				var result = new XmlDocument();
				result.LoadXml(stringWriter.ToString());
				return result;
			}
		}

		public string GetMetaValue(string name, string defaultValue)
		{
			var node = _dom.SafeSelectNodes("//head/meta[@name='" + name + "' or @name='" + name.ToLowerInvariant() + "']");
			if(node.Count > 0)
			{
				return ((XmlElement) node[0]).GetAttribute("content");
			}
			return defaultValue;
		}

		public void RemoveMetaElement(string name)
		{
			foreach(XmlElement n in _dom.SafeSelectNodes("//head/meta[@name='" + name + "']"))
			{
				n.ParentNode.RemoveChild(n);
			}
		}

		/// <summary>
		/// creates if necessary, then updates the named <meta></meta> in the head of the html
		/// </summary>
		public void UpdateMetaElement(string name, string value)
		{
			XmlElement n = _dom.SelectSingleNode("//meta[@name='" + name + "']") as XmlElement;
			if(n == null)
			{
				n = _dom.CreateElement("meta");
				n.SetAttribute("name", name);
				_dom.SelectSingleNode("//head").AppendChild(n);
			}
			n.SetAttribute("content", value);
		}

		/// <summary>
		/// Can be called without knowing that the old exists.
		/// If it already has the new, the old is just removed.
		/// This is just for migration.
		/// </summary>
		public void RemoveMetaElement(string oldName, Func<string> read, Action<string> write)
		{
			if(!HasMetaElement(oldName))
				return;

			if(!String.IsNullOrEmpty(read()))
			{
				RemoveMetaElement(oldName);
				return;
			}

			//ok, so we do have to transfer the value over

			write(GetMetaValue(oldName, ""));

			//and remove any of the old name
			foreach(XmlElement node in _dom.SafeSelectNodes("//head/meta[@name='" + oldName + "']"))
			{
				node.ParentNode.RemoveChild(node);
			}

		}

		public bool HasMetaElement(string name)
		{
			return _dom.SafeSelectNodes("//head/meta[@name='" + name + "']").Count > 0;
		}

		/// <summary>
		/// Fix BL-2789, where Tok Pisin and Indonesian would show up in the source bubble for book titles,
		/// saying the equivalent of "new book" in each language. BasicBook doesn't have that anymore,
		/// but this cleans it up in books made from old shells.
		/// </summary>
		public void RemoveExtraBookTitles()
		{
			//NB: here we're just keeping it simple, not even making sure, for example, that
			//"Nupela Book" is in a Tok Pisin div. If it was in English, we'd zap it as well.
			//This xpath will collect up both divs in the data-div, and also copies of this
			//that may be in a bloom-translationGroup in the cover and title pages.
			var genericBookNames = new[] {"Basic Book", "Nupela Buk", "Buku Dasar"};
			foreach(XmlElement n in _dom.SafeSelectNodes("//*[@data-book='bookTitle']"))
			{
				if(genericBookNames.Contains(n.InnerText.Trim()))
				{
					n.ParentNode.RemoveChild(n);
				}
			}
		}

		public void RemoveExtraContentTypesMetas()
		{
			bool first = true;
			foreach(XmlElement n in _dom.SafeSelectNodes("//head/meta[@http-equiv='Content-Type']"))
			{
				if(first) //leave one
				{
					first = false;
					continue;
				}

				n.ParentNode.RemoveChild(n);
			}
		}

		public void AddStyleSheetIfMissing(string path)
		{
			// Remember, Linux filenames are case sensitive.
			var pathToCheck = path;
			if(Environment.OSVersion.Platform == PlatformID.Win32NT)
				pathToCheck = pathToCheck.ToLowerInvariant();
			foreach(XmlElement link in _dom.SafeSelectNodes("//link[@rel='stylesheet']"))
			{
				var fileName = link.GetStringAttribute("href");
				if(Environment.OSVersion.Platform == PlatformID.Win32NT)
					fileName = fileName.ToLowerInvariant();
				if(fileName == pathToCheck)
					return;
			}
			_dom.AddStyleSheet(path.Replace("file://", ""));
		}

		public virtual IEnumerable<string> GetTemplateStyleSheets()
		{
			var stylesheetsToIgnore = new List<string>();
			// Remember, Linux filenames are case sensitive!
			stylesheetsToIgnore.Add("basePage.css");
			stylesheetsToIgnore.Add("langVisibility.css");
			stylesheetsToIgnore.Add("editMode.css");
			stylesheetsToIgnore.Add("editOriginalMode.css");
			stylesheetsToIgnore.Add("previewMode.css");
			stylesheetsToIgnore.Add("defaultLangStyles.css");
			stylesheetsToIgnore.Add("customCollectionStyles.css");
			stylesheetsToIgnore.Add("customBookStyles.css");
			stylesheetsToIgnore.Add("XMatter");

			foreach(XmlElement link in _dom.SafeSelectNodes("//link[@rel='stylesheet']"))
			{
				var fileName = link.GetStringAttribute("href");
				var nameToCheck = fileName;
				if(Environment.OSVersion.Platform == PlatformID.Win32NT)
					nameToCheck = fileName.ToLowerInvariant();
				bool match = false;
				foreach(var nameOrFragment in stylesheetsToIgnore)
				{
					var nameStyle = nameOrFragment;
					if(Environment.OSVersion.Platform == PlatformID.Win32NT)
						nameStyle = nameStyle.ToLowerInvariant();
					if(nameToCheck.Contains(nameStyle))
					{
						match = true;
						break;
					}
				}
				if(!match)
					yield return fileName;
			}
		}


		public void AddPublishClassToBody()
		{
			AddPublishClassToBody(_dom);
		}


		/// <summary>
		/// By including this class, we help stylesheets do something different for edit vs. publish mode.
		/// </summary>
		public static void AddPublishClassToBody(XmlDocument dom)
		{
			AddClass((XmlElement) dom.SelectSingleNode("//body"), "publishMode");
		}

		public static void AddRightToLeftClassToBody(XmlDocument dom)
		{
			AddClass((XmlElement) dom.SelectSingleNode("//body"), "rightToLeft");
		}

		public static void AddHidePlaceHoldersClassToBody(XmlDocument dom)
		{
			AddClass((XmlElement) dom.SelectSingleNode("//body"), "hidePlaceHolders");
		}

		public static void AddCalendarFoldClassToBody(XmlDocument dom)
		{
			AddClass((XmlElement) dom.SelectSingleNode("//body"), "calendarFold");
		}

		/// <summary>
		/// The chosen xmatter changes, so we need to clear out any old ones
		/// </summary>
		public void RemoveXMatterStyleSheets()
		{
			foreach(XmlElement linkNode in RawDom.SafeSelectNodes("/html/head/link"))
			{
				var href = linkNode.GetAttribute("href");
				if(Path.GetFileName(href).ToLowerInvariant().EndsWith("xmatter.css"))
				{
					linkNode.ParentNode.RemoveChild(linkNode);
				}
			}
		}

		internal void RemoveStyleSheetIfFound(string path)
		{
			XmlDomExtensions.RemoveStyleSheetIfFound(RawDom, path);
		}

		public bool UpdatePageToTemplate(HtmlDom pageDom, XmlElement templatePageDiv, string pageId, bool allowDataLoss = true)
		{
			var pageDiv = pageDom.SafeSelectNodes("//body/div[@id='" + pageId + "']").Cast<XmlElement>().FirstOrDefault();
			if(pageDiv != null)
			{
				var idAttr = templatePageDiv.Attributes["id"];
				var templateId = idAttr == null ? "" : idAttr.Value;
				bool didChange;
				var oldLineage = MigrateEditableData(pageDiv, templatePageDiv, templateId, allowDataLoss, out didChange);
				if (!didChange)
					return false;
				var props = new Dictionary<string, string>();
				props["newLayout"] = templateId;
				props["oldLineage"] = oldLineage;
				Analytics.Track("Change Page Layout", props);
				return true;
			}
			return false;
		}

		/// <summary>
		/// Replace page in its parent with an element which is a clone of template, but with the contents
		/// of page transferred as far as possible. Retain the id of the page. Set its lineage to the supplied value
		/// </summary>
		/// <param name="page"></param>
		/// <param name="template"></param>
		/// <param name="lineage"></param>
		/// <param name="allowDataLoss"></param>
		/// <param name="didChange"></param>
		internal string MigrateEditableData(XmlElement page, XmlElement template, string lineage, bool allowDataLoss, out bool didChange)
		{
			if (!allowDataLoss)
			{
				// See comment on GetTranslationGroupsInternal() below.
				var oldTextCount = GetTranslationGroupCount(page);
				var newTextCount = GetTranslationGroupCount(template);
				var oldImageCount = GetAllDivsWithClass(page, "bloom-imageContainer").Count;
				var newImageCount = GetAllDivsWithClass(template, "bloom-imageContainer").Count;
				var oldVideoCount = GetAllDivsWithClass(page, "bloom-videoContainer").Count;
				var newVideoCount = GetAllDivsWithClass(template, "bloom-videoContainer").Count;
				if (newTextCount < oldTextCount || newImageCount < oldImageCount || newVideoCount < oldVideoCount)
				{
					didChange = false;
					return null;
				}
			}

			var newPage = (XmlElement) page.OwnerDocument.ImportNode(template, true);
			page.ParentNode.ReplaceChild(newPage, page);
			newPage.SetAttribute("id", page.Attributes["id"].Value);
			var oldLineageAttr = page.Attributes["data-pagelineage"];
			var oldLineage = oldLineageAttr == null ? "" : oldLineageAttr.Value;
			newPage.SetAttribute("data-pagelineage", lineage);

			//preserve the data-page attribute of the old page, which will normally be empty or missing
			var dataPageValue = page.GetAttribute("data-page");
			if(String.IsNullOrEmpty(dataPageValue))
			{
				newPage.RemoveAttribute("data-page");
			}
			else
			{
				newPage.SetAttribute("data-page", dataPageValue); //the template has these as data-page='extra'
			}

			// preserve the 'side' setting of the old page
			var classes = page.Attributes["class"].Value;
			var sideMatch = new Regex(@"\bside-\w*\b").Match(classes);
			if (sideMatch.Success)
			{
				newPage.SetAttribute("class", newPage.Attributes["class"].Value + " " + sideMatch.Value);
			}

			// preserve the page size and orientation of the old page
			newPage.SetAttribute("class", TransferOrientation(classes, newPage.Attributes["class"].Value));

			//the leading '.'s here are needed because newPage is an element in a larger DOM, and we only want to search in this page
			// migrate text (between visible translation groups!)
			// enhance: I wish there was a better way to detect invisible translation groups than just knowing about one class
			// that currently hides them.
			MigrateChildren(GetTranslationGroups(page), GetTranslationGroups(newPage));
			// migrate images
			MigrateChildrenWithCommonClass(page, "bloom-imageContainer", newPage);
			// migrate videos
			MigrateChildrenWithCommonClass(page, "bloom-videoContainer", newPage);
			RemovePlaceholderVideoClass(newPage);
			didChange = true;
			return oldLineage;
		}

		private int GetTranslationGroupCount(XmlElement pageElement)
		{
			var result = GetTranslationGroups(pageElement);

			return result.Count;
		}

		private List<XmlElement> GetTranslationGroups(XmlElement pageElement)
		{
			var result = new List<XmlElement>();
			GetTranslationGroupsInternal(pageElement, ref result);

			return result;
		}

		// We want to count all the translationGroups that do not occur inside of a bloom-imageContainer div.
		// The reason for this is that images can have textOverPicture divs and imageDescription divs inside of them
		// and these are completely independent of the template page. We need to count regular translationGroups and
		// also ensure that translationGroups inside of images get migrated correctly. If this algorithm changes, be
		// sure to also change 'countTranslationGroupsForChangeLayout()' in page-chooser.ts.
		// We could just do this with an xpath if bloom-textOverPicture divs and bloom-imageDescription divs had
		// the same structure internally, but text over picture CONTAINS a translationGroup,
		// whereas image description IS a translationGroup.
		private void GetTranslationGroupsInternal(XmlElement currentElement, ref List<XmlElement> result)
		{
			if (currentElement.HasAttribute("class"))
			{
				var classes = currentElement.Attributes["class"].Value;
				if (classes.Contains("bloom-imageContainer"))
					return; // don't drill down inside of this one
				if (classes.Contains("bloom-translationGroup"))
				{
					// box-header-off/on appears to be vestigial at this point,
					// but suffice it to say "box-header-off" translationGroups are not visible.
					if (!classes.Contains("box-header-off"))
					{
						result.Add(currentElement);
					}
					return; // don't drill down further
				}
			}

			if (!currentElement.HasChildNodes)
				return;
			foreach (XmlNode childNode in currentElement.ChildNodes)
			{
				var childElement = childNode as XmlElement;
				if (childElement == null) // if the node is not castable to XmlElement
					continue;

				GetTranslationGroupsInternal(childElement, ref result);
			}
		}

		/// <summary>
		/// Gets a JSON string of colors used in the current book.
		/// </summary>
		public string GetColorsUsedInBookBubbleElements()
		{
			var colorElementList = new List<string>();
			var textOverPictureElements = GetTextOverPictureElements(Body);
			foreach (var node in textOverPictureElements)
			{
				var styleAttr = node.GetOptionalStringAttribute("style", "");
				if (!string.IsNullOrEmpty(styleAttr))
				{
					// Possible bubble text color
					var textColorValue = GetColorValueFromStyle(styleAttr);
					if (!string.IsNullOrEmpty(textColorValue))
					{
						var textColorString = DynamicJson.Serialize(new
						{
							colors = new [] { textColorValue }
						});
						colorElementList.Add(textColorString);
					}
				}
				var dataBubbleAttr = node.GetOptionalStringAttribute("data-bubble", "");
				if (string.IsNullOrEmpty(dataBubbleAttr))
					continue;

				// Possible bubble background color
				var jsonObject = GetJsonObjectFromDataBubble(dataBubbleAttr);
				if (jsonObject == null)
					continue; // only happens if it fails to parse the "json"
				string[] backgroundColorArray = GetBackgroundColorsFromDataBubbleJsonObj(jsonObject);
				if (backgroundColorArray == null || backgroundColorArray.Length == 0)
					continue;

				// Review: opacity doesn't yet exist in data-bubble, but it will when we do BL-8537.
				// float.Parse() here keeps the opacity from being in quotes (and therefore a string)
				// This is important for matching swatch opacity on the js end.
				var opacityValue = GetOpacityFromDataBubbleJsonObj(jsonObject);
				var backgroundColorString = DynamicJson.Serialize(new
				{
					colors = backgroundColorArray,
					opacity = opacityValue
				});

				colorElementList.Add(backgroundColorString);
			}

			return "[" + string.Join(",", colorElementList) + "]";
		}

		private static string GetColorValueFromStyle(string styleAttrVal)
		{
			// Looking for something like "color: rgb(x,y,z);" or "color: #aaaaaa;"
			var styleRegex = new Regex(@"\s*color\s*:\s*(.+)\s*;");
			var match = styleRegex.Match(styleAttrVal);
			// If successful, group 1 should be everything between "color: " and ";"
			return match.Success ? match.Groups[1].Value : string.Empty;
		}

		internal static dynamic GetJsonObjectFromDataBubble(string dataBubbleAttrVal)
		{
			dynamic result;
			try
			{
				result = DynamicJson.Parse(dataBubbleAttrVal.Replace("`", "\""));
			}
			catch (Exception)
			{
				Logger.WriteEvent("HtmlDom.GetJsonObjectFromDataBubble() failed to parse data-bubble: " + dataBubbleAttrVal);
				result = null;
			}
			return result;
		}

		private static string[] GetBackgroundColorsFromDataBubbleJsonObj(dynamic jsonObject)
		{
			if (jsonObject == null)
				return null;
			try
			{
				return jsonObject.backgroundColors;
			}
			catch (RuntimeBinderException)
			{
				return null; // This is the 'normal' branch if backgroundColors aren't defined.
			}
		}

		private static float GetOpacityFromDataBubbleJsonObj(dynamic jsonObject)
		{
			if (jsonObject == null)
				return 1F;
			try
			{
				return float.Parse(jsonObject.opacity);
			}
			catch (RuntimeBinderException)
			{
				return 1F;
			}
		}

		internal static string GetStyleFromDataBubbleJsonObj(dynamic jsonObject)
		{
			if (jsonObject == null)
				return "none";
			try
			{
				return jsonObject.style;
			}
			catch (RuntimeBinderException)
			{
				return "none";
			}
		}

		private static XmlNodeList GetAllDivsWithClass(XmlNode containerElement, string className)
		{
			const string xpath = ".//div[contains(concat(' ', normalize-space(@class), ' '), ' {0} ')]";
			var classPath = xpath.Replace("{0}", className);
			return containerElement.SafeSelectNodes(classPath);
		}

		private static IEnumerable<XmlElement> GetTextOverPictureElements(XmlNode bookBodyElement)
		{
			return GetAllDivsWithClass(bookBodyElement, "bloom-textOverPicture").Cast<XmlElement>();
		}

		/// <summary>
		/// Returns the bloom-editable divs that have valid (e.g. non-empty) language attributes on them.
		/// Ignores divs that are under bloom-ignoreChildrenForBookLanguageList
		/// </summary>
		/// <param name="includeXMatter">True to include divs in xmatter pages, false to exclude them</param>
		internal IEnumerable<XmlElement> GetLanguageDivs(bool includeXMatter)
		{
			// These are the elements that represent a bloom-page
			var pageElements = includeXMatter ? GetPageElements() : GetContentPageElements();

			// Search the bloom-page for which elements are the language divs,
			// then flattern the list of lists into a single list.
			var langDivs = pageElements.SelectMany(page => page.SafeSelectNodes(".//div[@class and @lang]").Cast<XmlElement>());

			// Check each language div against some additional criteria
			langDivs = langDivs
				// BL-8228. Don't proceed if this is a text without normal parentage, e.g. boilerplate text from a Branding pack.
				// Before we added this line, the next one (testing for bloom-ignoreChildrenForBookLanguageList) would throw with
				// the Juarez and Associates (Guatemala) Branding Pack.
				.Where(div => div.ParentNode?.Attributes?["class"] != null)
				// At least up through 4.7, bloom-ignoreChildrenForBookLanguageList is used to prevent counting localized 
				// headers in comprehension quiz as languages of the book.
				.Where(div => !div.ParentNode.Attributes["class"].Value.Contains("bloom-ignoreChildrenForBookLanguageList"))
				.Where(div => div.Attributes["class"].Value.IndexOf("bloom-editable", StringComparison.InvariantCulture) >= 0)
				.Where(div => HtmlDom.IsLanguageValid(div.Attributes["lang"].Value));

			return langDivs;
		}

		/// <summary>
		/// Checks if the specified language is considered valid (e.g. non-empty, not "*", not "z")
		/// </summary>
		internal static bool IsLanguageValid(string lang)
		{
			return !String.IsNullOrWhiteSpace(lang) && lang != "*" && lang != "z";  // Not valid languages, though we sometimes use them for special purposes
		}

		private static void RemovePlaceholderVideoClass(XmlElement newPage)
		{
			const string videoPlaceholderClass = "bloom-noVideoSelected";
			var nodesWithPlaceholder = newPage.SelectNodes("//div[contains(@class,'" + videoPlaceholderClass + "')]");
			foreach (XmlNode placeholderDiv in nodesWithPlaceholder)
			{
				if (placeholderDiv.HasChildNodes && placeholderDiv.FirstChild.Name == "video")
				{
					// We migrated a video node into here, delete the placeholder class.
					XmlUtils.SetAttribute(placeholderDiv, "class", XmlUtils.GetStringAttribute(placeholderDiv, "class").
						Replace(videoPlaceholderClass, string.Empty));
				}
			}
		}

		internal static string TransferOrientation(string classes, string newClasses)
		{
			var soRegex = new Regex(@"\b\S*(Portrait|Landscape)\b");
			var oldMatch = soRegex.Match(classes);
			if (oldMatch.Success)
			{
				var newMatch = soRegex.Match(newClasses);
				if (newMatch.Success)
				{
					newClasses = soRegex.Replace(newClasses, oldMatch.Value);
				}
				else
				{
					newClasses = newClasses + " " + oldMatch.Value;
				}
			}
			return newClasses;
		}

		/// <summary>
		/// For each div in the page which has the specified class, find the corresponding div with that class in newPage,
		/// and replace its contents with the contents of the source page.
		/// For translation groups, also updates the bloom-editable divs to have the expected class.
		/// </summary>
		/// <param name="page"></param>
		/// <param name="className"></param>
		/// <param name="newPage"></param>
		private static void MigrateChildrenWithCommonClass(XmlElement page, string className, XmlElement newPage)
		{
			var oldParents = new List<XmlElement>(GetAllDivsWithClass(page, className).Cast<XmlElement>());
			var newParents = new List<XmlElement>(GetAllDivsWithClass(newPage, className).Cast<XmlElement>());
			MigrateChildren(oldParents, newParents);
		}

		private const string defaultLangKey = "z";

		// Migrate container (translationGroup, video, image) children from an old page to their new template equivalent.
		private static void MigrateChildren(IReadOnlyList<XmlElement> oldParentElements,
			IReadOnlyList<XmlElement> templateParentElements)
		{
			// 'xParentElements' are either 'bloom-translationGroup', 'bloom-imageContainer', or 'bloom-videoContainer'
			// The Math.Min is not needed yet; in fact, we don't yet have any cases where there is more than one
			// thing to copy or where the numbers are not equal. It's just a precaution.
			for (var i = 0; i < Math.Min(templateParentElements.Count, oldParentElements.Count); i++)
			{
				var oldParent = oldParentElements[i];
				var newParent = templateParentElements[i];
				// Our template page may have style classes on bloom-editables (or possibly other elements
				// inside of the container element). We want to preserve them when we copy the child nodes into the new page,
				// so we collect them by lang attribute value.
				// It is possible (using Template Starter or the ChangeLayout toggle) to create a situation where different
				// lang attribute bloom-editables have different style classes ('x-style').
				var childClassesFromTemplateByLang = new Dictionary<string, string>();
				foreach (var templateContainerChild in newParent.ChildNodes.Cast<XmlNode>().ToArray())
				{
					// Look for an 'x-style' class in the child and squirrel it away in our dictionary, keyed on language.
					var langAttr = GetLangAttr(templateContainerChild);
					var	childClassFromTemplate = GetStyle(templateContainerChild);
					// langAttr check probably only possible to fail if the child is NOT a div
					if (langAttr != null && childClassFromTemplate != null)
					{
						string dummy;
						if (langAttr == "*" || langAttr == "z")
							langAttr = defaultLangKey;
						if (childClassesFromTemplateByLang.TryGetValue(langAttr, out dummy)) // paranoia
							continue;
						childClassesFromTemplateByLang.Add(langAttr, childClassFromTemplate);
					}
					// Whether we found a style class or not, remove the template container's children to make way for the
					// children of the old page's matching container.
					newParent.RemoveChild(templateContainerChild);
				}
				// apparently we are modifying the ChildNodes collection by removing the child from there to insert in the new location,
				// which messes things up unless we make a copy of the collection.
				foreach (XmlNode oldContainerChild in oldParent.ChildNodes.Cast<XmlNode>().ToArray())
				{
					// add the old container's children to the new container matching the template
					newParent.AppendChild(oldContainerChild);
					// .bloom-editable divs should have the user-defined class specified in the template if there is one.
					FixStyle(oldContainerChild, "bloom-editable", childClassesFromTemplateByLang);
					AddKnownStyleIfMissing(oldContainerChild);
				}
			}
		}

		private static Dictionary<string, string> _stylesToDefine;

		private static Dictionary<string, string> StylesToDefine
		{
			get
			{
				if(_stylesToDefine == null)
				{
					_stylesToDefine = new Dictionary<string, string>();
					_stylesToDefine["BigWords"] = ".BigWords-style { font-size: 45pt !important; text-align: center !important; }";
				}
				return _stylesToDefine;
			}
		}

		private static void AddKnownStyleIfMissing(XmlNode child)
		{
			if(child.Attributes == null)
				return; // e.g., whitespace
			var classAttr = child.Attributes["class"];
			if(classAttr == null)
				return;
			foreach(var style in classAttr.Value.Split(' ').Where(x => x.EndsWith("-style")))
			{
				var key = style.Substring(0, style.Length - ".style".Length);
				string defaultDefn;
				if(!StylesToDefine.TryGetValue(key, out defaultDefn))
					continue; // I don't think there should be more than one -style item, but just in case...
				// Todo: conditions...
				var headElt = child.OwnerDocument.DocumentElement.ChildNodes.Cast<XmlNode>().First(x => x.Name == "head");
				var userStyles = GetUserModifiedStyleElement(headElt);
				if(userStyles == null)
				{
					userStyles = AddEmptyUserModifiedStylesNode(headElt);
					userStyles.InnerText = defaultDefn;
					continue;
				}
				var content = userStyles.InnerText;
				var lookFor = new Regex("\\." + style + "\\s*{");
				if(lookFor.IsMatch(content))
					continue; // style already defined
				userStyles.InnerText += String.IsNullOrEmpty(content) ? defaultDefn : " " + defaultDefn;
			}
		}

		public static string GetStyle(XmlNode elt)
		{
			var classAttr = elt.Attributes?["class"];
			return classAttr?.Value.Split(' ').FirstOrDefault(x => x.EndsWith("-style"));
		}

		private static string GetLangAttr(XmlNode elt)
		{
			var langAttr = elt.Attributes?["lang"];
			return langAttr?.Value;
		}

		private static void FixStyle(XmlNode child, string requiredClass, Dictionary<string, string> desiredStyleByLang)
		{
			if (desiredStyleByLang.Count == 0 || child.Attributes?["class"] == null ||
			    !child.Attributes["class"].Value.Contains(requiredClass))
				return;
			var childStyle = GetStyle(child);
			var langAttr = GetLangAttr(child);
			if (langAttr == null || langAttr == "*" || langAttr == "z")
				langAttr = defaultLangKey;
			string defaultStyle;
			desiredStyleByLang.TryGetValue(defaultLangKey, out defaultStyle); // if unsuccessful, 'defaultStyle' will be ""
			string newStyle;
			if (!desiredStyleByLang.TryGetValue(langAttr, out newStyle))
				newStyle = defaultStyle;
			string newclass;
			if (childStyle != null)
				newclass = child.Attributes["class"].Value.Replace(childStyle, newStyle);
			else
				newclass = child.Attributes["class"].Value + " " + newStyle;
			((XmlElement) child).SetAttribute("class", newclass);
		}

		// Both of these are relative to the DOM's Head element
		private const string CoverColorStyleXPath = "./style[@type='text/css' and contains(.,'coverColor')]";
		private const string UserModifiedStyleXPath = "./style[@type='text/css' and @title='userModifiedStyles']";

		/// <summary>
		/// Finds the style element that contains css rules for 'userModifiedStyles',
		/// or null if it doesn't exist.
		/// </summary>
		/// <param name="headElement"></param>
		internal static XmlElement GetUserModifiedStyleElement(XmlNode headElement)
		{
			return headElement.SafeSelectNodes(UserModifiedStyleXPath)
				.Cast<XmlElement>()
				.FirstOrDefault();
		}

		/// <summary>
		/// Finds the style element that contains css rules for 'coverColor',
		/// or null if it doesn't exist.
		/// </summary>
		/// <param name="headElement"></param>
		internal static XmlElement GetCoverColorStyleElement(XmlNode headElement)
		{
			return headElement.SafeSelectNodes(CoverColorStyleXPath)
				.Cast<XmlElement>()
				.FirstOrDefault();
		}

		internal static XmlElement AddEmptyUserModifiedStylesNode(XmlNode headElement)
		{
			var styleNode = headElement.OwnerDocument.CreateElement("style");
			styleNode.SetAttribute("type", "text/css");
			styleNode.SetAttribute("title", "userModifiedStyles");

			// apparently to make sure that the user's css rules get back to the dom
			// we need to ensure that the 'userModifiedStyles' element comes BEFORE the 'coverColor' element in the Head.
			var existingCoverColorNode = GetCoverColorStyleElement(headElement);
			if (existingCoverColorNode == null)
				headElement.AppendChild(styleNode);
			else
				headElement.InsertBefore(styleNode, existingCoverColorNode);
			return styleNode;
		}

		/// <summary>
		/// This method should only be used on the page DOM being inserted into a book by the Add Page/Change Layout dialog.
		/// It compares the styles in the head's user-defined styles section (inherited from the template book)
		/// with the ones referenced in the class attributes in the domForInsertedPage's body to see which styles need to be
		/// copied over to the new book.
		/// </summary>
		/// <param name="domForInsertedPage"></param>
		/// <returns></returns>
		internal static XmlNode GetUserModifiableStylesUsedOnPage(HtmlDom domForInsertedPage)
		{
			// there should only be one userModifiedStyles node, so this will only grab the first one
			var userStyleElementFromTemplate = GetUserModifiedStyleElement(domForInsertedPage.Head);
			if (userStyleElementFromTemplate == null)
				return AddEmptyUserModifiedStylesNode(domForInsertedPage.Head);

			var keyDict = GetUserStyleKeyDict(userStyleElementFromTemplate);
			var keysUsedOnPage = new Dictionary<string, string>();
			foreach (var keyPair in keyDict)
			{
				var style = GetStyleNameFromRuleSelector(keyPair.Key);
				var searchResult = GetAllDivsWithClass(domForInsertedPage.Body, style);
				if (searchResult.Count > 0)
					keysUsedOnPage.Add(keyPair.Key, keyPair.Value);
			}
			userStyleElementFromTemplate.InnerText =
				GetCompleteFilteredUserStylesInnerText(keysUsedOnPage);
			return userStyleElementFromTemplate;
		}

		private static string GetStyleNameFromRuleSelector(string selector)
		{
			// Key.Substring(1) strips off initial period from class name
			// Stripping off everything after -style removes [lang] stuff and >p stuff.
			var indexOfStyle = selector.LastIndexOf("-style", StringComparison.InvariantCulture);
			return selector.Substring(1, indexOfStyle + "-style".Length - 1);
		}

		/// <summary>
		/// Merges the user modified styles from an existing book with the ones used on a page inserted from a different template.
		/// This method will not overwrite a style already defined with the same name in the "receptor" book.
		/// It might, however, add a style where a pre-existing style differed only in language attribute.
		/// </summary>
		/// <param name="existingUserStyleNode">From current book's storage</param>
		/// <param name="insertedPageUserStyleNode"></param>
		/// <returns>The InnerXml to which the user modified styles element should be set.</returns>
		public static string MergeUserStylesOnInsertion(XmlNode existingUserStyleNode, XmlNode insertedPageUserStyleNode)
		{
			// this method in production is currently always called just after
			// CurrentBook.GetOrCreateUserModifiedStyleElementFromStorage()
			Guard.AgainstNull(existingUserStyleNode, "existingUserStyleNode");

			if (insertedPageUserStyleNode == null || insertedPageUserStyleNode.InnerXml == String.Empty)
				return Browser.WrapUserStyleInCdata(existingUserStyleNode.InnerText);

			var existingStyleKeyDict = GetUserStyleKeyDict(existingUserStyleNode);
			var existingStyleNames = new HashSet<string>();
			foreach (var key in existingStyleKeyDict.Keys)
			{
				existingStyleNames.Add(GetStyleNameFromRuleSelector(key));
			}
			var insertedPageStyleKeyDict = GetUserStyleKeyDict(insertedPageUserStyleNode); // could be empty
			foreach (var keyPair in insertedPageStyleKeyDict)
			{
				if (existingStyleNames.Contains(GetStyleNameFromRuleSelector(keyPair.Key)))
					continue;
				existingStyleKeyDict.Add(keyPair);
			}
			return Browser.WrapUserStyleInCdata(GetCompleteFilteredUserStylesInnerText(existingStyleKeyDict));
		}

		private static string GetCompleteFilteredUserStylesInnerText(IDictionary<string, string> desiredKeys )
		{
			var sb = new StringBuilder();
			foreach (var keyPair in desiredKeys)
			{
				sb.AppendLine(keyPair.Value);
			}
			return sb.ToString();
		}

		private const int minStyleLength = 6; // "-style".Length

		private static IDictionary<string, string> GetUserStyleKeyDict(XmlNode userStyleNode)
		{
			var keyDict = new Dictionary<string, string>();
			var styleStrings = GetStyles(userStyleNode.InnerText); // skips empty lines
			foreach (var styleString in styleStrings)
			{
				if (styleString.Length < minStyleLength)
					continue; // not sure how we'd get this... but just in case.
				var indexOfBrace = styleString.IndexOf("{", StringComparison.InvariantCulture);
				if (indexOfBrace < 0)
					continue; // doesn't have a rule...unlikely...anyway not useful.
				var key = styleString.Substring(0, indexOfBrace).Trim();
				keyDict[key] = styleString;
			}
			return keyDict;
		}

		private static IEnumerable<string> GetStyles(string innerTextOfStyleElement)
		{
			var styleLines = new List<string>();
			using (var sr = new StringReader(innerTextOfStyleElement))
			{
				string line;
				while ((line = sr.ReadLine()) != null)
				{
					if (String.IsNullOrWhiteSpace(line))
					{
						continue;
					}
					styleLines.Add(line.Trim()); // e.g. could have leading tabs
				}
			}
			// Handle possibility of multi-line style rules; side-effect: eliminates rules that don't START with a period (after trimming)
			var completeRule = String.Empty;
			foreach (var nextLine in styleLines)
			{
				if (nextLine.StartsWith("."))
				{
					if (!String.IsNullOrEmpty(completeRule))
					{
						yield return completeRule;
					}
					completeRule = nextLine;
				}
				else
				{
					if (String.IsNullOrEmpty(completeRule))
					{
						continue;
					}
					completeRule += Environment.NewLine + nextLine;
				}
			}
			yield return completeRule;
		}

		/* The following, to use normal url query parameters to say if we wanted transparency,
		 * was a nice idea, but turned out to not be necessary. I'm leave the code here in
		 * case in the future we do find a need to add query parameters.
		public  void SetImagesForMode(bool editMode)
		{
			SetImagesForMode((XmlNode)RawDom, editMode);
		}

		public static void SetImagesForMode(XmlNode pageNode, bool editMode)
		{
			foreach(XmlElement imgNode in pageNode.SafeSelectNodes(".//img"))
			{
				var src = imgNode.GetAttribute("src");
				const string kTransparent = "?makeWhiteTransparent=true";
				src = src.Replace(kTransparent, "");
				if (editMode)
					src = src + kTransparent;
				imgNode.SetAttribute("src",src);
			}
		}
		*/

		/// <summary>
		///  See BLoom Book File Format: Book Features
		///  https://docs.google.com/document/d/16M8Fvt1SLYgUX5UbWy3q9s2_ab0Ni39mVumtIYzxKm4/edit#heading=h.pdn1blelp3ds
		/// </summary>
		/// <remarks>Currently, this is only setting the values on the body element, where it can be read by BloomReader
		/// and CSS. We plan to make the standard "data-div" be "official" registry of feature settings.
		/// We will still be echoing them on the body, though, because CSS could never get at them in the data-div.  </remarks>
		/// <param name="dom"></param>
		/// <param name="featureName"></param>
		/// <param name="orientationConstraint"></param>
		/// <param name="mediaConstraint"></param>
		public  void SetBookFeature(string featureName, string orientationConstraint, string mediaConstraint)
		{
			Debug.Assert(featureName == featureName.ToLowerInvariant(),"HTML requires attribute names to be all lower case (feature)");
			Body.SetAttribute("data-bf" +featureName, orientationConstraint +";"+mediaConstraint);
		}

		/// <summary>
		/// Remove the specified feature. I included the constraints for consistency with SetBookFeature,
		/// but actually we don't currently support more than one constraint pair per feature, so any remove
		/// removes that featre completely, irrespective of constraints.
		/// </summary>
		/// <param name="featureName"></param>
		/// <param name="orientationConstraint"></param>
		/// <param name="mediaConstraint"></param>
		public void ClearBookFeature(string featureName, string orientationConstraint, string mediaConstraint)
		{
			Body.RemoveAttribute("data-bf" + featureName);
		}

		/// <summary>
		/// Returns true if the specified feature name matches the specified orientationConstraint, mediaConstraint pair
		/// </summary>
		/// <param name="featureName">The data-bf feature to check if its value matches</param>
		/// <param name="orientationConstraint">The orientation constraint to match</param>
		/// <param name="mediaConstraint">The media constraint to match</param>
		public bool BookHasFeature(string featureName, string orientationConstraint, string mediaConstraint)
		{
			var attr = Body.Attributes["data-bf" + featureName];
			if (attr == null)
				return false;
			// If we generalize this it should be something like contains, or else split at commas and then see if present.
			// But it may be more complicated than that...Does a book have a feature in landscape orientation
			// if it has it in all orientations, or not?
			return attr.Value == orientationConstraint + ";" + mediaConstraint;
		}

		public static void MakeEditableDomShowAsTemplate(HtmlDom dom)
		{
			var label = dom.SelectSingleNode("//div[contains(@class,'pageLabel')]");
			if (label != null)
			{
				label.SetAttribute("contenteditable", "true");
			}
			var page = dom.SelectSingleNode("//div[contains(@class, 'bloom-page')]");
			page.SetAttribute("class", page.GetAttribute("class") + " bloom-templateMode");
		}

		// This should reverse what MakeEditableDomShowAsTemplate does.
		public static void RemoveTemplateEditingMarkup(XmlElement editedPageDiv)
		{
			var label = editedPageDiv.SelectSingleNode("//div[contains(@class,'pageLabel')]") as XmlElement;
			if (label != null)
			{
				label.RemoveAttribute("contenteditable");
			}

			editedPageDiv.SetAttribute("class", editedPageDiv.GetAttribute("class").Replace(" bloom-templateMode", ""));
		}

		// duplicates information in musicToolsControl.tsx
		public const string musicAttrName = "data-backgroundaudio";
		public const string musicVolumeName = musicAttrName + "volume";

		public static void ProcessPageAfterEditing(XmlElement destinationPageDiv, XmlElement edittedPageDiv)
		{
			// strip out any elements that are part of bloom's UI; we don't want to save them in the document or show them in thumbnails etc.
			// Thanks to http://stackoverflow.com/questions/1390568/how-to-match-attributes-that-contain-a-certain-string for the xpath.
			// The idea is to match class attriutes which have class bloom-ui, but may have other classes. We don't want to match
			// classes where bloom-ui is a substring, though, if there should be any. So we wrap spaces around the class attribute
			// and then see whether it contains bloom-ui surrounded by spaces.
			// However, we need to do this in the edited page before copying to the storage page, since we are about to suck
			// info from the edited page into the dataDiv and we don't want the bloom-ui elements in there either!
			// Note that EditingView.CleanHtmlAndCopyToPageDom() also removes bits
			// of html that are used during editing but are not saved to disk.  (It calls javascript to deal with items inserted
			// by javascript.)
			string[] classNamesToUnion = new string[] { "bloom-ui", "ui-resizable-handle" };
			var selectorsToUnion = classNamesToUnion.Select(className => $"//*[contains(concat(' ', @class, ' '), ' {className} ')]");
			var unionedXPathExpression = String.Join(" | ", selectorsToUnion);
			foreach (
				var node in
					edittedPageDiv.SafeSelectNodes(unionedXPathExpression).Cast<XmlNode>().ToArray())
				node.ParentNode.RemoveChild(node);
			RemoveTemplateEditingMarkup(edittedPageDiv);
			RemoveCkEditorMarkup(edittedPageDiv);

			destinationPageDiv.InnerXml = edittedPageDiv.InnerXml;

			//Enhance: maybe we should just copy over all attributes?
			destinationPageDiv.SetAttribute("class", edittedPageDiv.GetAttribute("class"));
			//The SIL LEAD SHRP templates rely on "lang" on some ancestor to trigger the correct rules in labels.css.
			//Those get set by putting data-metalanguage on Page, which then leads to a lang='xyz'. Let's save that
			//back to the html in keeping with our goal of having the page look right if you were to just open the
			//html file in Firefox.
			destinationPageDiv.SetAttribute("lang", edittedPageDiv.GetAttribute("lang"));

			// Copy the two background audio attributes which can be set using the music toolbox.
			// Ensuring that volume is missing unless the main attribute is non-empty is
			// currently redundant, everything should work if we just copied all attributes.
			// (But, it IS imporant to DELETE any old versions of these attributes if the edited page div
			// does NOT have them.)
			var music = edittedPageDiv.Attributes[musicAttrName]?.Value;
			var musicVolume = edittedPageDiv.Attributes[musicVolumeName]?.Value;
			if (music != null)
			{
				destinationPageDiv.SetAttribute(musicAttrName, music);
				if (musicVolume != null)
				{
					destinationPageDiv.SetAttribute(musicVolumeName, musicVolume);
				}
				else
				{
					destinationPageDiv.RemoveAttribute(musicVolumeName);
				}
			}
			else
			{
				destinationPageDiv.RemoveAttribute(musicAttrName);
				destinationPageDiv.RemoveAttribute(musicVolumeName);
			}

			var dataActivityName = "data-activity";

			// copy the data-activity attribute which may be set if the user adds an activity
			var dataActivity = edittedPageDiv.Attributes[dataActivityName]?.Value;
			if (dataActivity == null)
			{
				destinationPageDiv.RemoveAttribute(dataActivityName);
			}
			else
			{
				destinationPageDiv.SetAttribute(dataActivityName, dataActivity);
			}

			// Upon save, make sure we are not in layout mode.  Otherwise we show the sliders.
			foreach (
				var node in
					destinationPageDiv.SafeSelectNodes(".//*[contains(concat(' ', @class, ' '), ' origami-layout-mode ')]")
						.Cast<XmlNode>()
						.ToArray())
			{
				string currentValue = node.Attributes["class"].Value;
				node.Attributes["class"].Value = currentValue.Replace("origami-layout-mode", "");
			}

			// Remove any empty <a> elements left by editing.  These cause trouble when the book/page is reopened.
			// Also remove the extraneous data-cke-saved-href attribute gratuitously inserted.
			CleanupAnchorElements(destinationPageDiv);
		}

		/// <summary>
		/// Remove any empty &lt;a&gt; elements left by editing.  These cause trouble when the book/page is reopened.
		/// Also remove the gratuitous data-cke-saved-href attribute added by ckeditor.  (It may have been involved
		/// with the troublesome behavior noticed by the programmer.  It's certainly not needed.)
		/// </summary>
		public static void CleanupAnchorElements(XmlElement topElement)
		{
			foreach (var element in topElement.SafeSelectNodes(".//a").Cast<XmlElement>().ToArray())
			{
				if (element.InnerText == "")
					element.ParentNode.RemoveChild(element);
				else if (element.HasAttribute("data-cke-saved-href"))
					element.RemoveAttribute("data-cke-saved-href");
			}
		}

		internal static void RemoveCkEditorMarkup(XmlElement edittedPageDiv)
		{
			foreach (XmlElement elt in edittedPageDiv.SafeSelectNodes("//*[contains(@class, 'cke_')]"))
			{
				elt.SetAttribute("class",
					string.Join(" ",
						elt.GetAttribute("class")
							.Split(' ')
							.Where(c => !c.StartsWith("cke_"))
					));
			}
		}

		/// <summary>
		/// Gives all the unique language codes found in datadiv elements that have data-book
		/// </summary>
		/// <returns></returns>
		public List<string> GatherDataBookLanguages()
		{
			var dataBookElements = RawDom.SafeSelectNodes("//div[@id='bloomDataDiv']/div[@data-book]");
			return dataBookElements.Cast<XmlElement>()
				.Select(node => node.GetOptionalStringAttribute("lang", null))
				.Where(lang => !String.IsNullOrEmpty(lang) && (lang != "*" && lang != "z"))
				.Distinct()
				.ToList();
		}

		public MultiTextBase GetBookSetting(string key)
		{
			var result = new MultiTextBase();
			foreach(XmlElement e in RawDom.SafeSelectNodes("//div[@id='bloomDataDiv']/div[@data-book='" + key + "' or @data-derived='" + key + "']"))
			{
				var lang = e.GetAttribute("lang");
				result.SetAlternative(lang ?? "", e.InnerXml.Trim());
			}
			return result;
		}

		public void RemoveBookSetting(string key)
		{
			foreach(
				XmlElement e in
					RawDom.SafeSelectNodes("//div[@id='bloomDataDiv']/div[@data-book='" + key + "' or @data-derived='" + key + "']").Cast<XmlElement>().ToList())
			{
				e.ParentNode.RemoveChild(e);
			}
		}

		public void SetBookSetting(string key, string writingSystemId, string form)
		{
			var dataDiv = GetOrCreateDataDiv(RawDom);

			// Some old books may have values for this key with no language. Because GetBookSetting is coded to
			// find these, they may take precendence over the one we are setting. To prevent this, once a book
			// is updated using the new system, any obsolete no-language versions will be removed.
			XmlElement obsoleteNode =
				dataDiv.SelectSingleNode(String.Format("div[@data-book='{0}' and not(@lang)]", key)) as XmlElement;
			if(obsoleteNode != null)
				dataDiv.RemoveChild(obsoleteNode);

			XmlElement node =
				dataDiv.SelectSingleNode(String.Format("div[@data-book='{0}' and @lang='{1}']", key,
					writingSystemId)) as XmlElement;

			if(String.IsNullOrEmpty(form))
			{
				if(null != node)
					dataDiv.RemoveChild(node);
				return;
			}

			if(null == node)
			{
				node = RawDom.CreateElement("div");
				node.SetAttribute("data-book", key);
				node.SetAttribute("lang", writingSystemId);
			}
			SetElementFromUserStringSafely(node, form);
			dataDiv.AppendChild(node);
		}

		public static void SetElementFromUserStringSafely(XmlElement node, string form)
		{
			//Note: this method is a compromise... it replaces a couple instances where we were
			//explicitly using innerText instead of innerXml, presumably on purpose. Of course that
			//makes it impossible to have any html markup. My particular need right now (BL-3832) is to
			//allow <br> to get through this filter. And later (BL-8221) to allow <cite> . A future alternative
			//might be to remove the filter altogether and see if there's a better way to handle
			//whatever scenarios the filtering was designed to prevent.

			// not InnerXml as it may contain things like SILA & LASI that are not valid XML
			const string kBR = "LINEBREAKHERE";
			var withBreaksHidden = form.Replace("<br />", kBR).Replace("<br/>", kBR);

			var match = new Regex(".*(<cite[^>]*>).*</cite>.*").Match(withBreaksHidden);
			const string kCiteBegin = "BEGINCITEHERE";
			const string kCiteEnd = "ENDCITEHERE";
			if (match.Success)
			{
				withBreaksHidden = withBreaksHidden.Replace(match.Groups[1].Value, kCiteBegin)
					.Replace("</cite>", kCiteEnd);
			}

			//going to innertext means we treat everything literally, for better or worse (definitely safer)
			node.InnerText = withBreaksHidden;
			// finally, restore the breaks and <cite> markup
			var safeText = node.InnerXml; // anything XML-ish has been escaped
			if (match.Success)
			{
				safeText = safeText.Replace(kCiteEnd, "</cite>").Replace(kCiteBegin, match.Groups[1].Value);
			}
			safeText = safeText.Replace(kBR, "<br/>");
			node.InnerXml = safeText;
		}

		internal static void StripUnwantedTagsPreservingText(XmlDocument dom, XmlNode element, string[] tagsToPreserve)
		{
			if (element.HasChildNodes)
			{
				var countOfChildren = element.ChildNodes.Count;
				for (var i = 0; i < countOfChildren; i++)
				{
					var childNode = element.ChildNodes[i];
					if (childNode is XmlText)
						continue;

					StripUnwantedTagsPreservingText(dom, childNode, tagsToPreserve);
				}
			}
			if (tagsToPreserve.Contains(element.Name))
				return;
			var replacementNode = dom.CreateTextNode(element.InnerText);
			element.ParentNode.ReplaceChild(replacementNode, element);
		}

		/// <summary>
		/// Blindly merge the classes from the source into the target.
		/// </summary>
		/// <param name="sourcePage"></param>
		/// <param name="targetPage"></param>
		/// <param name="classesToDrop"></param>
		public static void MergeClassesIntoNewPage(XmlElement sourcePage, XmlElement targetPage, string[] classesToDrop)
		{
			foreach(var c in GetClasses(sourcePage))
			{
				if(!classesToDrop.Contains(c))
					AddClassIfMissing(targetPage, c);
			}
		}

		private static IEnumerable<string> GetClasses(XmlElement element)
		{
			var classes = element.GetAttribute("class");
			if(String.IsNullOrEmpty(classes))
				return new string[] {};
			return classes.SplitTrimmed(' ');
		}

		/// <summary>
		/// Find the first child of parent that has the specified class as (one of) its classes.
		/// </summary>
		/// <param name="parent"></param>
		/// <param name="classVal"></param>
		/// <returns></returns>
		public static XmlElement FindChildWithClass(XmlElement parent, string classVal)
		{
			// Can probably be done with xpath ./*[contains(concat(" ", normalize-space(@class), " "), " classVal ")]
			// (plus something to get the first one).
			// But I'm more confident of this version and suspect it might be faster for such a simple case.
			foreach(var node in parent.ChildNodes)
			{
				var elt = node as XmlElement;
				if(elt == null)
					continue;
				var eltClass = " " + GetAttributeValue(elt, "class") + " ";
				if(eltClass.Contains(" " + classVal + " "))
					return elt;
			}
			return null;
		}

		public static string GetAttributeValue(XmlElement elt, string name)
		{
			var attr = elt.Attributes[name];
			if(attr == null)
				return "";
			return attr.Value;
		}

		/// <summary>
		/// Finds a list of fonts used in the given css
		/// </summary>
		/// <param name="cssContent">Content of either a CSS file or an HTML file</param>
		/// <param name="result">set of fonts found in the CSS markup</param>
		/// <param name="includeFallbackFonts">true to include fallback fonts, false to include only the first font in each font family</param>
		public static void FindFontsUsedInCss(string cssContent, HashSet<string> result, bool includeFallbackFonts)
		{
			// The actual content may be an HTML file instead of a CSS file.  HTML can contain embedded CSS
			// in either style elements or style attributes.
			if (cssContent.Contains("<html>") && cssContent.Contains("</html>"))
			{
				FindFontsUsedInEmbeddedCss(cssContent, result, includeFallbackFonts);
				return;
			}
			cssContent = RemoveCommentsFromCss(cssContent);
			var findFF = new Regex("font-family:\\s*([^;}]*)[;}]");
			foreach(Match match in findFF.Matches(cssContent))
			{
				foreach(var family in match.Groups[1].Value.Split(','))
				{
					var name = family.Trim();
					// Strip matched quotes
					if(name[0] == '\'' || name[0] == '"' && name[0] == name[name.Length - 1])
						name = name.Substring(1, name.Length - 2);
					name = s_regexBangImportant.Replace(name, "");
					if (name.ToLowerInvariant() != "inherit" && name.ToLowerInvariant() != "segoe ui")
						result.Add(name);
					if(!includeFallbackFonts)
						break;
				}
			}
		}

		private static void FindFontsUsedInEmbeddedCss(string htmlContent, HashSet<string> result, bool includeFallbackFonts)
		{
			// Remove any HTML comments from the HTML string.
			for (var idx = htmlContent.IndexOf("<!--"); idx >= 0; idx = htmlContent.IndexOf("<!--", idx))
			{
				var endIdx = htmlContent.IndexOf("-->", idx + 4);
				if (endIdx > idx)
					htmlContent = htmlContent.Remove(idx, endIdx + 3 - idx);
			}
			// Capturing the content of a <style> element is too hard for Regex.  But we can capture
			// the start tag okay, and work from there.
			var styleElements = new Regex("<style[^>]*type=[\"']text/css[\"'][^>]*>");
			foreach (Match match in styleElements.Matches(htmlContent))
			{
				var idxStart = match.Index + match.Length;
				var idxEnd = htmlContent.IndexOf("</style>", idxStart);
				if (idxEnd > idxStart)
				{
					var cssContent = htmlContent.Substring(idxStart, idxEnd - idxStart);
					Console.WriteLine("DEBUG cssContent from HTML <style> = \"{0}\"", cssContent);
					FindFontsUsedInCss(cssContent, result, includeFallbackFonts);
				}
			}
			var styleAttributes1 = new Regex(" style=\"([^\"]*)\"");
			foreach (Match match in styleAttributes1.Matches(htmlContent))
			{
				var cssContent = HttpUtility.HtmlDecode(match.Groups[1].Value);
				FindFontsUsedInCss(cssContent, result, includeFallbackFonts);
			}
			var styleAttributes2 = new Regex(" style='([^']*)'");
			foreach (Match match in styleAttributes2.Matches(htmlContent))
			{
				var cssContent = HttpUtility.HtmlDecode(match.Groups[1].Value);
				FindFontsUsedInCss(cssContent, result, includeFallbackFonts);
			}
		}

		/// <summary>
		/// Find the ranges of either //  and /*...*/ comments in the css data, taking into account
		/// quoted strings along the way.  Then remove each comment from the string and return the
		/// string without any comments in it.  This is still a bit naive compared to a full css parser,
		/// but good enough for what we need.
		/// </summary>
		public static string RemoveCommentsFromCss(string cssContent)
		{
			for (var idxStart = FindCommentStartOutsideQuotes(cssContent, 0);
				idxStart >= 0;
				idxStart = FindCommentStartOutsideQuotes(cssContent, idxStart))
			{
				int idxEnd = 0;
				if (cssContent[idxStart + 1] == '*')
				{
					idxEnd = cssContent.IndexOf("*/", idxStart + 2);
					if (idxEnd < 0)
						idxEnd = cssContent.Length;
					else
						idxEnd += 2;
					}
				else
				{
					idxEnd = cssContent.IndexOf("\n", idxStart + 2);
					if (idxEnd < 0)
						idxEnd = cssContent.Length;
				}
				cssContent = cssContent.Remove(idxStart, idxEnd - idxStart);
			}
			return cssContent;
		}

		private static int FindCommentStartOutsideQuotes(string content, int start)
		{
			char[] quotes = { '"', '\'' };
			var idxComment = content.IndexOf("//", start);
			var idxComment2 = content.IndexOf("/*", start);
			if (idxComment2 >= 0 && (idxComment2 < idxComment || idxComment < 0))
				idxComment = idxComment2;
			if (idxComment < 0)
				return idxComment;	// no comment found, inside or outside any quotes
			var idxQuote = content.IndexOfAny(quotes, start);
			if (idxQuote < 0 || idxQuote > idxComment)
				return idxComment;
			var endQuote = content.IndexOf(content[idxQuote], idxQuote + 1);
			if (endQuote < 0)
				return idxComment;   // ignore unterminated quote
			return FindCommentStartOutsideQuotes(content, endQuote + 1);
		}

		/// <summary>
		/// Gets the url for the image, either from an img element or any other element that has
		/// an inline style with background-image set.
		/// </summary>
		public static UrlPathString GetImageElementUrl(GeckoHtmlElement imageElement)
		{
			return GetImageElementUrl(new ElementProxy(imageElement));
		}

		/// <summary>
		/// Gets the url for the image, either from an img element or any other element that has
		/// an inline style with background-image set.
		/// </summary>
		public static UrlPathString GetImageElementUrl(XmlElement imageElement)
		{
			return GetImageElementUrl(new ElementProxy(imageElement));
		}

		/// <summary>
		/// Gets the url for the image, either from an img element or any other element that has
		/// an inline style with background-image set.
		/// </summary>
		public static UrlPathString GetImageElementUrl(ElementProxy imgOrDivWithBackgroundImage)
		{
			if(imgOrDivWithBackgroundImage.Name.ToLower() == "img")
			{
				var src = imgOrDivWithBackgroundImage.GetAttribute("src");
				return UrlPathString.CreateFromUrlEncodedString(src);
			}
			else
			{
				var styleRule = imgOrDivWithBackgroundImage.GetAttribute("style") ?? "";
				var regex = new Regex("background-image\\s*:\\s*url\\((.*)\\)", RegexOptions.IgnoreCase);
				var match = regex.Match(styleRule);
				if(match.Groups.Count == 2)
				{
					return UrlPathString.CreateFromUrlEncodedString(match.Groups[1].Value.Trim(new[] {'\'', '"'}));
				}
			}
			//we choose to return this instead of null to reduce errors created by things like
			// HtmlDom.GetImageElementUrl(element).UrlEncoded. If we just returned null, that has to be written
			// as something that checks for null, like:
			//  var url = HtmlDom.GetImageElementUrl(element). if(url!=null) url.UrlEncoded
			return UrlPathString.CreateFromUnencodedString(String.Empty);
		}

		/// <summary>
		/// Gets the url for a video, starting from a parent div which may or may not contain a video element.
		/// </summary>
		public static UrlPathString GetVideoElementUrl(XmlElement videoContainer)
		{
			return GetVideoElementUrl(new ElementProxy(videoContainer));
		}

		/// <summary>
		/// Gets the url for a video, starting from a parent div which may or may not contain a video element.
		/// </summary>
		public static UrlPathString GetVideoElementUrl(GeckoHtmlElement videoContainer)
		{
			return GetVideoElementUrl(new ElementProxy(videoContainer));
		}

		/// <summary>
		/// Gets the url for a video, starting from a parent div which may or may not contain a video element.
		/// </summary>
		public static UrlPathString GetVideoElementUrl(ElementProxy videoContainer)
		{
			var videoElt = videoContainer.GetChildWithName("video");
			// we choose to return an empty path for failure instead of null to reduce errors created by things like
			// HtmlDom.GetImageElementUrl(element).UrlEncoded.
			if (videoElt == null)
				return UrlPathString.CreateFromUnencodedString(string.Empty);
			var srcElt = videoElt.GetChildWithName("source");
			if (srcElt == null)
				return UrlPathString.CreateFromUnencodedString(string.Empty);

			var src = srcElt.GetAttribute("src");
			string dummy;
			var fileName = SignLanguageApi.StripTimingFromVideoUrl(src, out dummy);
			return UrlPathString.CreateFromUrlEncodedString(fileName);
		}

		/// <summary>
		/// Gets the url for the audio, either from an audio-sentence class or any other element that has
		/// an inline style with data-backgroundaudio set.
		/// </summary>
		public static UrlPathString GetAudioElementUrl(GeckoHtmlElement audioElement)
		{
			return GetAudioElementUrl(new ElementProxy(audioElement));
		}

		/// <summary>
		/// Gets the url for the audio, either from an audio-sentence class or any other element that has
		/// an inline style with data-backgroundaudio set.
		/// </summary>
		public static UrlPathString GetAudioElementUrl(XmlElement audioElement)
		{
			return GetAudioElementUrl(new ElementProxy(audioElement));
		}

		/// <summary>
		/// Gets the url for the audio, either from an audio-sentence class or any other element that has
		/// an inline style with data-backgroundaudio set.
		/// </summary>
		public static UrlPathString GetAudioElementUrl(ElementProxy audioOrDivWithBackgroundMusic)
		{
			var classStr = audioOrDivWithBackgroundMusic.GetAttribute("class");
			if (classStr.Contains("audio-sentence"))
			{
				var id = audioOrDivWithBackgroundMusic.GetAttribute("id");
				return UrlPathString.CreateFromUrlEncodedString(id);
			}

			var backgroundAudioFileName = audioOrDivWithBackgroundMusic.GetAttribute("data-backgroundaudio") ?? String.Empty;
			if (backgroundAudioFileName != String.Empty)
			{
				return UrlPathString.CreateFromUrlEncodedString(backgroundAudioFileName);
			}

			//we choose to return this instead of null to reduce errors created by things like
			// HtmlDom.GetAudioElementUrl(element).UrlEncoded. If we just returned null, that has to be written
			// as something that checks for null, like:
			//  var url = HtmlDom.GetAudioElementUrl(element). if(url!=null) url.UrlEncoded
			return UrlPathString.CreateFromUnencodedString(String.Empty);
		}

		/// <summary>
		/// Returns true if the element name could potentially contain a valid attribute called "audio-sentence" (used by Talking Books).
		/// </summary>
		/// <param name="elementName">HTML element name such as "span"</param>
		public static bool DoesElementAllowAudioSentence(string elementName)
		{
			return elementName == "span" || elementName == "div";
		}
		/// <summary>
		/// Sets the url attribute either of an img (the src attribute)
		/// or a div with an inline style with an background-image rule
		/// </summary>
		public static void SetImageElementUrl(ElementProxy imgOrDivWithBackgroundImage, UrlPathString url, bool urlEncode = true)
		{
			if(imgOrDivWithBackgroundImage.Name.ToLower() == "img")
			{
				// This does not need to be encoded until sent over the network.
				// Indeed, encoding it breaks links within epubs.
				imgOrDivWithBackgroundImage.SetAttribute("src", urlEncode ? url.UrlEncoded : url.NotEncoded);
			}
			else
			{
				// The string formatting must match BookCompressor.kBackgroundImage
				imgOrDivWithBackgroundImage.SetAttribute("style", String.Format("background-image:url('{0}')", urlEncode ? url.UrlEncoded : url.NotEncoded));
			}
		}

		/// <summary>
		/// Set the video that will play for this container.
		/// Includes creating the video and source elements if they don't already exist.
		/// Does not yet handle setting to an empty url and restoring the bloom-noVideoSelected state.
		/// </summary>
		public static void SetVideoElementUrl(ElementProxy videoContainer, UrlPathString url, bool urlEncode = true)
		{
			var videoElt = videoContainer.GetChildWithName("video");
			if (videoElt == null)
			{
				videoElt = videoContainer.AppendChild("video");
			}

			var srcElement = videoElt.GetChildWithName("source");
			if (srcElement == null)
			{
				srcElement = videoElt.AppendChild("source");
				srcElement.SetAttribute("type", "video/mp4");
			}
			SetSrcOfVideoElement(url, srcElement, urlEncode);
			// Hides the placeholder.

			videoContainer.SetAttribute("class",
				RemoveClass("bloom-noVideoSelected",
					videoContainer.GetAttribute("class")));
		}

		/// <summary>
		/// Set the src attribute of the element to the path indicated by the url argument, optionally
		/// adding the supplied params. If urlEncodePath is true, we will take the encoded path version
		/// of the url argument. Caller is responsible to encode the paramString if necessary.
		/// </summary>
		public static void SetSrcOfVideoElement(UrlPathString url, ElementProxy srcElement, bool urlEncodePath, string encodedParamString = "")
		{
			if (encodedParamString == null)
				encodedParamString = "";
			if (!string.IsNullOrEmpty(encodedParamString) && !(encodedParamString.StartsWith("?")))
				encodedParamString = "?" + encodedParamString;
			srcElement.SetAttribute("src",
				(urlEncodePath ? url.PathOnly.UrlEncodedForHttpPath : url.PathOnly.NotEncoded) + encodedParamString);
		}

		public static string RemoveClass(string className, string input)
		{
			// We can remove the class name with a following space at the start,
			// the class name with a preceding space and following word boundary anywhere,
			// or just the class name itself if that's all there is.
			return new Regex("(^" + className + " | " + className +"\\b|^" + className + "$)").Replace(input, "");
		}

		public static void RemoveClass(XmlElement element, string classNameToRemove)
		{
			string classAttributeValue = element?.Attributes["class"]?.Value;
			if (classAttributeValue == null)
			{
				return;
			}

			var classes = classAttributeValue.Split(HtmlDom.kHtmlClassDelimiters, StringSplitOptions.RemoveEmptyEntries).ToList();
			classes.Remove(classNameToRemove);
			string newClassAttributeValue = String.Join(" ", classes);
			element.SetAttribute("class", newClassAttributeValue);
		}

		/// <summary>
		/// Move the content of the element to its parent, then remove the now-empty element.
		/// </summary>
		public static void RemoveElementLayer(XmlElement element)
		{
			foreach (var node in element.ChildNodes.Cast<XmlNode>().ToList())
			{
				element.RemoveChild(node);
				element.ParentNode.InsertBefore(node, element);
			}
			element.ParentNode.RemoveChild(element);
		}

		public static XmlNodeList SelectChildImgAndBackgroundImageElements(XmlElement element)
		{
			return element.SelectNodes(".//img | .//*[contains(@style,'background-image')]");
		}

		public static XmlNodeList SelectChildNarrationAudioElements(XmlElement element, bool includeSplitTextBoxAudio)
		{
			string xPath = "descendant-or-self::node()[contains(concat(' ', @class, ' '), ' audio-sentence ')]";
			if (includeSplitTextBoxAudio)
			{
				// This will select bloom-editables (i.e. text boxes) recorded in TextBox mode which might not be audio-sentences, but do contain descendants which are.
				// (That is, find cases where RecordingMode=TextBox but PlaybackMode=Sentence, a.k.a. the result of a Hard Split.
				xPath += " | descendant-or-self::node()[contains(concat(' ', @class, ' '), ' audio-sentence ')]/ancestor::div[contains(concat(' ', @class, ' '), ' bloom-editable ') and @data-audiorecordingmode='TextBox']";
			}
			return element.SelectNodes(xPath);
		}

		public static XmlNodeList SelectChildBackgroundMusicElements(XmlElement element)
		{
			return element.SelectNodes(".//div[@data-backgroundaudio and string-length(@data-backgroundaudio)!=0]");
		}

		public static XmlNodeList SelectChildVideoElements(XmlElement element)
		{
			return element.SelectNodes(".//div[contains(@class,'bloom-videoContainer')]");
		}

		public static XmlNodeList SelectChildVideoSourceElements(XmlElement element)
		{
			return element.SafeSelectNodes(".//div[contains(@class,'bloom-videoContainer')]/video/source");
		}

		private static readonly string kAudioSentenceElementsXPath = "descendant-or-self::node()[contains(@class,'audio-sentence') and string-length(@id) > 0]";
		
		public static XmlNodeList SelectRecordableDivOrSpans(XmlElement element)
		{
			string xpath1 = kAudioSentenceElementsXPath;
			// We only want the ones with ids, so add check for string-length(@id)
			string xpath2 = "descendant-or-self::node()[contains(@class,'bloom-editable') and not(contains(@class,'bloom-noAudio'))  and string-length(@id) > 0 ]";
			// Also add on any other spans. (e.g., bloom-highlight segments, which won't be matched by xpath1.
			string xpath3 = "descendant-or-self::node()[contains(@class,'bloom-editable') and not(contains(@class,'bloom-noAudio'))]//span[string-length(@id) > 0]";
			return element.SafeSelectNodes($"{xpath1}|{xpath2}|{xpath3}");
		}

		public static XmlNodeList SelectAudioSentenceElements(XmlElement element)
		{
			// It's unexpected for a book to have nodes with class audio-sentence and no id to link them to a file, but
			// if they do occur, it's better to ignore them than for other code to crash when looking for the ID.
			return element.SafeSelectNodes(kAudioSentenceElementsXPath);
		}

		public static XmlNodeList SelectAudioSentenceElementsWithDataDuration(XmlElement element)
		{
			return element.SafeSelectNodes("descendant-or-self::node()[contains(@class,'audio-sentence') and @data-duration]");
		}

		public static XmlNodeList SelectAudioSentenceElementsWithRecordingMd5(XmlElement element)
		{
			return element.SafeSelectNodes("descendant-or-self::node()[contains(@class,'audio-sentence') and @recordingmd5]");
		}

		public static bool HasAudioSentenceElementsWithoutId(XmlElement element)
		{
			// It's unexpected for a book to have nodes with class audio-sentence and no id to link them to a file, but
			// if they do occur, it's better to ignore them than for other code to crash when looking for the ID.
			var nodes = element.SafeSelectNodes("descendant-or-self::node()[contains(@class,'audio-sentence') and string-length(@id) = 0]");
			return nodes?.Count >= 1;
		}

		public static bool HasMotionFeature(XmlElement element)
		{
			var nodes = element.SafeSelectNodes("//*[@data-initialrect]");
			return nodes?.Count >= 1;
		}

		public static bool HasQuizFeature(XmlElement element)
		{
			// Current style comprehension quiz pages
			var nodes1 = element.SafeSelectNodes("//*[contains(@class, 'simple-comprehension-quiz')]");
			// Legacy style comprehension quiz pages
			var nodes2 = element.SafeSelectNodes("//*[contains(@class, 'questions')]");
			return nodes1?.Count >= 1 || nodes2?.Count >= 1;
		}

		public static bool HasComicFeature(XmlElement element)
		{
			return element.SelectSingleNode(BookStorage.ComicalXpath) != null;
		}

		public XmlNodeList SelectVideoElements()
		{
			return RawDom.SafeSelectNodes("//div[contains(@class, 'bloom-videoContainer')]//source");
		}

		/// <summary>
		/// Determines which languages contain at least one meaningful image description
		/// Image descriptions in XMatter don't count
		/// </summary>
		/// <returns>Returns a distinct list of the language codes that do</returns>
		public IEnumerable<string> GetLangCodesWithImageDescription()
		{
			var pageElements = GetContentPageElements();

			// Search the bloom-page for which elements are the language divs (under image descriptions),
			// then flattern the list of lists into a single list.
			var langDivs = pageElements.SelectMany(page => page.SafeSelectNodes(".//*[contains(@class, 'bloom-imageDescription')]/div[@lang]").Cast<XmlElement>()).ToList();

			var langCodes = langDivs.Where(node => !String.IsNullOrWhiteSpace(node.InnerText))  // Note that it is common for InnerText to contain whitespace like "\r\n"
				.Select(node => node.GetAttribute("lang"))
				.Where(IsLanguageValid)
				.Distinct();

			return langCodes;
		}

		/// <summary>
		/// Finds the lanaguage code which is closest to the startElement
		/// The search begins at (and includes) the startElement and continues up through its ancestors
		/// </summary>
		/// <param name="startElement">The element to start at</param>
		/// <returns>The first lang code found on a "lang" attribute, or "" if none found.</returns>
		internal static string GetClosestLangCode(XmlElement startElement)
		{
			XmlElement currentElement = startElement;
			while (currentElement != null)
			{
				if (currentElement.HasAttribute("lang"))
				{
					return currentElement.GetAttribute("lang");
				}

				currentElement = currentElement.ParentNode as XmlElement;
			}

			return "";
		}

		public static bool IsImgOrSomethingWithBackgroundImage(XmlElement element)
		{
			return element.SelectNodes("self::img | self::*[contains(@style,'background-image')]").Count == 1;
		}

		public static XmlElement GetOrCreateDataDiv(XmlNode dom)
		{
			var dataDiv = dom.SelectSingleNode("//div[@id='bloomDataDiv']") as XmlElement;
			if(dataDiv == null)
			{
				XmlDocument doc = dom as XmlDocument;
				if(doc == null)
					doc = dom.OwnerDocument;
				dataDiv = doc.CreateElement("div");
				dataDiv.SetAttribute("id", "bloomDataDiv");
				dom.SelectSingleNode("//body").InsertAfter(dataDiv, null);
			}
			return dataDiv;
		}

		public static void AddStylesheetFromAnotherBook(HtmlDom sourceBookDom, HtmlDom targetBookDom)
		{
			var addedModifiedStyleSheets = new List<string>();
			//This was refactored from book, where there was these notes:
			//     NB: at this point this code can't handle the "userModifiedStyles" from children, it'll ignore them (they would conflict with each other)
			//     NB: at this point custom styles (e.g. larger/smaller font rules) from children will be lost.

			//At this point, this addedModifiedStyleSheets is just used as a place to track which stylesheets we already have
			foreach(string sheetName in sourceBookDom.GetTemplateStyleSheets())
			{
				if(!addedModifiedStyleSheets.Contains(sheetName))
					//nb: if two books have stylesheets with the same name, we'll only be grabbing the 1st one.
				{
					addedModifiedStyleSheets.Add(sheetName);
					targetBookDom.AddStyleSheetIfMissing(sheetName);
				}
			}
		}

		public static string ConvertHtmlBreaksToNewLines(string html)
		{
			// newlines had no meaning in html-land, may well have been introduced for readability of the xml/html
			html = html.Replace("\r", "").Replace("\n", ""); // works for \n (linux) and \r\n (windows)

			//now we can move from the html br to newlines for non-html use
			return html.Replace("<br/>", Environment.NewLine)
				.Replace("<br />", Environment.NewLine)
				.Replace("<br>", Environment.NewLine);
		}

		public IEnumerable<XmlElement> GetContentPageElements()
		{
			return _dom.SafeSelectNodes(
					"/html/body/div[contains(@class,'bloom-page') and not(contains(@class,'bloom-frontMatter')) and not(contains(@class,'bloom-backMatter'))]")
				.OfType<XmlElement>();
		}

		public IEnumerable<XmlElement> GetPageElements()
		{
			return _dom.SafeSelectNodes(
					"/html/body/div[contains(@class,'bloom-page')]")
				.OfType<XmlElement>();
		}

		/// <summary>
		/// Can switch a page from being a template page or back to a normal page.
		/// </summary>
		/// <param name="areTemplatePages"></param>
		public void MarkPagesWithTemplateStatus(bool areTemplatePages)
		{
			foreach(var page in GetContentPageElements())
			{
				MakePageWithTemplateStatus(areTemplatePages, page);
			}
		}

		/// <summary>
		/// Can switch a page from being a template page or back to a normal page.
		/// </summary>
		public static void MakePageWithTemplateStatus(bool isTemplatePage, XmlElement page)
		{
			page.SetAttribute("data-page", isTemplatePage ? "extra" : "");
			if (!isTemplatePage)
				return;
			var label = page.SelectSingleNode("div[contains(@class,'pageLabel')]") as XmlElement;
			if (label != null)
			{
				// Assume that they are going to change the name. Note as of 3.9 at least, we don't have a way of localizing these.
				label.RemoveAttribute("data-i18n");
			}
		}

		/// <summary>
		/// Reads the Generator meta tag.
		/// </summary>
		/// <returns> the version if it can find it, else version 0.0</returns>
		public Version GetGeneratorVersion()
		{
			var generator = GetMetaValue("Generator", "");
			var match = Regex.Match(generator, "[0-9]+(\\.[0-9]+)+");
			if (match.Success)
				return new Version(match.Captures[0].Value);
			return new Version(0, 0);
		}

		public bool RecordedAsLockedDown => SafeSelectNodes(String.Format("//meta[@name='lockedDownAsShell' and @content='true']")).Count > 0;

		public void RecordAsLockedDown(bool locked)
		{
			if (locked)
			{
				UpdateMetaElement("lockedDownAsShell", "true");
			}
			else
			{
				RemoveMetaElement("lockedDownAsShell");
			}
		}

		/// <summary>
		/// Given a page or a child of a page, return the page
		/// </summary>
		private XmlElement GetPageDivOfElement(XmlElement element)
		{
			return element.SelectSingleNode("ancestor-or-self::div[contains(@class,'bloom-page')]") as XmlElement;
		}

		/// <summary>
		/// Figure out what page number would be shown on the page
		/// </summary>
		public int GetPageNumberOfPage(XmlElement pageDiv )
		{
			var allPages = RawDom.SelectNodes("html/body/div[contains(@class,'bloom-page')]").Cast<XmlElement>();

			var pageNumber = 0;
			foreach(var p in allPages)
			{
				if(HtmlDom.HasClass(p, "numberedPage") || HtmlDom.HasClass(p, "countPageButDoNotShowNumber"))
				{
					++pageNumber;
				}
				if(HtmlDom.HasClass(p, "bloom-startPageNumbering"))
				{
					pageNumber=1;
				}
				if (p == pageDiv)
					return pageNumber;
			}
			return -1;
		}

		public XmlElement FindPageById(string pageId)
		{
			return RawDom.SafeSelectNodes("//body/div[@id='" + pageId + "']").Cast<XmlElement>().FirstOrDefault();
		}

		/// <summary>
		/// Updates the side-right and side-left classes of every page div in the supplied dom.
		/// These will only be correct if the dom is the full book; from a dom made of one page,
		/// we cannot determine if it is left or right, nor what page.
		/// </summary>
		public void UpdatePageNumberAndSideClassOfPages(string charactersForDigits, bool languageIsRightToLeft)
		{
			var i = 0;
			foreach (var pageDiv in GetPageElements())
			{
				UpdateSideClass(pageDiv, i, languageIsRightToLeft);
				// enhance: we could optimize this since we are doing them all in sequence...
				// we'd have to call this until we get a non-empty page number, but perhaps
				// we could keep going through the back cover so long as the stylesheet
				// ignores the numbers on those so no one will see them?
				var number = GetPageNumberOfPage(pageDiv);
				// Don't set data-page-number for xmatter (or other unnumbered) pages.  See https://issues.bloomlibrary.org/youtrack/issue/BL-7303.
				var numberInScript = (number > 0 && HtmlDom.HasClass(pageDiv, "numberedPage")) ? GetNumberStringRepresentation(number, charactersForDigits) : "";
				pageDiv.SetAttribute("data-page-number", numberInScript);
				i++;
			}
		}

		/// <summary>
		/// Simplified from https://stackoverflow.com/a/35099462/723299
		/// If there are number systems that can't be represented by just exchanging digits, this won't work for them.
		/// </summary>
		private string GetNumberStringRepresentation(int postiveInteger, string charactersForDigits)
		{
			if(string.IsNullOrEmpty(charactersForDigits))
				return postiveInteger.ToString(CultureInfo.InvariantCulture);

			// normal charactersForDigits.length gives 20 for chakma's 10 characters... I gather because it is converted to utf 16  and then
			// those bytes are counted? Here's all the info:
			// "In short, the length of a string is actually a ridiculously complex question and calculating it can take a lot of CPU time as well as data tables."
			// https://stackoverflow.com/questions/26975736/why-is-the-length-of-this-string-longer-than-the-number-of-characters-in-it
			var infoOnDigitsCharacters = new StringInfo(charactersForDigits);
			Debug.Assert(infoOnDigitsCharacters.LengthInTextElements == 10);

			return String.Join("", postiveInteger.ToString(CultureInfo.InvariantCulture)
				.Select(x =>
				{
					if ("1234567890".Contains(x.ToString()))
						return infoOnDigitsCharacters.SubstringByTextElements(x - '0', 1);
					else
						return x.ToString();
				}));
		}

		private static void UpdateSideClass(XmlElement pageDiv, int indexOfPageZeroBased, bool languageIsRightToLeft)
		{
			RemoveClassesBeginingWith(pageDiv, "side-");
			var rightSideRemainder = languageIsRightToLeft ? 1 : 0;
			AddClassIfMissing(pageDiv, indexOfPageZeroBased % 2 == rightSideRemainder ? "side-right" : "side-left");
		}

		/// <summary>
		/// Sets an attribute that css can use, kind of like media queries; those we can't actually control or set
		/// to things like "bloomreader", so we basically do our own on the body element. Envisionsed choices include
		/// print, bloomReader, epub, video.
		/// </summary>
		/// <param name="media"></param>
		public void SetMedia(string media)
		{
			Body.SetAttribute("data-media", media);
		}

		public void SetImageAltAttrsFromDescriptions(string descriptionLang)
		{
			SetImageAltAttrsFromDescriptions(RawDom.DocumentElement, descriptionLang);
		}

		public static void SetImageAltAttrsFromDescriptions(XmlElement root, string descriptionLang)
		{
			foreach (XmlElement img in root.SelectNodes("//img"))
			{
				SetImageAltAttrFromDescription(img, descriptionLang);
			}
		}

		public static string GetNumberOrLabelOfPageWhereElementLives(XmlElement childElement, IEnumerable<string> langs = null)
		{
			var pageElement = childElement.SelectSingleNode("ancestor-or-self::div[contains(@class,'bloom-page')]") as XmlElement;
			if (pageElement == null)
			{
#if DEBUG
				throw new ApplicationException("Don't feed non-page images to this method!");
#endif
				return "unknown";
			}
			// optional because unit tests might be missing data-page-number
			var pageNumber = pageElement.GetOptionalStringAttribute("data-page-number","unknown");
			if (
				// front matter won't have a pageNumber
				string.IsNullOrWhiteSpace(pageNumber)

			    // back matter pages actually have page numbers (maybe that's an oversight in some other code?)
			    // but it's clearer to just call them by name.
			    || HtmlDom.IsBackMatterPage(pageElement))
			{
				var labelNode = pageElement.SelectSingleNode("./div[@class='pageLabel']");
				return LocalizePageLabel(labelNode?.InnerText.Trim(), langs);
			}
			return pageNumber;
		}

		private static string LocalizePageLabel(string label, IEnumerable<string> langs)
		{
			if (langs == null || string.IsNullOrEmpty(label))
				return label;
			var id = "TemplateBooks.PageLabel." + label;
			return L10NSharp.LocalizationManager.GetString(id, label, "", langs, out _);
		}

		public static bool IsBackMatterPage(XmlElement pageElement)
		{
			return HtmlDom.HasClass(pageElement, "bloom-backMatter");
		}

		// Make the image's alt attr match the image description for the specified language.
		// If we don't have one, make the alt attr exactly an empty string (except branding images may be allowed to have custom alt text).
		private static void SetImageAltAttrFromDescription(XmlElement img, string descriptionLang)
		{
			var parent = img.ParentNode as XmlElement;
			if (HasClass(parent, "bloom-imageContainer"))
			{
				var description = parent.ChildNodes.Cast<XmlNode>()
					.FirstOrDefault(n => n is XmlElement && HasClass((XmlElement) n, "bloom-imageDescription"));
				if (description != null)
				{
					foreach (var node in description.ChildNodes)
					{
						var editable = node as XmlElement;
						if (editable == null)
							continue;
						if (!HasClass(editable, "bloom-editable"))
							continue;
						if (editable.Attributes["lang"] == null || editable.Attributes["lang"].Value != descriptionLang)
							continue;
						// We found the relevant description. (Even if it's empty, we won't find a better one,
						// so stop here anyway.)
						// Enhance: we may want to do something about over-long descriptions. Epub accessibility
						// guidelines recommend alt should not be more than about 200 characters. There is
						// a mechanism in WCAG 2.0 for providing a 'long description' by means of a link in
						// a longdesc attr (does anything implement this?) or a separate link element whose 'alt'
						// indicates that it is a link to a long description. Not sure how that could work in an
						// epub, either.
						img.SetAttribute("alt", editable.InnerText.Trim());
						return;
					}
				}
			}

			if (!EpubMaker.IsBranding(img) || IsPlaceholderImageAltText(img))
			{
				// Images in accessible epubs should have explicit empty alt attr if no useful description
				img.SetAttribute("alt", "");
			}
		}

		/// <summary>
		/// Check if the alt text looks like Bloom Editor placeholder alt text (which we don't want in the published version)
		/// Looks like: "The picture, {0}, is missing or was loading too slowly"
		/// </summary>
		/// <param name="altText"></param>
		/// <returns>True if it appears to be some sort of placeholder alt text, false otherwise</returns>
		public static bool IsPlaceholderImageAltText(XmlElement imageElement)
		{
			// Note: It's (currently) better for this to be more aggressive about returning true, based on how the callers use it.
			//       False positives don't really hurt, but false negatives are not ideal.

			string altText = imageElement.GetAttribute("alt");
			if (String.IsNullOrEmpty(altText))
			{
				return true;
			}

			// Check some partial match on English strings
			if (altText.Contains(" is missing or was loading too slowly")) // Text from bloomImages.ts::SetAlternateTextOnImages(), need to update both
			{
				return true;
			}

			// Check for an exact match on localized string.
			string localizedFormatString = L10NSharp.LocalizationManager.GetString("EditTab.Image.AltMsg", "This picture, {0}, is missing or was loading too slowly.");
			string localizedString = String.Format(localizedFormatString, imageElement.GetAttribute("src"));

			if (altText.Equals(localizedString, StringComparison.CurrentCultureIgnoreCase))
			{
				return true;
			}

			// Test for Partial match based on localized string
			int indexOfFormatReplacement = localizedFormatString.IndexOf("{0}");
			if (indexOfFormatReplacement >= 0)
			{
				string localizedSubstring;
				// There is a replacement somewhere in the string (well, supposed to be, but can't guarantee...)
				// Split the string in half around the location of the replacement
				// Then pick the longer half so that we have more text to match
				if (indexOfFormatReplacement > localizedFormatString.Length / 2)
				{
					localizedSubstring = localizedFormatString.Substring(0, indexOfFormatReplacement);
				}
				else
				{
					localizedSubstring = localizedFormatString.Substring(indexOfFormatReplacement + "{0}".Length);
				}

				return altText.Contains(localizedSubstring, StringComparison.CurrentCultureIgnoreCase);
			}

			return false;
		}

		/// <summary>
		/// Intended for Export to Word/Libre Office only. Sets an inline style to a given value, adding to what
		/// might already be there.
		/// </summary>
		/// <param name="element"></param>
		/// <param name="styleToSet"></param>
		public static void SetInlineStyle(XmlElement element, string styleToSet)
		{
			var styleString = GetAttributeValue(element, "style");
			if (!string.IsNullOrWhiteSpace(styleString))
				styleString += " ";
			styleString += styleToSet;
			element.SetAttribute("style", styleString);
		}



		/// <summary>
		/// Reorder any div elements that need to be reordered for proper use in publications.
		/// The different-language children of a translation group are ordered in Bloom's displays by flex-box CSS
		/// that puts the div with class bloom-content1 before the one with bloom-content2 etc.  Since we don't
		/// (and can't) rely on flex-box in epubs, we need to actually put the elements in the right order.
		/// In addition, the published audio playback on all platforms currently relies on the html being in the correct order.
		/// </summary>
		/// <remarks>
		/// See https://silbloom.myjetbrains.com/youtrack/issue/BL-6299
		/// and
		/// https://issues.bloomlibrary.org/youtrack/issue/BL-7300
		/// </remarks>
		public void FixDivOrdering()
		{
			FixDivOrdering(RawDom.DocumentElement.SelectNodes("//div[contains(@class, 'translationGroup')]").Cast<XmlElement>());
		}

		private static void FixDivOrdering(IEnumerable<XmlElement> nodeList)
		{
			foreach (var multilingualDiv in nodeList)
			{
				var divs = multilingualDiv.SelectNodes("./div[contains(@class, 'bloom-content')]").Cast<XmlElement>().ToList();
				divs.Sort(CompareMultilingualDivs);
				for (var i = divs.Count - 1; i >= 1; --i)
					multilingualDiv.InsertBefore(divs[i - 1], divs[i]);
			}
		}

		private static int CompareMultilingualDivs(XmlElement x, XmlElement y)
		{
			string xKey = ExtractKeyForMultilingualDivs(x);
			string yKey = ExtractKeyForMultilingualDivs(y);
			return string.Compare(xKey, yKey, StringComparison.Ordinal);
		}

		private static string ExtractKeyForMultilingualDivs(XmlElement x)
		{
			// bloom-content[23] do not seem to be reliable.  "1", "National1", and "National2" sort correctly.
			// But I think we do want the newer markup to be reliable, so I'm leaving this line commented out.
			//var xClass = x.GetAttribute("class").Replace("bloom-contentNational", "");
			var xClass = x.GetAttribute("class");
			var idx = xClass.IndexOf("bloom-content", StringComparison.Ordinal);
			Debug.Assert(idx >= 0);
			return xClass.Substring(idx);
		}

		public static bool IsNodePartOfDataBookOrDataCollection(XmlNode node)
		{
			bool isMatch = DoesSelfOrAncestorMatchCondition(node, n => {
				if (n.Attributes == null)
				{
					return false;
				}
				else if (n.GetOptionalStringAttribute("data-book", null) != null)
				{
					return true;
				}
				else if (n.GetOptionalStringAttribute("data-collection", null) != null)
				{
					return true;
				}

				return false;
			});

			return isMatch;
		}

		public static bool DoesSelfOrAncestorMatchCondition(XmlNode node, Func<XmlNode, bool> matcher)
		{
			if (node == null)
			{
				return false;
			}

			var ancestor = node;

			while (ancestor != null)
			{
				if (matcher(ancestor))
				{
					return true;
				}
								
				ancestor = ancestor.ParentNode;
			}

			return false;			
<<<<<<< HEAD
		}		
=======
		}

		public static void InsertFullBleedMarkup(XmlElement body)
		{
			AddClassIfMissing(body, "bloom-fullBleed");
			foreach (XmlElement page in body.SafeSelectNodes("//div[contains(@class, 'bloom-page')]").Cast<XmlElement>().ToArray())
			{
				var mediaBoxDiv = page.OwnerDocument.CreateElement("div");
				(page.ParentNode as XmlElement).ReplaceChild(mediaBoxDiv, page);
				mediaBoxDiv.AppendChild(page);
				// todo: copy page size class from page
				mediaBoxDiv.SetAttribute("class", "bloom-mediaBox A5Portrait");
			}
		}
>>>>>>> 9f928f58
	}
}<|MERGE_RESOLUTION|>--- conflicted
+++ resolved
@@ -2681,9 +2681,6 @@
 			}
 
 			return false;			
-<<<<<<< HEAD
-		}		
-=======
 		}
 
 		public static void InsertFullBleedMarkup(XmlElement body)
@@ -2698,6 +2695,5 @@
 				mediaBoxDiv.SetAttribute("class", "bloom-mediaBox A5Portrait");
 			}
 		}
->>>>>>> 9f928f58
 	}
 }