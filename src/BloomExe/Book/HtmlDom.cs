--- conflicted
+++ resolved
@@ -3178,7 +3178,6 @@
 #else
                 return "unknown";
 #endif
-<<<<<<< HEAD
             }
             // optional because unit tests might be missing data-page-number
             var pageNumber = pageElement.GetOptionalStringAttribute("data-page-number", "unknown");
@@ -3208,6 +3207,14 @@
         {
             return HtmlDom.HasClass(pageElement, "bloom-backMatter");
         }
+
+		// Here, we specifically mean a page with the calendar layout,
+		// not any page in a calendar book.
+		// For the more general test of being in a calendar book, use Book.IsCalendar().
+		public static bool IsCalendarPage(XmlElement pageElement)
+		{
+			return HasClass(pageElement, "calendarMonthBottom");
+		}
 
         // Make the image's alt attr match the image description for the specified language.
         // If we don't have one, make the alt attr exactly an empty string (except branding images may be allowed to have custom alt text).
@@ -3657,437 +3664,4 @@
             }
         }
     }
-=======
-			}
-			// optional because unit tests might be missing data-page-number
-			var pageNumber = pageElement.GetOptionalStringAttribute("data-page-number","unknown");
-			if (
-				// front matter won't have a pageNumber
-				String.IsNullOrWhiteSpace(pageNumber)
-
-			    // back matter pages actually have page numbers (maybe that's an oversight in some other code?)
-			    // but it's clearer to just call them by name.
-			    || HtmlDom.IsBackMatterPage(pageElement))
-			{
-				var labelNode = pageElement.SelectSingleNode("./div[@class='pageLabel']");
-				return LocalizePageLabel(labelNode?.InnerText.Trim(), langs);
-			}
-			return pageNumber;
-		}
-
-		private static string LocalizePageLabel(string label, IEnumerable<string> langs)
-		{
-			if (langs == null || String.IsNullOrEmpty(label))
-				return label;
-			var id = "TemplateBooks.PageLabel." + label;
-			return LocalizationManager.GetString(id, label, "", langs, out _);
-		}
-
-		public static bool IsBackMatterPage(XmlElement pageElement)
-		{
-			return HtmlDom.HasClass(pageElement, "bloom-backMatter");
-		}
-
-		// Here, we specifically mean a page with the calendar layout,
-		// not any page in a calendar book.
-		// For the more general test of being in a calendar book, use Book.IsCalendar().
-		public static bool IsCalendarPage(XmlElement pageElement)
-		{
-			return HasClass(pageElement, "calendarMonthBottom");
-		}
-
-		// Make the image's alt attr match the image description for the specified language.
-		// If we don't have one, make the alt attr exactly an empty string (except branding images may be allowed to have custom alt text).
-		private static void SetImageAltAttrFromDescription(XmlElement img, string descriptionLang)
-		{
-			var parent = img.ParentNode as XmlElement;
-			if (HasClass(parent, "bloom-imageContainer"))
-			{
-				var description = parent.ChildNodes.Cast<XmlNode>()
-					.FirstOrDefault(n => n is XmlElement && HasClass((XmlElement) n, "bloom-imageDescription"));
-				if (description != null)
-				{
-					foreach (var node in description.ChildNodes)
-					{
-						var editable = node as XmlElement;
-						if (editable == null)
-							continue;
-						if (!HasClass(editable, "bloom-editable"))
-							continue;
-						if (editable.Attributes["lang"] == null || editable.Attributes["lang"].Value != descriptionLang)
-							continue;
-						// We found the relevant description. (Even if it's empty, we won't find a better one,
-						// so stop here anyway.)
-						// Enhance: we may want to do something about over-long descriptions. Epub accessibility
-						// guidelines recommend alt should not be more than about 200 characters. There is
-						// a mechanism in WCAG 2.0 for providing a 'long description' by means of a link in
-						// a longdesc attr (does anything implement this?) or a separate link element whose 'alt'
-						// indicates that it is a link to a long description. Not sure how that could work in an
-						// epub, either.
-						img.SetAttribute("alt", editable.InnerText.Trim());
-						return;
-					}
-				}
-			}
-
-			if (!EpubMaker.IsBranding(img) || IsPlaceholderImageAltText(img))
-			{
-				// Images in accessible epubs should have explicit empty alt attr if no useful description
-				img.SetAttribute("alt", "");
-			}
-		}
-
-		/// <summary>
-		/// Check if the alt text looks like Bloom Editor placeholder alt text (which we don't want in the published version)
-		/// Looks like: "The picture, {0}, is missing or was loading too slowly"
-		/// </summary>
-		/// <param name="altText"></param>
-		/// <returns>True if it appears to be some sort of placeholder alt text, false otherwise</returns>
-		public static bool IsPlaceholderImageAltText(XmlElement imageElement)
-		{
-			// Note: It's (currently) better for this to be more aggressive about returning true, based on how the callers use it.
-			//       False positives don't really hurt, but false negatives are not ideal.
-
-			string altText = imageElement.GetAttribute("alt");
-			if (String.IsNullOrEmpty(altText))
-			{
-				return true;
-			}
-
-			// Check some partial match on English strings
-			if (altText.Contains(" is missing or was loading too slowly")) // Text from bloomImages.ts::SetAlternateTextOnImages(), need to update both
-			{
-				return true;
-			}
-
-			// Check for an exact match on localized string.
-			string localizedFormatString = LocalizationManager.GetString("EditTab.Image.AltMsg", "This picture, {0}, is missing or was loading too slowly.");
-			string localizedString = String.Format(localizedFormatString, imageElement.GetAttribute("src"));
-
-			if (altText.Equals(localizedString, StringComparison.CurrentCultureIgnoreCase))
-			{
-				return true;
-			}
-
-			// Test for Partial match based on localized string
-			int indexOfFormatReplacement = localizedFormatString.IndexOf("{0}");
-			if (indexOfFormatReplacement >= 0)
-			{
-				string localizedSubstring;
-				// There is a replacement somewhere in the string (well, supposed to be, but can't guarantee...)
-				// Split the string in half around the location of the replacement
-				// Then pick the longer half so that we have more text to match
-				if (indexOfFormatReplacement > localizedFormatString.Length / 2)
-				{
-					localizedSubstring = localizedFormatString.Substring(0, indexOfFormatReplacement);
-				}
-				else
-				{
-					localizedSubstring = localizedFormatString.Substring(indexOfFormatReplacement + "{0}".Length);
-				}
-
-				return altText.Contains(localizedSubstring, StringComparison.CurrentCultureIgnoreCase);
-			}
-
-			return false;
-		}
-
-		/// <summary>
-		/// Intended for Export to Word/Libre Office only. Sets an inline style to a given value, adding to what
-		/// might already be there.
-		/// </summary>
-		/// <param name="element"></param>
-		/// <param name="styleToSet"></param>
-		public static void SetInlineStyle(XmlElement element, string styleToSet)
-		{
-			var styleString = GetAttributeValue(element, "style");
-			if (!String.IsNullOrWhiteSpace(styleString))
-				styleString += " ";
-			styleString += styleToSet;
-			element.SetAttribute("style", styleString);
-		}
-
-
-
-		/// <summary>
-		/// Reorder any div elements that need to be reordered for proper use in publications.
-		/// The different-language children of a translation group are ordered in Bloom's displays by flex-box CSS
-		/// that puts the div with class bloom-content1 before the one with bloom-content2 etc.  Since we don't
-		/// (and can't) rely on flex-box in epubs, we need to actually put the elements in the right order.
-		/// In addition, the published audio playback on all platforms currently relies on the html being in the correct order.
-		/// </summary>
-		/// <remarks>
-		/// See https://silbloom.myjetbrains.com/youtrack/issue/BL-6299
-		/// and
-		/// https://issues.bloomlibrary.org/youtrack/issue/BL-7300
-		/// </remarks>
-		public void FixDivOrdering()
-		{
-			FixDivOrdering(RawDom.DocumentElement.SelectNodes("//div[contains(@class, 'translationGroup')]").Cast<XmlElement>());
-		}
-
-		private static void FixDivOrdering(IEnumerable<XmlElement> nodeList)
-		{
-			foreach (var multilingualDiv in nodeList)
-			{
-				var divs = multilingualDiv.SelectNodes("./div[contains(@class, 'bloom-content')]").Cast<XmlElement>().ToList();
-				divs.Sort(CompareMultilingualDivs);
-				for (var i = divs.Count - 1; i >= 1; --i)
-					multilingualDiv.InsertBefore(divs[i - 1], divs[i]);
-			}
-		}
-
-		private static int CompareMultilingualDivs(XmlElement x, XmlElement y)
-		{
-			string xKey = ExtractKeyForMultilingualDivs(x);
-			string yKey = ExtractKeyForMultilingualDivs(y);
-			return String.Compare(xKey, yKey, StringComparison.Ordinal);
-		}
-
-		private static string ExtractKeyForMultilingualDivs(XmlElement x)
-		{
-			// bloom-content[23] do not seem to be reliable.  "1", "National1", and "National2" sort correctly.
-			// But I think we do want the newer markup to be reliable, so I'm leaving this line commented out.
-			//var xClass = x.GetAttribute("class").Replace("bloom-contentNational", "");
-			var xClass = x.GetAttribute("class");
-			var idx = xClass.IndexOf("bloom-content", StringComparison.Ordinal);
-			Debug.Assert(idx >= 0);
-			return xClass.Substring(idx);
-		}
-
-		public static bool IsNodePartOfDataBookOrDataCollection(XmlNode node)
-		{
-			bool isMatch = DoesSelfOrAncestorMatchCondition(node, n => {
-				if (n.Attributes == null)
-				{
-					return false;
-				}
-				else if (n.GetOptionalStringAttribute("data-book", null) != null)
-				{
-					return true;
-				}
-				else if (n.GetOptionalStringAttribute("data-collection", null) != null)
-				{
-					return true;
-				}
-
-				return false;
-			});
-
-			return isMatch;
-		}
-
-		public static bool DoesSelfOrAncestorMatchCondition(XmlNode node, Func<XmlNode, bool> matcher)
-		{
-			if (node == null)
-			{
-				return false;
-			}
-
-			var ancestor = node;
-
-			while (ancestor != null)
-			{
-				if (matcher(ancestor))
-				{
-					return true;
-				}
-								
-				ancestor = ancestor.ParentNode;
-			}
-
-			return false;			
-		}
-
-		/// <summary>
-		/// Returns the first node, starting from {startNode} and going up toward the earliest ancestor, that matchesthe condition (i.e. the provided {matcher} function returns true
-		/// </summary>
-		/// <param name="startNode">The XmlNode to start the search from. The search is inclusive.</param>
-		/// <param name="matcher">A function that, given a node in the tree, returns true if it matches the desired condition</param>
-		/// <returns></returns>
-		public static XmlNode FindSelfOrAncestorMatchingCondition(XmlNode startNode, Func<XmlNode, bool> matcher)
-		{
-			if (startNode == null)
-			{
-				return null;
-			}
-
-			var ancestor = startNode;
-
-			while (ancestor != null)
-			{
-				if (matcher(ancestor))
-				{
-					return ancestor;
-				}
-
-				ancestor = ancestor.ParentNode;
-			}
-
-			return null;
-		}
-
-		public static void InsertFullBleedMarkup(XmlElement body)
-		{
-			AddClass(body, "bloom-fullBleed");
-			foreach (XmlElement page in body.SafeSelectNodes("//div[contains(@class, 'bloom-page')]").Cast<XmlElement>().ToArray())
-			{
-				var mediaBoxDiv = page.OwnerDocument.CreateElement("div");
-				(page.ParentNode as XmlElement).ReplaceChild(mediaBoxDiv, page);
-				mediaBoxDiv.AppendChild(page);
-				// In an ideal world, the page size class would be on the body, and style rules for
-				// the media box could simply use it. As it is, the page size class is on the page,
-				// and to write style rules that use it, we need to copy it to the new container.
-				var pageSizeClass = page.Attributes["class"].Value.Split(' ')
-					.First(x => x.EndsWith("Portrait") || x.EndsWith("Landscape"));
-				mediaBoxDiv.SetAttribute("class", $"bloom-mediaBox {pageSizeClass}");
-			}
-		}
-
-		public static string NumberOfPage(XmlElement page)
-		{
-			return (page?.Attributes["data-page-number"]?.Value) ?? "";
-		}
-
-		/// <summary>
-		/// Remove from the argument (presumed to be a translation group) any children not in the list
-		/// of languages to keep.
-		/// </summary>
-		public static void RemoveOtherLanguages(XmlElement group, List<string> languagesToKeep)
-		{
-			var deletableChildren = @group.ChildNodes.Cast<XmlNode>()
-				.Where(x => x is XmlElement e
-							&& (e.Attributes["class"]?.Value ?? "").Contains("bloom-editable"))
-				.Cast<XmlElement>().ToList();
-
-			RemoveOtherLanguages(deletableChildren, group, languagesToKeep);
-		}
-
-		/// <summary>
-		/// Remove from the parent any of the listed children which are not in the list
-		/// of languages to keep.
-		/// </summary>
-		public static void RemoveOtherLanguages(List<XmlElement> deletableChildren, XmlElement parent, List<string> languagesToKeep)
-		{
-			foreach (var element in deletableChildren)
-			{
-				var lang = element.Attributes["lang"]?.Value;
-				if (lang == "z")
-					continue;
-				if (!languagesToKeep.Contains(lang))
-					parent.RemoveChild(element);
-			}
-		}
-
-		public static XmlElement GetEditableChildInLang(XmlElement parent, string lang)
-		{
-			return parent.ChildNodes.Cast<XmlNode>().FirstOrDefault(
-				x => x is XmlElement e
-				     && (lang == null || e.Attributes["lang"]?.Value == lang)
-				     && (e.Attributes["class"]?.Value ?? "").Contains("bloom-editable")) as XmlElement;
-		}
-
-		// Note, this doesn't do XmlHtmlConverter.MakeXmlishTagsSafeForInterpretationAsHtml()
-		// which would be needed if we were going to come back to xml at some point.
-		public string getHtmlStringDisplayOnly()
-		{
-			var output = new StringBuilder();
-			using (var writer = XmlWriter.Create(output, GetXmlWriterSettingsForHtml5()))
-			{
-				this.RawDom.WriteContentTo(writer);
-				writer.Close();
-			}
-
-			return CleanupHtml5(output.ToString());
-
-		}
-
-		// xml output will produce things like <title /> or <div /> for empty elements, which are not valid HTML 5 and produce
-		// weird results; for example, the browser interprets <title /> as the beginning of an element that is not terminated
-		// until the end of the whole document. Thus, everything becomes part of the title. This then causes errors in our
-		// thumbnail generation because gecko thinks the document has an empty  body (the real one is lost inside the title).
-		// Also, embedded controls (like ReaderTools.htm) now pass through this xml-to-html conversion, and this file contains
-		// several more kinds of empty element, some of which have attributes.
-		// There are probably more elements than these which may not be empty. However we can't just use [^ ]* in place of title|div
-		// because there are some elements that never have content like <br /> which should NOT be converted.
-		// It seems safest to just list the ones that can occur empty in Bloom...if we can't find a more reliable way to convert to HTML5.
-		private static string CleanupHtml5(string xhtml)
-		{
-			var re = new Regex("<(title|div|i|table|td|span|style|script|textarea) ([^<]*)/>");
-			xhtml = re.Replace(xhtml, "<$1 $2></$1>");
-			//now insert the non-xml-ish <!doctype html>
-			return string.Format("<!DOCTYPE html>{0}{1}", Environment.NewLine, xhtml);
-		}
-		/// <summary>
-		/// Return the settings that should be used for an XmlWriter to write a DOM as HTML5.
-		/// (The writer results should then be passed through CleanupHtml5.)
-		/// </summary>
-		/// <returns></returns>
-		private static XmlWriterSettings GetXmlWriterSettingsForHtml5()
-		{
-			XmlWriterSettings settings = new XmlWriterSettings();
-			settings.Indent = true;
-			settings.CheckCharacters = true;
-			settings.OmitXmlDeclaration = true; //we're aiming at normal html5, here. Not xhtml.
-			//CAN'T DO THIS: settings.OutputMethod = XmlOutputMethod.Html; // JohnT: someone please explain why not?
-			return settings;
-		}
-
-		public IEnumerable<XmlAttribute> GetBodyAttributesThatMayAffectDisplay()
-		{
-			//example: [(data-bookshelfurlkey, "kyrgyzstan2020-grade2")]
-			return this.Body.Attributes.Cast<XmlAttribute>()
-				.Where(a => a.Name.StartsWith("data-"));
-		}
-
-		internal static void AddMissingAudioHighlightRules(XmlElement userStylesNode)
-		{
-			var userStyleKeyDict = GetUserStyleKeyDict(userStylesNode);
-			var rulesToCheck = new HashSet<string>();
-			var updatedRule = false;
-			foreach (var key in userStyleKeyDict.Keys)
-			{
-				if (key.EndsWith(" span.ui-audioCurrent"))
-					rulesToCheck.Add(key);
-			}
-			foreach (var key in rulesToCheck)
-			{
-				var newKey = key + " > span.ui-enableHighlight";
-				if (!userStyleKeyDict.Keys.Contains(newKey))
-				{
-					// The value includes the key, so we can't just add a new key with the old value.
-					var value = userStyleKeyDict[key].Replace(".ui-audioCurrent {", ".ui-audioCurrent > span.ui-enableHighlight {");
-					userStyleKeyDict.Add(newKey, value);
-					updatedRule = true;
-				}
-			}
-			if (updatedRule)
-			{
-				// Update the DOM to reflect the changes.
-				var rawCSS = GetCompleteFilteredUserStylesInnerText(userStyleKeyDict);
-				userStylesNode.InnerXml = WrapUserStyleInCdata(rawCSS);
-			}
-		}
-
-		public bool HasClassOnBody(string className)
-		{
-			return HasClass(Body, className);
-		}
-
-		public void SetClassOnBody(bool shouldHaveClass, string className)
-		{
-			if (Body == null)
-				return;
-
-			if (shouldHaveClass && !HasClassOnBody(className))
-			{
-				AddClass(Body, className);
-			}
-			else if (!shouldHaveClass && HasClassOnBody(className))
-			{
-				RemoveClass(Body, className);
-			}
-		}
-	}
->>>>>>> 55e2c3a3
 }