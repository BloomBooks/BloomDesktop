﻿<?xml version="1.0" encoding="utf-8"?>
<packages>
<<<<<<< HEAD
  <package id="Analytics" version="1.1.0"  />
  <package id="Autofac" version="2.6.3.862" />
  <package id="DesktopAnalytics" version="0.2.9" />
  <package id="DotNetZip.Reduced" version="1.9.1.8" />
=======
  <package id="Analytics" version="1.1.0" targetFramework="net40-Client" />
  <package id="Autofac" version="2.6.3.862" targetFramework="net40-Client" />
  <package id="AWSSDK" version="2.0.2.0" targetFramework="net40-Client" />
  <package id="DesktopAnalytics" version="0.2.9" targetFramework="net40-Client" />
  <package id="DotNetZip.Reduced" version="1.9.1.8" targetFramework="net40-Client" />
>>>>>>> e7b819c3
  <package id="HtmlAgilityPack" version="1.4.3" />
  <package id="L10NSharp" version="1.2.3" targetFramework="net40-Client" />
  <package id="Moq" version="4.0.10827" />
<<<<<<< HEAD
  <package id="Newtonsoft.Json" version="5.0.5" />
  <package id="WinFormsWizard" version="1.2.0.14" />
  <package id="PdfDroplet" version="2.3.2.0" />
=======
  <package id="Newtonsoft.Json" version="5.0.5" targetFramework="net40-Client" />
  <package id="PdfDroplet" version="2.3.2.0" targetFramework="net40-Client" />
	<package id="RestSharp" version="104.4.0" targetFramework="net40-Client" />
>>>>>>> e7b819c3
</packages><|MERGE_RESOLUTION|>--- conflicted
+++ resolved
@@ -1,27 +1,14 @@
-﻿<?xml version="1.0" encoding="utf-8"?>
+<?xml version="1.0" encoding="utf-8"?>
 <packages>
-<<<<<<< HEAD
-  <package id="Analytics" version="1.1.0"  />
-  <package id="Autofac" version="2.6.3.862" />
-  <package id="DesktopAnalytics" version="0.2.9" />
-  <package id="DotNetZip.Reduced" version="1.9.1.8" />
-=======
   <package id="Analytics" version="1.1.0" targetFramework="net40-Client" />
   <package id="Autofac" version="2.6.3.862" targetFramework="net40-Client" />
   <package id="AWSSDK" version="2.0.2.0" targetFramework="net40-Client" />
   <package id="DesktopAnalytics" version="0.2.9" targetFramework="net40-Client" />
   <package id="DotNetZip.Reduced" version="1.9.1.8" targetFramework="net40-Client" />
->>>>>>> e7b819c3
   <package id="HtmlAgilityPack" version="1.4.3" />
   <package id="L10NSharp" version="1.2.3" targetFramework="net40-Client" />
   <package id="Moq" version="4.0.10827" />
-<<<<<<< HEAD
-  <package id="Newtonsoft.Json" version="5.0.5" />
-  <package id="WinFormsWizard" version="1.2.0.14" />
-  <package id="PdfDroplet" version="2.3.2.0" />
-=======
   <package id="Newtonsoft.Json" version="5.0.5" targetFramework="net40-Client" />
   <package id="PdfDroplet" version="2.3.2.0" targetFramework="net40-Client" />
 	<package id="RestSharp" version="104.4.0" targetFramework="net40-Client" />
->>>>>>> e7b819c3
 </packages>