using System;
using System.Collections.Generic;
using System.Diagnostics;
using System.IO;
using System.Linq;
using System.Net;
using System.Threading;
using System.Windows.Forms;
using Bloom.Api;
using Bloom.Book;
using Bloom.Collection;
using Bloom.MiscUI;
using Bloom.Registration;
using Bloom.Utils;
using Bloom.web.controllers;
using DesktopAnalytics;
using L10NSharp;
using Newtonsoft.Json;
using Sentry;
using SIL.Reporting;

namespace Bloom.TeamCollection
{
	// Implements functions used by the HTML/Typescript parts of the Team Collection code.
	// Review: should this be in web/controllers with all the other API classes, or here with all the other sharing code?
	public class TeamCollectionApi
	{
		private ITeamCollectionManager _tcManager;
		private BookSelection _bookSelection; // configured by autofac, tells us what book is selected
		private BookServer _bookServer;
		private string CurrentUser => TeamCollectionManager.CurrentUser;
		private BloomWebSocketServer _socketServer;
		private readonly CurrentEditableCollectionSelection _currentBookCollectionSelection;
		private CollectionSettings _settings;

		public static TeamCollectionApi TheOneInstance { get; private set; }

		// Called by autofac, which creates the one instance and registers it with the server.
		public TeamCollectionApi(CurrentEditableCollectionSelection currentBookCollectionSelection, CollectionSettings settings, BookSelection bookSelection, ITeamCollectionManager tcManager, BookServer bookServer, BloomWebSocketServer socketServer)
		{
			_currentBookCollectionSelection = currentBookCollectionSelection;
			_settings = settings;
			_tcManager = tcManager;
			_tcManager.CurrentCollection?.SetupMonitoringBehavior();
			_bookSelection = bookSelection;
			_socketServer = socketServer;
			_bookServer = bookServer;
			TheOneInstance = this;
		}

		public void RegisterWithApiHandler(BloomApiHandler apiHandler)
		{
			apiHandler.RegisterEndpointHandler("teamCollection/repoFolderPath", HandleRepoFolderPath, false);
			apiHandler.RegisterEndpointHandler("teamCollection/isTeamCollectionEnabled", HandleIsTeamCollectionEnabled, false);
			apiHandler.RegisterEndpointHandler("teamCollection/bookStatus", HandleBookStatus, false);
			apiHandler.RegisterEndpointHandler("teamCollection/selectedBookStatus", HandleSelectedBookStatus, false);
			apiHandler.RegisterEndpointHandler("teamCollection/attemptLockOfCurrentBook", HandleAttemptLockOfCurrentBook, true);
			apiHandler.RegisterEndpointHandler("teamCollection/checkInCurrentBook", HandleCheckInCurrentBook, true);
			apiHandler.RegisterEndpointHandler("teamCollection/forgetChangesInSelectedBook", HandleForgetChangesInSelectedBook, true);
			apiHandler.RegisterEndpointHandler("teamCollection/chooseFolderLocation", HandleChooseFolderLocation, true);
			apiHandler.RegisterEndpointHandler("teamCollection/createTeamCollection", HandleCreateTeamCollection, true);
			apiHandler.RegisterEndpointHandler("teamCollection/joinTeamCollection", HandleJoinTeamCollection, true);
			apiHandler.RegisterEndpointHandler("teamCollection/getLog", HandleGetLog, false);
			apiHandler.RegisterEndpointHandler("teamCollection/getCollectionName", HandleGetCollectionName, false);
			apiHandler.RegisterEndpointHandler("teamCollection/showCreateTeamCollectionDialog", HandleShowCreateTeamCollectionDialog, true);
			apiHandler.RegisterEndpointHandler("teamCollection/reportBadZip", HandleReportBadZip, true);
			apiHandler.RegisterEndpointHandler("teamCollection/showRegistrationDialog", HandleShowRegistrationDialog, true, false);
			apiHandler.RegisterEndpointHandler("teamCollection/getHistory", HandleGetHistory, true);
		}

		public static string BadZipPath;

		private void HandleReportBadZip(ApiRequest request)
		{
			var fileEncoded = request.Parameters["file"];
			var file = UrlPathString.CreateFromUrlEncodedString(fileEncoded).NotEncoded;
			NonFatalProblem.Report(ModalIf.All, PassiveIf.All, (_tcManager.CurrentCollection as FolderTeamCollection).GetSimpleBadZipFileMessage(file),additionalFilesToInclude: new[] { file });
			request.PostSucceeded();
		}

		private void HandleShowRegistrationDialog(ApiRequest request)
		{
			using (var dlg = new RegistrationDialog(false))
			{
				dlg.ShowDialog();
			}
			request.PostSucceeded();
		}

		private void HandleShowCreateTeamCollectionDialog(ApiRequest request)
		{
			ReactDialog.ShowOnIdle("createTeamCollectionDialogBundle", new { defaultRepoFolder = DropboxUtils.GetDropboxFolderPath() }, 600, 580, null, null, "Create Team Collection");
			request.PostSucceeded();
		}

		private void HandleGetCollectionName(ApiRequest request)
		{
			request.ReplyWithText(_settings.CollectionName);
		}

		private void HandleGetLog(ApiRequest request)
		{
			/* keeping this around as a comment to make it easier to work on the display

			
			_tcManager.MessageLog.WriteMessage(MessageAndMilestoneType.History, "", "blah blah blah blah");
			_tcManager.MessageLog.WriteMessage(MessageAndMilestoneType.History, "", "Another message. I just simplified this English, but the surrounding code would lead me to think. I just simplified this English, but the surrounding code would lead me to think.");
			_tcManager.MessageLog.WriteMessage(MessageAndMilestoneType.Error, "", "An error of some sort. I just simplified this English, but the surrounding code would lead me to think. I just simplified this English, but the surrounding code would lead me to think.");
			_tcManager.MessageLog.WriteMessage(MessageAndMilestoneType.Error, "", "An error of some sort. I just simplified this English, but the surrounding code would lead me to think. I just simplified this English, but the surrounding code would lead me to think.");
			_tcManager.MessageLog.WriteMessage(MessageAndMilestoneType.History, "", "Another message.");
			_tcManager.MessageLog.WriteMessage(MessageAndMilestoneType.NewStuff, "", "a new stuff message.");
			_tcManager.MessageLog.WriteMessage(MessageAndMilestoneType.History, "", "Another message.");
			*/
			try
			{
				if (_tcManager.MessageLog == null)
				{
					request.Failed();
					return;
				}

				request.ReplyWithJson(JsonConvert.SerializeObject(_tcManager.MessageLog.GetProgressMessages()));
			}
			catch (Exception e)
			{
				// Not sure what to do here: getting the log should never crash.
				Logger.WriteError("TeamCollectionApi.HandleGetLog() crashed", e);
				NonFatalProblem.ReportSentryOnly(e, $"Something went wrong for {request.LocalPath()}");
				request.Failed("get log failed");
			}
		}

		public void HandleRepoFolderPath(ApiRequest request)
		{
			try
			{
				Debug.Assert(request.HttpMethod == HttpMethods.Get, "only get is implemented for the teamCollection/repoFolderPath api endpoint");
				request.ReplyWithText(_tcManager.CurrentCollectionEvenIfDisconnected?.RepoDescription ?? "");
			}
			catch (Exception e)
			{
				// Not sure what to do here: getting the repo's folder path should never crash.
				Logger.WriteError("TeamCollectionApi.HandleRepoFolderPath() crashed", e);
				NonFatalProblem.ReportSentryOnly(e, $"Something went wrong for {request.LocalPath()}");
				request.Failed("get repo folder path failed");
			}
		}

		private void HandleJoinTeamCollection(ApiRequest request)
		{
			try
			{
				FolderTeamCollection.JoinCollectionTeam();
				ReactDialog.CloseCurrentModal();

				Analytics.Track("TeamCollectionJoin",
					new Dictionary<string, string>(){
						{"CollectionId", _settings?.CollectionId},
						{"CollectionName", _settings?.CollectionName},
						{"Backend", _tcManager?.CurrentCollection?.GetBackendType()},
						{"User", CurrentUser}
					});

				request.PostSucceeded();
			}
			catch (Exception e)
			{
				// Not sure what to do here: joining the collection crashed.
				Logger.WriteError("TeamCollectionApi.HandleJoinTeamCollection() crashed", e);
				var msg = LocalizationManager.GetString("TeamCollection.ErrorJoining", "Could not join Team Collection");
				ErrorReport.NotifyUserOfProblem(e, msg);
				NonFatalProblem.ReportSentryOnly(e, $"Something went wrong for {request.LocalPath()}");

				// Since we have already informed the user above, it is better to just report a success here.
				// Otherwise, they will also get a toast.
				request.PostSucceeded();
			}
		}

		public void HandleIsTeamCollectionEnabled(ApiRequest request)
		{
			try
			{
				// We don't need any of the Sharing UI if the selected book isn't in the editable
				// collection (or if the collection doesn't have a Team Collection at all).
				request.ReplyWithBoolean(_tcManager.CurrentCollectionEvenIfDisconnected != null &&
					(_bookSelection.CurrentSelection == null || _bookSelection.CurrentSelection.IsEditable));
			}
			catch (Exception e)
			{
				// Not sure what to do here: checking whether TeamCollection is enabled should never crash.
				Logger.WriteError("TeamCollectionApi.HandleIsTeamCollectionEnabled() crashed", e);
				NonFatalProblem.ReportSentryOnly(e, $"Something went wrong for {request.LocalPath()}");
				request.Failed("checking if Team Collections are enabled failed");
			}
		}

		public void HandleBookStatus(ApiRequest request)
		{
			try
			{
				if (!TeamCollectionManager.IsRegistrationSufficient())
				{
					request.Failed(HttpStatusCode.ServiceUnavailable, "Team Collection not active");
					return;
				}

				var bookFolderName = request.RequiredParam("folderName");
				request.ReplyWithJson(GetBookStatusJson(bookFolderName));
			}
			catch (Exception e)
			{
				// Not sure what to do here: getting the current book status crashed.
				Logger.WriteError("TeamCollectionApi.HandleCurrentBookStatus() crashed", e);
				NonFatalProblem.ReportSentryOnly(e, $"Something went wrong for {request.LocalPath()}");
				request.Failed("getting the book status failed");
			}
		}

		private string GetBookStatusJson(string bookFolderName)
		{
			string whoHasBookLocked = null;
			DateTime whenLocked = DateTime.MaxValue;
			bool problem = false;
			var status = _tcManager.CurrentCollection?.GetStatus(BookFolderName);
			string hasInvalidRepoData = (status?.hasInvalidRepoData ?? false) ?
				(_tcManager.CurrentCollection as FolderTeamCollection)?.GetBadZipFileMessage(BookFolderName)
				: "";

			bool newLocalBook = false;
			try
			{
				whoHasBookLocked =
					_tcManager.CurrentCollectionEvenIfDisconnected?.WhoHasBookLocked(BookFolderName);
				// It's debatable whether to use CurrentCollectionEvenIfDisconnected everywhere. For now, I've only changed
				// it for the two bits of information actually needed by the status panel when disconnected.
				whenLocked = _tcManager.CurrentCollection?.WhenWasBookLocked(BookFolderName) ??
				             DateTime.MaxValue;
				newLocalBook = whoHasBookLocked == TeamCollection.FakeUserIndicatingNewBook;
				if (newLocalBook)
					whoHasBookLocked = CurrentUser;
				problem = _tcManager.CurrentCollection?.HasLocalChangesThatMustBeClobbered(BookFolderName) ?? false;
			}
			catch (Exception e) when (e is ICSharpCode.SharpZipLib.Zip.ZipException || e is IOException)
			{
				hasInvalidRepoData = (_tcManager.CurrentCollection as FolderTeamCollection)?.GetBadZipFileMessage(BookFolderName);
			}
			return JsonConvert.SerializeObject(
				new
				{
					who = whoHasBookLocked,
					whoFirstName = _tcManager.CurrentCollection?.WhoHasBookLockedFirstName(BookFolderName),
					whoSurname = _tcManager.CurrentCollection?.WhoHasBookLockedSurname(BookFolderName),
					when = whenLocked.ToLocalTime().ToShortDateString(),
					where = _tcManager.CurrentCollectionEvenIfDisconnected?.WhatComputerHasBookLocked(BookFolderName),
					currentUser = CurrentUser,
					currentUserName = TeamCollectionManager.CurrentUserFirstName,
					currentMachine = TeamCollectionManager.CurrentMachine,
					problem,
					hasInvalidRepoData,
					changedRemotely = _tcManager.CurrentCollection?.HasBeenChangedRemotely(BookFolderName),
					disconnected = _tcManager.CurrentCollectionEvenIfDisconnected?.IsDisconnected,
					newLocalBook
				});
		}
		public void HandleSelectedBookStatus(ApiRequest request)
		{
			try
			{
				if (!TeamCollectionManager.IsRegistrationSufficient())
				{
					request.Failed("not registered");
					return;
				}
				request.ReplyWithJson(GetBookStatusJson(BookFolderName));
			}
			catch (Exception e)
			{
				// Not sure what to do here: getting the current book status crashed.
				Logger.WriteError("TeamCollectionApi.HandleSelectedBookStatus() crashed", e);
				SentrySdk.AddBreadcrumb(string.Format("Something went wrong for {0}", request.LocalPath()));
				SentrySdk.CaptureException(e);
				request.Failed("getting the current book status failed");
			}
		}

		public void HandleGetHistory(ApiRequest request)
		{
			var x = CollectionHistory.GetAllEvents(_currentBookCollectionSelection.CurrentSelection)
				.OrderByDescending(b => b.When).ToArray();
			request.ReplyWithJson(JsonConvert.SerializeObject(
				x
			));
		}

		private string BookFolderName => Path.GetFileName(_bookSelection.CurrentSelection?.FolderPath);

		public void HandleAttemptLockOfCurrentBook(ApiRequest request)
		{
			if (!_tcManager.CheckConnection())
			{
				request.Failed();
				return;
			}

			try
			{
				// Could be a problem if there's no current book or it's not in the collection folder.
				// But in that case, we don't show the UI that leads to this being called.
				var success = _tcManager.CurrentCollection.AttemptLock(BookFolderName);
				if (success)
				{
					UpdateUiForBook();

					Analytics.Track("TeamCollectionCheckoutBook",
						new Dictionary<string, string>()
						{
							{"CollectionId", _settings?.CollectionId},
							{"CollectionName", _settings?.CollectionName},
							{"Backend", _tcManager?.CurrentCollection?.GetBackendType()},
							{"User", CurrentUser},
							{"BookId", _bookSelection?.CurrentSelection?.ID},
							{"BookName", _bookSelection?.CurrentSelection?.Title}
						});
				}

				request.ReplyWithBoolean(success);
			}
			catch (Exception e)
			{
				var msg = MakeLockFailedMessageFromException(e, BookFolderName);
				// Pushing an error into the log will show the Reload Collection button. It's not obvious this
				// is useful here, since we don't know exactly what went wrong. However, it at least gives the user
				// the option to try it.
				var log = _tcManager?.CurrentCollection?.MessageLog;
				if (log != null)
<<<<<<< HEAD
					log.WriteMessage(MessageAndMilestoneType.Error, msgId, msgEnglish, BookFolderName, e.Message);
				Logger.WriteError(String.Format(msgEnglish, BookFolderName, e.Message), e);
				NonFatalProblem.ReportSentryOnly(e, $"Something went wrong for {request.LocalPath()}");
=======
					log.WriteMessage(msg);
				Logger.WriteError(msg.TextForDisplay, e);
				SentrySdk.AddBreadcrumb(string.Format("Something went wrong for {0}", request.LocalPath()));
				SentrySdk.CaptureException(e);
>>>>>>> 5a505341
				request.Failed("lock failed");
			}
		}
		

			public void HandleForgetChangesInSelectedBook(ApiRequest request)
		{
			try
			{
				if (!_tcManager.CheckConnection())
				{
					request.Failed();
					return;
				}

				// Enhance: do we need progress here?
				var bookName = Path.GetFileName(_bookSelection.CurrentSelection.FolderPath);
				// Todo before 5.1: forgetting changes might involve undoing a rename.
				// If so, ForgetChanges will return a list of folders affected (up to 3).
				// We need to notify the new collection tab to update its book list
				// and also possibly update the current selection, and in case we undid
				// things in the book, we should update the preview.
				_tcManager.CurrentCollection.ForgetChangesCheckin(bookName);
				UpdateUiForBook(reloadFromDisk:true);
				request.PostSucceeded();
			}
			catch (Exception ex)
			{
				var msgId = "TeamCollection.ErrorForgettingChanges";
				var msgEnglish = "Error forgetting changes for {0}: {1}";
				var log = _tcManager?.CurrentCollection?.MessageLog;
				// Pushing an error into the log will show the Reload Collection button. It's not obvious this
				// is useful here, since we don't know exactly what went wrong. However, it at least gives the user
				// the option to try it.
				if (log != null)
					log.WriteMessage(MessageAndMilestoneType.Error, msgId, msgEnglish, _bookSelection?.CurrentSelection?.FolderPath, ex.Message);
				Logger.WriteError(String.Format(msgEnglish, _bookSelection?.CurrentSelection?.FolderPath, ex.Message), ex);
				request.Failed("forget changes failed");
			}
		}

		// internal, and taking bookFolder (which is always this.BookFolderName in production) for ease of testing.
		internal TeamCollectionMessage MakeLockFailedMessageFromException(Exception e, string bookFolder)
		{
			var msgId = "TeamCollection.CheckoutError";
			var msgEnglish = "Bloom was not able to check out \"{0}\".";
			var syncAgent = ""; // becomes SyncAgent for longer versions of message that need it
			if (e is FolderTeamCollection.CannotLockException cannotLockException)
			{
				var msgTryAgain = LocalizationManager.GetString("Common.TryAgainOrRestart",
					"Please try again later. If the problem continues, restart your computer.");
				msgId = null; // this branch uses a 3-part message which can't be relocalized later.
				string part2;
				if (cannotLockException.SyncAgent != "Unknown")
				{
					part2 = string.Format(LocalizationManager.GetString("TeamCollection.AgentSynchronizing",
						"Some other program may be busy with it. This may just be {0} synchronizing the file."), cannotLockException.SyncAgent);
				}
				else
				{
					part2 = LocalizationManager.GetString("TeamCollection.SomethingSynchronizing",
						"Some other program may be busy with it. This may just be something synchronizing the file.");
				}
				msgEnglish += " " + part2 + " " + msgTryAgain;
			}

			var msg = new TeamCollectionMessage(MessageAndMilestoneType.Error, msgId, msgEnglish,
				Path.GetFileName(bookFolder), syncAgent);
			return msg;
		}


		public void HandleCheckInCurrentBook(ApiRequest request)
		{
			Action<float> reportCheckinProgress = (fraction) =>
			{
				dynamic messageBundle = new DynamicJson();
				messageBundle.fraction = fraction;
				_socketServer.SendBundle("checkinProgress", "progress", messageBundle);
				// The status panel is supposed to be showing a progress bar in response to getting the bundle,
				// but since we're doing the checkin on the UI thread, it doesn't get painted without this.
				Application.DoEvents();
			};
			try
			{
				// Right before calling this API, the status panel makes a change that
				// should make the progress bar visible. But this method is running on
				// the UI thread so without this call it won't appear until later, when
				// we have Application.DoEvents() as part of reporting progress. We do
				// quite a bit on large books before the first file is written to the
				// zip, so one more DoEvents() here lets the bar appear at once.
				Application.DoEvents();
				_bookSelection.CurrentSelection.Save();
				if (!_tcManager.CheckConnection())
				{
					request.Failed();
					return;
				}

				var bookName = Path.GetFileName(_bookSelection.CurrentSelection.FolderPath);
				if (_tcManager.CurrentCollection.OkToCheckIn(bookName))
				{
					_tcManager.CurrentCollection.PutBook(_bookSelection.CurrentSelection.FolderPath, true, false, reportCheckinProgress);
					reportCheckinProgress(0); // cleans up panel for next time
					// review: not super happy about this being here in the api. Was stymied by
					// PutBook not knowing about the actual book object, but maybe that could be passed in.
					BookHistory.AddEvent(_bookSelection.CurrentSelection, BookHistoryEventType.CheckIn);

					_tcManager.CurrentCollection.PutBook(_bookSelection.CurrentSelection.FolderPath, checkin:true);

					Analytics.Track("TeamCollectionCheckinBook",
						new Dictionary<string, string>(){
							{"CollectionId", _settings?.CollectionId},
							{"CollectionName", _settings?.CollectionName},
							{"Backend", _tcManager?.CurrentCollection?.GetBackendType()},
							{"User", CurrentUser},
							{"BookId", _bookSelection?.CurrentSelection.ID },
							{"BookName", _bookSelection?.CurrentSelection.Title }
						});
				}
				else
				{
					// We can't check in! The system has broken down...perhaps conflicting checkouts while offline.
					// Save our version in Lost-and-Found
					_tcManager.CurrentCollection.PutBook(_bookSelection.CurrentSelection.FolderPath, false, true, reportCheckinProgress);
					reportCheckinProgress(0); // cleans up panel for next time
					// overwrite it with the current repo version.
					_tcManager.CurrentCollection.CopyBookFromRepoToLocal(bookName, dialogOnError:true);
					// Force a full reload of the book from disk and update the UI to match.
					_bookSelection.SelectBook(_bookServer.GetBookFromBookInfo(_bookSelection.CurrentSelection.BookInfo, true));
					var msg = LocalizationManager.GetString("TeamCollection.ConflictingEditOrCheckout",
						"Someone else has edited this book or checked it out even though you were editing it! Your changes have been saved to Lost and Found");
					ErrorReport.NotifyUserOfProblem(msg);
					Analytics.Track("TeamCollectionConflictingEditOrCheckout",
						new Dictionary<string, string>() {
							{"CollectionId", _settings?.CollectionId},
							{"CollectionName", _settings?.CollectionName},
							{"Backend", _tcManager?.CurrentCollection?.GetBackendType()},
							{"User", CurrentUser},
							{"BookId", _bookSelection?.CurrentSelection?.ID},
							{"BookName", _bookSelection?.CurrentSelection?.Title}
						});
				}

				UpdateUiForBook();
				request.PostSucceeded();
			}
			catch (Exception e)
			{
				reportCheckinProgress(0); // cleans up panel progress indicator
				var msgId = "TeamCollection.ErrorCheckingBookIn";
				var msgEnglish = "Error checking in {0}: {1}";
				var log = _tcManager?.CurrentCollection?.MessageLog;
				// Pushing an error into the log will show the Reload Collection button. It's not obvious this
				// is useful here, since we don't know exactly what went wrong. However, it at least gives the user
				// the option to try it.
				if (log != null)
					log.WriteMessage(MessageAndMilestoneType.Error, msgId, msgEnglish, _bookSelection?.CurrentSelection?.FolderPath, e.Message);
				Logger.WriteError(String.Format(msgEnglish, _bookSelection?.CurrentSelection?.FolderPath, e.Message), e);
				NonFatalProblem.ReportSentryOnly(e, $"Something went wrong for {request.LocalPath()} ({_bookSelection?.CurrentSelection?.FolderPath})");
				request.Failed("checkin failed");
			}
		}

		// Tell the CollectionSettingsDialog that we should reopen the collection now
		private Action _callbackToReopenCollection;

		public void SetCallbackToReopenCollection(Action callback)
		{
			_callbackToReopenCollection = callback;
		}

		public void HandleChooseFolderLocation(ApiRequest request)
		{
			try
			{
				string sharedFolder;
				// One of the few places that knows we're using a particular implementation
				// of TeamRepo. But we have to know that to create it. And of course the user
				// has to chose a folder to get things started.
				// We'll need a different API or something similar if we ever want to create
				// some other kind of repo.
				using (var dlg = new FolderBrowserDialog())
				{
					// Default to the Dropbox folder if one is found.
					var dropboxFolder = DropboxUtils.GetDropboxFolderPath();
					if (!String.IsNullOrEmpty(dropboxFolder))
						dlg.SelectedPath = dropboxFolder;
					dlg.ShowNewFolderButton = true;
					dlg.Description = LocalizationManager.GetString("TeamCollection.SelectFolder",
						"Select or create the folder where this collection will be shared");
					if (DialogResult.OK != dlg.ShowDialog())
					{
						request.Failed();
						return;
					}

					sharedFolder = dlg.SelectedPath;
				}
				// We send the result through a websocket rather than simply returning it because
				// if the user is very slow (one site said FF times out after 90s) the browser may
				// abandon the request before it completes. The POST result is ignored and the
				// browser simply listens to the socket.
				// We'd prefer this request to return immediately and set a callback to run
				// when the dialog closes and handle the results, but FolderBrowserDialog
				// does not offer such an API. Instead, we just ignore any timeout
				// in our Javascript code.
				dynamic messageBundle = new DynamicJson();
				messageBundle.repoFolderPath = sharedFolder;
				messageBundle.problem = ProblemsWithLocation(sharedFolder);
				// This clientContext must match what is being listened for in CreateTeamCollection.tsx
				_socketServer.SendBundle("teamCollectionCreate", "shared-folder-path", messageBundle);

				request.PostSucceeded();
			}
			catch (Exception e)
			{
				// Not sure what to do here: choosing the collection folder should never crash.
				Logger.WriteError("TeamCollectionApi.HandleChooseFolderLocation() crashed", e);
				NonFatalProblem.ReportSentryOnly(e, $"Something went wrong for {request.LocalPath()}");
				request.Failed("choose folder location failed");
			}
		}

		internal string ProblemsWithLocation(string sharedFolder)
		{
			// For now we use this generic message, because it's too hard to come up with concise
			// understandable messages explaining why these locations are a problem.
			var defaultMessage = LocalizationManager.GetString("TeamCollection.ProblemLocation",
				"There is a problem with this location");
			try
			{
				if (Directory.EnumerateFiles(sharedFolder, "*.JoinBloomTC").Any())
				{
					return defaultMessage;
					//return LocalizationManager.GetString("TeamCollection.AlreadyTC",
					//	"This folder appears to already be in use as a Team Collection");
				}

				if (Directory.EnumerateFiles(sharedFolder, "*.bloomCollection").Any())
				{
					return defaultMessage;
					//return LocalizationManager.GetString("TeamCollection.LocalCollection",
					//	"This appears to be a local Bloom collection. The Team Collection must be created in a distinct place.");
				}

				if (Directory.Exists(_tcManager.PlannedRepoFolderPath(sharedFolder)))
				{
					return defaultMessage;
					//return LocalizationManager.GetString("TeamCollection.TCExists",
					//	"There is already a Folder in that location with the same name as this collection");
				}

				// We're not in a big hurry here, and the most decisive test that we can actually put things in this
				// folder is to do it.
				var testFolder = Path.Combine(sharedFolder, "test");
				Directory.CreateDirectory(testFolder);
				File.WriteAllText(Path.Combine(testFolder, "test"), "This is a test");
				SIL.IO.RobustIO.DeleteDirectoryAndContents(testFolder);
			}
			catch (Exception ex)
			{
				// This might also catch errors such as not having permission to enumerate things
				// in the directory.
				return LocalizationManager.GetString("TeamCollection.NoWriteAccess",
					"Bloom does not have permission to write to the selected folder. The system reported " +
					ex.Message);
			}

			return "";
		}

		public void HandleCreateTeamCollection(ApiRequest request)
		{
			string repoFolderParentPath = null;
			try
			{
				if (!TeamCollection.PromptForSufficientRegistrationIfNeeded())
				{
					request.PostSucceeded();
					return;
				}

				repoFolderParentPath = request.RequiredPostString();

				_tcManager.ConnectToTeamCollection(repoFolderParentPath, _settings.CollectionId);
				_callbackToReopenCollection?.Invoke();

				Analytics.Track("TeamCollectionCreate", new Dictionary<string, string>() {
						{"CollectionId", _settings?.CollectionId},
						{"CollectionName", _settings?.CollectionName},
						{"Backend", _tcManager?.CurrentCollection?.GetBackendType()},
						{"User", CurrentUser}
					});

				request.PostSucceeded();
			}
			catch (Exception e)
			{
				var msgEnglish = "Error creating Team Collection {0}: {1}";
				var msgFmt = LocalizationManager.GetString("TeamCollection.ErrorCreating", msgEnglish);
				ErrorReport.NotifyUserOfProblem(e, msgFmt, repoFolderParentPath, e.Message);
				Logger.WriteError(String.Format(msgEnglish, repoFolderParentPath, e.Message), e);
				NonFatalProblem.ReportSentryOnly(e, $"Something went wrong for {request.LocalPath()}");

				// Since we have already informed the user above, it is better to just report a success here.
				// Otherwise, they will also get a toast.
				request.PostSucceeded();
			}
		}

		// Called when we cause the book's status to change, so things outside the HTML world, like visibility of the
		// "Edit this book" button, can change appropriately. Pretending the user chose a different book seems to
		// do all the necessary stuff for now.
		private void UpdateUiForBook(bool reloadFromDisk = false)
		{
			// Todo: This is not how we want to do this. Probably the UI should listen for changes to the status of books,
			// whether selected or not, talking to the repo directly.
			if (Form.ActiveForm == null)
			{
				// On Linux (at least for Bionic), Form.ActiveForm can sometimes be null when
				// this executes.  The following loop seems to be as simple a fix as possible.
				foreach (var form in Application.OpenForms)
				{
					if (form is Shell shell)
					{
						shell.Invoke((Action)(() => _bookSelection.InvokeSelectionChanged(false)));
						return;
					}
				}
			}
			Form.ActiveForm.Invoke((Action) (() =>
			{
				if (reloadFromDisk)
					_bookSelection.CurrentSelection.ReloadFromDisk();
				_bookSelection.InvokeSelectionChanged(false);
			}));
		}

		// Some pre-existing logic for whether the user can edit the book, combined with checking
		// that it is checked-out to this user 
		public bool CanEditBook()
		{
			return _tcManager.CanEditBook();
		}
	}
}<|MERGE_RESOLUTION|>--- conflicted
+++ resolved
@@ -334,20 +334,44 @@
 				// the option to try it.
 				var log = _tcManager?.CurrentCollection?.MessageLog;
 				if (log != null)
-<<<<<<< HEAD
-					log.WriteMessage(MessageAndMilestoneType.Error, msgId, msgEnglish, BookFolderName, e.Message);
-				Logger.WriteError(String.Format(msgEnglish, BookFolderName, e.Message), e);
-				NonFatalProblem.ReportSentryOnly(e, $"Something went wrong for {request.LocalPath()}");
-=======
 					log.WriteMessage(msg);
 				Logger.WriteError(msg.TextForDisplay, e);
-				SentrySdk.AddBreadcrumb(string.Format("Something went wrong for {0}", request.LocalPath()));
-				SentrySdk.CaptureException(e);
->>>>>>> 5a505341
+				NonFatalProblem.ReportSentryOnly(e, $"Something went wrong for {request.LocalPath()}");
 				request.Failed("lock failed");
 			}
 		}
 		
+
+		// internal, and taking bookFolder (which is always this.BookFolderName in production) for ease of testing.
+		internal TeamCollectionMessage MakeLockFailedMessageFromException(Exception e, string bookFolder)
+		{
+			var msgId = "TeamCollection.CheckoutError";
+			var msgEnglish = "Bloom was not able to check out \"{0}\".";
+			var syncAgent = ""; // becomes SyncAgent for longer versions of message that need it
+			if (e is FolderTeamCollection.CannotLockException cannotLockException)
+			{
+				var msgTryAgain = LocalizationManager.GetString("Common.TryAgainOrRestart",
+					"Please try again later. If the problem continues, restart your computer.");
+				msgId = null; // this branch uses a 3-part message which can't be relocalized later.
+				string part2;
+				if (cannotLockException.SyncAgent != "Unknown")
+				{
+					part2 = string.Format(LocalizationManager.GetString("TeamCollection.AgentSynchronizing",
+						"Some other program may be busy with it. This may just be {0} synchronizing the file."), cannotLockException.SyncAgent);
+				}
+				else
+				{
+					part2 = LocalizationManager.GetString("TeamCollection.SomethingSynchronizing",
+						"Some other program may be busy with it. This may just be something synchronizing the file.");
+				}
+				msgEnglish += " " + part2 + " " + msgTryAgain;
+			}
+
+			var msg = new TeamCollectionMessage(MessageAndMilestoneType.Error, msgId, msgEnglish,
+				Path.GetFileName(bookFolder), syncAgent);
+			return msg;
+		}
+
 
 			public void HandleForgetChangesInSelectedBook(ApiRequest request)
 		{
@@ -384,37 +408,6 @@
 				request.Failed("forget changes failed");
 			}
 		}
-
-		// internal, and taking bookFolder (which is always this.BookFolderName in production) for ease of testing.
-		internal TeamCollectionMessage MakeLockFailedMessageFromException(Exception e, string bookFolder)
-		{
-			var msgId = "TeamCollection.CheckoutError";
-			var msgEnglish = "Bloom was not able to check out \"{0}\".";
-			var syncAgent = ""; // becomes SyncAgent for longer versions of message that need it
-			if (e is FolderTeamCollection.CannotLockException cannotLockException)
-			{
-				var msgTryAgain = LocalizationManager.GetString("Common.TryAgainOrRestart",
-					"Please try again later. If the problem continues, restart your computer.");
-				msgId = null; // this branch uses a 3-part message which can't be relocalized later.
-				string part2;
-				if (cannotLockException.SyncAgent != "Unknown")
-				{
-					part2 = string.Format(LocalizationManager.GetString("TeamCollection.AgentSynchronizing",
-						"Some other program may be busy with it. This may just be {0} synchronizing the file."), cannotLockException.SyncAgent);
-				}
-				else
-				{
-					part2 = LocalizationManager.GetString("TeamCollection.SomethingSynchronizing",
-						"Some other program may be busy with it. This may just be something synchronizing the file.");
-				}
-				msgEnglish += " " + part2 + " " + msgTryAgain;
-			}
-
-			var msg = new TeamCollectionMessage(MessageAndMilestoneType.Error, msgId, msgEnglish,
-				Path.GetFileName(bookFolder), syncAgent);
-			return msg;
-		}
-
 
 		public void HandleCheckInCurrentBook(ApiRequest request)
 		{
