using System;
using System.Collections.Generic;
using System.Diagnostics;
using System.IO;
using System.Linq;
using System.Windows.Forms;
using Bloom.Api;
using Bloom.Book;
using Bloom.Collection;
using Bloom.MiscUI;
using Bloom.Registration;
using Bloom.Utils;
using Bloom.web.controllers;
using DesktopAnalytics;
using L10NSharp;
using Newtonsoft.Json;
using Sentry;
using SIL.Reporting;

namespace Bloom.TeamCollection
{
	// Implements functions used by the HTML/Typescript parts of the Team Collection code.
	// Review: should this be in web/controllers with all the other API classes, or here with all the other sharing code?
	public class TeamCollectionApi
	{
		private ITeamCollectionManager _tcManager;
		private BookSelection _bookSelection; // configured by autofac, tells us what book is selected
		private BookServer _bookServer;
		private string CurrentUser => TeamCollectionManager.CurrentUser;
		private BloomWebSocketServer _socketServer;
		private readonly CurrentEditableCollectionSelection _currentBookCollectionSelection;
		private CollectionSettings _settings;

		public static TeamCollectionApi TheOneInstance { get; private set; }

		// Called by autofac, which creates the one instance and registers it with the server.
		public TeamCollectionApi(CurrentEditableCollectionSelection currentBookCollectionSelection, CollectionSettings settings, BookSelection bookSelection, ITeamCollectionManager tcManager, BookServer bookServer, BloomWebSocketServer socketServer)
		{
			_currentBookCollectionSelection = currentBookCollectionSelection;
			_settings = settings;
			_tcManager = tcManager;
			_tcManager.CurrentCollection?.SetupMonitoringBehavior();
			_bookSelection = bookSelection;
			_socketServer = socketServer;
			_bookServer = bookServer;
			TheOneInstance = this;
		}

		public void RegisterWithApiHandler(BloomApiHandler apiHandler)
		{
			apiHandler.RegisterEndpointHandler("teamCollection/repoFolderPath", HandleRepoFolderPath, false);
			apiHandler.RegisterEndpointHandler("teamCollection/isTeamCollectionEnabled", HandleIsTeamCollectionEnabled, false);
			apiHandler.RegisterEndpointHandler("teamCollection/currentBookStatus", HandleCurrentBookStatus, false);
			apiHandler.RegisterEndpointHandler("teamCollection/attemptLockOfCurrentBook", HandleAttemptLockOfCurrentBook, true);
			apiHandler.RegisterEndpointHandler("teamCollection/checkInCurrentBook", HandleCheckInCurrentBook, true);
			apiHandler.RegisterEndpointHandler("teamCollection/forgetChangesInSelectedBook", HandleForgetChangesInSelectedBook, true);
			apiHandler.RegisterEndpointHandler("teamCollection/chooseFolderLocation", HandleChooseFolderLocation, true);
			apiHandler.RegisterEndpointHandler("teamCollection/createTeamCollection", HandleCreateTeamCollection, true);
			apiHandler.RegisterEndpointHandler("teamCollection/joinTeamCollection", HandleJoinTeamCollection, true);
			apiHandler.RegisterEndpointHandler("teamCollection/getLog", HandleGetLog, false);
			apiHandler.RegisterEndpointHandler("teamCollection/getCollectionName", HandleGetCollectionName, false);
			apiHandler.RegisterEndpointHandler("teamCollection/showCreateTeamCollectionDialog", HandleShowCreateTeamCollectionDialog, true);
<<<<<<< HEAD
			apiHandler.RegisterEndpointHandler("teamCollection/showRegistrationDialog", HandleShowRegistrationDialog, true, false);
			apiHandler.RegisterEndpointHandler("teamCollection/getHistory", HandleGetHistory, true);
		}

		private void HandleShowRegistrationDialog(ApiRequest request)
		{
			using (var dlg = new RegistrationDialog(false))
			{
				dlg.ShowDialog();
			}
=======
			apiHandler.RegisterEndpointHandler("teamCollection/reportBadZip", HandleReportBadZip, true);
		}

		public static string BadZipPath;

		private void HandleReportBadZip(ApiRequest request)
		{
			var fileEncoded = request.Parameters["file"];
			var file = UrlPathString.CreateFromUrlEncodedString(fileEncoded).NotEncoded;
			NonFatalProblem.Report(ModalIf.All, PassiveIf.All, (_tcManager.CurrentCollection as FolderTeamCollection).GetSimpleBadZipFileMessage(file),additionalFilesToInclude: new[] { file });
>>>>>>> b02bc040
			request.PostSucceeded();
		}

		private void HandleShowCreateTeamCollectionDialog(ApiRequest request)
		{
			ReactDialog.ShowOnIdle("CreateTeamCollectionDialog", new { defaultRepoFolder = DropboxUtils.GetDropboxFolderPath() }, 600, 580, null, null, "Create Team Collection");
			request.PostSucceeded();
		}

		private void HandleGetCollectionName(ApiRequest request)
		{
			request.ReplyWithText(_settings.CollectionName);
		}

		private void HandleGetLog(ApiRequest request)
		{
			/* keeping this around as a comment to make it easier to work on the display

			
			_tcManager.MessageLog.WriteMessage(MessageAndMilestoneType.History, "", "blah blah blah blah");
			_tcManager.MessageLog.WriteMessage(MessageAndMilestoneType.History, "", "Another message. I just simplified this English, but the surrounding code would lead me to think. I just simplified this English, but the surrounding code would lead me to think.");
			_tcManager.MessageLog.WriteMessage(MessageAndMilestoneType.Error, "", "An error of some sort. I just simplified this English, but the surrounding code would lead me to think. I just simplified this English, but the surrounding code would lead me to think.");
			_tcManager.MessageLog.WriteMessage(MessageAndMilestoneType.Error, "", "An error of some sort. I just simplified this English, but the surrounding code would lead me to think. I just simplified this English, but the surrounding code would lead me to think.");
			_tcManager.MessageLog.WriteMessage(MessageAndMilestoneType.History, "", "Another message.");
			_tcManager.MessageLog.WriteMessage(MessageAndMilestoneType.NewStuff, "", "a new stuff message.");
			_tcManager.MessageLog.WriteMessage(MessageAndMilestoneType.History, "", "Another message.");
			*/
			try
			{
				if (_tcManager.MessageLog == null)
				{
					request.Failed();
					return;
				}

				request.ReplyWithJson(JsonConvert.SerializeObject(_tcManager.MessageLog.GetProgressMessages()));
			}
			catch (Exception e)
			{
				// Not sure what to do here: getting the log should never crash.
				Logger.WriteError("TeamCollectionApi.HandleGetLog() crashed", e);
				NonFatalProblem.ReportSentryOnly(e, $"Something went wrong for {request.LocalPath()}");
				request.Failed("get log failed");
			}
		}

		public void HandleRepoFolderPath(ApiRequest request)
		{
			try
			{
				Debug.Assert(request.HttpMethod == HttpMethods.Get, "only get is implemented for the teamCollection/repoFolderPath api endpoint");
				request.ReplyWithText(_tcManager.CurrentCollectionEvenIfDisconnected?.RepoDescription ?? "");
			}
			catch (Exception e)
			{
				// Not sure what to do here: getting the repo's folder path should never crash.
				Logger.WriteError("TeamCollectionApi.HandleRepoFolderPath() crashed", e);
				NonFatalProblem.ReportSentryOnly(e, $"Something went wrong for {request.LocalPath()}");
				request.Failed("get repo folder path failed");
			}
		}

		private void HandleJoinTeamCollection(ApiRequest request)
		{
			try
			{
				FolderTeamCollection.JoinCollectionTeam();
				ReactDialog.CloseCurrentModal();

				Analytics.Track("TeamCollectionJoin",
					new Dictionary<string, string>(){
						{"CollectionId", _settings?.CollectionId},
						{"CollectionName", _settings?.CollectionName},
						{"Backend", _tcManager?.CurrentCollection?.GetBackendType()},
						{"User", CurrentUser}
					});

				request.PostSucceeded();
			}
			catch (Exception e)
			{
				// Not sure what to do here: joining the collection crashed.
				Logger.WriteError("TeamCollectionApi.HandleJoinTeamCollection() crashed", e);
				var msg = LocalizationManager.GetString("TeamCollection.ErrorJoining", "Could not join Team Collection");
				ErrorReport.NotifyUserOfProblem(e, msg);
				NonFatalProblem.ReportSentryOnly(e, $"Something went wrong for {request.LocalPath()}");

				// Since we have already informed the user above, it is better to just report a success here.
				// Otherwise, they will also get a toast.
				request.PostSucceeded();
			}
		}

		public void HandleIsTeamCollectionEnabled(ApiRequest request)
		{
			try
			{
				// We don't need any of the Sharing UI if the selected book isn't in the editable
				// collection (or if the collection doesn't have a Team Collection at all).
				request.ReplyWithBoolean(_tcManager.CurrentCollectionEvenIfDisconnected != null &&
					(_bookSelection.CurrentSelection == null || _bookSelection.CurrentSelection.IsEditable));
			}
			catch (Exception e)
			{
				// Not sure what to do here: checking whether TeamCollection is enabled should never crash.
				Logger.WriteError("TeamCollectionApi.HandleIsTeamCollectionEnabled() crashed", e);
				NonFatalProblem.ReportSentryOnly(e, $"Something went wrong for {request.LocalPath()}");
				request.Failed("checking if Team Collections are enabled failed");
			}
		}

		public void HandleCurrentBookStatus(ApiRequest request)
		{
			try
			{
				if (!TeamCollectionManager.IsRegistrationSufficient())
				{
					request.Failed("not registered");
					return;
				}

<<<<<<< HEAD
				var whoHasBookLocked = _tcManager.CurrentCollectionEvenIfDisconnected?.WhoHasBookLocked(BookFolderName);
				// It's debatable whether to use CurrentCollectionEvenIfDisconnected everywhere. For now, I've only changed
				// it for the two bits of information actually needed by the status panel when disconnected.
				var whenLocked = _tcManager.CurrentCollection?.WhenWasBookLocked(BookFolderName) ?? DateTime.MaxValue;
				var newLocalBook = whoHasBookLocked == TeamCollection.FakeUserIndicatingNewBook;
				if (newLocalBook)
					whoHasBookLocked = CurrentUser;
				var problem = _tcManager.CurrentCollection?.HasLocalChangesThatMustBeClobbered(BookFolderName);
=======
				string whoHasBookLocked = null;
				DateTime whenLocked = DateTime.MaxValue;
				bool problem = false;
				var status = _tcManager.CurrentCollection?.GetStatus(BookFolderName);
				string hasInvalidRepoData = (status?.hasInvalidRepoData ?? false) ?
					(_tcManager.CurrentCollection as FolderTeamCollection)?.GetBadZipFileMessage(BookFolderName)
					: "";
				try
				{
					whoHasBookLocked =
						_tcManager.CurrentCollectionEvenIfDisconnected?.WhoHasBookLocked(BookFolderName);
					// It's debatable whether to use CurrentCollectionEvenIfDisconnected everywhere. For now, I've only changed
					// it for the two bits of information actually needed by the status panel when disconnected.
					whenLocked = _tcManager.CurrentCollection?.WhenWasBookLocked(BookFolderName) ??
					                 DateTime.MaxValue;
					// review: or better to pass on to JS? We may want to show slightly different
					// text like "This book is not yet shared. Check it in to make it part of the Team Collection"
					if (whoHasBookLocked == TeamCollection.FakeUserIndicatingNewBook)
						whoHasBookLocked = CurrentUser;
					problem = _tcManager.CurrentCollection?.HasLocalChangesThatMustBeClobbered(BookFolderName) ?? false;
				}
				catch (Exception e) when (e is ICSharpCode.SharpZipLib.Zip.ZipException || e is IOException)
				{
					hasInvalidRepoData = (_tcManager.CurrentCollection as FolderTeamCollection)?.GetBadZipFileMessage(BookFolderName);
				}

>>>>>>> b02bc040
				request.ReplyWithJson(JsonConvert.SerializeObject(
					new
					{
						who = whoHasBookLocked,
						whoFirstName = _tcManager.CurrentCollection?.WhoHasBookLockedFirstName(BookFolderName),
						whoSurname = _tcManager.CurrentCollection?.WhoHasBookLockedSurname(BookFolderName),
						when = whenLocked.ToLocalTime().ToShortDateString(),
						where = _tcManager.CurrentCollectionEvenIfDisconnected?.WhatComputerHasBookLocked(BookFolderName),
						currentUser = CurrentUser,
						currentUserName = TeamCollectionManager.CurrentUserFirstName,
						currentMachine = TeamCollectionManager.CurrentMachine,
						problem,
						hasInvalidRepoData,
						changedRemotely = _tcManager.CurrentCollection?.HasBeenChangedRemotely(BookFolderName),
						disconnected = _tcManager.CurrentCollectionEvenIfDisconnected?.IsDisconnected,
<<<<<<< HEAD
						newLocalBook
=======
>>>>>>> b02bc040
					}));
			}
			catch (Exception e)
			{
				// Not sure what to do here: getting the current book status crashed.
				Logger.WriteError("TeamCollectionApi.HandleCurrentBookStatus() crashed", e);
				NonFatalProblem.ReportSentryOnly(e, $"Something went wrong for {request.LocalPath()}");
				request.Failed("getting the current book status failed");
			}
		}

		public void HandleGetHistory(ApiRequest request)
		{
			var x = CollectionHistory.GetAllEvents(_currentBookCollectionSelection.CurrentSelection)
				.OrderByDescending(b => b.When).ToArray();
			request.ReplyWithJson(JsonConvert.SerializeObject(
				x
			));
		}

		private string BookFolderName => Path.GetFileName(_bookSelection.CurrentSelection?.FolderPath);

		public void HandleAttemptLockOfCurrentBook(ApiRequest request)
		{
			if (!_tcManager.CheckConnection())
			{
				request.Failed();
				return;
			}
			try
			{
				// Could be a problem if there's no current book or it's not in the collection folder.
				// But in that case, we don't show the UI that leads to this being called.
				var success = _tcManager.CurrentCollection.AttemptLock(BookFolderName);
				if (success)
				{
					UpdateUiForBook();

					Analytics.Track("TeamCollectionCheckoutBook",
						new Dictionary<string, string>(){
							{"CollectionId", _settings?.CollectionId},
							{"CollectionName", _settings?.CollectionName},
							{"Backend", _tcManager?.CurrentCollection?.GetBackendType()},
							{"User", CurrentUser},
							{"BookId", _bookSelection?.CurrentSelection?.ID },
							{"BookName", _bookSelection?.CurrentSelection?.Title }
						});
				}
				request.ReplyWithBoolean(success);
			}
			catch (Exception e)
			{
				var msgId = "TeamCollection.ErrorLockingBook";
				var msgEnglish = "Error locking access to {0}: {1}";
				var log = _tcManager?.CurrentCollection?.MessageLog;
				// Pushing an error into the log will show the Reload Collection button. It's not obvious this
				// is useful here, since we don't know exactly what went wrong. However, it at least gives the user
				// the option to try it.
				if (log != null)
					log.WriteMessage(MessageAndMilestoneType.Error, msgId, msgEnglish, BookFolderName, e.Message);
				Logger.WriteError(String.Format(msgEnglish, BookFolderName, e.Message), e);
				NonFatalProblem.ReportSentryOnly(e, $"Something went wrong for {request.LocalPath()}");
				request.Failed("lock failed");
			}
		}
		

			public void HandleForgetChangesInSelectedBook(ApiRequest request)
		{
			try
			{
				if (!_tcManager.CheckConnection())
				{
					request.Failed();
					return;
				}

				// Enhance: do we need progress here?
				var bookName = Path.GetFileName(_bookSelection.CurrentSelection.FolderPath);
				// Todo before 5.1: forgetting changes might involve undoing a rename.
				// If so, ForgetChanges will return a list of folders affected (up to 3).
				// We need to notify the new collection tab to update its book list
				// and also possibly update the current selection, and in case we undid
				// things in the book, we should update the preview.
				_tcManager.CurrentCollection.ForgetChangesCheckin(bookName);
				UpdateUiForBook();
				request.PostSucceeded();
			}
			catch (Exception ex)
			{
				var msgId = "TeamCollection.ErrorForgettingChanges";
				var msgEnglish = "Error forgetting changes for {0}: {1}";
				var log = _tcManager?.CurrentCollection?.MessageLog;
				// Pushing an error into the log will show the Reload Collection button. It's not obvious this
				// is useful here, since we don't know exactly what went wrong. However, it at least gives the user
				// the option to try it.
				if (log != null)
					log.WriteMessage(MessageAndMilestoneType.Error, msgId, msgEnglish, _bookSelection?.CurrentSelection?.FolderPath, ex.Message);
				Logger.WriteError(String.Format(msgEnglish, _bookSelection?.CurrentSelection?.FolderPath, ex.Message), ex);
				request.Failed("forget changes failed");
			}
		}

		public void HandleCheckInCurrentBook(ApiRequest request)
		{
			Action<float> reportCheckinProgress = (fraction) =>
			{
				dynamic messageBundle = new DynamicJson();
				messageBundle.fraction = fraction;
				_socketServer.SendBundle("checkinProgress", "progress", messageBundle);
				// The status panel is supposed to be showing a progress bar in response to getting the bundle,
				// but since we're doing the checkin on the UI thread, it doesn't get painted without this.
				Application.DoEvents();
			};
			try
			{
				// Right before calling this API, the status panel makes a change that
				// should make the progress bar visible. But this method is running on
				// the UI thread so without this call it won't appear until later, when
				// we have Application.DoEvents() as part of reporting progress. We do
				// quite a bit on large books before the first file is written to the
				// zip, so one more DoEvents() here lets the bar appear at once.
				Application.DoEvents();
				_bookSelection.CurrentSelection.Save();
				if (!_tcManager.CheckConnection())
				{
					request.Failed();
					return;
				}

				var bookName = Path.GetFileName(_bookSelection.CurrentSelection.FolderPath);
				if (_tcManager.CurrentCollection.OkToCheckIn(bookName))
				{
					_tcManager.CurrentCollection.PutBook(_bookSelection.CurrentSelection.FolderPath, true, false, reportCheckinProgress);
					reportCheckinProgress(0); // cleans up panel for next time
					// review: not super happy about this being here in the api. Was stymied by
					// PutBook not knowing about the actual book object, but maybe that could be passed in.
					BookHistory.AddEvent(_bookSelection.CurrentSelection, BookHistoryEventType.CheckIn);

					_tcManager.CurrentCollection.PutBook(_bookSelection.CurrentSelection.FolderPath, checkin:true);

					Analytics.Track("TeamCollectionCheckinBook",
						new Dictionary<string, string>(){
							{"CollectionId", _settings?.CollectionId},
							{"CollectionName", _settings?.CollectionName},
							{"Backend", _tcManager?.CurrentCollection?.GetBackendType()},
							{"User", CurrentUser},
							{"BookId", _bookSelection?.CurrentSelection.ID },
							{"BookName", _bookSelection?.CurrentSelection.Title }
						});
				}
				else
				{
					// We can't check in! The system has broken down...perhaps conflicting checkouts while offline.
					// Save our version in Lost-and-Found
					_tcManager.CurrentCollection.PutBook(_bookSelection.CurrentSelection.FolderPath, false, true, reportCheckinProgress);
					reportCheckinProgress(0); // cleans up panel for next time
					// overwrite it with the current repo version.
					_tcManager.CurrentCollection.CopyBookFromRepoToLocal(bookName, dialogOnError:true);
					// Force a full reload of the book from disk and update the UI to match.
					_bookSelection.SelectBook(_bookServer.GetBookFromBookInfo(_bookSelection.CurrentSelection.BookInfo, true));
					var msg = LocalizationManager.GetString("TeamCollection.ConflictingEditOrCheckout",
						"Someone else has edited this book or checked it out even though you were editing it! Your changes have been saved to Lost and Found");
					ErrorReport.NotifyUserOfProblem(msg);
					Analytics.Track("TeamCollectionConflictingEditOrCheckout",
						new Dictionary<string, string>() {
							{"CollectionId", _settings?.CollectionId},
							{"CollectionName", _settings?.CollectionName},
							{"Backend", _tcManager?.CurrentCollection?.GetBackendType()},
							{"User", CurrentUser},
							{"BookId", _bookSelection?.CurrentSelection?.ID},
							{"BookName", _bookSelection?.CurrentSelection?.Title}
						});
				}

				UpdateUiForBook();
				request.PostSucceeded();
			}
			catch (Exception e)
			{
				reportCheckinProgress(0); // cleans up panel progress indicator
				var msgId = "TeamCollection.ErrorCheckingBookIn";
				var msgEnglish = "Error checking in {0}: {1}";
				var log = _tcManager?.CurrentCollection?.MessageLog;
				// Pushing an error into the log will show the Reload Collection button. It's not obvious this
				// is useful here, since we don't know exactly what went wrong. However, it at least gives the user
				// the option to try it.
				if (log != null)
					log.WriteMessage(MessageAndMilestoneType.Error, msgId, msgEnglish, _bookSelection?.CurrentSelection?.FolderPath, e.Message);
				Logger.WriteError(String.Format(msgEnglish, _bookSelection?.CurrentSelection?.FolderPath, e.Message), e);
				NonFatalProblem.ReportSentryOnly(e, $"Something went wrong for {request.LocalPath()} ({_bookSelection?.CurrentSelection?.FolderPath})");
				request.Failed("checkin failed");
			}
		}

		// Tell the CollectionSettingsDialog that we should reopen the collection now
		private Action _callbackToReopenCollection;

		public void SetCallbackToReopenCollection(Action callback)
		{
			_callbackToReopenCollection = callback;
		}

		public void HandleChooseFolderLocation(ApiRequest request)
		{
			try
			{
				string sharedFolder;
				// One of the few places that knows we're using a particular implementation
				// of TeamRepo. But we have to know that to create it. And of course the user
				// has to chose a folder to get things started.
				// We'll need a different API or something similar if we ever want to create
				// some other kind of repo.
				using (var dlg = new FolderBrowserDialog())
				{
					// Default to the Dropbox folder if one is found.
					var dropboxFolder = DropboxUtils.GetDropboxFolderPath();
					if (!String.IsNullOrEmpty(dropboxFolder))
						dlg.SelectedPath = dropboxFolder;
					dlg.ShowNewFolderButton = true;
					dlg.Description = LocalizationManager.GetString("TeamCollection.SelectFolder",
						"Select or create the folder where this collection will be shared");
					if (DialogResult.OK != dlg.ShowDialog())
					{
						request.Failed();
						return;
					}

					sharedFolder = dlg.SelectedPath;
				}
				// We send the result through a websocket rather than simply returning it because
				// if the user is very slow (one site said FF times out after 90s) the browser may
				// abandon the request before it completes. The POST result is ignored and the
				// browser simply listens to the socket.
				// We'd prefer this request to return immediately and set a callback to run
				// when the dialog closes and handle the results, but FolderBrowserDialog
				// does not offer such an API. Instead, we just ignore any timeout
				// in our Javascript code.
				dynamic messageBundle = new DynamicJson();
				messageBundle.repoFolderPath = sharedFolder;
				messageBundle.problem = ProblemsWithLocation(sharedFolder);
				// This clientContext must match what is being listened for in CreateTeamCollection.tsx
				_socketServer.SendBundle("teamCollectionCreate", "shared-folder-path", messageBundle);

				request.PostSucceeded();
			}
			catch (Exception e)
			{
				// Not sure what to do here: choosing the collection folder should never crash.
				Logger.WriteError("TeamCollectionApi.HandleChooseFolderLocation() crashed", e);
				NonFatalProblem.ReportSentryOnly(e, $"Something went wrong for {request.LocalPath()}");
				request.Failed("choose folder location failed");
			}
		}

		internal string ProblemsWithLocation(string sharedFolder)
		{
			// For now we use this generic message, because it's too hard to come up with concise
			// understandable messages explaining why these locations are a problem.
			var defaultMessage = LocalizationManager.GetString("TeamCollection.ProblemLocation",
				"There is a problem with this location");
			try
			{
				if (Directory.EnumerateFiles(sharedFolder, "*.JoinBloomTC").Any())
				{
					return defaultMessage;
					//return LocalizationManager.GetString("TeamCollection.AlreadyTC",
					//	"This folder appears to already be in use as a Team Collection");
				}

				if (Directory.EnumerateFiles(sharedFolder, "*.bloomCollection").Any())
				{
					return defaultMessage;
					//return LocalizationManager.GetString("TeamCollection.LocalCollection",
					//	"This appears to be a local Bloom collection. The Team Collection must be created in a distinct place.");
				}

				if (Directory.Exists(_tcManager.PlannedRepoFolderPath(sharedFolder)))
				{
					return defaultMessage;
					//return LocalizationManager.GetString("TeamCollection.TCExists",
					//	"There is already a Folder in that location with the same name as this collection");
				}

				// We're not in a big hurry here, and the most decisive test that we can actually put things in this
				// folder is to do it.
				var testFolder = Path.Combine(sharedFolder, "test");
				Directory.CreateDirectory(testFolder);
				File.WriteAllText(Path.Combine(testFolder, "test"), "This is a test");
				SIL.IO.RobustIO.DeleteDirectoryAndContents(testFolder);
			}
			catch (Exception ex)
			{
				// This might also catch errors such as not having permission to enumerate things
				// in the directory.
				return LocalizationManager.GetString("TeamCollection.NoWriteAccess",
					"Bloom does not have permission to write to the selected folder. The system reported " +
					ex.Message);
			}

			return "";
		}

		public void HandleCreateTeamCollection(ApiRequest request)
		{
			string repoFolderParentPath = null;
			try
			{
				if (!TeamCollection.PromptForSufficientRegistrationIfNeeded())
				{
					request.PostSucceeded();
					return;
				}

				repoFolderParentPath = request.RequiredPostString();

				_tcManager.ConnectToTeamCollection(repoFolderParentPath, _settings.CollectionId);
				_callbackToReopenCollection?.Invoke();

				Analytics.Track("TeamCollectionCreate", new Dictionary<string, string>() {
						{"CollectionId", _settings?.CollectionId},
						{"CollectionName", _settings?.CollectionName},
						{"Backend", _tcManager?.CurrentCollection?.GetBackendType()},
						{"User", CurrentUser}
					});

				request.PostSucceeded();
			}
			catch (Exception e)
			{
				var msgEnglish = "Error creating Team Collection {0}: {1}";
				var msgFmt = LocalizationManager.GetString("TeamCollection.ErrorCreating", msgEnglish);
				ErrorReport.NotifyUserOfProblem(e, msgFmt, repoFolderParentPath, e.Message);
				Logger.WriteError(String.Format(msgEnglish, repoFolderParentPath, e.Message), e);
				NonFatalProblem.ReportSentryOnly(e, $"Something went wrong for {request.LocalPath()}");

				// Since we have already informed the user above, it is better to just report a success here.
				// Otherwise, they will also get a toast.
				request.PostSucceeded();
			}
		}

		// Called when we cause the book's status to change, so things outside the HTML world, like visibility of the
		// "Edit this book" button, can change appropriately. Pretending the user chose a different book seems to
		// do all the necessary stuff for now.
		private void UpdateUiForBook()
		{
			// Todo: This is not how we want to do this. Probably the UI should listen for changes to the status of books,
			// whether selected or not, talking to the repo directly.
			if (Form.ActiveForm == null)
			{
				// On Linux (at least for Bionic), Form.ActiveForm can sometimes be null when
				// this executes.  The following loop seems to be as simple a fix as possible.
				foreach (var form in Application.OpenForms)
				{
					if (form is Shell shell)
					{
						shell.Invoke((Action)(() => _bookSelection.InvokeSelectionChanged(false)));
						return;
					}
				}
			}
			Form.ActiveForm.Invoke((Action) (() => _bookSelection.InvokeSelectionChanged(false)));
		}

		// Some pre-existing logic for whether the user can edit the book, combined with checking
		// that it is checked-out to this user 
		public bool CanEditBook()
		{
			if (_bookSelection.CurrentSelection == null || !_bookSelection.CurrentSelection.IsEditable)
			{
				return false; // no book, or the book's own logic says it's not editable
			}

			// We can edit it unless TC says we need a checkout to do it.
			return !_tcManager.NeedCheckoutToEdit(_bookSelection.CurrentSelection.FolderPath);
		}
	}
}<|MERGE_RESOLUTION|>--- conflicted
+++ resolved
@@ -60,19 +60,9 @@
 			apiHandler.RegisterEndpointHandler("teamCollection/getLog", HandleGetLog, false);
 			apiHandler.RegisterEndpointHandler("teamCollection/getCollectionName", HandleGetCollectionName, false);
 			apiHandler.RegisterEndpointHandler("teamCollection/showCreateTeamCollectionDialog", HandleShowCreateTeamCollectionDialog, true);
-<<<<<<< HEAD
+			apiHandler.RegisterEndpointHandler("teamCollection/reportBadZip", HandleReportBadZip, true);
 			apiHandler.RegisterEndpointHandler("teamCollection/showRegistrationDialog", HandleShowRegistrationDialog, true, false);
 			apiHandler.RegisterEndpointHandler("teamCollection/getHistory", HandleGetHistory, true);
-		}
-
-		private void HandleShowRegistrationDialog(ApiRequest request)
-		{
-			using (var dlg = new RegistrationDialog(false))
-			{
-				dlg.ShowDialog();
-			}
-=======
-			apiHandler.RegisterEndpointHandler("teamCollection/reportBadZip", HandleReportBadZip, true);
 		}
 
 		public static string BadZipPath;
@@ -82,7 +72,15 @@
 			var fileEncoded = request.Parameters["file"];
 			var file = UrlPathString.CreateFromUrlEncodedString(fileEncoded).NotEncoded;
 			NonFatalProblem.Report(ModalIf.All, PassiveIf.All, (_tcManager.CurrentCollection as FolderTeamCollection).GetSimpleBadZipFileMessage(file),additionalFilesToInclude: new[] { file });
->>>>>>> b02bc040
+			request.PostSucceeded();
+		}
+
+		private void HandleShowRegistrationDialog(ApiRequest request)
+		{
+			using (var dlg = new RegistrationDialog(false))
+			{
+				dlg.ShowDialog();
+			}
 			request.PostSucceeded();
 		}
 
@@ -204,16 +202,6 @@
 					return;
 				}
 
-<<<<<<< HEAD
-				var whoHasBookLocked = _tcManager.CurrentCollectionEvenIfDisconnected?.WhoHasBookLocked(BookFolderName);
-				// It's debatable whether to use CurrentCollectionEvenIfDisconnected everywhere. For now, I've only changed
-				// it for the two bits of information actually needed by the status panel when disconnected.
-				var whenLocked = _tcManager.CurrentCollection?.WhenWasBookLocked(BookFolderName) ?? DateTime.MaxValue;
-				var newLocalBook = whoHasBookLocked == TeamCollection.FakeUserIndicatingNewBook;
-				if (newLocalBook)
-					whoHasBookLocked = CurrentUser;
-				var problem = _tcManager.CurrentCollection?.HasLocalChangesThatMustBeClobbered(BookFolderName);
-=======
 				string whoHasBookLocked = null;
 				DateTime whenLocked = DateTime.MaxValue;
 				bool problem = false;
@@ -221,6 +209,8 @@
 				string hasInvalidRepoData = (status?.hasInvalidRepoData ?? false) ?
 					(_tcManager.CurrentCollection as FolderTeamCollection)?.GetBadZipFileMessage(BookFolderName)
 					: "";
+
+				bool newLocalBook = false;
 				try
 				{
 					whoHasBookLocked =
@@ -229,9 +219,8 @@
 					// it for the two bits of information actually needed by the status panel when disconnected.
 					whenLocked = _tcManager.CurrentCollection?.WhenWasBookLocked(BookFolderName) ??
 					                 DateTime.MaxValue;
-					// review: or better to pass on to JS? We may want to show slightly different
-					// text like "This book is not yet shared. Check it in to make it part of the Team Collection"
-					if (whoHasBookLocked == TeamCollection.FakeUserIndicatingNewBook)
+			    	newLocalBook = whoHasBookLocked == TeamCollection.FakeUserIndicatingNewBook;
+			    	if (newLocalBook)
 						whoHasBookLocked = CurrentUser;
 					problem = _tcManager.CurrentCollection?.HasLocalChangesThatMustBeClobbered(BookFolderName) ?? false;
 				}
@@ -240,7 +229,7 @@
 					hasInvalidRepoData = (_tcManager.CurrentCollection as FolderTeamCollection)?.GetBadZipFileMessage(BookFolderName);
 				}
 
->>>>>>> b02bc040
+
 				request.ReplyWithJson(JsonConvert.SerializeObject(
 					new
 					{
@@ -256,10 +245,7 @@
 						hasInvalidRepoData,
 						changedRemotely = _tcManager.CurrentCollection?.HasBeenChangedRemotely(BookFolderName),
 						disconnected = _tcManager.CurrentCollectionEvenIfDisconnected?.IsDisconnected,
-<<<<<<< HEAD
 						newLocalBook
-=======
->>>>>>> b02bc040
 					}));
 			}
 			catch (Exception e)
