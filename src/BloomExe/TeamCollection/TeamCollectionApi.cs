--- conflicted
+++ resolved
@@ -205,7 +205,6 @@
 					return;
 				}
 
-<<<<<<< HEAD
 				var bookFolderName = request.RequiredParam("folderName");
 				request.ReplyWithJson(GetBookStatusJson(bookFolderName));
 			}
@@ -224,8 +223,20 @@
 			DateTime whenLocked = DateTime.MaxValue;
 			bool problem = false;
 			var status = _tcManager.CurrentCollection?.GetStatus(BookFolderName);
+				// At this level, we know this is the path to the .bloom file in the repo
+				// (though if we implement another backend, we'll have to generalize the notion somehow).
+				// For the Javascript, it's just an argument to pass to
+				// CommonMessages.GetPleaseClickHereForHelpMessage(). It's only used if hasInvalidRepoData is non-empty.
+				string clickHereArg = "";
+				var folderTC = _tcManager.CurrentCollection as FolderTeamCollection;
+				if (folderTC != null)
+				{
+					clickHereArg = UrlPathString.CreateFromUnencodedString(folderTC.GetPathToBookFileInRepo(BookFolderName))
+						.UrlEncoded;
+				}
+
 			string hasInvalidRepoData = (status?.hasInvalidRepoData ?? false) ?
-				(_tcManager.CurrentCollection as FolderTeamCollection)?.GetBadZipFileMessage(BookFolderName)
+					(folderTC)?.GetCouldNotOpenCorruptZipMessage()
 				: "";
 
 			bool newLocalBook = false;
@@ -244,32 +255,10 @@
 			}
 			catch (Exception e) when (e is ICSharpCode.SharpZipLib.Zip.ZipException || e is IOException)
 			{
-				hasInvalidRepoData = (_tcManager.CurrentCollection as FolderTeamCollection)?.GetBadZipFileMessage(BookFolderName);
+					hasInvalidRepoData = (_tcManager.CurrentCollection as FolderTeamCollection)?.GetCouldNotOpenCorruptZipMessage();
 			}
 			return JsonConvert.SerializeObject(
 				new
-=======
-				string whoHasBookLocked = null;
-				DateTime whenLocked = DateTime.MaxValue;
-				bool problem = false;
-				var status = _tcManager.CurrentCollection?.GetStatus(BookFolderName);
-				// At this level, we know this is the path to the .bloom file in the repo
-				// (though if we implement another backend, we'll have to generalize the notion somehow).
-				// For the Javascript, it's just an argument to pass to
-				// CommonMessages.GetPleaseClickHereForHelpMessage(). It's only used if hasInvalidRepoData is non-empty.
-				string clickHereArg = "";
-				var folderTC = _tcManager.CurrentCollection as FolderTeamCollection;
-				if (folderTC != null)
-				{
-					clickHereArg = UrlPathString.CreateFromUnencodedString(folderTC.GetPathToBookFileInRepo(BookFolderName))
-						.UrlEncoded;
-				}
-
-				string hasInvalidRepoData = (status?.hasInvalidRepoData ?? false) ?
-					(folderTC)?.GetCouldNotOpenCorruptZipMessage()
-					: "";
-				try
->>>>>>> c69b7b41
 				{
 					who = whoHasBookLocked,
 					whoFirstName = _tcManager.CurrentCollection?.WhoHasBookLockedFirstName(BookFolderName),
@@ -281,6 +270,7 @@
 					currentMachine = TeamCollectionManager.CurrentMachine,
 					problem,
 					hasInvalidRepoData,
+						clickHereArg,
 					changedRemotely = _tcManager.CurrentCollection?.HasBeenChangedRemotely(BookFolderName),
 					disconnected = _tcManager.CurrentCollectionEvenIfDisconnected?.IsDisconnected,
 					newLocalBook
@@ -292,32 +282,10 @@
 			{
 				if (!TeamCollectionManager.IsRegistrationSufficient())
 				{
-<<<<<<< HEAD
 					request.Failed("not registered");
 					return;
 				}
 				request.ReplyWithJson(GetBookStatusJson(BookFolderName));
-=======
-					hasInvalidRepoData = (_tcManager.CurrentCollection as FolderTeamCollection)?.GetCouldNotOpenCorruptZipMessage();
-				}
-
-				request.ReplyWithJson(JsonConvert.SerializeObject(
-					new
-					{
-						who = whoHasBookLocked,
-						whoFirstName = _tcManager.CurrentCollection?.WhoHasBookLockedFirstName(BookFolderName),
-						whoSurname = _tcManager.CurrentCollection?.WhoHasBookLockedSurname(BookFolderName),
-						when = whenLocked.ToLocalTime().ToShortDateString(),
-						where = _tcManager.CurrentCollectionEvenIfDisconnected?.WhatComputerHasBookLocked(BookFolderName),
-						currentUser = CurrentUser,
-						currentMachine = TeamCollectionManager.CurrentMachine,
-						problem,
-						hasInvalidRepoData,
-						clickHereArg,
-						changedRemotely = _tcManager.CurrentCollection?.HasBeenChangedRemotely(BookFolderName),
-						disconnected = _tcManager.CurrentCollectionEvenIfDisconnected?.IsDisconnected,
-					}));
->>>>>>> c69b7b41
 			}
 			catch (Exception e)
 			{
