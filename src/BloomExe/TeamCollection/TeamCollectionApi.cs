--- conflicted
+++ resolved
@@ -3,11 +3,8 @@
 using System.Diagnostics;
 using System.IO;
 using System.Linq;
-<<<<<<< HEAD
 using System.Net;
 using System.Threading;
-=======
->>>>>>> 993287da
 using System.Windows.Forms;
 using Bloom.Api;
 using Bloom.Book;
@@ -79,18 +76,8 @@
 
 		private void HandleShowCreateTeamCollectionDialog(ApiRequest request)
 		{
-<<<<<<< HEAD
-			Application.Idle -= ShowCreateTeamCollectionDialog;
-			using (var dlg = new ReactDialog("createTeamCollectionDialogBundle", new { defaultRepoFolder = DropboxUtils.GetDropboxFolderPath() }))
-			{
-				dlg.Width = 600;
-				dlg.Height = 580;
-				dlg.ShowDialog();
-			}
-=======
-			ReactDialog.ShowOnIdle("CreateTeamCollectionDialog", new { defaultRepoFolder = DropboxUtils.GetDropboxFolderPath() }, 600, 580);
+			ReactDialog.ShowOnIdle("createTeamCollectionDialogBundle", new { defaultRepoFolder = DropboxUtils.GetDropboxFolderPath() }, 600, 580);
 			request.PostSucceeded();
->>>>>>> 993287da
 		}
 
 		private void HandleGetCollectionName(ApiRequest request)
@@ -205,16 +192,14 @@
 					return;
 				}
 
-<<<<<<< HEAD
 				var bookFolderName = request.RequiredParam("folderName");
 				request.ReplyWithJson(GetBookStatusJson(bookFolderName));
 			}
 			catch (Exception e)
 			{
 				// Not sure what to do here: getting the current book status crashed.
-				Logger.WriteError("TeamCollectionApi.HandleBookStatus() crashed", e);
-				SentrySdk.AddBreadcrumb(string.Format("Something went wrong for {0}", request.LocalPath()));
-				SentrySdk.CaptureException(e);
+				Logger.WriteError("TeamCollectionApi.HandleCurrentBookStatus() crashed", e);
+				NonFatalProblem.ReportSentryOnly(e, $"Something went wrong for {request.LocalPath()}");
 				request.Failed("getting the book status failed");
 			}
 		}
@@ -255,44 +240,13 @@
 					return;
 				}
 				request.ReplyWithJson(GetBookStatusJson(BookFolderName));
-=======
-				var whoHasBookLocked = _tcManager.CurrentCollectionEvenIfDisconnected?.WhoHasBookLocked(BookFolderName);
-				// It's debatable whether to use CurrentCollectionEvenIfDisconnected everywhere. For now, I've only changed
-				// it for the two bits of information actually needed by the status panel when disconnected.
-				var whenLocked = _tcManager.CurrentCollection?.WhenWasBookLocked(BookFolderName) ?? DateTime.MaxValue;
-				// review: or better to pass on to JS? We may want to show slightly different
-				// text like "This book is not yet shared. Check it in to make it part of the Team Collection"
-				if (whoHasBookLocked == TeamCollection.FakeUserIndicatingNewBook)
-					whoHasBookLocked = CurrentUser;
-				var problem = _tcManager.CurrentCollection?.HasLocalChangesThatMustBeClobbered(BookFolderName);
-				request.ReplyWithJson(JsonConvert.SerializeObject(
-					new
-					{
-						who = whoHasBookLocked,
-						whoFirstName = _tcManager.CurrentCollection?.WhoHasBookLockedFirstName(BookFolderName),
-						whoSurname = _tcManager.CurrentCollection?.WhoHasBookLockedSurname(BookFolderName),
-						when = whenLocked.ToLocalTime().ToShortDateString(),
-						where = _tcManager.CurrentCollectionEvenIfDisconnected?.WhatComputerHasBookLocked(BookFolderName),
-						currentUser = CurrentUser,
-						currentUserName = TeamCollectionManager.CurrentUserFirstName,
-						currentMachine = TeamCollectionManager.CurrentMachine,
-						problem,
-						changedRemotely = _tcManager.CurrentCollection?.HasBeenChangedRemotely(BookFolderName),
-						disconnected = _tcManager.CurrentCollectionEvenIfDisconnected?.IsDisconnected
-					}));
->>>>>>> 993287da
 			}
 			catch (Exception e)
 			{
 				// Not sure what to do here: getting the current book status crashed.
-<<<<<<< HEAD
 				Logger.WriteError("TeamCollectionApi.HandleSelectedBookStatus() crashed", e);
 				SentrySdk.AddBreadcrumb(string.Format("Something went wrong for {0}", request.LocalPath()));
 				SentrySdk.CaptureException(e);
-=======
-				Logger.WriteError("TeamCollectionApi.HandleCurrentBookStatus() crashed", e);
-				NonFatalProblem.ReportSentryOnly(e, $"Something went wrong for {request.LocalPath()}");
->>>>>>> 993287da
 				request.Failed("getting the current book status failed");
 			}
 		}
