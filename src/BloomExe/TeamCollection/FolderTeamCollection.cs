--- conflicted
+++ resolved
@@ -618,11 +618,8 @@
                             localColorPalettes[key] = mergedValues;
                             dirty = true;
                         }
-<<<<<<< HEAD
-=======
                         if (mergedValues != repoColorPalettes[key])
                             dirty = true;
->>>>>>> 5e19bba0
                     }
                     if (dirty)
                     {
