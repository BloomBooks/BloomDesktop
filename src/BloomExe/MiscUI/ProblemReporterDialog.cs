--- conflicted
+++ resolved
@@ -510,11 +510,8 @@
 			bldr.AppendLine(_description.Text);
 			bldr.AppendLine();
 			GetAdditionalEnvironmentInfo(bldr);
-<<<<<<< HEAD
-=======
 			if (WantReaderInfo())
 				GetAdditionalFileInfo(bldr);
->>>>>>> c4191212
 			GetStandardErrorReportingProperties(bldr, appendLog);
 			return bldr.ToString();
 		}
@@ -555,8 +552,6 @@
 			                settings.DefaultLanguage3FontName + (settings.IsLanguage3Rtl ? " RTL" : string.Empty));
 		}
 
-<<<<<<< HEAD
-=======
 		private void GetAdditionalFileInfo(StringBuilder bldr)
 		{
 			bldr.AppendLine();
@@ -577,7 +572,6 @@
 				ListFolderContents(sub, bldr);
 		}
 
->>>>>>> c4191212
 		//enhance: this is just copied from LibPalaso. When we move this whole class over there, we can get rid of it.
 		private static void GetStandardErrorReportingProperties(StringBuilder bldr, bool appendLog)
 		{
