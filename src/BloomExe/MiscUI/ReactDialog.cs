--- conflicted
+++ resolved
@@ -23,11 +23,7 @@
 
 		private static readonly List<ReactDialog> _activeDialogs = new List<ReactDialog>();
 
-<<<<<<< HEAD
-		public ReactDialog(string reactComponentName, object props = null, string taskBarTitle="Bloom")
-=======
-		public ReactDialog(string javascriptBundleName, object props = null)
->>>>>>> 091f3cdf
+		public ReactDialog(string javascriptBundleName, object props = null, string taskBarTitle="Bloom")
 		{
 			InitializeComponent();
 			FormClosing += ReactDialog_FormClosing;
