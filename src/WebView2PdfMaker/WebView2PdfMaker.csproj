--- conflicted
+++ resolved
@@ -44,81 +44,13 @@
     <DebugType>pdbonly</DebugType>
   </PropertyGroup>
   <ItemGroup>
-<<<<<<< HEAD
     <PackageReference Include="CommandLineParser" Version="2.8.0" />
     <PackageReference Include="Microsoft.Web.WebView2" Version="1.0.1518.46" />
     <PackageReference Include="PolySharp" Version="1.13.2">
       <PrivateAssets>all</PrivateAssets>
       <IncludeAssets>runtime; build; native; contentfiles; analyzers</IncludeAssets>
     </PackageReference>
-=======
-    <Reference Include="CommandLine, Version=2.8.0.0, Culture=neutral, PublicKeyToken=5a870481e358d379, processorArchitecture=MSIL">
-      <HintPath>..\..\packages\CommandLineParser.2.8.0\lib\net461\CommandLine.dll</HintPath>
-    </Reference>
-    <Reference Include="Microsoft.Web.WebView2.Core, Version=1.0.1518.46, Culture=neutral, PublicKeyToken=2a8ab48044d2601e, processorArchitecture=MSIL">
-      <HintPath>..\..\packages\Microsoft.Web.WebView2.1.0.1518.46\lib\net45\Microsoft.Web.WebView2.Core.dll</HintPath>
-    </Reference>
-    <Reference Include="Microsoft.Web.WebView2.WinForms, Version=1.0.1518.46, Culture=neutral, PublicKeyToken=2a8ab48044d2601e, processorArchitecture=MSIL">
-      <HintPath>..\..\packages\Microsoft.Web.WebView2.1.0.1518.46\lib\net45\Microsoft.Web.WebView2.WinForms.dll</HintPath>
-    </Reference>
-    <Reference Include="Microsoft.Web.WebView2.Wpf, Version=1.0.1518.46, Culture=neutral, PublicKeyToken=2a8ab48044d2601e, processorArchitecture=MSIL">
-      <HintPath>..\..\packages\Microsoft.Web.WebView2.1.0.1518.46\lib\net45\Microsoft.Web.WebView2.Wpf.dll</HintPath>
-    </Reference>
-    <Reference Include="SIL.Core, Version=12.1.0.0, Culture=neutral, PublicKeyToken=cab3c8c5232dfcf2, processorArchitecture=MSIL">
-      <HintPath>..\..\packages\SIL.Core.12.1.0-beta0015\lib\net461\SIL.Core.dll</HintPath>
-    </Reference>
-    <Reference Include="System" />
-    <Reference Include="System.Core" />
-    <Reference Include="System.Xml.Linq" />
-    <Reference Include="System.Data.DataSetExtensions" />
-    <Reference Include="Microsoft.CSharp" />
-    <Reference Include="System.Data" />
-    <Reference Include="System.Deployment" />
-    <Reference Include="System.Drawing" />
-    <Reference Include="System.Windows.Forms" />
-    <Reference Include="System.Xml" />
-  </ItemGroup>
-  <ItemGroup>
-    <Compile Include="ConversionHost.cs">
-      <SubType>Form</SubType>
-    </Compile>
-    <Compile Include="ConversionHost.Designer.cs">
-      <DependentUpon>ConversionHost.cs</DependentUpon>
-    </Compile>
-    <Compile Include="Program.cs" />
-    <Compile Include="Properties\AssemblyInfo.cs" />
-    <Compile Include="WebView2PdfComponent.cs">
-      <SubType>Component</SubType>
-    </Compile>
-    <Compile Include="WebView2PdfComponent.Designer.cs">
-      <DependentUpon>WebView2PdfComponent.cs</DependentUpon>
-    </Compile>
-    <EmbeddedResource Include="ConversionHost.resx">
-      <DependentUpon>ConversionHost.cs</DependentUpon>
-    </EmbeddedResource>
-    <EmbeddedResource Include="Properties\Resources.resx">
-      <Generator>ResXFileCodeGenerator</Generator>
-      <LastGenOutput>Resources.Designer.cs</LastGenOutput>
-      <SubType>Designer</SubType>
-    </EmbeddedResource>
-    <Compile Include="Properties\Resources.Designer.cs">
-      <AutoGen>True</AutoGen>
-      <DependentUpon>Resources.resx</DependentUpon>
-    </Compile>
-    <EmbeddedResource Include="WebView2PdfComponent.resx">
-      <DependentUpon>WebView2PdfComponent.cs</DependentUpon>
-    </EmbeddedResource>
-    <None Include="packages.config" />
-    <None Include="Properties\Settings.settings">
-      <Generator>SettingsSingleFileGenerator</Generator>
-      <LastGenOutput>Settings.Designer.cs</LastGenOutput>
-    </None>
-    <Compile Include="Properties\Settings.Designer.cs">
-      <AutoGen>True</AutoGen>
-      <DependentUpon>Settings.settings</DependentUpon>
-      <DesignTimeSharedInput>True</DesignTimeSharedInput>
-    </Compile>
->>>>>>> eb4916d5
+    <PackageReference Include="SIL.Core" Version="12.1.0-beta0015">
   </ItemGroup>
   <ItemGroup>
     <Reference Include="System.Windows.Forms" />
