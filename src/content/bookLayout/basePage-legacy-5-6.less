--- conflicted
+++ resolved
@@ -342,16 +342,11 @@
     .bloom-translationGroup
     .bloom-editable[contentEditable="true"][data-languageTipContent]:not([data-languageTipContent=""]):focus:after:hover {
     background-color: white;
-<<<<<<< HEAD
 }
 .bloom-imageContainer
     .bloom-textOverPicture
     .bloom-translationGroup
-    .bloom-editable.disableTOPControls:after {
-=======
-  }
-  .bloom-imageContainer .bloom-textOverPicture .bloom-translationGroup .bloom-editable.hideLanguageLabel:after {
->>>>>>> e535caae
+    .bloom-editable.hideLanguageLabel:after {
     display: none !important;
 }
 .bloom-imageContainer
