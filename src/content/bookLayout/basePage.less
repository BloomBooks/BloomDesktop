--- conflicted
+++ resolved
@@ -16,7 +16,6 @@
         padding: 0;
         font-size: 1em;
     }
-
     h1,
     h2,
     h3,
@@ -26,13 +25,11 @@
     th {
         font-weight: inherit;
     }
-
     address,
     dfn,
     var {
         font-style: inherit;
     }
-
     caption,
     code,
     kbd,
@@ -45,15 +42,12 @@
     button {
         font-family: inherit;
     }
-
     table {
         border-spacing: 0;
     }
-
     th {
         text-align: left;
     }
-
     html,
     body,
     thead,
@@ -65,16 +59,13 @@
     br {
         position: static;
     }
-
     input[type="hidden"] {
         display: none !important;
     }
-
     fieldset,
     a img {
         border: 0;
     }
-
     body {
     }
 }
@@ -99,7 +90,6 @@
     .numberedPage:after {
         display: none;
     }
-
     .bloom-translationGroup {
         // Height in ems so it is sentitive to font size. The '1 transparent/3 grey' here is not necessarily
         // ideal, and was just arrived at through experimentation, balancing accuracy
@@ -134,14 +124,8 @@
     .pageOverflows {
         height: 100%;
     }
-
     .pageOverflowsIcon {
-<<<<<<< HEAD
         background-image: url("/bloom/images/Attention.svg"); /* red triangle with exclamation point */
-=======
-        background-image: url("/bloom/Attention.svg");
-        /* red triangle with exclamation point */
->>>>>>> 6bddc755
         background-position: bottom;
         background-repeat: no-repeat;
         background-size: 70%;
@@ -149,25 +133,21 @@
         height: 100%;
     }
 }
-
 div.ui-tooltip-content {
     overflow: visible !important;
     font-size: 10pt;
     padding: 0px 9px;
 }
-
 .uibloomSourceTextsBubble .ui-tooltip-content {
     /*This minimum height is for picture dictionary where the height of the target box is just one line high, not enough to show the language tabs at the top and then the content below*/
     min-height: 60px !important;
 }
-
 .bloom-imageContainer {
     min-height: 50px;
     // image containers are ordered by document order so they can NOT be a stacking context,
     // allowing their child buttons to be over the comicaljs canvas
     //z-index: 100;
 }
-
 p {
     //without this, an empty paragraph will be invisible, making blank lines impossible
     //but we also want to make sure that an empty paragraph is the same height as other lines...
@@ -176,7 +156,6 @@
     //it would take up the min-height
     min-height: @defaultLineHeight;
 }
-
 textarea,
 .bloom-editable {
     resize: none;
@@ -282,55 +261,46 @@
     .bloom-page {
         transform-origin: top left;
         transition: 0.5s ease-in-out;
-
         &.A5Portrait {
             // NB: transform order is rightmost first
             transform: translate(0, -@A5Portrait-Height-Excess / 2)
                 scale(@RA5-Scale);
         }
-
         &.A5Landscape {
             // NB: transform order is rightmost first
             transform: translate(-@A5Portrait-Height-Excess / 2, 0)
                 scale(@RA5-Scale);
         }
-
         &.A4Portrait {
             // NB: transform order is rightmost first
             transform: translate(0, -@A4Portrait-Height-Excess / 2)
                 scale(@RA4-Scale);
         }
-
         &.A4Landscape {
             // NB: transform order is rightmost first
             transform: translate(-@A4Portrait-Height-Excess / 2, 0)
                 scale(@RA4-Scale);
         }
-
         &.A3Portrait {
             // NB: transform order is rightmost first
             transform: translate(0, -@A3Portrait-Height-Excess / 2)
                 scale(@RA3-Scale);
         }
-
         &.A3Landscape {
             // NB: transform order is rightmost first
             transform: translate(-@A3Portrait-Height-Excess / 2, 0)
                 scale(@RA3-Scale);
         }
-
         &.USComicPortrait {
             // NB: transform order is rightmost first
             transform: translate(0, -@USComicPortrait-Height-Excess / 2)
                 scale(@RUSComic-Scale);
         }
-
         &.Size6x9Portrait {
             // NB: transform order is rightmost first
             transform: translate(0, -@Size6x9Portrait-Height-Excess / 2)
                 scale(@RSize6x9-Scale);
         }
-
         &.Size6x9Landscape {
             // NB: transform order is rightmost first
             transform: translate(-@Size6x9Portrait-Height-Excess / 2, 0)
@@ -349,63 +319,51 @@
     // (practically?) impossible to adjust page sizes as exactly.
     page-break-after: always;
     overflow: hidden; // when the page is scaled, stuff in the longer dimension will actually exceed the bleed area. We want to clip that.
-
     &.A5Portrait {
         width: @RA5Portrait-Width;
         height: @RA5Portrait-Height;
     }
-
     &.A5Landscape {
         width: @RA5Portrait-Height;
         height: @RA5Portrait-Width;
     }
-
     &.A4Portrait {
         width: @RA4Portrait-Width;
         height: @RA4Portrait-Height;
     }
-
     &.A4Landscape {
         width: @RA4Portrait-Height;
         height: @RA4Portrait-Width;
     }
-
     &.A3Portrait {
         width: @RA3Portrait-Width;
         height: @RA3Portrait-Height;
     }
-
     &.A3Landscape {
         width: @RA3Portrait-Height;
         height: @RA3Portrait-Width;
     }
-
     // review: we don't actually need full-bleed on devices... how does that play out?
     &.Device16x9Portrait {
         width: @Device16x9Portrait-Width;
         height: @Device16x9Portrait-Height;
     }
-
     &.Device16x9Landscape {
         width: @Device16x9Portrait-Height;
         height: @Device16x9Portrait-Width;
     }
-
     &.USComicPortrait {
         width: @RUSComicPortrait-Width;
         height: @RUSComicPortrait-Height;
     }
-
     &.Size6x9Portrait {
         width: @RSize6x9Portrait-Width;
         height: @RSize6x9Portrait-Height;
     }
-
     &.Size6x9Landscape {
         width: @RSize6x9Portrait-Height;
         height: @RSize6x9Portrait-Width;
     }
-
     // Todo: this needs rules for every page size we support in full bleed (try to use a macro)
 }
 
@@ -416,33 +374,27 @@
 body.publishingWithoutFullBleed {
     .bloom-mediaBox {
         overflow: hidden; // when the page is scaled and not printing bleed, stuff in the both dimensions
-
         // will actually exceed the bleed area. We want to clip that.
         &.A5Portrait {
             width: @A5Portrait-Width;
             height: @A5Portrait-Height;
         }
-
         &.A5Landscape {
             width: @A5Portrait-Height;
             height: @A5Portrait-Width;
         }
-
         &.USComicPortrait {
             width: @USComicPortrait-Width;
             height: @USComicPortrait-Height;
         }
-
         &.Size6x9Portrait {
             width: @Size6x9Portrait-Width;
             height: @Size6x9Portrait-Height;
         }
-
         &.Size6x9Landscape {
             width: @Size6x9Portrait-Height;
             height: @Size6x9Portrait-Width;
         }
-
         // Todo: this needs rules for every page size we support in full bleed (try to use a macro)
     }
 }
@@ -461,63 +413,54 @@
             min-height: (floor((@A3Portrait-Height / 25.4) * 96) / 96) * 25.4;
             max-height: (floor((@A3Portrait-Height / 25.4) * 96) / 96) * 25.4;
         }
-
         &.A3Landscape {
             min-width: (floor((@A3Landscape-Width / 25.4) * 96) / 96) * 25.4;
             max-width: (floor((@A3Landscape-Width / 25.4) * 96) / 96) * 25.4;
             min-height: (floor((@A3Landscape-Height / 25.4) * 96) / 96) * 25.4;
             max-height: (floor((@A3Landscape-Height / 25.4) * 96) / 96) * 25.4;
         }
-
         &.A4Portrait {
             min-width: (floor((@A4Portrait-Width / 25.4) * 96) / 96) * 25.4;
             max-width: (floor((@A4Portrait-Width / 25.4) * 96) / 96) * 25.4;
             min-height: (floor((@A4Portrait-Height / 25.4) * 96) / 96) * 25.4;
             max-height: (floor((@A4Portrait-Height / 25.4) * 96) / 96) * 25.4;
         }
-
         &.A4Landscape {
             min-width: (ceil((@A4Landscape-Width / 25.4) * 96) / 96) * 25.4;
             max-width: (ceil((@A4Landscape-Width / 25.4) * 96) / 96) * 25.4;
             min-height: (floor((@A4Landscape-Height / 25.4) * 96) / 96) * 25.4;
             max-height: (floor((@A4Landscape-Height / 25.4) * 96) / 96) * 25.4;
         }
-
         &.A5Portrait {
             min-width: (floor((@A5Portrait-Width / 25.4) * 96) / 96) * 25.4;
             max-width: (floor((@A5Portrait-Width / 25.4) * 96) / 96) * 25.4;
             min-height: (floor((@A5Portrait-Height / 25.4) * 96) / 96) * 25.4;
             max-height: (floor((@A5Portrait-Height / 25.4) * 96) / 96) * 25.4;
         }
-
         &.A5Landscape {
             min-width: (floor((@A5Landscape-Width / 25.4) * 96) / 96) * 25.4;
             max-width: (floor((@A5Landscape-Width / 25.4) * 96) / 96) * 25.4;
             min-height: (floor((@A5Landscape-Height / 25.4) * 96) / 96) * 25.4;
             max-height: (floor((@A5Landscape-Height / 25.4) * 96) / 96) * 25.4;
         }
-
         &.A6Portrait {
             min-width: (ceil((@A6Portrait-Width / 25.4) * 96) / 96) * 25.4;
             max-width: (ceil((@A6Portrait-Width / 25.4) * 96) / 96) * 25.4;
             min-height: (floor((@A6Portrait-Height / 25.4) * 96) / 96) * 25.4;
             max-height: (floor((@A6Portrait-Height / 25.4) * 96) / 96) * 25.4;
         }
-
         &.A6Landscape {
             min-width: (floor((@A6Landscape-Width / 25.4) * 96) / 96) * 25.4;
             max-width: (floor((@A6Landscape-Width / 25.4) * 96) / 96) * 25.4;
             min-height: (ceil((@A6Landscape-Height / 25.4) * 96) / 96) * 25.4;
             max-height: (ceil((@A6Landscape-Height / 25.4) * 96) / 96) * 25.4;
         }
-
         &.B5Portrait {
             min-width: (floor((@B5Portrait-Width / 25.4) * 96) / 96) * 25.4;
             max-width: (floor((@B5Portrait-Width / 25.4) * 96) / 96) * 25.4;
             min-height: (floor((@B5Portrait-Height / 25.4) * 96) / 96) * 25.4;
             max-height: (floor((@B5Portrait-Height / 25.4) * 96) / 96) * 25.4;
         }
-
         &.Cm13Landscape {
             min-width: (floor((@Cm13Square-Side / 25.4) * 96) / 96) * 25.4;
             max-width: (floor((@Cm13Square-Side / 25.4) * 96) / 96) * 25.4;
@@ -526,7 +469,6 @@
         }
     }
 }
-
 // See device.less for all css involving the following layouts:
 // Device16x9Portrait, Device16x9Landscape and PictureStoryLandscape
 .bloom-page {
@@ -758,26 +700,21 @@
             @QuarterLetterPortrait-Height
         );
     }
-
     .QuarterLetterLandscape & {
         .SetMarginBox(
             @QuarterLetterLandscape-Width,
             @QuarterLetterLandscape-Height
         );
     }
-
     .HalfLetterPortrait & {
         .SetMarginBox(@HalfLetterPortrait-Width, @HalfLetterPortrait-Height);
     }
-
     .HalfLetterLandscape & {
         .SetMarginBox(@HalfLetterLandscape-Width, @HalfLetterLandscape-Height);
     }
-
     .LetterPortrait & {
         .SetMarginBox(@LetterPortrait-Width, @LetterPortrait-Height);
     }
-
     .LetterLandscape & {
         .SetMarginBox(@LetterLandscape-Width, @LetterLandscape-Height);
     }
@@ -785,27 +722,21 @@
     .HalfLegalPortrait & {
         .SetMarginBox(@HalfLegalPortrait-Width, @HalfLegalPortrait-Height);
     }
-
     .LegalPortrait & {
         .SetMarginBox(@LegalPortrait-Width, @LegalPortrait-Height);
     }
-
     .LegalLandscape & {
         .SetMarginBox(@LegalLandscape-Width, @LegalLandscape-Height);
     }
-
     .Cm13Landscape & {
         .SetMarginBox(@Cm13Square-Side, @Cm13Square-Side);
     }
-
     .USComicPortrait & {
         .SetMarginBox(@USComicPortrait-Width, @USComicPortrait-Height);
     }
-
     .Size6x9Portrait & {
         .SetMarginBox(@Size6x9Portrait-Width, @Size6x9Portrait-Height);
     }
-
     .Size6x9Landscape & {
         .SetMarginBox(@Size6x9Landscape-Width, @Size6x9Landscape-Height);
     }
@@ -837,7 +768,6 @@
         width: ~"calc(100% - 40px)";
     }
 }
-
 // Note: we aren't making any assumption about this or that landscape being calendar fold.
 // The publishModel needs to make that decision (perhaps, in the future, user will be able to control that when
 // making the pdf). From the stylesheet's view, we just need to see this calendarFold class on the Body
@@ -859,19 +789,16 @@
 label.placeholder {
     display: none;
 }
-
 // Previously (<= 4.5), we used to use this class to do superscripting. Now we use <sup> to be consistent with ckeditor.
 // But we have to keep this styling here for legacy books.
 .superscript {
     vertical-align: super;
     font-size: 80%;
 }
-
 /* This is the html default, but our Browser.reset.* unfortunately overrides it. */
 sup {
     font-size: smaller;
 }
-
 h1 {
     font-size: 1.5em;
 }
@@ -879,7 +806,6 @@
 h2 {
     font-size: 1.2em;
 }
-
 /* box-header is an idea we never implemented. We don't use it any more, but older
 books may contain divs with box-header-off, so we need a rule to hide them.*/
 .box-header-off {
@@ -902,12 +828,10 @@
         // Solves BL-1033 small picture frames cycling red overflow
         overflow: hidden;
     }
-
     .bloom-videoContainer {
         box-sizing: border-box;
         width: 100%;
         height: 100%;
-
         &.bloom-noVideoSelected {
             background: url("video-placeholder.svg") no-repeat center;
             background-size: contain;
@@ -925,12 +849,10 @@
             max-width: 100%;
         }
     }
-
     .bloom-widgetContainer {
         box-sizing: border-box;
         width: 100%;
         height: 100%;
-
         &.bloom-noWidgetSelected {
             background: url("widget-placeholder.svg") no-repeat center;
             // enhance: video placeholder looks good using contain. That's better in
@@ -940,7 +862,6 @@
             // the page thumbnail list. May need two versions?
             background-size: 50%;
         }
-
         iframe {
             // The iframe containing the widget should fill the widget container.
             height: 100%;
@@ -952,11 +873,9 @@
         // above so buttons show
         z-index: @baseZIndexForContainers;
     }
-
     .bloom-editable {
         overflow-y: hidden;
     }
-
     .bloom-translationGroup {
         height: ~"calc(100% - 2px)";
         width: ~"calc(100% - 2px)"; //the -1 lets our border fall jus inside the marginbox border. Undesirable in terms of layout, but visually it looks a lot better in the editor
@@ -967,7 +886,6 @@
         // the min-height of the child
         min-height: @defaultLineHeight;
     }
-
     //&.A5Portrait.bloom-monolingual .bloom-translationGroup {
     //	height: 99%;
     //	width: 99%;
@@ -986,7 +904,6 @@
 // must use display:flex. I think all of those are in langVisibility.less.
 .bloom-vertical-align-center {
     justify-content: center;
-
     &:not(.bloom-bilingual):not(.bloom-trilingual) .bloom-editable {
         justify-content: center;
     }
@@ -994,7 +911,6 @@
 
 .bloom-vertical-align-bottom {
     justify-content: flex-end;
-
     &:not(.bloom-bilingual):not(.bloom-trilingual) .bloom-editable {
         justify-content: flex-end;
     }
@@ -1012,12 +928,10 @@
     display: none;
     order: 99; //if somehow we don't have an order for this, show it last (default is 0, which would be first)
 }
-
 .bloom-translationGroup {
     display: flex;
     flex-direction: column;
 }
-
 // And now we can control the order using Flexbox "order" attribute:
 //sadly, as of Dec 2016, browsers do not implement the full attr() spec, so this rule is rejected
 // [data-language-order]{
@@ -1028,11 +942,9 @@
 .bloom-content1 {
     order: 0;
 }
-
 .bloom-content2 {
     order: 1;
 }
-
 .bloom-content3 {
     order: 2;
 }
@@ -1082,7 +994,6 @@
 .bloom-showImageDescriptions .bloom-imageContainer {
     background-size: 50% auto;
     background-position-x: 0;
-
     .bloom-imageDescription {
         width: 50%;
         // not needed in content pages, but for some reason on cover.
@@ -1098,7 +1009,6 @@
         // inside image containers (above), but we want display:flex in Bloom, and display:block
         // in epubs. So that rule is elsewhere.
     }
-
     // Requiring a direct child helps prevent this from applying to things like the format cog
     > img {
         width: 50%;
@@ -1132,11 +1042,9 @@
         /* Hide page number */
         display: none;
     }
-
     & .marginBox img {
         max-width: unset; // device.less sets this, presumably expecting a margin
     }
-
     .marginBox {
         left: 0 !important;
         top: 0 !important;
