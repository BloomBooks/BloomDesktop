--- conflicted
+++ resolved
@@ -696,11 +696,7 @@
 	-->
 
         <div
-<<<<<<< HEAD
-            class="bloom-page customPage bloom-ignoreForReaderStats bloom-interactive-page no-margin-page numberedPage side-right Device16x9Landscape bloom-monolingual"
-=======
-            class="bloom-page targets-semi-transparent customPage bloom-ignoreForReaderStats bloom-interactive-page enterprise-only no-margin-page numberedPage side-right Device16x9Landscape bloom-monolingual"
->>>>>>> 5e375d7b
+            class="bloom-page targets-semi-transparent customPage bloom-ignoreForReaderStats bloom-interactive-page no-margin-page numberedPage side-right Device16x9Landscape bloom-monolingual"
             id="c8f4834c-1efd-4864-bc2c-8548ef26bb5b"
             data-page="extra"
             data-feature="game"
