﻿<!DOCTYPE html>

<html>
    <head>
        <meta charset="UTF-8" />
        <meta
            name="Generator"
            content="Bloom Version 6.0.0 (apparent build date: 12-Jun-2024)"
        />
        <meta name="BloomFormatVersion" content="2.1" />
        <meta name="pageTemplateSource" content="Basic Book" />

        <title>Game Templates</title>
        <!-- In a typical template, a style here gets added to the book when adding a page from the template
             only if the page being added uses that style.
             The data-copy-all-styles attribute on the body causes all the styles here to get added
             when adding any page from the template. For games pages, we want to do that so the user
             immediately has access to the Small/Medium/Large varieties of draggables and text.
             (Also note that some styles are used by elements the user can dynamically add to games pages.)

             Of course, these are just setting up the defaults. The user can change them using the Format dialog.

             Note, our current parsing doesn't handle comments in the styles, so if you want to include
             commented styles, add them below this style tag.
        -->
        <style type="text/css" title="userModifiedStyles">
            /*<![CDATA[*/
            .BigWords-style {
                font-size: 45pt !important;
                text-align: center !important;
            }

            .GameHeader-style {
                font-size: 16pt !important;
                line-height: 1.5 !important;
                word-spacing: normal !important;
                font-weight: normal !important;
                font-style: normal !important;
                text-decoration: none !important;
                text-align: center !important;
            }

            .GameHeader-style > p {
                text-indent: 0px !important;
                margin-left: 0px !important;
                margin-bottom: 0em !important;
            }

            .GameTextSmallStart-style {
                font-size: 16pt !important;
                line-height: 1 !important;
                text-align: start !important;
            }
            .GameTextSmallCenter-style {
                font-size: 16pt !important;
                line-height: 1 !important;
                text-align: center !important;
            }
            .GameTextMediumStart-style {
                font-size: 30pt !important;
                line-height: 1 !important;
                text-align: start !important;
            }
            .GameTextMediumCenter-style {
                font-size: 30pt !important;
                line-height: 1 !important;
                text-align: center !important;
            }
            .GameTextLargeStart-style {
                font-size: 45pt !important;
                line-height: 1 !important;
                text-align: start !important;
            }
            .GameTextLargeCenter-style {
                font-size: 45pt !important;
                line-height: 1 !important;
                text-align: center !important;
            }
            .GameDragSmallStart-style {
                font-size: 16pt !important;
                line-height: 1 !important;
                text-align: start !important;
            }
            .GameDragSmallCenter-style {
                font-size: 16pt !important;
                line-height: 1 !important;
                text-align: center !important;
            }
            .GameDragMediumStart-style {
                font-size: 30pt !important;
                line-height: 1 !important;
                text-align: start !important;
            }
            .GameDragMediumCenter-style {
                font-size: 30pt !important;
                line-height: 1 !important;
                text-align: center !important;
            }
            .GameDragLargeStart-style {
                font-size: 45pt !important;
                line-height: 1 !important;
                text-align: start !important;
            }
            .GameDragLargeCenter-style {
                font-size: 45pt !important;
                line-height: 1 !important;
                text-align: center !important;
            }

            /*]]>*/
        </style>
        <style type="text/css">
            div.bloom-page.coverColor {
                background-color: #98d0b9 !important;
            }
        </style>
        <meta name="mediaMaintenanceLevel" content="1" />
        <meta name="maintenanceLevel" content="4" />
        <link rel="stylesheet" href="basePage.css" type="text/css" />
        <link rel="stylesheet" href="origami.css" type="text/css" />
        <link rel="stylesheet" href="Games.css" type="text/css" />

        <link rel="stylesheet" href="appearance.css" type="text/css" />
    </head>

    <!-- See comment above regarding data-copy-all-styles. -->
    <body
        data-decodablestage="0"
        data-leveledreaderlevel="0"
        data-bookshelfurlkey=""
        data-l1="en"
        data-l2=""
        data-l3=""
        data-copy-all-styles="true"
    >
        <div id="bloomDataDiv">
            <div data-book="bookTitle" lang="en">Games Pages</div>
            <div data-book="styleNumberSequence" lang="*">0</div>
        </div>

        <div
            class="bloom-page cover coverColor bloom-frontMatter frontCover outsideFrontCover side-right Device16x9Landscape"
            data-page="required singleton"
            data-export="front-matter-cover"
            data-xmatter-page="frontCover"
            id="88edbcdb-0742-4fa9-a621-98d4d4157865"
            lang="en"
            data-page-number=""
        >
            <div
                class="pageLabel"
                lang="en"
                data-i18n="TemplateBooks.PageLabel.Front Cover"
            >
                Front Cover
            </div>
            <div class="pageDescription" lang="en"></div>

            <div class="marginBox">
                <div data-book="cover-branding-top-html" lang="*"></div>

                <div
                    class="bloom-translationGroup bookTitle"
                    data-default-languages="V,N1"
                    data-visibility-variable="cover-title-LN-show"
                >
                    <label class="bubble">Book title in {lang}</label>
                    <div
                        class="bloom-editable bloom-nodefaultstylerule Title-On-Cover-style bloom-padForOverflow"
                        lang="z"
                        contenteditable="true"
                        data-book="bookTitle"
                    ></div>

                    <div
                        class="bloom-editable bloom-nodefaultstylerule Title-On-Cover-style bloom-padForOverflow bloom-contentFirst"
                        lang="qaa"
                        contenteditable="true"
                        data-book="bookTitle"
                        style="padding-bottom: 0px"
                    >
                        <p>Game</p>
                    </div>

                    <div
                        class="bloom-editable bloom-nodefaultstylerule Title-On-Cover-style bloom-padForOverflow bloom-visibility-code-on bloom-content1 bloom-contentNational1 bloom-contentFirst"
                        lang="en"
                        contenteditable="true"
                        data-book="bookTitle"
                        style="padding-bottom: 3px"
                    >
                        <p>Game Template mockups</p>
                    </div>
                </div>

                <div class="bloom-canvas">
                    <img data-book="coverImage" src="placeHolder.png" alt="" />

                    <div
                        class="bloom-translationGroup bloom-imageDescription bloom-trailingElement"
                        data-default-languages="auto"
                    >
                        <div
                            class="bloom-editable ImageDescriptionEdit-style"
                            lang="z"
                            contenteditable="true"
                            data-book="coverImageDescription"
                        ></div>
                        <div
                            class="bloom-editable ImageDescriptionEdit-style bloom-visibility-code-on bloom-content1 bloom-contentNational1"
                            lang="en"
                            contenteditable="true"
                            data-book="coverImageDescription"
                        ></div>
                    </div>
                </div>

                <div class="bottomBlock">
                    <div
                        data-book="cover-bottom-first-row-branding-html"
                        lang="*"
                    ></div>
                    <div data-book="cover-branding-left-html" lang="*"></div>

                    <div class="bottomTextContent">
                        <div
                            class="creditsRow"
                            data-hint="You may use this space for author/illustrator, or anything else."
                        >
                            <div
                                class="bloom-translationGroup"
                                data-default-languages="V"
                            >
                                <div
                                    class="bloom-editable smallCoverCredits Cover-Default-style"
                                    lang="z"
                                    contenteditable="true"
                                    data-book="smallCoverCredits"
                                ></div>
                                <div
                                    class="bloom-editable smallCoverCredits Cover-Default-style"
                                    lang="qaa"
                                    contenteditable="true"
                                    data-book="smallCoverCredits"
                                ></div>
                                <div
                                    class="bloom-editable smallCoverCredits Cover-Default-style bloom-visibility-code-on bloom-content1 bloom-contentNational1"
                                    lang="en"
                                    contenteditable="true"
                                    data-book="smallCoverCredits"
                                ></div>
                            </div>
                        </div>

                        <div class="bottomRow" data-have-topic="false">
                            <div
                                class="coverBottomLangName Cover-Default-style"
                                data-derived="languagesOfBook"
                                lang="en"
                            >
                                English
                            </div>

                            <div
                                class="coverBottomBookTopic bloom-userCannotModifyStyles bloom-alwaysShowBubble Cover-Default-style"
                                data-derived="topic"
                                data-functiononhintclick="showTopicChooser"
                                data-hint="Click to choose topic"
                            ></div>
                        </div>
                        <div
                            data-book="cover-branding-bottom-html"
                            lang="*"
                        ></div>
                    </div>
                </div>
            </div>
        </div>

        <!-- Hiding the Drag Letters to Targets game for now. It isn't ready for the FAL channel. BL-14696 -->
        <!-- <div
            class="bloom-page customPage bloom-ignoreForReaderStats bloom-interactive-page no-margin-page numberedPage side-right Device16x9Landscape bloom-monolingual"
            id="c8f4834c-1efd-4864-bc2c-8538ef26bb5b"
            data-feature="game"
            data-page="extra"
            data-analyticscategories="drag-activity"
            data-activity="drag-letter-to-target"
            data-tool-id="game"
            data-pagelineage="3325A8B6-EA15-4FB7-9F8D-271D7B3C8D57"
            data-page-number="1"
            data-feature="game"
            lang=""
            data-correct-sound="correct_tada-fanfare-a_pixabay.webm"
            data-wrong-sound="wrong_twoDownElectronic2_pixabay.webm"
        >
            <div
                class="pageLabel"
                lang="en"
                data-i18n="TemplateBooks.PageLabel.Drag Letters to Targets"
            >
                Drag Letters to Targets
            </div>
            <div class="pageDescription" lang="en"></div>

            <div class="marginBox">
                <div class="split-pane-component-inner">
                    <div
                        class="bloom-game-prompt"
                        data-prompt-button-l10nid="EditTab.Toolbox.DragActivity.EditWordToSpell"
                        data-caption-l10nid="EditTab.Toolbox.DragActivity.WordToSpell"
                    >
                        <div class="bloom-game-prompt">
                            <div
                                class="bloom-translationGroup bloom-leadingElement"
                                data-default-languages="V"
                                style="font-size: 32px"
                                data-hasqtip="true"
                            >
                                <div
                                    class="bloom-editable Normal-style"
                                    lang="z"
                                    tabindex="0"
                                    spellcheck="false"
                                    role="textbox"
                                    aria-label="false"
                                    contenteditable="true"
                                    style="font-size: 14pt"
                                >
                                    <p></p>
                                </div>
                            </div>
                        </div>
                    </div>
                    <div
                        class="bloom-canvas bloom-has-canvas-element"
                        data-title="For the current paper size: • The image container is 652 x 358 dots. • For print publications, you want between 300-600 DPI (Dots Per Inch). • An image with 2038 x 1119 dots would fill this container at 300 DPI."
                        title="For the current paper size: • The image container is 652 x 358 dots. • For print publications, you want between 300-600 DPI (Dots Per Inch). • An image with 2038 x 1119 dots would fill this container at 300 DPI."
                    >
                        <div
                            class="bloom-canvas-element bloom-backgroundImage"
                            data-bubble="{`version`:`1.0`,`style`:`none`,`tails`:[],`level`:1,`backgroundColors`:[`transparent`],`shadowOffset`:0}"
                            style="
                                width: 672px;
                                top: 0px;
                                left: 0px;
                                height: 378px;
                            "
                        >
                            <div
                                class="bloom-imageContainer"
                                data-title="For the current paper size: • The image container is 652 x 358 dots. • For print publications, you want between 300-600 DPI (Dots Per Inch). • An image with 2038 x 1119 dots would fill this container at 300 DPI."
                                title="For the current paper size: • The image container is 652 x 358 dots. • For print publications, you want between 300-600 DPI (Dots Per Inch). • An image with 2038 x 1119 dots would fill this container at 300 DPI."
                            >
                                <img
                                    src="placeHolder.png"
                                    style="width: 672px; top: -141.088px; left: 0px;"
                                    alt=""
                                />
                            </div>
                        </div>

                        <div
                        class="bloom-canvas-element draggable-text ui-resizable ui-draggable bloom-noAutoHeight"
                        style="
                            left: 30px;
                            top: 109.766px;
                            width: 50px;
                            height: 50px;
                        "
                        data-bubble="{`version`:`1.0`,`style`:`none`,`tails`:[],`level`:11,`backgroundColors`:[`transparent`],`shadowOffset`:0}"
                        data-draggable-id="b12rlzh"
                    >
                        <div
                            class="bloom-translationGroup bloom-leadingElement"
                            data-default-languages="V"
                            style="font-size: 32px"
                            data-hasqtip="true"
                        >
                            <div
                                class="bloom-editable GameDraggableLetterMediumCenter-style bloom-visibility-code-on bloom-content1 bloom-contentNational1"
                                lang="en"
                                tabindex="0"
                                spellcheck="false"
                                role="textbox"
                                aria-label="false"
                                style="min-height: 48.01px"
                                contenteditable="true"
                            >
                                <p></p>
                            </div>
                        </div>
                    </div>
                    <div
                        data-target-of="b12rlzh"
                        tabindex="0"
                        style="
                            left: 30px;
                            top: 254px;
                            width: 50px;
                            height: 50px;
                        "
                    ></div>

                    <div
                        class="bloom-canvas-element bloom-gif drag-item-correct ui-resizable ui-draggable"
                        style="
                            height: 220px;
                            left: 370px;
                            top: 70px;
                            width: 230px;
                            position: absolute;
                        "
                        data-bubble="{`version`:`1.0`,`style`:`none`,`tails`:[],`level`:14,`backgroundColors`:[`transparent`],`shadowOffset`:0}"
                    >
                        <div
                            tabindex="0"
                            class="bloom-imageContainer bloom-leadingElement"
                            title=""
                        >
                            <img
                                src="smiling-flowers.gif"
                                alt=""
                                data-copyright="Copyright © 2024, Ilona Spaeder"
                                data-creator="Ilona Spaeder"
                                data-license="Custom License"
                            />
                        </div>
                    </div>

                    <div
                        class="bloom-canvas-element bloom-passive-element"
                        data-bubble="{`version`:`1.0`,`style`:`none`,`tails`:[],`level`:16,`backgroundColors`:[`transparent`],`shadowOffset`:0}"
                    >
                        <div
                            class="bloom-translationGroup bloom-leadingElement"
                            data-default-languages="V"
                            data-hasqtip="true"
                            data-eager-placeholder-l10n-id="EditTab.Toolbox.Games.Placeholder.DragLettersInstructions"
                        >
                            <div
                                class="bloom-editable GameHeader-style bloom-visibility-code-on bloom-content1 bloom-contentNational1"
                                data-book="spell-words-instructions"
                                lang="z"
                                tabindex="0"
                                spellcheck="false"
                                role="textbox"
                                aria-label="false"
                                contenteditable="true"
                            >

                            </div>
                        </div>
                    </div>

                    <div
                        class="bloom-canvas-element ui-resizable ui-draggable"
                        style="
                            height: 193px;
                            left: 385.141px;
                            top: 44.1406px;
                            width: 196px;
                            position: absolute;
                        "
                        data-bubble="{`version`:`1.0`,`style`:`none`,`tails`:[],`level`:17,`backgroundColors`:[`transparent`],`shadowOffset`:0}"
                    >
                        <div
                            tabindex="0"
                            class="bloom-imageContainer"
                            data-title="For the current paper size: • The image container is 196 x 193 dots. • For print publications, you want between 300-600 DPI (Dots Per Inch). • An image with 613 x 604 dots would fill this container at 300 DPI."
                            title=""
                        >
                            <img
                                src="placeHolder.png"
                                alt=""
                                data-copyright=""
                                data-creator=""
                                data-license=""
                            />
                        </div>
                    </div>

                    <div
                        class="bloom-canvas-element bloom-gif drag-item-wrong ui-resizable ui-draggable"
                        style="
                            height: 220px;
                            left: 370px;
                            top: 70px;
                            width: 220px;
                            position: absolute;
                        "
                        data-bubble="{`version`:`1.0`,`style`:`none`,`tails`:[],`level`:18,`backgroundColors`:[`transparent`],`shadowOffset`:0}"
                    >
                        <div
                            tabindex="0"
                            class="bloom-imageContainer bloom-leadingElement"
                            title=""
                        >
                            <img
                                src="sad-face.gif"
                                alt=""
                                data-copyright="Copyright © 2022, Ilona Spaeder"
                                data-creator="Ilona Spaeder"
                                data-license="Custom License"
                            />
                            </div>
                        </div>
                    </div>
                </div>
                <button
                    class="check-button page-content game-button"
                    style="right: 10px; bottom: 10px"
                >
                    <img src="Check Answer Symbol.svg" />
                </button>
                <button
                    class="try-again-button page-content game-button"
                    style="right: 130px; bottom: 10px"
                >
                    <img src="Try Again Symbol.svg" />
                </button>
                <button
                    class="show-correct-button page-content game-button"
                    style="right: 70px; bottom: 10px"
                >
                    <img src="Show Answer Symbol.svg" />
                </button>
                <button
                    class="page-content page-turn-button turn-right"
                    style="right: 10px; top: calc(50% - 12px)"
                >
                    <img src="Page Nav.svg" />
                </button>
                <button
                    class="page-content page-turn-button turn-left"
                    style="left: 10px; top: calc(50% - 12px)"
                >
                    <img src="Page Nav.svg" />
                </button>
            </div>
        </div> -->

        <!-- Comment out the Order Words page for now.  We don't want to lose it, but
             it's not ready for users because too much can still change. (BL-14457)
        <div
            class="bloom-page customPage bloom-ignoreForReaderStats bloom-interactive-page no-margin-page numberedPage Device16x9Landscape side-left bloom-monolingual"
            id="8227374b-a449-4105-9c14-9d03e3ce0de3"
            data-feature="game"
            data-analyticscategories="drag-activity"
            data-activity="drag-sort-sentence"
            data-tool-id="game"
            data-page="extra"
            data-pagelineage="3325A8B6-EA15-4FB7-9F8D-271D7B3C8D59"
            lang=""
            data-correct-sound="correct_tada-fanfare-a_pixabay.webm"
            data-wrong-sound="wrong_twoDownElectronic2_pixabay.webm"
        >
            <div
                class="pageLabel"
                lang="en"
                data-i18n="TemplateBooks.PageLabel.Order Words"
            >
                Order Words
            </div>

            <div class="pageDescription" lang="en"></div>

            <div class="marginBox">
                <div class="split-pane-component-inner">
                    <div
                        class="bloom-canvas bloom-has-canvas-element"
                        data-title="For the current paper size: • The image container is 652 x 328 dots. • For print publications, you want between 300-600 DPI (Dots Per Inch). • An image with 2038 x 1025 dots would fill this container at 300 DPI."
                        title="For the current paper size: • The image container is 652 x 328 dots. • For print publications, you want between 300-600 DPI (Dots Per Inch). • An image with 2038 x 1025 dots would fill this container at 300 DPI."
                    >
                        <div
                            class="bloom-canvas-element bloom-backgroundImage"
                            data-bubble="{`version`:`1.0`,`style`:`none`,`tails`:[],`level`:1,`backgroundColors`:[`transparent`],`shadowOffset`:0}"
                            style="
                                width: 672px;
                                top: 0px;
                                left: 0px;
                                height: 378px;
                            "
                        >
                            <div
                                class="bloom-imageContainer"
                                data-title="For the current paper size: • The image container is 652 x 358 dots. • For print publications, you want between 300-600 DPI (Dots Per Inch). • An image with 2038 x 1119 dots would fill this container at 300 DPI."
                                title="For the current paper size: • The image container is 652 x 358 dots. • For print publications, you want between 300-600 DPI (Dots Per Inch). • An image with 2038 x 1119 dots would fill this container at 300 DPI."
                            >
                                <img
                                    src="placeHolder.png"
                                    style="width: 672px; top: -141.088px; left: 0px;"
                                    alt=""
                                />
                            </div>
                        </div>

                        <div
                            class="bloom-canvas-element bloom-allowAutoShrink drag-item-order-sentence ui-resizable ui-draggable bloom-noAutoHeight"
                            data-txt-img="1"
                            data-bubble="{`version`:`1.0`,`style`:`none`,`tails`:[],`level`:1,`backgroundColors`:[`transparent`],`shadowOffset`:0}"
                            style="left: 30px; top: 80px; width: 300px; height: 36px; position: absolute;"
                            data-hint="Type a sentence. The reader will be asked to sort the words."
                            data-hasqtip="true"
                            aria-describedby="qtip-1"
                        >
                            <div
                                class="bloom-translationGroup"
                                data-default-languages="auto"
                                style="font-size: 32px;"
                            >
                                <div
                                    class="bloom-editable GameOrderWordsMediumCenter-style bloom-contentNational1"
                                    lang="z"
                                    contenteditable="true"
                                    tabindex="0"
                                    spellcheck="false"
                                    role="textbox"
                                    aria-label="false"
                                ></div>
                            </div>
                        </div>
                        <div
                            class="bloom-canvas-element bloom-gif drag-item-correct ui-resizable ui-draggable"
                            style="height: 220px; left: 370px; top: 70px; width: 230px; position: absolute;"
                            data-bubble="{`version`:`1.0`,`style`:`none`,`tails`:[],`level`:14,`backgroundColors`:[`transparent`],`shadowOffset`:0}"
                        >
                            <div
                                tabindex="0"
                                class="bloom-imageContainer bloom-leadingElement"
                                title=""
                            >
                                <img
                                    src="smiling-flowers.gif"
                                    alt=""
                                    data-copyright="Copyright © 2024, Ilona Spaeder"
                                    data-creator="Ilona Spaeder"
                                    data-license="Custom License"
                                />
                            </div>
                        </div>
                        <div
                            class="bloom-canvas-element bloom-gif drag-item-wrong ui-resizable ui-draggable"
                            style="height: 220px; left: 370px; top: 70px; width: 220px; position: absolute;"
                            data-bubble="{`version`:`1.0`,`style`:`none`,`tails`:[],`level`:18,`backgroundColors`:[`transparent`],`shadowOffset`:0}"
                        >
                            <div
                                tabindex="0"
                                class="bloom-imageContainer bloom-leadingElement"
                                title=""
                            >
                                <img
                                    src="sad-face.gif"
                                    alt=""
                                    data-copyright="Copyright © 2022, Ilona Spaeder"
                                    data-creator="Ilona Spaeder"
                                    data-license="Custom License"
                                />
                            </div>
                        </div>
                        <button
                            class="check-button page-content game-button"
                            style="right: 10px; bottom: 10px;"
                        >
                            <img src="Check Answer Symbol.svg" />
                        </button>
                        <button
                            class="try-again-button page-content game-button"
                            style="right: 130px; bottom: 10px;"
                        >
                            <img src="Try Again Symbol.svg" />
                        </button>
                        <button
                            class="show-correct-button page-content game-button"
                            style="right: 70px; bottom: 10px;"
                        >
                            <img src="Show Answer Symbol.svg" />
                        </button>
                        <button
                            class="page-content page-turn-button turn-right"
                            style="right: 10px; top: calc(50% - 12px);"
                        >
                            <img src="Page Nav.svg" />
                        </button>
                        <button
                            class="page-content page-turn-button turn-left"
                            style="left: 10px; top: calc(50% - 12px);"
                        >
                            <img src="Page Nav.svg" />
                        </button>
                    </div>
                </div>
            </div>
        </div>
	-->

        <div
            class="bloom-page targets-semi-transparent customPage bloom-ignoreForReaderStats bloom-interactive-page no-margin-page numberedPage side-right Device16x9Landscape bloom-monolingual"
            id="c8f4834c-1efd-4864-bc2c-8548ef26bb5b"
            data-page="extra"
            data-feature="game"
            data-analyticscategories="drag-activity"
            data-activity="drag-image-to-target"
            data-tool-id="game"
            data-pagelineage="3325A8B6-EA15-4FB7-9F8D-271D7B3C8D57"
            data-page-number="1"
            lang=""
            data-correct-sound="correct_tada-fanfare-a_pixabay.webm"
            data-wrong-sound="wrong_twoDownElectronic2_pixabay.webm"
        >
            <div
                class="pageLabel"
                lang="en"
                data-i18n="TemplateBooks.PageLabel.DragImagesTargets"
            >
                Drag Images to Targets
            </div>
            <div class="pageDescription" lang="en"></div>

            <div class="marginBox">
                <div class="split-pane-component-inner">
                    <div
                        class="bloom-canvas bloom-has-canvas-element"
                        data-title="For the current paper size: • The image container is 652 x 358 dots. • For print publications, you want between 300-600 DPI (Dots Per Inch). • An image with 2038 x 1119 dots would fill this container at 300 DPI."
                        title="For the current paper size: • The image container is 652 x 358 dots. • For print publications, you want between 300-600 DPI (Dots Per Inch). • An image with 2038 x 1119 dots would fill this container at 300 DPI."
                    >
                        <div
                            class="bloom-canvas-element bloom-backgroundImage"
                            data-bubble="{`version`:`1.0`,`style`:`none`,`tails`:[],`level`:1,`backgroundColors`:[`transparent`],`shadowOffset`:0}"
                            style="
                                width: 672px;
                                top: 0px;
                                left: 0px;
                                height: 378px;
                            "
                        >
                            <div
                                class="bloom-imageContainer"
                                data-title="For the current paper size: • The image container is 652 x 358 dots. • For print publications, you want between 300-600 DPI (Dots Per Inch). • An image with 2038 x 1119 dots would fill this container at 300 DPI."
                                title="For the current paper size: • The image container is 652 x 358 dots. • For print publications, you want between 300-600 DPI (Dots Per Inch). • An image with 2038 x 1119 dots would fill this container at 300 DPI."
                            >
                                <img
                                    src="placeHolder.png"
                                    style="
                                        width: 672px;
                                        top: -141.088px;
                                        left: 0px;
                                    "
                                    alt=""
                                />
                            </div>
                        </div>
                        <div
                            class="bloom-canvas-element bloom-gif drag-item-correct ui-resizable ui-draggable"
                            style="
                                height: 220px;
                                left: 370px;
                                top: 70px;
                                width: 230px;
                                position: absolute;
                            "
                            data-bubble="{`version`:`1.0`,`style`:`none`,`tails`:[],`level`:14,`backgroundColors`:[`transparent`],`shadowOffset`:0}"
                        >
                            <div
                                tabindex="0"
                                class="bloom-imageContainer"
                                title=""
                            >
                                <img
                                    src="smiling-flowers.gif"
                                    alt=""
                                    data-copyright="Copyright © 2024, Ilona Spaeder"
                                    data-creator="Ilona Spaeder"
                                    data-license="Custom License"
                                />
                            </div>
                        </div>

                        <div
                            class="bloom-canvas-element bloom-passive-element"
                            data-bubble="{`version`:`1.0`,`style`:`none`,`tails`:[],`level`:16,`backgroundColors`:[`transparent`],`shadowOffset`:0}"
                        >
                            <div
                                class="bloom-translationGroup bloom-leadingElement"
                                data-default-languages="V"
                                data-hasqtip="true"
                                data-eager-placeholder-l10n-id="EditTab.Toolbox.Games.Placeholder.DragPicturesInstructions"
                            >
                                <div
                                    class="bloom-editable GameHeader-style bloom-visibility-code-on bloom-content1 bloom-contentNational1"
                                    lang="z"
                                    tabindex="0"
                                    spellcheck="false"
                                    role="textbox"
                                    aria-label="false"
                                    style="min-height: 32.01px"
                                    contenteditable="true"
                                ></div>
                            </div>
                        </div>
                        <div
                            class="bloom-canvas-element bloom-gif drag-item-wrong ui-resizable ui-draggable"
                            style="
                                height: 220px;
                                left: 370px;
                                top: 70px;
                                width: 220px;
                                position: absolute;
                            "
                            data-bubble="{`version`:`1.0`,`style`:`none`,`tails`:[],`level`:18,`backgroundColors`:[`transparent`],`shadowOffset`:0}"
                        >
                            <div
                                tabindex="0"
                                class="bloom-imageContainer"
                                title=""
                            >
                                <img
                                    src="sad-face.gif"
                                    alt=""
                                    data-copyright="Copyright © 2022, Ilona Spaeder"
                                    data-creator="Ilona Spaeder"
                                    data-license="Custom License"
                                />
                            </div>
                        </div>

                        <div
                            class="bloom-canvas-element ui-resizable ui-draggable"
                            style="
                                left: 270px;
                                top: 110px;
                                width: 60px;
                                height: 60px;
                            "
                            data-bubble="{`version`:`1.0`,`style`:`none`,`tails`:[],`level`:11,`backgroundColors`:[`transparent`],`shadowOffset`:0}"
                            data-draggable-id="b12rlzh"
                        >
                            <div
                                tabindex="0"
                                class="bloom-imageContainer"
                                data-title="For the current paper size: • The image container is 220 x 193 dots. • For print publications, you want between 300-600 DPI (Dots Per Inch). • An image with 688 x 604 dots would fill this container at 300 DPI."
                                title=""
                            >
                                <img
                                    src="placeHolder.png"
                                    alt=""
                                    data-copyright=""
                                    data-creator=""
                                    data-license=""
                                />
                            </div>
                        </div>
                        <div
                            data-target-of="b12rlzh"
                            tabindex="0"
                            style="
                                left: 160px;
                                top: 230px;
                                width: 60px;
                                height: 60px;
                            "
                        ></div>

                        <div
                            class="bloom-canvas-element ui-resizable ui-draggable"
                            style="
                                left: 400px;
                                top: 110px;
                                width: 60px;
                                height: 60px;
                            "
                            data-bubble="{`version`:`1.0`,`style`:`none`,`tails`:[],`level`:12,`backgroundColors`:[`transparent`],`shadowOffset`:0}"
                            data-draggable-id="muozas1"
                        >
                            <div
                                tabindex="0"
                                class="bloom-imageContainer bloom-leadingElement"
                                data-title="For the current paper size: • The image container is 220 x 193 dots. • For print publications, you want between 300-600 DPI (Dots Per Inch). • An image with 688 x 604 dots would fill this container at 300 DPI."
                                title=""
                            >
                                <img
                                    src="placeHolder.png"
                                    alt=""
                                    data-copyright=""
                                    data-creator=""
                                    data-license=""
                                />
                            </div>
                        </div>
                        <div
                            data-target-of="muozas1"
                            tabindex="0"
                            style="
                                left: 270px;
                                top: 230px;
                                width: 60px;
                                height: 60px;
                            "
                        ></div>

                        <div
                            class="bloom-canvas-element ui-resizable ui-draggable"
                            style="
                                left: 140px;
                                top: 110px;
                                width: 60px;
                                height: 60px;
                                position: absolute;
                            "
                            data-bubble="{`version`:`1.0`,`style`:`none`,`tails`:[],`level`:13,`backgroundColors`:[`transparent`],`shadowOffset`:0}"
                            data-draggable-id="lkbg233"
                        >
                            <div
                                tabindex="0"
                                class="bloom-imageContainer bloom-leadingElement"
                                data-title="For the current paper size: • The image container is 220 x 193 dots. • For print publications, you want between 300-600 DPI (Dots Per Inch). • An image with 688 x 604 dots would fill this container at 300 DPI."
                                title=""
                            >
                                <img
                                    src="placeHolder.png"
                                    alt=""
                                    data-copyright=""
                                    data-creator=""
                                    data-license=""
                                />
                            </div>
                        </div>
                        <div
                            data-target-of="lkbg233"
                            tabindex="0"
                            style="
                                left: 380px;
                                top: 230px;
                                width: 60px;
                                height: 60px;
                            "
                        ></div>
                    </div>
                </div>
                <button
                    class="check-button page-content game-button"
                    style="right: 10px; bottom: 10px"
                >
                    <img src="Check Answer Symbol.svg" />
                </button>
                <button
                    class="try-again-button page-content game-button"
                    style="right: 130px; bottom: 10px"
                >
                    <img src="Try Again Symbol.svg" />
                </button>
                <button
                    class="show-correct-button page-content game-button"
                    style="right: 70px; bottom: 10px"
                >
                    <img src="Show Answer Symbol.svg" />
                </button>
                <button
                    class="page-content page-turn-button turn-right"
                    style="right: 10px; top: calc(50% - 12px)"
                >
                    <img src="Page Nav.svg" />
                </button>
                <button
                    class="page-content page-turn-button turn-left"
                    style="left: 10px; top: calc(50% - 12px)"
                >
                    <img src="Page Nav.svg" />
                </button>
            </div>
        </div>

        <div
            class="bloom-page customPage bloom-ignoreForReaderStats bloom-interactive-page no-margin-page numberedPage bloom-monolingual"
            id="B902D56E-8AF7-43CF-9F2A-E473D0971CC7"
            data-page="extra"
            data-analyticscategories="drag-activity"
            data-activity="drag-image-to-target"
            data-tool-id="game"
            data-pagelineage="3325A8B6-EA15-4FB7-9F8D-271D7B3C8D57"
            data-page-number="1"
            lang=""
            data-correct-sound="correct_tada-fanfare-a_pixabay.webm"
            data-wrong-sound="wrong_twoDownElectronic2_pixabay.webm"
            data-show-answers-in-targets="true"
            data-show-targets-during-play="false"
            data-show-target-as-shadow="true"
            data-initial-page-orientation="portrait"
            data-feature="game"
        >
            <div
                class="pageLabel"
                lang="en"
                data-i18n="TemplateBooks.PageLabel.DragImagesShadows"
            >
                Drag Images to Shadows
            </div>
            <div class="pageDescription" lang="en">
                ℹ️ This game requires images with transparent backgrounds.
            </div>

            <div class="marginBox">
                <div class="split-pane-component-inner">
                    <div
                        class="bloom-canvas bloom-has-canvas-element"
                        data-title="For the current paper size: • The image container is 652 x 358 dots. • For print publications, you want between 300-600 DPI (Dots Per Inch). • An image with 2038 x 1119 dots would fill this container at 300 DPI."
                        title="For the current paper size: • The image container is 652 x 358 dots. • For print publications, you want between 300-600 DPI (Dots Per Inch). • An image with 2038 x 1119 dots would fill this container at 300 DPI."
                    >
                        <div
                            class="bloom-canvas-element bloom-backgroundImage"
                            data-bubble="{`version`:`1.0`,`style`:`none`,`tails`:[],`level`:1,`backgroundColors`:[`transparent`],`shadowOffset`:0}"
                            style="
                                width: 378px;
                                top: 0px;
                                left: 0px;
                                height: 672px;
                            "
                        >
                            <div
                                class="bloom-imageContainer"
                                data-title="For the current paper size: • The image container is 652 x 358 dots. • For print publications, you want between 300-600 DPI (Dots Per Inch). • An image with 2038 x 1119 dots would fill this container at 300 DPI."
                                title="For the current paper size: • The image container is 652 x 358 dots. • For print publications, you want between 300-600 DPI (Dots Per Inch). • An image with 2038 x 1119 dots would fill this container at 300 DPI."
                            >
                                <img
                                    src="placeHolder.png"
                                    style="
                                        width: 378px;
                                        left: -141.088px;
                                        top: 0px;
                                    "
                                    alt=""
                                />
                            </div>
                        </div>
                        <div
                            class="bloom-canvas-element bloom-gif drag-item-correct ui-resizable ui-draggable"
                            style="
                                height: 220px;
                                left: 370px;
                                top: 70px;
                                width: 230px;
                                position: absolute;
                            "
                            data-bubble="{`version`:`1.0`,`style`:`none`,`tails`:[],`level`:14,`backgroundColors`:[`transparent`],`shadowOffset`:0}"
                        >
                            <div
                                tabindex="0"
                                class="bloom-imageContainer"
                                title=""
                            >
                                <img
                                    src="smiling-flowers.gif"
                                    alt=""
                                    data-copyright="Copyright © 2024, Ilona Spaeder"
                                    data-creator="Ilona Spaeder"
                                    data-license="Custom License"
                                />
                            </div>
                        </div>

                        <div
                            class="bloom-canvas-element bloom-passive-element"
                            data-bubble="{`version`:`1.0`,`style`:`none`,`tails`:[],`level`:16,`backgroundColors`:[`transparent`],`shadowOffset`:0}"
                        >
                            <div
                                class="bloom-translationGroup bloom-leadingElement"
                                data-default-languages="V"
                                data-hasqtip="true"
                                data-eager-placeholder-l10n-id="EditTab.Toolbox.Games.Placeholder.DragPicturesToShadowsInstructions"
                            >
                                <div
                                    class="bloom-editable GameHeader-style bloom-visibility-code-on bloom-content1 bloom-contentNational1"
                                    lang="z"
                                    tabindex="0"
                                    spellcheck="false"
                                    role="textbox"
                                    aria-label="false"
                                    style="min-height: 32.01px"
                                    contenteditable="true"
                                ></div>
                            </div>
                        </div>
                        <div
                            class="bloom-canvas-element bloom-gif drag-item-wrong ui-resizable ui-draggable"
                            style="
                                height: 220px;
                                left: 370px;
                                top: 70px;
                                width: 220px;
                                position: absolute;
                            "
                            data-bubble="{`version`:`1.0`,`style`:`none`,`tails`:[],`level`:18,`backgroundColors`:[`transparent`],`shadowOffset`:0}"
                        >
                            <div
                                tabindex="0"
                                class="bloom-imageContainer"
                                title=""
                            >
                                <img
                                    src="sad-face.gif"
                                    alt=""
                                    data-copyright="Copyright © 2022, Ilona Spaeder"
                                    data-creator="Ilona Spaeder"
                                    data-license="Custom License"
                                />
                            </div>
                        </div>

                        <div
                            class="bloom-canvas-element ui-resizable ui-draggable"
                            style="
                                left: 160px;
                                top: 100px;
                                width: 60px;
                                height: 60px;
                            "
                            data-bubble="{`version`:`1.0`,`style`:`none`,`tails`:[],`level`:11,`backgroundColors`:[`transparent`],`shadowOffset`:0}"
                            data-draggable-id="b12rlzh"
                        >
                            <div
                                tabindex="0"
                                class="bloom-imageContainer"
                                data-title="For the current paper size: • The image container is 220 x 193 dots. • For print publications, you want between 300-600 DPI (Dots Per Inch). • An image with 688 x 604 dots would fill this container at 300 DPI."
                                title=""
                            >
                                <img
                                    src="placeHolder.png"
                                    alt=""
                                    data-copyright=""
                                    data-creator=""
                                    data-license=""
                                />
                            </div>
                        </div>
                        <div
                            data-target-of="b12rlzh"
                            tabindex="0"
                            style="
                                left: 80px;
                                top: 270px;
                                width: 60px;
                                height: 60px;
                            "
                        ></div>

                        <div
                            class="bloom-canvas-element ui-resizable ui-draggable"
                            style="
                                left: 260px;
                                top: 100px;
                                width: 60px;
                                height: 60px;
                            "
                            data-bubble="{`version`:`1.0`,`style`:`none`,`tails`:[],`level`:12,`backgroundColors`:[`transparent`],`shadowOffset`:0}"
                            data-draggable-id="muozas1"
                        >
                            <div
                                tabindex="0"
                                class="bloom-imageContainer bloom-leadingElement"
                                data-title="For the current paper size: • The image container is 220 x 193 dots. • For print publications, you want between 300-600 DPI (Dots Per Inch). • An image with 688 x 604 dots would fill this container at 300 DPI."
                                title=""
                            >
                                <img
                                    src="placeHolder.png"
                                    alt=""
                                    data-copyright=""
                                    data-creator=""
                                    data-license=""
                                />
                            </div>
                        </div>
                        <div
                            data-target-of="muozas1"
                            tabindex="0"
                            style="
                                left: 160px;
                                top: 270px;
                                width: 60px;
                                height: 60px;
                            "
                        ></div>

                        <div
                            class="bloom-canvas-element ui-resizable ui-draggable"
                            style="
                                left: 60px;
                                top: 100px;
                                width: 60px;
                                height: 60px;
                                position: absolute;
                            "
                            data-bubble="{`version`:`1.0`,`style`:`none`,`tails`:[],`level`:13,`backgroundColors`:[`transparent`],`shadowOffset`:0}"
                            data-draggable-id="lkbg233"
                        >
                            <div
                                tabindex="0"
                                class="bloom-imageContainer bloom-leadingElement"
                                data-title="For the current paper size: • The image container is 220 x 193 dots. • For print publications, you want between 300-600 DPI (Dots Per Inch). • An image with 688 x 604 dots would fill this container at 300 DPI."
                                title=""
                            >
                                <img
                                    src="placeHolder.png"
                                    alt=""
                                    data-copyright=""
                                    data-creator=""
                                    data-license=""
                                />
                            </div>
                        </div>
                        <div
                            data-target-of="lkbg233"
                            tabindex="0"
                            style="
                                left: 240px;
                                top: 270px;
                                width: 60px;
                                height: 60px;
                            "
                        ></div>
                    </div>
                </div>
                <button
                    class="check-button page-content game-button"
                    style="right: 10px; bottom: 10px"
                >
                    <img src="Check Answer Symbol.svg" />
                </button>
                <button
                    class="try-again-button page-content game-button"
                    style="right: 130px; bottom: 10px"
                >
                    <img src="Try Again Symbol.svg" />
                </button>
                <button
                    class="show-correct-button page-content game-button"
                    style="right: 70px; bottom: 10px"
                >
                    <img src="Show Answer Symbol.svg" />
                </button>
                <button
                    class="page-content page-turn-button turn-right"
                    style="right: 10px; top: calc(50% - 12px)"
                >
                    <img src="Page Nav.svg" />
                </button>
                <button
                    class="page-content page-turn-button turn-left"
                    style="left: 10px; top: calc(50% - 12px)"
                >
                    <img src="Page Nav.svg" />
                </button>
            </div>
        </div>
        <div
            class="bloom-page customPage bloom-ignoreForReaderStats bloom-interactive-page no-margin-page numberedPage bloom-monolingual"
            id="F1F4090B-3383-4F36-870B-437B5CF84EA6"
            data-page="extra"
            data-analyticscategories="drag-activity"
            data-activity="drag-image-to-target"
            data-tool-id="game"
            data-pagelineage="3325A8B6-EA15-4FB7-9F8D-271D7B3C8D57;B902D56E-8AF7-43CF-9F2A-E473D0971CC7"
            data-page-number="1"
            lang=""
            data-correct-sound="correct_tada-fanfare-a_pixabay.webm"
            data-wrong-sound="wrong_twoDownElectronic2_pixabay.webm"
            data-show-answers-in-targets="true"
            data-show-targets-during-play="false"
            data-show-target-as-shadow="true"
            data-initial-page-orientation="landscape"
            data-feature="game"
        >
            <div
                class="pageLabel"
                lang="en"
                data-i18n="TemplateBooks.PageLabel.DragImagesShadows"
            >
                Drag Images to Shadows
            </div>
            <div class="pageDescription" lang="en">
                ℹ️ This game requires images with transparent backgrounds.
            </div>

            <div class="marginBox">
                <div class="split-pane-component-inner">
                    <div
                        class="bloom-canvas bloom-has-canvas-element"
                        data-title="For the current paper size: • The image container is 652 x 358 dots. • For print publications, you want between 300-600 DPI (Dots Per Inch). • An image with 2038 x 1119 dots would fill this container at 300 DPI."
                        title="For the current paper size: • The image container is 652 x 358 dots. • For print publications, you want between 300-600 DPI (Dots Per Inch). • An image with 2038 x 1119 dots would fill this container at 300 DPI."
                    >
                        <div
                            class="bloom-canvas-element bloom-backgroundImage"
                            data-bubble="{`version`:`1.0`,`style`:`none`,`tails`:[],`level`:1,`backgroundColors`:[`transparent`],`shadowOffset`:0}"
                            style="
                                width: 672px;
                                top: 0px;
                                left: 0px;
                                height: 378px;
                            "
                        >
                            <div
                                class="bloom-imageContainer"
                                data-title="For the current paper size: • The image container is 652 x 358 dots. • For print publications, you want between 300-600 DPI (Dots Per Inch). • An image with 2038 x 1119 dots would fill this container at 300 DPI."
                                title="For the current paper size: • The image container is 652 x 358 dots. • For print publications, you want between 300-600 DPI (Dots Per Inch). • An image with 2038 x 1119 dots would fill this container at 300 DPI."
                            >
                                <img
                                    src="placeHolder.png"
                                    style="
                                        width: 672px;
                                        top: -141.088px;
                                        left: 0px;
                                    "
                                    alt=""
                                />
                            </div>
                        </div>
                        <div
                            class="bloom-canvas-element bloom-gif drag-item-correct ui-resizable ui-draggable"
                            style="
                                height: 220px;
                                left: 370px;
                                top: 70px;
                                width: 230px;
                                position: absolute;
                            "
                            data-bubble="{`version`:`1.0`,`style`:`none`,`tails`:[],`level`:14,`backgroundColors`:[`transparent`],`shadowOffset`:0}"
                        >
                            <div
                                tabindex="0"
                                class="bloom-imageContainer"
                                title=""
                            >
                                <img
                                    src="smiling-flowers.gif"
                                    alt=""
                                    data-copyright="Copyright © 2024, Ilona Spaeder"
                                    data-creator="Ilona Spaeder"
                                    data-license="Custom License"
                                />
                            </div>
                        </div>

                        <div
                            class="bloom-canvas-element bloom-passive-element"
                            data-bubble="{`version`:`1.0`,`style`:`none`,`tails`:[],`level`:16,`backgroundColors`:[`transparent`],`shadowOffset`:0}"
                        >
                            <div
                                class="bloom-translationGroup bloom-leadingElement"
                                data-default-languages="V"
                                data-hasqtip="true"
                                data-eager-placeholder-l10n-id="EditTab.Toolbox.Games.Placeholder.DragPicturesToShadowsInstructions"
                            >
                                <div
                                    class="bloom-editable GameHeader-style bloom-visibility-code-on bloom-content1 bloom-contentNational1"
                                    lang="z"
                                    tabindex="0"
                                    spellcheck="false"
                                    role="textbox"
                                    aria-label="false"
                                    style="min-height: 32.01px"
                                    contenteditable="true"
                                ></div>
                            </div>
                        </div>
                        <div
                            class="bloom-canvas-element bloom-gif drag-item-wrong ui-resizable ui-draggable"
                            style="
                                height: 220px;
                                left: 370px;
                                top: 70px;
                                width: 220px;
                                position: absolute;
                            "
                            data-bubble="{`version`:`1.0`,`style`:`none`,`tails`:[],`level`:18,`backgroundColors`:[`transparent`],`shadowOffset`:0}"
                        >
                            <div
                                tabindex="0"
                                class="bloom-imageContainer"
                                title=""
                            >
                                <img
                                    src="sad-face.gif"
                                    alt=""
                                    data-copyright="Copyright © 2022, Ilona Spaeder"
                                    data-creator="Ilona Spaeder"
                                    data-license="Custom License"
                                />
                            </div>
                        </div>

                        <div
                            class="bloom-canvas-element ui-resizable ui-draggable"
                            style="
                                left: 50px;
                                top: 180px;
                                width: 60px;
                                height: 60px;
                            "
                            data-bubble="{`version`:`1.0`,`style`:`none`,`tails`:[],`level`:11,`backgroundColors`:[`transparent`],`shadowOffset`:0}"
                            data-draggable-id="b12rlzh"
                        >
                            <div
                                tabindex="0"
                                class="bloom-imageContainer"
                                data-title="For the current paper size: • The image container is 220 x 193 dots. • For print publications, you want between 300-600 DPI (Dots Per Inch). • An image with 688 x 604 dots would fill this container at 300 DPI."
                                title=""
                            >
                                <img
                                    src="placeHolder.png"
                                    alt=""
                                    data-copyright=""
                                    data-creator=""
                                    data-license=""
                                />
                            </div>
                        </div>
                        <div
                            data-target-of="b12rlzh"
                            tabindex="0"
                            style="
                                left: 310px;
                                top: 280px;
                                width: 60px;
                                height: 60px;
                            "
                        ></div>

                        <div
                            class="bloom-canvas-element ui-resizable ui-draggable"
                            style="
                                left: 50px;
                                top: 280px;
                                width: 60px;
                                height: 60px;
                            "
                            data-bubble="{`version`:`1.0`,`style`:`none`,`tails`:[],`level`:12,`backgroundColors`:[`transparent`],`shadowOffset`:0}"
                            data-draggable-id="muozas1"
                        >
                            <div
                                tabindex="0"
                                class="bloom-imageContainer bloom-leadingElement"
                                data-title="For the current paper size: • The image container is 220 x 193 dots. • For print publications, you want between 300-600 DPI (Dots Per Inch). • An image with 688 x 604 dots would fill this container at 300 DPI."
                                title=""
                            >
                                <img
                                    src="placeHolder.png"
                                    alt=""
                                    data-copyright=""
                                    data-creator=""
                                    data-license=""
                                />
                            </div>
                        </div>
                        <div
                            data-target-of="muozas1"
                            tabindex="0"
                            style="
                                left: 310px;
                                top: 80px;
                                width: 60px;
                                height: 60px;
                            "
                        ></div>

                        <div
                            class="bloom-canvas-element ui-resizable ui-draggable"
                            style="
                                left: 50px;
                                top: 80px;
                                width: 60px;
                                height: 60px;
                                position: absolute;
                            "
                            data-bubble="{`version`:`1.0`,`style`:`none`,`tails`:[],`level`:13,`backgroundColors`:[`transparent`],`shadowOffset`:0}"
                            data-draggable-id="lkbg233"
                        >
                            <div
                                tabindex="0"
                                class="bloom-imageContainer bloom-leadingElement"
                                data-title="For the current paper size: • The image container is 220 x 193 dots. • For print publications, you want between 300-600 DPI (Dots Per Inch). • An image with 688 x 604 dots would fill this container at 300 DPI."
                                title=""
                            >
                                <img
                                    src="placeHolder.png"
                                    alt=""
                                    data-copyright=""
                                    data-creator=""
                                    data-license=""
                                />
                            </div>
                        </div>
                        <div
                            data-target-of="lkbg233"
                            tabindex="0"
                            style="
                                left: 310px;
                                top: 180px;
                                width: 60px;
                                height: 60px;
                            "
                        ></div>
                    </div>
                </div>
                <button
                    class="check-button page-content game-button"
                    style="right: 10px; bottom: 10px"
                >
                    <img src="Check Answer Symbol.svg" />
                </button>
                <button
                    class="try-again-button page-content game-button"
                    style="right: 130px; bottom: 10px"
                >
                    <img src="Try Again Symbol.svg" />
                </button>
                <button
                    class="show-correct-button page-content game-button"
                    style="right: 70px; bottom: 10px"
                >
                    <img src="Show Answer Symbol.svg" />
                </button>
                <button
                    class="page-content page-turn-button turn-right"
                    style="right: 10px; top: calc(50% - 12px)"
                >
                    <img src="Page Nav.svg" />
                </button>
                <button
                    class="page-content page-turn-button turn-left"
                    style="left: 10px; top: calc(50% - 12px)"
                >
                    <img src="Page Nav.svg" />
                </button>
            </div>
        </div>
        <div
            class="bloom-page customPage bloom-ignoreForReaderStats bloom-interactive-page no-margin-page numberedPage game-theme-blue-on-white bloom-monolingual"
            id="d4fd048e-64c0-472c-bb23-f136ce2a4868"
            data-page="extra"
            data-analyticscategories="drag-activity"
            data-activity="drag-image-to-target"
            data-tool-id="game"
            data-pagelineage="3325A8B6-EA15-4FB7-9F8D-271D7B3C8D57"
            data-correct-sound="correct_tada-fanfare-a_pixabay.webm"
            data-wrong-sound="wrong_twoDownElectronic2_pixabay.webm"
            data-feature="game"
        >
            <div
                class="pageLabel"
                lang="en"
                data-i18n="TemplateBooks.PageLabel.MatchWordsWithImages"
            >
                Match Words with Images
            </div>
            <div class="pageDescription" lang="en"></div>

            <div class="marginBox">
                <div class="split-pane-component-inner">
                    <div
                        class="bloom-canvas bloom-has-canvas-element"
                        data-title="For the current paper size: • The image container is 672 x 378 dots. • For print publications, you want between 300-600 DPI (Dots Per Inch). • An image with 2100 x 1182 dots would fill this container at 300 DPI."
                    >
                        <div
                            class="bloom-canvas-element bloom-backgroundImage"
                            data-bubble="{`version`:`1.0`,`style`:`none`,`tails`:[],`level`:1,`backgroundColors`:[`transparent`],`shadowOffset`:0}"
                            style="
                                width: 672px;
                                top: 0px;
                                left: 0px;
                                height: 378px;
                            "
                        >
                            <div
                                class="bloom-imageContainer"
                                data-title="For the current paper size: • The image container is 652 x 358 dots. • For print publications, you want between 300-600 DPI (Dots Per Inch). • An image with 2038 x 1119 dots would fill this container at 300 DPI."
                                title="For the current paper size: • The image container is 652 x 358 dots. • For print publications, you want between 300-600 DPI (Dots Per Inch). • An image with 2038 x 1119 dots would fill this container at 300 DPI."
                            >
                                <img
                                    src="placeHolder.png"
                                    style="
                                        width: 672px;
                                        top: -141.088px;
                                        left: 0px;
                                    "
                                    alt=""
                                />
                            </div>
                        </div>
                        <div
                            class="bloom-canvas-element"
                            style="
                                left: 120px;
                                top: 240px;
                                width: 300px;
                                height: 110px;
                            "
                            data-bubble="{`version`:`1.0`,`style`:`none`,`tails`:[],`level`:3,`backgroundColors`:[`transparent`],`shadowOffset`:0}"
                        >
                            <div tabindex="0" class="bloom-rectangle"></div>
                        </div>
                        <div
                            class="bloom-canvas-element bloom-gif drag-item-correct"
                            style="
                                height: 220px;
                                left: 370px;
                                top: 70px;
                                width: 230px;
                                position: absolute;
                            "
                            data-bubble="{`version`:`1.0`,`style`:`none`,`tails`:[],`level`:16,`backgroundColors`:[`transparent`],`shadowOffset`:0}"
                        >
                            <div
                                tabindex="0"
                                class="bloom-imageContainer"
                                title=""
                            >
                                <img
                                    src="smiling-flowers.gif"
                                    alt=""
                                    data-copyright="Copyright © 2024, Ilona Spaeder"
                                    data-creator="Ilona Spaeder"
                                    data-license="Custom License"
                                />
                            </div>
                        </div>
                        <div
                            class="bloom-canvas-element bloom-passive-element"
                            data-bubble="{`version`:`1.0`,`style`:`none`,`tails`:[],`level`:18,`backgroundColors`:[`transparent`],`shadowOffset`:0}"
                        >
                            <div
                                class="bloom-translationGroup bloom-leadingElement"
                                data-default-languages="V"
                                data-hasqtip="true"
                                data-eager-placeholder-l10n-id="EditTab.Toolbox.Games.Placeholder.DragWordToImageInstructions"
                            >
                                <div
                                    class="bloom-editable GameHeader-style bloom-visibility-code-on bloom-content1"
                                    lang="z"
                                    tabindex="0"
                                    spellcheck="false"
                                    role="textbox"
                                    aria-label="false"
                                    style="min-height: 32.01px"
                                    contenteditable="true"
                                ></div>
                            </div>
                        </div>
                        <div
                            class="bloom-canvas-element bloom-gif drag-item-wrong"
                            style="
                                height: 220px;
                                left: 370px;
                                top: 70px;
                                width: 220px;
                                position: absolute;
                            "
                            data-bubble="{`version`:`1.0`,`style`:`none`,`tails`:[],`level`:20,`backgroundColors`:[`transparent`],`shadowOffset`:0}"
                        >
                            <div
                                tabindex="0"
                                class="bloom-imageContainer"
                                title=""
                            >
                                <img
                                    src="sad-face.gif"
                                    alt=""
                                    data-copyright="Copyright © 2022, Ilona Spaeder"
                                    data-creator="Ilona Spaeder"
                                    data-license="Custom License"
                                />
                            </div>
                        </div>
                        <div
                            data-target-of="jgcdref"
                            tabindex="0"
                            style="
                                left: 140px;
                                top: 260px;
                                width: 160px;
                                height: 60px;
                            "
                        ></div>
                        <div
                            class="bloom-canvas-element"
                            style="
                                height: 80px;
                                left: 320px;
                                top: 250px;
                                width: 80px;
                            "
                            data-bubble="{`version`:`1.0`,`style`:`none`,`tails`:[],`level`:28,`backgroundColors`:[`transparent`],`shadowOffset`:0}"
                        >
                            <div
                                tabindex="0"
                                class="bloom-imageContainer bloom-leadingElement"
                            >
                                <img src="placeHolder.png" alt="" />
                            </div>
                        </div>
                        <div
                            class="bloom-canvas-element draggable-text bloom-noAutoHeight"
                            style="
                                left: 30px;
                                top: 100px;
                                width: 160px;
                                height: 60px;
                            "
                            data-bubble="{`version`:`1.0`,`style`:`none`,`tails`:[],`level`:30,`backgroundColors`:[`transparent`],`shadowOffset`:0}"
                            data-draggable-id="jgcdref"
                            data-hasqtip="true"
                            data-bloom-active="true"
                        >
                            <div
                                class="bloom-translationGroup bloom-leadingElement"
                                data-default-languages="V"
                            >
                                <div
                                    class="bloom-editable GameDragMediumCenter-style bloom-visibility-code-on bloom-content1"
                                    lang="z"
                                    contenteditable="true"
                                    tabindex="0"
                                    spellcheck="false"
                                    role="textbox"
                                    aria-label="false"
<<<<<<< HEAD
                                    style="min-height: 45.01px"
=======
>>>>>>> 57183f1c
                                ></div>
                            </div>
                        </div>
                        <div
                            class="bloom-canvas-element draggable-text bloom-noAutoHeight"
                            style="
                                left: 230px;
                                top: 100px;
                                width: 160px;
                                height: 60px;
                            "
                            data-bubble="{`version`:`1.0`,`style`:`none`,`tails`:[],`level`:31,`backgroundColors`:[`transparent`],`shadowOffset`:0}"
                            data-draggable-id="7hmlixy"
                            data-hasqtip="true"
                        >
                            <div
                                class="bloom-translationGroup bloom-leadingElement"
                                data-default-languages="V"
                            >
                                <div
                                    class="bloom-editable GameDragMediumCenter-style bloom-visibility-code-on bloom-content1"
                                    lang="z"
                                    contenteditable="true"
                                    tabindex="0"
                                    spellcheck="false"
                                    role="textbox"
                                    aria-label="false"
<<<<<<< HEAD
                                    style="min-height: 45.01px"
=======
>>>>>>> 57183f1c
                                ></div>
                            </div>
                        </div>
                        <div
                            class="bloom-canvas-element draggable-text bloom-noAutoHeight"
                            style="
                                left: 430px;
                                top: 100px;
                                width: 160px;
                                height: 60px;
                            "
                            data-bubble="{`version`:`1.0`,`style`:`none`,`tails`:[],`level`:32,`backgroundColors`:[`transparent`],`shadowOffset`:0}"
                            data-draggable-id="89ogfih"
                            data-hasqtip="true"
                        >
                            <div
                                class="bloom-translationGroup bloom-leadingElement"
                                data-default-languages="V"
                            >
                                <div
                                    class="bloom-editable GameDragMediumCenter-style bloom-visibility-code-on bloom-content1"
                                    lang="z"
                                    contenteditable="true"
                                    tabindex="0"
                                    spellcheck="false"
                                    role="textbox"
                                    aria-label="false"
<<<<<<< HEAD
                                    style="min-height: 45.01px"
=======
>>>>>>> 57183f1c
                                ></div>
                            </div>
                        </div>
                        <svg
                            id="target-arrow"
                            width="77.35637876088757"
                            height="123"
                            viewBox="0 0 77.35637876088757 123"
                            style="
                                left: 72.0249px;
                                top: 138px;
                                pointer-events: none;
                                z-index: 1003;
                                position: absolute;
                            "
                        >
                            <line
                                x1="0"
                                y1="0"
                                x2="73.97508896797153"
                                y2="123"
                                stroke="#80808080"
                                stroke-width="3"
                            />
                            <line
                                x2="73.97508896797153"
                                y2="123"
                                x1="60.38954962143391"
                                y1="119.61871020708396"
                                stroke="#80808080"
                                stroke-width="3"
                            />
                            <line
                                x2="73.97508896797153"
                                y2="123"
                                x1="77.35637876088757"
                                y1="109.41446065346238"
                                stroke="#80808080"
                                stroke-width="3"
                            />
                        </svg>
                    </div>
                </div>
                <button
                    class="check-button page-content game-button"
                    style="right: 10px; bottom: 10px"
                >
                    <img src="Check%20Answer%20Symbol.svg" alt="" />
                </button>
                <button
                    class="try-again-button page-content game-button"
                    style="right: 130px; bottom: 10px"
                >
                    <img src="Try%20Again%20Symbol.svg" alt="" />
                </button>
                <button
                    class="show-correct-button page-content game-button"
                    style="right: 70px; bottom: 10px"
                >
                    <img src="Show%20Answer%20Symbol.svg" alt="" />
                </button>
                <button
                    class="page-content page-turn-button turn-right"
                    style="right: 10px; top: calc(50% - 12px)"
                >
                    <img src="Page%20Nav.svg" alt="" />
                </button>
                <button
                    class="page-content page-turn-button turn-left"
                    style="left: 10px; top: calc(50% - 12px)"
                >
                    <img src="Page%20Nav.svg" alt="" />
                </button>
            </div>
        </div>
        <div
            class="bloom-page customPage bloom-ignoreForReaderStats bloom-interactive-page no-margin-page numberedPage game-theme-blue-on-white bloom-monolingual"
            id="74859844-0066-4365-B90B-FA37B953FF1B"
            data-page="extra"
            data-analyticscategories="drag-activity"
            data-activity="drag-image-to-target"
            data-tool-id="game"
            data-pagelineage="3325A8B6-EA15-4FB7-9F8D-271D7B3C8D57"
            data-correct-sound="correct_tada-fanfare-a_pixabay.webm"
            data-wrong-sound="wrong_twoDownElectronic2_pixabay.webm"
            data-feature="game"
        >
            <div
                class="pageLabel"
                lang="en"
                data-i18n="TemplateBooks.PageLabel.DragImagesTargets"
            >
                Drag Images to Words
            </div>
            <div class="pageDescription" lang="en"></div>
            <div class="marginBox">
                <div class="split-pane-component-inner">
                    <div
                        class="bloom-canvas bloom-has-canvas-element"
                        data-title="For the current paper size: • The image container is 672 x 378 dots. • For print publications, you want between 300-600 DPI (Dots Per Inch). • An image with 2100 x 1182 dots would fill this container at 300 DPI."
                    >
                        <div
                            class="bloom-canvas-element bloom-backgroundImage"
                            data-bubble="{`version`:`1.0`,`style`:`none`,`tails`:[],`level`:1,`backgroundColors`:[`transparent`],`shadowOffset`:0}"
                            style="
                                width: 672px;
                                top: 0px;
                                left: 0px;
                                height: 378px;
                            "
                        >
                            <div
                                class="bloom-imageContainer"
                                data-title="For the current paper size: • The image container is 652 x 358 dots. • For print publications, you want between 300-600 DPI (Dots Per Inch). • An image with 2038 x 1119 dots would fill this container at 300 DPI."
                                title="For the current paper size: • The image container is 652 x 358 dots. • For print publications, you want between 300-600 DPI (Dots Per Inch). • An image with 2038 x 1119 dots would fill this container at 300 DPI."
                            >
                                <img
                                    src="placeHolder.png"
                                    style="
                                        width: 672px;
                                        top: -141.088px;
                                        left: 0px;
                                    "
                                    alt=""
                                />
                            </div>
                        </div>
                        <div
                            class="bloom-canvas-element bloom-gif drag-item-correct"
                            style="
                                height: 110px;
                                left: 290px;
                                top: 50px;
                                width: 110px;
                                position: absolute;
                            "
                            data-bubble="{`version`:`1.0`,`style`:`none`,`tails`:[],`level`:14,`backgroundColors`:[`transparent`],`shadowOffset`:0}"
                        >
                            <div
                                tabindex="0"
                                class="bloom-imageContainer"
                                title=""
                            >
                                <img
                                    src="smiling-flowers.gif"
                                    alt=""
                                    data-copyright="Copyright © 2024, Ilona Spaeder"
                                    data-creator="Ilona Spaeder"
                                    data-license="Custom License"
                                />
                            </div>
                        </div>
                        <div
                            class="bloom-canvas-element bloom-passive-element"
                            data-bubble="{`version`:`1.0`,`style`:`none`,`tails`:[],`level`:16,`backgroundColors`:[`transparent`],`shadowOffset`:0}"
                            data-bloom-active="true"
                        >
                            <div
                                class="bloom-translationGroup bloom-leadingElement"
                                data-default-languages="V"
                                data-hasqtip="true"
                                data-eager-placeholder-l10n-id="EditTab.Toolbox.Games.Placeholder.MatchImageToWordInstructions"
                            >
                                <div
                                    class="bloom-editable GameHeader-style bloom-visibility-code-on bloom-content1 bloom-contentNational1"
                                    lang="z"
                                    tabindex="0"
                                    spellcheck="false"
                                    role="textbox"
                                    aria-label="false"
                                    style="min-height: 32.01px"
                                    contenteditable="true"
                                ></div>
                            </div>
                        </div>
                        <div
                            class="bloom-canvas-element bloom-gif drag-item-wrong"
                            style="
                                height: 110px;
                                left: 290px;
                                top: 50px;
                                width: 110px;
                                position: absolute;
                            "
                            data-bubble="{`version`:`1.0`,`style`:`none`,`tails`:[],`level`:18,`backgroundColors`:[`transparent`],`shadowOffset`:0}"
                        >
                            <div
                                tabindex="0"
                                class="bloom-imageContainer"
                                title=""
                            >
                                <img
                                    src="sad-face.gif"
                                    alt=""
                                    data-copyright="Copyright © 2022, Ilona Spaeder"
                                    data-creator="Ilona Spaeder"
                                    data-license="Custom License"
                                />
                            </div>
                        </div>
                        <div
                            data-target-of="b12rlzh"
                            tabindex="0"
                            style="
                                left: 100px;
                                top: 190px;
                                width: 60px;
                                height: 60px;
                            "
                        >
                            <div class="bloom-targetWrapper">
                                <div
                                    class="bloom-imageContainer"
                                    data-title="For the current paper size: • The image container is 220 x 193 dots. • For print publications, you want between 300-600 DPI (Dots Per Inch). • An image with 688 x 604 dots would fill this container at 300 DPI."
                                    title=""
                                    style="width: 84px; height: 83px"
                                >
                                    <img
                                        src="placeHolder.png"
                                        alt=""
                                        data-copyright=""
                                        data-creator=""
                                        data-license=""
                                    />
                                </div>
                            </div>
                        </div>
                        <div
                            data-target-of="muozas1"
                            tabindex="0"
                            style="
                                left: 310px;
                                top: 190px;
                                width: 60px;
                                height: 60px;
                            "
                        >
                            <div class="bloom-targetWrapper">
                                <div
                                    class="bloom-imageContainer bloom-leadingElement"
                                    data-title="For the current paper size: • The image container is 220 x 193 dots. • For print publications, you want between 300-600 DPI (Dots Per Inch). • An image with 688 x 604 dots would fill this container at 300 DPI."
                                    title=""
                                    style="width: 79px; height: 78px"
                                >
                                    <img
                                        src="placeHolder.png"
                                        alt=""
                                        data-copyright=""
                                        data-creator=""
                                        data-license=""
                                    />
                                </div>
                            </div>
                        </div>
                        <div
                            data-target-of="lkbg233"
                            tabindex="0"
                            style="
                                left: 520px;
                                top: 190px;
                                width: 60px;
                                height: 60px;
                            "
                        >
                            <div class="bloom-targetWrapper">
                                <div
                                    class="bloom-imageContainer bloom-leadingElement"
                                    data-title="For the current paper size: • The image container is 220 x 193 dots. • For print publications, you want between 300-600 DPI (Dots Per Inch). • An image with 688 x 604 dots would fill this container at 300 DPI."
                                    title=""
                                    style="width: 82px; height: 81px"
                                >
                                    <img
                                        src="placeHolder.png"
                                        alt=""
                                        data-copyright=""
                                        data-creator=""
                                        data-license=""
                                    />
                                </div>
                            </div>
                        </div>
                        <div
                            class="bloom-canvas-element bloom-noAutoHeight"
                            style="
                                left: 50px;
                                top: 270px;
                                width: 160px;
                                height: 44px;
                            "
                            data-bubble="{`version`:`1.0`,`style`:`none`,`tails`:[],`level`:19,`backgroundColors`:[`transparent`],`shadowOffset`:0}"
                        >
                            <div
                                class="bloom-translationGroup bloom-leadingElement"
                                data-default-languages="V"
                            >
                                <div
                                    class="bloom-editable GameTextMediumCenter-style bloom-visibility-code-on bloom-content1 bloom-contentNational1"
                                    lang="z"
                                    tabindex="0"
                                    spellcheck="false"
                                    role="textbox"
                                    aria-label="false"
                                    contenteditable="true"
                                >
                                    <p></p>
                                </div>
                            </div>
                        </div>
                        <div
                            class="bloom-canvas-element"
                            style="
                                left: 460px;
                                top: 170px;
                                width: 180px;
                                height: 153px;
                            "
                            data-bubble="{`version`:`1.0`,`style`:`none`,`tails`:[],`level`:28,`backgroundColors`:[`transparent`],`shadowOffset`:0}"
                        >
                            <div tabindex="0" class="bloom-rectangle"></div>
                        </div>
                        <div
                            class="bloom-canvas-element bloom-noAutoHeight"
                            style="
                                left: 260px;
                                top: 270px;
                                width: 160px;
                                height: 44px;
                            "
                            data-bubble="{`version`:`1.0`,`style`:`none`,`tails`:[],`level`:30,`backgroundColors`:[`transparent`],`shadowOffset`:0}"
                        >
                            <div
                                class="bloom-translationGroup bloom-leadingElement"
                                data-default-languages="V"
                            >
                                <div
                                    class="bloom-editable GameTextMediumCenter-style bloom-visibility-code-on bloom-content1 bloom-contentNational1"
                                    lang="z"
                                    tabindex="0"
                                    spellcheck="false"
                                    role="textbox"
                                    aria-label="false"
                                    contenteditable="true"
                                >
                                    <p></p>
                                </div>
                            </div>
                        </div>
                        <div
                            class="bloom-canvas-element bloom-noAutoHeight"
                            style="
                                left: 470px;
                                top: 270px;
                                width: 160px;
                                height: 44px;
                            "
                            data-bubble="{`version`:`1.0`,`style`:`none`,`tails`:[],`level`:31,`backgroundColors`:[`transparent`],`shadowOffset`:0}"
                        >
                            <div
                                class="bloom-translationGroup bloom-leadingElement"
                                data-default-languages="V"
                            >
                                <div
                                    class="bloom-editable GameTextMediumCenter-style bloom-visibility-code-on bloom-content1 bloom-contentNational1"
                                    lang="z"
                                    tabindex="0"
                                    spellcheck="false"
                                    role="textbox"
                                    aria-label="false"
                                    contenteditable="true"
                                >
                                    <p></p>
                                </div>
                            </div>
                        </div>
                        <div
                            class="bloom-canvas-element"
                            style="
                                left: 250px;
                                top: 170px;
                                width: 180px;
                                height: 153px;
                            "
                            data-bubble="{`version`:`1.0`,`style`:`none`,`tails`:[],`level`:32,`backgroundColors`:[`transparent`],`shadowOffset`:0}"
                        >
                            <div tabindex="0" class="bloom-rectangle"></div>
                        </div>
                        <div
                            class="bloom-canvas-element"
                            style="
                                left: 40px;
                                top: 170px;
                                width: 180px;
                                height: 153px;
                            "
                            data-bubble="{`version`:`1.0`,`style`:`none`,`tails`:[],`level`:33,`backgroundColors`:[`transparent`],`shadowOffset`:0}"
                        >
                            <div tabindex="0" class="bloom-rectangle"></div>
                        </div>
                        <div
                            class="bloom-canvas-element"
                            style="
                                left: 290px;
                                top: 70px;
                                width: 60px;
                                height: 60px;
                                touch-action: none;
                            "
                            data-bubble="{`version`:`1.0`,`style`:`none`,`tails`:[],`level`:34,`backgroundColors`:[`transparent`],`shadowOffset`:0}"
                            data-draggable-id="b12rlzh"
                        >
                            <div
                                tabindex="0"
                                class="bloom-imageContainer"
                                data-title="For the current paper size: • The image container is 220 x 193 dots. • For print publications, you want between 300-600 DPI (Dots Per Inch). • An image with 688 x 604 dots would fill this container at 300 DPI."
                                title=""
                            >
                                <img
                                    src="placeHolder.png"
                                    alt=""
                                    data-copyright=""
                                    data-creator=""
                                    data-license=""
                                />
                            </div>
                        </div>
                        <div
                            class="bloom-canvas-element"
                            style="
                                left: 410px;
                                top: 70px;
                                width: 60px;
                                height: 60px;
                                touch-action: none;
                            "
                            data-bubble="{`version`:`1.0`,`style`:`none`,`tails`:[],`level`:35,`backgroundColors`:[`transparent`],`shadowOffset`:0}"
                            data-draggable-id="muozas1"
                        >
                            <div
                                tabindex="0"
                                class="bloom-imageContainer bloom-leadingElement"
                                data-title="For the current paper size: • The image container is 220 x 193 dots. • For print publications, you want between 300-600 DPI (Dots Per Inch). • An image with 688 x 604 dots would fill this container at 300 DPI."
                                title=""
                            >
                                <img
                                    src="placeHolder.png"
                                    alt=""
                                    data-copyright=""
                                    data-creator=""
                                    data-license=""
                                />
                            </div>
                        </div>
                        <div
                            class="bloom-canvas-element"
                            style="
                                left: 170px;
                                top: 70px;
                                width: 60px;
                                height: 60px;
                                position: absolute;
                                touch-action: none;
                            "
                            data-bubble="{`version`:`1.0`,`style`:`none`,`tails`:[],`level`:36,`backgroundColors`:[`transparent`],`shadowOffset`:0}"
                            data-draggable-id="lkbg233"
                        >
                            <div
                                tabindex="0"
                                class="bloom-imageContainer bloom-leadingElement"
                                data-title="For the current paper size: • The image container is 220 x 193 dots. • For print publications, you want between 300-600 DPI (Dots Per Inch). • An image with 688 x 604 dots would fill this container at 300 DPI."
                                title=""
                            >
                                <img
                                    src="placeHolder.png"
                                    alt=""
                                    data-copyright=""
                                    data-creator=""
                                    data-license=""
                                />
                            </div>
                        </div>
                    </div>
                </div>
                <button
                    class="check-button page-content game-button"
                    style="right: 10px; bottom: 10px"
                >
                    <img src="Check%20Answer%20Symbol.svg" alt="" />
                </button>
                <button
                    class="try-again-button page-content game-button"
                    style="right: 130px; bottom: 10px"
                >
                    <img src="Try%20Again%20Symbol.svg" alt="" />
                </button>
                <button
                    class="show-correct-button page-content game-button"
                    style="right: 70px; bottom: 10px"
                >
                    <img src="Show%20Answer%20Symbol.svg" alt="" />
                </button>
                <button
                    class="page-content page-turn-button turn-right"
                    style="right: 10px; top: calc(50% - 12px)"
                >
                    <img src="Page%20Nav.svg" alt="" />
                </button>
                <button
                    class="page-content page-turn-button turn-left"
                    style="left: 10px; top: calc(50% - 12px)"
                >
                    <img src="Page%20Nav.svg" alt="" />
                </button>
            </div>
        </div>
        <div
            class="bloom-page customPage bloom-ignoreForReaderStats bloom-interactive-page no-margin-page numberedPage game-theme-blue-on-white side-right Device16x9Landscape bloom-monolingual"
            id="7f680864-9ab4-4af5-b9f6-b96cea22ff63"
            data-page="extra"
            data-feature="game"
            data-analyticscategories="drag-activity"
            data-activity="drag-image-to-target"
            data-tool-id="game"
            data-pagelineage="3325A8B6-EA15-4FB7-9F8D-271D7B3C8D57;c8f4834c-1efd-4864-bc2c-8548ef26bb5b;48100f6f-a433-4373-b862-3a6075fe966a"
            data-page-number="1"
            lang=""
            data-correct-sound="correct_tada-fanfare-a_pixabay.webm"
            data-wrong-sound="wrong_twoDownElectronic2_pixabay.webm"
            data-show-targets-during-play="true"
            data-same-size="true"
            data-show-answers-in-targets="false"
        >
            <div
                class="pageLabel"
                lang="en"
                data-i18n="TemplateBooks.PageLabel.Drag Sound to Word Target"
            >
                Drag Sound to Word Target
            </div>
            <div class="pageDescription" lang="en"></div>

            <div class="marginBox">
                <div class="split-pane-component-inner">
                    <div
                        class="bloom-canvas bloom-has-canvas-element"
                        data-title="For the current paper size: • The image container is 666 x 372 dots. • For print publications, you want between 300-600 DPI (Dots Per Inch). • An image with 2082 x 1163 dots would fill this container at 300 DPI."
                    >
                        <div
                            class="bloom-canvas-element bloom-backgroundImage"
                            data-bubble="{`version`:`1.0`,`style`:`none`,`tails`:[],`level`:10,`backgroundColors`:[`transparent`],`shadowOffset`:0}"
                            style="
                                width: 672px;
                                top: 0px;
                                left: 0px;
                                height: 378px;
                            "
                        >
                            <div
                                class="bloom-imageContainer"
                                data-title="For the current paper size: • The image container is 652 x 358 dots. • For print publications, you want between 300-600 DPI (Dots Per Inch). • An image with 2038 x 1119 dots would fill this container at 300 DPI."
                                title="For the current paper size: • The image container is 652 x 358 dots. • For print publications, you want between 300-600 DPI (Dots Per Inch). • An image with 2038 x 1119 dots would fill this container at 300 DPI."
                            >
                                <img
                                    src="placeHolder.png"
                                    style="
                                        width: 672px;
                                        top: -141.088px;
                                        left: 0px;
                                    "
                                    alt=""
                                />
                            </div>
                        </div>

                        <div
                            class="bloom-canvas-element drag-item-wrong"
                            style="
                                height: 260px;
                                left: 70px;
                                top: 60px;
                                width: 440px;
                            "
                            data-bubble="{`version`:`1.0`,`style`:`none`,`tails`:[],`level`:11,`backgroundColors`:[`transparent`],`shadowOffset`:0}"
                        >
                            <div
                                tabindex="0"
                                class="bloom-rectangle bloom-theme-background"
                            ></div>
                        </div>

                        <div
                            class="bloom-canvas-element drag-item-correct"
                            style="
                                height: 270px;
                                left: 90px;
                                top: 50px;
                                width: 450px;
                            "
                            data-bubble="{`version`:`1.0`,`style`:`none`,`tails`:[],`level`:12,`backgroundColors`:[`transparent`],`shadowOffset`:0}"
                        >
                            <div
                                tabindex="0"
                                class="bloom-rectangle bloom-theme-background"
                            ></div>
                        </div>

                        <div
                            class="bloom-canvas-element"
                            style="
                                height: 120px;
                                left: 120px;
                                top: 170px;
                                width: 400px;
                            "
                            data-bubble="{`version`:`1.0`,`style`:`none`,`tails`:[],`level`:13,`backgroundColors`:[`transparent`],`shadowOffset`:0}"
                        >
                            <div tabindex="0" class="bloom-rectangle"></div>
                        </div>

                        <div
                            class="bloom-canvas-element bloom-gif drag-item-correct"
                            style="
                                height: 220px;
                                left: 20px;
                                top: 70px;
                                width: 230px;
                                position: absolute;
                            "
                            data-bubble="{`version`:`1.0`,`style`:`none`,`tails`:[],`level`:17,`backgroundColors`:[`transparent`],`shadowOffset`:0}"
                        >
                            <div
                                tabindex="0"
                                class="bloom-imageContainer"
                                title=""
                            >
                                <img
                                    src="smiling-flowers.gif"
                                    alt=""
                                    data-copyright="Copyright © 2025, Ilona Spaeder"
                                    data-creator="Ilona Spaeder"
                                    data-license="Custom License"
                                />
                            </div>
                        </div>

                        <div
                            class="bloom-canvas-element bloom-gif drag-item-wrong"
                            style="
                                height: 180px;
                                left: 200px;
                                top: 100px;
                                width: 180px;
                                position: absolute;
                            "
                            data-bubble="{`version`:`1.0`,`style`:`none`,`tails`:[],`level`:21,`backgroundColors`:[`transparent`],`shadowOffset`:0}"
                        >
                            <div
                                tabindex="0"
                                class="bloom-imageContainer"
                                title=""
                            >
                                <img
                                    src="sad-face.gif"
                                    alt=""
                                    data-copyright="Copyright © 2025, Ilona Spaeder"
                                    data-creator="Ilona Spaeder"
                                    data-license="Custom License"
                                />
                            </div>
                        </div>

                        <div
                            class="bloom-canvas-element bloom-noAutoHeight"
                            style="
                                left: 230px;
                                top: 200px;
                                width: 260px;
                                height: 64px;
                            "
                            data-bubble="{`version`:`1.0`,`style`:`none`,`tails`:[],`level`:22,`backgroundColors`:[`transparent`],`shadowOffset`:0}"
                        >
                            <div
                                class="bloom-translationGroup bloom-leadingElement"
                                data-default-languages="V"
                            >
                                <div
                                    class="bloom-editable GameTextLargeStart-style bloom-visibility-code-on bloom-content1 bloom-contentNational1"
                                    lang="z"
                                    tabindex="0"
                                    spellcheck="false"
                                    role="textbox"
                                    aria-label="false"
                                    contenteditable="true"
                                >
                                    <p></p>
                                </div>
                            </div>
                        </div>
                        <div
                            data-target-of="zjla6ss"
                            tabindex="0"
                            style="
                                left: 140px;
                                top: 200px;
                                width: 60px;
                                height: 60px;
                            "
                        ></div>

                        <div
                            class="bloom-canvas-element bloom-passive-element"
                            data-bubble="{`version`:`1.0`,`style`:`none`,`tails`:[],`level`:26,`backgroundColors`:[`transparent`],`shadowOffset`:0}"
                        >
                            <div
                                class="bloom-translationGroup bloom-leadingElement"
                                data-default-languages="V"
                                data-eager-placeholder-l10n-id="EditTab.Toolbox.Games.Placeholder.DragSoundToWordTargetInstructions"
                            >
                                <div
                                    class="bloom-editable GameHeader-style bloom-visibility-code-on bloom-content1 bloom-contentNational1"
                                    lang="z"
                                    tabindex="0"
                                    spellcheck="false"
                                    role="textbox"
                                    aria-label="false"
                                    contenteditable="true"
                                ></div>
                            </div>
                        </div>

                        <div
                            class="bloom-canvas-element"
                            style="
                                height: 60px;
                                left: 140px;
                                top: 70px;
                                width: 60px;
                                touch-action: none;
                            "
                            data-bubble="{`version`:`1.0`,`style`:`none`,`tails`:[],`level`:27,`backgroundColors`:[`transparent`],`shadowOffset`:0}"
                            data-draggable-id="zjla6ss"
                        >
                            <div
                                tabindex="0"
                                class="bloom-unmodifiable-image bloom-svg bloom-imageContainer bloom-leadingElement"
                                data-icon-type="audio"
                            >
                                <svg
                                    viewBox="0 0 31 31"
                                    fill="none"
                                    xmlns="http://www.w3.org/2000/svg"
                                >
                                    <rect
                                        width="31"
                                        height="31"
                                        rx="1.81232"
                                        fill="var(--game-draggable-bg-color, black)"
                                    />
                                    <path
                                        d="M23.0403 9.12744C24.8868 10.8177 25.9241 13.11 25.9241 15.5C25.9241 17.8901 24.8868 20.1823 23.0403 21.8726M19.5634 12.3092C20.4867 13.1544 21.0053 14.3005 21.0053 15.4955C21.0053 16.6906 20.4867 17.8367 19.5634 18.6818M15.0917 9.19054L10.1669 12.796H6.22705V18.2041H10.1669L15.0917 21.8095V9.19054Z"
                                        stroke="var(--game-draggable-color, white)"
                                        strokewidth="1.15865"
                                        strokelinecap="round"
                                        strokelinejoin="round"
                                    />
                                </svg>
                            </div>
                        </div>

                        <div
                            class="bloom-canvas-element"
                            style="
                                height: 60px;
                                left: 220px;
                                top: 70px;
                                width: 60px;
                                touch-action: none;
                            "
                            data-bubble="{`version`:`1.0`,`style`:`none`,`tails`:[],`level`:28,`backgroundColors`:[`transparent`],`shadowOffset`:0}"
                            data-draggable-id="0oavr61"
                        >
                            <div
                                tabindex="0"
                                class="bloom-unmodifiable-image bloom-svg bloom-imageContainer bloom-leadingElement"
                                data-icon-type="audio"
                            >
                                <svg
                                    viewBox="0 0 31 31"
                                    fill="none"
                                    xmlns="http://www.w3.org/2000/svg"
                                >
                                    <rect
                                        width="31"
                                        height="31"
                                        rx="1.81232"
                                        fill="var(--game-draggable-bg-color, black)"
                                    />
                                    <path
                                        d="M23.0403 9.12744C24.8868 10.8177 25.9241 13.11 25.9241 15.5C25.9241 17.8901 24.8868 20.1823 23.0403 21.8726M19.5634 12.3092C20.4867 13.1544 21.0053 14.3005 21.0053 15.4955C21.0053 16.6906 20.4867 17.8367 19.5634 18.6818M15.0917 9.19054L10.1669 12.796H6.22705V18.2041H10.1669L15.0917 21.8095V9.19054Z"
                                        stroke="var(--game-draggable-color, white)"
                                        strokewidth="1.15865"
                                        strokelinecap="round"
                                        strokelinejoin="round"
                                    />
                                </svg>
                            </div>
                        </div>

                        <div
                            class="bloom-canvas-element"
                            style="
                                height: 60px;
                                left: 300px;
                                top: 70px;
                                width: 60px;
                                touch-action: none;
                            "
                            data-bubble="{`version`:`1.0`,`style`:`none`,`tails`:[],`level`:29,`backgroundColors`:[`transparent`],`shadowOffset`:0}"
                            data-draggable-id="wfmikph"
                        >
                            <div
                                tabindex="0"
                                class="bloom-unmodifiable-image bloom-svg bloom-imageContainer bloom-leadingElement"
                                data-icon-type="audio"
                            >
                                <svg
                                    viewBox="0 0 31 31"
                                    fill="none"
                                    xmlns="http://www.w3.org/2000/svg"
                                >
                                    <rect
                                        width="31"
                                        height="31"
                                        rx="1.81232"
                                        fill="var(--game-draggable-bg-color, black)"
                                    />
                                    <path
                                        d="M23.0403 9.12744C24.8868 10.8177 25.9241 13.11 25.9241 15.5C25.9241 17.8901 24.8868 20.1823 23.0403 21.8726M19.5634 12.3092C20.4867 13.1544 21.0053 14.3005 21.0053 15.4955C21.0053 16.6906 20.4867 17.8367 19.5634 18.6818M15.0917 9.19054L10.1669 12.796H6.22705V18.2041H10.1669L15.0917 21.8095V9.19054Z"
                                        stroke="var(--game-draggable-color, white)"
                                        strokewidth="1.15865"
                                        strokelinecap="round"
                                        strokelinejoin="round"
                                    />
                                </svg>
                            </div>
                        </div>
                    </div>
                </div>
                <button
                    class="check-button page-content game-button"
                    style="right: 10px; bottom: 10px"
                >
                    <img
                        src="Check%20Answer%20Symbol.svg"
                        alt=""
                        data-copyright=""
                        data-creator=""
                        data-license=""
                    />
                </button>
                <button
                    class="try-again-button page-content game-button"
                    style="right: 130px; bottom: 10px"
                >
                    <img
                        src="Try%20Again%20Symbol.svg"
                        alt=""
                        data-copyright=""
                        data-creator=""
                        data-license=""
                    />
                </button>
                <button
                    class="show-correct-button page-content game-button"
                    style="right: 70px; bottom: 10px"
                >
                    <img
                        src="Show%20Answer%20Symbol.svg"
                        alt=""
                        data-copyright=""
                        data-creator=""
                        data-license=""
                    />
                </button>
                <button
                    class="page-content page-turn-button turn-right"
                    style="right: 10px; top: calc(50% - 12px)"
                >
                    <img
                        src="Page%20Nav.svg"
                        alt=""
                        data-copyright=""
                        data-creator=""
                        data-license=""
                    />
                </button>
                <button
                    class="page-content page-turn-button turn-left"
                    style="left: 10px; top: calc(50% - 12px)"
                >
                    <img
                        src="Page%20Nav.svg"
                        alt=""
                        data-copyright=""
                        data-creator=""
                        data-license=""
                    />
                </button>
            </div>
        </div>

        <div
            class="bloom-page customPage bloom-ignoreForReaderStats bloom-interactive-page no-margin-page numberedPage game-theme-blue-on-white side-left Device16x9Landscape bloom-monolingual"
            id="7a7d68c0-f694-407a-a3e3-837e16feca73"
            data-page="extra"
            data-feature="game"
            data-analyticscategories="drag-activity"
            data-activity="drag-image-to-target"
            data-tool-id="game"
            data-pagelineage="3325A8B6-EA15-4FB7-9F8D-271D7B3C8D57;c8f4834c-1efd-4864-bc2c-8548ef26bb5b;48100f6f-a433-4373-b862-3a6075fe966a;7f680864-9ab4-4af5-b9f6-b96cea22ff63"
            data-page-number="2"
            lang=""
            data-correct-sound="correct_tada-fanfare-a_pixabay.webm"
            data-wrong-sound="wrong_twoDownElectronic2_pixabay.webm"
            data-show-targets-during-play="true"
        >
            <div
                class="pageLabel"
                lang="en"
                data-i18n="TemplateBooks.PageLabel.Drag Sounds to Word Targets"
            >
                Drag Sounds to Word Targets
            </div>
            <div class="pageDescription" lang="en"></div>

            <div class="marginBox">
                <div class="split-pane-component-inner">
                    <div
                        class="bloom-canvas bloom-has-canvas-element"
                        data-title="For the current paper size: • The image container is 666 x 372 dots. • For print publications, you want between 300-600 DPI (Dots Per Inch). • An image with 2082 x 1163 dots would fill this container at 300 DPI."
                    >
                        <div
                            class="bloom-canvas-element bloom-backgroundImage"
                            data-bubble="{`version`:`1.0`,`style`:`none`,`tails`:[],`level`:10,`backgroundColors`:[`transparent`],`shadowOffset`:0}"
                            style="
                                width: 672px;
                                top: 0px;
                                left: 0px;
                                height: 378px;
                            "
                        >
                            <div
                                class="bloom-imageContainer"
                                data-title="For the current paper size: • The image container is 652 x 358 dots. • For print publications, you want between 300-600 DPI (Dots Per Inch). • An image with 2038 x 1119 dots would fill this container at 300 DPI."
                                title="For the current paper size: • The image container is 652 x 358 dots. • For print publications, you want between 300-600 DPI (Dots Per Inch). • An image with 2038 x 1119 dots would fill this container at 300 DPI."
                            >
                                <img
                                    src="placeHolder.png"
                                    style="
                                        width: 672px;
                                        top: -141.088px;
                                        left: 0px;
                                    "
                                    alt=""
                                />
                            </div>
                        </div>

                        <div
                            class="bloom-canvas-element"
                            style="
                                left: 300px;
                                top: 140px;
                                width: 230px;
                                height: 80px;
                            "
                            data-bubble="{`version`:`1.0`,`style`:`none`,`tails`:[],`level`:11,`backgroundColors`:[`transparent`],`shadowOffset`:0}"
                        >
                            <div tabindex="0" class="bloom-rectangle"></div>
                        </div>

                        <div
                            class="bloom-canvas-element"
                            style="
                                left: 300px;
                                top: 240px;
                                width: 230px;
                                height: 80px;
                            "
                            data-bubble="{`version`:`1.0`,`style`:`none`,`tails`:[],`level`:12,`backgroundColors`:[`transparent`],`shadowOffset`:0}"
                        >
                            <div tabindex="0" class="bloom-rectangle"></div>
                        </div>

                        <div
                            class="bloom-canvas-element"
                            style="
                                left: 40px;
                                top: 240px;
                                width: 230px;
                                height: 80px;
                            "
                            data-bubble="{`version`:`1.0`,`style`:`none`,`tails`:[],`level`:13,`backgroundColors`:[`transparent`],`shadowOffset`:0}"
                        >
                            <div tabindex="0" class="bloom-rectangle"></div>
                        </div>

                        <div
                            class="bloom-canvas-element drag-item-wrong"
                            style="
                                height: 260px;
                                left: 70px;
                                top: 60px;
                                width: 440px;
                            "
                            data-bubble="{`version`:`1.0`,`style`:`none`,`tails`:[],`level`:14,`backgroundColors`:[`transparent`],`shadowOffset`:0}"
                        >
                            <div
                                tabindex="0"
                                class="bloom-rectangle bloom-theme-background"
                            ></div>
                        </div>

                        <div
                            class="bloom-canvas-element drag-item-correct"
                            style="
                                height: 270px;
                                left: 90px;
                                top: 50px;
                                width: 450px;
                            "
                            data-bubble="{`version`:`1.0`,`style`:`none`,`tails`:[],`level`:15,`backgroundColors`:[`transparent`],`shadowOffset`:0}"
                        >
                            <div
                                tabindex="0"
                                class="bloom-rectangle bloom-theme-background"
                            ></div>
                        </div>

                        <div
                            class="bloom-canvas-element"
                            style="
                                height: 80px;
                                left: 40px;
                                top: 140px;
                                width: 230px;
                            "
                            data-bubble="{`version`:`1.0`,`style`:`none`,`tails`:[],`level`:16,`backgroundColors`:[`transparent`],`shadowOffset`:0}"
                        >
                            <div tabindex="0" class="bloom-rectangle"></div>
                        </div>

                        <div
                            class="bloom-canvas-element bloom-gif drag-item-correct"
                            style="
                                height: 220px;
                                left: 200px;
                                top: 70px;
                                width: 230px;
                                position: absolute;
                            "
                            data-bubble="{`version`:`1.0`,`style`:`none`,`tails`:[],`level`:20,`backgroundColors`:[`transparent`],`shadowOffset`:0}"
                        >
                            <div
                                tabindex="0"
                                class="bloom-imageContainer"
                                title=""
                            >
                                <img
                                    src="smiling-flowers.gif"
                                    alt=""
                                    data-copyright="Copyright © 2025, Ilona Spaeder"
                                    data-creator="Ilona Spaeder"
                                    data-license="Custom License"
                                />
                            </div>
                        </div>

                        <div
                            class="bloom-canvas-element bloom-gif drag-item-wrong"
                            style="
                                height: 180px;
                                left: 200px;
                                top: 100px;
                                width: 180px;
                                position: absolute;
                            "
                            data-bubble="{`version`:`1.0`,`style`:`none`,`tails`:[],`level`:24,`backgroundColors`:[`transparent`],`shadowOffset`:0}"
                        >
                            <div
                                tabindex="0"
                                class="bloom-imageContainer"
                                title=""
                            >
                                <img
                                    src="sad-face.gif"
                                    alt=""
                                    data-copyright="Copyright © 2025, Ilona Spaeder"
                                    data-creator="Ilona Spaeder"
                                    data-license="Custom License"
                                />
                            </div>
                        </div>

                        <div
                            class="bloom-canvas-element bloom-noAutoHeight"
                            style="
                                left: 120px;
                                top: 160px;
                                width: 140px;
                                height: 44px;
                            "
                            data-bubble="{`version`:`1.0`,`style`:`none`,`tails`:[],`level`:25,`backgroundColors`:[`transparent`],`shadowOffset`:0}"
                        >
                            <div
                                class="bloom-translationGroup bloom-leadingElement"
                                data-default-languages="V"
                            >
                                <div
                                    class="bloom-editable GameTextMediumStart-style bloom-visibility-code-on bloom-content1 bloom-contentNational1"
                                    lang="z"
                                    tabindex="0"
                                    spellcheck="false"
                                    role="textbox"
                                    aria-label="false"
                                    contenteditable="true"
                                >
                                    <p></p>
                                </div>
                            </div>
                        </div>
                        <div
                            data-target-of="zjla6ss"
                            tabindex="0"
                            style="
                                left: 320px;
                                top: 260px;
                                width: 45px;
                                height: 45px;
                            "
                        ></div>

                        <div
                            class="bloom-canvas-element bloom-passive-element"
                            data-bubble="{`version`:`1.0`,`style`:`none`,`tails`:[],`level`:29,`backgroundColors`:[`transparent`],`shadowOffset`:0}"
                        >
                            <div
                                class="bloom-translationGroup bloom-leadingElement"
                                data-default-languages="V"
                                data-eager-placeholder-l10n-id="EditTab.Toolbox.Games.Placeholder.MatchSoundsToWordsInstructions"
                            >
                                <div
                                    class="bloom-editable GameHeader-style bloom-visibility-code-on bloom-content1 bloom-contentNational1"
                                    lang="z"
                                    tabindex="0"
                                    spellcheck="false"
                                    role="textbox"
                                    aria-label="false"
                                    contenteditable="true"
                                >
                                    <p></p>
                                </div>
                            </div>
                        </div>

                        <div
                            class="bloom-canvas-element bloom-noAutoHeight"
                            style="
                                left: 120px;
                                top: 260px;
                                width: 140px;
                                height: 44px;
                            "
                            data-bubble="{`version`:`1.0`,`style`:`none`,`tails`:[],`level`:33,`backgroundColors`:[`transparent`],`shadowOffset`:0}"
                        >
                            <div
                                class="bloom-translationGroup bloom-leadingElement"
                                data-default-languages="V"
                            >
                                <div
                                    class="bloom-editable GameTextMediumStart-style bloom-visibility-code-on bloom-content1 bloom-contentNational1"
                                    lang="z"
                                    tabindex="0"
                                    spellcheck="false"
                                    role="textbox"
                                    aria-label="false"
                                    contenteditable="true"
                                >
                                    <p></p>
                                </div>
                            </div>
                        </div>
                        <div
                            data-target-of="0oavr61"
                            tabindex="0"
                            style="
                                left: 60px;
                                top: 160px;
                                width: 45px;
                                height: 45px;
                            "
                        ></div>
                        <div
                            data-target-of="s3b0hfa"
                            tabindex="0"
                            style="
                                left: 60px;
                                top: 260px;
                                width: 45px;
                                height: 45px;
                            "
                        ></div>
                        <div
                            data-target-of="9a4tagc"
                            tabindex="0"
                            style="
                                left: 320px;
                                top: 160px;
                                width: 45px;
                                height: 45px;
                            "
                        ></div>

                        <div
                            class="bloom-canvas-element bloom-noAutoHeight"
                            style="
                                left: 380px;
                                top: 260px;
                                width: 140px;
                                height: 44px;
                            "
                            data-bubble="{`version`:`1.0`,`style`:`none`,`tails`:[],`level`:40,`backgroundColors`:[`transparent`],`shadowOffset`:0}"
                        >
                            <div
                                class="bloom-translationGroup bloom-leadingElement"
                                data-default-languages="V"
                            >
                                <div
                                    class="bloom-editable GameTextMediumStart-style bloom-visibility-code-on bloom-content1 bloom-contentNational1"
                                    lang="z"
                                    tabindex="0"
                                    spellcheck="false"
                                    role="textbox"
                                    aria-label="false"
                                    contenteditable="true"
                                >
                                    <p></p>
                                </div>
                            </div>
                        </div>

                        <div
                            class="bloom-canvas-element bloom-noAutoHeight"
                            style="
                                left: 380px;
                                top: 160px;
                                width: 140px;
                                height: 44px;
                            "
                            data-bubble="{`version`:`1.0`,`style`:`none`,`tails`:[],`level`:41,`backgroundColors`:[`transparent`],`shadowOffset`:0}"
                        >
                            <div
                                class="bloom-translationGroup bloom-leadingElement"
                                data-default-languages="V"
                            >
                                <div
                                    class="bloom-editable GameTextMediumStart-style bloom-visibility-code-on bloom-content1 bloom-contentNational1"
                                    lang="z"
                                    tabindex="0"
                                    spellcheck="false"
                                    role="textbox"
                                    aria-label="false"
                                    contenteditable="true"
                                >
                                    <p></p>
                                </div>
                            </div>
                        </div>

                        <div
                            class="bloom-canvas-element"
                            style="
                                height: 45px;
                                left: 50px;
                                top: 60px;
                                width: 45px;
                                touch-action: none;
                            "
                            data-bubble="{`version`:`1.0`,`style`:`none`,`tails`:[],`level`:42,`backgroundColors`:[`transparent`],`shadowOffset`:0}"
                            data-draggable-id="zjla6ss"
                        >
                            <div
                                tabindex="0"
                                class="bloom-unmodifiable-image bloom-svg bloom-imageContainer bloom-leadingElement"
                                data-icon-type="audio"
                            >
                                <svg
                                    viewBox="0 0 31 31"
                                    fill="none"
                                    xmlns="http://www.w3.org/2000/svg"
                                >
                                    <rect
                                        width="31"
                                        height="31"
                                        rx="1.81232"
                                        fill="var(--game-draggable-bg-color, black)"
                                    />
                                    <path
                                        d="M23.0403 9.12744C24.8868 10.8177 25.9241 13.11 25.9241 15.5C25.9241 17.8901 24.8868 20.1823 23.0403 21.8726M19.5634 12.3092C20.4867 13.1544 21.0053 14.3005 21.0053 15.4955C21.0053 16.6906 20.4867 17.8367 19.5634 18.6818M15.0917 9.19054L10.1669 12.796H6.22705V18.2041H10.1669L15.0917 21.8095V9.19054Z"
                                        stroke="var(--game-draggable-color, white)"
                                        strokewidth="1.15865"
                                        strokelinecap="round"
                                        strokelinejoin="round"
                                    />
                                </svg>
                            </div>
                        </div>

                        <div
                            class="bloom-canvas-element"
                            style="
                                height: 45px;
                                left: 110px;
                                top: 60px;
                                width: 45px;
                                touch-action: none;
                            "
                            data-bubble="{`version`:`1.0`,`style`:`none`,`tails`:[],`level`:43,`backgroundColors`:[`transparent`],`shadowOffset`:0}"
                            data-draggable-id="0oavr61"
                        >
                            <div
                                tabindex="0"
                                class="bloom-unmodifiable-image bloom-svg bloom-imageContainer bloom-leadingElement"
                                data-icon-type="audio"
                            >
                                <svg
                                    viewBox="0 0 31 31"
                                    fill="none"
                                    xmlns="http://www.w3.org/2000/svg"
                                >
                                    <rect
                                        width="31"
                                        height="31"
                                        rx="1.81232"
                                        fill="var(--game-draggable-bg-color, black)"
                                    />
                                    <path
                                        d="M23.0403 9.12744C24.8868 10.8177 25.9241 13.11 25.9241 15.5C25.9241 17.8901 24.8868 20.1823 23.0403 21.8726M19.5634 12.3092C20.4867 13.1544 21.0053 14.3005 21.0053 15.4955C21.0053 16.6906 20.4867 17.8367 19.5634 18.6818M15.0917 9.19054L10.1669 12.796H6.22705V18.2041H10.1669L15.0917 21.8095V9.19054Z"
                                        stroke="var(--game-draggable-color, white)"
                                        strokewidth="1.15865"
                                        strokelinecap="round"
                                        strokelinejoin="round"
                                    />
                                </svg>
                            </div>
                        </div>

                        <div
                            class="bloom-canvas-element"
                            style="
                                height: 45px;
                                left: 230px;
                                top: 60px;
                                width: 45px;
                            "
                            data-bubble="{`version`:`1.0`,`style`:`none`,`tails`:[],`level`:44,`backgroundColors`:[`transparent`],`shadowOffset`:0}"
                            data-draggable-id="s3b0hfa"
                        >
                            <div
                                tabindex="0"
                                class="bloom-unmodifiable-image bloom-svg bloom-imageContainer bloom-leadingElement"
                                data-icon-type="audio"
                            >
                                <svg
                                    viewBox="0 0 31 31"
                                    fill="none"
                                    xmlns="http://www.w3.org/2000/svg"
                                >
                                    <rect
                                        width="31"
                                        height="31"
                                        rx="1.81232"
                                        fill="var(--game-draggable-bg-color, black)"
                                    />
                                    <path
                                        d="M23.0403 9.12744C24.8868 10.8177 25.9241 13.11 25.9241 15.5C25.9241 17.8901 24.8868 20.1823 23.0403 21.8726M19.5634 12.3092C20.4867 13.1544 21.0053 14.3005 21.0053 15.4955C21.0053 16.6906 20.4867 17.8367 19.5634 18.6818M15.0917 9.19054L10.1669 12.796H6.22705V18.2041H10.1669L15.0917 21.8095V9.19054Z"
                                        stroke="var(--game-draggable-color, white)"
                                        strokewidth="1.15865"
                                        strokelinecap="round"
                                        strokelinejoin="round"
                                    />
                                </svg>
                            </div>
                        </div>

                        <div
                            class="bloom-canvas-element"
                            style="
                                height: 45px;
                                left: 170px;
                                top: 60px;
                                width: 45px;
                            "
                            data-bubble="{`version`:`1.0`,`style`:`none`,`tails`:[],`level`:45,`backgroundColors`:[`transparent`],`shadowOffset`:0}"
                            data-draggable-id="9a4tagc"
                        >
                            <div
                                tabindex="0"
                                class="bloom-unmodifiable-image bloom-svg bloom-imageContainer bloom-leadingElement"
                                data-icon-type="audio"
                            >
                                <svg
                                    viewBox="0 0 31 31"
                                    fill="none"
                                    xmlns="http://www.w3.org/2000/svg"
                                >
                                    <rect
                                        width="31"
                                        height="31"
                                        rx="1.81232"
                                        fill="var(--game-draggable-bg-color, black)"
                                    />
                                    <path
                                        d="M23.0403 9.12744C24.8868 10.8177 25.9241 13.11 25.9241 15.5C25.9241 17.8901 24.8868 20.1823 23.0403 21.8726M19.5634 12.3092C20.4867 13.1544 21.0053 14.3005 21.0053 15.4955C21.0053 16.6906 20.4867 17.8367 19.5634 18.6818M15.0917 9.19054L10.1669 12.796H6.22705V18.2041H10.1669L15.0917 21.8095V9.19054Z"
                                        stroke="var(--game-draggable-color, white)"
                                        strokewidth="1.15865"
                                        strokelinecap="round"
                                        strokelinejoin="round"
                                    />
                                </svg>
                            </div>
                        </div>
                    </div>
                </div>
                <button
                    class="check-button page-content game-button"
                    style="right: 10px; bottom: 10px"
                >
                    <img
                        src="Check%20Answer%20Symbol.svg"
                        alt=""
                        data-copyright=""
                        data-creator=""
                        data-license=""
                    />
                </button>
                <button
                    class="try-again-button page-content game-button"
                    style="right: 130px; bottom: 10px"
                >
                    <img
                        src="Try%20Again%20Symbol.svg"
                        alt=""
                        data-copyright=""
                        data-creator=""
                        data-license=""
                    />
                </button>
                <button
                    class="show-correct-button page-content game-button"
                    style="right: 70px; bottom: 10px"
                >
                    <img
                        src="Show%20Answer%20Symbol.svg"
                        alt=""
                        data-copyright=""
                        data-creator=""
                        data-license=""
                    />
                </button>
                <button
                    class="page-content page-turn-button turn-right"
                    style="right: 10px; top: calc(50% - 12px)"
                >
                    <img
                        src="Page%20Nav.svg"
                        alt=""
                        data-copyright=""
                        data-creator=""
                        data-license=""
                    />
                </button>
                <button
                    class="page-content page-turn-button turn-left"
                    style="left: 10px; top: calc(50% - 12px)"
                >
                    <img
                        src="Page%20Nav.svg"
                        alt=""
                        data-copyright=""
                        data-creator=""
                        data-license=""
                    />
                </button>
            </div>
        </div>

        <div
            class="bloom-page customPage bloom-ignoreForReaderStats bloom-interactive-page no-margin-page numberedPage side-right Device16x9Landscape bloom-monolingual"
            id="82330919-7ed8-4684-bc4a-d6b53cdb5b74"
            data-page="extra"
            data-analyticscategories="drag-activity"
            data-activity="drag-image-to-target"
            data-tool-id="game"
            data-pagelineage=""
            data-page-number="1"
            lang=""
            data-correct-sound="correct_tada-fanfare-a_pixabay.webm"
            data-wrong-sound="wrong_twoDownElectronic2_pixabay.webm"
            data-feature="game"
        >
            <div
                class="pageLabel"
                lang="en"
                data-i18n="TemplateBooks.PageLabel.Custom Game"
            >
                Custom Game
            </div>
            <div class="pageDescription" lang="en"></div>

            <div class="marginBox">
                <div class="split-pane-component-inner">
                    <div
                        class="bloom-canvas bloom-has-canvas-element"
                        data-title="For the current paper size: • The image container is 652 x 358 dots. • For print publications, you want between 300-600 DPI (Dots Per Inch). • An image with 2038 x 1119 dots would fill this container at 300 DPI."
                        title="For the current paper size: • The image container is 652 x 358 dots. • For print publications, you want between 300-600 DPI (Dots Per Inch). • An image with 2038 x 1119 dots would fill this container at 300 DPI."
                    >
                        <div
                            class="bloom-canvas-element bloom-backgroundImage"
                            data-bubble="{`version`:`1.0`,`style`:`none`,`tails`:[],`level`:10,`backgroundColors`:[`transparent`],`shadowOffset`:0}"
                            style="
                                width: 672px;
                                top: 0px;
                                left: 0px;
                                height: 378px;
                            "
                        >
                            <div
                                class="bloom-imageContainer"
                                data-title="For the current paper size: • The image container is 652 x 358 dots. • For print publications, you want between 300-600 DPI (Dots Per Inch). • An image with 2038 x 1119 dots would fill this container at 300 DPI."
                                title="For the current paper size: • The image container is 652 x 358 dots. • For print publications, you want between 300-600 DPI (Dots Per Inch). • An image with 2038 x 1119 dots would fill this container at 300 DPI."
                            >
                                <img
                                    src="placeHolder.png"
                                    style="
                                        width: 672px;
                                        top: -141.088px;
                                        left: 0px;
                                    "
                                    alt=""
                                />
                            </div>
                        </div>

                        <div
                            class="bloom-canvas-element bloom-passive-element"
                            data-bubble="{`version`:`1.0`,`style`:`none`,`tails`:[],`level`:16,`backgroundColors`:[`transparent`],`shadowOffset`:0}"
                        >
                            <div
                                class="bloom-translationGroup bloom-leadingElement"
                                data-default-languages="V"
                                data-hasqtip="true"
                                data-placeholder-l10n-id="EditTab.Toolbox.Games.Placeholder.CustomGameInstructions"
                            >
                                <div
                                    class="bloom-editable GameHeader-style bloom-visibility-code-on bloom-content1 bloom-contentNational1"
                                    lang="z"
                                    tabindex="0"
                                    spellcheck="false"
                                    role="textbox"
                                    aria-label="false"
                                    contenteditable="true"
                                ></div>
                            </div>
                        </div>

                        <div
                            class="bloom-canvas-element drag-item-wrong"
                            style="
                                height: 260px;
                                left: 70px;
                                top: 60px;
                                width: 440px;
                            "
                            data-bubble="{`version`:`1.0`,`style`:`none`,`tails`:[],`level`:14,`backgroundColors`:[`transparent`],`shadowOffset`:0}"
                        >
                            <div
                                tabindex="0"
                                class="bloom-rectangle bloom-theme-background"
                            ></div>
                        </div>

                        <div
                            class="bloom-canvas-element drag-item-correct"
                            style="
                                height: 270px;
                                left: 90px;
                                top: 50px;
                                width: 450px;
                            "
                            data-bubble="{`version`:`1.0`,`style`:`none`,`tails`:[],`level`:15,`backgroundColors`:[`transparent`],`shadowOffset`:0}"
                        >
                            <div
                                tabindex="0"
                                class="bloom-rectangle bloom-theme-background"
                            ></div>
                        </div>

                        <div
                            class="bloom-canvas-element bloom-gif drag-item-correct"
                            style="
                                height: 220px;
                                left: 200px;
                                top: 70px;
                                width: 230px;
                                position: absolute;
                            "
                            data-bubble="{`version`:`1.0`,`style`:`none`,`tails`:[],`level`:20,`backgroundColors`:[`transparent`],`shadowOffset`:0}"
                        >
                            <div
                                tabindex="0"
                                class="bloom-imageContainer"
                                title=""
                            >
                                <img
                                    src="smiling-flowers.gif"
                                    alt=""
                                    data-copyright="Copyright © 2025, Ilona Spaeder"
                                    data-creator="Ilona Spaeder"
                                    data-license="Custom License"
                                />
                            </div>
                        </div>

                        <div
                            class="bloom-canvas-element bloom-gif drag-item-wrong"
                            style="
                                height: 180px;
                                left: 200px;
                                top: 100px;
                                width: 180px;
                                position: absolute;
                            "
                            data-bubble="{`version`:`1.0`,`style`:`none`,`tails`:[],`level`:24,`backgroundColors`:[`transparent`],`shadowOffset`:0}"
                        >
                            <div
                                tabindex="0"
                                class="bloom-imageContainer"
                                title=""
                            >
                                <img
                                    src="sad-face.gif"
                                    alt=""
                                    data-copyright="Copyright © 2025, Ilona Spaeder"
                                    data-creator="Ilona Spaeder"
                                    data-license="Custom License"
                                />
                            </div>
                        </div>
                    </div>
                </div>
                <button
                    class="check-button page-content game-button"
                    style="right: 10px; bottom: 10px"
                >
                    <img src="Check Answer Symbol.svg" />
                </button>
                <button
                    class="try-again-button page-content game-button"
                    style="right: 130px; bottom: 10px"
                >
                    <img src="Try Again Symbol.svg" />
                </button>
                <button
                    class="show-correct-button page-content game-button"
                    style="right: 70px; bottom: 10px"
                >
                    <img src="Show Answer Symbol.svg" />
                </button>
                <button
                    class="page-content page-turn-button turn-right"
                    style="right: 10px; top: calc(50% - 12px)"
                >
                    <img src="Page Nav.svg" />
                </button>
                <button
                    class="page-content page-turn-button turn-left"
                    style="left: 10px; top: calc(50% - 12px)"
                >
                    <img src="Page Nav.svg" />
                </button>
            </div>
        </div>
    </body>
</html><|MERGE_RESOLUTION|>--- conflicted
+++ resolved
@@ -1720,10 +1720,6 @@
                                     spellcheck="false"
                                     role="textbox"
                                     aria-label="false"
-<<<<<<< HEAD
-                                    style="min-height: 45.01px"
-=======
->>>>>>> 57183f1c
                                 ></div>
                             </div>
                         </div>
@@ -1751,10 +1747,6 @@
                                     spellcheck="false"
                                     role="textbox"
                                     aria-label="false"
-<<<<<<< HEAD
-                                    style="min-height: 45.01px"
-=======
->>>>>>> 57183f1c
                                 ></div>
                             </div>
                         </div>
@@ -1782,10 +1774,6 @@
                                     spellcheck="false"
                                     role="textbox"
                                     aria-label="false"
-<<<<<<< HEAD
-                                    style="min-height: 45.01px"
-=======
->>>>>>> 57183f1c
                                 ></div>
                             </div>
                         </div>
