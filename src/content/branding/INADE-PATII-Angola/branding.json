--- conflicted
+++ resolved
@@ -1,13 +1,10 @@
 {
     "presets": [
-<<<<<<< HEAD
-=======
         {
             // instead of the usual L1 for cover credits language, they want to use Portuguese
             "key": "CoverCreditsLanguage",
             "content": "pt"
         },
->>>>>>> f19f59f9
         {
             "data-book": "cover-branding-top-html",
             "lang": "*",
