--- conflicted
+++ resolved
@@ -23,13 +23,9 @@
         "build:branding:less": "less-watch-compiler --source-map --run-once branding ../../output/browser/branding",
         "build:templates:less": "less-watch-compiler --source-map --run-once  templates  ../../output/browser/templates",
         "build:layout:less": "less-watch-compiler --source-map --run-once  bookLayout ../../output/browser/bookLayout",
-<<<<<<< HEAD
         "build:appearance": "cpx \"appearanceThemes/**/*.css\" ../../output/browser/appearanceThemes -v",
         "watch:appearance": "cpx \"appearanceThemes/**/*.css\" ../../output/browser/appearanceThemes --watch -v",
-        "watch:branding:files": "cpx \"branding/**/!(source)/*.{png,jpg,svg,css,json,htm,html,txt,js}\" ../../output/browser/branding --watch",
-=======
         "watch:branding:files": "cpx \"branding/**/!(source)/*.{png,jpg,svg,css,json,htm,html,txt,js}\" ../../output/browser/branding --watch -v",
->>>>>>> fe64f6ff
         "watch:branding:less": "less-watch-compiler --source-map branding ../../output/browser/branding",
         "watch:templates:less": "less-watch-compiler --source-map  templates  ../../output/browser/templates",
         "watch:layout:less": "less-watch-compiler --source-map  bookLayout ../../output/browser/bookLayout",
