<!DOCTYPE html>
<html>
<<<<<<< HEAD
    <head>
        <meta http-equiv="Content-Type" content="text/html; charset=utf-8" />
        <meta charset="UTF-8" />

        <title>Vaccinations</title>
        <meta name="defaultNameForDerivedBooks" content="Vaccinations" />
        <meta
            name="Generator"
            content="Bloom Version 1.1.0 (apparent build date: 3/26/2014)"
        />
        <meta name="lockedDownAsShell" content="true" />
        <meta name="BloomFormatVersion" content="2.0" />
        <meta name="pageTemplateSource" content="Basic Book" />
        <link rel="stylesheet" href="basePage.css" type="text/css" />
        <link rel="stylesheet" href="langVisibility.css" type="text/css" />
        <link rel="stylesheet" href="previewMode.css" type="text/css" />
        <link rel="stylesheet" href="editPaneGlobal.css" type="text/css" />
        <link rel="stylesheet" href="Basic Book.css" type="text/css" />
        <link rel="stylesheet" href="Factory-XMatter.css" type="text/css" />
        <link rel="stylesheet" href="defaultLangStyles.css" type="text/css" />
        <link
            rel="stylesheet"
            href="customCollectionStyles.css"
            type="text/css"
        />
    </head>

    <body>
        <!--<a rel="license" href="http://creativecommons.org/licenses/by-nc/3.0/">Creative Commons Attribution Non-Commercial</a>-->

        <div id="bloomDataDiv">
            <div data-book="coverImage" class="bloom-content1">
                HL0014-1.png
            </div>

            <div data-book="bookTitle" lang="en">
                Vaccinations
            </div>

            <div data-book="bookTitle" lang="tpi">
                Tambu Sut
            </div>

            <div data-book="bookTitle" lang="id">
                Vaksinasi
            </div>

            <div data-book="bookTitle" lang="es">
                Las Vacunas
            </div>

            <div data-book="topic" lang="en">
                Health
            </div>

            <div data-book="originalAcknowledgments" lang="*">
                The material in this booklet was borrowed with permission from
                the book "Yu Tu i Ken Daunim Sik Long Ples", originally
                published by Liklik Buk Information Centre, Free Mail Bag,
                Unitech, LAE. Illustrations adapted by Anis Ka'abu.
            </div>

            <div data-book="ISBN" lang="*">
                9980-0-1858-5
            </div>

            <div data-book="licenseUrl">
                http://creativecommons.org/licenses/by-nc/3.0/
            </div>

            <div data-book="copyright" class="bloom-content1">
                Copyright SIL Papua New Guinea 1996
            </div>

            <div data-book="coverImage" lang="*">
                HL0014-1.png
            </div>

            <div data-book="contentLanguage1" lang="*">
                en
            </div>

            <div data-book="originalAcknowledgments" lang="en">
                The material in this booklet was borrowed with permission from
                the book "Yu Tu i Ken Daunim Sik Long Ples", originally
                published by Liklik Buk Information Centre, Free Mail Bag,
                Unitech, LAE. Illustrations adapted by Anis Ka'abu.
            </div>

            <div data-book="originalAcknowledgments" lang="tpi">
                The material in this booklet was borrowed with permission from
                the book "Yu Tu i Ken Daunim Sik Long Ples", originally
                published by Liklik Buk Information Centre, Free Mail Bag,
                Unitech, LAE. Illustrations adapted by Anis Ka'abu.
            </div>

            <div data-book="copyright" lang="*">
                Copyright SIL Papua New Guinea 1996
            </div>

            <div data-book="licenseUrl" lang="*">
                http://creativecommons.org/licenses/by-nc/3.0/
            </div>

            <div data-book="licenseUrl" lang="en">
                http://creativecommons.org/licenses/by-nc/3.0/
            </div>

            <div data-book="smallCoverCredits" lang="en">
                <label class="bubble"
                    >*You may use this space for author/illustrator, or anything
                    else.</label
                >
            </div>

            <div data-book="licenseImage" lang="*">
                CC-BY-NC.png
            </div>

            <div data-book="licenseDescription" lang="en">
                You may not use this work for commercial purposes. You are free
                to adapt, remix, copy, distribute, and transmit this work. You
                must attribute the work in the manner specified by the author.
            </div>

            <div data-book="insideBackCover" lang="tpi">
                <label class="bubble"
                    >If you need somewhere to put more information about the
                    book, you can use this page, which is the inside of the back
                    cover.</label
                >
            </div>

            <div data-book="outsideBackCover" lang="tpi">
                <label class="bubble"
                    >If you need somewhere to put more information about the
                    book, you can use this page, which is the outside of the
                    back cover."</label
                >
            </div>
=======
<head>
	<meta http-equiv="Content-Type" content="text/html; charset=utf-8">
	<meta charset="UTF-8">

	<title>Vaccinations</title>
	<meta name="defaultNameForDerivedBooks" content="Vaccinations">
	<meta name="Generator" content="Bloom Version 1.1.0 (apparent build date: 3/26/2014)">
	<meta name="lockedDownAsShell" content="true">
	<meta name="BloomFormatVersion" content="2.0">
	<meta name="pageTemplateSource" content="Basic Book">
	<link rel="stylesheet" href="basePage.css" type="text/css">
	<link rel="stylesheet" href="languageDisplay.css" type="text/css">
	<link rel="stylesheet" href="previewMode.css" type="text/css">
	<link rel="stylesheet" href="editPaneGlobal.css" type="text/css">
	<link rel="stylesheet" href="Basic Book.css" type="text/css">
	<link rel="stylesheet" href="Factory-XMatter.css" type="text/css">
	<link rel="stylesheet" href="../customCollectionStyles.css" type="text/css">
</head>

<body>
  <!--<a rel="license" href="http://creativecommons.org/licenses/by-nc/3.0/">Creative Commons Attribution Non-Commercial</a>-->

  <div id="bloomDataDiv">
    <div data-book="coverImage" class="bloom-content1">
      HL0014-1.png
    </div>

    <div data-book="bookTitle" lang="en">
      Vaccinations
    </div>

    <div data-book="bookTitle" lang="tpi">
      Tambu Sut
    </div>

    <div data-book="bookTitle" lang="id">
      Vaksinasi
    </div>

    <div data-book="bookTitle" lang="es">
      Las Vacunas
    </div>

    <div data-book="topic" lang="en">
      Health
    </div>

    <div data-book="originalAcknowledgments" lang="*">
      The material in this booklet was borrowed with permission from the book "Yu Tu i Ken Daunim Sik Long Ples",
      originally published by Liklik Buk Information Centre, Free Mail Bag, Unitech, LAE. Illustrations adapted by Anis Ka'abu.
    </div>

    <div data-book="ISBN" lang="*">
      9980-0-1858-5
    </div>

    <div data-book="licenseUrl">
      http://creativecommons.org/licenses/by-nc/3.0/
    </div>

    <div data-book="copyright" class="bloom-content1">
      Copyright © 1996, SIL Papua New Guinea 
    </div>

    <div data-book="coverImage" lang="*">
      HL0014-1.png
    </div>

    <div data-book="contentLanguage1" lang="*">
      en
    </div>

    <div data-book="originalAcknowledgments" lang="en">
      The material in this booklet was borrowed with permission from the book "Yu Tu i Ken Daunim Sik Long Ples",
      originally published by Liklik Buk Information Centre, Free Mail Bag, Unitech, LAE. Illustrations adapted by Anis Ka'abu.
    </div>

    <div data-book="originalAcknowledgments" lang="tpi">
      The material in this booklet was borrowed with permission from the book "Yu Tu i Ken Daunim Sik Long Ples",
      originally published by Liklik Buk Information Centre, Free Mail Bag, Unitech, LAE. Illustrations adapted by Anis Ka'abu.
    </div>

    <div data-book="copyright" lang="*">
      Copyright SIL Papua New Guinea 1996
    </div>

    <div data-book="licenseUrl" lang="*">
      http://creativecommons.org/licenses/by-nc/3.0/
    </div>

    <div data-book="licenseUrl" lang="en">
      http://creativecommons.org/licenses/by-nc/3.0/
    </div>

    <div data-book="smallCoverCredits" lang="en">
      <label class="bubble">*You may use this space for author/illustrator, or anything else.</label>
    </div>

    <div data-book="licenseImage" lang="*">
      CC-BY-NC.png
    </div>

    <div data-book="licenseDescription" lang="en">
      You may not use this work for commercial purposes. You are free to adapt, remix, copy, distribute, and transmit this work. You must attribute the work in the manner specified by the author.
    </div>

    <div data-book="insideBackCover" lang="tpi">
      <label class="bubble">If you need somewhere to put more information about the book, you can use this page, which is the inside of the back cover.</label>
    </div>

    <div data-book="outsideBackCover" lang="tpi">
      <label class="bubble">If you need somewhere to put more information about the book, you can use this page, which is the outside of the back cover."</label>
    </div>
  </div>

  <div class="bloom-page cover coverColor bloom-frontMatter A5Portrait" data-page="required singleton" data-export="front-matter-cover" id="3e7e85f7-3836-4533-a592-6282c8002da4">
    <div class="pageLabel" lang="en">
      Front Cover
    </div>

    <div class="marginBox">
      <div class="bloom-translationGroup">
        <div class="bloom-editable bookTitle Title-On-Cover-style bloom-content1" data-book="bookTitle" contenteditable="true" lang="en">
          Vaccinations
>>>>>>> ffe9e8d2
        </div>

        <div
            class="bloom-page cover coverColor bloom-frontMatter A5Portrait"
            data-page="required singleton"
            data-export="front-matter-cover"
            id="3e7e85f7-3836-4533-a592-6282c8002da4"
        >
            <div class="pageLabel" lang="en">
                Front Cover
            </div>

            <div class="marginBox">
                <div class="bloom-translationGroup">
                    <div
                        class="bloom-editable bookTitle Title-On-Cover-style bloom-content1"
                        data-book="bookTitle"
                        contenteditable="true"
                        lang="en"
                    >
                        Vaccinations
                    </div>

                    <div
                        class="bloom-editable bookTitle Title-On-Cover-style bloom-contentNational1"
                        data-book="bookTitle"
                        contenteditable="true"
                        lang="tpi"
                    >
                        Tambu Sut
                    </div>
                </div>

                <div class="bloom-imageContainer">
                    <img
                        style="width: 408px; height: 261px; margin-left: 0px; margin-top: 58px;"
                        alt="This picture, HL0014-1.png, is missing or was loading too slowly."
                        src="HL0014-1.png"
                        data-book="coverImage"
                        data-copyright="1996 SIL PNG"
                        data-creator="Anis Ka'abu"
                        data-license="cc-by"
                        height="261"
                        width="408"
                    />
                </div>

                <div
                    class="bloom-content1 bloom-editable smallCoverCredits cover-credits-style"
                    data-book="smallCoverCredits"
                    contenteditable="true"
                    lang="en"
                >
                    <label class="bubble"
                        >*You may use this space for author/illustrator, or
                        anything else.</label
                    >
                </div>

                <div class="coverBottomLangName">
                    <div data-library="nameOfLanguage" lang="tpi">
                        English
                    </div>
                </div>

                <div
                    class="bloom-translationGroup coverBottomBookTopic bloom-readOnlyInTranslationMode"
                >
                    <label
                        data-functiononhintclick="ShowTopicChooser()"
                        class="bubble"
                        >Click to choose topic</label
                    >

                    <div
                        data-book="topic"
                        class="bloom-readOnlyInTranslationMode bloom-editable bloom-content1"
                        contenteditable="true"
                        lang="en"
                    >
                        Health
                    </div>

                    <div
                        data-book="topic"
                        class="bloom-editable bloom-contentNational1"
                        contenteditable="true"
                        lang="tpi"
                    ></div>
                </div>
            </div>
        </div>

        <div
            class="bloom-page cover coverColor bloom-frontMatter verso A5Portrait"
            data-page="required singleton"
            data-export="front-matter-credits"
            id="63d7e3c1-9954-4d7f-bed5-dd7557237662"
        >
            <div class="pageLabel" lang="en">
                Credits Page
            </div>

            <div class="marginBox">
                <div class="bloom-translationGroup originalAcknowledgments">
                    <label class="bubble"
                        >Original (or Shell) Acknowledgments in {lang}</label
                    >

                    <div
                        class="bloom-editable bloom-copyFromOtherLanguageIfNecessary inside-cover-original-acknowledgments-style bloom-content1"
                        data-book="originalAcknowledgments"
                        contenteditable="true"
                        lang="en"
                    >
                        The material in this booklet was borrowed with
                        permission from the book "Yu Tu i Ken Daunim Sik Long
                        Ples", originally published by Liklik Buk Information
                        Centre, Free Mail Bag, Unitech, LAE. Illustrations
                        adapted by Anis Ka'abu.
                    </div>

                    <div
                        class="bloom-editable bloom-copyFromOtherLanguageIfNecessary inside-cover-original-acknowledgments-style bloom-contentNational1"
                        data-book="originalAcknowledgments"
                        contenteditable="true"
                        lang="tpi"
                    >
                        The material in this booklet was borrowed with
                        permission from the book "Yu Tu i Ken Daunim Sik Long
                        Ples", originally published by Liklik Buk Information
                        Centre, Free Mail Bag, Unitech, LAE. Illustrations
                        adapted by Anis Ka'abu.
                    </div>
                </div>

                <div
                    data-functiononhintclick="bookMetadataEditor"
                    data-hint="Click to Edit Copyright &amp; License"
                    id="versoLicenseAndCopyright"
                    class="bloom-metaData"
                >
                    <div data-book="copyright" class="copyright" lang="*">
                        Copyright SIL Papua New Guinea 1996
                    </div>
                    <img
                        alt="This picture, license.png, is missing or was loading too slowly."
                        src="license.png"
                        data-book="licenseImage"
                        class="licenseImage"
                    />

                    <div data-book="licenseUrl" class="licenseUrl" lang="en">
                        http://creativecommons.org/licenses/by-nc/3.0/
                    </div>

                    <div
                        data-book="licenseNotes"
                        class="licenseNotes"
                        lang="en"
                    ></div>

                    <div
                        data-book="licenseDescription"
                        class="licenseDescription"
                        lang="en"
                    >
                        You may not use this work for commercial purposes. You
                        are free to adapt, remix, copy, distribute, and transmit
                        this work. You must attribute the work in the manner
                        specified by the author.
                    </div>
                </div>

                <div
                    data-hint="International Standard Book Number. Leave blank if you don't have one of these."
                    class="ISBNContainer"
                >
                    <span class="bloom-doNotPublishIfParentOtherwiseEmpty"
                        >ISBN</span
                    >

                    <div
                        data-book="ISBN"
                        class="bloom-editable"
                        contenteditable="true"
                        lang="*"
                    >
                        9980-0-1858-5
                    </div>
                </div>
                <!-- ReadOnlyInAuthorMode: we want to leave this blank for if/when someone takes this doc and is translating it.-->

                <div
                    class="bloom-content1 bloom-editable versionAcknowledgments inside-cover-version-acknowledgments-style bloom-ReadOnlyInAuthorMode"
                    data-book="versionAcknowledgments"
                    data-hint="Acknowledgments for translated version, in {lang}"
                    contenteditable="true"
                    lang="tpi"
                ></div>
            </div>
        </div>

        <div
            class="bloom-page titlePage bloom-frontMatter bloom-startPageNumbering A5Portrait"
            data-page="required singleton"
            data-export="front-matter-title-page"
            id="55b7a7ca-e4e0-462e-ba83-e1f312c960d8"
        >
            <div lang="en" class="pageLabel">
                Title Page
            </div>

            <div class="marginBox">
                <div class="bloom-translationGroup" id="titlePageTitleBlock">
                    <label class="bubble">Book title in {lang}</label>

                    <div
                        lang="tpi"
                        contenteditable="true"
                        class="bloom-editable title-page-bookTitle-style bloom-contentNational1"
                        data-book="bookTitle"
                    >
                        Tambu Sut
                    </div>

                    <div
                        lang="en"
                        contenteditable="true"
                        class="bloom-editable title-page-bookTitle-style bloom-content1"
                        data-book="bookTitle"
                    >
                        Vaccinations
                    </div>
                </div>

                <div class="bloom-translationGroup" id="originalContributions">
                    <label class="bubble"
                        >The contributions made by writers, illustrators,
                        editors, etc., in {lang}</label
                    >

                    <div
                        lang="tpi"
                        contenteditable="true"
                        class="bloom-editable credits bloom-readOnlyInTranslationMode title-page-original-contributors-style bloom-contentNational1"
                        data-book="originalContributions"
                    ></div>

                    <div
                        lang="en"
                        contenteditable="true"
                        class="bloom-editable credits bloom-readOnlyInTranslationMode title-page-original-contributors-style bloom-content1"
                        data-book="originalContributions"
                    ></div>
                </div>

                <div class="bloom-translationGroup" id="funding">
                    <label class="bubble"
                        >Use this to acknowledge any funding agencies.</label
                    >

                    <div
                        lang="tpi"
                        contenteditable="true"
                        class="bloom-editable funding title-page-funding-style bloom-contentNational1"
                        data-book="funding"
                    ></div>

                    <div
                        lang="en"
                        contenteditable="true"
                        class="bloom-editable funding title-page-funding-style bloom-content1"
                        data-book="funding"
                    ></div>
                </div>

                <div id="languageInformation">
                    <div class="bloom-translationGroup">
                        <!-- review: notice that we have a translation group, but nothing is translatable, just static list of language name? Probably not what we want.-->

                        <div
                            data-library="nameOfLanguage"
                            class="langName bloom-content1"
                            lang="en"
                        >
                            English
                        </div>

                        <div
                            data-library="nameOfLanguage"
                            class="langName bloom-contentNational1"
                            lang="tpi"
                        >
                            English
                        </div>
                    </div>
                    <!-- review: can we get rid of these "langName" classes?-->

                    <div data-library="dialect" class="langName"></div>
                    <div
                        data-library="languageLocation"
                        class="langName bloom-writeOnly"
                    ></div>
                </div>
            </div>
        </div>

        <div
            class="bloom-page numberedPage bloom-combinedPage imageOnTop A5Portrait bloom-monolingual"
            id="aa98decc-55b9-4013-a0de-6512441b3783"
            data-pagelineage="5dcd48df-e9ab-4a07-afd4-6a24d0398382"
        >
            <div class="marginBox">
                <div style="" class="bloom-imageContainer bloom-leadingElement">
                    <img
                        data-creator="Anis Ka'abu"
                        data-license="cc-by"
                        data-copyright="1996 SIL PNG"
                        style="width: 408px; height: 261px; margin-left: 0px; margin-top: 18px;"
                        alt="This picture, HL0014-1.png, is missing or was loading too slowly."
                        src="HL0014-1.png"
                        height="261"
                        width="408"
                    />
                </div>

                <div
                    class="bloom-translationGroup bloom-trailingElement normal-style"
                >
                    <div
                        style=""
                        class="bloom-editable bloom-content1"
                        contenteditable="true"
                        lang="en"
                    >
                        The Mother said, "Nurse you can not give my child an
                        injection! My child is not sick." The Nurse answered,
                        "This injection is not to cure sickness but it is for
                        immunisation. Let me explain.
                    </div>

                    <div
                        style=""
                        class="bloom-editable"
                        contenteditable="true"
                        lang="tpi"
                    >
                        Mama i tok: "Sista, yu no ken givim sut, Pikinini bilong
                        mi i nogat sik." Sista i tok: "Dipela i no sut bilong
                        stretim sik. Em i tambu sut. Bai mi stori long yu."
                    </div>
                </div>
            </div>
        </div>

        <div
            class="bloom-page numberedPage bloom-combinedPage imageOnTop A5Portrait bloom-monolingual"
            id="5ca07d0d-21f8-4212-9da5-3cb3d54fcd6f"
            data-pagelineage="5dcd48df-e9ab-4a07-afd4-6a24d0398382"
        >
            <div class="marginBox">
                <div
                    style="opacity: 1; overflow: hidden;"
                    class="bloom-imageContainer bloom-leadingElement"
                >
                    <img
                        data-creator="Anis Ka'abu"
                        data-license="cc-by"
                        data-copyright="1996 SIL PNG"
                        style="width: 408px; height: 269px; margin-left: 0px; margin-top: 14px;"
                        alt="This picture, HL0014-2.png, is missing or was loading too slowly."
                        src="HL0014-2.png"
                        height="269"
                        width="408"
                    />
                </div>

                <div
                    class="bloom-translationGroup bloom-trailingElement normal-style"
                >
                    <div
                        style=""
                        class="bloom-editable bloom-content1"
                        contenteditable="true"
                        lang="en"
                    >
                        When you plant a garden, you always build a fence.
                    </div>

                    <div
                        style=""
                        class="bloom-editable"
                        contenteditable="true"
                        lang="tpi"
                    >
                        "Taim yu planim gaden yu save wokim banis.
                    </div>
                </div>
            </div>
        </div>

        <div
            class="bloom-page numberedPage bloom-combinedPage imageOnTop A5Portrait bloom-monolingual"
            id="3719d400-730e-4002-82e6-c6c9ec2f2134"
            data-pagelineage="5dcd48df-e9ab-4a07-afd4-6a24d0398382"
        >
            <div class="marginBox">
                <div
                    style="opacity: 1; overflow: hidden;"
                    class="bloom-imageContainer bloom-leadingElement"
                >
                    <img
                        data-creator="Anis Ka'abu"
                        data-license="cc-by"
                        data-copyright="1996 SIL PNG"
                        style="width: 405px; height: 298px; margin-left: 1px; margin-top: 0px;"
                        alt="This picture, HL0014-3.png, is missing or was loading too slowly."
                        src="HL0014-3.png"
                        height="298"
                        width="405"
                    />
                </div>

                <div
                    class="bloom-translationGroup bloom-trailingElement normal-style"
                >
                    <div
                        style=""
                        class="bloom-editable bloom-content1"
                        contenteditable="true"
                        lang="en"
                    >
                        If you don't build a fence, sometimes there's no
                        problem, but if pigs come, you'll be sorry!
                    </div>

                    <div
                        style=""
                        class="bloom-editable"
                        contenteditable="true"
                        lang="tpi"
                    >
                        Sapos yu no wokim banis, sampela taim nogat trabel tasol
                        sapos pik i kam, bai yu sori tru.
                    </div>
                </div>
            </div>
        </div>

        <div
            class="bloom-page numberedPage bloom-combinedPage imageOnTop A5Portrait bloom-monolingual"
            id="a5457cf2-7ac3-4d21-8dd4-aa6e78e450fe"
            data-pagelineage="5dcd48df-e9ab-4a07-afd4-6a24d0398382"
        >
            <div class="marginBox">
                <div
                    style="opacity: 1; overflow: hidden;"
                    class="bloom-imageContainer bloom-leadingElement"
                >
                    <img
                        data-creator="Anis Ka'abu"
                        data-license="cc-by"
                        data-copyright="1996 SIL PNG"
                        style="width: 328px; height: 298px; margin-left: 40px; margin-top: 0px;"
                        alt="This picture, HL0014-4.png, is missing or was loading too slowly."
                        src="HL0014-4.png"
                        height="298"
                        width="328"
                    />
                </div>

                <div
                    class="bloom-translationGroup bloom-trailingElement normal-style"
                >
                    <div
                        style=""
                        class="bloom-editable bloom-content1"
                        contenteditable="true"
                        lang="en"
                    >
                        It's the same for your children, they need to get
                        immunisation shots to protect them from all sorts of
                        diseases.
                    </div>

                    <div
                        style=""
                        class="bloom-editable"
                        contenteditable="true"
                        lang="tpi"
                    >
                        Wankain bai yu mas wokim wanpela banis long pikinini
                        bilong yu, nogut bai sampela rabis sik i kisim em.
                    </div>
                </div>
            </div>
        </div>

        <div
            class="bloom-page numberedPage bloom-combinedPage imageOnTop A5Portrait bloom-monolingual"
            id="ea1e2988-4108-4647-b75c-1674a9dd4726"
            data-pagelineage="5dcd48df-e9ab-4a07-afd4-6a24d0398382"
        >
            <div class="marginBox">
                <div
                    style="opacity: 1; overflow: hidden;"
                    class="bloom-imageContainer bloom-leadingElement"
                >
                    <img
                        data-creator="Anis Ka'abu"
                        data-license="cc-by"
                        data-copyright="1996 SIL PNG"
                        style="width: 372px; height: 298px; margin-left: 18px; margin-top: 0px;"
                        alt="This picture, HL0014-5.png, is missing or was loading too slowly."
                        src="HL0014-5.png"
                        height="298"
                        width="372"
                    />
                </div>

                <div
                    class="bloom-translationGroup bloom-trailingElement normal-style"
                >
                    <div
                        style=""
                        class="bloom-editable bloom-content1"
                        contenteditable="true"
                        lang="en"
                    >
                        Your child could also get tuberculosis (TB).
                    </div>

                    <div
                        style=""
                        class="bloom-editable"
                        contenteditable="true"
                        lang="tpi"
                    >
                        Tibi em wanpela sik i ken kisim em.
                    </div>
                </div>
            </div>
        </div>

        <div
            class="bloom-page numberedPage bloom-combinedPage imageOnTop A5Portrait bloom-monolingual"
            id="3b9d039a-68b3-4817-b618-5c82675a244c"
            data-pagelineage="5dcd48df-e9ab-4a07-afd4-6a24d0398382"
        >
            <div class="marginBox">
                <div
                    style="opacity: 1; overflow: hidden;"
                    class="bloom-imageContainer bloom-leadingElement"
                >
                    <img
                        data-creator="Anis Ka'abu"
                        data-license="cc-by"
                        data-copyright="1996 SIL PNG"
                        style="width: 408px; height: 271px; margin-left: 0px; margin-top: 13px;"
                        alt="This picture, HL0014-6.png, is missing or was loading too slowly."
                        src="HL0014-6.png"
                        height="271"
                        width="408"
                    />
                </div>

                <div
                    class="bloom-translationGroup bloom-trailingElement normal-style"
                >
                    <div
                        style=""
                        class="bloom-editable bloom-content1"
                        contenteditable="true"
                        lang="en"
                    >
                        He could get crippled by Polio.
                    </div>

                    <div
                        style=""
                        class="bloom-editable"
                        contenteditable="true"
                        lang="tpi"
                    >
                        Lek nogut o polio i ken bagarapim em.
                    </div>
                </div>
            </div>
        </div>

        <div
            class="bloom-page numberedPage bloom-combinedPage imageOnTop A5Portrait bloom-monolingual"
            id="3ca23529-b4af-4653-b8f9-29f7450cb695"
            data-pagelineage="5dcd48df-e9ab-4a07-afd4-6a24d0398382"
        >
            <div class="marginBox">
                <div
                    style="opacity: 1; overflow: hidden;"
                    class="bloom-imageContainer bloom-leadingElement"
                >
                    <img
                        data-creator="Anis Ka'abu"
                        data-license="cc-by"
                        data-copyright="1996 SIL PNG"
                        style="width: 408px; height: 221px; margin-left: 0px; margin-top: 38px;"
                        alt="This picture, HL0014-7.png, is missing or was loading too slowly."
                        src="HL0014-7.png"
                        height="221"
                        width="408"
                    />
                </div>

                <div
                    class="bloom-translationGroup bloom-trailingElement normal-style"
                >
                    <div
                        style=""
                        class="bloom-editable bloom-content1"
                        contenteditable="true"
                        lang="en"
                    >
                        Your child could also get lock jaw, (Tetanus) and die.
                        If your child gets this injection then later he will not
                        get all these sicknesses."
                    </div>

                    <div
                        style=""
                        class="bloom-editable"
                        contenteditable="true"
                        lang="tpi"
                    >
                        Nek tait o titanus i ken kilim em tu. Sapos pikinini i
                        kisim sut, em bai i no nap kisim ol dispela sik bihain."
                    </div>
                </div>
            </div>
        </div>

        <div
            class="bloom-page numberedPage bloom-combinedPage imageOnTop A5Portrait bloom-monolingual"
            id="ecf68972-0823-426d-853e-91f38ee14f50"
            data-pagelineage="5dcd48df-e9ab-4a07-afd4-6a24d0398382"
        >
            <div class="marginBox">
                <div
                    style="opacity: 1; overflow: hidden;"
                    class="bloom-imageContainer bloom-leadingElement"
                >
                    <img
                        data-creator="Anis Ka'abu"
                        data-license="cc-by"
                        data-copyright="1996 SIL PNG"
                        style="width: 393px; height: 298px; margin-left: 7px; margin-top: 0px;"
                        alt="This picture, HL0014-8.png, is missing or was loading too slowly."
                        src="HL0014-8.png"
                        height="298"
                        width="393"
                    />
                </div>

                <div
                    class="bloom-translationGroup bloom-trailingElement normal-style"
                >
                    <div
                        style=""
                        class="bloom-editable bloom-content1"
                        contenteditable="true"
                        lang="en"
                    >
                        The Mother said, "Nurse, I am afraid. Please give my
                        child the injection."
                    </div>

                    <div
                        style=""
                        class="bloom-editable"
                        contenteditable="true"
                        lang="tpi"
                    >
                        Mama i tok: "Sista mi pret ya! Yu ken givim em sut."
                    </div>
                </div>
            </div>
        </div>

        <div
            class="bloom-page cover coverColor insideBackCover bloom-backMatter A5Portrait"
            data-page="required singleton"
            data-export="back-matter-inside-back-cover"
            id="b18fdfd1-6f29-408c-967d-6b68f9a5800c"
        >
            <div lang="en" class="pageLabel">
                Inside Back Cover
            </div>

            <div class="marginBox">
                <div
                    lang="tpi"
                    contenteditable="true"
                    class="bloom-content1 bloom-editable inside-back-cover-style"
                    data-book="insideBackCover"
                >
                    <label class="bubble"
                        >If you need somewhere to put more information about the
                        book, you can use this page, which is the inside of the
                        back cover.</label
                    >
                </div>
            </div>
        </div>

        <div
            class="bloom-page cover coverColor insideBackCover bloom-backMatter A5Portrait"
            data-page="required singleton"
            data-export="back-matter-back-cover"
            id="64d59145-75ca-419b-aa49-aeb8d7cd0dce"
        >
            <div lang="en" class="pageLabel">
                Outside Back Cover
            </div>

            <div class="marginBox">
                <div
                    lang="tpi"
                    contenteditable="true"
                    class="bloom-content1 bloom-editable outside-back-cover-style"
                    data-book="outsideBackCover"
                >
                    <label class="bubble"
                        >If you need somewhere to put more information about the
                        book, you can use this page, which is the outside of the
                        back cover."</label
                    >
                </div>
            </div>
        </div>
    </body>
</html><|MERGE_RESOLUTION|>--- conflicted
+++ resolved
@@ -1,6 +1,5 @@
 <!DOCTYPE html>
 <html>
-<<<<<<< HEAD
     <head>
         <meta http-equiv="Content-Type" content="text/html; charset=utf-8" />
         <meta charset="UTF-8" />
@@ -72,7 +71,7 @@
             </div>
 
             <div data-book="copyright" class="bloom-content1">
-                Copyright SIL Papua New Guinea 1996
+                Copyright © 1996, SIL Papua New Guinea
             </div>
 
             <div data-book="coverImage" lang="*">
@@ -141,132 +140,6 @@
                     back cover."</label
                 >
             </div>
-=======
-<head>
-	<meta http-equiv="Content-Type" content="text/html; charset=utf-8">
-	<meta charset="UTF-8">
-
-	<title>Vaccinations</title>
-	<meta name="defaultNameForDerivedBooks" content="Vaccinations">
-	<meta name="Generator" content="Bloom Version 1.1.0 (apparent build date: 3/26/2014)">
-	<meta name="lockedDownAsShell" content="true">
-	<meta name="BloomFormatVersion" content="2.0">
-	<meta name="pageTemplateSource" content="Basic Book">
-	<link rel="stylesheet" href="basePage.css" type="text/css">
-	<link rel="stylesheet" href="languageDisplay.css" type="text/css">
-	<link rel="stylesheet" href="previewMode.css" type="text/css">
-	<link rel="stylesheet" href="editPaneGlobal.css" type="text/css">
-	<link rel="stylesheet" href="Basic Book.css" type="text/css">
-	<link rel="stylesheet" href="Factory-XMatter.css" type="text/css">
-	<link rel="stylesheet" href="../customCollectionStyles.css" type="text/css">
-</head>
-
-<body>
-  <!--<a rel="license" href="http://creativecommons.org/licenses/by-nc/3.0/">Creative Commons Attribution Non-Commercial</a>-->
-
-  <div id="bloomDataDiv">
-    <div data-book="coverImage" class="bloom-content1">
-      HL0014-1.png
-    </div>
-
-    <div data-book="bookTitle" lang="en">
-      Vaccinations
-    </div>
-
-    <div data-book="bookTitle" lang="tpi">
-      Tambu Sut
-    </div>
-
-    <div data-book="bookTitle" lang="id">
-      Vaksinasi
-    </div>
-
-    <div data-book="bookTitle" lang="es">
-      Las Vacunas
-    </div>
-
-    <div data-book="topic" lang="en">
-      Health
-    </div>
-
-    <div data-book="originalAcknowledgments" lang="*">
-      The material in this booklet was borrowed with permission from the book "Yu Tu i Ken Daunim Sik Long Ples",
-      originally published by Liklik Buk Information Centre, Free Mail Bag, Unitech, LAE. Illustrations adapted by Anis Ka'abu.
-    </div>
-
-    <div data-book="ISBN" lang="*">
-      9980-0-1858-5
-    </div>
-
-    <div data-book="licenseUrl">
-      http://creativecommons.org/licenses/by-nc/3.0/
-    </div>
-
-    <div data-book="copyright" class="bloom-content1">
-      Copyright © 1996, SIL Papua New Guinea 
-    </div>
-
-    <div data-book="coverImage" lang="*">
-      HL0014-1.png
-    </div>
-
-    <div data-book="contentLanguage1" lang="*">
-      en
-    </div>
-
-    <div data-book="originalAcknowledgments" lang="en">
-      The material in this booklet was borrowed with permission from the book "Yu Tu i Ken Daunim Sik Long Ples",
-      originally published by Liklik Buk Information Centre, Free Mail Bag, Unitech, LAE. Illustrations adapted by Anis Ka'abu.
-    </div>
-
-    <div data-book="originalAcknowledgments" lang="tpi">
-      The material in this booklet was borrowed with permission from the book "Yu Tu i Ken Daunim Sik Long Ples",
-      originally published by Liklik Buk Information Centre, Free Mail Bag, Unitech, LAE. Illustrations adapted by Anis Ka'abu.
-    </div>
-
-    <div data-book="copyright" lang="*">
-      Copyright SIL Papua New Guinea 1996
-    </div>
-
-    <div data-book="licenseUrl" lang="*">
-      http://creativecommons.org/licenses/by-nc/3.0/
-    </div>
-
-    <div data-book="licenseUrl" lang="en">
-      http://creativecommons.org/licenses/by-nc/3.0/
-    </div>
-
-    <div data-book="smallCoverCredits" lang="en">
-      <label class="bubble">*You may use this space for author/illustrator, or anything else.</label>
-    </div>
-
-    <div data-book="licenseImage" lang="*">
-      CC-BY-NC.png
-    </div>
-
-    <div data-book="licenseDescription" lang="en">
-      You may not use this work for commercial purposes. You are free to adapt, remix, copy, distribute, and transmit this work. You must attribute the work in the manner specified by the author.
-    </div>
-
-    <div data-book="insideBackCover" lang="tpi">
-      <label class="bubble">If you need somewhere to put more information about the book, you can use this page, which is the inside of the back cover.</label>
-    </div>
-
-    <div data-book="outsideBackCover" lang="tpi">
-      <label class="bubble">If you need somewhere to put more information about the book, you can use this page, which is the outside of the back cover."</label>
-    </div>
-  </div>
-
-  <div class="bloom-page cover coverColor bloom-frontMatter A5Portrait" data-page="required singleton" data-export="front-matter-cover" id="3e7e85f7-3836-4533-a592-6282c8002da4">
-    <div class="pageLabel" lang="en">
-      Front Cover
-    </div>
-
-    <div class="marginBox">
-      <div class="bloom-translationGroup">
-        <div class="bloom-editable bookTitle Title-On-Cover-style bloom-content1" data-book="bookTitle" contenteditable="true" lang="en">
-          Vaccinations
->>>>>>> ffe9e8d2
         </div>
 
         <div
