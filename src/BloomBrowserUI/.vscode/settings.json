--- conflicted
+++ resolved
@@ -27,11 +27,8 @@
         "Affordance",
         "Andika",
         "bloomlibrary",
-<<<<<<< HEAD
+        "Brandings",
         "comicaljs",
-=======
-        "Brandings",
->>>>>>> ab270c7d
         "configr",
         "contentful",
         "Divs",
