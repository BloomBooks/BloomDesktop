--- conflicted
+++ resolved
@@ -20,7 +20,6 @@
 //todo: can remove these output exlusions now that output/ is now 2 levels up with the c# outpuuts
 var paths = {
     less: ['./**/*.less', '!./node_modules/**/*.less', '!./output/**/*.*'],
-<<<<<<< HEAD
     pug: ['./**/*.pug', '!./node_modules/**/*.pug', '!./**/*mixins.pug', '!./output/**/*.*'],
     //typescript: ['./**/*.ts','!./**/*.d.ts', '!./**/node_modules/**/*.*','!./output/**/*.*'],
 
@@ -28,17 +27,7 @@
     filesThatMightBeNeededInOutput: ['./**/*.*', '!./**/*.ts', '!./**/*.pug', '!./**/*.less', '!./**/*.bat', '!./**/node_modules/**/*.*', '!./output/**/*.*'],
 };
 
-gulp.task('less', function() {
-=======
-    jade: ['./**/*.jade', '!./node_modules/**/*.jade', '!./output/**/*.*'],
-    //typescript: ['./**/*.ts','!./**/*.d.ts', '!./**/node_modules/**/*.*','!./output/**/*.*'],
-
-    //files we are *not* running through some compiler that need to make it into the outputDir directory.
-    filesThatMightBeNeededInOutput: ['./**/*.*', '!./**/*.ts', '!./**/node_modules/**/*.*', '!./output/**/*.*'],
-};
-
 gulp.task('less', function () {
->>>>>>> d1ccd23e
     var less = require('gulp-less');
     return gulp.src(paths.less)
         .pipe(debug({ title: 'less:' }))
@@ -48,53 +37,35 @@
         .pipe(gulp.dest(outputDir)); //drop all css's into the same dirs.
 });
 
-<<<<<<< HEAD
-gulp.task('pug', function() {
+gulp.task('pug', function () {
     var pug = require('gulp-pug');
     return gulp.src(paths.pug)
         .pipe(debug({ title: 'pug:' }))
         .pipe(pug({
             pretty: true
         }))
-        .pipe(gulp.dest(outputDir)); //drop all css's into the same dirs.
-});
-
-gulp.task('webpack', function() {
-=======
-gulp.task('jade', function () {
-    var jade = require('gulp-jade');
-    return gulp.src(paths.jade)
-        .pipe(debug({ title: 'jade:' }))
-        .pipe(jade({
-            pretty: true
-        }))
         .pipe(gulp.dest(outputDir)); //drop all html's into the same dirs.
 });
 
-gulp.task('jadeLRT', function () {
+gulp.task('pugLRT', function () {
     const lrtInfoPath = '../../DistFiles/leveledRTInfo';
-    var jade = require('gulp-jade');
-    return gulp.src(lrtInfoPath + '/*.jade')
-        .pipe(debug({ title: 'jade:' }))
-        .pipe(jade({
+    var pug = require('gulp-pug');
+    return gulp.src(lrtInfoPath + '/*.pug')
+        .pipe(debug({ title: 'pug:' }))
+        .pipe(pug({
             pretty: true
         }))
         .pipe(gulp.dest(lrtInfoPath)); // these html's stay in place.
 });
 
 gulp.task('webpack', function () {
->>>>>>> d1ccd23e
     var webpackconfig = require('./webpack.config.js');
     return gulp.src('unused') // webpack appears to ignore this since we're defining multiple entry points in webpack.config.js, which is good!
         .pipe(webpack(webpackconfig))
         .pipe(gulp.dest(outputDir));
 });
 
-<<<<<<< HEAD
-gulp.task('clean', function() {
-=======
 gulp.task('clean', function () {
->>>>>>> d1ccd23e
     return del([outputDir + "/**/*"], { force: true });
 });
 
@@ -111,7 +82,7 @@
 
 //This task is needed to move files we are *not* running through some
 //compiler into the outputDir directory.
-gulp.task('copy', function() {
+gulp.task('copy', function () {
     // this prefix:3 thing strips off node_modules/jquery/dist so that the file ends up right in the ouput dir
     gulp.src('./node_modules/jquery/dist/jquery.min.js')
         .pipe(gulpCopy(outputDir, { prefix: 3 }))
@@ -135,40 +106,25 @@
 //     .pipe(gulp.dest(outputDir)); //drop all js's into the same dirs.
 // });
 
-<<<<<<< HEAD
-gulp.task('watchInner', function() {
-    watch(paths.less, batch(function(events, done) {
-=======
 gulp.task('watchInner', function () {
     watch(paths.less, batch(function (events, done) {
->>>>>>> d1ccd23e
         gulp.start('copy', done);
     }));
-    watch(paths.less, batch(function(events, done) {
+    watch(paths.less, batch(function (events, done) {
         gulp.start('less', done);
     }));
-    watch(paths.pug, batch(function(events, done) {
+    watch(paths.pug, batch(function (events, done) {
         gulp.start('pug', done);
     }));
 })
 
-<<<<<<< HEAD
-gulp.task('watchlp', function() {
+gulp.task('watchlp', function () {
     runSequence(['less', 'pug'], 'watchInner');
-});
-
-gulp.task('watch', function() {
-    console.log('****** PLEASE run "webpack --watch" in a separate console *********');
-    runSequence('clean', 'copy', ['less', 'pug'], 'watchInner');
-=======
-gulp.task('watchlj', function () {
-    runSequence(['less', 'jade'], 'watchInner');
 });
 
 gulp.task('watch', function () {
     console.log('****** PLEASE run "webpack --watch" in a separate console *********');
-    runSequence('clean', 'copy', ['less', 'jade'], 'watchInner');
->>>>>>> d1ccd23e
+    runSequence('clean', 'copy', ['less', 'pug'], 'watchInner');
 });
 
 
@@ -176,9 +132,5 @@
     function (callback) {
         //NB: run-sequence is needed for gulp 3.x, but soon there will be gulp which will have a built-in "series" function.
         //currently our webpack run is pure javascript, so do it only after the typescript is all done
-<<<<<<< HEAD
-        runSequence('clean', 'copy', ['less', 'pug'], 'webpack', callback)
-=======
-        runSequence('clean', 'copy', ['less', 'jade'], 'jadeLRT', 'webpack', callback)
->>>>>>> d1ccd23e
+        runSequence('clean', 'copy', ['less', 'pug'], 'pugLRT', 'webpack', callback)
     });