@import "../bloomUI.less";

@LightGrey: @bloom-gray;

a:hover {
    color: blue; // can we get away with @bloom-blue here (much less harsh)?
}
a {
    color: black;
}

body {
    background-color: #808080; // should we use @bloom-buff here?
    font-family: "Segoe UI";
}

/*#device-outer {
    margin: auto;
    width: 349px;
    height: 457px;
    padding-top: 35px;
    padding-left: 27px;
    background-color: @bloom-darkestgray;
    border-radius: 25px;
}
#device-inner {
    margin: 0px auto;
    background-color: #FFF;
    height: calc(100% - 49px);
    width: calc(100% - 49px);
*/
* {
    box-sizing: border-box;
    position: relative;
}
/*#instructions:before{
    background-image: url("../epub/experimentalEpubNotice.svg");
    background-repeat: no-repeat;
     padding-top: 131px;
    content:''
}*/
#sideColumn {
    background-repeat: no-repeat;
    position: absolute;
    top: 10px;
    left: 50px;
    width: 217px;
    display: block;
}
#device {
    margin-left: 300px;
    height: 800px;
    width: 400px;
    padding-left: 30px;
    padding-top: 72px;
    padding-bottom: 18px;
    //border: 5px solid white;
    border-radius: 38px;
    background-color: @DarkBackgroundColor;
    box-shadow: 0px 0px 50px 10px rgba(0, 0, 0, 0.1);
}

//The speaker is a "before" rule
@speakerlength : 80px;
#device:before {
<<<<<<< HEAD
    width: @speakerlength;
    height: 10px;
    top: 35px;
    left: calc(~"50% - " @speakerlength - 39px);
    border-radius: 10px;
    background-color: @LightGrey;
=======
        width: @SpeakerLength;
        height: 10px;
        top: 35px;
        left: calc(~"50% - "@SpeakerLength / 2);
        border-radius: 10px;
        background-color: @LightGrey;
>>>>>>> a5f1302e
}
@CircleDiameter: 40px;

//the bottom button is the "after" rule
#device:after {
<<<<<<< HEAD
    width: @CircleDiameter;
    height: @CircleDiameter;
    border-radius: 50%;
    border: solid 5px @LightGrey;
    left: calc(~"50% - " @CircleDiameter - 16px);
    bottom: 10px;
=======
        width: @CircleDiameter;
        height: @CircleDiameter;
        border-radius: 50%;
        border: solid 5px @LightGrey;
        left: calc(~"50% - "@CircleDiameter / 2);
        bottom: 10px;
>>>>>>> a5f1302e
}
#device:before,
#device:after {
    content: "";
    position: absolute;
    z-index: 2;
}

iframe {
    //background-color: white;
    margin: auto;
    height: ~"calc(100% - 51px)";
    width: ~"calc(100% - 30px)";
    border: none;
}

.ui-resizable-se {
    width: 50px;
    height: 50px;
    right: -20px;
    bottom: -20px;
}
#missingLame {
    max-width: 4in;
}

//Hide all the conditional texts
.showWhenHaveAudioButNotMakingTalkingBook,
.showForTalkingBooks,
.showWhenNoAudio {
    display: none;
}

//Show the conditional texts that match the _AudioSituationClass_ the c# has replaced at runtime
.noAudioAvailable .showWhenNoAudio,
.isTalkingBook .showForTalkingBooks,
.haveAudioButNotMakingTalkingBook .showWhenHaveAudioButNotMakingTalkingBook {
    display: inherit;
}

.isTalkingBook span.showForTalkingBooks {
    display: inline !important;
}<|MERGE_RESOLUTION|>--- conflicted
+++ resolved
@@ -63,41 +63,23 @@
 //The speaker is a "before" rule
 @speakerlength : 80px;
 #device:before {
-<<<<<<< HEAD
     width: @speakerlength;
     height: 10px;
     top: 35px;
-    left: calc(~"50% - " @speakerlength - 39px);
+    left: calc(~"50% - " @speakerlength / 2);
     border-radius: 10px;
     background-color: @LightGrey;
-=======
-        width: @SpeakerLength;
-        height: 10px;
-        top: 35px;
-        left: calc(~"50% - "@SpeakerLength / 2);
-        border-radius: 10px;
-        background-color: @LightGrey;
->>>>>>> a5f1302e
 }
 @CircleDiameter: 40px;
 
 //the bottom button is the "after" rule
 #device:after {
-<<<<<<< HEAD
     width: @CircleDiameter;
     height: @CircleDiameter;
     border-radius: 50%;
     border: solid 5px @LightGrey;
-    left: calc(~"50% - " @CircleDiameter - 16px);
+    left: calc(~"50% - "@CircleDiameter / 2);
     bottom: 10px;
-=======
-        width: @CircleDiameter;
-        height: @CircleDiameter;
-        border-radius: 50%;
-        border: solid 5px @LightGrey;
-        left: calc(~"50% - "@CircleDiameter / 2);
-        bottom: 10px;
->>>>>>> a5f1302e
 }
 #device:before,
 #device:after {
