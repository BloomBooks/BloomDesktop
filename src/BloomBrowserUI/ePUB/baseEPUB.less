﻿// This stylesheet is a minimal set designed to make our epubs look as much as possible like the printed books,
// while not locking down things that depend on a specific page size.
// The remaining rules are things that wound up slightly different from the printed book rules
// for reasons which I mostly don't remember; unfortunately, the experiments leading to the
// final epub PR were spread out over a long period.
@import "../bookLayout/basePage-sharedRules.less";
@import "../templates/xMatter/bloom-xmatter-sharedRules.less";

.frontCover {
        .bloom-translationGroup.bookTitle {
                .bloom-editable {
                        // Main book stylesheet has justify-content: center, because it is using flexbox
                        text-align: center;
                }
        }
}

.credits {
        .licenseAndCopyrightBlock {
                img {
                        // creative commons license image. Book stylesheet has width:94px.
                        // Don't know why epub should be different.
                        width: 94px;
                }
                .licenseUrl, .licenseDescription, .licenseNotes {
                        display: none; // show only the logo
                }
        }
<<<<<<< HEAD
        .ISBNContainer {
                display: none; // would probably need a separate number for epub anyway
=======
        .licenseUrl {
            display: none; // included in the licenseDescription field, no need to repeat
>>>>>>> e64e5eec
        }
}

div.bloom-editable {
        margin-bottom: 0.6em;
}

.pictureAndWordPage {
         .bloom-content1 {font-size:400%;}
         .bloom-content2, .bloom-content3 {font-size:200%;}
         .bloom-translationGroup {
		text-align: center;
		padding-top: 10px;//don't express in em's!
	}
}

.bloom-backgroundImage{
    height:300px; // REVIEW What should this be?
}<|MERGE_RESOLUTION|>--- conflicted
+++ resolved
@@ -22,17 +22,12 @@
                         // Don't know why epub should be different.
                         width: 94px;
                 }
-                .licenseUrl, .licenseDescription, .licenseNotes {
-                        display: none; // show only the logo
+                .licenseUrl {
+                        display: none; // included in the licenseDescription field, no need to repeat
                 }
         }
-<<<<<<< HEAD
         .ISBNContainer {
                 display: none; // would probably need a separate number for epub anyway
-=======
-        .licenseUrl {
-            display: none; // included in the licenseDescription field, no need to repeat
->>>>>>> e64e5eec
         }
 }
 
