import { css } from "@emotion/react";
import * as React from "react";
import { Label } from "../react_components/l10nComponents";
import { get, post, postJson, useApiStringState } from "../utils/bloomApi";
import { FontAwesomeIcon } from "../bloomIcons";
import Button from "@mui/material/Button";
import { Stack } from "@mui/material";
import ContentCopy from "@mui/icons-material/ContentCopy";
import ContentPaste from "@mui/icons-material/ContentPaste";
import { useState } from "react";
import {
    SubscriptionCodeIntegrity,
    useLocalizedTier,
    useSubscriptionInfo,
} from "./useSubscriptionInfo";
import { NoteBox, WarningBox } from "../react_components/boxes";

type Status =
    | "None"
    | "SubscriptionGood"
    | "NoBrandingFilesYet"
    | "SubscriptionExpired"
    | "SubscriptionIncomplete"
    | "SubscriptionIncorrect"
    | "SubscriptionLegacy"
    | "EditingBlorgBook";

// values of Status:
// None: the None button is selected.
// The remaining states all involve the EnterpriseSubscription button being selected
// SubscriptionGood: a valid, current, known code has been entered (or remembered)
//      We get a green check, an expiration date, and a 'summary' of the branding
// NoBrandingFilesYet: a valid code has been entered, but this version of Bloom does not recognize it
//      We get a green check and a message
// SubscriptionExpired: a valid code has been entered, but its expiration date is past.
//      We get a red ! icon, a red message about the expiration, and a branding summary
// SubscriptionIncomplete: a valid subscription could be created by typing more at
// the end of the current code. This includes the case where the code is empty.
//      We show a ? icon and a message
// SubscriptionIncorrect: a code has been entered which cannot be fixed by typing more
//      We show a red ! icon and  message
// SubscriptionLegacy: a special case where the subscription code is typically empty,
// or just possibly otherwise incomplete, and this has been detected at startup
//      We show a special message in an orange box and a red ! icon
// EditingBlorgBook: a special case where a subscription code is incomplete
//      because we are using a branding permitted in a special collection made by
//      downloading a book for editing from BloomLibrary. We show a special message.

// Component for managing subscription code input and display
export const SubscriptionControls: React.FC = () => {
    const {
        code,
        tier,
        subscriptionCodeIntegrity,
        expiryDateStringAsYYYYMMDD,
        subscriptionSummary,
        missingBrandingFiles,
        editingBlorgBook,
        haveData,
    } = useSubscriptionInfo();

    const [status, setStatus] = useState<Status>("None");

    React.useEffect(() => {
        setStatus(
            getStatus(
                code,
                subscriptionCodeIntegrity,
                expiryDateStringAsYYYYMMDD,
                editingBlorgBook,
                missingBrandingFiles,
            ),
        );
    }, [
        code,
        expiryDateStringAsYYYYMMDD,
        editingBlorgBook,
        subscriptionCodeIntegrity,
        missingBrandingFiles,
    ]);

    if (!haveData) {
        return null;
    }

    return (
        <div
            css={css`
                //gap: 10px;
                display: flex;
                flex-direction: column;
            `}
        >
            {status === "EditingBlorgBook" && (
                <NoteBox l10nKey="Settings.Subscription.DownloadForEdit">
                    This collection is in "Download for Edit" mode. The book has
                    the same subscription settings as when it was last uploaded.
                </NoteBox>
            )}

            <Editor status={status} />

            <StatusText
                tier={tier}
                status={status}
                expiryDateStringAsYYYYMMDD={expiryDateStringAsYYYYMMDD}
            />

            {["SubscriptionGood", "EditingBlorgBook"].includes(status) &&
                subscriptionSummary && (
                    <BrandingSummary summaryHtml={subscriptionSummary} />
                )}
        </div>
    );
};
const StatusText: React.FC<{
    tier: string;
    status: Status;
    expiryDateStringAsYYYYMMDD: string;
}> = (props) => {
    const localizedTier = useLocalizedTier(props.tier);
    return (
        <div>
            {props.status === "SubscriptionIncorrect" && (
                <Label
                    l10nKey="Settings.Subscription.NotValid"
                    className={"error"}
                >
                    That code appears to be incorrect.
                </Label>
            )}

            {props.status === "SubscriptionIncomplete" && (
                <Label
                    l10nKey="Settings.Subscription.Incomplete"
                    className={"incomplete"}
                >
                    The code should look like SOMENAME-123456-7890
                </Label>
            )}
            {props.status === "NoBrandingFilesYet" && (
                <div
                    css={css`
                        display: flex;
                        flex-direction: column;
                        width: 100%;
                    `}
                >
                    <WarningBox
                        l10nKey="Settings.Subscription.UnknownCode"
                        bottomRightButton={
                            <Button
                                variant="outlined"
                                onClick={() => post("common/checkForUpdates")}
                                sx={{
                                    color: "black",
                                    borderColor: "black",
                                    "&:hover": {
                                        borderColor: "black",
                                    },
                                }}
                            >
                                <Label l10nKey="Settings.Subscription.CheckUpdates">
                                    Check for updates
                                </Label>
                            </Button>
                        }
                    >
                        This version of Bloom does not have the artwork that
                        goes with that subscription.
                    </WarningBox>
                </div>
            )}
            {props.status === "SubscriptionExpired" && (
                <Label
                    l10nKey="Settings.Subscription.Expired"
                    className={"error"}
                >
                    That code has expired.
                </Label>
            )}

            {props.status === "SubscriptionGood" && (
                <div
                    css={css`
                        margin-top: 5px;
                    `}
                >
                    <Label l10nKey="Subscription.TierWithColon">Tier:</Label>{" "}
                    <span
                        css={css`
                            margin-right: 20px;
                        `}
                    >
                        {localizedTier}
                    </span>
                    <Label l10nKey="Settings.Subscription.Expiration">
                        Expires:
                    </Label>{" "}
                    <span>
                        {getSafeLocalizedDate(props.expiryDateStringAsYYYYMMDD)}
                    </span>
                </div>
            )}
        </div>
    );
};

export function getSafeLocalizedDate(dateAsYYYYMMDD: string | null) {
    const dateParts = dateAsYYYYMMDD ? dateAsYYYYMMDD.split("-") : null;
    return dateParts
        ? new Date(
              Number(dateParts[0]),
              Number(dateParts[1]) - 1,
              Number(dateParts[2]),
          ).toLocaleDateString()
        : "";
}

// takes in all the info and distills down to one "mode", which then drives icons and a message to give to the user
function getStatus(
    subscriptionCode: string,
    subscriptionCodeIntegrity: SubscriptionCodeIntegrity,
    expiryDateStringAsYYYYMMDD: string,
    editingBlorgBook: boolean,
    missingBrandingFiles: boolean,
): Status {
    let status = getStatusSansEditingBlorgBook(
        subscriptionCode,
        subscriptionCodeIntegrity,
        expiryDateStringAsYYYYMMDD,
        missingBrandingFiles,
    );
    // I'm not 100% sure this is the best way to handle EditingBlorgBook,
    // but I'm following 6.0 which treats a full, normal subscription as normal
    // in this control, even if editingBlorgBook is true.
    // The scenario of
    //  editingBlorgBook && status === "SubscriptionGood"
    // means the user has added the full subscription code
    // since the download, either for the original subscription or another one.
    if (editingBlorgBook && status !== "SubscriptionGood")
        status = "EditingBlorgBook";

    return status;
}
function getStatusSansEditingBlorgBook(
    subscriptionCode: string,
    subscriptionCodeIntegrity: SubscriptionCodeIntegrity,
    expiryDateStringAsYYYYMMDD: string,
    missingBrandingFiles: boolean,
): Status {
    const todayAsYYYYMMDD = new Date().toISOString().slice(0, 10);
    if (subscriptionCode === "" || subscriptionCodeIntegrity === "none") {
        return "None";
    }
    if (subscriptionCodeIntegrity === "invalid") return "SubscriptionIncorrect";
    // this is the case where we have a valid-looking code, but the server
    // does not have special files for it
    if (missingBrandingFiles) {
        return "NoBrandingFilesYet";
    }
    // if it looks like they haven't finished typing
    if (subscriptionCodeIntegrity === "incomplete") {
        return "SubscriptionIncomplete";
    }

    if (expiryDateStringAsYYYYMMDD < todayAsYYYYMMDD) {
        return "SubscriptionExpired";
    }
    return "SubscriptionGood";
}

export const BrandingSummary: React.FC<{ summaryHtml: string }> = (props) => {
    return (
        <div
            className="summary"
            css={css`
                background-color: white;
                padding: 5px;
                height: 106px;
            `}
            dangerouslySetInnerHTML={{
                __html: props.summaryHtml,
            }}
        />
    );
};

const Editor: React.FC<{ status: Status }> = ({ status }) => {
    const [subscriptionCode, setSubscriptionCode] = useApiStringState(
        "settings/subscriptionCode",
        "",
    );

    // Handle copy/paste operations
    const handleCopy = () => {
        postJson("common/clipboardText", {
            text: subscriptionCode,
        });
    };

    const handlePaste = () => {
<<<<<<< HEAD
        get("common/clipboardText", (result) => {
            setSubscriptionCode(result.data);
            document.dispatchEvent(new Event("subscriptionCodeChanged"));
=======
        get("common/clipboardText", result => {
            // We don't want trailing newlines (or other whitespace).
            // See BL-15309 for the havoc they can cause.
            let resultText = result.data as string;
            if (resultText) {
                resultText = resultText.trim();
                setSubscriptionCode(resultText);
                document.dispatchEvent(new Event("subscriptionCodeChanged"));
            }
>>>>>>> ec5ca4d0
        });
    };

    const shouldShowRedExclamation = () => {
        return [
            "SubscriptionIncorrect",
            "SubscriptionExpired",
            "SubscriptionLegacy",
        ].includes(status);
    };
    const shouldShowGreenCheck = () => {
        return ["SubscriptionGood", "NoBrandingFilesYet"].includes(status);
    };
    const [selectionPosition, setSelectionPosition] = React.useState<
        number | null
    >(0); // Restore cursor position after update
    React.useEffect(() => {
        try {
            const codeElt = document.getElementById(
                "subscriptionCodeInput",
            ) as HTMLInputElement;
            if (codeElt !== null && selectionPosition !== null) {
                codeElt.selectionStart = codeElt.selectionEnd =
                    selectionPosition;
            }
        } catch (e) {
            console.error("Error restoring cursor position:", e);
        }
    }, [selectionPosition]);
    const userTypedOrPastedCode = (
        event: React.ChangeEvent<HTMLInputElement>,
    ) => {
        // Store the selection position before React updates
        setSelectionPosition(
            (
                document.getElementById(
                    "subscriptionCodeInput",
                ) as HTMLInputElement
            )?.selectionStart,
        );

        setSubscriptionCode(event.target.value);
        document.dispatchEvent(new Event("subscriptionCodeChanged"));
    };

    return (
        <div
            css={css`
                display: flex;
                flex-direction: row;
                align-items: baseline;
            `}
        >
            <div
                css={css`
                    display: flex;
                    flex-direction: row;
                    align-items: baseline;
                    flex-grow: 1;
                `}
            >
                <Label
                    className="subscriptionCodeLabel"
                    l10nKey="Settings.Subscription.SubscriptionCodeLabel"
                >
                    Subscription Code:
                </Label>

                <input
                    id="subscriptionCodeInput"
                    //className="subscriptionCodeInput"
                    type="text"
                    value={
                        status === "EditingBlorgBook"
                            ? getSubscriptionCodeToDisplayForEditingBlorgBook(
                                  subscriptionCode,
                              )
                            : subscriptionCode
                    }
                    onChange={userTypedOrPastedCode}
                    css={css`
                        width: 260px;
                        margin-left: 5px;
                        padding-right: 20px; // clear of icon
                        flex-grow: 1;
                        font-family:
                            Consolas, monospace; // show zeros distinctly
                        padding: 5px;
                    `}
                />
                {shouldShowGreenCheck() && (
                    <span className={"evaluationCode"}>
                        <FontAwesomeIcon icon="check" />
                    </span>
                )}
                {status === "SubscriptionIncomplete" && (
                    <span className={"evaluationCode"}>
                        <FontAwesomeIcon icon="question" />
                    </span>
                )}
                {shouldShowRedExclamation() && (
                    <span className={"evaluationCode"}>
                        <FontAwesomeIcon
                            icon="exclamation-circle"
                            css={{ color: "red" }}
                        />
                    </span>
                )}
            </div>
            <Button variant="text" onClick={handleCopy} size="small">
                <Stack direction="column" alignItems="center">
                    <ContentCopy />
                    <Label
                        className="editButtonLabel"
                        l10nKey="EditTab.CopyButton"
                    >
                        Copy
                    </Label>
                </Stack>
            </Button>
            <Button variant="text" onClick={handlePaste} size="small">
                <Stack direction="column" alignItems="center">
                    <ContentPaste />
                    <Label
                        className="editButtonLabel"
                        l10nKey="EditTab.PasteButton"
                    >
                        Paste
                    </Label>
                </Stack>
            </Button>
        </div>
    );
};

function getSubscriptionCodeToDisplayForEditingBlorgBook(
    subscriptionCode: string,
): string {
    let result = subscriptionCode;
    result = result.replace("-***-***", "");
    return result === "Default" ? "" : result;
}<|MERGE_RESOLUTION|>--- conflicted
+++ resolved
@@ -300,12 +300,7 @@
     };
 
     const handlePaste = () => {
-<<<<<<< HEAD
         get("common/clipboardText", (result) => {
-            setSubscriptionCode(result.data);
-            document.dispatchEvent(new Event("subscriptionCodeChanged"));
-=======
-        get("common/clipboardText", result => {
             // We don't want trailing newlines (or other whitespace).
             // See BL-15309 for the havoc they can cause.
             let resultText = result.data as string;
@@ -314,7 +309,6 @@
                 setSubscriptionCode(resultText);
                 document.dispatchEvent(new Event("subscriptionCodeChanged"));
             }
->>>>>>> ec5ca4d0
         });
     };
 
