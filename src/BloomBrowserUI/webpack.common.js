--- conflicted
+++ resolved
@@ -32,14 +32,7 @@
     // The root file for each bundle should import errorHandler.ts to enable Bloom's custom
     // error handling for that web page.
     entry: {
-<<<<<<< HEAD
-        wireUpBundle: "./utils/WireUpReact.ts",
-        collectionTabBundle: "./collectionTab/CollectionTabPane.tsx",
-        problemReportBundle: "./problemDialog/ProblemDialog.tsx",
-        editTabBundle: "./bookEdit/editViewFrame.ts",
-=======
         editTabRootBundle: "./bookEdit/editViewFrame.ts",
->>>>>>> 54445ad7
         readerSetupBundle:
             "./bookEdit/toolbox/readers/readerSetup/readerSetup.ts",
         editablePageBundle: "./bookEdit/editablePage.ts",
