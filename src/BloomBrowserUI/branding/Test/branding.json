{
    "presets": [
        {
            "data-book": "credits-page-branding-top-html",
            "lang": "*",
<<<<<<< HEAD
            "content": "<img src='butterfly.png'/><div class='standout'>This should show at the top of the credits page underneath a butterfly.</div>",
=======
            "content": "<img class='branding' src='butterfly.png'/><div class='standout'>This should show at the top of the credits page underneath a butterfly.</div>",
>>>>>>> 2cf7919b
            "condition": "always"
        },
        {
            "data-book": "credits-page-branding-bottom-html",
            "lang": "*",
<<<<<<< HEAD
            "content": "<div  class='standout'>This should show at the bottom of the credits page. The image below should be a caterpillar in a5landscape, but butterfly in a5portrait, switched by styles in branding.css</div><img class='portrait' src='butterfly.png'/><img class='landscape' src='caterpillar.png'/>",
=======
            "content": "<div  class='standout'>This should show at the bottom of the credits page. The image below should be a caterpillar in a5landscape, but butterfly in a5portrait, switched by styles in branding.css</div><img class='portrait branding' src='butterfly.png'/><img class='landscape branding' src='caterpillar.png'/>",
>>>>>>> 2cf7919b
            "condition": "always"
        },
        {
            "data-book": "title-page-branding-bottom-html",
            "lang": "*",
<<<<<<< HEAD
            "content": "<img src='butterfly.png'/><div class='standout'>This should show at the bottom of the title page, underneath a butterfly. This is a hyperlink but it should not be underlined: <a href='https://bloomlibrary.org'>https://bloomlibrary.org</a></div>",
=======
            "content": "<img class='branding' src='butterfly.png'/><div class='standout'>This should show at the bottom of the title page, underneath a butterfly. This is a hyperlink but it should not be underlined: <a href='https://bloomlibrary.org'>https://bloomlibrary.org</a></div>",
>>>>>>> 2cf7919b
            "condition": "always"
        },

        {
            "data-book": "outside-back-cover-branding-top-html",
            "lang": "*",
<<<<<<< HEAD
            "content": "<img src='butterfly.png'/><div class='standout'>This text should show at the top of the outer back cover, underneath a butterfly.</div>",
=======
            "content": "<img class='branding' src='butterfly.png'/><div class='standout'>This text should show at the top of the outer back cover, underneath a butterfly.</div>",
>>>>>>> 2cf7919b
            "condition": "always"
        },
        {
            "data-book": "outside-back-cover-branding-bottom-html",
            "lang": "*",
<<<<<<< HEAD
            "content": "<div class='standout'>This should show at the bottom of the outside back cover page, above some soccer balls...<img src='WideSoccerBalls.png'/>.. and then the Bloom logo:<img src='Bloom Against Light HD.png'/></div>",
=======
            "content": "<div class='standout'>This should show at the bottom of the outside back cover page, above some soccer balls...<img class='branding' src='WideSoccerBalls.png'/>.. and then the Bloom logo:<img class='branding' src='Bloom Against Light HD.png'/></div>",
>>>>>>> 2cf7919b
            "condition": "always"
        }
    ]
}<|MERGE_RESOLUTION|>--- conflicted
+++ resolved
@@ -3,52 +3,37 @@
         {
             "data-book": "credits-page-branding-top-html",
             "lang": "*",
-<<<<<<< HEAD
-            "content": "<img src='butterfly.png'/><div class='standout'>This should show at the top of the credits page underneath a butterfly.</div>",
-=======
-            "content": "<img class='branding' src='butterfly.png'/><div class='standout'>This should show at the top of the credits page underneath a butterfly.</div>",
->>>>>>> 2cf7919b
+            "content":
+                "<img class='branding' src='butterfly.png'/><div class='standout'>This should show at the top of the credits page underneath a butterfly.</div>",
             "condition": "always"
         },
         {
             "data-book": "credits-page-branding-bottom-html",
             "lang": "*",
-<<<<<<< HEAD
-            "content": "<div  class='standout'>This should show at the bottom of the credits page. The image below should be a caterpillar in a5landscape, but butterfly in a5portrait, switched by styles in branding.css</div><img class='portrait' src='butterfly.png'/><img class='landscape' src='caterpillar.png'/>",
-=======
-            "content": "<div  class='standout'>This should show at the bottom of the credits page. The image below should be a caterpillar in a5landscape, but butterfly in a5portrait, switched by styles in branding.css</div><img class='portrait branding' src='butterfly.png'/><img class='landscape branding' src='caterpillar.png'/>",
->>>>>>> 2cf7919b
+            "content":
+                "<div  class='standout'>This should show at the bottom of the credits page. The image below should be a caterpillar in a5landscape, but butterfly in a5portrait, switched by styles in branding.css</div><img class='portrait branding' src='butterfly.png'/><img class='landscape branding' src='caterpillar.png'/>",
             "condition": "always"
         },
         {
             "data-book": "title-page-branding-bottom-html",
             "lang": "*",
-<<<<<<< HEAD
-            "content": "<img src='butterfly.png'/><div class='standout'>This should show at the bottom of the title page, underneath a butterfly. This is a hyperlink but it should not be underlined: <a href='https://bloomlibrary.org'>https://bloomlibrary.org</a></div>",
-=======
-            "content": "<img class='branding' src='butterfly.png'/><div class='standout'>This should show at the bottom of the title page, underneath a butterfly. This is a hyperlink but it should not be underlined: <a href='https://bloomlibrary.org'>https://bloomlibrary.org</a></div>",
->>>>>>> 2cf7919b
+            "content":
+                "<img class='branding' src='butterfly.png'/><div class='standout'>This should show at the bottom of the title page, underneath a butterfly. This is a hyperlink but it should not be underlined: <a href='https://bloomlibrary.org'>https://bloomlibrary.org</a></div>",
             "condition": "always"
         },
 
         {
             "data-book": "outside-back-cover-branding-top-html",
             "lang": "*",
-<<<<<<< HEAD
-            "content": "<img src='butterfly.png'/><div class='standout'>This text should show at the top of the outer back cover, underneath a butterfly.</div>",
-=======
-            "content": "<img class='branding' src='butterfly.png'/><div class='standout'>This text should show at the top of the outer back cover, underneath a butterfly.</div>",
->>>>>>> 2cf7919b
+            "content":
+                "<img class='branding' src='butterfly.png'/><div class='standout'>This text should show at the top of the outer back cover, underneath a butterfly.</div>",
             "condition": "always"
         },
         {
             "data-book": "outside-back-cover-branding-bottom-html",
             "lang": "*",
-<<<<<<< HEAD
-            "content": "<div class='standout'>This should show at the bottom of the outside back cover page, above some soccer balls...<img src='WideSoccerBalls.png'/>.. and then the Bloom logo:<img src='Bloom Against Light HD.png'/></div>",
-=======
-            "content": "<div class='standout'>This should show at the bottom of the outside back cover page, above some soccer balls...<img class='branding' src='WideSoccerBalls.png'/>.. and then the Bloom logo:<img class='branding' src='Bloom Against Light HD.png'/></div>",
->>>>>>> 2cf7919b
+            "content":
+                "<div class='standout'>This should show at the bottom of the outside back cover page, above some soccer balls...<img class='branding' src='WideSoccerBalls.png'/>.. and then the Bloom logo:<img class='branding' src='Bloom Against Light HD.png'/></div>",
             "condition": "always"
         }
     ]
