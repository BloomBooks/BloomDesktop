{
    "presets": [
        {
            "data-book": "licenseUrl",
            "lang": "*",
            "content": "http://creativecommons.org/licenses/by/3.0/igo/",
            "condition": "ifAllCopyrightEmpty"
        },
        {
            "data-book": "licenseNotes",
            "lang": "*",
            "content": "Translations—If you create a translation of this work, please add the following disclaimer along with the attribution: This translation was not created by USAID and should not be considered an official USAID translation. USAID shall not be liable for any content or error in this translation.<br/>Adaptations—If you create an adaptation of this work, please add the following disclaimer along with the attribution: This is an adaptation of an original work by USAID. Views and opinions expressed in the adaptation are the sole responsibility of the author or authors of the adaptation and are not endorsed by USAID.",
            "condition": "ifAllCopyrightEmpty"
        },
        {
            "data-book": "outside-back-cover-branding-bottom-html",
            "lang": "*",
<<<<<<< HEAD
            "content": "<img src='BloomWithTaglineAgainstLight.svg'/><img src='grn-reach-logos.png'/>",
=======
            "content": "<img src='grn-reach-logos.png'/>",
>>>>>>> 4a42f8fb
            "condition": "always"
        }
    ]
}<|MERGE_RESOLUTION|>--- conflicted
+++ resolved
@@ -15,11 +15,7 @@
         {
             "data-book": "outside-back-cover-branding-bottom-html",
             "lang": "*",
-<<<<<<< HEAD
-            "content": "<img src='BloomWithTaglineAgainstLight.svg'/><img src='grn-reach-logos.png'/>",
-=======
             "content": "<img src='grn-reach-logos.png'/>",
->>>>>>> 4a42f8fb
             "condition": "always"
         }
     ]
