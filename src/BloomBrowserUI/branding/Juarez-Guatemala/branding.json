--- conflicted
+++ resolved
@@ -4,12 +4,7 @@
             "data-book": "credits-page-branding-top-html",
             "lang": "*",
             // note: we want the text to adopt the same styling as the other Spanish on the credits page, so we give this the right style and @lang attribute:
-<<<<<<< HEAD
-            "content": "<img class='branding' src='GuatemalaMOE-USAID.png'/><div class='Credits-Page-style' lang='es'><p>Este libro fue realizado gracias al apoyo del Pueblo de los Estados Unidos de América a través de la Agencia de los Estados Unidos de América para el Desarrollo Internacional (USAID, por sus siglas en inglés).</p> <p>El contenido de este material es responsabilidad exclusiva de los autores y el mismo no necesariamente refleja la perspectiva de USAID ni del Gobierno de los Estados Unidos de América.</p></div>",
-=======
-            "content":
-                "<img class='branding' src='GuatemalaMOE-USAID.png'/><div class='Credits-Page-style' lang='es'><p>Este libro fue realizado gracias al apoyo del Pueblo de los Estados Unidos de América a través de la Agencia de los Estados Unidos de América para el Desarrollo Internacional (USAID, por sus siglas en inglés).</p> <p>El contenido de este material es responsabilidad exclusiva de los autores y el mismo no necesariamente refleja la perspectiva de USAID ni del Gobierno de los Estados Unidos de América.</p><p>La producción de este libro fue realizada bajo el Proyecto Leer y Aprender de USAID.</p></div>",
->>>>>>> 28e0fa82
+            "content": "<img class='branding' src='GuatemalaMOE-USAID.png'/><div class='Credits-Page-style' lang='es'><p>Este libro fue realizado gracias al apoyo del Pueblo de los Estados Unidos de América a través de la Agencia de los Estados Unidos de América para el Desarrollo Internacional (USAID, por sus siglas en inglés).</p> <p>El contenido de este material es responsabilidad exclusiva de los autores y el mismo no necesariamente refleja la perspectiva de USAID ni del Gobierno de los Estados Unidos de América.</p><p>La producción de este libro fue realizada bajo el Proyecto Leer y Aprender de USAID.</p></div>",
             "condition": "always"
         }
     ]
