--- conflicted
+++ resolved
@@ -3,11 +3,8 @@
         {
             "data-book": "outside-back-cover-branding-bottom-html",
             "lang": "*",
-<<<<<<< HEAD
-            "content": "<img src='clb.png' alt='Logo of CLB'/><img class='branding' src='BloomWithTaglineAgainstLight.svg' alt='Logo of Bloom'/>",
-=======
-            "content": "<img class='branding' src='clb.png'/><img class='branding' src='BloomWithTaglineAgainstLight.svg'/>",
->>>>>>> 2cf7919b
+            "content":
+                "<img class='branding' src='clb.png' alt='Logo of CLB'/><img class='branding' src='BloomWithTaglineAgainstLight.svg' alt='Logo of Bloom'/>",
             "condition": "always"
         }
     ]
