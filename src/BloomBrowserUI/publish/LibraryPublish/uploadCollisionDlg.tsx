/** @jsx jsx **/
import { jsx, css } from "@emotion/react";
import { Radio, Typography } from "@mui/material";
import * as React from "react";
import { useState } from "react";
import BloomButton from "../../react_components/bloomButton";
import {
    BloomDialog,
    DialogBottomButtons,
    DialogBottomLeftButtons,
    DialogMiddle,
    DialogTitle
} from "../../react_components/BloomDialog/BloomDialog";

import {
    DialogCancelButton,
    DialogReportButton
} from "../../react_components/BloomDialog/commonDialogComponents";
import { BookInfoCard } from "../../react_components/bookInfoCard";
import { useL10n } from "../../react_components/l10nHooks";
import { TextWithEmbeddedLink } from "../../react_components/link";
import { post } from "../../utils/bloomApi";
import { WireUpForWinforms } from "../../utils/WireUpWinform";
import { lightTheme } from "../../bloomMaterialUITheme";
import HelpLink from "../../react_components/helpLink";
import {
    IBloomDialogEnvironmentParams,
    useSetupBloomDialog
} from "../../react_components/BloomDialog/BloomDialogPlumbing";
import { BloomCheckbox } from "../../react_components/BloomCheckBox";
import { default as RightIcon } from "@mui/icons-material/Forward";
import WarningIcon from "@mui/icons-material/Warning";

export interface IPermissions {
    reupload: boolean;
    delete: boolean;
    editSurfaceMetadata: boolean;
    becomeUploader: boolean;
}

// Data this dialog uses (from C# api)
export interface IUploadCollisionDlgData {
    userEmail: string;
    newThumbUrl?: string;
    newTitle: string;
    newLanguages?: string[];
    existingTitle: string;
    existingLanguages?: string[];
    existingCreatedDate: string;
    existingUpdatedDate: string;
    existingBookUrl: string;
    existingThumbUrl?: string;
    uploader?: string;
    oldSubscriptionDescriptor?: string;
    newSubscriptionDescriptor?: string;
    // Note that this may be called some time after the dialog closes (in response to Upload failing,
    // for example, because the user asked us to fix the Book ID but Team Collection said we can't).
    onCancel?: () => void;
    dialogEnvironment?: IBloomDialogEnvironmentParams;
    permissions?: IPermissions;
    // The number of books on the server with the same ID as the book being uploaded.
    // (The other details apply to one of them)
    count: number;
}

// Props for the dialog adds these two items
export interface IUploadCollisionDlgProps extends IUploadCollisionDlgData {
    conflictIndex: number;
    setConflictIndex: (index: number) => void;
}

export let showUploadCollisionDialog: () => void = () => {
    console.error("showUploadCollisionDialog is not set up yet.");
};

export const UploadCollisionDlg: React.FunctionComponent<IUploadCollisionDlgProps> = props => {
    const {
        showDialog,
        closeDialog,
        propsForBloomDialog
    } = useSetupBloomDialog(props.dialogEnvironment);
    showUploadCollisionDialog = showDialog;

    enum RadioState {
        Indeterminate,
        Same,
        Different
    }

    const [buttonState, setButtonState] = useState<RadioState>(
        RadioState.Indeterminate
    );

    const [doChangeUploader, setDoChangeUploader] = useState(false);
    const [doChangeSubscription, setDoChangeSubscription] = useState(false);

    const kAskForHelpColor = "#D65649";
    const kDarkerSecondaryTextColor = "#555555";

    const hasOverwritePermission = props.permissions?.reupload ?? false;
    const canBecomeUploader = props.permissions?.becomeUploader ?? false;

    const sameBook = useL10n(
        "Is this an update of your existing book?",
        "PublishTab.UploadCollisionDialog.SameBook",
        "This is the dialog title"
    );
    const sameBookNotMine = useL10n(
        "Is this an update of an existing book?",
        "PublishTab.UploadCollisionDialog.SameBookNotMine",
        "This is the dialog title when this user is not allowed to upload"
    );
    const mainTitle = hasOverwritePermission ? sameBook : sameBookNotMine;

    const bloomLibraryHasOne = useL10n(
        "BloomLibrary.org already has a book with this ID.",
        "PublishTab.UploadCollisionDialog.HaveOne2",
        "This is the dialog subtitle."
    );

    const bloomLibraryHasMany = useL10n(
        "BloomLibrary.org already has {0} books that have the same ID as this one.",
        "PublishTab.UploadCollisionDialog.HaveMany",
        "This is the dialog subtitle.",
        props.count.toString()
    );

    const subtitle =
        props.count === 1 ? bloomLibraryHasOne : bloomLibraryHasMany;

    const existingCardHeader = useL10n(
        "Already in Bloom Library",
        "PublishTab.UploadCollisionDialog.AlreadyIn",
        "This is the header for the book that is in bloomlibrary.org already."
    );

    const uploadingCardHeader = useL10n("Uploading", "Common.Uploading");

    const differentBooksCommentary = useL10n(
        "Bloom will fix the ID of your book and upload it as a new book. The old book on Bloom Library will stay the same.",
        "PublishTab.UploadCollisionDialog.Radio.DifferentBooks.Commentary2",
        "This is explanatory commentary on a radio button."
    );

    const changeSubscriptionMessage = useL10n(
        'The subscription was "{0}" but is now "{1}". This may change logos and other material. Check this box if this is what you want.',
        "PublishTab.UploadCollisionDialog.ChangeSubscription",
        "",
        props.oldSubscriptionDescriptor,
        props.newSubscriptionDescriptor
    );

    const sameBookRadioLabel = useL10n(
        "Yes, I want to update this book",
        "PublishTab.UploadCollisionDialog.Radio.SameBook2",
        "This is the label on a radio button."
    );

    const sameBookCancelRadioLabel = useL10n(
        "Yes, these are the same book -- Cancel upload for now",
        "PublishTab.UploadCollisionDialog.Radio.CancelUpload",
        "This is the label on a radio button."
    );

    const differentBooksRadioLabel = useL10n(
        "No, these are different books",
        "PublishTab.UploadCollisionDialog.Radio.DifferentBooks",
        "This is the label on a radio button."
    );

    const changeTheUploader = useL10n(
        "Change the official uploader to {0}. (Bloom Library will hide part of your email address)",
        "PublishTab.UploadCollisionDialog.ChangeUploader",
        undefined,
        props.userEmail
    );

    lightTheme.palette.text.secondary = kDarkerSecondaryTextColor;

    // This could be pulled out to a separate file, or at least outside of the UploadCollisionDlg
    // component. But then this component would not have access to the buttonState.
    const RadioWithLabelAndCommentary: React.FC<{
        buttonStateToMatch: RadioState;
        radioValue: string;
        radioLabel: string;
        ariaLabel: string;
        commentaryChildren: JSX.Element;
    }> = props => (
        <div
            css={css`
                flex-direction: row;
                display: flex;
                align-items: flex-start;
            `}
        >
            <Radio
                checked={buttonState === props.buttonStateToMatch}
                value={props.radioValue}
                onChange={() => setButtonState(props.buttonStateToMatch)}
                name="radio-buttons"
                inputProps={{
                    "aria-label": props.ariaLabel
                }}
                color="primary"
            />
            <div
                css={css`
                    flex-direction: column;
                    display: flex;
                    margin-top: 10px;
                `}
            >
                <div
                    css={css`
                        font-weight: bold;
                    `}
                >
                    {props.radioLabel}
                </div>
                {props.commentaryChildren}
            </div>
        </div>
    );

    const sameBookRadioCommentary = (): JSX.Element => (
        <div
            css={css`
                margin-top: 5px;
                margin-bottom: 5px;
                a.embeddedLink {
                    text-decoration: underline;
                }
            `}
        >
            <Typography color="textSecondary">
                {hasOverwritePermission ? (
                    <TextWithEmbeddedLink
                        className="embeddedLink"
                        l10nKey="PublishTab.UploadCollisionDialog.Radio.SameBook2.Commentary"
                        l10nComment="This is explanatory commentary on a radio button. Don't translate the website reference in brackets ([bloomlibrary.org]). It will be replaced by a link to bloomlibrary.org."
                        href="https://www.bloomlibrary.org"
                    >
                        Bloom will remove the version on [bloomlibrary.org] and
                        replace it with your upload.
                    </TextWithEmbeddedLink>
                ) : (
                    <TextWithEmbeddedLink
                        className="embeddedLink"
                        l10nKey="PublishTab.UploadCollisionDialog.Radio.SameBookCancel.Commentary"
                        l10nComment="This is explanatory commentary on a radio button. Don't translate the email in brackets ([librarian@bloomlibrary.org]). It will be replaced by a link to send an email."
                        href="mailto:librarian@bloomlibrary.org"
                    >
                        If your organization has an Enterprise Subscription, you
                        may ask [librarian@bloomlibrary.org] to connect your
                        account to your organization's bookshelves. Then you
                        will be able to update books on those bookshelves.
                    </TextWithEmbeddedLink>
                )}
            </Typography>
        </div>
    );

    const needChangeSubscription =
        props.oldSubscriptionDescriptor &&
        props.oldSubscriptionDescriptor !== props.newSubscriptionDescriptor;

    const differentBooksRadioCommentary = (): JSX.Element => (
        <div
            css={css`
                margin-top: 5px;
                p {
                    margin-block-end: 0;
                }
            `}
        >
            <Typography color="textSecondary">
                {differentBooksCommentary}
            </Typography>
            <div
                css={css`
                    margin-top: 5px;
                `}
            >
                <HelpLink
                    l10nKey="Common.WhatCausedThisProblem"
                    l10nComment="This is usually a link to an explanatory document."
                    helpId="User_Interface/Dialog_boxes/Is_this_an_update_of_your_existing_book.htm"
                    style={whatCausedThisStyles}
                >
                    What caused this problem?
                </HelpLink>
            </div>
        </div>
    );

    const whatCausedThisStyles: React.CSSProperties = {
        fontSize: "smaller",
        textDecoration: "underline"
    };

    function cancel() {
        props.onCancel?.();
        closeDialog();
    }

    const cssForCheckboxes = css`
        margin-left: 37px;
        .MuiFormControlLabel-root {
            // The default 10px margin seems to me to visually break the connection between the checkboxes and
            // their parent radio button.
            padding-top: 2px !important;
        }
    `;

    return (
        <BloomDialog
            onCancel={() => {
                cancel();
            }}
            {...propsForBloomDialog}
            maxWidth={false}
        >
            <div
                css={css`
                    flex-direction: column;
                `}
            >
                <DialogTitle
                    title={mainTitle}
                    icon={
                        hasOverwritePermission ? (
                            "/bloom/publish/LibraryPublish/BookIdCollision.svg"
                        ) : (
                            <WarningIcon color="warning" />
                        )
                    }
                ></DialogTitle>
                <div
                    // This ugliness aligns the subtitle with the title, handling the different icon sizes.
                    // If this happens at all often, we should probably build the subtitle into the title
                    // component so it can share a parent with the title text.
                    css={css`
                        margin-left: ${hasOverwritePermission
                            ? "45px"
                            : "31px"};
                        margin-top: -20px;
                    `}
                >
                    <Typography color="textSecondary">{subtitle}</Typography>
                </div>
            </div>
            <DialogMiddle>
                {/* This section contains two BookInfoCards.
                            The first is for the book on the server.
                            The second is for the book the user is uploading currently.
                        */}
                <div
                    css={css`
                        flex-direction: row;
                        display: flex;
                        margin-left: 15px;
                        margin-top: 20px;
                    `}
                >
                    <div
                        css={css`
                            p {
                                margin-block-end: 0;
                            }
                        `}
                    >
                        <div
                            css={css`
                                display: flex;
                                justify-content: space-between;
                            `}
                        >
                            <Typography>{existingCardHeader}</Typography>
                            {props.count > 1 && (
                                // This chunk shows the index of the book being displayed and arrows to move to the next or previous book.
                                <div
                                    css={css`
                                        display: flex;
                                        margin-right: 10px;
                                    `}
                                >
                                    <div
                                        // I can't find a Material UI icon that is the sort of left arrow JohnH asked for,
                                        // so rotate the right one and tweak the position.
                                        css={css`
                                            transform: rotate(180deg);
                                            padding-top: 4px;
                                            margin-top: -4px;
                                            // A crude way of making it look disabled when it is.
                                            // I tried wrapping in IconButton, which has a disabled property, but there was no visual change.
                                            // There ought to be some component that would give it a 'standard' Bloom disabled look,
                                            // but I can't find it, and it doesn't seem worth creating for a low-priority control we hope
                                            // most users will never see.
                                            opacity: ${props.conflictIndex > 0
                                                ? 1
                                                : 0.4};
                                        `}
                                    >
                                        <RightIcon
                                            color="primary"
                                            onClick={() => {
                                                if (props.conflictIndex > 0)
                                                    props.setConflictIndex(
                                                        props.conflictIndex - 1
                                                    );
                                            }}
                                        />
                                    </div>
                                    <div
                                        css={css`
                                            margin-top: 2px;
                                        `}
                                    >
                                        {props.conflictIndex + 1}
                                    </div>
                                    <div
                                        css={css`
                                            opacity: ${props.conflictIndex <
                                            props.count - 1
                                                ? 1
                                                : 0.4};
                                        `}
                                    >
                                        <RightIcon
                                            color="primary"
                                            onClick={() => {
                                                if (
                                                    props.conflictIndex <
                                                    props.count - 1
                                                )
                                                    props.setConflictIndex(
                                                        props.conflictIndex + 1
                                                    );
                                            }}
                                        />
                                    </div>
                                </div>
                            )}
                        </div>
                        <BookInfoCard
                            title={props.existingTitle}
                            bookUrl={props.existingBookUrl}
                            thumbnailUrl={props.existingThumbUrl}
                            languages={
                                props.existingLanguages
                                    ? props.existingLanguages
                                    : [""]
                            }
                            originalUpload={props.existingCreatedDate}
                            lastUpdated={props.existingUpdatedDate}
                            uploadedBy={props.uploader}
                            userEmail={props.userEmail}
                            canUpload={hasOverwritePermission}
                        ></BookInfoCard>
                    </div>
                    <div
                        css={css`
                            min-width: 20px;
                        `}
                    />
                    <div
                        css={css`
                            p {
                                margin-block-end: 0;
                            }
                        `}
                    >
                        <Typography>{uploadingCardHeader}</Typography>
                        <BookInfoCard
                            title={props.newTitle}
                            thumbnailUrl={props.newThumbUrl}
                            languages={props.newLanguages ?? [""]}
                        ></BookInfoCard>
                    </div>
                </div>
                {/* This section contains two Radio buttons. Neither should be initially selected.
                            The first choice is to replace the book on the server.
                            The second choice is to change the ID of the book the user is uploading currently.
                            This would enable both books to exist on the server.
                        */}
                <div
                    css={css`
                        flex-direction: column;
                        display: flex;
                        margin-left: 15px;
                        margin-top: 10px;
                        width: 560px;
                    `}
                >
                    <div
                        css={css`
                            p {
                                margin-block-end: 0;
                            }
                        `}
                    >
                        <RadioWithLabelAndCommentary
                            buttonStateToMatch={RadioState.Same}
                            radioValue="Same"
                            radioLabel={
                                hasOverwritePermission
                                    ? sameBookRadioLabel
                                    : sameBookCancelRadioLabel
                            }
                            ariaLabel="Same book radio button"
                            commentaryChildren={sameBookRadioCommentary()}
                        />
<<<<<<< HEAD
                        {canUpload && needChangeSubscription && (
=======
                        {hasOverwritePermission && needChangeBranding && (
>>>>>>> 8b2a8fdc
                            <div css={cssForCheckboxes}>
                                {/* The checkbox has an icon prop we could use instead of making it part of
                                the label, but the mockup has it wrapping as part of the first line of the
                                label, whereas our BloomCheckbox class puts it out to the left of all the lines
                                of label, and does something funny with positioning so that neither the icon nor
                                the text aligns with the text of the other checkbox when both are present. */}
                                <BloomCheckbox
                                    label={
                                        <p>
                                            <WarningIcon
                                                color="warning"
                                                css={css`
                                                    // Aligns it with the text baseline
                                                    position: relative;
                                                    top: 2px;
                                                    // Makes it a little smaller than using 'small' as the fontSize prop.
                                                    // more in line with the mockup.
                                                    font-size: 1em;
                                                    margin-right: 5px;
                                                `}
                                            />
                                            {changeSubscriptionMessage}
                                        </p>
                                    }
                                    alreadyLocalized={true}
                                    l10nKey="ignored"
                                    checked={doChangeSubscription}
                                    onCheckChanged={() => {
                                        // Enhance: it would probably be nice to select the appropriate radio button
                                        // if it isn't already, but this is a rare special case (subscription is rarely
                                        // changed), we're trying to discourage doing it by accident, and it's not
                                        // easy to actually take control of the radio button embedded in the
                                        // RadioWithLabelAndCommentary from here. So for now, the user must do both.)
                                        setDoChangeSubscription(
                                            !doChangeSubscription
                                        );
                                    }}
                                ></BloomCheckbox>
                            </div>
                        )}
                        {hasOverwritePermission &&
                            canBecomeUploader &&
                            props.uploader !== props.userEmail && (
                                <div css={cssForCheckboxes}>
                                    <BloomCheckbox
                                        label={changeTheUploader}
                                        alreadyLocalized={true}
                                        l10nKey="ignored"
                                        checked={doChangeUploader}
                                        onCheckChanged={() => {
                                            setDoChangeUploader(
                                                !doChangeUploader
                                            );
                                        }}
                                    ></BloomCheckbox>
                                </div>
                            )}

                        <RadioWithLabelAndCommentary
                            buttonStateToMatch={RadioState.Different}
                            radioValue="Different"
                            radioLabel={differentBooksRadioLabel}
                            ariaLabel="Different book radio button"
                            commentaryChildren={differentBooksRadioCommentary()}
                        />
                    </div>
                </div>
            </DialogMiddle>
            <DialogBottomButtons>
                <DialogBottomLeftButtons>
                    <DialogReportButton
                        l10nKey="Common.AskForHelp"
                        buttonText="Ask for help"
                        css={css`
                            span {
                                color: ${kAskForHelpColor};
                            }
                        `}
                        shortMessage="Problem deciding if the uploading book is the same as the one on bloomlibrary.org."
                        messageGenerator={() =>
                            // Not trying to be very nice about this message. The user will not usually see it.
                            // It will be buried in the details of the report sent to YouTrack to tell US what went wrong.
                            `Trying to decide if the bloomlibrary.org '${props.existingTitle}', uploaded on ${props.existingCreatedDate}, is the same book as '${props.newTitle}'.`
                        }
                    />
                </DialogBottomLeftButtons>
                <BloomButton
                    l10nKey={"Common.Upload"}
                    enabled={
<<<<<<< HEAD
                        // If we don't have permission to overwrite, we can only upload using a new ID
                        buttonState !== RadioState.Indeterminate &&
                        (canUpload || buttonState === RadioState.Different) &&
                        (doChangeSubscription || !needChangeSubscription)
=======
                        buttonState === RadioState.Different ||
                        (buttonState === RadioState.Same &&
                            hasOverwritePermission &&
                            // If we are changing the branding, the user must have checked the acknowledgement box
                            (doChangeBranding || !needChangeBranding))
>>>>>>> 8b2a8fdc
                    }
                    size="large"
                    onClick={() => {
                        const isSameBook: boolean =
                            buttonState === RadioState.Same;
                        let command = "uploadAfterChangingBookId";
                        if (isSameBook) {
                            if (doChangeUploader) {
                                command = "uploadWithNewUploader";
                            } else {
                                command = "upload";
                            }
                        }
                        // This may still fail, particularly uploadAfterChangingBookId if the book
                        // is checked in to a TC. We don't need to do anything here, since the C# already
                        // reported the problem to the user, so just eat the error.
                        post(
                            `libraryPublish/${command}`,
                            // eslint-disable-next-line @typescript-eslint/no-empty-function
                            () => {},
                            () => {
                                // error indicates we could not change ID.
                                props.onCancel?.();
                            }
                        );
                        closeDialog();
                    }}
                >
                    Upload
                </BloomButton>
                <DialogCancelButton
                    // Something is preventing onCancel on BloomDialog from working in
                    // this case. I'm not sure if it has to do with this dialog
                    // being in a separate browser... that's my theory since it
                    // works in storybook. For now, I'm just restoring the functionality
                    // by putting the deprecated onClick back.
                    onClick_DEPRECATED={() => {
                        cancel();
                    }}
                ></DialogCancelButton>
            </DialogBottomButtons>
        </BloomDialog>
    );
};

WireUpForWinforms(UploadCollisionDlg);<|MERGE_RESOLUTION|>--- conflicted
+++ resolved
@@ -510,11 +510,7 @@
                             ariaLabel="Same book radio button"
                             commentaryChildren={sameBookRadioCommentary()}
                         />
-<<<<<<< HEAD
-                        {canUpload && needChangeSubscription && (
-=======
-                        {hasOverwritePermission && needChangeBranding && (
->>>>>>> 8b2a8fdc
+                        {hasOverwritePermission && needChangeSubscription && (
                             <div css={cssForCheckboxes}>
                                 {/* The checkbox has an icon prop we could use instead of making it part of
                                 the label, but the mockup has it wrapping as part of the first line of the
@@ -604,18 +600,11 @@
                 <BloomButton
                     l10nKey={"Common.Upload"}
                     enabled={
-<<<<<<< HEAD
-                        // If we don't have permission to overwrite, we can only upload using a new ID
-                        buttonState !== RadioState.Indeterminate &&
-                        (canUpload || buttonState === RadioState.Different) &&
-                        (doChangeSubscription || !needChangeSubscription)
-=======
                         buttonState === RadioState.Different ||
                         (buttonState === RadioState.Same &&
                             hasOverwritePermission &&
-                            // If we are changing the branding, the user must have checked the acknowledgement box
-                            (doChangeBranding || !needChangeBranding))
->>>>>>> 8b2a8fdc
+                            // If we are changing the subscription, the user is required to check the acknowledgement box
+                            (doChangeSubscription || !needChangeSubscription))
                     }
                     size="large"
                     onClick={() => {
