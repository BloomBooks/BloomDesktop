/** @jsx jsx **/
import { jsx, css } from "@emotion/react";
import * as React from "react";
import { useEffect, useRef, useState } from "react";
import { TextField, Step, StepLabel, StepContent } from "@mui/material";

import {
    get,
    getBloomApiPrefix,
    getBoolean,
    post,
    postBoolean,
    postString
} from "../../utils/bloomApi";
import { kBloomDisabledOpacity } from "../../utils/colorUtils";
import { BloomStepper } from "../../react_components/BloomStepper";
import { Div, Span } from "../../react_components/l10nComponents";
import BloomButton from "../../react_components/bloomButton";
import { PWithLink } from "../../react_components/pWithLink";
import {
    ProgressBox,
    ProgressBoxHandle
} from "../../react_components/Progress/progressBox";
import { BloomCheckbox } from "../../react_components/BloomCheckBox";
import { useL10n } from "../../react_components/l10nHooks";
import { kWebSocketContext } from "./LibraryPublishScreen";
import {
    useSubscribeToWebSocketForEvent,
    useSubscribeToWebSocketForObject,
    useSubscribeToWebSocketForStringMessage
} from "../../utils/WebSocketManager";
import { Link } from "../../react_components/link";
import {
    DialogResult,
    ConfirmDialog,
    showConfirmDialog
} from "../../react_components/confirmDialog";
import { BloomSplitButton } from "../../react_components/bloomSplitButton";
import { ErrorBox, WaitBox } from "../../react_components/boxes";
import {
    IUploadCollisionDlgProps,
    showUploadCollisionDialog,
    UploadCollisionDlg
} from "./uploadCollisionDlg";
import { showCopyrightAndLicenseInfoOrDialog } from "../../bookEdit/copyrightAndLicense/CopyrightAndLicenseDialog";
import { useGetEnterpriseBookshelves } from "../../collection/useGetEnterpriseBookshelves";
import { MustBeCheckedOut } from "../../react_components/MustBeCheckedOut";
import { SelectedBookContext } from "../../app/SelectedBookContext";

interface IReadonlyBookInfo {
    title: string;
    copyright: string;
    license: string;
    licenseType: string;
    licenseToken: string;
    licenseRights: string;
    isTemplate: boolean;
    isTitleOKToPublish: boolean; // This will be false if there is no L1 title, unless we don't need languages.
}

const kWebSocketEventId_uploadSuccessful: string = "uploadSuccessful";
const kWebSocketEventId_uploadCanceled: string = "uploadCanceled";
const kWebSocketEventId_loginSuccessful: string = "loginSuccessful";

export const LibraryPublishSteps: React.FunctionComponent = () => {
    const selectedBookContext = React.useContext(SelectedBookContext);
    const [bookshelfHasProblem, setBookshelfHasProblem] = useState(false);
    const {
        project,
        defaultBookshelfUrlKey,
        validBookshelves,
        error: serverError
    } = useGetEnterpriseBookshelves();

    useEffect(() => {
        if (serverError) {
            return;
        } else {
            if (
                project !== "" &&
                project !== "local-community" &&
                defaultBookshelfUrlKey !== ""
            ) {
                setBookshelfHasProblem(
                    validBookshelves.filter(
                        b => b.value === defaultBookshelfUrlKey
                    ).length === 0
                );
            }
        }
    }, [project, defaultBookshelfUrlKey, validBookshelves, serverError]);

    const localizedSummary = useL10n("Summary", "PublishTab.Upload.Summary");
    const localizedAllRightsReserved = useL10n(
        "All rights reserved (Contact the Copyright holder for any permissions.)",
        "PublishTab.Upload.AllReserved"
    );
    const localizedSuggestChangeCC = useL10n(
        "Suggestion: Creative Commons Licenses make it much easier for others to use your book, even if they aren't fluent in the language of your custom license.",
        "PublishTab.Upload.SuggestChangeCC"
    );
    const localizedSuggestAssignCC = useL10n(
        "Suggestion: Assigning a Creative Commons License makes it easy for you to clearly grant certain permissions to everyone.",
        "PublishTab.Upload.SuggestAssignCC"
    );
    const localizedUploadBook = useL10n(
        "Upload Book",
        "PublishTab.Upload.UploadButton"
    );
    const localizedUploadCollection = useL10n(
        "Upload this Collection",
        "PublishTab.Upload.UploadCollection"
    );
    const localizedUploadFolder = useL10n(
        "Upload Folder of Collections",
        "PublishTab.Upload.UploadFolder"
    );
    const localizedEnterpriseTooltip = useL10n(
        "This feature requires an Enterprise subscription and a destination shelf selected in Collection Settings.",
        "PublishTab.Upload.EnterpriseShelfRequiredTooltip"
    );

    const [reload, setReload] = useState<number>(0);

    const progressBoxRef = useRef<ProgressBoxHandle>(null);

    const [isLoading, setIsLoading] = useState<boolean>(true);
    const [bookInfo, setBookInfo] = useState<IReadonlyBookInfo>();
    useEffect(() => {
        post("libraryPublish/checkForLoggedInUser");
        getBoolean("libraryPublish/agreementsAccepted", result => {
            setAgreedPreviously(result);
            setAgreementsAccepted(result);
        });
        get("libraryPublish/getBookInfo", result => {
            setBookInfo(result.data);
            setSummary(result.data.summary);
            setIsLoading(false);
        });
    }, [reload]);
    useSubscribeToWebSocketForStringMessage(
        "bookCopyrightAndLicense",
        "saved",
        () => {
            setReload(reload => reload + 1);
        }
    );

    const [useSandbox, setUseSandbox] = useState<boolean>(false);
    const [uploadButtonText, setUploadButtonText] = useState<string>(
        localizedUploadBook
    );
    useEffect(() => {
        getBoolean("libraryPublish/useSandbox", setUseSandbox);
    }, []);
    useEffect(() => {
        setUploadButtonText(
            localizedUploadBook +
                (useSandbox ? " (to dev.bloomlibrary.org)" : "")
        );
    }, [useSandbox, localizedUploadBook]);

    const [summary, setSummary] = useState<string>("");
    useEffect(() => {
        if (bookInfo) postString("libraryPublish/setSummary", summary);
        // eslint-disable-next-line react-hooks/exhaustive-deps
    }, [summary]); // purposefully not including bookInfo, so we don't post on initial load

    function isReadyForAgreements(): boolean {
<<<<<<< HEAD
        return !!bookInfo?.copyright && !!bookInfo?.isTitleOKToPublish;
=======
        return (
            !!bookInfo?.title && (!!bookInfo?.copyright || bookInfo?.isTemplate)
        );
>>>>>>> fe64f6ff
    }
    const [agreedPreviously, setAgreedPreviously] = useState<boolean>(false);
    const [agreementsAccepted, setAgreementsAccepted] = useState<boolean>(
        false
    );
    // This useRef silliness is to prevent the postBoolean from happening on the initial render.
    const hasRenderedRef = useRef(false);
    useEffect(() => {
        if (hasRenderedRef.current)
            postBoolean(
                "libraryPublish/agreementsAccepted",
                agreementsAccepted
            );
        else hasRenderedRef.current = true;
    }, [agreementsAccepted]);

    const [loggedInEmail, setLoggedInEmail] = useState<string>();

    useSubscribeToWebSocketForStringMessage(
        kWebSocketContext,
        kWebSocketEventId_loginSuccessful,
        email => {
            setLoggedInEmail(email);
        }
    );

    function isReadyForUpload(): boolean {
        return isReadyForAgreements() && agreementsAccepted;
    }

    function confirmWithUserIfNecessaryAndUpload() {
        if (bookInfo?.isTemplate) {
            showConfirmDialog();
        } else {
            uploadOneBook();
        }
    }

    const [uploadCollisionInfo, setUploadCollisionInfo] = useState<
        IUploadCollisionDlgProps
    >({
        userEmail: "",
        newTitle: "",
        existingTitle: "",
        existingCreatedDate: "",
        existingUpdatedDate: "",
        existingBookUrl: ""
    });

    const [isUploading, setIsUploading] = useState<boolean>(false);
    function uploadOneBook() {
        setIsUploadComplete(false);
        setIsUploading(true);
        get("libraryPublish/getUploadCollisionInfo", result => {
            if (result.data.error) {
                // The API already sent an error message
                return;
            }
            if (result.data.shouldShow) {
                setUploadCollisionInfo(result.data);
                showUploadCollisionDialog();
            } else post("libraryPublish/upload");
        });
    }

    const [isCanceling, setIsCanceling] = useState<boolean>(false);
    useSubscribeToWebSocketForEvent(
        kWebSocketContext,
        kWebSocketEventId_uploadCanceled,
        () => {
            setIsCanceling(false);
        }
    );

    function bulkUploadCollection() {
        post("libraryPublish/uploadCollection");
    }
    function bulkUploadFolderOfCollections() {
        // Nothing to do either on success or failure, including possible timeout,
        // or the user canceling. This is because the "result" comes back
        // via a websocket that sets the new result (just below). This approach is needed because otherwise
        // the browser would time out while waiting for the user to finish using the system folder-choosing dialog.
        post("fileIO/chooseFolder");
    }
    useSubscribeToWebSocketForObject<{ success: boolean; path: string }>(
        "fileIO",
        "chooseFolder-results",
        results => {
            if (results.success) {
                postString(
                    "libraryPublish/uploadFolderOfCollections",
                    results.path
                );
            }
        }
    );

    const lastElementOnPageRef = React.useRef<HTMLDivElement>(null);
    const [bookUrl, setBookUrl] = useState<string>("");

    // When C# finishes the upload, it calls this.
    useSubscribeToWebSocketForObject<{ bookId: string; url: string }>(
        kWebSocketContext,
        kWebSocketEventId_uploadSuccessful,
        results => {
            setIsUploading(false);
            setBookUrl(results.url);
            setIsUploadComplete(true);
        }
    );

    const [isUploadComplete, setIsUploadComplete] = useState<boolean>(false);
    useEffect(() => {
        // We want to scroll to the end when upload is complete so the user notices
        // the final step which contains the link to the book.
        // The 300ms timeout allows time for the transition which slides the step open to complete.
        // As far as I can tell, mui's Collapse component is used, where they seem to default to 300ms and then
        // try to calculate a more accurate time based on the height of the content.
        // As of now, it is setting it to 261ms. But that may change based on UI changes in the future
        // or even localization. Even if 300ms becomes not quite enough, it isn't a show-stopper.
        // At least most of the step will be shown.
        window.setTimeout(() => {
            if (isUploadComplete) {
                lastElementOnPageRef?.current?.scrollIntoView({
                    behavior: "smooth",
                    block: "start"
                });
            }
        }, 300);
    }, [isUploadComplete]);

    const [licenseBlock, setLicenseBlock] = useState<JSX.Element>(
        <React.Fragment />
    );
    useEffect(() => {
        switch (bookInfo?.licenseType) {
            case "CreativeCommons":
                setLicenseBlock(
                    <img
                        src={`${getBloomApiPrefix()}copyrightAndLicense/ccImage?token=${bookInfo?.licenseToken?.toLowerCase()}`}
                        css={css`
                            width: 100px;
                        `}
                    />
                );
                break;
            case "Null":
                setLicenseBlock(
                    <div>
                        <div>{localizedAllRightsReserved}</div>
                        <WarningMessage>
                            {localizedSuggestAssignCC}
                        </WarningMessage>
                    </div>
                );
                break;
            case "Custom":
                setLicenseBlock(
                    <div>
                        <div>{bookInfo?.licenseRights}</div>
                        <WarningMessage>
                            {localizedSuggestChangeCC}
                        </WarningMessage>
                    </div>
                );
                break;
        }
    }, [
        bookInfo,
        localizedAllRightsReserved,
        localizedSuggestAssignCC,
        localizedSuggestChangeCC
    ]);

    const serverErrorBox = serverError && (
        <ErrorBox
            l10Msg="Bloom could not reach the server to get the list of bookshelves."
            l10nKey="CollectionSettingsDialog.BookMakingTab.NoBookshelvesFromServer"
        ></ErrorBox>
    );
    const bookshelfErrorBox = bookshelfHasProblem && (
        <ErrorBox
            l10Msg="The collection's bookshelf was not on the list of bookshelves for this Enterprise subscription."
            l10nKey="PublishTab.Upload.BookshelfError"
        />
    );

    const uploadButton = (
        <BloomSplitButton
            disabled={
                isCanceling ||
                !isReadyForUpload() ||
                !loggedInEmail ||
                // If 'error', there's probably an internet problem that will
                // hinder upload anyway.
                // If 'bookshelfHasProblem', the collection settings have a
                // bookshelf that isn't acceptable according to the current
                // subscription. In both cases, we give the user a tool tip on the
                // disabled button to tell them what the problem is.
                serverError ||
                bookshelfHasProblem
            }
            options={[
                {
                    english: uploadButtonText,
                    l10nId: "already-localized",
                    onClick: () => {
                        progressBoxRef.current?.clear();
                        confirmWithUserIfNecessaryAndUpload();
                    }
                },
                {
                    english: localizedUploadCollection,
                    l10nId: "already-localized",
                    requiresEnterpriseSubscription: true,
                    enterpriseTooltipOverride: localizedEnterpriseTooltip,
                    onClick: () => {
                        progressBoxRef.current?.clear();
                        bulkUploadCollection();
                    }
                },
                {
                    english: localizedUploadFolder,
                    l10nId: "already-localized",
                    requiresEnterpriseSubscription: true,
                    enterpriseTooltipOverride: localizedEnterpriseTooltip,
                    onClick: () => {
                        progressBoxRef.current?.clear();
                        bulkUploadFolderOfCollections();
                    }
                }
            ]}
        ></BloomSplitButton>
    );

    const getTitleBlock = () => {
        if (isLoading || !bookInfo) {
            return <React.Fragment />;
        }
        if (!bookInfo.isTitleOKToPublish) {
            return (
                <MissingInfo
                    text="Missing Title"
                    l10nKey={"PublishTab.Upload.Missing.Title"}
                    onClick={() => post("libraryPublish/goToEditBookCover")}
                />
            );
        }
        return (
            <div
                css={css`
                    font-weight: bold;
                `}
            >
                {bookInfo?.title}
            </div>
        );
    };

    return (
        <React.Fragment>
            <BloomStepper orientation="vertical">
                <Step
                    active={true}
                    completed={isReadyForAgreements()}
                    key="ConfirmMetadata"
                >
                    <StepLabel>
                        <Span l10nKey="PublishTab.Upload.ConfirmMetadata">
                            Confirm Metadata
                        </Span>
                    </StepLabel>
                    <StepContent>
                        {/* The isLoading check prevents pretty bad flashing of the "missing" error boxes. */}
                        {!isLoading && (
                            <div
                                css={css`
                                    font-size: larger;
                                `}
                            >
                                {getTitleBlock()}
                                {bookInfo?.isTemplate ||
                                    (bookInfo?.copyright ? (
                                        <div>{bookInfo?.copyright}</div>
                                    ) : (
                                        <MissingInfo
                                            text="Missing Copyright"
                                            l10nKey={
                                                "PublishTab.Upload.Missing.Copyright"
                                            }
                                            onClick={
                                                showCopyrightAndLicenseInfoOrDialog
                                            }
                                        />
                                    ))}
                                {licenseBlock}
                            </div>
                        )}
                        <MustBeCheckedOut placement="bottom">
                            <TextField
                                // needed by aria for a11y
                                id="book summary"
                                value={summary}
                                onChange={e => setSummary(e.target.value)}
                                label={localizedSummary}
                                margin="normal"
                                variant="outlined"
                                InputLabelProps={{
                                    shrink: true
                                }}
                                multiline
                                rows="2"
                                aria-label="Book summary"
                                fullWidth
                                css={css`
                                    margin-top: 24px;

                                    // This is messy. MUI doesn't seem to let you easily (and correctly) change the label size.
                                    // You're supposed to be able to set a style on InputLabelProps and set fontSize, but then
                                    // the border around the textbox partially goes through it.
                                    // The way that break in the border is implemented is a "legend" which obscures the border.
                                    // The legend has the same text as the label. So we have to make the text the same size.
                                    // The original transform is translate(14px, -9px) scale(1). In order to make "larger" match,
                                    // we unscale it here -- scale(1), and as a result we have to increase the scale of the legend.
                                    .MuiInputLabel-root {
                                        color: inherit;
                                        font-weight: 500;
                                        font-size: larger;
                                        transform: translate(14px, -9px)
                                            scale(1);
                                        &.Mui-focused {
                                            color: inherit;
                                        }
                                    }
                                    legend {
                                        font-weight: 500;
                                        font-size: larger;
                                        transform: scale(1.5);
                                    }
                                `}
                                disabled={!selectedBookContext.saveable}
                            />
                        </MustBeCheckedOut>
                    </StepContent>
                </Step>
                <Step
                    active={isReadyForAgreements()}
                    completed={isReadyForUpload()}
                    key="Agreements"
                >
                    <StepLabel>
                        <Span l10nKey="PublishTab.Upload.Agreements">
                            Agreements
                        </Span>
                    </StepLabel>
                    <StepContent>
                        <Agreements
                            initiallyChecked={agreedPreviously}
                            disabled={!isReadyForAgreements()}
                            onReadyChange={setAgreementsAccepted}
                        />
                    </StepContent>
                </Step>
                <Step
                    active={isReadyForUpload()}
                    completed={isUploadComplete}
                    key="Upload"
                >
                    <StepLabel>
                        <Span l10nKey={"Common.Upload"}>Upload</Span>
                    </StepLabel>
                    <StepContent>
                        {serverErrorBox}
                        {bookshelfErrorBox}
                        <div
                            css={css`
                                display: flex;
                                justify-content: space-between;
                            `}
                        >
                            {!loggedInEmail && (
                                <BloomButton
                                    variant="contained"
                                    color="secondary"
                                    enabled={isReadyForUpload()}
                                    l10nKey="PublishTab.Upload.SignIn"
                                    onClick={() => post("libraryPublish/login")}
                                >
                                    Sign in or sign up to BloomLibrary.org
                                </BloomButton>
                            )}
                            {isUploading ? (
                                <BloomButton
                                    enabled={!isCanceling}
                                    l10nKey={"Common.Cancel"}
                                    onClick={() => {
                                        setIsCanceling(true);
                                        setIsUploading(false);
                                        post("libraryPublish/cancel");
                                    }}
                                >
                                    Cancel
                                </BloomButton>
                            ) : (
                                loggedInEmail && uploadButton
                            )}
                            {loggedInEmail && (
                                <BloomButton
                                    variant="text"
                                    enabled={isReadyForUpload()}
                                    l10nKey="PublishTab.Upload.SignOut"
                                    l10nComment="The %0 will be replaced with the email address of the user."
                                    l10nParam0={loggedInEmail}
                                    onClick={() => {
                                        post("libraryPublish/logout");
                                        setLoggedInEmail(undefined);
                                    }}
                                >
                                    Sign out (%0)
                                </BloomButton>
                            )}
                        </div>
                        <div
                            css={css`
                                margin-top: 16px;
                            `}
                        >
                            <Div l10nKey={"PublishTab.Upload.UploadProgress"}>
                                Upload Progress
                            </Div>
                            <ProgressBox
                                ref={progressBoxRef}
                                webSocketContext={kWebSocketContext}
                                onGotErrorMessage={() => {
                                    setIsUploading(false);
                                }}
                                css={css`
                                    height: 200px;
                                `}
                            ></ProgressBox>
                        </div>
                    </StepContent>
                </Step>
                <Step active={isUploadComplete} key="BloomLibrary">
                    <StepLabel>
                        <Span l10nKey="PublishTab.Upload.YourBookOnBloomLibrary">
                            Your Book on BloomLibrary.org
                        </Span>
                    </StepLabel>
                    <StepContent>
                        <BloomButton
                            href={bookUrl}
                            enabled={isUploadComplete}
                            l10nKey={"PublishTab.Upload.ViewOnBloomLibrary"}
                            css={css`
                                span {
                                    // Otherwise we get Bloom blue.
                                    // This button is different than others because using
                                    // href rather than onClick means it uses the 'a' tag.
                                    color: white;
                                }
                            `}
                        >
                            View on Bloom Library
                        </BloomButton>
                        <WaitBox
                            css={css`
                                max-width: 550px;
                                margin-top: 16px;
                            `}
                        >
                            <PWithLink
                                l10nKey={
                                    "PublishTab.Upload.YourBookOnBloomLibrary.ServerWillProcess"
                                }
                                href={bookUrl}
                                css={css`
                                    margin: 0;
                                `}
                            >
                                Our server will soon process your book into
                                various formats and add them to [your book's
                                page] on BloomLibrary.org. Check back in about
                                10 minutes. If we encounter any problems, your
                                book's page will tell you about them.
                            </PWithLink>
                        </WaitBox>
                        <div ref={lastElementOnPageRef} />
                    </StepContent>
                </Step>
            </BloomStepper>
            <ConfirmDialog
                title="Warning"
                titleL10nKey="Warning"
                message={
                    "This book seems to be a template, that is, it contains blank pages for authoring a new book " +
                    "rather than content to translate into other languages. " +
                    "If that is not what you intended, you should get expert help before uploading this book." +
                    "\n\n" +
                    "Do you want to go ahead?"
                }
                messageL10nKey="PublishTab.Upload.Template"
                confirmButtonLabel="Yes"
                confirmButtonLabelL10nKey="Common.Yes"
                cancelButtonLabel="No"
                cancelButtonLabelL10nKey="Common.No"
                onDialogClose={function(result: DialogResult): void {
                    if (result === DialogResult.Confirm) uploadOneBook();
                }}
            />
            <UploadCollisionDlg
                {...uploadCollisionInfo}
                onCancel={() => {
                    setIsUploading(false);
                }}
            />
        </React.Fragment>
    );
};

const Agreements: React.FunctionComponent<{
    initiallyChecked: boolean;
    disabled: boolean;
    onReadyChange: (v: boolean) => void;
}> = props => {
    const totalCheckboxes = 3;
    const [numChecked, setNumChecked] = useState<number>(
        props.initiallyChecked ? 3 : 0
    );
    useEffect(() => {
        props.onReadyChange(numChecked === totalCheckboxes);
    }, [numChecked]);
    function handleChange(isChecked: boolean) {
        setNumChecked(prevNumChecked =>
            isChecked ? prevNumChecked + 1 : prevNumChecked - 1
        );
    }
    return (
        <React.Fragment>
            <AgreementCheckbox
                initiallyChecked={props.initiallyChecked}
                label={
                    <React.Fragment>
                        <Span l10nKey="PublishTab.Upload.Agreement.PermissionToPublish">
                            I have permission to publish all the text and images
                            in this book.
                        </Span>{" "}
                        <Link
                            href={
                                "https://docs.bloomlibrary.org/permission-to-publish"
                            }
                            l10nKey="Common.LearnMore"
                        >
                            Learn More
                        </Link>
                    </React.Fragment>
                }
                disabled={props.disabled}
                onChange={checked => handleChange(checked)}
            />
            <AgreementCheckbox
                initiallyChecked={props.initiallyChecked}
                label={
                    <Span l10nKey={"PublishTab.Upload.Agreement.GivesCredit"}>
                        The book gives credit to the the author, translator, and
                        illustrator(s).
                    </Span>
                }
                disabled={props.disabled}
                onChange={checked => handleChange(checked)}
            />
            <AgreementCheckbox
                initiallyChecked={props.initiallyChecked}
                label={
                    <PWithLink
                        href={"https://bloomlibrary.org/terms"}
                        l10nKey={"PublishTab.Upload.Agreement.AgreeToTerms"}
                        css={css`
                            /* We don't want normal padding the browser adds, mostly so the height matches the other checkboxes. */
                            margin: 0;

                            & a {
                                text-decoration: none;
                                :hover {
                                    text-decoration: underline;
                                }
                            }
                        `}
                    >
                        I agree to the [Bloom Library Terms of Use].
                    </PWithLink>
                }
                disabled={props.disabled}
                onChange={checked => handleChange(checked)}
            />
        </React.Fragment>
    );
};

const AgreementCheckbox: React.FunctionComponent<{
    initiallyChecked: boolean;
    label: string | React.ReactNode;
    disabled: boolean;
    onChange: (v: boolean) => void;
}> = props => {
    const [isChecked, setIsChecked] = useState(props.initiallyChecked);
    function handleCheckChanged(isChecked: boolean) {
        setIsChecked(isChecked);
        props.onChange(isChecked);
    }
    return (
        <div>
            <BloomCheckbox
                label={props.label}
                checked={isChecked}
                onCheckChanged={newState => {
                    handleCheckChanged(!!newState);
                }}
                disabled={props.disabled}
                alreadyLocalized={true}
            ></BloomCheckbox>
        </div>
    );
};

const WarningMessage: React.FunctionComponent = props => {
    return (
        <div
            css={css`
                font-size: small;
                color: red;
            `}
        >
            {props.children}
        </div>
    );
};

const MissingInfo: React.FunctionComponent<{
    text: string;
    l10nKey: string;
    onClick: () => void;
}> = props => {
    const selectedBookContext = React.useContext(SelectedBookContext);
    return (
        <ErrorBox
            css={css`
                max-width: 550px;
            `}
        >
            <div>
                <Div
                    css={css`
                        font-style: italic;
                    `}
                    l10nKey={props.l10nKey}
                >
                    {props.text}
                </Div>
                <MustBeCheckedOut placement="bottom-start">
                    <Link
                        css={css`
                            text-decoration: underline;
                            opacity: ${selectedBookContext.saveable
                                ? 1
                                : kBloomDisabledOpacity};
                        `}
                        l10nKey={"PublishTab.Upload.ClickToFix"}
                        onClick={props.onClick}
                        disabled={!selectedBookContext.saveable}
                    >
                        Click to fix
                    </Link>
                </MustBeCheckedOut>
            </div>
        </ErrorBox>
    );
};<|MERGE_RESOLUTION|>--- conflicted
+++ resolved
@@ -167,13 +167,9 @@
     }, [summary]); // purposefully not including bookInfo, so we don't post on initial load
 
     function isReadyForAgreements(): boolean {
-<<<<<<< HEAD
-        return !!bookInfo?.copyright && !!bookInfo?.isTitleOKToPublish;
-=======
         return (
             !!bookInfo?.title && (!!bookInfo?.copyright || bookInfo?.isTemplate)
         );
->>>>>>> fe64f6ff
     }
     const [agreedPreviously, setAgreedPreviously] = useState<boolean>(false);
     const [agreementsAccepted, setAgreementsAccepted] = useState<boolean>(
