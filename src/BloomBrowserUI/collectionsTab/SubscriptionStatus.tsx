/** @jsx jsx **/
import { jsx, css } from "@emotion/react";
import { useApiString } from "../utils/bloomApi";
import * as React from "react";
import WarningIcon from "@mui/icons-material/Warning";
import CancelIcon from "@mui/icons-material/Cancel";
import { kBloomWarning } from "../utils/colorUtils";
import { BoxWithIconAndText } from "../react_components/boxes";
import { useL10n } from "../react_components/l10nHooks";
import { kBloomBlue } from "../bloomMaterialUITheme";
import { Markdown } from "../react_components/markdown";
import { getSafeLocalizedDate } from "../collection/subscriptionCodeControl";
import { useSubscriptionInfo } from "../collection/useSubscriptionInfo";

export const SubscriptionStatus: React.FunctionComponent<{
    minimalUI?: boolean;
}> = props => {
    const deprecatedBrandingsExpiryDateAsYYYYMMDD = useApiString(
        "settings/deprecatedBrandingsExpiryDate",
        "dbed-pending"
    );
    const {
        subscriptionCodeIntegrity,
        expiryDateStringAsYYYYMMDD,
        subscriptionDescriptor,
        haveData
    } = useSubscriptionInfo();

<<<<<<< HEAD
    let descriptorToShow = subscriptionDescriptor;

    if (props.minimalUI) descriptorToShow = ""; // in the Settings Dialog context, the backend doesn't yet know what the user is clicking on, so it will give the wrong branding
=======
    let expiryDateStringAsYYYYMMDD = useApiString(
        "settings/subscriptionExpiration",
        "pending"
    );
    if (props.overrideSubscriptionExpiration !== undefined) {
        expiryDateStringAsYYYYMMDD = props.overrideSubscriptionExpiration;
    }
    if (
        expiryDateStringAsYYYYMMDD === null ||
        expiryDateStringAsYYYYMMDD === undefined
    ) {
        expiryDateStringAsYYYYMMDD = ""; // avoid crashing later on when not set
    }
    let brandingProjectKey = useApiString(
        "settings/brandingProjectKey",
        "notyet"
    );
    if (props.minimalUI) brandingProjectKey = ""; // in the Settings Dialog context, the backend doesn't yet know what the user is clicking on, so it will give the wrong branding
>>>>>>> bb81b150

    // a "deprecated" subscription is one that used to be eternal but is now being phased out
    const haveDeprecatedSubscription = expiryDateStringAsYYYYMMDD.startsWith(
        deprecatedBrandingsExpiryDateAsYYYYMMDD
    ); // just the year-month-day, ignore the time the time that follows it

    const localizedExpiryDate = expiryDateStringAsYYYYMMDD
        ? getSafeLocalizedDate(expiryDateStringAsYYYYMMDD)
        : "";

    const expiringSoonMessage = useL10n(
        "Your {0} subscription expires on {1}.",
        "SubscriptionStatus.ExpiringSoonMessage",
        "",
        descriptorToShow,
        localizedExpiryDate
    ).replace("  ", " "); // remove extra space
    const expiredMessage = useL10n(
        "Your {0} subscription expired on {1}.",
        "SubscriptionStatus.ExpiredMessage",
        "",
        descriptorToShow,
        localizedExpiryDate
    );
    const defaultStatusMessage = useL10n(
        "Using subscription: {0}. Expires {1}",
        "SubscriptionStatus.DefaultMessage",
        "",
        descriptorToShow,
        localizedExpiryDate
    );
    if (!haveData) {
        return null;
    }
    if (subscriptionCodeIntegrity !== "ok") return null;

    // don't show anything until we have this info
    if (expiryDateStringAsYYYYMMDD === "") return null;
    const todayAsYYYYMMDD = new Date().toISOString().slice(0, 10);
    // if the license is deprecated, we want to show the warning right away. Otherwise,
    // we only want to show it if the expiration is within 2 months (approximately 60 days).
    const kDaysBeforeWarningForNormalExpiration = 60;

    // no subscription
    if (expiryDateStringAsYYYYMMDD === "incomplete") return null;
    // else if it's already expired
    if (expiryDateStringAsYYYYMMDD < todayAsYYYYMMDD) {
        return (
            <ExpiringSubscriptionStatus
                expired
                message={expiredMessage}
            ></ExpiringSubscriptionStatus>
        );
    } else if (
        // it's a special deprecated case, so  want to show it right away so that people notice
        haveDeprecatedSubscription ||
        // or if it's expiring soon
        (expiryDateStringAsYYYYMMDD &&
            getDaysDifference(todayAsYYYYMMDD, expiryDateStringAsYYYYMMDD) <=
                kDaysBeforeWarningForNormalExpiration)
    ) {
        return (
            <ExpiringSubscriptionStatus
                message={expiringSoonMessage}
            ></ExpiringSubscriptionStatus>
        );
    }
    // in the Settings dialog, we don't want to echo the expiration date if it's not soon
    else if (props.minimalUI) return null;
    // in the collection tab, we show a subtle message
    else {
        return (
            <div
                css={css`
                    font-size: 12px;
                    color: ${kBloomBlue};
                    margin-top: 2px;
                    margin-bottom: 10px;
                `}
            >
                {defaultStatusMessage}
            </div>
        );
    }
};

const ExpiringSubscriptionStatus: React.FunctionComponent<{
    message: string;
    expired?: boolean;
}> = props => {
    return (
        <BoxWithIconAndText
            // NOTE: be careful not to optimize for only one of the two locations where this is used (Collection Tab and Enterprise settings)
            backgroundColor={kBloomWarning}
            color={"black"}
            borderColor={kBloomWarning}
            hasBorder={true}
            icon={props.expired ? <CancelIcon /> : <WarningIcon />}
        >
            <div
                css={css`
                    /* Prevent links in this warning box from getting tab focus */
                    a {
                        tabindex: -1;
                        /* Remove outline when focused via mouse/click */
                        &:focus {
                            outline: none;
                        }
                        color: black !important;
                    }
                `}
            >
                {props.message}
                <Markdown
                    l10nKey="SubscriptionStatus.RenewalMessage"
                    l10nParam0={"mailto:subscriptions@bloomlibrary.org"}
                    css={css`
                        p {
                            margin: 0; // markdown wraps everything in a p tag which adds a big margin we don't need
                        }
                    `}
                >
                    Please [contact us](%0) to renew.
                </Markdown>
            </div>
        </BoxWithIconAndText>
    );
};
function getDaysDifference(startAsYYYYMMDD: string, endAsYYYYMMDD: string) {
    // Explicitly parse the YYYY-MM-DD format to avoid browser/locale inconsistencies
    const startParts = startAsYYYYMMDD.split("-");
    const endParts = endAsYYYYMMDD.split("-");

    if (startParts.length !== 3 || endParts.length !== 3) {
        console.error("Date format error: expected YYYY-MM-DD format");
        return 0;
    }

    const startYear = parseInt(startParts[0], 10);
    const startMonth = parseInt(startParts[1], 10) - 1; // Months are 0-indexed in JavaScript Date
    const startDay = parseInt(startParts[2], 10);

    const endYear = parseInt(endParts[0], 10);
    const endMonth = parseInt(endParts[1], 10) - 1; // Months are 0-indexed in JavaScript Date
    const endDay = parseInt(endParts[2], 10);

    const startDate = new Date(startYear, startMonth, startDay);
    const endDate = new Date(endYear, endMonth, endDay);

    // Calculate difference in milliseconds and convert to days
    const diffInMs = endDate.getTime() - startDate.getTime();
    const diffInDays = Math.floor(diffInMs / (1000 * 60 * 60 * 24));

    return diffInDays;
}<|MERGE_RESOLUTION|>--- conflicted
+++ resolved
@@ -26,30 +26,15 @@
         haveData
     } = useSubscriptionInfo();
 
-<<<<<<< HEAD
     let descriptorToShow = subscriptionDescriptor;
 
     if (props.minimalUI) descriptorToShow = ""; // in the Settings Dialog context, the backend doesn't yet know what the user is clicking on, so it will give the wrong branding
-=======
-    let expiryDateStringAsYYYYMMDD = useApiString(
-        "settings/subscriptionExpiration",
-        "pending"
-    );
-    if (props.overrideSubscriptionExpiration !== undefined) {
-        expiryDateStringAsYYYYMMDD = props.overrideSubscriptionExpiration;
-    }
     if (
         expiryDateStringAsYYYYMMDD === null ||
         expiryDateStringAsYYYYMMDD === undefined
     ) {
         expiryDateStringAsYYYYMMDD = ""; // avoid crashing later on when not set
     }
-    let brandingProjectKey = useApiString(
-        "settings/brandingProjectKey",
-        "notyet"
-    );
-    if (props.minimalUI) brandingProjectKey = ""; // in the Settings Dialog context, the backend doesn't yet know what the user is clicking on, so it will give the wrong branding
->>>>>>> bb81b150
 
     // a "deprecated" subscription is one that used to be eternal but is now being phased out
     const haveDeprecatedSubscription = expiryDateStringAsYYYYMMDD.startsWith(
