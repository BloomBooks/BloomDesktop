--- conflicted
+++ resolved
@@ -625,13 +625,9 @@
                     onClick={clickAction}
                     icon={spec.icon}
                     addEllipsis={spec.addEllipsis}
-<<<<<<< HEAD
                     requiresAnyEnterprise={spec.requiresEnterprise}
-=======
-                    requiresEnterprise={spec.requiresEnterprise}
                     disabled={disabled}
                     tooltipIfDisabled={tooltipIfCannotSaveBook}
->>>>>>> 2fdc8336
                 ></LocalizableMenuItem>
             );
         })
