--- conflicted
+++ resolved
@@ -15,10 +15,7 @@
 import { makeMenuItems, MenuItemSpec } from "./CollectionsTabPane";
 import DeleteIcon from "@mui/icons-material/Delete";
 import { useL10n } from "../react_components/l10nHooks";
-<<<<<<< HEAD
-=======
 import SettingsIcon from "@mui/icons-material/Settings";
->>>>>>> 6bddc755
 import { showBookSettingsDialog } from "../bookEdit/bookSettings/BookSettingsDialog";
 
 export const bookButtonHeight = 120;
@@ -225,8 +222,6 @@
             //         showBookSettingsDialog();
             //     }
             // },
-<<<<<<< HEAD
-=======
             {
                 label: "Book Settings",
                 l10nId: "Common.BookSettings",
@@ -238,7 +233,6 @@
                     showBookSettingsDialog();
                 }
             },
->>>>>>> 6bddc755
             {
                 label: "Delete Book",
                 l10nId: "CollectionTab.BookMenu.DeleteBook",
