--- conflicted
+++ resolved
@@ -13,12 +13,8 @@
 import { BookSelectionManager, useIsSelected } from "./bookSelectionManager";
 import { IBookInfo, ICollection } from "./BooksOfCollection";
 import { makeMenuItems, MenuItemSpec } from "./CollectionsTabPane";
-<<<<<<< HEAD
 import DeleteIcon from "@mui/icons-material/Delete";
-=======
-import DeleteIcon from "@material-ui/icons/Delete";
 import { useL10n } from "../react_components/l10nHooks";
->>>>>>> 2fdc8336
 
 export const bookButtonHeight = 120;
 export const bookButtonWidth = 90;
