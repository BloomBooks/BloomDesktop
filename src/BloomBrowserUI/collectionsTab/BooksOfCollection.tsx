--- conflicted
+++ resolved
@@ -5,17 +5,12 @@
 import React = require("react");
 import { useState, useEffect } from "react";
 import "BooksOfCollection.less";
-<<<<<<< HEAD
 import { useApiData, useWatchApiData } from "../utils/bloomApi";
-import { BookButton, bookButtonHeight, bookButtonWidth } from "./BookButton";
-=======
-import { BloomApi } from "../utils/bloomApi";
 import {
     BookButton,
     bookButtonHeight,
     BookButtonPlaceHolder
 } from "./BookButton";
->>>>>>> e97369aa
 import { BookSelectionManager } from "./bookSelectionManager";
 import LazyLoad, { forceVisible } from "react-lazyload";
 import { Link } from "../react_components/link";
