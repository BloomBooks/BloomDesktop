--- conflicted
+++ resolved
@@ -265,18 +265,12 @@
                     // that we make after a double-click gets missed because it happens after the mouseup.
                     // So we provide an event that CanvasElementManager (or anything else) can listen for
                     // to know when a double-click on the splitter occurs.
-<<<<<<< HEAD
-                    $splitPane[0].dispatchEvent(new Event(
-                        "splitterDoubleClick", { bubbles: true, cancelable: false }
-                    ));
-=======
                     $splitPane[0].dispatchEvent(
                         new Event("splitterDoubleClick", {
                             bubbles: true,
-                            cancelable: false
-                        })
+                            cancelable: false,
+                        }),
                     );
->>>>>>> 1106b1b1
                 }
             });
         }
