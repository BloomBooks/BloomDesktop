/*
 *  Project: Long Press
 *  Description: Pops a list of alternate characters when a key is long-pressed
 *  Author: Quentin Thiaucourt, http://toki-woki.net
 *    Licence: MIT License http://opensource.org/licenses/mit-license.php
 *
 *  Modified Oct 2014 to work with editable divs also
 *  Modified August 2015 to remove arrow key feature, which was interfering with ckeditor (or vice-versa, really)
 *  Modified August 2015 to add instructions at the bottom
 *  Modified September 2015 to set focus before selection in restoreCaretPosition()
 */
import {EditableDivUtils} from "../../bookEdit/js/editableDivUtils";
require("./jquery.mousewheel.js");

(function ($, window, undefined) {

    var pluginName = 'longPress',
        document = window.document,
        defaults = {
            instructions: ""
        };

    var moreChars={
        // extended latin (and african latin)
        // upper
        'A':'ĀĂÀÁÂÃÄÅĄⱭÆ∀',
        'B':'Ɓ',
        'C': 'ÇĆĈƆ̃ĊČƆ',
        'D':'ÐĎĐḎƊ',
        'E': 'ÈÉÊẼËĒĖĘẸĚƏÆƎƐ€',
        'F':'ƑƩ',
        'G':'ĜĞĠĢƢ',
        'H':'ĤĦ',
        'I':'ÌÍȊĬÎǏÏḮĨȈĮĪỈỊḬƗİĲ',
        'J':'ĴĲ',
        'K':'ĶƘ',
        'L':'ĹĻĽŁΛ',
        'N':'ÑŃŅŇŊƝ₦',
        'O':'ÒÓÔÕÖŌØŐŒƠƟ',
        'P':'Ƥ¶',
        'R':'ŔŘɌⱤ',
        'S':'ßſŚŜŞṢŠÞ§',
        'T':'ŢŤṮƬƮ',
        'U':'ÙÚÛŨÜŪŬŮŰŲɄƯƱ',
        'V':'Ʋ',
        'W':'ŴẄΩ',
        'Y':'ÝŶŸƔƳ',
        'Z':'ŹŻŽƵƷẔ',

        // lower
        'a':'āăàáâãäåąɑæαª',
        'b':'ßβɓ',
        'c': 'çςćĉɔ̃ċč¢ɔ',
        'd':'ðďđɖḏɖɗ',
        'e':'èéêẽëēėęẹěəæεɛ€',
        'f':'ƒʃƭ',
        'g':'ĝğġģɠƣ',
        'h':'ĥħɦẖ',
        'i':'ìíȋĭîǐïḯĩȉįīỉịḭɨıĳɪᵻᶖι',
        'j':'ĵɟʄĳ',
        'k':'ķƙ',
        'l':'ĺļľłλ',
        'n':'ñńņňŋɲ',
        'o':'òóôõöōøőœơɵ°',
        'p':'ƥ¶',
        'r':'ŕřɍɽ',
        's':'ßſśŝşṣšþ§',
        't':'ţťṯƭʈ',
        'u': 'ùúûũüūŭůűųưμυʉʊ',
        'v':'ʋ',
        'w':'ŵẅω',
        'y':'ýŷÿɣyƴ',
        'z':'źżžƶẕʒƹ',

        // Misc
        '$':'£¥€₩₨₳Ƀ¤',
        '!':'¡‼‽',
        '?':'¿‽',
        '%':'‰',
        '.':'…•',
        '-':'±‐–—',
        '+':'±†‡',
        '\\':'′″‴‘’‚‛',
        '"':'“”„‟',
        '<':'≤‹',
        '>':'≥›',
        '=': '≈≠≡',
        '/': '÷'

    };
    // http://www.cambiaresearch.com/articles/15/javascript-char-codes-key-codes
    // 8  backspace
    // 9  tab
    // 13 enter
    // 16 shift (by itself; it still works to hold down capital letters)
    // 17 ctrl
    // 18 alt
    // 27 escape
    // 33 page up
    // 34 page down
    // 35 end
    // 36 home
    // 37 left arrow
    // 38 up arrow
    // 39 right arrow
    // 40 down arrow
    // 45 insert
    // 46 delete
    // Review: there are others we could add, function keys, num lock, scroll lock, break, forward & back slash, etc.
    //  not sure how much we gain from that...
    var ignoredKeyDownKeyCodes=[8, 9, 13, 16, 17, 18, 27, 33, 34, 35, 36, 37, 38, 39, 40, 45, 46];
    var ignoredKeyUpKeys = [8, 9, 13, /*16,*/ 17, 18, 27, 33, 34, 35, 36, 37, 38, 39, 40, 45, 46];

    var selectedCharIndex;
    var activationKey;
    var timer;
    var activeElement;
    var textAreaCaretPosition;
    var storedOffset;
    var shortcuts=[];
    var popup;
    var longpressPopupVisible = false;

    $(window).mousewheel(onWheel);


    function makeShortcuts(skipKey){
        shortcuts=[];
        //while numbers are the most convenient, we are not using them because
        //when the user is trying to get a capital letter, the shift key is held
        //down and numbers are converted to symbols. I don' know of a way to convert
        //those symbols back to numbers in a way that works across different keyboards
        // for(var i = 1; i < 10;i++){
        //     shortcuts.push(String.fromCharCode(48+i));//48 is '1';
        // }
        for(var i = 0; i<26;i++){
            //the character used to invoke longPress can't be pressed again as a shortcut,
            //same for the shifted version of the character.
            var key = String.fromCharCode(97+i);
            if(key != skipKey && key != skipKey.toLowerCase()){
                //we use uppercase because that's what you see on the keys of the physical keyboard
                shortcuts.push(key.toUpperCase());//97 is charcode for 'a';
            }
        }
    }

    function onKeyDown(e) {
        /* we had to disable thes because ckeditor was seeing them and messing things up. Hopefully in the future it can be reinstated:
        // Arrow key with popup visible
        if ($('.long-press-popup').length > 0 && (e.which == 37 || e.which == 39)) {
            e.stopPropagation(); //stop ckeditor from seeing this (DOESN"T WORK)
            e.preventDefault();
            if (e.which == 37) activePreviousLetter();
            else if (e.which==39) activateNextLetter();


            return;
        }
        */

        //once the panel is showing, let the user type any of the shortcuts to select the corresponding character
        if(longpressPopupVisible && activationKey != e.key){
            var unshiftedKey = e.key.toUpperCase();
            var indexOfSelectedCharacter = shortcuts.indexOf(unshiftedKey);
            if(indexOfSelectedCharacter >= 0) {
                e.preventDefault();
                e.stopPropagation();
                selectCharIndex(indexOfSelectedCharacter);
                return;
            }
        }


        if (ignoredKeyDownKeyCodes.indexOf(e.which)>-1) return;
        activeElement=e.target;
;
        if (e.key==activationKey) {
            e.preventDefault();
            e.stopPropagation(); //attempt to stop ckeditor from seeing this event
            makeShortcuts(activationKey);
            if (!timer) timer=setTimeout(onTimer, 10);
            return;
        }
        activationKey=e.key;
    }

    function onKeyUp(e) {
        if (ignoredKeyUpKeys.indexOf(e.which) > -1) return;
        if (activeElement == null) return;

<<<<<<< HEAD
=======
        // allow them to hold down the shift key after pressing a letter,
        // then use their other hand to do mouse or arrow keys.
        if (e.shiftKey) return;

>>>>>>> f5a6b60b
        activationKey=null;
        clearTimeout(timer);
        timer=null;

        hidePopup();
    }
    function onTimer() {
        var typedChar = isTextArea() ?
            $(activeElement).val().split('')[getTextAreaCaretPosition(activeElement)-1] :
            $(activeElement).text().split('')[getCaretPositionOffset(activeElement)-1];

        if (moreChars[typedChar]) {
            storeCaretPosition();
            showPopup((moreChars[typedChar]));
        } else {
            hidePopup();
        }
    }
    function showPopup(chars) {
        popup.find('ul').empty();
        var letter;
        for (var i=0; i<chars.length; i++) {
            letter=$('<li class=long-press-letter data-shortcut="'+shortcuts[i]+'">'+chars[i]+'</li>');
            letter.mouseenter(activateLetter);
            letter.click(onPopupLetterClick);
            popup.find('ul').append(letter);
        }
<<<<<<< HEAD
        var target = window.top.document.getElementById("left");
        $(target).append(popup);
        //$('body').append(popup);
=======

        //When the parent body is scaled, we don't want our popup to scale
        var bodyScale = document.body.getBoundingClientRect().width / document.body.offsetWidth;
        var compensationScale = 1.0/bodyScale;

        // for now, a good test case is 1024px wide bloom window, and hold down 'i'
        var heightNeededForPopup = 300; // just made up based on experiments with 'i'
        var top = (window.top.innerHeight + $(window).scrollTop() ) - heightNeededForPopup;
        popup.css('top', top * compensationScale + "px");

        //limit to the visible width that we can use
        var visibleWidth = window.innerWidth||document.documentElement.clientWidth||document.body.clientWidth||0
        visibleWidth = visibleWidth - 25; // fudge
        popup.css('width', visibleWidth +"px");

        // next problem: if the screen is much taller than the page, then the popup --which doesn't really know what
        // its height will be (depends on number of keys & width of screen-- doesn't extend its background color
        // beyond the bottom of the body. If it had an explict height, it would.
        // So, there may be a better way, but here we set the height of the popup explicity to just take up all the
        // remaining vertical space.
        // TODO: this is not giving the right value. I keeps it on screen for likely values of bodyScale, but it
        // is often too large, causing scroll bars to appear.  If zoomed in, it isn't heigh enough.
        var visibleHeight = window.innerHeight||document.documentElement.clientHeight||document.body.clientHeight||0;
        popup.css('height',  (visibleHeight - top) + "px");

        //reverse the scaling that we get from parent
        popup.css('transform', "scale("+ compensationScale +")");
        popup.css('transform-origin', "top left");

        $('body').append(popup);
>>>>>>> f5a6b60b
        selectedCharIndex=-1;
        longpressPopupVisible = true;
    }
    function onPopupLetterClick(e) {
        restoreCaretPosition();
        hidePopup();
    }
    function activateLetter(e) {
        selectCharIndex($(e.target).index());
    }
    function activateRelativeLetter(i) {
        selectCharIndex(($('.long-press-letter').length+selectedCharIndex+i) % $('.long-press-letter').length);
    }
    function activateNextLetter() {
        activateRelativeLetter(1);
    }
    function activePreviousLetter() {
        activateRelativeLetter(-1);
    }
    function hidePopup() {
        longpressPopupVisible = false;
        popup.detach();
    }
    function onWheel(e, delta, deltaX, deltaY) {
        if ($('.long-press-popup').length==0) return;
        e.preventDefault();
        delta<0 ? activateNextLetter() : activePreviousLetter();
    }
    function selectCharIndex(i) {
        $('.long-press-letter.selected').removeClass('selected');
        $('.long-press-letter').eq(i).addClass('selected');
        selectedCharIndex=i;
        updateChar();
    }

    function updateChar() {
        var newChar=$('.long-press-letter.selected').text();
        replacePreviousLetterWithText(newChar);
    }

    function isTextArea() {
        return $(activeElement).is('textarea');
    }

    function storeCaretPosition() {
        if (isTextArea()) {
            textAreaCaretPosition = getTextAreaCaretPosition(activeElement);
        } else {
            storedOffset = EditableDivUtils.getElementSelectionIndex(activeElement);
        }
    }

    function restoreCaretPosition() {
        if (isTextArea()) {
            setTextAreaCaretPosition(activeElement, textAreaCaretPosition);
        } else {
            // If we make the selection before setting the focus, the selection
            // ends up in the wrong place (BL-2717).
            if (activeElement && typeof activeElement.focus != "undefined") {
                activeElement.focus();
                EditableDivUtils.makeSelectionIn(activeElement, storedOffset, null, true);
            }
        }
    }

    function setFocusDelayed() {
        window.setTimeout(function() {
            if (activeElement && typeof activeElement.focus != "undefined") {
                activeElement.focus();
            }
        }, 1);
    }

    function replacePreviousLetterWithText(text) {

        if (isTextArea()) {
            var pos=getTextAreaCaretPosition(activeElement);
            var arVal=$(activeElement).val().split('');
            arVal[pos-1]=text;
            $(activeElement).val(arVal.join(''));
            setTextAreaCaretPosition(activeElement, pos);
        } else {
            var sel, textNode, clone;
            var range = getCaretPosition();
            if (window.getSelection && range && range.startOffset != 0) {
                sel = window.getSelection();
                if (sel.getRangeAt && sel.rangeCount) {
                    textNode = document.createTextNode(text);

                    clone = range.cloneRange();
                    clone.setStart(range.startContainer, range.startOffset - 1);
                    clone.setEnd(range.startContainer, range.startOffset);
                    clone.deleteContents();
                    range.insertNode(textNode);

                    // Move caret to the end of the newly inserted text node
                    range.setStart(textNode, textNode.length);
                    range.setEnd(textNode, textNode.length);

                    sel.removeAllRanges();
                    sel.addRange(range);
                }
            }
        }
    }

    function getCaretPosition() {
        var sel = window.getSelection();
        return sel.getRangeAt(0);
    }

    function getCaretPositionOffset(element) {
        var caretOffset = 0;
        var doc = element.ownerDocument || element.document;
        var win = doc.defaultView || doc.parentWindow;
        var sel;
        if (typeof win.getSelection != "undefined") {
            sel = win.getSelection();
            if (sel.rangeCount > 0) {
                var range = win.getSelection().getRangeAt(0);
                var preCaretRange = range.cloneRange();
                preCaretRange.selectNodeContents(element);
                preCaretRange.setEnd(range.endContainer, range.endOffset);
                caretOffset = preCaretRange.toString().length;
            }
        } else if ( (sel = doc.selection) && sel.type != "Control") {
            var textRange = sel.createRange();
            var preCaretTextRange = doc.body.createTextRange();
            preCaretTextRange.moveToElementText(element);
            preCaretTextRange.setEndPoint("EndToEnd", textRange);
            caretOffset = preCaretTextRange.text.length;
        }
        return caretOffset;
    }

    function getTextAreaCaretPosition (ctrl) {
        var caretPos = 0;
        if (document.selection) {
            // IE Support
            ctrl.focus ();
            var sel = document.selection.createRange ();
            sel.moveStart ('character', -ctrl.value.length);
            caretPos = sel.text.length;
        } else if (ctrl.selectionStart || ctrl.selectionStart == '0') {
            // Firefox support
            caretPos = ctrl.selectionStart;
        }
        return caretPos;
    }
    function setTextAreaCaretPosition(ctrl, pos) {
        if (ctrl.setSelectionRange) {
            ctrl.focus();
            ctrl.setSelectionRange(pos,pos);
        } else if (ctrl.createTextRange) {
            var range = ctrl.createTextRange();
            range.collapse(true);
            range.moveEnd('character', pos);
            range.moveStart('character', pos);
            range.select();
        }
    }

    function LongPress( element, options ) {

        this.element = element;
        this.options = $.extend( {}, defaults, options) ;

        this._defaults = defaults;
        this._name = pluginName;

        //popup = $('<div id="longpress" class="long-press-popup"><ul />' + this.options.instructions + '</div>');

        popup = window.top.$('<div id="longpress" class="long-press-popup"><ul />' + this.options.instructions + '</div>');
        this.init();
    }

    LongPress.prototype = {

        init: function () {
            $(this.element).keydown(onKeyDown);
            $(this.element).keyup(onKeyUp);
        }

    };

    $.fn[pluginName] = function ( options ) {
        return this.each(function () {
            if (!$.data(this, 'plugin_' + pluginName)) {
                $.data(this, 'plugin_' + pluginName, new LongPress( this, options ));
            }
        });
    };

}(jQuery, window));<|MERGE_RESOLUTION|>--- conflicted
+++ resolved
@@ -188,13 +188,6 @@
         if (ignoredKeyUpKeys.indexOf(e.which) > -1) return;
         if (activeElement == null) return;
 
-<<<<<<< HEAD
-=======
-        // allow them to hold down the shift key after pressing a letter,
-        // then use their other hand to do mouse or arrow keys.
-        if (e.shiftKey) return;
-
->>>>>>> f5a6b60b
         activationKey=null;
         clearTimeout(timer);
         timer=null;
@@ -222,11 +215,6 @@
             letter.click(onPopupLetterClick);
             popup.find('ul').append(letter);
         }
-<<<<<<< HEAD
-        var target = window.top.document.getElementById("left");
-        $(target).append(popup);
-        //$('body').append(popup);
-=======
 
         //When the parent body is scaled, we don't want our popup to scale
         var bodyScale = document.body.getBoundingClientRect().width / document.body.offsetWidth;
@@ -257,7 +245,6 @@
         popup.css('transform-origin', "top left");
 
         $('body').append(popup);
->>>>>>> f5a6b60b
         selectedCharIndex=-1;
         longpressPopupVisible = true;
     }
