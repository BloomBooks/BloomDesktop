--- conflicted
+++ resolved
@@ -189,13 +189,6 @@
         if (ignoredKeyUpKeys.indexOf(e.which) > -1) return;
         if (activeElement == null) return;
 
-<<<<<<< HEAD
-=======
-        // allow them to hold down the shift key after pressing a letter,
-        // then use their other hand to do mouse or arrow keys.
-        if (e.shiftKey) return;
-
->>>>>>> faf58d55
         activationKey=null;
         clearTimeout(timer);
         timer=null;
