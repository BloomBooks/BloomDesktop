--- conflicted
+++ resolved
@@ -50,7 +50,7 @@
                 // lower
                 'a':'āăàáâãäåąɑæαª',
                 'b':'ßβɓ',
-                'c': 'çςćĉɔ̃ċč¢ɔ',
+                'c': 'çςćĉɔ̃ċč¢ɔ©',
                 'd':'ðďđɖḏɖɗ',
                 'e':'èéêẽëēėęẹěəæεɛ€',
                 'f':'ƒʃƭ',
@@ -171,7 +171,6 @@
                 }
 
 
-<<<<<<< HEAD
                 if (ignoredKeyDownKeyCodes.indexOf(e.which)>-1) return;
                 activeElement=e.target;
 ;
@@ -183,129 +182,6 @@
                         return;
                 }
                 activationKey=e.key;
-=======
-    var moreChars={
-        // extended latin (and african latin)
-        // upper
-        'A':'ĀĂÀÁÂÃÄÅĄⱭÆ∀',
-        'B':'Ɓ',
-        'C': 'ÇĆĈƆ̃ĊČƆ',
-        'D':'ÐĎĐḎƊ',
-        'E': 'ÈÉÊẼËĒĖĘẸĚƏÆƎƐ€',
-        'F':'ƑƩ',
-        'G':'ĜĞĠĢƢ',
-        'H':'ĤĦ',
-        'I':'ÌÍȊĬÎǏÏḮĨȈĮĪỈỊḬƗİĲ',
-        'J':'ĴĲ',
-        'K':'ĶƘ',
-        'L':'ĹĻĽŁΛ',
-        'N':'ÑŃŅŇŊƝ₦',
-        'O':'ÒÓÔÕÖŌØŐŒƠƟ',
-        'P':'Ƥ¶',
-        'R':'ŔŘɌⱤ',
-        'S':'ßſŚŜŞṢŠÞ§',
-        'T':'ŢŤṮƬƮ',
-        'U':'ÙÚÛŨÜŪŬŮŰŲɄƯƱ',
-        'V':'Ʋ',
-        'W':'ŴẄΩ',
-        'Y':'ÝŶŸƔƳ',
-        'Z':'ŹŻŽƵƷẔ',
-
-        // lower
-        'a':'āăàáâãäåąɑæαª',
-        'b':'ßβɓ',
-        'c': 'çςćĉɔ̃ċč¢ɔ©',
-        'd':'ðďđɖḏɖɗ',
-        'e':'èéêẽëēėęẹěəæεɛ€',
-        'f':'ƒʃƭ',
-        'g':'ĝğġģɠƣ',
-        'h':'ĥħɦẖ',
-        'i':'ìíȋĭîǐïḯĩȉįīỉịḭɨıĳɪᵻᶖι',
-        'j':'ĵɟʄĳ',
-        'k':'ķƙ',
-        'l':'ĺļľłλ',
-        'n':'ñńņňŋɲ',
-        'o':'òóôõöōøőœơɵ°',
-        'p':'ƥ¶',
-        'r':'ŕřɍɽ',
-        's':'ßſśŝşṣšþ§',
-        't':'ţťṯƭʈ',
-        'u': 'ùúûũüūŭůűųưμυʉʊ',
-        'v':'ʋ',
-        'w':'ŵẅω',
-        'y':'ýŷÿɣyƴ',
-        'z':'źżžƶẕʒƹ',
-
-        // Misc
-        '$':'£¥€₩₨₳Ƀ¤',
-        '!':'¡‼‽',
-        '?':'¿‽',
-        '%':'‰',
-        '.':'…•',
-        '-':'±‐–—',
-        '+':'±†‡',
-        '\\':'′″‴‘’‚‛',
-        '"':'“”„‟',
-        '<':'≤‹',
-        '>':'≥›',
-        '=': '≈≠≡',
-        '/': '÷'
-
-    };
-    // http://www.cambiaresearch.com/articles/15/javascript-char-codes-key-codes
-    // 8  backspace
-    // 9  tab
-    // 13 enter
-    // 16 shift (by itself; it still works to hold down capital letters)
-    // 17 ctrl
-    // 18 alt
-    // 27 escape
-    // 33 page up
-    // 34 page down
-    // 35 end
-    // 36 home
-    // 37 left arrow
-    // 38 up arrow
-    // 39 right arrow
-    // 40 down arrow
-    // 45 insert
-    // 46 delete
-    // Review: there are others we could add, function keys, num lock, scroll lock, break, forward & back slash, etc.
-    //  not sure how much we gain from that...
-    var ignoredKeyDownKeyCodes=[8, 9, 13, 16, 17, 18, 27, 33, 34, 35, 36, 37, 38, 39, 40, 45, 46];
-    var ignoredKeyUpKeys = [8, 9, 13, /*16,*/ 17, 18, 27, 33, 34, 35, 36, 37, 38, 39, 40, 45, 46];
-
-    var selectedCharIndex;
-    var activationKey;
-    var timer;
-    var activeElement;
-    var textAreaCaretPosition;
-    var storedOffset;
-    var shortcuts=[];
-    var popup;
-    var longpressPopupVisible = false;
-
-    $(window).mousewheel(onWheel);
-
-
-    function makeShortcuts(skipKey){
-        shortcuts=[];
-        //while numbers are the most convenient, we are not using them because
-        //when the user is trying to get a capital letter, the shift key is held
-        //down and numbers are converted to symbols. I don' know of a way to convert
-        //those symbols back to numbers in a way that works across different keyboards
-        // for(var i = 1; i < 10;i++){
-        //     shortcuts.push(String.fromCharCode(48+i));//48 is '1';
-        // }
-        for(var i = 0; i<26;i++){
-            //the character used to invoke longPress can't be pressed again as a shortcut,
-            //same for the shifted version of the character.
-            var key = String.fromCharCode(97+i);
-            if(key != skipKey && key != skipKey.toLowerCase()){
-                //we use uppercase because that's what you see on the keys of the physical keyboard
-                shortcuts.push(key.toUpperCase());//97 is charcode for 'a';
-            }
->>>>>>> a55f90f9
         }
 
         function onKeyUp(e) {
