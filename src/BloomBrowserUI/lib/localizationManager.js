--- conflicted
+++ resolved
@@ -140,15 +140,9 @@
     return this.getText('vernacularLang');
 };
 
-<<<<<<< HEAD
-LocalizationManager.prototype.getIso = function () {
-    return this.getText('iso');
-};
-=======
 LocalizationManager.prototype.getLanguageName = function(iso) {
     return this.getText(iso);
 }
->>>>>>> c7c7d85e
 
 var localizationManager = new LocalizationManager();
 
