--- conflicted
+++ resolved
@@ -195,14 +195,11 @@
         var deferred = $.Deferred();
         //var promise = getIframeChannel().asyncGet("/bloom/i18n/translate", { key: id, englishText: englishText, langId: langId });
         //when the async call comes back, we massage the text
-<<<<<<< HEAD
-        axios.get("/bloom/i18n/translate",
+        var queryString  = QueryString.stringify({ key: id, englishText: englishText, langId: langId});
+        axios.get("/bloom/i18n/translate?"+queryString)
         {
             params:{ key: id, englishText: englishText, langId: langId}
         })
-=======
-        axios.get("/bloom/i18n/translate", { params: { key: id, englishText: englishText, langId: langId }})
->>>>>>> 025d9179
          .then(response => {
            var text = HtmlDecode(response.data);
             // is this a C#-style string.format style request?
