--- conflicted
+++ resolved
@@ -93,7 +93,6 @@
                 }
             }
 
-<<<<<<< HEAD
             .bloom-editable:focus {
                 // Overrides the inherited values from editMode.less, which are a slightly different shade of blue.
                 border: 1px solid @bloom-blue;
@@ -108,17 +107,6 @@
                     // But here in text over picture, we want to default to not having the language tip visible.
                     display: none; // Prevents padding-top from being rendered (content: "" still renders it)
                 }
-=======
-            .bloom-editable[contentEditable="true"][data-languageTipContent]:not([data-languageTipContent=""]):after {
-                left: 100%; // Align the left edge of the language tip content to the right edge
-                right: unset; // Need to clear an inherited property
-                bottom: 0;
-                color: white;
-                background-color: @bloom-gray; // Specifically set the background color to gray to make it easier to see since it now goes outside the bubbles.
-                font-size: xx-small;
-                padding-right: 5px;
-                padding-left: 2px;
->>>>>>> a03e59d5
 
                 &:focus:after {
                     display: block;
