--- conflicted
+++ resolved
@@ -347,20 +347,6 @@
     }
 } // End OF PageChooserClass
 
-<<<<<<< HEAD
-    /**
-     * Fires an event for C# to handle
-     * @param {String} eventName
-     * @param {String} eventData
-     */
-    fireCSharpEvent(eventName, eventData) : void {
-        //console.log('firing CSharp event: ' + eventName);
-        var event = new (<any>MessageEvent)(eventName, { 'view': window, 'bubbles': true, 'cancelable': true, 'data': eventData });
-        top.document.dispatchEvent(event);
-    }
-}
-=======
->>>>>>> f4cf541a
 
     //NB: this function does not have access to the PageChooser object which will eventually be created and called.
    export function showAddPageDialog(forChooseLayout:boolean) {   
