--- conflicted
+++ resolved
@@ -6,11 +6,7 @@
   "bundle": "typings/bundledFromTSC.d.ts",
   "installed": {
     "jquery/jquery.d.ts": {
-<<<<<<< HEAD
       "commit": "5d0f2126c8dac8fce0ff020218aea06607213b0d"
-=======
-      "commit": "94d8775a947f626269b06ccadd6f5e61839389d0"
->>>>>>> 173869e6
     },
     "jasmine/jasmine.d.ts": {
       "commit": "5d0f2126c8dac8fce0ff020218aea06607213b0d"
@@ -18,7 +14,6 @@
     "underscore/underscore.d.ts": {
       "commit": "627b6c158b73494c803f36fc2fe00ad75faa8fde"
     },
-<<<<<<< HEAD
     "jqueryui/jqueryui.d.ts": {
       "commit": "70bf7e2bfeb0d5b1b651ef3219bcc65c8eec117e"
     },
@@ -33,10 +28,9 @@
     },
     "query-string/query-string.d.ts": {
       "commit": "4ec3c5bf291bc02f49eb30c1077340b235165c67"
-=======
+    },
     "select2/select2.d.ts": {
       "commit": "94d8775a947f626269b06ccadd6f5e61839389d0"
->>>>>>> 173869e6
     }
   }
 }