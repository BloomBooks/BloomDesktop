--- conflicted
+++ resolved
@@ -87,7 +87,6 @@
             fullWidth={true}
             maxWidth="lg"
         >
-<<<<<<< HEAD
             <StyledEngineProvider injectFirst>
                 <ThemeProvider theme={lightTheme}>
                     <DialogTitle
@@ -97,66 +96,56 @@
                         color={"white"}
                     />
                     <DialogMiddle>
-=======
-            <ThemeProvider theme={lightTheme}>
-                <DialogTitle
-                    title={`${dialogTitle} (experimental)`}
-                    icon={"Team Collection.svg"}
-                    backgroundColor={kBloomBlue}
-                    color={"white"}
-                />
-                <DialogMiddle>
-                    {defaultTabIndex === -1 ? (
-                        <div />
-                    ) : (
->>>>>>> 40112082
-                        <BloomTabs
-                            defaultIndex={defaultTabIndex}
-                            color="black"
-                            selectedColor={kBloomBlue}
-                            labelBackgroundColor="white"
-                            css={css`
-                                // see note above in the props of the <BloomDialog></BloomDialog>
-                                height: 65vh;
-                            `}
-                        >
-                            <TabList>
-                                <Tab>
-                                    <LocalizedString
-                                        l10nKey="TeamCollection.Status"
-                                        l10nComment="Used as the name on a tab of the Team Collection dialog."
-                                        temporarilyDisableI18nWarning={true}
-                                    >
-                                        Status
-                                    </LocalizedString>
-                                </Tab>
-                                <Tab>
-                                    <LocalizedString
-                                        l10nKey="TeamCollection.History"
-                                        l10nComment="Used as the name on a tab of the Team Collection dialog."
-                                        temporarilyDisableI18nWarning={true}
-                                    >
-                                        History
-                                    </LocalizedString>
-                                </Tab>
-                            </TabList>
-                            <TabPanel>
-                                <ProgressBox
-                                    preloadedProgressEvents={events}
-                                    css={css`
-                                        // If we have omitOuterFrame that means the dialog height is controlled by c#, so let the progress grow to fit it.
-                                        // Maybe we could have that approach *all* the time?
-                                        height: 350px;
-                                        // enhance: there is a bug I haven't found where, if this is > 530px, then it overflows. Instead, the BloomDialog should keep growing.
-                                        min-width: 530px;
-                                    `}
-                                />
-                            </TabPanel>
-                            <TabPanel>
-                                <CollectionHistoryTable />
-                            </TabPanel>
-                        </BloomTabs>
-<<<<<<< HEAD
+                        {defaultTabIndex === -1 ? (
+                            <div />
+                        ) : (
+                            <BloomTabs
+                                defaultIndex={defaultTabIndex}
+                                color="black"
+                                selectedColor={kBloomBlue}
+                                labelBackgroundColor="white"
+                                css={css`
+                                    // see note above in the props of the <BloomDialog></BloomDialog>
+                                    height: 65vh;
+                                `}
+                            >
+                                <TabList>
+                                    <Tab>
+                                        <LocalizedString
+                                            l10nKey="TeamCollection.Status"
+                                            l10nComment="Used as the name on a tab of the Team Collection dialog."
+                                            temporarilyDisableI18nWarning={true}
+                                        >
+                                            Status
+                                        </LocalizedString>
+                                    </Tab>
+                                    <Tab>
+                                        <LocalizedString
+                                            l10nKey="TeamCollection.History"
+                                            l10nComment="Used as the name on a tab of the Team Collection dialog."
+                                            temporarilyDisableI18nWarning={true}
+                                        >
+                                            History
+                                        </LocalizedString>
+                                    </Tab>
+                                </TabList>
+                                <TabPanel>
+                                    <ProgressBox
+                                        preloadedProgressEvents={events}
+                                        css={css`
+                                            // If we have omitOuterFrame that means the dialog height is controlled by c#, so let the progress grow to fit it.
+                                            // Maybe we could have that approach *all* the time?
+                                            height: 350px;
+                                            // enhance: there is a bug I haven't found where, if this is > 530px, then it overflows. Instead, the BloomDialog should keep growing.
+                                            min-width: 530px;
+                                        `}
+                                    />
+                                </TabPanel>
+                                <TabPanel>
+                                    <CollectionHistoryTable />
+                                </TabPanel>
+                            </BloomTabs>
+                        )}
                     </DialogMiddle>
 
                     <DialogBottomButtons>
@@ -185,36 +174,6 @@
                     </DialogBottomButtons>
                 </ThemeProvider>
             </StyledEngineProvider>
-=======
-                    )}
-                </DialogMiddle>
-
-                <DialogBottomButtons>
-                    {props.showReloadButton && (
-                        <DialogBottomLeftButtons>
-                            <BloomButton
-                                id="reload"
-                                l10nKey="TeamCollection.Reload"
-                                temporarilyDisableI18nWarning={true}
-                                //variant="text"
-                                enabled={true}
-                                hasText={true}
-                                onClick={() =>
-                                    BloomApi.post("common/reloadCollection")
-                                }
-                            >
-                                Reload Collection
-                            </BloomButton>
-                        </DialogBottomLeftButtons>
-                    )}
-                    <DialogCloseButton
-                        onClick={props.closeDialog}
-                        // default action is to close *unless* we're showing reload
-                        default={!props.showReloadButton}
-                    />
-                </DialogBottomButtons>
-            </ThemeProvider>
->>>>>>> 40112082
         </BloomDialog>
     );
 };