/** @jsx jsx **/
import { jsx, css } from "@emotion/core";

import * as React from "react";
import theme, { kBloomYellow } from "../bloomMaterialUITheme";
import { ThemeProvider } from "@material-ui/styles";
import { useState } from "react";
import { BloomApi } from "../utils/bloomApi";
import { useL10n } from "../react_components/l10nHooks";
import "./TeamCollectionBookStatusPanel.less";
import { StatusPanelCommon, getLockedInfoChild } from "./statusPanelCommon";
import BloomButton from "../react_components/bloomButton";
import { BloomAvatar } from "../react_components/bloomAvatar";
import {
    useSubscribeToWebSocketForEvent,
    useSubscribeToWebSocketForObject
} from "../utils/WebSocketManager";
import { Block } from "@material-ui/icons";
<<<<<<< HEAD
import { SimpleMenu, SimpleMenuItem } from "../react_components/simpleMenu";
import { AvatarDialog } from "./AvatarDialog";
import { ForgetChangesDialog } from "./ForgetChangesDialog";
=======
import { StringWithOptionalLink } from "../react_components/stringWithOptionalLink";
>>>>>>> b02bc040

// The panel that shows the book preview and settings in the collection tab in a Team Collection.

export type LockState =
    | "initializing"
    | "unlocked"
    | "locked"
    | "lockedByMe"
    | "lockedByMeElsewhere"
    | "needsReload"
    | "problem"
    | "hasInvalidRepoData"
    | "disconnected"
    | "lockedByMeDisconnected"
    | "error";

export interface IBookTeamCollectionStatus {
    changedRemotely: boolean;
    who: string;
    whoFirstName: string;
    whoSurname: string;
    currentUser: string;
    where: string;
    currentMachine: string;
    when: string;
    disconnected: boolean;
    problem: boolean; // hasAProblem in master
    hasInvalidRepoData: string; // error message, or empty if repo data is valid
}

export const TeamCollectionBookStatusPanel: React.FunctionComponent = props => {
    const [state, setState] = useState<LockState>("initializing");
    const [lockedBy, setLockedBy] = useState("");
    const [lockedByDisplay, setLockedByDisplay] = useState("");
    const [lockedWhen, setLockedWhen] = useState("");
    const [lockedMachine, setLockedMachine] = useState("");
    const [reload, setReload] = useState(0);
    const [error, setError] = useState("");
    const [progress, setProgress] = useState(0);
    const [busy, setBusy] = useState(false);
    const [bookStatus, setBookStatus] = useState<any>({
        currentUser: "",
        currentUserName: ""
    });
    const [checkinFailed, setCheckinFailed] = useState(false);
    const [avatarDialogOpen, setAvatarDialogOpen] = useState(false);
    const [forgetDialogOpen, setForgetDialogOpen] = useState(false);
    const [bookStatus, setBookStatus] = useState<any>({
        currentUser: "",
        currentUserName: ""
    });
    const [currentUserName, setCurrentUserName] = useState("");
    React.useEffect(() => {
        var lockedByMe = false;
        BloomApi.get(
            "teamCollection/currentBookStatus",
            data => {
<<<<<<< HEAD
                const bookStatus = data.data;
                setBookStatus(bookStatus);
                if (bookStatus.problem) {
=======
                const bookStatus: IBookTeamCollectionStatus = data.data;
                setBookStatus(bookStatus);
                if (bookStatus.hasInvalidRepoData) {
                    setState("hasInvalidRepoData");
                } else if (bookStatus.problem) {
>>>>>>> b02bc040
                    setState("problem");
                } else if (bookStatus.changedRemotely) {
                    setState("needsReload");
                } else if (bookStatus.who) {
                    // locked by someone
                    setLockedBy(bookStatus.who);
                    const lockedByFullName = `${bookStatus.whoFirstName} ${bookStatus.whoSurname}`.trim();
                    setLockedByDisplay(lockedByFullName || lockedBy);
                    if (
                        bookStatus.who === bookStatus.currentUser &&
                        bookStatus.where === bookStatus.currentMachine
                    ) {
                        setState("lockedByMe");
                        lockedByMe = true;
                    } else {
                        const isCurrentUser =
                            bookStatus.who === bookStatus.currentUser;
                        if (isCurrentUser) {
                            setState("lockedByMeElsewhere");
                        } else {
                            setState("locked");
                        }
                        setLockedWhen(bookStatus.when);
                        setLockedMachine(bookStatus.where);
                    }
                } else {
                    setState("unlocked");
                }
                if (bookStatus.disconnected) {
                    if (lockedByMe) {
                        setState("lockedByMeDisconnected");
                    } else {
                        setState("disconnected");
                    }
                }
            },
            err => {
                // something went wrong. Maybe not registered. Already reported to Sentry, we don't need another throw
                // here, with less information. Displaying the message may tell the user something. I don't think it's
                // worth localizing the fallback message here, which is even less likely to be seen.
                // Enhance: we could display a message telling them to register and perhaps a link to the registration dialog, if the error is 'not registered'.
                setError(
                    err?.response?.statusText ??
                        "Bloom could not determine the status of this book"
                );
                setState("error");
            }
        );
    }, [reload]);

    useSubscribeToWebSocketForEvent("bookStatus", "reload", () =>
        setReload(oldValue => oldValue + 1)
    );

    useSubscribeToWebSocketForEvent(
        "checkinProgress",
        "progress",
        e => setProgress((e as any).fraction),
        false
    );

    let avatar: JSX.Element;
    if (state.startsWith("locked")) {
        avatar = (
            <BloomAvatar
                email={lockedBy}
                name={lockedByDisplay}
                borderColor={
                    state === "lockedByMe" && theme.palette.warning.main
                }
            />
        );
    }

    // Rules of hooks mean we need to useL10N() on ALL of the strings we might use for each lockState.
    // N.B. When placeholders are needed, we use %0 instead of {0}. Why? See BL-9490.
    const mainTitleUnlocked = useL10n(
        "This book is available for editing",
        "TeamCollection.Available",
        undefined,
        undefined,
        undefined,
        true
    );
    const subTitleUnlocked = useL10n(
        "When you check it out, no one on the team will be able to modify it or see your changes until you check it back in.",
        "TeamCollection.AvailableDescription",
        undefined,
        undefined,
        undefined,
        true
    );
    const mainTitleLockedByMe = useL10n(
        "This book is checked out to you",
        "TeamCollection.CheckedOutToYou",
        undefined,
        undefined,
        undefined,
        true
    );
    const subTitleLockedByMe = useL10n(
        "Are you done for now? Click this button to send your changes to your team.",
        "TeamCollection.CheckedOutToYouDescription",
        undefined,
        undefined,
        undefined,
        true
    );
    const mainTitleLocked = useL10n(
        "This book is checked out to %0",
        "TeamCollection.CheckedOutToSomeone",
        "The %0 is the name of the person who checked out the book (or possibly email).",
        lockedByDisplay,
        undefined,
        true
    );
    const subTitleLocked = useL10n(
        "You cannot edit the book until %0 checks it in.",
        "TeamCollection.CheckedOutToSomeoneDescription",
        "The %0 is the name of the person who checked out the book.",
        lockedByDisplay,
        undefined,
        true
    );
    const lockedInfo = useL10n(
        "%0 checked out this book on %1.",
        "TeamCollection.CheckedOutOn",
        "The %0 is a person's name, and the %1 is a date.",
        lockedByDisplay,
        lockedWhen,
        true
    );
    const mainTitleLockedElsewhere = useL10n(
        "This book is checked out to you, but on a different computer",
        "TeamCollection.CheckedOutToYouElsewhere",
        undefined,
        undefined,
        undefined,
        true
    );
    const subTitleLockedElsewhere = useL10n(
        "You cannot edit the book on this computer, until you check it in on %0.",
        "TeamCollection.CheckedOutToYouElsewhereDescription",
        "The %0 is the name of the computer where the book is checked out.",
        lockedMachine,
        undefined,
        true
    );
    const lockedElsewhereInfo = useL10n(
        "You checked out this book on %0.",
        "TeamCollection.YouCheckedOutOn",
        "The %0 is a date.",
        lockedWhen,
        undefined,
        true
    );

    // Also used for problem.
    const mainTitleNeedsReload = useL10n(
        "The Team Collection folder received a changed version of the book you were editing.",
        "TeamCollection.NeedsReload",
        "",
        undefined,
        undefined,
        true
    );

    const subTitleHasProblem = useL10n(
        "The Checkin/Checkout system should normally prevent this, but it has happened. Bloom cannot automatically join the work that came in with the work you were doing; you will need Bloom team support for that. Bloom will move your version of the book to the Team Collection Lost & Found when you Reload.",
        "TeamCollection.ConflictingChangeDetails",
        "",
        undefined,
        undefined,
        true
    );

    const subTitleNeedsReload = useL10n(
        "You need to reload the collection to get the latest version before you can check out and edit",
        "TeamCollection.YouShouldReload",
        "",
        undefined,
        undefined,
        true
    );

    const mainTitleDisconnected = useL10n(
        "Disconnected",
        "TeamCollection.Disconnected",
        "",
        undefined,
        undefined,
        true
    );

    const subTitleDisconnected = useL10n(
        "You cannot check out this book while disconnected.",
        "TeamCollection.CannotCheckoutDisconnected",
        "",
        undefined,
        undefined,
        true
    );

    const subTitleCheckinFailed = useL10n(
        "Checkin failed. You may need to check your network connection and reload the collection.",
        "TeamCollection.CheckinFailed",
        "",
        undefined,
        undefined,
        true
    );

    const subTitleDisconnectedCheckedOut = useL10n(
        "You can edit this book, but you will need to reconnect in order to send your changes to your team.",
        "TeamCollection.DisconnectedCheckedOut",
        "",
        undefined,
        undefined,
        true
    );

    const menuItems: (SimpleMenuItem | "-")[] = [
        {
            text: "About my Avatar...",
            l10nKey: "TeamCollection.AboutAvatar",
            action: () => setAvatarDialogOpen(true)
        }
    ];

    if (state == "lockedByMe") {
        menuItems.push("-");
        menuItems.push({
            text: "Forget Changes & Check in Book...",
            l10nKey: "TeamCollection.ForgetChangesMenuItem",
            action: () => setForgetDialogOpen(true),
            disabled: bookStatus.newLocalBook as boolean
        });
    }

    const menu = (
        <SimpleMenu
            text="..."
            l10nKey="Common.Ellipsis"
            temporarilyDisableI18nWarning={true}
            items={menuItems}
        ></SimpleMenu>
    );

    const panelContents = (state: LockState): JSX.Element => {
        switch (state) {
            default:
                return <div />; // just while initializing
            case "error":
                // This is just a fallback, which hopefully will never be seen.
                return (
                    <StatusPanelCommon
                        lockState={state}
                        title={error}
                        subTitle=""
                        icon={
                            // not sure this is the best image to use, but it might help convey that things are not set up right.
                            <img src={"Disconnected.svg"} alt="error" />
                        }
                    />
                );
            case "unlocked":
                const checkoutHandler = () => {
                    setBusy(true);
                    BloomApi.post(
                        "teamCollection/attemptLockOfCurrentBook",
                        response => {
                            // Not much to do. Change of state is handled by websocket notifications.
                            // We want to keep it that way, so we don't have to worry about here about
                            // whether the checkout attempt succeeded or not.
                            setBusy(false);
                        },
                        error => {
                            setBusy(false);
                        }
                    );
                };

                return (
                    <StatusPanelCommon
                        css={css`
                            ${busy &&
                                "cursor: progress; .checkout-button{cursor:progress;}"}
                        `}
                        lockState={state}
                        title={mainTitleUnlocked}
                        subTitle={subTitleUnlocked}
                        icon={
                            <img src={"Team Collection.svg"} alt="available" />
                        }
                        button={getBloomButton(
                            "Check out book",
                            "TeamCollection.Checkout",
                            "checkout-button",
                            "Check Out.svg",
                            checkoutHandler
                        )}
                        menu={menu}
                    />
                );
            case "lockedByMe":
                const checkinHandler = () => {
                    setBusy(true);
                    setProgress(0.0001); // just enough to show the bar at once
                    BloomApi.post(
                        "teamCollection/checkInCurrentBook",
                        () => {
                            // not much to do. Most change of state is handled by websocket notifications.
                            setCheckinFailed(false); // in case of previous failure, but it will change to "checked in" anyway.
                            setBusy(false);
                        },
                        // failure handler
                        () => {
                            setBusy(false);
                            setCheckinFailed(true);
                            setProgress(0); // Should be redundant, but makes sure.
                        }
                    );
                };

                return (
                    <StatusPanelCommon
                        css={css`
                            ${busy &&
                                "cursor: progress; .checkin-button{cursor:progress;}"};
                        `}
                        lockState={state}
                        title={mainTitleLockedByMe}
                        subTitle={
                            checkinFailed
                                ? subTitleCheckinFailed
                                : subTitleLockedByMe
                        }
                        icon={avatar}
                        //menu={} // eventually the "About my Avatar..." and "Forget Changes" menu gets passed in here.
                        button={getBloomButton(
                            "Check in book",
                            "TeamCollection.CheckIn",
                            "checkin-button",
                            "Check In.svg",
                            checkinHandler,
                            progress > 0
                        )}
                        menu={menu}
                    >
                        <div
                            css={css`
                                display: ${progress === 0 ? "none" : "block"};
                                height: 10px;
                                background-color: transparent;
                                width: 100%;
                                border: 1px solid ${kBloomYellow};
                                margin-bottom: 8px;
                            `}
                        >
                            <div
                                css={css`
                                    height: 10px;
                                    background-color: ${kBloomYellow};
                                    width: ${progress * 100}%;
                                `}
                            ></div>
                        </div>
                    </StatusPanelCommon>
                );
            case "lockedByMeElsewhere":
                return (
                    <StatusPanelCommon
                        lockState={state}
                        title={mainTitleLockedElsewhere}
                        subTitle={subTitleLockedElsewhere}
                        icon={avatar}
                        children={getLockedInfoChild(lockedElsewhereInfo)}
                        menu={menu}
                    />
                );
            case "locked":
                return (
                    <StatusPanelCommon
                        lockState={state}
                        title={mainTitleLocked}
                        subTitle={subTitleLocked}
                        icon={avatar}
                        children={getLockedInfoChild(lockedInfo)}
                        menu={menu}
                    />
                );
            case "problem":
                return (
                    <StatusPanelCommon
                        lockState={state}
                        title={mainTitleNeedsReload}
                        subTitle={subTitleHasProblem}
                        icon={avatar}
                        children={getLockedInfoChild("")}
                        button={getBloomButton(
                            "Reload",
                            "TeamCollection.Reload",
                            "reload-button",
                            undefined,
                            () => BloomApi.post("common/reloadCollection")
                        )}
                        menu={menu}
                    />
                );
            case "hasInvalidRepoData":
                return (
                    <p
                        css={css`
                            a {
                                color: cyan;
                            }
                        `}
                    >
                        <StringWithOptionalLink
                            message={bookStatus.hasInvalidRepoData}
                        />
                    </p>
                );
            case "needsReload":
                return (
                    <StatusPanelCommon
                        lockState={state}
                        title={mainTitleNeedsReload}
                        subTitle={subTitleNeedsReload}
                        icon={avatar}
                        children={getLockedInfoChild("")}
                        button={getBloomButton(
                            "Reload",
                            "TeamCollection.Reload",
                            "reload-button",
                            undefined,
                            () => BloomApi.post("common/reloadCollection")
                        )}
                        menu={menu}
                    />
                );
            case "disconnected":
                return (
                    <StatusPanelCommon
                        lockState={state}
                        title={mainTitleDisconnected}
                        subTitle={subTitleDisconnected}
                        icon={
                            <img src={"Disconnected.svg"} alt="disconnected" />
                        }
                    />
                );
            case "lockedByMeDisconnected":
                return (
                    <StatusPanelCommon
                        lockState={state}
                        title={mainTitleLockedByMe}
                        subTitle={subTitleDisconnectedCheckedOut}
                        icon={avatar}
                        menu={menu}
                    />
                );
        }
    };

    return (
        <ThemeProvider theme={theme}>
            {panelContents(state)}
            <AvatarDialog
                open={avatarDialogOpen}
                close={() => setAvatarDialogOpen(false)}
                currentUser={bookStatus.currentUser}
                currentUserName={bookStatus.currentUserName}
            ></AvatarDialog>
            <ForgetChangesDialog
                open={forgetDialogOpen}
                close={() => setForgetDialogOpen(false)}
            ></ForgetChangesDialog>
        </ThemeProvider>
    );
};

export const getBloomButton = (
    english: string,
    l10nKey: string,
    buttonClass: string,
    icon?: string,
    clickHandler?: () => void,
    disabled?: boolean
) => (
    <BloomButton
        iconBeforeText={icon ? <img src={icon} /> : <div />}
        l10nKey={l10nKey}
        hasText={true}
        enabled={!disabled}
        className={buttonClass}
        onClick={clickHandler}
        temporarilyDisableI18nWarning={true}
    >
        {english}
    </BloomButton>
);<|MERGE_RESOLUTION|>--- conflicted
+++ resolved
@@ -16,13 +16,10 @@
     useSubscribeToWebSocketForObject
 } from "../utils/WebSocketManager";
 import { Block } from "@material-ui/icons";
-<<<<<<< HEAD
+import { StringWithOptionalLink } from "../react_components/stringWithOptionalLink";
 import { SimpleMenu, SimpleMenuItem } from "../react_components/simpleMenu";
 import { AvatarDialog } from "./AvatarDialog";
 import { ForgetChangesDialog } from "./ForgetChangesDialog";
-=======
-import { StringWithOptionalLink } from "../react_components/stringWithOptionalLink";
->>>>>>> b02bc040
 
 // The panel that shows the book preview and settings in the collection tab in a Team Collection.
 
@@ -80,17 +77,11 @@
         BloomApi.get(
             "teamCollection/currentBookStatus",
             data => {
-<<<<<<< HEAD
-                const bookStatus = data.data;
-                setBookStatus(bookStatus);
-                if (bookStatus.problem) {
-=======
                 const bookStatus: IBookTeamCollectionStatus = data.data;
                 setBookStatus(bookStatus);
                 if (bookStatus.hasInvalidRepoData) {
                     setState("hasInvalidRepoData");
                 } else if (bookStatus.problem) {
->>>>>>> b02bc040
                     setState("problem");
                 } else if (bookStatus.changedRemotely) {
                     setState("needsReload");
