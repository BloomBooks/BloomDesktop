/** @jsx jsx **/
import { jsx, css } from "@emotion/core";

import * as React from "react";
import theme, { kBloomYellow } from "../bloomMaterialUITheme";
import { ThemeProvider } from "@material-ui/styles";
import { useMemo, useState } from "react";
import { BloomApi } from "../utils/bloomApi";
import { useL10n } from "../react_components/l10nHooks";
import "./TeamCollectionBookStatusPanel.less";
import { StatusPanelCommon, getLockedInfoChild } from "./statusPanelCommon";
import BloomButton from "../react_components/bloomButton";
import { BloomAvatar } from "../react_components/bloomAvatar";
import { useMonitorBookSelection } from "../app/selectedBook";
import { useSubscribeToWebSocketForEvent } from "../utils/WebSocketManager";

import { Block } from "@material-ui/icons";
import { StringWithOptionalLink } from "../react_components/stringWithOptionalLink";
import { SimpleMenu, SimpleMenuItem } from "../react_components/simpleMenu";
import { AvatarDialog } from "./AvatarDialog";
<<<<<<< HEAD
import { ForgetChangesDialog } from "./ForgetChangesDialog";
=======
import { createMuiTheme } from "@material-ui/core";
>>>>>>> 091f3cdf

// The panel that shows the book preview and settings in the collection tab in a Team Collection.

export type TeamCollectionBookLockState =
    | "initializing"
    | "unlocked"
    | "locked"
    | "lockedByMe"
    | "lockedByMeElsewhere"
    | "needsReload"
    | "problem"
    | "hasInvalidRepoData"
    | "disconnected"
    | "lockedByMeDisconnected"
    | "error";

export interface IBookTeamCollectionStatus {
    changedRemotely: boolean;
    who: string;
    whoFirstName: string;
    whoSurname: string;
    currentUser: string;
    where: string;
    currentMachine: string;
    when: string;
    disconnected: boolean;
<<<<<<< HEAD
    problem: boolean; // hasAProblem in master
    hasInvalidRepoData: string; // error message, or empty if repo data is valid
}

=======
    hasAProblem: boolean;
}
>>>>>>> 091f3cdf
export const TeamCollectionBookStatusPanel: React.FunctionComponent = props => {
    const { id: selectedBookId, editable } = useMonitorBookSelection();

    const [lockState, setLockState] = useState<TeamCollectionBookLockState>(
        "initializing"
    );
    const [lockedBy, setLockedBy] = useState("");
    const [lockedByDisplay, setLockedByDisplay] = useState("");
    const [lockedWhen, setLockedWhen] = useState("");
    const [lockedMachine, setLockedMachine] = useState("");
    const [reload, setReload] = useState(0);
    const [error, setError] = useState("");
    const [progress, setProgress] = useState(0);
    const [busy, setBusy] = useState(false);
    const [checkinFailed, setCheckinFailed] = useState(false);
    const [avatarDialogOpen, setAvatarDialogOpen] = useState(false);
    const [forgetDialogOpen, setForgetDialogOpen] = useState(false);
    const [bookStatus, setBookStatus] = useState<any>({
        currentUser: "",
        currentUserName: ""
    });
<<<<<<< HEAD
=======
    const [currentUserName, setCurrentUserName] = useState("");
    useSubscribeToWebSocketForEvent("bookStatus", "reload", () =>
        setReload(old => old + 1)
    );
>>>>>>> 091f3cdf
    React.useEffect(() => {
        let lockedByMe = false;
        BloomApi.get(
            "teamCollection/selectedBookStatus",
            data => {
                const bookStatus: IBookTeamCollectionStatus = data.data;
                setBookStatus(bookStatus);
<<<<<<< HEAD
                if (bookStatus.hasInvalidRepoData) {
                    setState("hasInvalidRepoData");
                } else if (bookStatus.problem) {
                    setState("problem");
=======
                if (bookStatus.hasAProblem) {
                    setLockState("problem");
>>>>>>> 091f3cdf
                } else if (bookStatus.changedRemotely) {
                    setLockState("needsReload");
                } else if (bookStatus.who) {
                    // locked by someone
                    setLockedBy(bookStatus.who);
                    const lockedByFullName = `${bookStatus.whoFirstName} ${bookStatus.whoSurname}`.trim();
                    setLockedByDisplay(lockedByFullName || lockedBy);
                    if (
                        bookStatus.who === bookStatus.currentUser &&
                        bookStatus.where === bookStatus.currentMachine
                    ) {
                        setLockState("lockedByMe");
                        lockedByMe = true;
                    } else {
                        const isCurrentUser =
                            bookStatus.who === bookStatus.currentUser;
                        if (isCurrentUser) {
                            setLockState("lockedByMeElsewhere");
                        } else {
                            setLockState("locked");
                        }
                        setLockedWhen(bookStatus.when);
                        setLockedMachine(bookStatus.where);
                    }
                } else {
                    setLockState("unlocked");
                }
                if (bookStatus.disconnected) {
                    if (lockedByMe) {
                        setLockState("lockedByMeDisconnected");
                    } else {
                        setLockState("disconnected");
                    }
                }
            },
            err => {
                // something went wrong. Maybe not registered. Already reported to Sentry, we don't need another throw
                // here, with less information. Displaying the message may tell the user something. I don't think it's
                // worth localizing the fallback message here, which is even less likely to be seen.
                // Enhance: we could display a message telling them to register and perhaps a link to the registration dialog, if the error is 'not registered'.
                setError(
                    err?.response?.statusText ??
                        "Bloom could not determine the status of this book"
                );
            }
        );
    }, [selectedBookId, reload]);

    useSubscribeToWebSocketForEvent(
        "checkinProgress",
        "progress",
        e => setProgress((e as any).fraction),
        false
    );

    let avatar: JSX.Element;
    if (lockState.startsWith("locked")) {
        avatar = (
            <BloomAvatar
                email={lockedBy}
                name={lockedByDisplay}
                borderColor={
                    lockState === "lockedByMe" && theme.palette.warning.main
                }
            />
        );
    }

    // Rules of hooks mean we need to useL10N() on ALL of the strings we might use for each lockState.
    // N.B. When placeholders are needed, we use %0 instead of {0}. Why? See BL-9490.
    const mainTitleUnlocked = useL10n(
        "This book is available for editing",
        "TeamCollection.Available",
        undefined,
        undefined,
        undefined,
        true
    );
    const subTitleUnlocked = useL10n(
        "When you check it out, no one on the team will be able to modify it or see your changes until you check it back in.",
        "TeamCollection.AvailableDescription",
        undefined,
        undefined,
        undefined,
        true
    );
    const mainTitleLockedByMe = useL10n(
        "This book is checked out to you",
        "TeamCollection.CheckedOutToYou",
        undefined,
        undefined,
        undefined,
        true
    );
    const subTitleLockedByMe = useL10n(
        "Are you done for now? Click this button to send your changes to your team.",
        "TeamCollection.CheckedOutToYouDescription",
        undefined,
        undefined,
        undefined,
        true
    );
    const mainTitleLocked = useL10n(
        "This book is checked out to %0",
        "TeamCollection.CheckedOutToSomeone",
        "The %0 is the name of the person who checked out the book (or possibly email).",
        lockedByDisplay,
        undefined,
        true
    );
    const subTitleLocked = useL10n(
        "You cannot edit the book until %0 checks it in.",
        "TeamCollection.CheckedOutToSomeoneDescription",
        "The %0 is the name of the person who checked out the book.",
        lockedByDisplay,
        undefined,
        true
    );
    const lockedInfo = useL10n(
        "%0 checked out this book on %1.",
        "TeamCollection.CheckedOutOn",
        "The %0 is a person's name, and the %1 is a date.",
        lockedByDisplay,
        lockedWhen,
        true
    );
    const mainTitleLockedElsewhere = useL10n(
        "This book is checked out to you, but on a different computer",
        "TeamCollection.CheckedOutToYouElsewhere",
        undefined,
        undefined,
        undefined,
        true
    );
    const subTitleLockedElsewhere = useL10n(
        "You cannot edit the book on this computer, until you check it in on %0.",
        "TeamCollection.CheckedOutToYouElsewhereDescription",
        "The %0 is the name of the computer where the book is checked out.",
        lockedMachine,
        undefined,
        true
    );
    const lockedElsewhereInfo = useL10n(
        "You checked out this book on %0.",
        "TeamCollection.YouCheckedOutOn",
        "The %0 is a date.",
        lockedWhen,
        undefined,
        true
    );

    // Also used for problem.
    const mainTitleNeedsReload = useL10n(
        "The Team Collection folder received a changed version of the book you were editing.",
        "TeamCollection.NeedsReload",
        "",
        undefined,
        undefined,
        true
    );

    const subTitleHasProblem = useL10n(
        "The Checkin/Checkout system should normally prevent this, but it has happened. Bloom cannot automatically join the work that came in with the work you were doing; you will need Bloom team support for that. Bloom will move your version of the book to the Team Collection Lost & Found when you Reload.",
        "TeamCollection.ConflictingChangeDetails",
        "",
        undefined,
        undefined,
        true
    );

    const subTitleNeedsReload = useL10n(
        "You need to reload the collection to get the latest version before you can check out and edit",
        "TeamCollection.YouShouldReload",
        "",
        undefined,
        undefined,
        true
    );

    const mainTitleDisconnected = useL10n(
        "Disconnected",
        "TeamCollection.Disconnected",
        "",
        undefined,
        undefined,
        true
    );

    const subTitleDisconnected = useL10n(
        "You cannot check out this book while disconnected.",
        "TeamCollection.CannotCheckoutDisconnected",
        "",
        undefined,
        undefined,
        true
    );

    const subTitleCheckinFailed = useL10n(
        "Checkin failed. You may need to check your network connection and reload the collection.",
        "TeamCollection.CheckinFailed",
        "",
        undefined,
        undefined,
        true
    );

    const subTitleDisconnectedCheckedOut = useL10n(
        "You can edit this book, but you will need to reconnect in order to send your changes to your team.",
        "TeamCollection.DisconnectedCheckedOut",
        "",
        undefined,
        undefined,
        true
    );
<<<<<<< HEAD

    const menuItems: (SimpleMenuItem | "-")[] = [
        {
            text: "About my Avatar...",
            l10nKey: "TeamCollection.AboutAvatar",
            action: () => setAvatarDialogOpen(true)
        }
    ];

    if (state == "lockedByMe") {
        menuItems.push("-");
        menuItems.push({
            text: "Forget Changes & Check in Book...",
            l10nKey: "TeamCollection.ForgetChangesMenuItem",
            action: () => setForgetDialogOpen(true),
            disabled: bookStatus.newLocalBook as boolean
        });
=======
    if (lockState != "lockedByMe" && busy) {
        setBusy(false);
>>>>>>> 091f3cdf
    }

    const menu = (
        <SimpleMenu
            text="..."
            l10nKey="Common.Ellipsis"
            temporarilyDisableI18nWarning={true}
            items={menuItems}
        ></SimpleMenu>
    );

    // We want the checkin button in an orange color that isn't one of the two(!)
    // colors that a material UI theme can have. So we make another theme just to
    // show the button. Next version of Material should be able to do more theme colors.
    const dangerTheme = useMemo(
        () =>
            createMuiTheme({
                palette: {
                    primary: {
                        main: kBloomYellow
                    }
                }
            }),
        []
    );

    const panelContents = (state: TeamCollectionBookLockState): JSX.Element => {
        switch (state) {
            default:
                return <div />; // just while initializing
            case "error":
                // This is just a fallback, which hopefully will never be seen.
                return (
                    <StatusPanelCommon
                        lockState={state}
                        title={error}
                        subTitle=""
                        icon={
                            // not sure this is the best image to use, but it might help convey that things are not set up right.
                            <img src={"Disconnected.svg"} alt="error" />
                        }
                    />
                );
            case "unlocked":
                const checkoutHandler = () => {
                    setBusy(true);
                    BloomApi.post(
                        "teamCollection/attemptLockOfCurrentBook",
                        response => {
                            // Not much to do. Change of state is handled by websocket notifications.
                            // We want to keep it that way, so we don't have to worry about here about
                            // whether the checkout attempt succeeded or not.
                            setBusy(false);
                        },
                        error => {
                            setBusy(false);
                        }
                    );
                };

                return (
                    <StatusPanelCommon
                        css={css`
                            ${busy &&
                                "cursor: progress; .checkout-button{cursor:progress;}"}
                        `}
                        lockState={state}
                        title={mainTitleUnlocked}
                        subTitle={subTitleUnlocked}
                        icon={
                            <img src={"Team Collection.svg"} alt="available" />
                        }
                        button={getBloomButton(
                            "Check out book",
                            "TeamCollection.Checkout",
                            "checkout-button",
                            "Check Out.svg",
                            checkoutHandler
                        )}
                        menu={menu}
                    />
                );
            case "lockedByMe":
                const checkinHandler = () => {
                    setBusy(true);
                    setProgress(0.0001); // just enough to show the bar at once
                    BloomApi.post(
                        "teamCollection/checkInCurrentBook",
                        () => {
                            // not much to do. Most change of state is handled by websocket notifications.
                            setCheckinFailed(false); // in case of previous failure, but it will change to "checked in" anyway.
                            setBusy(false);
                        },
                        // failure handler
                        () => {
                            setBusy(false);
                            setCheckinFailed(true);
                            setProgress(0); // Should be redundant, but makes sure.
                        }
                    );
                };

                return (
                    <StatusPanelCommon
                        css={css`
                            ${busy &&
                                "cursor: progress; .checkin-button{cursor:progress;}"};
                        `}
                        lockState={state}
                        title={mainTitleLockedByMe}
                        subTitle={
                            checkinFailed
                                ? subTitleCheckinFailed
                                : subTitleLockedByMe
                        }
                        icon={avatar}
                        //menu={} // eventually the "About my Avatar..." and "Forget Changes" menu gets passed in here.
                        button={
                            <ThemeProvider theme={dangerTheme}>
                                {getBloomButton(
                                    "Check in book",
                                    "TeamCollection.CheckIn",
                                    "checkin-button",
                                    "Check In.svg",
                                    checkinHandler,
                                    progress > 0,
                                    "primary"
                                )}
                            </ThemeProvider>
                        }
                        menu={menu}
                    >
                        <div
                            css={css`
                                display: ${progress === 0 ? "none" : "block"};
                                height: 10px;
                                background-color: transparent;
                                width: 100%;
                                border: 1px solid ${kBloomYellow};
                                margin-bottom: 8px;
                            `}
                        >
                            <div
                                css={css`
                                    height: 10px;
                                    background-color: ${kBloomYellow};
                                    width: ${progress * 100}%;
                                `}
                            ></div>
                        </div>
                    </StatusPanelCommon>
                );
            case "lockedByMeElsewhere":
                return (
                    <StatusPanelCommon
                        lockState={state}
                        title={mainTitleLockedElsewhere}
                        subTitle={subTitleLockedElsewhere}
                        icon={avatar}
                        children={getLockedInfoChild(lockedElsewhereInfo)}
                        menu={menu}
                    />
                );
            case "locked":
                return (
                    <StatusPanelCommon
                        lockState={state}
                        title={mainTitleLocked}
                        subTitle={subTitleLocked}
                        icon={avatar}
                        children={getLockedInfoChild(lockedInfo)}
                        menu={menu}
                    />
                );
            case "problem":
                return (
                    <StatusPanelCommon
                        lockState={state}
                        title={mainTitleNeedsReload}
                        subTitle={subTitleHasProblem}
                        icon={avatar}
                        children={getLockedInfoChild("")}
                        button={getBloomButton(
                            "Reload",
                            "TeamCollection.Reload",
                            "reload-button",
                            undefined,
                            () => BloomApi.post("common/reloadCollection")
                        )}
                        menu={menu}
                    />
                );
            case "hasInvalidRepoData":
                return (
                    <p
                        css={css`
                            a {
                                color: cyan;
                            }
                        `}
                    >
                        <StringWithOptionalLink
                            message={bookStatus.hasInvalidRepoData}
                        />
                    </p>
                );
            case "needsReload":
                return (
                    <StatusPanelCommon
                        lockState={state}
                        title={mainTitleNeedsReload}
                        subTitle={subTitleNeedsReload}
                        icon={avatar}
                        children={getLockedInfoChild("")}
                        button={getBloomButton(
                            "Reload",
                            "TeamCollection.Reload",
                            "reload-button",
                            undefined,
                            () => BloomApi.post("common/reloadCollection")
                        )}
                        menu={menu}
                    />
                );
            case "disconnected":
                return (
                    <StatusPanelCommon
                        lockState={state}
                        title={mainTitleDisconnected}
                        subTitle={subTitleDisconnected}
                        icon={
                            <img src={"Disconnected.svg"} alt="disconnected" />
                        }
                    />
                );
            case "lockedByMeDisconnected":
                return (
                    <StatusPanelCommon
                        lockState={state}
                        title={mainTitleLockedByMe}
                        subTitle={subTitleDisconnectedCheckedOut}
                        icon={avatar}
                        menu={menu}
                    />
                );
        }
    };

    return (
        <ThemeProvider theme={theme}>
            {panelContents(lockState)}
            <AvatarDialog
                open={avatarDialogOpen}
                close={() => setAvatarDialogOpen(false)}
                currentUser={bookStatus.currentUser}
                currentUserName={bookStatus.currentUserName}
            ></AvatarDialog>
            <ForgetChangesDialog
                open={forgetDialogOpen}
                close={() => setForgetDialogOpen(false)}
            ></ForgetChangesDialog>
        </ThemeProvider>
    );
};

export const getBloomButton = (
    english: string,
    l10nKey: string,
    buttonClass: string,
    icon?: string,
    clickHandler?: () => void,
    disabled?: boolean,
    color?: "primary" | "secondary" | undefined
) => (
    <BloomButton
        iconBeforeText={icon ? <img src={icon} /> : <div />}
        l10nKey={l10nKey}
        hasText={true}
        enabled={!disabled}
        className={buttonClass}
        onClick={clickHandler}
        temporarilyDisableI18nWarning={true}
        color={color || "primary"}
    >
        {english}
    </BloomButton>
);<|MERGE_RESOLUTION|>--- conflicted
+++ resolved
@@ -18,26 +18,23 @@
 import { StringWithOptionalLink } from "../react_components/stringWithOptionalLink";
 import { SimpleMenu, SimpleMenuItem } from "../react_components/simpleMenu";
 import { AvatarDialog } from "./AvatarDialog";
-<<<<<<< HEAD
 import { ForgetChangesDialog } from "./ForgetChangesDialog";
-=======
 import { createMuiTheme } from "@material-ui/core";
->>>>>>> 091f3cdf
 
 // The panel that shows the book preview and settings in the collection tab in a Team Collection.
 
-export type TeamCollectionBookLockState =
-    | "initializing"
-    | "unlocked"
-    | "locked"
-    | "lockedByMe"
-    | "lockedByMeElsewhere"
-    | "needsReload"
-    | "problem"
-    | "hasInvalidRepoData"
-    | "disconnected"
-    | "lockedByMeDisconnected"
-    | "error";
+export type StatusPanelState =
+    | "initializing" // initial retrieval of IBookTeamCollectionStatus not yet completed
+    | "unlocked" // book is available to edit, but not checked out
+    | "locked" // book is checked out (to someone else)
+    | "lockedByMe" // book is checked out to me, here...I can edit it
+    | "lockedByMeElsewhere" // book is checked out to me, but on another computer, so I can't edit it here
+    | "needsReload" // the collection needs to be reloaded before we can do anything with this book
+    | "problem" // The book has a problem, like a conflict between my changes and someone else's
+    | "hasInvalidRepoData" // the book has a catastrophic problem: the repo version is unreadable.
+    | "disconnected" // Can't tell what's going on, because we don't have a good connection to the repo
+    | "lockedByMeDisconnected" // We're disconnected, but before that happened the book was checked out to me, here
+    | "error"; // we couldn't get the IBookTeamCollectionStatus; should never happen.
 
 export interface IBookTeamCollectionStatus {
     changedRemotely: boolean;
@@ -49,19 +46,14 @@
     currentMachine: string;
     when: string;
     disconnected: boolean;
-<<<<<<< HEAD
-    problem: boolean; // hasAProblem in master
+    hasAProblem: boolean;
     hasInvalidRepoData: string; // error message, or empty if repo data is valid
 }
 
-=======
-    hasAProblem: boolean;
-}
->>>>>>> 091f3cdf
 export const TeamCollectionBookStatusPanel: React.FunctionComponent = props => {
     const { id: selectedBookId, editable } = useMonitorBookSelection();
 
-    const [lockState, setLockState] = useState<TeamCollectionBookLockState>(
+    const [tcPanelState, setTcPanelState] = useState<StatusPanelState>(
         "initializing"
     );
     const [lockedBy, setLockedBy] = useState("");
@@ -79,13 +71,10 @@
         currentUser: "",
         currentUserName: ""
     });
-<<<<<<< HEAD
-=======
     const [currentUserName, setCurrentUserName] = useState("");
     useSubscribeToWebSocketForEvent("bookStatus", "reload", () =>
         setReload(old => old + 1)
     );
->>>>>>> 091f3cdf
     React.useEffect(() => {
         let lockedByMe = false;
         BloomApi.get(
@@ -93,17 +82,12 @@
             data => {
                 const bookStatus: IBookTeamCollectionStatus = data.data;
                 setBookStatus(bookStatus);
-<<<<<<< HEAD
                 if (bookStatus.hasInvalidRepoData) {
-                    setState("hasInvalidRepoData");
-                } else if (bookStatus.problem) {
-                    setState("problem");
-=======
-                if (bookStatus.hasAProblem) {
-                    setLockState("problem");
->>>>>>> 091f3cdf
+                    setTcPanelState("hasInvalidRepoData");
+                } else if (bookStatus.hasAProblem) {
+                    setTcPanelState("problem");
                 } else if (bookStatus.changedRemotely) {
-                    setLockState("needsReload");
+                    setTcPanelState("needsReload");
                 } else if (bookStatus.who) {
                     // locked by someone
                     setLockedBy(bookStatus.who);
@@ -113,27 +97,27 @@
                         bookStatus.who === bookStatus.currentUser &&
                         bookStatus.where === bookStatus.currentMachine
                     ) {
-                        setLockState("lockedByMe");
+                        setTcPanelState("lockedByMe");
                         lockedByMe = true;
                     } else {
                         const isCurrentUser =
                             bookStatus.who === bookStatus.currentUser;
                         if (isCurrentUser) {
-                            setLockState("lockedByMeElsewhere");
+                            setTcPanelState("lockedByMeElsewhere");
                         } else {
-                            setLockState("locked");
+                            setTcPanelState("locked");
                         }
                         setLockedWhen(bookStatus.when);
                         setLockedMachine(bookStatus.where);
                     }
                 } else {
-                    setLockState("unlocked");
+                    setTcPanelState("unlocked");
                 }
                 if (bookStatus.disconnected) {
                     if (lockedByMe) {
-                        setLockState("lockedByMeDisconnected");
+                        setTcPanelState("lockedByMeDisconnected");
                     } else {
-                        setLockState("disconnected");
+                        setTcPanelState("disconnected");
                     }
                 }
             },
@@ -158,13 +142,13 @@
     );
 
     let avatar: JSX.Element;
-    if (lockState.startsWith("locked")) {
+    if (tcPanelState.startsWith("locked")) {
         avatar = (
             <BloomAvatar
                 email={lockedBy}
                 name={lockedByDisplay}
                 borderColor={
-                    lockState === "lockedByMe" && theme.palette.warning.main
+                    tcPanelState === "lockedByMe" && theme.palette.warning.main
                 }
             />
         );
@@ -316,7 +300,6 @@
         undefined,
         true
     );
-<<<<<<< HEAD
 
     const menuItems: (SimpleMenuItem | "-")[] = [
         {
@@ -326,7 +309,7 @@
         }
     ];
 
-    if (state == "lockedByMe") {
+    if (tcPanelState == "lockedByMe") {
         menuItems.push("-");
         menuItems.push({
             text: "Forget Changes & Check in Book...",
@@ -334,10 +317,6 @@
             action: () => setForgetDialogOpen(true),
             disabled: bookStatus.newLocalBook as boolean
         });
-=======
-    if (lockState != "lockedByMe" && busy) {
-        setBusy(false);
->>>>>>> 091f3cdf
     }
 
     const menu = (
@@ -364,7 +343,7 @@
         []
     );
 
-    const panelContents = (state: TeamCollectionBookLockState): JSX.Element => {
+    const panelContents = (state: StatusPanelState): JSX.Element => {
         switch (state) {
             default:
                 return <div />; // just while initializing
@@ -588,7 +567,7 @@
 
     return (
         <ThemeProvider theme={theme}>
-            {panelContents(lockState)}
+            {panelContents(tcPanelState)}
             <AvatarDialog
                 open={avatarDialogOpen}
                 close={() => setAvatarDialogOpen(false)}
