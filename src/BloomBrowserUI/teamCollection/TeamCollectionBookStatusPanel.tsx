--- conflicted
+++ resolved
@@ -69,16 +69,10 @@
         BloomApi.get(
             "teamCollection/selectedBookStatus",
             data => {
-<<<<<<< HEAD
                 const bookStatus: IBookTeamCollectionStatus = data.data;
+                setBookStatus(bookStatus);
                 if (bookStatus.hasAProblem) {
-                    setLockState("problem");
-=======
-                const bookStatus = data.data;
-                setBookStatus(bookStatus);
-                if (bookStatus.problem) {
                     setState("problem");
->>>>>>> 993287da
                 } else if (bookStatus.changedRemotely) {
                     setLockState("needsReload");
                 } else if (bookStatus.who) {
@@ -288,9 +282,6 @@
         setBusy(false);
     }
 
-<<<<<<< HEAD
-    const panelContents = (state: TeamCollectionBookLockState): JSX.Element => {
-=======
     const menu = (
         <SimpleMenu
             text="..."
@@ -306,8 +297,7 @@
         ></SimpleMenu>
     );
 
-    const panelContents = (state: LockState): JSX.Element => {
->>>>>>> 993287da
+    const panelContents = (state: TeamCollectionBookLockState): JSX.Element => {
         switch (state) {
             default:
                 return <div />; // just while initializing
@@ -487,9 +477,6 @@
     };
 
     return (
-<<<<<<< HEAD
-        <ThemeProvider theme={theme}>{panelContents(lockState)}</ThemeProvider>
-=======
         <ThemeProvider theme={theme}>
             {panelContents(state)}
             <AvatarDialog
@@ -499,7 +486,6 @@
                 currentUserName={bookStatus.currentUserName}
             ></AvatarDialog>
         </ThemeProvider>
->>>>>>> 993287da
     );
 };
 
