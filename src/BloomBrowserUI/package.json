--- conflicted
+++ resolved
@@ -73,11 +73,7 @@
         "bloom-player": "^1.1.65",
         "calculate-aspect-ratio": "^0.1.3",
         "color-blind": "^0.1.1",
-<<<<<<< HEAD
-        "comicaljs": "^0.1.50",
-=======
-        "comicaljs": "0.1.51",
->>>>>>> 0ba5f223
+        "comicaljs": "^0.1.51",
         "css-element-queries": "^0.3.2",
         "global": "^4.3.2",
         "jquery": "^1.12.4",
