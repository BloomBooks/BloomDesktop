--- conflicted
+++ resolved
@@ -706,11 +706,8 @@
     accordionWindow().postMessage('Texts', '*');
     $('#stages-table').find('tbody').sortable({ stop: updateStageNumbers });
     $('#levels-table').find('tbody').sortable({ stop: updateLevelNumbers });
-<<<<<<< HEAD
+    $('body').find('*[data-i18n]').localize();
     directoryWatcher = new DirectoryWatcher('Sample Texts', 8);
     directoryWatcher.onChanged('SampleFilesChanged.ReaderSetup', sampleFilesChanged);
     directoryWatcher.start();
-=======
-    $('body').find('*[data-i18n]').localize();
->>>>>>> 4ff99168
 });