// listen for messages sent to this iframe
window.addEventListener('message', processMessage, false);

var desiredGPCs;
var previousGPCs;
var sightWords;
var currentSightWords;

function accordionWindow() {
    return window.parent.document.getElementById('accordion').contentWindow;
}
/**
 * Respond to messages from the parent document
 * @param {Event} event
 */
function processMessage(event) {

    var params = event.data.split("\n");

    switch(params[0]) {
        case 'OK':
            saveClicked();
            return;

        case 'Data':
            loadReaderSetupData(params[1]);
            accordionWindow().postMessage('SetupType', '*');
            return;

        case 'Files':
            document.getElementById('dls_word_lists').value = params[1].replace(/\r/g, '\n');
            return;

        case 'Words':
            displayWordsForSelectedStage(params[1]);
            return;

        case 'SetupType':
            var tabs = $('#dlstabs');
            if (params[1] === 'stages') {
                tabs.tabs('option', 'disabled', [2]);
                tabs.tabs('option', 'active', 1);
                var firstStage = $('#stages-table').find('tbody tr:first');
                if (firstStage && (firstStage.length === 0))
                    addNewStage();
                else
                    firstStage.click(); // select the first stage
            }
            else {
                tabs.tabs('option', 'disabled', [0, 1]);
                tabs.tabs('option', 'active', 2);
                var firstLevel = $('#levels-table').find('tbody tr:first');
                if (firstLevel && (firstLevel.length === 0))
                    addNewLevel();
                else
                    firstLevel.click(); // select the first level
            }

            return;

        case 'Font':
            var style = document.createElement('style');
            style.type = 'text/css';
            style.innerHTML = '.book-font { font-family: ' + params[1] + '; }';
            document.getElementsByTagName('head')[0].appendChild(style);
            return;
    }
}

/**
 * Fires an event for C# to handle.
 * The listeners in C# are set up in EditingModel.cs, in the function "DocumentCompleted()", and using this
 * syntax: _view.AddMessageEventListener("nameOfEvent", FunctionThatHandlesTheEvent);
 * @param {String} eventName
 * @param {String} eventData Note: use JSON.stringify if passing object data.
 */
function fireCSharpSetupEvent(eventName, eventData) {

    var event = new MessageEvent(eventName, {'view' : window, 'bubbles' : true, 'cancelable' : true, 'data' : eventData});
    document.dispatchEvent(event);
}

/**
 * Pass the settings to C# to be saved.
 */
function saveClicked() {

    // get the values
    var s = {};
    s.letters = document.getElementById('dls_letters').value.trim();
    s.letterCombinations = document.getElementById('dls_letter_combinations').value.trim();

    // remove duplicates from the more words list
    var moreWords = _.uniq((document.getElementById('dls_more_words').value).split("\n"));

    // remove empty lines from the more words list
    moreWords = _.filter(moreWords, function(a) { return a.trim() !== ''; });
    s.moreWords = moreWords.join(' ');

    // stages
    s.stages = [];
    var stages = $('#stages-table').find('tbody tr');
    for (var i = 0; i < stages.length; i++) {
        var stage = {};
        stage.letters = stages[i].cells[1].innerHTML;
        stage.sightWords = stages[i].cells[2].innerHTML;

        // do not save stage with no data
        if (stage.letters || stage.sightWords)
            s.stages.push(stage);
    }

    // levels
    s.levels = [];
    var levels = $('#levels-table').find('tbody tr');
    for (var j = 0; j < levels.length; j++) {
        var level = {};
        level.maxWordsPerSentence = getLevelValue(levels[j].cells[1].innerHTML);
        level.maxWordsPerPage = getLevelValue(levels[j].cells[2].innerHTML);
        level.maxWordsPerBook = getLevelValue(levels[j].cells[3].innerHTML);
        level.maxUniqueWordsPerBook = getLevelValue(levels[j].cells[4].innerHTML);
        level.thingsToRemember = levels[j].cells[5].innerHTML.split('\n');
        s.levels.push(level);
    }

    // send to parent
    var settingsStr = JSON.stringify(s);
    accordionWindow().postMessage('Refresh\n' + settingsStr, '*');

    // send to C#
    fireCSharpSetupEvent('saveDecodableLevelSettingsEvent', settingsStr);
}

function getLevelValue(innerHTML) {

    innerHTML = innerHTML.trim();
    if (innerHTML === '-') return '';
    return innerHTML;
}

function setLevelValue(value) {

    if (value === '') return '-';
    return value;
}

/**
 * Initializes the dialog with the current settings.
 * @param {String} jsonData The contents of the settings file
 */
function loadReaderSetupData(jsonData) {

    if (!jsonData) return;

    // validate data
    var data = JSON.parse(jsonData);
    if (!data.letters) data.letters = '';
    if (!data.letterCombinations) data.letterCombinations = '';
    if (!data.moreWords) data.moreWords = '';
    if (!data.stages) data.stages = [];
    if (!data.levels) data.levels = [];


    // language tab
    document.getElementById('dls_letters').value = data.letters;
    document.getElementById('dls_letter_combinations').value = data.letterCombinations;
    document.getElementById('dls_more_words').value = data.moreWords.replace(/ /g, '\n');

    // stages tab
    displayLetters();
    var stages = data.stages;
    var tbody = $('#stages-table').find('tbody');
    tbody.html('');

    for (var i = 0; i < stages.length; i++) {
        if (!stages[i].letters) stages[i].letters = '';
        if (!stages[i].sightWords) stages[i].sightWords = '';
        tbody.append('<tr class="linked"><td>' + (i + 1) + '</td><td class="book-font">' + stages[i].letters + '</td><td class="book-font">' + stages[i].sightWords + '</td></tr>');
    }

    // click event for stage rows
    tbody.find('tr').onOnce('click', function() {
        selectStage(this);
        displayLetters();
        selectLetters(this);
    });

    // levels tab
    var levels = data.levels;
    var tbodyLevels = $('#levels-table').find('tbody');
    tbodyLevels.html('');
    for (var j = 0; j < levels.length; j++) {
        var level = levels[j];
        tbodyLevels.append('<tr class="linked"><td>' + (j + 1) + '</td><td class="words-per-sentence">' +  setLevelValue(level.maxWordsPerSentence) + '</td><td class="words-per-page">' +  setLevelValue(level.maxWordsPerPage) + '</td><td class="words-per-book">' +  setLevelValue(level.maxWordsPerBook) + '</td><td class="unique-words-per-book">' +  setLevelValue(level.maxUniqueWordsPerBook) + '</td><td style="display: none">' + level.thingsToRemember.join('\n') + '</td></tr>');
    }

    // click event for level rows
    tbodyLevels.find('tr').onOnce('click', function() {
        selectLevel(this);
    });

}

/**
 * Update the fields when a different stage is selected
 * @param {HtmlElement} tr The selected table row element
 */
function selectStage(tr) {

    if (tr.classList.contains('selected')) return;

    var currentStage = tr.cells[0].innerHTML;
    document.getElementById('setup-stage-number').innerHTML = currentStage;
    document.getElementById('remove-stage-number').innerHTML = currentStage;
    document.getElementById('setup-stage-sight-words').value = tr.cells[2].innerHTML;

    $('#stages-table').find('tbody tr.selected').removeClass('selected').addClass('linked');
    $(tr).removeClass('linked').addClass('selected');

    // get the words
    requestWordsForSelectedStage();
}

function requestWordsForSelectedStage() {

    var tr = $('#stages-table').find('tbody tr.selected').get(0);

    desiredGPCs = (tr.cells[1].innerHTML).split(' ');
    previousGPCs = $.makeArray($(tr).prevAll().map(function() {
        return this.cells[1].innerHTML.split(' ');
    }));

    var knownGPCS = previousGPCs.join(' ') + ' ' + desiredGPCs.join(' ');
    currentSightWords = (tr.cells[2].innerHTML).split(' ');
    sightWords = $.makeArray($(tr).prevAll().map(function() {
        return this.cells[2].innerHTML.split(' ');
    }));

    sightWords = _.union(sightWords, currentSightWords);

<<<<<<< HEAD
    accordionWindow().postMessage('Words\n' + knownGPCS, '*');
=======
    // remove empty items
    sightWords = _.compact(sightWords);

    window.parent.postMessage('Words\n' + knownGPCS, '*');
>>>>>>> ba9964ac
}

/**
 * Update the stage when a letter is selected or unselected.
 * @param {HtmlElement} div
 */
function selectLetter(div) {

    // update the css classes
    if (div.classList.contains('unselected-letter'))
        $(div).removeClass('unselected-letter').addClass('current-letter');
    else if (div.classList.contains('current-letter'))
        $(div).removeClass('current-letter').addClass('unselected-letter');
    else
        return;

    // update the stages table
    var letters = $('.current-letter').map(function() {
        return this.innerHTML;
    });
    $('#stages-table').find('tbody tr.selected td:nth-child(2)').html($.makeArray(letters).join(' '));

    requestWordsForSelectedStage();
}

/**
 * Creates the grid of available graphemes
 */
function displayLetters() {

    var letters = (document.getElementById('dls_letters').value.trim() + ' ' + document.getElementById('dls_letter_combinations').value.trim()).split(' ');
    letters = letters.filter(function(n){ return n !== ''; });

    /**
     * If there are more than 42 letters the parent div containing the letter divs will scroll vertically, so the
     * letter divs need to be a different width to accommodate the scroll bar.
     *
     * The suffix 's' stands for 'short', and 'l' stands for 'long.'
     *
     * parent div class rs-letter-container-s does not scroll
     * parent div class rs-letter-container-l scrolls vertically
     *
     * letter div class rs-letters-s fit 7 on a row
     * letter div class rs-letters-l fit 6 on a row (because of the scroll bar)
     */
    var suffix = 's';
    if (letters.length > 42) suffix = 'l';

    var div = $('#setup-selected-letters');
    div.html('');
    div.removeClass('rs-letter-container-s').removeClass('rs-letter-container-l').addClass('rs-letter-container-' + suffix);

    for (var i = 0; i < letters.length; i++) {
        div.append($('<div class="book-font unselected-letter rs-letters rs-letters-' + suffix + '">' + letters[i] + '</div>'));
    }

    $('div.rs-letters').onOnce('click', function() {
        selectLetter(this);
    });
}

/**
 * Highlights the graphemes for the current stage
 * @param {HtmlElement} tr Table row
 */
function selectLetters(tr) {

    // remove current formatting
    var letters = $('.rs-letters').removeClass('current-letter').removeClass('previous-letter').addClass('unselected-letter');

    // letters in the current stage
    var stage_letters = tr.cells[1].innerHTML.split(' ');
    var current = letters.filter(function(index, element) {
        return stage_letters.indexOf(element.innerHTML) > -1;
    });

    // letters in previous stages
    stage_letters = $.makeArray($(tr).prevAll().map(function() {
        return this.cells[1].innerHTML.split(' ');
    }));
    var previous = letters.filter(function(index, element) {
        return stage_letters.indexOf(element.innerHTML) > -1;
    });

    // show current and previous letters
    if (current.length > 0) current.removeClass('unselected-letter').addClass('current-letter');
    if (previous.length > 0) previous.removeClass('unselected-letter').addClass('previous-letter');
}

/**
 * Update the stage when the list of sight words changes
 * @param {HtmlElement} ta Text area
 */
function updateSightWords(ta) {
    var words = ta.value.trim().replace(/ ( )+/g, ' '); // remove consecutive spaces
    $('#stages-table').find('tbody tr.selected td:nth-child(3)').html(words);
}

function addNewStage() {

    var tbody = $('#stages-table').find('tbody');
    tbody.append('<tr class="linked"><td>' + (tbody.children().length + 1) + '</td><td class="book-font"></td><td class="book-font"></td></tr>');

    // click event for stage rows
    tbody.find('tr:last').onOnce('click', function() {
        selectStage(this);
        displayLetters();
        selectLetters(this);
    });

    // go to the new stage
    tbody.find('tr:last').click();
}

function removeStage() {

    var tbody = $('#stages-table').find('tbody');

    // remove the current stage
    var current_row = tbody.find('tr.selected');
    var current_stage = current_row.find("td").eq(0).html();
    current_row.remove();

    var rows = tbody.find('tr');

    if (rows.length > 0) {

        // renumber remaining stages
        renumberRows(rows);

        // select a different stage
        if (rows.length >= current_stage)
            tbody.find('tr:nth-child(' + current_stage + ')').click();
        else
            tbody.find('tr:nth-child(' + rows.length + ')').click();
    }
}

function renumberRows(rows) {

    var rowNum = 1;

    $.each(rows, function() {
        this.cells[0].innerHTML = rowNum++;
    });
}

/**
 * Called to update the stage numbers on the screen after rows are reordered.
 */
function updateStageNumbers() {

    var tbody = $('#stages-table').find('tbody');
    var rows = tbody.find('tr');
    renumberRows(rows);

    var currentStage = tbody.find('tr.selected td:nth-child(1)').html();
    document.getElementById('setup-stage-number').innerHTML = currentStage;
    document.getElementById('remove-stage-number').innerHTML = currentStage;
}

function displayWordsForSelectedStage(wordsStr) {

    var words = JSON.parse(wordsStr);
    words = _.toArray(words);

    // add sight words
    _.each(sightWords, function(sw) {

        var word = _.find(words, function(w) {
            return w.Name === sw;
        });

        if (typeof word === 'undefined') {
            word = new DataWord(sw);

            if (_.contains(currentSightWords, sw)) {
                word.html = '<span class="sight-word current-sight-word">' + sw + '</span>';
            }
            else {
                word.html = '<span class="sight-word">' + sw + '</span>';
            }
            words.push(word);
        }
    });

    // sort the list
    words = _.sortBy(words, function(w) { return w.Name; });

    var result = '';
    _.each(words, function(w) {

        if (!w.html)
            w.html = $.markupGraphemes(w.GPCForm, desiredGPCs);
        result += '<div class="book-font word">' + w.html + '</div>';
    });

    // set the list
    $('#rs-matching-words').html(result);

    // make columns
    $.divsToColumns('word');

    // display the count
    document.getElementById('setup-words-count').innerHTML = words.length;
}

function addNewLevel() {

    var tbody = $('#levels-table').find('tbody');
    tbody.append('<tr class="linked"><td>' + (tbody.children().length + 1) + '</td><td class="words-per-sentence">-</td><td class="words-per-page">-</td><td class="words-per-book">-</td><td class="unique-words-per-book">-</td><td style="display: none"></td></tr>');

    // click event for stage rows
    tbody.find('tr:last').onOnce('click', function() {
        selectLevel(this);
    });

    // go to the new stage
    tbody.find('tr:last').click();
}

function removeLevel() {

    var tbody = $('#levels-table').find('tbody');

    // remove the current stage
    var current_row = tbody.find('tr.selected');
    var current_stage = current_row.find("td").eq(0).html();
    current_row.remove();

    var rows = tbody.find('tr');

    if (rows.length > 0) {

        // renumber remaining levels
        renumberRows(rows);

        // select a different stage
        if (rows.length >= current_stage)
            tbody.find('tr:nth-child(' + current_stage + ')').click();
        else
            tbody.find('tr:nth-child(' + rows.length + ')').click();
    }
}

/**
 * Update display when a different level is selected
 * @param tr
 */
function selectLevel(tr) {

    if (tr.classList.contains('selected')) return;

    var currentStage = tr.cells[0].innerHTML;
    document.getElementById('setup-level-number').innerHTML = currentStage;
    document.getElementById('remove-level-number').innerHTML = currentStage;

    $('#levels-table').find('tbody tr.selected').removeClass('selected').addClass('linked');
    $(tr).removeClass('linked').addClass('selected');

    var sentence = tr.cells[1].innerHTML;
    var page = tr.cells[2].innerHTML;
    var book = tr.cells[3].innerHTML;
    var unique = tr.cells[4].innerHTML;

    // check boxes and text boxes
    setLevelCheckBoxValue('words-per-sentence', tr.cells[1].innerHTML);
    setLevelCheckBoxValue('words-per-page', tr.cells[2].innerHTML);
    setLevelCheckBoxValue('words-per-book', tr.cells[3].innerHTML);
    setLevelCheckBoxValue('unique-words-per-book', tr.cells[4].innerHTML);

    // things to remember
    var vals = tr.cells[5].innerHTML.split('\n');
    var val = vals.join('</li><li contenteditable="true">');
    document.getElementById('things-to-remember').innerHTML = '<li contenteditable="true">' + val + '</li>';
}

function setLevelCheckBoxValue(id, value) {

    var checked = value !== '-';
    document.getElementById('use-' + id).checked = checked;

    var txt = document.getElementById('max-' + id);
    txt.value = value === '-' ? '' : value;
    txt.disabled = !checked;
}

/**
 * Handles special keys in the Things to Remember list, which is a "ul" element
 * @param jqueryEvent
 */
function handleThingsToRemember(jqueryEvent) {

    switch(jqueryEvent.which) {
        case 13: // add new li
            var x = $('<li contenteditable="true"></li>').insertAfter(jqueryEvent.target);
            jqueryEvent.preventDefault();
            x.focus();
            break;

        case 38: // up arrow
            var prev = $(jqueryEvent.target).prev();
            if (prev.length) prev.focus();
            break;

        case 40: // down arrow
            var next = $(jqueryEvent.target).next();
            if (next.length) next.focus();
            break;

        case 8: // backspace
            var thisItem = $(jqueryEvent.target);

            // if the item is not blank, return
            if (thisItem.text().length > 0) return;

            // cannot remove the last item
            var otherItem = thisItem.prev();
            if (!otherItem.length) otherItem = thisItem.next();
            if (!otherItem.length) return;

            // OK to remove the item
            thisItem.remove();
            otherItem.focus();
            break;
    }

}

/**
 * Converts the items of the "ul" element to a string and stores it in the levels table
 */
function storeThingsToRemember() {

    var val = document.getElementById('things-to-remember').innerHTML.trim();

    // remove html and split into array
    var vals = val.replace(/<li contenteditable="true">/g, '').replace(/<br>/g, '').split('</li>');

    // remove blank lines
    vals = vals.filter(function(e){ var x = e.trim(); return (x.length > 0 && x !== '&nbsp;'); });

    // store
    $('#levels-table').find('tbody tr.selected td:nth-child(6)').html(vals.join('\n'));
}

/**
 * Event handlers
 *
 * NOTE: Returning false from a click event handler cancels the default action of the element.
 *       e.g. If the element is an anchor with the href set, navigation is canceled.
 *       e.g. If the element is a submit button, form submission is canceled.
 */
if (typeof ($) === "function") {

    $("#open-text-folder").onOnce('click', function() {
        fireCSharpSetupEvent('openTextsFolderEvent', 'open');
        return false;
    });

    $("#setup-add-stage").onOnce('click', function() {
        addNewStage();
        return false;
    });

    $("#define-sight-words").onOnce('click', function() {
        alert('What are sight words?');
        return false;
    });

    $("#setup-stage-sight-words").onOnce('keyup', function() {
        updateSightWords(this);
        requestWordsForSelectedStage();
    });

    $('#setup-remove-stage').onOnce('click', function() {
        removeStage();
        return false;
    });

    $('#setup-add-level').onOnce('click', function() {
        addNewLevel();
        return false;
    });

    $('#setup-remove-level').onOnce('click', function() {
        removeLevel();
        return false;
    });

    var toRemember = $('#things-to-remember');
    toRemember.onOnce('keydown', handleThingsToRemember);
    toRemember.onOnce('keyup', storeThingsToRemember);

    var levelDetail = $('#level-detail');
    levelDetail.find('.level-checkbox').onOnce('change', function() {
        var id = this.id.replace(/^use-/, '');
        var txtBox = document.getElementById('max-' + id);
        txtBox.disabled = !this.checked;
        $('#levels-table').find('tbody tr.selected td.' + id).html(this.checked ? txtBox.value : '');
    });

    levelDetail.find('.level-textbox').onOnce('keyup', function() {
        var id = this.id.replace(/^max-/, '');
        $('#levels-table').find('tbody tr.selected td.' + id).html(this.value);
    });
}

$(document).ready(function () {
    accordionWindow().postMessage('Texts', '*');
    $('#stages-table').find('tbody').sortable({ stop: updateStageNumbers });
});<|MERGE_RESOLUTION|>--- conflicted
+++ resolved
@@ -238,14 +238,10 @@
 
     sightWords = _.union(sightWords, currentSightWords);
 
-<<<<<<< HEAD
-    accordionWindow().postMessage('Words\n' + knownGPCS, '*');
-=======
     // remove empty items
     sightWords = _.compact(sightWords);
 
-    window.parent.postMessage('Words\n' + knownGPCS, '*');
->>>>>>> ba9964ac
+    accordionWindow().postMessage('Words\n' + knownGPCS, '*');
 }
 
 /**
