--- conflicted
+++ resolved
@@ -1,52 +1,71 @@
+/// <reference path="../../lib/jquery.d.ts" />
+/// <reference path="../StyleEditor/StyleEditor.ts" />
 var OverflowChecker = (function () {
     function OverflowChecker() {
     }
+    // When a div is overfull, these handlers will add the overflow class so it gets a red background or something
+    // But this function should just do some basic checks and ADD the HANDLERS!
     OverflowChecker.prototype.AddOverflowHandlers = function (container) {
-<<<<<<< HEAD
         //NB: for some historical reason in March 2014 the calendar still uses textareas
         var queryElementsThatCanOverflow = ".bloom-editable:visible, textarea:visible";
-=======
-        var queryElementsThatCanOverflow = ".bloom-editable, textarea";
->>>>>>> 88247766
         var editablePageElements = $(container).find(queryElementsThatCanOverflow);
+        // BL-1260: disable overflow checking for pages with too many elements
         if (editablePageElements.length > 30)
             return;
+        //first, check to see if the stylesheet is going to give us overflow even for a single character:
         editablePageElements.each(function () {
             OverflowChecker.CheckOnMinHeight(this);
         });
+        //Add the handler so that when the elements change, we test for overflow
         editablePageElements.on("keyup paste", function (e) {
             var target = e.target;
+            // Give the browser time to get the pasted text into the DOM first, before testing for overflow
+            // GJM -- One place I read suggested that 0ms would work, it just needs to delay one 'cycle'.
+            //        At first I was concerned that this might slow typing, but it doesn't seem to.
             setTimeout(function () {
                 OverflowChecker.MarkOverflowInternal(target);
+                //REVIEW: why is this here, in the overflow detection?
+                // This will make sure that any language tags on this div stay in position with editing.
+                // Reposition all language tips, not just the tip for this item because sometimes the edit moves other controls.
                 $(queryElementsThatCanOverflow).qtip('reposition');
-            }, 100);
+            }, 100); // 100 milliseconds
             e.stopPropagation();
         });
+        // Add another handler so that when the user resizes an origami pane, we check the overflow again
         $(container).find(".split-pane-component-inner").bind('_splitpaneparentresize', function () {
             var $this = $(this);
             $this.find(queryElementsThatCanOverflow).each(function () {
                 OverflowChecker.MarkOverflowInternal(this);
             });
         });
-<<<<<<< HEAD
         // Turn off any overflow indicators that might have been leftover from before
         $(container).find(".overflow, .thisOverflowingParent, .childOverflowingThis").each(function () {
             $(this).removeClass('overflow thisOverflowingParent childOverflowingThis');
         });
         // Right now, test to see if any are already overflowing
-=======
->>>>>>> 88247766
         editablePageElements.each(function () {
             OverflowChecker.MarkOverflowInternal(this);
         });
     };
+    // Actual testable determination of Type I overflow or not
+    // 'public' for testing (2 types of overflow are defined in MarkOverflowInternal below)
     OverflowChecker.IsOverflowingSelf = function (element) {
+        // Ignore Topic divs as they are chosen from a list
         if (element.hasAttribute('data-book') && element.getAttribute('data-book') == "topic") {
             return false;
         }
         if ($(element).css('display') === 'none' || $(element).css('display') === 'inline')
-            return false;
+            return false; //display:inline always returns zero width, so there's no way to know if it's overflowing
+        // If css has "overflow: visible;", scrollHeight is always 2 greater than clientHeight.
+        // This is because of the thin grey border on a focused input box.
+        // In fact, the focused grey border causes the same problem in detecting the bottom of a marginBox
+        // so we'll apply the same 'fudge' factor to both comparisons.
         var focusedBorderFudgeFactor = 2;
+        //The "basic book" template has a "Just Text" page which does some weird things to get vertically-centered
+        //text. I don't know why, but this makes the clientHeight 2 pixels larger than the scrollHeight once it
+        //is beyond its minimum height. We can detect that we're using this because it has this "firefoxHeight" data
+        //element. This problem also shows up (and is detectable the same way) in Big Book. Except it turns out the
+        //number of pixels to fudge is related to the point size. I think at base it's a preferred line spacing issue.
         var growFromCenterVerticalFudgeFactor = 0;
         if ($(element).data('firefoxheight')) {
             var fontSizeRemnant = new StyleEditor("/bloom/bookEdit").GetCalculatedFontSizeInPoints(element) - 22;
@@ -54,22 +73,20 @@
                 growFromCenterVerticalFudgeFactor = (fontSizeRemnant / 5) + 1;
             }
         }
+        //In the Picture Dictionary template, all words have a scrollHeight that is 3 greater than the client height.
+        //In the Headers of the Term Intro of the SHRP C1 P3 Pupil's book, scrollHeight = clientHeight + 6!!! Sigh.
+        // the focussedBorderFudgeFactor takes care of 2 pixels, this adds one more.
         var shortBoxFudgeFactor = 4;
         return element.scrollHeight > element.clientHeight + focusedBorderFudgeFactor + growFromCenterVerticalFudgeFactor + shortBoxFudgeFactor || element.scrollWidth > element.clientWidth + focusedBorderFudgeFactor;
     };
-<<<<<<< HEAD
     // Actual testable determination of Type II overflow or not
     // 'public' for testing (2 types of overflow are defined in MarkOverflowInternal below)
     // returns nearest ancestor that this element overflows
     OverflowChecker.overflowingAncestor = function (element) {
         // Ignore Topic divs as they are chosen from a list
-=======
-    OverflowChecker.IsOverflowingMargins = function (element) {
->>>>>>> 88247766
         if (element.hasAttribute('data-book') && element.getAttribute('data-book') == "topic") {
             return null;
         }
-<<<<<<< HEAD
         // We want to prevent an inner div from expanding past the borders set by any fixed containing element.
         var parents = $(element).parents();
         if (!parents) {
@@ -94,20 +111,17 @@
             }
         }
         return null;
-=======
-        var marginBoxParent = $(element).parents('.marginBox');
-        var parentBottom;
-        if (marginBoxParent && marginBoxParent.length > 0)
-            parentBottom = $(marginBoxParent[0]).offset().top + $(marginBoxParent[0]).outerHeight(true);
-        else
-            parentBottom = 999999;
-        var elemTop = $(element).offset().top;
-        var elemBottom = elemTop + $(element).outerHeight(false);
-        var focusedBorderFudgeFactor = 2;
-        return elemBottom > parentBottom + focusedBorderFudgeFactor;
->>>>>>> 88247766
-    };
+    };
+    // Checks for overflow on a bloom-page and adds/removes the proper class
+    // N.B. This function is specifically designed to be called from within AddOverflowHandler()
+    // but is also called from within StyleEditor (and therefore public)
     OverflowChecker.MarkOverflowInternal = function (box) {
+        // There are two types of overflow that we need to check.
+        // 1-When we're called by a handler on an element, we need to check that that element
+        // doesn't overflow internally (i.e. has too much stuff to fit in itself).
+        // 2-We also need to check that this element and any OTHER elements on the page
+        // haven't been pushed outside the margins
+        // Type 1 Overflow
         var $box = $(box);
         $box.removeClass('overflow');
         $box.removeClass('thisOverflowingParent');
@@ -116,7 +130,6 @@
             $box.addClass('overflow');
         }
         var container = $box.closest('.marginBox');
-<<<<<<< HEAD
         //NB: for some historical reason in March 2014 the calendar still uses textareas
         var queryElementsThatCanOverflow = ".bloom-editable:visible, textarea:visible";
         var editablePageElements = $(container).find(queryElementsThatCanOverflow);
@@ -142,31 +155,6 @@
     }; // end MarkOverflowInternal
     // Make sure there are no boxes with class 'overflow' or 'thisOverflowingParent' on the page before removing
     // the page-level overflow marker 'pageOverflows', or add it if there are.
-=======
-        var queryElementsThatCanOverflow = ".bloom-editable, textarea";
-        var editablePageElements = $(container).find(queryElementsThatCanOverflow);
-        editablePageElements.each(function () {
-            var $this = $(this);
-            if (OverflowChecker.IsOverflowingMargins($this[0])) {
-                $this.addClass('marginOverflow');
-            }
-            else {
-                if (!OverflowChecker.IsOverflowingSelf($this[0]) && !OverflowChecker.HasImmediateSplitParentThatOverflows($this)) {
-                    $this.removeClass('overflow');
-                    $this.removeClass('marginOverflow');
-                }
-            }
-        });
-        OverflowChecker.UpdatePageOverflow(container.closest('.bloom-page'));
-    };
-    OverflowChecker.HasImmediateSplitParentThatOverflows = function (jQueryBox) {
-        var splitterParents = jQueryBox.parents('.split-pane-component-inner');
-        if (splitterParents.length == 0) {
-            return false;
-        }
-        return OverflowChecker.IsOverflowingSelf(splitterParents[0]);
-    };
->>>>>>> 88247766
     OverflowChecker.UpdatePageOverflow = function (page) {
         var $page = $(page);
         if (!($page.find('.overflow').length) && !($page.find('.thisOverflowingParent').length))
@@ -174,22 +162,49 @@
         else
             $page.addClass('pageOverflows');
     };
+    // Checks a couple of situations where we might need to modify min-height
+    // If necessary, this will do the modification
     OverflowChecker.CheckOnMinHeight = function (box) {
         var $box = $(box);
         var overflowy = $box.css("overflow-y");
         if (overflowy == 'hidden') {
+            // On custom pages we hide overflow in the y direction. This sometimes shows a scroll bar.
+            // It can show prematurely when there is only one line of text unless we force min-height
+            // to be exactly line-height. I don't know why. See BL-1034 premature scroll bars
+            // (Note: although line-height can have other units than min-height, the css function
+            // (at least in FF) always returns px, so we can just copy it).
             $box.css("min-height", $box.css("line-height"));
         }
         else {
+            // We want a min-height that is at least enough to display one line; otherwise we
+            // get confusing overflow indications when just a single character is typed.
+            // This problem can now be caused not just by template designers, but by end users
+            // setting line-spacing or font-size bigger than the template designer expected.
+            // So rather than making an ugly warning we just make sure every box is big enough to
+            // show at least one line of text.
+            // Note: we must use floats here; it's easy to get a situation where lineHeight works out
+            // to say 50.05px, if we then set lineHeight to 50, the div's scrollHeight is 51 and
+            // it's clientHeight (from min-height) is 50, and it is considered overflowing.
+            // (There's a fudgeFactor in the overflow code that might prevent this, but using
+            // floats seems safer.)
+            // First get rid of any min-height fudge added locally in the past; if we don't do
+            // this we can never reduce min-height even if the user reduces line-spacing or font size.
+            // Enhance: the previous behavior of displaying a warning might be more useful for
+            // template designers.
+            // Enhance: it would be nice to redo this and overflow marking when the user changes
+            // box format.
             $box.css('min-height', '');
             var lineHeight = parseFloat($box.css("line-height"));
             var minHeight = parseFloat($box.css("min-height"));
+            // We do this comparison so that if the template designer has set a larger min-height,
+            // we don't mess with it.
             if (minHeight < lineHeight) {
                 $box.css("min-height", lineHeight + 0.01);
             }
         }
+        // Remove any left-over warning about min-height is less than lineHeight (from earlier version of Bloom)
         $box.removeClass('Layout-Problem-Detected');
-    };
+    }; // end CheckOnMinHeight
     return OverflowChecker;
-})();
+})(); // end class OverflowChecker
 //# sourceMappingURL=OverflowChecker.js.map