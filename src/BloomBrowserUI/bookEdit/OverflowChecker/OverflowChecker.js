﻿
var OverflowChecker = (function () {
    function OverflowChecker() {
    }
    OverflowChecker.prototype.AddOverflowHandlers = function (container) {
        var queryElementsThatCanOverflow = ".bloom-editable, textarea";
        var editablePageElements = $(container).find(queryElementsThatCanOverflow);

        editablePageElements.each(function () {
            OverflowChecker.CheckOnMinHeight(this);
        });

        editablePageElements.on("keyup paste", function (e) {
            var target = e.target;

            setTimeout(function () {
                OverflowChecker.MarkOverflowInternal(target);

                $(queryElementsThatCanOverflow).qtip('reposition');
            }, 100);
            e.stopPropagation();
        });

        $(container).find(".split-pane-component-inner").bind('_splitpaneparentresize', function () {
            var $this = $(this);
            $this.find(queryElementsThatCanOverflow).each(function () {
                OverflowChecker.MarkOverflowInternal(this);
            });
        });

        editablePageElements.each(function () {
            OverflowChecker.MarkOverflowInternal(this);
        });
    };

    OverflowChecker.IsOverflowingSelf = function (element) {
        if (element.hasAttribute('data-book') && element.getAttribute('data-book') == "topic") {
            return false;
        }

        if ($(element).css('display') === 'none' || $(element).css('display') === 'inline')
            return false;

        var focusedBorderFudgeFactor = 2;

        var growFromCenterVerticalFudgeFactor = 0;
        if ($(element).data('firefoxheight')) {
            var fontSizeRemnant = new StyleEditor("/bloom/bookEdit").GetCalculatedFontSizeInPoints(element) - 22;
            if (fontSizeRemnant > 0) {
                growFromCenterVerticalFudgeFactor = (fontSizeRemnant / 5) + 1;
            }
        }

        var shortBoxFudgeFactor = 4;

        return element.scrollHeight > element.clientHeight + focusedBorderFudgeFactor + growFromCenterVerticalFudgeFactor + shortBoxFudgeFactor || element.scrollWidth > element.clientWidth + focusedBorderFudgeFactor;
    };

    OverflowChecker.IsOverflowingMargins = function (element) {
        if (element.hasAttribute('data-book') && element.getAttribute('data-book') == "topic") {
            return false;
        }

        var marginBoxParent = $(element).parents('.marginBox');
        var parentBottom;
        if (marginBoxParent && marginBoxParent.length > 0)
            parentBottom = $(marginBoxParent[0]).offset().top + $(marginBoxParent[0]).outerHeight(true);
        else
            parentBottom = 999999;
        var elemTop = $(element).offset().top;
        var elemBottom = elemTop + $(element).outerHeight(false);

        var focusedBorderFudgeFactor = 2;

        return elemBottom > parentBottom + focusedBorderFudgeFactor;
    };

    OverflowChecker.MarkOverflowInternal = function (box) {
        var $box = $(box);
        $box.removeClass('overflow');
        $box.removeClass('marginOverflow');
        if (OverflowChecker.IsOverflowingSelf(box) || OverflowChecker.HasImmediateSplitParentThatOverflows($box)) {
            $box.addClass('overflow');
        }

        var container = $box.closest('.marginBox');

        var queryElementsThatCanOverflow = ".bloom-editable, textarea";
        var editablePageElements = $(container).find(queryElementsThatCanOverflow);

        editablePageElements.each(function () {
            var $this = $(this);
            if (OverflowChecker.IsOverflowingMargins($this[0])) {
<<<<<<< HEAD
                // BL-1261: don't want the typed-in box to be marked overflow just because it made another box
                // go past the margins
                // $box.addClass('overflow'); // probably typing in the focused element caused this
                $this.addClass('marginOverflow'); // but it's this one that is actually overflowing
            }
            else {
                if (!OverflowChecker.IsOverflowingSelf($this[0]) && !OverflowChecker.HasImmediateSplitParentThatOverflows($this)) {
                    $this.removeClass('overflow'); // might be a remnant from earlier overflow
                    $this.removeClass('marginOverflow');
=======
                $box.addClass('overflow');
                $this.addClass('overflow');
            } else {
                if (!OverflowChecker.IsOverflowingSelf($this[0]) && !OverflowChecker.HasImmediateSplitParentThatOverflows($this)) {
                    $this.removeClass('overflow');
>>>>>>> 30051834
                }
            }
        });
        OverflowChecker.UpdatePageOverflow(container.closest('.bloom-page'));
    };

    OverflowChecker.HasImmediateSplitParentThatOverflows = function (jQueryBox) {
        var splitterParents = jQueryBox.parents('.split-pane-component-inner');
        if (splitterParents.length == 0) {
            return false;
        }
        return OverflowChecker.IsOverflowingSelf(splitterParents[0]);
    };
<<<<<<< HEAD
    // Make sure there are no boxes with class 'overflow' or 'marginOverflow' on the page before removing
    // the page-level overflow marker 'pageOverflows', or add it if there are.
=======

>>>>>>> 30051834
    OverflowChecker.UpdatePageOverflow = function (page) {
        var $page = $(page);
        if (!($page.find('.overflow').length) && !($page.find('.marginOverflow').length))
            $page.removeClass('pageOverflows');
        else
            $page.addClass('pageOverflows');
    };

    OverflowChecker.CheckOnMinHeight = function (box) {
        var $box = $(box);
        var overflowy = $box.css("overflow-y");
        if (overflowy == 'hidden') {
            $box.css("min-height", $box.css("line-height"));
        } else {
            $box.css('min-height', '');
            var lineHeight = parseFloat($box.css("line-height"));
            var minHeight = parseFloat($box.css("min-height"));

            if (minHeight < lineHeight) {
                $box.css("min-height", lineHeight + 0.01);
            }
        }

        $box.removeClass('Layout-Problem-Detected');
    };
    return OverflowChecker;
})();<|MERGE_RESOLUTION|>--- conflicted
+++ resolved
@@ -91,23 +91,11 @@
         editablePageElements.each(function () {
             var $this = $(this);
             if (OverflowChecker.IsOverflowingMargins($this[0])) {
-<<<<<<< HEAD
-                // BL-1261: don't want the typed-in box to be marked overflow just because it made another box
-                // go past the margins
-                // $box.addClass('overflow'); // probably typing in the focused element caused this
-                $this.addClass('marginOverflow'); // but it's this one that is actually overflowing
-            }
-            else {
-                if (!OverflowChecker.IsOverflowingSelf($this[0]) && !OverflowChecker.HasImmediateSplitParentThatOverflows($this)) {
-                    $this.removeClass('overflow'); // might be a remnant from earlier overflow
-                    $this.removeClass('marginOverflow');
-=======
-                $box.addClass('overflow');
-                $this.addClass('overflow');
+                $this.addClass('marginOverflow');
             } else {
                 if (!OverflowChecker.IsOverflowingSelf($this[0]) && !OverflowChecker.HasImmediateSplitParentThatOverflows($this)) {
                     $this.removeClass('overflow');
->>>>>>> 30051834
+                    $this.removeClass('marginOverflow');
                 }
             }
         });
@@ -121,12 +109,7 @@
         }
         return OverflowChecker.IsOverflowingSelf(splitterParents[0]);
     };
-<<<<<<< HEAD
-    // Make sure there are no boxes with class 'overflow' or 'marginOverflow' on the page before removing
-    // the page-level overflow marker 'pageOverflows', or add it if there are.
-=======
 
->>>>>>> 30051834
     OverflowChecker.UpdatePageOverflow = function (page) {
         var $page = $(page);
         if (!($page.find('.overflow').length) && !($page.find('.marginOverflow').length))
