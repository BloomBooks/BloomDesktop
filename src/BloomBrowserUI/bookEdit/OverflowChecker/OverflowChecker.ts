/// <reference path="../../typings/jquery/jquery.d.ts" />
/// <reference path="../StyleEditor/StyleEditor.ts" />
/// <reference path="../js/bloomQtipUtils.ts" />

import theOneLocalizationManager from "../../lib/localizationManager/localizationManager";
import bloomQtipUtils from "../js/bloomQtipUtils";
import { MeasureText } from "../../utils/measureText";
import { BubbleManager, theOneBubbleManager } from "../js/bubbleManager";
import { playingBloomGame } from "../toolbox/dragActivity/DragActivityTabControl";

interface qtipInterface extends JQuery {
    qtip(options: string): JQuery;
}

export default class OverflowChecker {
    // When a div is overfull, these handlers will add the overflow class so it gets a red background or something
    // But this function should just do some basic checks and ADD the HANDLERS!
    public AddOverflowHandlers(container: HTMLElement) {
        //NB: for some historical reason in March 2014 the calendar still uses textareas
        const queryElementsThatCanOverflow =
            ".bloom-editable:visible, textarea:visible";
        const editablePageElements = $(container).find(
            queryElementsThatCanOverflow
        );

        // BL-1260: disable overflow checking for pages with too many elements
        if (editablePageElements.length > 30) return;

        //Add the handler so that when the elements change, we test for overflow
        editablePageElements.on("keyup paste", e => {
            // BL-2892 There's no guarantee that the paste target isn't inside one of the editablePageElements
            // If we allow an embedded paste target (e.g. <p>) to get tested for overflow, it will overflow artificially.
            const target = $(e.target).closest(editablePageElements)[0];
            // Give the browser time to get the pasted text into the DOM first, before testing for overflow
            // GJM -- One place I read suggested that 0ms would work, it just needs to delay one 'cycle'.
            //        At first I was concerned that this might slow typing, but it doesn't seem to.
            setTimeout(() => {
                OverflowChecker.MarkOverflowInternal(target);

                //REVIEW: why is this here, in the overflow detection?

                // This will make sure that any language tags on this div stay in position with editing.
                // Reposition all language tips, not just the tip for this item because sometimes the edit moves other controls.
                (<qtipInterface>$(queryElementsThatCanOverflow)).qtip(
                    "reposition"
                );
            }, 100); // 100 milliseconds
            e.stopPropagation();
        });

        // Add another handler so that when the user resizes an origami pane, we check the overflow again
        $(container)
            .find(".split-pane-component-inner")
            .bind("_splitpaneparentresize", function() {
                const $this = $(this);
                $this.find(queryElementsThatCanOverflow).each(function() {
                    OverflowChecker.MarkOverflowInternal(this);
                });
            });

        // Turn off any overflow indicators that might have been leftover from before
        $(container)
            .find(".overflow, .thisOverflowingParent, .childOverflowingThis")
            .each(function() {
                $(this).removeClass(
                    "overflow thisOverflowingParent childOverflowingThis"
                );
            });

        // Checking for overflow is time-consuming for complex pages, and doesn't HAVE to be done
        // before we display and allow editing. We check one box per 'animation cycle' which
        // in a maximum-29-box page will take less than half a second if a single check fits in the
        // usual animation cycle of 1/60 second. This is the most effective way I've found to actually
        // get the page showing (and editable) before doing all the overflow checking.
        window.requestAnimationFrame(() =>
            OverflowChecker.IncrementalOverflowCheck(editablePageElements, 0)
        );
    }

    public static IncrementalOverflowCheck(
        editablePageElements: JQuery,
        index: number
    ) {
        if (index >= editablePageElements.length) {
            return;
        }
        const box = editablePageElements.get(index);
        //first, check to see if the stylesheet is going to give us overflow even for a single character:
        OverflowChecker.CheckOnMinHeight(box);
        // Right now, test to see if any are already overflowing
        OverflowChecker.MarkOverflowInternal(box);
        window.requestAnimationFrame(() =>
            OverflowChecker.IncrementalOverflowCheck(
                editablePageElements,
                index + 1
            )
        );
    }

    // Actual testable determination of Type I overflow or not
    // 'public' for testing (2 types of overflow are defined in MarkOverflowInternal below)
    public static IsOverflowingSelf(element: HTMLElement): boolean {
        const [overflowX, overflowY] = OverflowChecker.getSelfOverflowAmounts(
            element
        );
        return overflowX > 0 || overflowY > 0;
    }
    public static getSelfOverflowAmounts(
        element: HTMLElement
    ): [number, number] {
        // Ignore Topic divs as they are chosen from a list
        if (
            element.hasAttribute("data-book") &&
            element.getAttribute("data-book") == "topic"
        ) {
            return [0, 0];
        }

        if (
            $(element).css("display") === "none" ||
            $(element).css("display") === "inline"
        )
            return [0, 0]; //display:inline always returns zero width, so there's no way to know if it's overflowing

<<<<<<< HEAD
=======
        // If css has "overflow: visible;", scrollHeight is always 2 greater than clientHeight.
        // This is because of the thin grey border on a focused input box.
        // In fact, the focused grey border causes the same problem in detecting the bottom of a marginBox
        // so we'll apply the same 'fudge' factor to both comparisons.
        const focusedBorderFudgeFactor = 2;

>>>>>>> 90f4863f
        // I'm going to leave this comment and variable as a reminder that at one point we had to fudge things a
        // little to make it look right. This might be because we weren't correctly preventing flex grow and shrink
        // before measuring the content height.
        // At present we don't seem to need a fudge factor to get an accurate indication of overflow or to make
        // a good decision about whether to grow the box.
<<<<<<< HEAD
=======
        // Original comment:
>>>>>>> 90f4863f
        //In the Picture Dictionary template, all words have a scrollHeight that is 3 greater than the client height.
        //In the Headers of the Term Intro of the SHRP C1 P3 Pupil's book, scrollHeight = clientHeight + 6!!! Sigh.
        // the focussedBorderFudgeFactor takes care of 2 pixels, this adds one more.
        const shortBoxFudgeFactor = 0;

        // Fonts like Andika New Basic have internal metric data that indicates
        // a descent a bit larger than what letters typically have...I think
        // intended to leave room for diacritics. Gecko calculates the space
        // needed to render the text as including this, so it is part of the
        // element.scrollHeight. But in the absence of such diacritics, the extra
        // space is not needed. This is particularly annoying for auto-sized elements
        // like the front cover title, which (due to line-height specs) may auto-size
        // to leave room for the actually visible text, but not the extra white space
        // the font calls for (and which we reduced the line height to hide).
        // To avoid spuriously reporting overflow in such cases (BL-6338), we adjust
        // for the discrepancy.
        const measurements = MeasureText.getDescentMeasurementsOfBox(element);
        // console.log(
        //     "actual descent: " +
        //         measurements.actualDescent +
        //         " layout descent: " +
        //         measurements.layoutDescent +
        //         " font descent: " +
        //         measurements.fontDescent
        // );
        const fontFudgeFactor = Math.max(
            measurements.fontDescent - measurements.actualDescent,
            0
        );

        // Adds a class so that the scroll height can be calculated without text-over-picture element controls affecting the height/width
        // (Currently, only done so for text-over-picture elements because the format gear and language tip are OUTSIDE the box,
        // but in a normal text box they are inside the box)
        element.classList.add("disableTOPControls");

        const overflowY =
            this.contentHeight(element) -
            fontFudgeFactor -
            (element.clientHeight + shortBoxFudgeFactor);
        // console.log(
        //     "overflowY: " +
        //         overflowY +
        //         " contentHeight: " +
        //         this.contentHeight(element) +
        //         " fontFudgeFactor: " +
        //         fontFudgeFactor +
        //         " clientHeight: " +
        //         element.clientHeight +
        //         " shortBoxFudgeFactor: " +
        //         shortBoxFudgeFactor
        // );
        const overflowX = element.scrollWidth - element.clientWidth;

        element.classList.remove("disableTOPControls");

        return [overflowX, overflowY];
    }

    private static contentHeight(element: HTMLElement): number {
        let maxContentBottom = 0;
        const children = Array.from(element.children);
        // First, we need to make sure that the size and position of the children are not affected
        // by flex grow or shrink. Possibly at some point we might need to remember the old values
        // of these styles, but currently we only mess with them using stylesheets, so setting them
        // back to empty at the end is sufficient.
        // Conceivably, there could be some flicker from setting and clearing these, but I haven't
        // noticed it. Typically we use the results of this function to make overlays the right size,
        // and then grow/shrink don't do anything.
        if (element.childNodes.length === 0) {
            return 0;
        }
        // Note that there may be no children, even though there are childNodes. We can only set style
        // for elements, but we need to measure all the nodes (at least for one unit test).
        children.forEach((e: HTMLElement) => {
            e.style.flexGrow = "0";
            e.style.flexShrink = "0";
        });
        // The element itself must not shrink, lest its scrollHeight or clientHeight be inaccurate.
        element.style.flexGrow = "0";
        element.style.flexShrink = "0";
        // This is a reliable way to get the information if it is greater than the clientHeight,
        // and means we don't have to worry about scroll position.
        let result = element.scrollHeight;
        if (element.scrollHeight <= element.clientHeight) {
            // But if scrollHeight is less than or equal to clientHeight, we use our own algorithm.
            //
            element.childNodes.forEach((x: HTMLElement) => {
                if (!(x instanceof HTMLElement)) return; // not an element; I think this is redundant
                if (window.getComputedStyle(x).position === "absolute") return; // special element like format button
                // Not sure if offsetTop can ever be negative, now that I prevented flexShrink.
                // But in case it is, we don't want to shrink the content height. And often there is only one
                // child so we'll get an accurate figure this way even if there is some scrolling.
                const xbottom = Math.max(x.offsetTop, 0) + x.offsetHeight;
                if (xbottom > maxContentBottom) {
                    maxContentBottom = xbottom;
                }
            });
            result = maxContentBottom;
        }
        // return control to stylesheet
        children.forEach((e: HTMLElement) => {
            e.style.flexGrow = "";
            e.style.flexShrink = "";
        });
        element.style.flexGrow = "";
        element.style.flexShrink = "";
        return result;
    }

    // Actual testable determination of Type II overflow or not
    // 'public' for testing (2 types of overflow are defined in MarkOverflowInternal below)
    // returns nearest ancestor that this element overflows
    public static overflowingAncestor(
        element: HTMLElement
    ): HTMLElement | null {
        // Ignore Topic divs as they are chosen from a list
        if (
            element.hasAttribute("data-book") &&
            element.getAttribute("data-book") == "topic"
        ) {
            return null;
        }
        // We want to prevent an inner div from expanding past the borders set by any fixed containing element.
        const parents = $(element).parents();
        if (!parents) {
            return null;
        }
        // A zoom on the body affects offset but not outerHeight, which messes things up if we don't
        // account for it. It's better to correct offset so we don't need to also adjust the fudge factors.
        // Computing scale from the element can be a problem if it is a small element near the bottom
        // of the page, since rounding errors in the element's scale can have a considerable effect
        // when applied to its top. The biggest scaled div from which we can reliably compute the most
        // accurate scaling factor is the page div.  (This is inside both the div that handles page
        // zooming and the the div that does scaling for full bleed.)
        const scaledElt = document.getElementsByClassName(
            "bloom-page"
        )[0] as HTMLElement;
        const scaleY =
            scaledElt.getBoundingClientRect().height / scaledElt.offsetHeight;
        for (let i = 0; i < parents.length; i++) {
            // search ancestors starting with nearest
            const currentAncestor = $(parents[i]);
            const parentBottom =
                currentAncestor.offset().top / scaleY +
                currentAncestor.outerHeight(true);
            const elemTop = $(element).offset().top / scaleY;
            const elemBottom = elemTop + $(element).outerHeight(false);
            // console.log("Offset top: " + elemTop + " Outer Height: " + $(element).outerHeight(false));
            // If css has "overflow: visible;", scrollHeight is always 2 greater than clientHeight.
            // This is because of the thin grey border on a focused input box.
            // In fact, the focused grey border causes the same problem in detecting the bottom of a marginBox
            // so we'll apply the same 'fudge' factor to both comparisons.
            const focusedBorderFudgeFactor = 2;

            if (elemBottom > parentBottom + focusedBorderFudgeFactor) {
                return currentAncestor[0];
            }
            if (currentAncestor.hasClass("marginBox")) {
                break; // Don't check anything outside of marginBox
            }
        }
        return null;
    }

    // Checks for overflow on a bloom-page and adds/removes the proper class
    // N.B. This function is specifically designed to be called from within AddOverflowHandler()
    // but is also called from within StyleEditor (and therefore public)
    public static MarkOverflowInternal(box) {
        // There are two types of overflow that we need to check.
        // 1-When we're called by a handler on an element, we need to check that that element
        // doesn't overflow internally (i.e. has too much stuff to fit in itself).
        // 2-We also need to check that this element and any OTHER elements on the page
        // haven't been pushed outside the margins

        // Type 1 Overflow
        const $box = $(box);
        if ($box.hasClass("overflow")) {
            OverflowChecker.RemoveOverflowQtip($box);
        }
        $box.removeClass("overflow");
        $box.removeClass("thisOverflowingParent");
        $box.off("mousemove.overflow");
        $box.off("mouseleave.overflow");
        $box.parents(".childOverflowingThis").each((dummy, parent) => {
            OverflowChecker.RemoveOverflowQtip($(parent));
        });
        OverflowChecker.RemoveOverflowQtip($box);
        $box.parents().removeClass("childOverflowingThis");

        const preventOverflowY = box.classList.contains("bloom-padForOverflow");

        if (preventOverflowY) {
            box.style.paddingBottom = "0";
            const measurements = MeasureText.getDescentMeasurementsOfBox(box);
            const excessDescent =
                measurements.actualDescent - measurements.layoutDescent;
            if (excessDescent > 0) {
                box.style.paddingBottom = "" + Math.ceil(excessDescent) + "px";
            }
        }

        // ENHANCE: The overflow detection doesn't work right immediately if you add one line too much (such that it overflows),
        //          then backspace to remove the newly added line. It still indicates overflow (because it was was scrolled down, I guess).
        //          However, if you press the up arrow long enough until you get it to scroll back up, it will reset to Not Overflowing.
        //          Reloading the page will also clear it.
        const overflowAmounts = OverflowChecker.getSelfOverflowAmounts(box);
        const overflowX = overflowAmounts[0];
        let overflowY = overflowAmounts[1];
        if (theOneBubbleManager.growOverflowingBox(box, overflowY)) {
            overflowY = 0;
        }
        if (preventOverflowY) {
            // The usual fairly crude calculation may indicate it's overflowing, but
            // above we did a much more precise calculation and gave it just enough padding
            // to prevent it (if necessary).
            // It's likely that the calls above to getSelfOverflowAmounts and growOverflowingBox above are
            // redundant in this case. The latter only applies to TOP boxes, which are unlikely
            // to be bloom-padForOverflow. However, I can't guarantee that a bloom-padForOverflow box
            // can't overflow horizontally. It seemed safest to leave the existing code alone and just
            // prevent the spurious overflow markup.
            overflowY = 0;
        }
        if (overflowY > 0 || overflowX > 0) {
            $box.addClass("overflow");
            if ($box.parents("[class*=Device]").length === 0) {
                // don't show an overflow warning if we have scrolling available
                theOneLocalizationManager
                    .asyncGetText(
                        "EditTab.Overflow",
                        "This box has more text than will fit",
                        ""
                    )
                    .done(overflowText => {
                        $box.qtip({
                            content:
                                '<img data-overflow="true" height="20" width="20" style="vertical-align:middle" src="/bloom/images/Attention.svg">' +
                                overflowText,
                            show: { event: "mouseenter" },
                            hide: { event: "mouseleave" },
                            position: {
                                my: "top right",
                                at: "right bottom",
                                container: bloomQtipUtils.qtipZoomContainer()
                            }
                        });
                    });
            }
        }

        const container = $box.closest(".marginBox");
        const quizPage = $(container).closest(".simple-comprehension-quiz");
        //NB: for some historical reason in March 2014 the calendar still uses textareas
        const queryElementsThatCanOverflow =
            ".bloom-editable:visible, textarea:visible";
        const editablePageElements = $(container).find(
            queryElementsThatCanOverflow
        );

        // Type 2 Overflow - We'll check ALL of these for overflow past any ancestor
        editablePageElements.each(function() {
            const $this = $(this);
            const overflowingAncestor = OverflowChecker.overflowingAncestor(
                $this[0]
            );
            if (overflowingAncestor == null) {
                if (!OverflowChecker.IsOverflowingSelf($this[0])) {
                    $this.removeClass("overflow"); // might be a remnant from earlier overflow
                    $this.removeClass("thisOverflowingParent");
                }
            } else {
                const $overflowingAncestor = $(overflowingAncestor);
                // We may already have a qtip on this parent in the form of a hint or source
                // bubble.  We don't want to override that qtip with an overflow warning since
                // we have other indications of overflow available on the child.
                // See https://silbloom.myjetbrains.com/youtrack/issue/BL-6295.
                const oldQtip = OverflowChecker.GetQtipContent(
                    $overflowingAncestor
                );
                if (oldQtip && !OverflowChecker.DoesQtipMarkOverflow(oldQtip)) {
                    return; // don't override existing qtip (probably hint or source bubble)
                }
                // BL-1261: don't want the typed-in box to be marked overflow just because it made another box
                // go past the margins
                // $box.addClass('overflow'); // probably typing in the focused element caused this
                if (quizPage.length) {
                    // We want to ignore overflow on quiz pages.  See https://issues.bloomlibrary.org/youtrack/issue/BL-9952.
                    return;
                }
                $this.addClass("thisOverflowingParent"); // but it's this one that is actually overflowing
                $overflowingAncestor.addClass("childOverflowingThis");
                theOneLocalizationManager
                    .asyncGetText(
                        "EditTab.OverflowContainer",
                        "A container on this page is overflowing",
                        ""
                    )
                    .done(overflowText => {
                        $overflowingAncestor.qtip({
                            content:
                                '<img data-overflow="true" height="20" width="20" style="vertical-align:middle" src="/bloom/images/Attention.svg">' +
                                overflowText,
                            show: { event: "enterBorder" }, // nonstandard events triggered by mouse move in code below
                            hide: { event: "leaveBorder" },
                            position: {
                                my: "top right",
                                at: "right bottom",
                                container: bloomQtipUtils.qtipZoomContainer()
                            }
                        });
                    });
                let showing = false;
                $overflowingAncestor.on("mousemove.overflow", event => {
                    if (overflowingAncestor == null) return; // prevent bad static analysis
                    const bounds = overflowingAncestor.getBoundingClientRect();
                    const scaleY =
                        bounds.height / overflowingAncestor.offsetHeight;
                    const offsetY = (event.clientY - bounds.top) / scaleY;
                    // The cursor is likely to be a text cursor at this point, so it's hard to point exactly at the line. If the mouse is close,
                    // show the tooltip.
                    const shouldShow =
                        offsetY >= $overflowingAncestor.innerHeight() - 10 &&
                        offsetY <=
                            $overflowingAncestor.outerHeight(false) + 10 &&
                        // I don't like this module knowing about this, but how else to hide it?
                        !playingBloomGame(overflowingAncestor);
                    if (shouldShow && !showing) {
                        showing = true;
                        $overflowingAncestor.trigger("enterBorder");
                    } else if (!shouldShow && showing) {
                        showing = false;
                        $overflowingAncestor.trigger("leaveBorder");
                    }
                });
                $overflowingAncestor.on("mouseleave.overflow", () => {
                    if (showing) {
                        showing = false;
                        $overflowingAncestor.trigger("leaveBorder");
                    }
                });
            }
        });
        OverflowChecker.UpdatePageOverflow(container.closest(".bloom-page"));
    } // end MarkOverflowInternal

    // Destroy any qtip on this element that marks overflow, but leave other qtips alone.
    // This restriction is an attempt not to remove bloom hint and source bubbles.
    private static RemoveOverflowQtip(element: JQuery) {
        const qtipContent = OverflowChecker.GetQtipContent(element);
        if (OverflowChecker.DoesQtipMarkOverflow(qtipContent)) {
            element.qtip("destroy");
        }
    }

    // Test whether this qtip (if it exists) marks an overflow condition.
    private static DoesQtipMarkOverflow(qtipContent: any): boolean {
        if (!qtipContent) {
            return false;
        }
        // This is the most reliable way I can find to detect data-overflow tooltips,
        // at least on TOP boxes. By experiment in the debugger, qtipContent does
        // not seem to be an element at all, but some sort of configuration object
        // for the qtip, so trying to retrieve it as an attribute (as the code below does)
        // does not work.
        // Note that qtipContent.text can be an object or a string, so we need to check
        // that the startsWith method exists before calling it.  (The check verifies that
        // it's a string.)  See BL-13126.
        if (
            qtipContent.text &&
            qtipContent.text.startsWith &&
            qtipContent.text.startsWith('<img data-overflow="true"')
        ) {
            return true;
        }
        // keeping this out of paranoia...old code that no longer seems to work,
        // but I'm not sure it's never needed.
        if ($(qtipContent).attr("data-overflow") == "true") {
            return true;
        }
        return false;
    }

    // Return any qtip content attached to this element, or null if none is attached.
    private static GetQtipContent(element: JQuery): any {
        const qtipData = element.data("qtip");
        if (qtipData) {
            const options = qtipData.options;
            if (options) {
                return options.content;
            }
        }
        return null;
    }

    private static GetScrollInsteadOfOverflow(page: HTMLElement): boolean {
        const $page = $(page);
        return (
            $page.hasClass("Device16x9Portrait") ||
            $page.hasClass("Device16x9Landscape")
        );
    }
    // Make sure there are no boxes with class 'overflow' or 'thisOverflowingParent' on the page before removing
    // the page-level overflow marker 'pageOverflows', or add it if there are.
    private static UpdatePageOverflow(page) {
        // TODO: Investigate BL-6686. It seems that it takes more clicks to propagate the pageOverflows class onto a FrontCover page than a normal page??? Repro in both 4.4 and 4.5
        const $page = $(page);
        if (
            !$page.find(".overflow").length &&
            !$page.find(".thisOverflowingParent").length
        )
            $page.removeClass("pageOverflows");
        else $page.addClass("pageOverflows");

        // BL-11949: books with device layouts can ignore overflows because we'll show a scrollbar
        if (this.GetScrollInsteadOfOverflow(page)) {
            $page.removeClass("pageOverflows");
            // note, we don't yet remove the bubble that says there is too much text. This code is already spaghetti enough, I didn't want to pay that price at this time. --JH
        }
    }

    // Checks a couple of situations where we might need to modify min-height
    // If necessary, this will do the modification
    private static CheckOnMinHeight(box) {
        const $box = $(box);
        const overflowy = $box.css("overflow-y");
        if (overflowy == "hidden") {
            // On custom pages we hide overflow in the y direction. This sometimes shows a scroll bar.
            // It can show prematurely when there is only one line of text unless we force min-height
            // to be exactly line-height. I don't know why. See BL-1034 premature scroll bars
            // (Note: although line-height can have other units than min-height, the css function
            // (at least in FF) always returns px, so we can just copy it).
            $box.css("min-height", $box.css("line-height"));
        } else {
            // We want a min-height that is at least enough to display one line; otherwise we
            // get confusing overflow indications when just a single character is typed.
            // This problem can now be caused not just by template designers, but by end users
            // setting line-spacing or font-size bigger than the template designer expected.
            // So rather than making an ugly warning we just make sure every box is big enough to
            // show at least one line of text.
            // Note: we must use floats here; it's easy to get a situation where lineHeight works out
            // to say 50.05px, if we then set lineHeight to 50, the div's scrollHeight is 51 and
            // it's clientHeight (from min-height) is 50, and it is considered overflowing.
            // (There's a fudgeFactor in the overflow code that might prevent this, but using
            // floats seems safer.)
            // First get rid of any min-height fudge added locally in the past; if we don't do
            // this we can never reduce min-height even if the user reduces line-spacing or font size.
            // Enhance: the previous behavior of displaying a warning might be more useful for
            // template designers.
            // Enhance: it would be nice to redo this and overflow marking when the user changes
            // box format.
            $box.css("min-height", "");
            const lineHeight = parseFloat($box.css("line-height"));
            const minHeight = parseFloat($box.css("min-height"));
            // We do this comparison so that if the template designer has set a larger min-height,
            // we don't mess with it.
            if (minHeight < lineHeight) {
                $box.css("min-height", lineHeight + 0.01);
            }
        }
        // Remove any left-over warning about min-height is less than lineHeight (from earlier version of Bloom)
        $box.removeClass("Layout-Problem-Detected");
    } // end CheckOnMinHeight
} // end class OverflowChecker<|MERGE_RESOLUTION|>--- conflicted
+++ resolved
@@ -122,24 +122,12 @@
         )
             return [0, 0]; //display:inline always returns zero width, so there's no way to know if it's overflowing
 
-<<<<<<< HEAD
-=======
-        // If css has "overflow: visible;", scrollHeight is always 2 greater than clientHeight.
-        // This is because of the thin grey border on a focused input box.
-        // In fact, the focused grey border causes the same problem in detecting the bottom of a marginBox
-        // so we'll apply the same 'fudge' factor to both comparisons.
-        const focusedBorderFudgeFactor = 2;
-
->>>>>>> 90f4863f
         // I'm going to leave this comment and variable as a reminder that at one point we had to fudge things a
         // little to make it look right. This might be because we weren't correctly preventing flex grow and shrink
         // before measuring the content height.
         // At present we don't seem to need a fudge factor to get an accurate indication of overflow or to make
         // a good decision about whether to grow the box.
-<<<<<<< HEAD
-=======
         // Original comment:
->>>>>>> 90f4863f
         //In the Picture Dictionary template, all words have a scrollHeight that is 3 greater than the client height.
         //In the Headers of the Term Intro of the SHRP C1 P3 Pupil's book, scrollHeight = clientHeight + 6!!! Sigh.
         // the focussedBorderFudgeFactor takes care of 2 pixels, this adds one more.
