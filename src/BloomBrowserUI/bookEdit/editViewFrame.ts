--- conflicted
+++ resolved
@@ -253,13 +253,6 @@
     showBookSettingsDialog(initiallySelectedGroupIndex);
 }
 
-<<<<<<< HEAD
-export function showAboutDialogInEditTab() {
-    showAboutDialog();
-}
-
-=======
->>>>>>> 8fd39fb0
 export function showRequiresSubscriptionDialog(featureName: string): void {
     showRequiresSubscriptionDialogInEditView(featureName);
 }