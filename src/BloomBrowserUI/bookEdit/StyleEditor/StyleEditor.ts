/// <reference path="../../typings/bundledFromTSC.d.ts"/>
/// <reference path="../../typings/jquery/jquery.d.ts" />
/// <reference path="../../typings/select2/select2.d.ts" />
/// <reference path="../../lib/localizationManager/localizationManager.ts" />
/// <reference path="../../lib/jquery.i18n.custom.ts" />
/// <reference path="../../lib/misc-types.d.ts" />
/// <reference path="../../lib/jquery.alphanum.d.ts"/>
/// <reference path="../js/toolbar/toolbar.d.ts"/>
/// <reference path="../js/collectionSettings.d.ts"/>
/// <reference path="../OverflowChecker/OverflowChecker.ts"/>

import '../../node_modules/select2/dist/js/select2.js';

import theOneLocalizationManager from '../../lib/localizationManager/localizationManager';
import OverflowChecker from '../OverflowChecker/OverflowChecker';
import { GetDifferenceBetweenHeightAndParentHeight } from '../js/bloomEditing';
import '../../lib/jquery.alphanum';
import axios = require('axios');
import { EditableDivUtils } from '../js/editableDivUtils';

declare function GetSettings(): any; //c# injects this
declare function WebFxTabPane(element: HTMLElement, useCookie: boolean, callback: any): any; // from tabpane, from a <script> tag

export default class StyleEditor {

    private _previousBox: Element;
    private _supportFilesRoot: string;
    private MIN_FONT_SIZE: number = 7;
    private boxBeingEdited: HTMLElement;
    private ignoreControlChanges: boolean;
    private styles: string[];
    private authorMode: boolean; // true if authoring (rather than translating)
    private xmatterMode: boolean; // true if we are in xmatter (and shouldn't change fixed style names)

    constructor(supportFilesRoot: string) {
        this._supportFilesRoot = supportFilesRoot;
    }

    static GetStyleClassFromElement(target: HTMLElement) {
        var c = $(target).attr('class');
        if (!c) {
            c = '';
        }
        var classes = c.split(' ');

        for (var i = 0; i < classes.length; i++) {
            if (classes[i].indexOf('-style') > 0) {
                return classes[i];
            }
        }

        // For awhile between v1 and v2 we used 'coverTitle' in Factory-XMatter
        // In case this is one of those books, we'll replace it with 'Title-On-Cover-style'
        var coverTitleClass: string = StyleEditor.updateCoverStyleName(target, 'coverTitle');

        // For awhile in v2 we used 'coverTitle-style' in Factory-XMatter
        // In case this is one of those books, we'll replace it with 'Title-On-Cover-style'
        if (!coverTitleClass) {
            coverTitleClass = StyleEditor.updateCoverStyleName(target, 'coverTitle-style');
        }

        return coverTitleClass;
    }

    static updateCoverStyleName(target: HTMLElement, oldCoverTitleClass: string): string {

        if ($(target).hasClass(oldCoverTitleClass)) {
            var newStyleName: string = 'Title-On-Cover-style';
            $(target).removeClass(oldCoverTitleClass).addClass(newStyleName);
            return newStyleName;
        }

        return null;
    }

    // obsolete?
    MakeBigger(target: HTMLElement) {
        this.ChangeSize(target, 2);
        $('div.bloom-editable, textarea').qtipSecondary('reposition');
    }
    // obsolete?
    MakeSmaller(target: HTMLElement) {
        this.ChangeSize(target, -2);
        $('div.bloom-editable, textarea').qtipSecondary('reposition');
    }

    static MigratePreStyleBook(target: HTMLElement): string {
        var parentPage: HTMLDivElement = <HTMLDivElement><any>($(target).closest('.bloom-page')[0]);
        // Books created with the original (0.9) version of "Basic Book", lacked "x-style"
        // but had all pages starting with an id of 5dcd48df (so we can detect them)
        var pageLineage = $(parentPage).attr('data-pagelineage');
        if ((pageLineage) && pageLineage.substring(0, 8) === '5dcd48df') {
            var styleName: string = 'normal-style';
            $(target).addClass(styleName);
            return styleName;
        }
        return null;
    }

    static GetStyleNameForElement(target: HTMLElement): string {
        var styleName: string = this.GetStyleClassFromElement(target);
        if (!styleName) {
            // The style name is probably on the parent translationGroup element
            var parentGroup: HTMLDivElement = <HTMLDivElement><any>($(target).parent('.bloom-translationGroup')[0]);
            if (parentGroup) {
                styleName = this.GetStyleClassFromElement(parentGroup);
                if (styleName) {
                    $(target).addClass(styleName); // add style to bloom-editable div
                } else {
                    return this.MigratePreStyleBook(target);
                }
            } else {
                // No .bloom-translationGroup? Unlikely...
                return this.MigratePreStyleBook(target);
            }
        }
        // For awhile between v1 and v2 we used 'default-style' in Basic Book
        // In case this is one of those books, we'll replace it with 'normal-style'
        if (styleName === 'default-style') {
            $(target).removeClass(styleName);
            styleName = 'normal-style'; // This will be capitalized before presenting it to the user.
            $(target).addClass(styleName);
        }
        return styleName;
    }

    static GetBaseStyleNameForElement(target: HTMLElement): string {
        var styleName = StyleEditor.GetStyleNameForElement(target); // with '-style'
        var suffixIndex = styleName.indexOf('-style');
        if (suffixIndex < 0) {
            return styleName;
        }
        return styleName.substr(0, suffixIndex);
    }

    static SetStyleNameForElement(target: HTMLElement, newStyle: string) {
        var oldStyle: string = this.GetStyleClassFromElement(target);
        $(target).removeClass(oldStyle);
        $(target).addClass(newStyle);
    }

    static GetLangValueOrNull(target: HTMLElement): string {
        var langAttr = $(target).attr('lang');
        if (!langAttr) {
            return null;
        }
        return langAttr.valueOf().toString();
    }

    // obsolete?
    ChangeSize(target: HTMLElement, change: number) {
        var styleName = StyleEditor.GetStyleNameForElement(target);
        if (!styleName) {
            return;
        }
        var fontSize = this.GetCalculatedFontSizeInPoints(target);
        var langAttrValue = StyleEditor.GetLangValueOrNull(target);
        var rule: CSSStyleRule = this.GetOrCreateRuleForStyle(styleName, langAttrValue, this.authorMode);
        var units = 'pt';
        var sizeString = (fontSize + change).toString();
        if (parseInt(sizeString, 10) < this.MIN_FONT_SIZE) {
            return; // too small, quietly don't do it!
        }
        rule.style.setProperty('font-size', sizeString + units, 'important');
        OverflowChecker.MarkOverflowInternal(target);

        // alert("New size rule: " + rule.cssText);
        // Now update tooltip
        var toolTip = this.GetToolTip(target, styleName);
        this.AddQtipToElement($('#formatButton'), toolTip);
    }

    GetCalculatedFontSizeInPoints(target: HTMLElement): number {
        var sizeInPx = $(target).css('font-size');
        return this.ConvertPxToPt(parseInt(sizeInPx, 10));
    }

    ChangeSizeAbsolute(target: HTMLElement, newSize: number) {
        var styleName = StyleEditor.GetStyleNameForElement(target); // finds 'x-style' class or null
        if (!styleName) {
            alert('ChangeSizeAbsolute called on an element with invalid style class.');
            return;
        }
        if (newSize < this.MIN_FONT_SIZE) { // newSize is expected to come from a combobox entry by the user someday
            alert('ChangeSizeAbsolute called with too small a point size.');
            return;
        }
        var langAttrValue = StyleEditor.GetLangValueOrNull(target);
        var rule: CSSStyleRule = this.GetOrCreateRuleForStyle(styleName, langAttrValue, this.authorMode);
        var units = 'pt';
        var sizeString: string = newSize.toString();
        rule.style.setProperty('font-size', sizeString + units, 'important');
        // Now update tooltip
        var toolTip = this.GetToolTip(target, styleName);
        this.AddQtipToElement($('#formatButton'), toolTip);
    }

    // Get the names that should be offered in the styles combo box.
    // Basically any defined rules for classes that end in -style.
    // Only the last class in a sequence is used; this lets us predefine
    // styles like DIV.bloom-editing.Heading1 and make their selectors specific enough to work,
    // but not impossible to override with a custom definition.
    // N.B. these are not the final user-visible versions of style names, but the internal version.
    getFormattingStyles(): string[] {
        var result = [];
        for (var i = 0; i < document.styleSheets.length; i++) {
            var sheet = <StyleSheet>(<any>document.styleSheets[i]);
            var rules: CSSRuleList = (<any>sheet).cssRules;
            if (rules) {
                for (var j = 0; j < rules.length; j++) {
                    var index = rules[j].cssText.indexOf('{');
                    if (index === -1) {
                        continue;
                    }
                    var label = rules[j].cssText.substring(0, index).trim();
                    var index2 = label.lastIndexOf('-style');
                    if (index2 !== -1 && index2 === label.length - '-style'.length) { // ends in -style
                        var index3 = label.lastIndexOf('.');
                        var name = label.substring(index3 + 1, index2);
                        if (result.indexOf(name) === -1) {
                            result.push(name);
                        }
                    }
                }
            }
        }
        // 'normal' is the standard initial style for at least origami pages.
        // But our default template doesn't define it; by default it just has default properties.
        // Make sure it's available to choose again.
        if (result.indexOf('normal') === -1) {
            result.push('normal'); // This will be capitalized before presenting it to the user.
        }
        return result;
    }

    // Get the existing rule for the specified style.
    // Will return null if the style has no definition, OR if it already has a user-defined version
    getPredefinedStyle(target: string): CSSRule {
        var result = null;
        for (var i = 0; i < document.styleSheets.length; i++) {
            var sheet = <StyleSheet>(<any>document.styleSheets[i]);
            var rules: CSSRuleList = (<any>sheet).cssRules;
            if (rules) {
                for (var j = 0; j < rules.length; j++) {
                    var index = rules[j].cssText.indexOf('{');
                    if (index === -1) {
                        continue;
                    }
                    var label = rules[j].cssText.substring(0, index).trim();
                    if (label.indexOf(target) >= 0) {
                        // We have a rule for our target!
                        // Is this the user-defined stylesheet?
                        if ((<StyleSheet>(<any>document.styleSheets[i]).ownerNode).title === 'userModifiedStyles') {
                            return null; // style already has a user definition
                        } else {
                            // return the last one we find.
                            // This is not strictly sound, there COULD be many rules for this style which each
                            // contribute different properties. Choosing not to handle this case.
                            result = rules[j];
                        }
                    }
                }
            }
        }
        return result;
    }

    private FindExistingUserModifiedStyleSheet(): CSSStyleSheet {
        for (var i = 0; i < document.styleSheets.length; i++) {
            if ((<HTMLElement>document.styleSheets[i].ownerNode).title === 'userModifiedStyles') {
                // alert("Found userModifiedStyles sheet: i= " + i + ", title= " +
                //  (<StyleSheet>(<any>document.styleSheets[i]).ownerNode).title + ", sheet= " +
                //  document.styleSheets[i].ownerNode.textContent);
                return <CSSStyleSheet>document.styleSheets[i];
            }
        }
        return null;
    }

    //note, this currently just makes an element in the document, not a separate file
    GetOrCreateUserModifiedStyleSheet(): CSSStyleSheet {
        var styleSheet = this.FindExistingUserModifiedStyleSheet();
        if (styleSheet == null) {
            var newSheet = document.createElement('style');
            document.getElementsByTagName('head')[0].appendChild(newSheet);
            newSheet.title = 'userModifiedStyles';
            newSheet.type = 'text/css';

            //at this point, we are tempted to just return newSheet, but in the FF29 we're using,
            //that is just an element at this point, not a really stylesheet.
            //so we just go searching for it again in the document.styleSheets array, and this time we will find it.
            styleSheet = this.FindExistingUserModifiedStyleSheet();
        }
        return styleSheet;
    }

    // Get a style rule with a specified name that can be modified to change the appearance of text in this style.
    // If ignoreLanguage is true, this will be a rule that just specifies the name (.myStyle). This is
    // always used for the More tab, and for everything except font name when authoring.
    // Otherwise, it will specify language: .myStyle[lang="code"], or if langAttrValue is null, .myStyle:not([lang]).
    // This is used for all of character tab when localizing, and always for font name.
    // if forChildParas is true, the rule sought will have a selector like ".mystyle-style p" to select paragraphs
    // inside the block that has the style.
    GetOrCreateRuleForStyle(styleName: string, langAttrValue: string, ignoreLanguage: boolean, forChildParas?: boolean): CSSStyleRule {
        var styleSheet = this.GetOrCreateUserModifiedStyleSheet();
        if (styleSheet == null) {
            return;
        }

        var ruleList: CSSRuleList = styleSheet.cssRules;
        if (ruleList == null) {
            ruleList = new CSSRuleList();
        }

        var styleAndLang = styleName;
        // if we are authoring a book, style changes should apply to all translations of it
        // if we are translating, changes should only apply to this language.
        // a downside of this is that when authoring in multiple languages, to get a different
        // appearance for different languages a different style must be created.
        if (!ignoreLanguage) {
            if (langAttrValue && langAttrValue.length > 0) {
                styleAndLang = styleName + '[lang="' + langAttrValue + '"]';
            } else {
                styleAndLang = styleName + ':not([lang])';
            }
        }

        if (forChildParas) {
            styleAndLang += ' > p';
        }

        let lookFor = styleAndLang.toLowerCase();

        for (var i = 0; i < ruleList.length; i++) {
            var index = ruleList[i].cssText.indexOf('{');
            if (index === -1) {
                continue;
            }
            // The rule we want is one whose selector is the string we want.
            // The substring strips off the initial period and the rule body, leaving the selector.
            var match = ruleList[i].cssText.trim().substring(1, index).toLowerCase().trim();
            if (match === lookFor) {
                return <CSSStyleRule>ruleList[i];
            }
        }
        styleSheet.insertRule('.' + styleAndLang + ' { }', ruleList.length);

        return <CSSStyleRule>ruleList[ruleList.length - 1]; //new guy is last
    }

    // Remove all evidence of 'styleName' from the userModifiedStyles stylesheet,
    // including "styleName-style[lang='xx']" and "styleName-style p" rules.
    DeleteAllRulesForStyle(styleName: string) {
        var styleSheet = this.GetOrCreateUserModifiedStyleSheet();
        if (styleSheet == null) {
            return; // safety net; shouldn't happen
        }

        var ruleList: CSSRuleList = styleSheet.cssRules;
        if (ruleList == null) {
            return; // nothing to do
        }

        // we'll go backwards through the list of rules to avoid messing up our loop
        // when we delete rules
        for (var i = ruleList.length - 1; i > -1; i--) {
            var trimmedCss = ruleList[i].cssText.trim();
            var index = trimmedCss.indexOf('-style');
            if (index === -1) {
                styleSheet.deleteRule(i); // in case we've discovered a book that had BL-4266
                continue;
            }
            // We want any rule whose base style name matches our incoming parameter.
            // The substring strips off the initial period and everything after (and including) '-style' leaving the base style name.
            var match = trimmedCss.substring(1, index).toLowerCase();
            if (match === styleName.toLowerCase()) {
                styleSheet.deleteRule(i);
            }
        }
    }

    // Replaces a style in 'sheet' at the specified 'index' with a (presumably) modified style.
    ReplaceExistingStyle(sheet: CSSStyleSheet, index: number, newStyle: string): void {
        sheet.deleteRule(index);
        sheet.insertRule(newStyle, index);
    }

    ConvertPxToPt(pxSize: number, round = true): number {
        var tempDiv = document.createElement('div');
        tempDiv.style.width = '1000pt';
        document.body.appendChild(tempDiv);
        var ratio = 1000 / tempDiv.clientWidth;
        document.body.removeChild(tempDiv);
        tempDiv = null;
        if (round) {
            return Math.round(pxSize * ratio);
        } else {
            return pxSize * ratio;
        }
    }

    /**
     * Get the style information off of the target element to display in the tooltip
     * @param {HTMLElement} targetBox the element with the style information
     * @param {string} styleName the style whose information we are reporting
     * @return returns the tooltip string
     */
    GetToolTip(targetBox: HTMLElement, styleName: string): string {

        //Review: Gordon (JH) I'm not clear if this is still used or why, since it seems to be duplicated in AttachToBox
        styleName = styleName.substr(0, styleName.length - 6); // strip off '-style'
        styleName = styleName.replace(/-/g, ' '); //show users a space instead of dashes
        var box = $(targetBox);
        var sizeString = box.css('font-size'); // always returns computed size in pixels
        var pxSize = parseInt(sizeString, 10); // strip off units and parse
        var ptSize = this.ConvertPxToPt(pxSize);
        var lang = box.attr('lang');

        // localize
        var tipText = 'Changes the text size for all boxes carrying the style \'{0}\' and language \'{1}\'.\nCurrent size is {2}pt.';
        return theOneLocalizationManager.getText('BookEditor.FontSizeTip', tipText, styleName, lang, ptSize);
    }

    /**
     * Adds a tooltip to an element
     * @param element a JQuery object to add the tooltip to
     * @param toolTip the text of the tooltip to display
     * @param delay how many milliseconds to display the tooltip (defaults to 3sec)
     */
    AddQtipToElement(element: JQuery, toolTip: string, delay: number = 3000) {
        if (element.length === 0) {
            return;
        }
        element.qtipSecondary({
            content: toolTip,
            show: {
                event: 'click mouseenter',
                solo: true
            },
            hide: {
                event: 'unfocus', // qtip-only event that hides tooltip when anything other than the tooltip is clicked
                inactive: delay // hides if tooltip is inactive for {delay} sec
            }
        });
    }

    static GetClosestValueInList(listOfOptions: Array<string>, valueToMatch: number) {
        var lineHeight;
        for (var i = 0; i < listOfOptions.length; i++) {
            var optionNumber = parseFloat(listOfOptions[i]);
            if (valueToMatch === optionNumber) {
                lineHeight = listOfOptions[i];
                break;
            }
            if (valueToMatch <= optionNumber) {
                lineHeight = listOfOptions[i];
                // possibly it is closer to the option before
                if (i > 0) {
                    var prevOptionNumber = parseFloat(listOfOptions[i - 1]);
                    var deltaCurrent = optionNumber - valueToMatch;
                    var deltaPrevious = valueToMatch - prevOptionNumber;
                    if (deltaPrevious < deltaCurrent) {
                        lineHeight = listOfOptions[i - 1];
                    }
                }
                break;
            }
        }
        if (valueToMatch > parseFloat(listOfOptions[listOfOptions.length - 1])) {
            lineHeight = listOfOptions[listOfOptions.length - 1];
        }
        return lineHeight;
    }

    getPointSizes() {
        // perhaps temporary until we allow arbitrary values (BL-948), as a favor to Mike:
        return ['7', '8', '9', '10', '11', '12', '13', '14', '16', '18', '20', '22', '24', '26',
            '28', '30', '35', '40', '45', '50', '55', '60', '65', '70', '80', '90', '100'];

        // Same options as Word 2010, plus 13 since used in heading2
        //return ['7', '8', '9', '10', '11', '12', '13', '14', '16', '18', '20', '22', '24', '26', '28', '36', '48', '72'];
    }

    getLineSpaceOptions() {
        return ['0.7', '0.8', '1.0', '1.1', '1.2', '1.3', '1.4', '1.5', '1.6', '1.8', '2.0', '2.5', '3.0'];
    }

    getWordSpaceOptions() {
        return [theOneLocalizationManager.getText('EditTab.FormatDialog.WordSpacingNormal', 'Normal'),
        theOneLocalizationManager.getText('EditTab.FormatDialog.WordSpacingWide', 'Wide'),
        theOneLocalizationManager.getText('EditTab.FormatDialog.WordSpacingExtraWide', 'Extra Wide')];
    }

    getParagraphSpaceOptions() {
        return ['0', '0.5', '0.75', '1', '1.25'];
    }

    // Returns an object giving the current selection for each format control.
    getFormatValues() {
        var box = $(this.boxBeingEdited);
        var sizeString = box.css('font-size');
        var pxSize = parseInt(sizeString, 10);
        var ptSize = this.ConvertPxToPt(pxSize, false);
        var sizes = this.getPointSizes();

        ptSize = Math.round(ptSize);
        var fontName = box.css('font-family');
        if (fontName[0] === '\'' || fontName[0] === '"') {
            fontName = fontName.substring(1, fontName.length - 1); // strip off quotes
        }

        var lineHeightString = box.css('line-height');
        var lineHeightPx = parseInt(lineHeightString, 10);
        var lineHeightNumber = Math.round(lineHeightPx / pxSize * 10) / 10.0;
        var lineSpaceOptions = this.getLineSpaceOptions();
        var lineHeight = StyleEditor.GetClosestValueInList(lineSpaceOptions, lineHeightNumber);

        var wordSpaceOptions = this.getWordSpaceOptions();

        var wordSpaceString = box.css('word-spacing');
        var wordSpacing = wordSpaceOptions[0];
        if (wordSpaceString !== '0px') {
            var pxSpace = parseInt(wordSpaceString, 10);
            var ptSpace = this.ConvertPxToPt(pxSpace);
            if (ptSpace > 7.5) {
                wordSpacing = wordSpaceOptions[2];
            } else {
                wordSpacing = wordSpaceOptions[1];
            }
        }
        var weight = box.css('font-weight');
        var bold = (parseInt(weight, 10) > 600);

        var italic = box.css('font-style') === 'italic';
        var underline = box.css('text-decoration') === 'underline';
        var center = box.css('text-align') === 'center';

        // If we're going to base the initial values on current actual values, we have to get the
        // margin-below and text-indent values from one of the paragraphs they actually affect.
        // I don't recall why we wanted to get the values from the box rather than from the
        // existing style rule. Trying to do so will be a problem if there are no paragraph
        // boxes in the div from which to read the value. I don't think this should happen.
        var paraBox = box.find('p');

        var marginBelowString = paraBox.css('margin-bottom');
        var paraSpacePx = parseInt(marginBelowString, 10);
        var paraSpaceEm = paraSpacePx / pxSize;
        var paraSpaceOptions = this.getParagraphSpaceOptions();
        var paraSpacing = StyleEditor.GetClosestValueInList(paraSpaceOptions, paraSpaceEm);

        var indentString = paraBox.css('text-indent');
        var indentNumber = parseInt(indentString, 10);
        var paraIndent = 'none';
        if (indentNumber > 1) {
            paraIndent = 'indented';
        } else if (indentNumber < 0) {
            paraIndent = 'hanging';
        }

        return {
            ptSize: ptSize.toString(),
            fontName: fontName,
            lineHeight: lineHeight,
            wordSpacing: wordSpacing,
            center: center,
            paraSpacing: paraSpacing,
            paraIndent: paraIndent,
            bold: bold,
            italic: italic,
            underline: underline
        };
    }

    IsPageXMatter(targetBox: HTMLElement): boolean {
        var $target = $(targetBox);
        return typeof ($target.closest('.bloom-frontMatter')[0]) !== 'undefined' ||
            typeof ($target.closest('.bloom-backMatter')[0]) !== 'undefined';
    }

    AdjustFormatButton(element: Element): void {
        var newBottom = -1 * GetDifferenceBetweenHeightAndParentHeight($(element.parentElement));
        if (newBottom < 0) {
            newBottom = 0;
        }
        $('#formatButton').css({
            bottom: newBottom
        });
    }

    AttachToBox(targetBox: HTMLElement) {
        // This method is called when the window gets focus. This may be before CkEditor has finished loading.
        // Somewhere in the course of loading, it detects editable divs that are empty except for our gear icon.
        // It decides to insert some content...typically <p><br></p>, and in doing so, replaces the gear icon div.
        // Attempts to suppress this with  config.fillEmptyBlocks, config.protectedSource,
        // config.allowedContent, and data-cke-survive did not work.
        // The only solution we have found is to postpone adding the gear icon until CkEditor has done
        // its nefarious work. The following block achieves this.
        // Enhance: this logic is roughly duplicated in toolbox.ts restoreToolboxSettingsWhenCkEditorReady.
        // There may be some way to refactor it into a common place, but I don't know where.
        var editorInstances = (<any>window).CKEDITOR.instances;
        for (var i = 1; ; i++) {
            var instance = editorInstances['editor' + i];
            if (instance == null) {
                if (i === 0) {
                    // no instance at all...if one is later created, get us invoked.
                    (<any>window).CKEDITOR.on('instanceReady', e => this.AttachToBox(targetBox));
                    return;
                }
                break; // if we get here all instances are ready
            }
            if (!instance.instanceReady) {
                instance.on('instanceReady', e => this.AttachToBox(targetBox));
                return;
            }
        }

        var styleName = StyleEditor.GetStyleNameForElement(targetBox);
        if (!styleName) {
            return;
        }
        var editor = this;
        // I'm assuming here that since we're dealing with a local server, we'll get a result long before
        // the user could actually modify a style and thus need the information.
        // More dangerous is using it in getCharTabDescription. But as that is launched by a later
        // async request, I think it should be OK.

        axios.get('/bloom/authorMode').then(result => {
            editor.authorMode = result.data === true;
        });
        editor.xmatterMode = this.IsPageXMatter(targetBox);

        if (this._previousBox != null) {
            StyleEditor.CleanupElement(this._previousBox);
        }
        this._previousBox = targetBox;

        $('#format-toolbar').remove(); // in case there's still one somewhere else

        // put the format button in the editable text box itself, so that it's always in the right place.
        // unfortunately it will be subject to deletion because this is an editable box. But we can mark it as uneditable, so that
        // the user won't see resize and drag controls when they click on it
        $(targetBox).append('<div id="formatButton" contenteditable="false" class="bloom-ui"><img  contenteditable="false" src="' +
            editor._supportFilesRoot + '/img/cogGrey.svg"></div>');

        //make the button stay at the bottom if we overflow and thus scroll
        //review: It's not clear to me that this is actually working (JH 3/19/2016)
<<<<<<< HEAD
        $(targetBox).on('scroll', e => { this.AdjustFormatButton(e.target); });
=======
        $(targetBox).on("scroll", e => { this.AdjustFormatButton(e.target); });
>>>>>>> 5e3b872c


        // And in case we are starting out on a centerVertically page we might need to adjust it now
        this.AdjustFormatButton(targetBox);

        var formatButton = $('#formatButton');
        /* we removed this for BL-799, plus it was always getting in the way, once the format popup was opened
        var txt = theOneLocalizationManager.getText('EditTab.FormatDialogTip', 'Adjust formatting for style');
        editor.AddQtipToElement(formatButton, txt, 1500);
        */

        // BL-2476: Readers made from BloomPacks should have the formatting dialog disabled
        var suppress = $(document).find('meta[name="lockFormatting"]');
        var noFormatChange = suppress.length > 0 && suppress.attr('content').toLowerCase() === 'true';
        //The following commented out code works fine on Windows, but causes the program to crash
        //(disappear) on Linux when you click on the format button.
        //if (suppress.length > 0 && suppress.attr('content').toLowerCase() === 'true') {
        //    formatButton.click(function () {
        //        locmang.asyncGetText('BookEditor.FormattingDisabled', 'Sorry, Reader Templates do not allow changes to formatting.')
        //            .done(translation => {
        //                alert(translation);
        //        });
        //    });
        //    return;
        //}

        // It is not reliable to attach the click handler directly, as in  $(#formatButton).click(...)
        // I don't know why it doesn't work because even when it fails $(#formatButton).length is 1, so it seems to be
        // finding the right element. But some of the time it doesn't work. See BL-2701. This rather awkard
        // approach is the recommended way to make events fire for dynamically added elements.
        // The .off prevents adding multiple event handlers as the parent box gains focus repeatedly.
        // The namespace (".formatButton") in the event name prevents off from interfering with other click handlers.
        $(targetBox).off('click.formatButton');
        $(targetBox).on('click.formatButton', '#formatButton', function () {
            axios.all([
                axios.get('/bloom/availableFontNames'),
                axios.get<string>('/bloom/bookEdit/StyleEditor/StyleEditor.html')
            ]).then(results => {
                var fonts = results[0].data['fonts'];
                var html = results[1].data;

                editor.boxBeingEdited = targetBox;
                styleName = StyleEditor.GetBaseStyleNameForElement(targetBox);
                var current = editor.getFormatValues();

                //alert('font: ' + fontName + ' size: ' + sizeString + ' height: ' + lineHeight + ' space: ' + wordSpacing);
                // Enhance: lineHeight may well be something like 35px; what should we select initially?

                editor.styles = editor.getFormattingStyles();
                if (editor.styles.indexOf(styleName) === -1) {
                    editor.styles.push(styleName);
                }
                editor.styles.sort(function (a: string, b: string) {
                    return a.toLowerCase().localeCompare(b.toLowerCase());
                });

                $('#format-toolbar').remove(); // in case there's still one somewhere else
                $('body').append(html);

                if (noFormatChange) {
                    $('#format-toolbar').addClass('formattingDisabled');
                } else {
                    // The tab library doesn't allow us to put other class names on the tab-page,
                    // so we are doing it this way rather than the approach of using css to hide
                    // based on class names.
                    if (!editor.authorMode) {
                        $('#style-page').remove();
                        $('#paragraph-page').remove();
                    }
                    if (editor.xmatterMode) {
                        $('#style-page').remove();
                    }

                    var visibleTabs = $('.tab-page:visible');
                    if (visibleTabs.length === 1) {
                        // When there is only one tab, we want to hide the tab itself.
                        $(visibleTabs[0]).find('h2.tab').remove();
                    }

                    editor.setupSelectControls(fonts, current, styleName);
                }

                //make some select boxes permit custom values
                $('.allowCustom').select2({
                    tags: true //this is weird, we're not really doing tags, but this is how you get to enable typing
                });
                $('select:not(.allowCustom)').select2({
                    tags: false,
                    minimumResultsForSearch: -1 // result is that no search box is shown
                });

                var toolbar = $('#format-toolbar');
                toolbar.find('*[data-i18n]').localize();
<<<<<<< HEAD
                toolbar.draggable({ distance: 10, scroll: false, containment: $('html') });
                toolbar.draggable('disable'); // until after we make sure it's in the Viewport
=======
                toolbar.draggable({
                    distance: 10, scroll: false, containment: $('html')
                });
                toolbar.draggable("disable"); // until after we make sure it's in the Viewport
>>>>>>> 5e3b872c
                toolbar.css('opacity', 1.0);
                if (!noFormatChange) {
                    editor.getCharTabDescription();
                    editor.getMoreTabDescription();

                    $('#font-select').change(function () { editor.changeFont(); });
                    editor.AddQtipToElement($('#font-select'),
                        theOneLocalizationManager.getText('EditTab.FormatDialog.FontFaceToolTip', 'Change the font face'), 1500);
                    $('#size-select').change(function () { editor.changeSize(); });
                    editor.AddQtipToElement($('#size-select'),
                        theOneLocalizationManager.getText('EditTab.FormatDialog.FontSizeToolTip', 'Change the font size'), 1500);
                    $('#line-height-select').change(function () { editor.changeLineheight(); });
                    editor.AddQtipToElement($('#line-height-select').parent(),
                        theOneLocalizationManager.getText('EditTab.FormatDialog.LineSpacingToolTip',
                            'Change the spacing between lines of text'), 1500);
                    $('#word-space-select').change(function () { editor.changeWordSpace(); });
                    editor.AddQtipToElement($('#word-space-select').parent(),
                        theOneLocalizationManager.getText('EditTab.FormatDialog.WordSpacingToolTip',
                            'Change the spacing between words'), 1500);
                    if (editor.authorMode) {
                        if (!editor.xmatterMode) {
                            $('#styleSelect').change(function () { editor.selectStyle(); });
                            (<alphanumInterface>$('#style-select-input')).alphanum({ allowSpace: false, preventLeadingNumeric: true });
                            // don't use .change() here, as it only fires on loss of focus
                            $('#style-select-input').on('input', function () { editor.styleInputChanged(); });
                            // Here I'm taking advantage of JS by pushing an extra field into an object whose declaration does not allow it,
                            // so typescript checking just has to be worked around. This enables a hack in jquery.alphanum.js.
                            (<any>$('#style-select-input').get(0)).trimNotification = function () {
                                editor.styleStateChange('invalid-characters');
                            };
                            $('#reset-style').click(function (event) {
                                event.preventDefault();
                                editor.resetStyle();
                                return false;
                            });
                            $('#show-createStyle').click(function (event) {
                                event.preventDefault();
                                editor.showCreateStyle();
                                return false;
                            });
                            $('#create-button').click(function () { editor.createStyle(); });
                        }
                        var buttonIds = editor.getButtonIds();
                        for (var idIndex = 0; idIndex < buttonIds.length; idIndex++) {
                            var button = $('#' + buttonIds[idIndex]);
                            button.click(function () { editor.buttonClick(this); });
                            button.addClass('propButton');
                        }
                        $('#para-spacing-select').change(function () { editor.changeParaSpacing(); });
                        editor.selectButtons(current);
                        new WebFXTabPane($('#tabRoot').get(0), false, null);
                    }
                }
                var offset = $('#formatButton').offset();
                toolbar.offset({ left: offset.left + 30, top: offset.top - 30 });
                EditableDivUtils.positionInViewport(toolbar);
                toolbar.draggable('enable');

                $('html').off('click.toolbar');
                $('html').on('click.toolbar', function (event) {
                    if (event.target !== toolbar.get(0) &&
                        toolbar.has(event.target).length === 0 &&
                        $(event.target).parent() !== toolbar &&
                        toolbar.has(event.target).length === 0 &&
                        toolbar.is(':visible')) {
                        toolbar.remove();
                        event.stopPropagation();
                        event.preventDefault();
                    }
                });
                toolbar.on('click.toolbar', function (event) {
                    // this stops an event inside the dialog from propagating to the html element, which would close the dialog
                    event.stopPropagation();
                });
            });
        });
    }

    setupSelectControls(fonts, current, styleName) {
        this.populateSelect(fonts, current.fontName, 'font-select', 25);
        this.populateSelect(this.getPointSizes(), current.ptSize, 'size-select', 99);
        this.populateSelect(this.getLineSpaceOptions(), current.lineHeight, 'line-height-select');
        this.populateSelect(this.getWordSpaceOptions(), current.wordSpacing, 'word-space-select');
        this.populateSelect(this.styles, styleName, 'styleSelect');
        this.populateSelect(this.getParagraphSpaceOptions(), current.paraSpacing, 'para-spacing-select');
    }

    getButtonIds() {
        return ['bold', 'italic', 'underline', 'position-leading', 'position-center', 'indent-none', 'indent-indented', 'indent-hanging'];
    }

    selectButtons(current) {
        this.selectButton('bold', current.bold);
        this.selectButton('italic', current.italic);
        this.selectButton('underline', current.underline);
        this.selectButton('position-center', current.center);
        this.selectButton('position-leading', !current.center);
        this.selectButton('indent-' + current.paraIndent, true);
    }

    // Generic State Machine changes a class on the specified id from class 'state-X' to 'state-newState'
    stateChange(id: string, newState: string) {
        var stateToAdd = 'state-' + newState;
        var stateElement = $('#' + id);
        var existingClasses = stateElement.attr('class').split(/\s+/);
        $.each(existingClasses, function (index, elem) {
            if (elem.startsWith('state-')) {
                stateElement.removeClass(elem);
            }
        });
        stateElement.addClass(stateToAdd);
    }

    // Specific State Machine changes the Style section state
    styleStateChange(newState: string) {
        if (newState === 'enteringStyle' && $('#style-select-input').val()) {
            $('#create-button').removeAttr('disabled');
        } else {
            $('#create-button').attr('disabled', 'true');
        }
        this.stateChange('style-group', newState);
    }

    styleInputChanged() {
        var typedStyle = $('#style-select-input').val();
        // change state based on input
        if (typedStyle) {
            if (this.inputStyleExists()) {
                this.styleStateChange('already-exists');
                return;
            }
        }
        this.styleStateChange('enteringStyle');
    }

    showCreateStyle() {
        this.styleStateChange('enteringStyle');
        return false; // prevent default click
    }

    resetStyle() {
        var currentStyle = $('#styleSelect').val(); // the selected styleName w/o "-style"

        this.DeleteAllRulesForStyle(currentStyle);

        this.styleStateChange('initial');

        // Now update all the controls to reflect the effect of resetting this style.
        this.UpdateControlsToReflectAppliedStyle();
    }

    buttonClick(buttonDiv) {
        var button = $(buttonDiv);
        var id = button.attr('id');
        var index = id.indexOf('-');
        if (index >= 0) {
            button.addClass('selectedIcon');
            var group = id.substring(0, index);
            $('.propButton').each(function () {
                var item = $(this);
                if (this !== button.get(0) && item.attr('id').startsWith(group)) {
                    item.removeClass('selectedIcon');
                }
            });
        } else {
            // button is not part of a group, so must toggle
            if (button.hasClass('selectedIcon')) {
                button.removeClass('selectedIcon');
            } else {
                button.addClass('selectedIcon');
            }
        }
        // Now make it so
        if (id === 'bold') {
            this.changeBold();
        } else if (id === 'italic') {
            this.changeItalic();
        } else if (id === 'underline') {
            this.changeUnderline();
        } else if (id.startsWith('indent')) {
            this.changeIndent();
        } else if (id.startsWith('position')) {
            this.changePosition();
        }
    }

    selectButton(id: string, val: boolean) {
        if (val) {
            $('#' + id).addClass('selectedIcon');
        }
    }

    preferredGray(): string {
        return 'hsl(0,0%,86%)';
    }

    // The Char tab description is language-dependent when localizing, not when authoring.
    getCharTabDescription() {
        var styleName = StyleEditor.GetBaseStyleNameForElement(this.boxBeingEdited);
        // BL-2386 This one should NOT be language-dependent; only style dependent
        if (this.shouldSetDefaultRule()) {
            theOneLocalizationManager.asyncGetText('BookEditor.DefaultForText',
                'This formatting is the default for all text boxes with \'{0}\' style.', styleName).done(translation => {
                    $('#formatCharDesc').html(translation);
                });
            return;
        }
        //BL-982 Use language name that appears on text windows
        var iso = $(this.boxBeingEdited).attr('lang');
        var lang = theOneLocalizationManager.getLanguageName(iso);
        if (!lang) {
            lang = iso;
        }
        theOneLocalizationManager.asyncGetText('BookEditor.ForTextInLang',
            'This formatting is for all {0} text boxes with \'{1}\' style.', lang, styleName).done(translation => {
                $('#formatCharDesc').html(translation);
            });
    }

    // The More tab settings are never language-dependent
    getMoreTabDescription() {
        var styleName = StyleEditor.GetBaseStyleNameForElement(this.boxBeingEdited);
        // BL-2386 This one should NOT be language-dependent; only style dependent
        theOneLocalizationManager.asyncGetText('BookEditor.ForText', 'This formatting is for all text boxes with \'{0}\' style.', styleName)
            .done(translation => {
                $('#formatMoreDesc').html(translation);
            });
    }

    // did the user type the name of an existing style?
    inputStyleExists(): boolean {
        var typedStyle = $('#style-select-input').val();
        for (var i = 0; i < this.styles.length; i++) {
            if (typedStyle.toLocaleLowerCase() === this.styles[i].toLocaleLowerCase()) {
                return true;
            }
        }
        return false;
    }

    // Make a new style. Initialize to all current values. Caller should ensure it is a valid new style.
    createStyle() {
        var typedStyle = $('#style-select-input').val();
        StyleEditor.SetStyleNameForElement(this.boxBeingEdited, typedStyle + '-style');
        this.updateStyle();

        // Recommended way to insert an item into a select2 control and select it (one of the trues makes it selected)
        // See http://codepen.io/alexweissman/pen/zremOV
        var newState = new Option(typedStyle, typedStyle, true, true);
        $('#styleSelect').append(newState).trigger('change');

        // This control has been hidden, but the user could show it again.
        // And showing it does not run the duplicate style check, since we expect it to be empty
        // at that point, so that made a loophole for creating duplicate styles.
        $('#style-select-input').val('');
    }

    updateStyle() {
        this.changeFont();
        this.changeSize();
        this.changeLineheight();
        this.changeWordSpace();
        this.changeIndent();
        this.changeBold();
        this.changeItalic();
        this.changeUnderline();
        this.changeParaSpacing();
        this.changePosition();
        this.styleStateChange('initial'); // go back to initial state so user knows it worked
    }

    populateSelect(items: string[], current, id, maxlength?) {
        // Rather than selectively call this method for only those select elements which need
        // to be initialized, we call it for all of them. That makes the calling code a little simpler.
        // So if the element doesn't exist, exit quickly.
        if (!$('#' + id)) {
            return;
        }

        var options = '';
        if (current && items.indexOf(current.toString()) === -1) {
            //we have a custom point size, so make that an option in addition to the standard ones
            items.push(current.toString());
        }

        items.sort((a: string, b: string) => Number(a) - Number(b));

        for (var i = 0; i < items.length; i++) {
            var selected: string = '';
            if (current.toString() === items[i]) { // toString() is necessary to match point size string
                selected = ' selected';
            }
            var text = items[i];
            text = text.replace(/-/g, ' '); //show users a space instead of dashes
            if (text === 'normal') {
                text = 'Normal'; // capitalize for user
            }
            if (maxlength && text.length > maxlength) {
                text = text.substring(0, maxlength) + '...';
            }
            options += '<option value="' + items[i] + '"' + selected + '>' + text + '</option>';
        }
        $('#' + id).html(options);
    }

    changeBold() {
        if (this.ignoreControlChanges) {
            return;
        }
        var rule = this.getStyleRule(false);
        var val = $('#bold').hasClass('selectedIcon');
        rule.style.setProperty('font-weight', (val ? 'bold' : 'normal'), 'important');
        if (this.shouldSetDefaultRule()) {
            rule = this.getStyleRule(true);
            rule.style.setProperty('font-weight', (val ? 'bold' : 'normal'), 'important');
        }
        this.cleanupAfterStyleChange();
    }

    changeItalic() {
        if (this.ignoreControlChanges) {
            return;
        }
        var rule = this.getStyleRule(false);
        var val = $('#italic').hasClass('selectedIcon');
        rule.style.setProperty('font-style', (val ? 'italic' : 'normal'), 'important');
        if (this.shouldSetDefaultRule()) {
            rule = this.getStyleRule(true);
            rule.style.setProperty('font-style', (val ? 'italic' : 'normal'), 'important');
        }
        this.cleanupAfterStyleChange();
    }

    changeUnderline() {
        if (this.ignoreControlChanges) {
            return;
        }
        var rule = this.getStyleRule(false);
        var val = $('#underline').hasClass('selectedIcon');
        rule.style.setProperty('text-decoration', (val ? 'underline' : 'none'), 'important');
        if (this.shouldSetDefaultRule()) {
            rule = this.getStyleRule(true);
            rule.style.setProperty('text-decoration', (val ? 'underline' : 'none'), 'important');
        }
        this.cleanupAfterStyleChange();
    }

    changeFont() {
        if (this.ignoreControlChanges) {
            return;
        }
        var rule = this.getStyleRule(false);
        var font = $('#font-select').val();
        rule.style.setProperty('font-family', font, 'important');
        this.cleanupAfterStyleChange();
    }

    // Return true if font-tab changes (other than font family) for the current element should be applied
    // to the default rule as well as a language-specific rule.
    // Currently this requires that the element's language is the project's first language, which happens
    // to be available to us through the injected setting 'languageForNewTextBoxes'.
    // (If that concept diverges from 'the language whose style settings are the default' we may need to
    // inject a distinct value.)
    shouldSetDefaultRule() {
        var target = this.boxBeingEdited;
        // GetSettings is injected into the page by C#.
        var defLang = (<any>GetSettings()).languageForNewTextBoxes;
        if ($(target).attr('lang') !== defLang) {
            return false;
        }
        // We need to some way of detecting that we don't want to set
        // default rule for blocks like the main title, where factory rules do things like
        // making .bookTitle.bloom-contentNational1 120% and .bookTitle.bloom-content1 250%.
        return !$(target).hasClass('bloom-nodefaultstylerule');
    }

    changeSize() {
        if (this.ignoreControlChanges) {
            return;
        }

        var fontSize = $('#size-select').val();
        var units = 'pt';
        var sizeString = fontSize.toString();
        if (parseInt(sizeString, 10) < this.MIN_FONT_SIZE) {
            return; // should not be possible?
        }
        // Always set the value in the language-specific rule
        var rule = this.getStyleRule(false);
        rule.style.setProperty('font-size', sizeString + units, 'important');
        if (this.shouldSetDefaultRule()) {
            rule = this.getStyleRule(true);
            rule.style.setProperty('font-size', sizeString + units, 'important');
        }
        this.cleanupAfterStyleChange();
    }

    changeLineheight() {
        if (this.ignoreControlChanges) {
            return;
        }
        var lineHeight = $('#line-height-select').val();
        var rule = this.getStyleRule(false);
        rule.style.setProperty('line-height', lineHeight, 'important');
        if (this.shouldSetDefaultRule()) {
            rule = this.getStyleRule(true);
            rule.style.setProperty('line-height', lineHeight, 'important');
        }
        this.cleanupAfterStyleChange();
    }

    changeWordSpace() {
        //careful here: the labels we get are localized, so you can't just compare to English ones (BL-3527)
        if (this.ignoreControlChanges) {
            return;
        }

        var chosenIndex = $('#word-space-select option:selected').index();
        var wordSpace;
        switch (chosenIndex) {
            case 1: wordSpace = '5pt';
                break;
            case 2: wordSpace = '10pt';
                break;
            default:
                wordSpace = 'normal';
        }
        var rule = this.getStyleRule(false);
        rule.style.setProperty('word-spacing', wordSpace, 'important');
        if (this.shouldSetDefaultRule()) {
            rule = this.getStyleRule(true);
            rule.style.setProperty('word-spacing', wordSpace, 'important');
        }
        this.cleanupAfterStyleChange();
    }
    changeParaSpacing() {
        if (this.ignoreControlChanges) {
            return;
        }
        var paraSpacing = $('#para-spacing-select').val() + "em";
        var rule = this.getStyleRule(true, true);
        rule.style.setProperty('margin-bottom', paraSpacing, 'important');
        this.cleanupAfterStyleChange();
    }

    changePosition() {
        if (this.ignoreControlChanges) {
            return;
        }
        var rule = this.getStyleRule(true);
        var position = 'initial';
        if ($('#position-center').hasClass('selectedIcon')) {
            position = 'center';
        }

        rule.style.setProperty('text-align', position, 'important');
        this.cleanupAfterStyleChange();
    }

    changeIndent() {
        if (this.ignoreControlChanges) {
            return;
        }
        var rule = this.getStyleRule(true, true); // rule that is language-independent for child paras
        if ($('#indent-none').hasClass('selectedIcon')) {
            // It's tempting to remove the property. However, we apply normal-style as a class to
            // parent bloom-translationGroup elements so everything inherits from it by default.
            // If we just remove these properties from a rule for some other style, no other
            // style will be able to override a 'normal-style' indent.
            rule.style.setProperty('text-indent', '0', 'important');
            rule.style.setProperty('margin-left', '0', 'important');
        } else if ($('#indent-indented').hasClass('selectedIcon')) {
            rule.style.setProperty('text-indent', '20pt', 'important');
            rule.style.setProperty('margin-left', '0', 'important');
        } else if ($('#indent-hanging').hasClass('selectedIcon')) {
            rule.style.setProperty('text-indent', '-20pt', 'important');
            rule.style.setProperty('margin-left', '20pt', 'important');
        }

        this.cleanupAfterStyleChange();
    }

    getSettings(ruleInput: string): string[] {
        var index1 = ruleInput.indexOf('{');
        var rule = ruleInput;
        if (index1 >= 0) {
            rule = rule.substring(index1 + 1, rule.length);
            rule = rule.replace('}', '').trim();
        }
        return rule.split(';');
    }

    selectStyle() {
        var style = $('#styleSelect').val();
        $('#style-select-input').val(''); // we've chosen a style from the list, so we aren't creating a new one.
        StyleEditor.SetStyleNameForElement(this.boxBeingEdited, style + '-style');
        var predefined = this.getPredefinedStyle(style + '-style');
        if (predefined) {
            // doesn't exist in user-defined yet; need to copy it there
            // (so it works even if from a stylesheet not part of the book)
            // and make defined settings !important so they win over anything else.
            var rule = this.getStyleRule(true);
            var settings = this.getSettings(predefined.cssText);
            for (var j = 0; j < settings.length; j++) {
                var parts = settings[j].split(':');
                if (parts.length !== 2) {
                    continue; // often a blank item after last semi-colon
                }
                var selector = parts[0].trim();
                var val = parts[1].trim();
                var index2 = val.indexOf('!');
                if (index2 >= 0) {
                    val = val.substring(0, index2);
                }
                // per our standard convention, font-family is only ever specified for a specific language.
                // If we're applying a style, we're in author mode, and all other settings apply to all languages.
                // Even if we weren't in author mode, the factory definition of a style should be language-neutral,
                // so we'd want to insert it into our book that way.
                if (selector === 'font-family') {
                    this.getStyleRule(false).style.setProperty(selector, val, 'important');
                } else {
                    // review: may be desirable to do something if val is not one of the values
                    // we can generate, or just possibly if selector is not one of the ones we manipulate.
                    rule.style.setProperty(selector, val, 'important');
                }
            }
        }
        // Now update all the controls to reflect the effect of applying this style.
        this.UpdateControlsToReflectAppliedStyle();
    }

    UpdateControlsToReflectAppliedStyle() {
        var current = this.getFormatValues();
        this.ignoreControlChanges = true;

        this.setValueAndUpdateSelect2Control('font-select', current.fontName);
        this.setValueAndUpdateSelect2Control('size-select', current.ptSize.toString());
        this.setValueAndUpdateSelect2Control('line-height-select', current.lineHeight);
        this.setValueAndUpdateSelect2Control('word-space-select', current.wordSpacing);
        this.setValueAndUpdateSelect2Control('para-spacing-select', current.paraSpacing);
        var buttonIds = this.getButtonIds();
        for (var i = 0; i < buttonIds.length; i++) {
            $('#' + buttonIds[i]).removeClass('selectedIcon');
        }
        this.selectButtons(current);
        this.ignoreControlChanges = false;
        this.cleanupAfterStyleChange();
    }

    // Doc indicates this is the correct way to programmatically select an item with select2.
    // Previous comments indicated this was buggy and referenced BL-2324, which appears to be
    // the wrong issue number; I think it should have been BL-3371. However, I suspect the problem
    // was actually neglecting to prepend # before the id. The old solution left the problem BL-3422
    // which was eventually fixed by changing createStyle so that it doesn't need to use this
    // method at all. As far as I can tell, doing this works.
    setValueAndUpdateSelect2Control(id: string, value: string) {
        $('#' + id).val(value).trigger('change');
    }

    getStyleRule(ignoreLanguage: boolean, forChildPara?: boolean) {
        var target = this.boxBeingEdited;
        var styleName = StyleEditor.GetStyleNameForElement(target);
        if (!styleName) {
            return; // bizarre, since we put up the dialog
        }
        var langAttrValue = StyleEditor.GetLangValueOrNull(target);
        return this.GetOrCreateRuleForStyle(styleName, langAttrValue, ignoreLanguage, forChildPara);
    }

    cleanupAfterStyleChange() {
        var target = this.boxBeingEdited;
        var styleName = StyleEditor.GetStyleNameForElement(target);
        if (!styleName) {
            return; // bizarre, since we put up the dialog
        }
        OverflowChecker.MarkOverflowInternal(target);
        this.getCharTabDescription();
        this.getMoreTabDescription();
    }

    // Remove any additions we made to the element for the purpose of UI alone
    public static CleanupElement(element) {
        $(element).find('.bloom-ui').each(function () {
            $(this).remove();
        });
        //stop watching the scrolling event we used to keep the formatButton at the bottom
        $(element).off('scroll');
    }
}<|MERGE_RESOLUTION|>--- conflicted
+++ resolved
@@ -644,11 +644,7 @@
 
         //make the button stay at the bottom if we overflow and thus scroll
         //review: It's not clear to me that this is actually working (JH 3/19/2016)
-<<<<<<< HEAD
         $(targetBox).on('scroll', e => { this.AdjustFormatButton(e.target); });
-=======
-        $(targetBox).on("scroll", e => { this.AdjustFormatButton(e.target); });
->>>>>>> 5e3b872c
 
 
         // And in case we are starting out on a centerVertically page we might need to adjust it now
@@ -742,15 +738,10 @@
 
                 var toolbar = $('#format-toolbar');
                 toolbar.find('*[data-i18n]').localize();
-<<<<<<< HEAD
-                toolbar.draggable({ distance: 10, scroll: false, containment: $('html') });
-                toolbar.draggable('disable'); // until after we make sure it's in the Viewport
-=======
                 toolbar.draggable({
                     distance: 10, scroll: false, containment: $('html')
                 });
-                toolbar.draggable("disable"); // until after we make sure it's in the Viewport
->>>>>>> 5e3b872c
+                toolbar.draggable('disable'); // until after we make sure it's in the Viewport
                 toolbar.css('opacity', 1.0);
                 if (!noFormatChange) {
                     editor.getCharTabDescription();
