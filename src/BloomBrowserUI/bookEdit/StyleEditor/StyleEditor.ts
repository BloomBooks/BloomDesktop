--- conflicted
+++ resolved
@@ -539,12 +539,8 @@
         $(targetBox).append('<div id="formatButton" contenteditable="false" class="bloom-ui"><img  contenteditable="false" src="' + editor._supportFilesRoot + '/img/cogGrey.svg"></div>');
 
         //make the button stay at the bottom if we overflow and thus scroll
-<<<<<<< HEAD
-        $(targetBox).on("scroll", n => this.AdjustFormatButton(n.target));
-=======
         //review: It's not clear to me that this is actually working (JH 3/19/2016)
-        $(targetBox).on("scroll", e=>{this.AdjustFormatButton($(e.target))});
->>>>>>> c2f4dfda
+        $(targetBox).on("scroll", e=>{this.AdjustFormatButton(e.target)});
 
 
         // And in case we are starting out on a centerVertically page we might need to adjust it now
@@ -552,7 +548,7 @@
 
         var formatButton = $('#formatButton');
         /* we removed this for BL-799, plus it was always getting in the way, once the format popup was opened
-        var txt = locmang.getText('EditTab.FormatDialogTip', 'Adjust formatting for style');
+        var txt = theOneLocalizationManager.getText('EditTab.FormatDialogTip', 'Adjust formatting for style');
         editor.AddQtipToElement(formatButton, txt, 1500);
         */
 
