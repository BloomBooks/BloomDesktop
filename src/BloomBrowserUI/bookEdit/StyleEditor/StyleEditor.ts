/// <reference path="../../typings/bundledFromTSC.d.ts"/>
/// <reference path="../../typings/jquery/jquery.d.ts" />
/// <reference path="../../typings/select2/select2.d.ts" />
/// <reference path="../../lib/localizationManager/localizationManager.ts" />
/// <reference path="../../lib/jquery.i18n.custom.ts" />
/// <reference path="../../lib/misc-types.d.ts" />
/// <reference path="../../lib/jquery.alphanum.d.ts"/>
/// <reference path="../js/toolbar/toolbar.d.ts"/>
/// <reference path="../js/collectionSettings.d.ts"/>
/// <reference path="../OverflowChecker/OverflowChecker.ts"/>

import '../../node_modules/select2/dist/js/select2.js';

import theOneLocalizationManager from '../../lib/localizationManager/localizationManager';
import OverflowChecker from '../OverflowChecker/OverflowChecker';
import { GetDifferenceBetweenHeightAndParentHeight } from '../js/bloomEditing';
import '../../lib/jquery.alphanum';
import axios = require("axios");
import { EditableDivUtils } from "../js/editableDivUtils";

declare function GetSettings(): any; //c# injects this
declare function WebFxTabPane(element: HTMLElement, useCookie: boolean, callback: any): any; // from tabpane, from a <script> tag

<<<<<<< HEAD
declare function GetSettings() : any; //c# injects this
declare function WebFxTabPane(element:HTMLElement,useCookie:boolean,callback:any) : any; // from tabpane, from a <script> tag

=======
>>>>>>> f1fc91e5
export default class StyleEditor {

        private _previousBox: Element;
        private _supportFilesRoot: string;
        private MIN_FONT_SIZE: number = 7;
        private boxBeingEdited: HTMLElement;
        private ignoreControlChanges: boolean;
        private styles: string[];
        private authorMode: boolean; // true if authoring (rather than translating)
        private xmatterMode: boolean; // true if we are in xmatter (and shouldn't change fixed style names)

        constructor(supportFilesRoot: string) {
                this._supportFilesRoot = supportFilesRoot;
        }

        static GetStyleClassFromElement(target: HTMLElement) {
                var c = $(target).attr("class");
                if (!c)
                        c = "";
                var classes = c.split(' ');

                for (var i = 0; i < classes.length; i++) {
                        if (classes[i].indexOf('-style') > 0) {
                                return classes[i];
                        }
                }

                // For awhile between v1 and v2 we used 'coverTitle' in Factory-XMatter
                // In case this is one of those books, we'll replace it with 'Title-On-Cover-style'
                var coverTitleClass: string = StyleEditor.updateCoverStyleName(target, 'coverTitle');

                // For awhile in v2 we used 'coverTitle-style' in Factory-XMatter
                // In case this is one of those books, we'll replace it with 'Title-On-Cover-style'
                if (!coverTitleClass)
                        coverTitleClass = StyleEditor.updateCoverStyleName(target, 'coverTitle-style');

                return coverTitleClass;
        }

        static updateCoverStyleName(target: HTMLElement, oldCoverTitleClass: string): string {

                if ($(target).hasClass(oldCoverTitleClass)) {
                        var newStyleName: string = 'Title-On-Cover-style';
                        $(target).removeClass(oldCoverTitleClass).addClass(newStyleName);
                        return newStyleName;
                }

                return null;
        }

        // obsolete?
        MakeBigger(target: HTMLElement) {
                this.ChangeSize(target, 2);
                $("div.bloom-editable, textarea").qtipSecondary('reposition');
        }
        // obsolete?
        MakeSmaller(target: HTMLElement) {
                this.ChangeSize(target, -2);
                $("div.bloom-editable, textarea").qtipSecondary('reposition');
        }

        static MigratePreStyleBook(target: HTMLElement): string {
                var parentPage: HTMLDivElement = <HTMLDivElement><any> ($(target).closest(".bloom-page")[0]);
                // Books created with the original (0.9) version of "Basic Book", lacked "x-style" but had all pages starting with an id of 5dcd48df (so we can detect them)
                var pageLineage = $(parentPage).attr('data-pagelineage');
                if ((pageLineage) && pageLineage.substring(0, 8) == '5dcd48df') {
                        var styleName: string = "normal-style";
                        $(target).addClass(styleName);
                        return styleName;
                }
                return null;
        }

        static GetStyleNameForElement(target: HTMLElement): string {
                var styleName: string = this.GetStyleClassFromElement(target);
                if (!styleName) {
                        // The style name is probably on the parent translationGroup element
                        var parentGroup: HTMLDivElement = <HTMLDivElement><any> ($(target).parent(".bloom-translationGroup")[0]);
                        if (parentGroup) {
                                styleName = this.GetStyleClassFromElement(parentGroup);
                                if (styleName)
                                        $(target).addClass(styleName); // add style to bloom-editable div
                                else {
                                        return this.MigratePreStyleBook(target);
                                }
                        }
                        else {
                                // No .bloom-translationGroup? Unlikely...
                                return this.MigratePreStyleBook(target);
                        }
                }
                // For awhile between v1 and v2 we used 'default-style' in Basic Book
                // In case this is one of those books, we'll replace it with 'normal-style'
                if (styleName == 'default-style') {
                        $(target).removeClass(styleName);
                        styleName = 'normal-style'; // This will be capitalized before presenting it to the user.
                        $(target).addClass(styleName);
                }
                return styleName;
        }

        static SetStyleNameForElement(target: HTMLElement, newStyle: string) {
                var oldStyle: string = this.GetStyleClassFromElement(target);
                $(target).removeClass(oldStyle);
                $(target).addClass(newStyle);
        }

        static GetLangValueOrNull(target: HTMLElement): string {
                var langAttr = $(target).attr("lang");
                if (!langAttr)
                        return null;
                return langAttr.valueOf().toString();
        }

        // obsolete?
        ChangeSize(target: HTMLElement, change: number) {
                var styleName = StyleEditor.GetStyleNameForElement(target);
                if (!styleName)
                        return;
                var fontSize = this.GetCalculatedFontSizeInPoints(target);
                var langAttrValue = StyleEditor.GetLangValueOrNull(target);
                var rule: CSSStyleRule = this.GetOrCreateRuleForStyle(styleName, langAttrValue, this.authorMode);
                var units = 'pt';
                var sizeString = (fontSize + change).toString();
                if (parseInt(sizeString) < this.MIN_FONT_SIZE)
                        return; // too small, quietly don't do it!
                rule.style.setProperty("font-size", sizeString + units, "important");
                OverflowChecker.MarkOverflowInternal(target);

                // alert("New size rule: " + rule.cssText);
                // Now update tooltip
                var toolTip = this.GetToolTip(target, styleName);
                this.AddQtipToElement($('#formatButton'), toolTip);
        }

        GetCalculatedFontSizeInPoints(target: HTMLElement): number {
                var sizeInPx = $(target).css('font-size');
                return this.ConvertPxToPt(parseInt(sizeInPx));
        }

        ChangeSizeAbsolute(target: HTMLElement, newSize: number) {
                var styleName = StyleEditor.GetStyleNameForElement(target); // finds 'x-style' class or null
                if (!styleName) {
                        alert('ChangeSizeAbsolute called on an element with invalid style class.');
                        return;
                }
                if (newSize < this.MIN_FONT_SIZE) { // newSize is expected to come from a combobox entry by the user someday
                        alert('ChangeSizeAbsolute called with too small a point size.');
                        return;
                }
                var langAttrValue = StyleEditor.GetLangValueOrNull(target);
                var rule: CSSStyleRule = this.GetOrCreateRuleForStyle(styleName, langAttrValue, this.authorMode);
                var units = "pt";
                var sizeString: string = newSize.toString();
                rule.style.setProperty("font-size", sizeString + units, "important");
                // Now update tooltip
                var toolTip = this.GetToolTip(target, styleName);
                this.AddQtipToElement($('#formatButton'), toolTip);
        }

        // Get the names that should be offered in the styles combo box.
        // Basically any defined rules for classes that end in -style.
        // Only the last class in a sequence is used; this lets us predefine
        // styles like DIV.bloom-editing.Heading1 and make their selectors specific enough to work,
        // but not impossible to override with a custom definition.
        // N.B. these are not the final user-visible versions of style names, but the internal version.
        getFormattingStyles(): string[] {
                var result = [];
                for (var i = 0; i < document.styleSheets.length; i++) {
                        var sheet = <StyleSheet>(<any>document.styleSheets[i]);
                        var rules: CSSRuleList = (<any>sheet).cssRules;
                        if (rules) {
                                for (var j = 0; j < rules.length; j++) {
                                        var index = rules[j].cssText.indexOf('{');
                                        if (index == -1) continue;
                                        var label = rules[j].cssText.substring(0, index).trim();
                                        var index2 = label.lastIndexOf('-style');
                                        if (index2 !== -1 && index2 == label.length - '-style'.length) { // ends in -style
                                                var index3 = label.lastIndexOf('.');
                                                var name = label.substring(index3+1, index2);
                                                if (result.indexOf(name) == -1) {
                                                        result.push(name);
                                                }
                                        }
                                }
                        }
                }
                // 'normal' is the standard initial style for at least origami pages.
                // But our default template doesn't define it; by default it just has default properties.
                // Make sure it's available to choose again.
                if (result.indexOf('normal') == -1) {
                        result.push('normal'); // This will be capitalized before presenting it to the user.
                }
                return result;
        }

        // Get the existing rule for the specified style.
        // Will return null if the style has no definition, OR if it already has a user-defined version
        getPredefinedStyle(target: string): CSSRule {
                var result = null;
                for (var i = 0; i < document.styleSheets.length; i++) {
                        var sheet = <StyleSheet>(<any>document.styleSheets[i]);
                        var rules: CSSRuleList = (<any>sheet).cssRules;
                        if (rules) {
                                for (var j = 0; j < rules.length; j++) {
                                        var index = rules[j].cssText.indexOf('{');
                                        if (index == -1) continue;
                                        var label = rules[j].cssText.substring(0, index).trim();
                                        if (label.indexOf(target) >= 0) {
                                                // We have a rule for our target!
                                                // Is this the user-defined stylesheet?
                                                if ((<StyleSheet>(<any>document.styleSheets[i]).ownerNode).title == "userModifiedStyles") {
                                                        return null; // style already has a user definition
                                                } else {
                                                        // return the last one we find.
                                                        // This is not strictly sound, there COULD be many rules for this style which each
                                                        // contribute different properties. Choosing not to handle this case.
                                                        result = rules[j];
                                                }
                                        }
                                }
                        }
                }
                return result;
        }

         private FindExistingUserModifiedStyleSheet(): StyleSheet {
                for (var i = 0; i < document.styleSheets.length; i++) {
                        if ((<StyleSheet>(<any>document.styleSheets[i]).ownerNode).title == "userModifiedStyles") {
                                // alert("Found userModifiedStyles sheet: i= " + i + ", title= " + (<StyleSheet>(<any>document.styleSheets[i]).ownerNode).title + ", sheet= " + document.styleSheets[i].ownerNode.textContent);
                                return <StyleSheet><any>document.styleSheets[i];
                        }
                }
                return null;
        }

        //note, this currently just makes an element in the document, not a separate file
        GetOrCreateUserModifiedStyleSheet(): StyleSheet {
                var styleSheet = this.FindExistingUserModifiedStyleSheet();
                if (styleSheet == null) {
                        var newSheet = document.createElement('style');
                        document.getElementsByTagName("head")[0].appendChild(newSheet);
                        newSheet.title = "userModifiedStyles";
                        newSheet.type = "text/css";

                        //at this point, we are tempted to just return newSheet, but in the FF29 we're using, that is just an element at this point, not a really stylesheet.
                        //so we just go searching for it again in the document.styleSheets array, and this time we will find it.
                        styleSheet = this.FindExistingUserModifiedStyleSheet();
                }
<<<<<<< HEAD
                return styleSheet;
        }
=======
                break;
            }
        }
        if (valueToMatch > parseFloat(listOfOptions[listOfOptions.length - 1])) {
            lineHeight = listOfOptions[listOfOptions.length - 1];
        }
        return lineHeight;
    }

    getPointSizes() {
        // perhaps temporary until we allow arbitrary values (BL-948), as a favor to Mike:
        return ['7', '8', '9', '10', '11', '12', '13', '14', '16', '18', '20', '22', '24', '26', '28', '30', '35', '40', '45', '50', '55', '60', '65', '70', '80','90','100'];

        // Same options as Word 2010, plus 13 since used in heading2
        //return ['7', '8', '9', '10', '11', '12', '13', '14', '16', '18', '20', '22', '24', '26', '28', '36', '48', '72'];
    }

    getLineSpaceOptions() {
        return ['0.7', '0.8', '1.0', '1.1', '1.2', '1.3', '1.4', '1.5', '1.6', '1.8', '2.0', '2.5', '3.0'];
    }

    getWordSpaceOptions() {
        return [theOneLocalizationManager.getText('EditTab.FormatDialog.WordSpacingNormal', 'Normal'),
            theOneLocalizationManager.getText('EditTab.FormatDialog.WordSpacingWide', 'Wide'),
            theOneLocalizationManager.getText('EditTab.FormatDialog.WordSpacingExtraWide', 'Extra Wide')];
    }

    // Returns an object giving the current selection for each format control.
    getFormatValues() {
        var box = $(this.boxBeingEdited);
        var sizeString = box.css('font-size');
        var pxSize = parseInt(sizeString);
        var ptSize = this.ConvertPxToPt(pxSize, false);
        var sizes = this.getPointSizes();
        
        // This was a good idea but we need custom values now
        //ptSize = StyleEditor.GetClosestValueInList(sizes, ptSize);

        // if(ptSize != StyleEditor.GetClosestValueInList(sizes, ptSize)){
        //     //TODO: we probably need to do rounding
        // }
        
        ptSize = Math.round(ptSize);
        var fontName = box.css('font-family');
        if (fontName[0] == '\'' || fontName[0] == '"') {
            fontName = fontName.substring(1, fontName.length - 1); // strip off quotes
        }

        var lineHeightString = box.css('line-height');
        var lineHeightPx = parseInt(lineHeightString);
        var lineHeightNumber = Math.round(lineHeightPx / pxSize * 10) / 10.0;
        var lineSpaceOptions = this.getLineSpaceOptions();
        var lineHeight = StyleEditor.GetClosestValueInList(lineSpaceOptions, lineHeightNumber);

        var wordSpaceOptions = this.getWordSpaceOptions();

        var wordSpaceString = box.css('word-spacing');
        var wordSpacing = wordSpaceOptions[0];
        if (wordSpaceString != "0px") {
            var pxSpace = parseInt(wordSpaceString);
            var ptSpace = this.ConvertPxToPt(pxSpace);
            if (ptSpace > 7.5) {
                wordSpacing = wordSpaceOptions[2];
            } else {
                wordSpacing = wordSpaceOptions[1];
            }
        }
        var borderStyle: string = box.css('border-bottom-style');
        var borderColor = box.css('border-bottom-color');
        var borderRadius: string = box.css('border-top-left-radius');

        var borderChoice = "";
        // Detecting 'none' is difficult because our edit boxes inherit a faint grey border
        // Currently we use plain rgb for our official borders, and the inherited one uses rgba(0, 0, 0, 0.2).
        // We have a problem in that the edit mode UI also uses borders. Its borders, however, are all partially
        // transparent (up to 0.6 at the moment). So we can detect that there isn't an actual style border by looking at the 4th, opacity member of the rgba.
        // REVIEW (JH) @JT: Why do we look at the actual style, instead of the style rule we are editing?
        if (!borderStyle || borderStyle === 'none' || !borderColor || (borderColor.toLowerCase().startsWith("rgba(") && parseFloat(borderColor.split(',')[3]) < 1.0)) {
            borderChoice = 'none';
        }
        else if (borderColor.toLowerCase() == 'rgb(128, 128, 128)') {
            if (parseInt(borderRadius) == 0) {
                borderChoice = 'gray';
            } else {
                borderChoice = 'gray-round';
            }
        }
        else if (parseInt(borderRadius) > 0) {
            borderChoice = 'black-round';
        } else {
            borderChoice = 'black';
        }
        var backColor = 'none';
        if (box.css('background-color').toLowerCase() != 'transparent') {
            backColor = 'gray';
        }
        var weight = box.css('font-weight');
        var bold = (parseInt(weight) > 600);

        var italic = box.css('font-style') == 'italic';
        var underline = box.css('text-decoration') == 'underline';
        var center = box.css('text-align') == 'center';

        return {
            ptSize: ptSize, fontName: fontName, lineHeight: lineHeight, wordSpacing: wordSpacing, borderChoice: borderChoice, backColor:backColor, bold:bold, italic:italic, underline:underline, center:center};
    }

    IsPageXMatter(targetBox: HTMLElement):boolean {
        var $target = $(targetBox);
        return typeof ($target.closest('.bloom-frontMatter')[0]) !== 'undefined' || typeof ($target.closest('.bloom-backMatter')[0]) !== 'undefined';
    }

    AdjustFormatButton(element: Element):void {
        var newBottom = -1 * GetDifferenceBetweenHeightAndParentHeight($(element.parentElement));
        if (newBottom < 0) {
            newBottom = 0;
        }
        $("#formatButton").css({
            bottom: newBottom
        });
    }

    AttachToBox(targetBox: HTMLElement) {
        // This method is called when the window gets focus. This may be before CkEditor has finished loading.
        // Somewhere in the course of loading, it detects editable divs that are empty except for our gear icon.
        // It decides to insert some content...typically <p><br></p>, and in doing so, replaces the gear icon div.
        // Attempts to suppress this with  config.fillEmptyBlocks, config.protectedSource,
        // config.allowedContent, and data-cke-survive did not work.
        // The only solution we have found is to postpone adding the gear icon until CkEditor has done
        // its nefarious work. The following block achieves this.
        // gjm: Refactored it into EditableDivUtils.
        EditableDivUtils.WaitForCKEditorReady(window, targetBox, this.AttachToBox);

        var styleName = StyleEditor.GetStyleNameForElement(targetBox);
        if (!styleName)
            return;
        var editor = this;
        // I'm assuming here that since we're dealing with a local server, we'll get a result long before
        // the user could actually modify a style and thus need the information.
        // More dangerous is using it in getCharTabDescription. But as that is launched by a later
        // async request, I think it should be OK.
        
        axios.get('/bloom/authorMode').then( result=>{
            editor.authorMode = result.data == true;
        });
        editor.xmatterMode = this.IsPageXMatter(targetBox);

        if (this._previousBox != null) {
            StyleEditor.CleanupElement(this._previousBox);
        }
        this._previousBox = targetBox;

        $('#format-toolbar').remove(); // in case there's still one somewhere else

        // put the format button in the editable text box itself, so that it's always in the right place.
        // unfortunately it will be subject to deletion because this is an editable box. But we can mark it as uneditable, so that
        // the user won't see resize and drag controls when they click on it
        $(targetBox).append('<div id="formatButton" contenteditable="false" class="bloom-ui"><img  contenteditable="false" src="' + editor._supportFilesRoot + '/img/cogGrey.svg"></div>');

        //make the button stay at the bottom if we overflow and thus scroll
        //review: It's not clear to me that this is actually working (JH 3/19/2016)
        $(targetBox).on("scroll", e=>{this.AdjustFormatButton(e.target)});


        // And in case we are starting out on a centerVertically page we might need to adjust it now
        this.AdjustFormatButton(targetBox);

        var formatButton = $('#formatButton');
        /* we removed this for BL-799, plus it was always getting in the way, once the format popup was opened
        var txt = theOneLocalizationManager.getText('EditTab.FormatDialogTip', 'Adjust formatting for style');
        editor.AddQtipToElement(formatButton, txt, 1500);
        */

        // BL-2476: Readers made from BloomPacks should have the formatting dialog disabled
        var suppress = $(document).find('meta[name="lockFormatting"]');
        var noFormatChange = suppress.length > 0 && suppress.attr('content').toLowerCase() === 'true';
        //The following commented out code works fine on Windows, but causes the program to crash
        //(disappear) on Linux when you click on the format button.
        //if (suppress.length > 0 && suppress.attr('content').toLowerCase() === 'true') {
        //    formatButton.click(function () {
        //        locmang.asyncGetText('BookEditor.FormattingDisabled', 'Sorry, Reader Templates do not allow changes to formatting.')
        //            .done(translation => {
        //                alert(translation);
        //        });
        //    });
        //    return;
        //}

        // It is not reliable to attach the click handler directly, as in  $(#formatButton).click(...)
        // I don't know why it doesn't work because even when it fails $(#formatButton).length is 1, so it seems to be
        // finding the right element. But some of the time it doesn't work. See BL-2701. This rather awkard
        // approach is the recommended way to make events fire for dynamically added elements.
        // The .off prevents adding multiple event handlers as the parent box gains focus repeatedly.
        // The namespace (".formatButton") in the event name prevents off from interfering with other click handlers.
        $(targetBox).off('click.formatButton');
        $(targetBox).on('click.formatButton', '#formatButton', function() {
            axios.get('/bloom/availableFontNames').then( result=>{
                editor.boxBeingEdited = targetBox;
                // This line is needed inside the click function to keep from using a stale version of 'styleName'
                // and chopping off 6 characters each time!
                styleName = StyleEditor.GetStyleNameForElement(targetBox);
                styleName = styleName.substr(0, styleName.length - 6); // strip off '-style'
                var current = editor.getFormatValues();
>>>>>>> f1fc91e5

        // Get a style rule with a specified name that can be modified to change the appearance of text in this style.
        // If ignoreLanguage is true, this will be a rule that just specifies the name (.myStyle). This is
        // always used for the More tab, and for everything except font name when authoring.
        // Otherwise, it will specify language: .myStyle[lang="code"], or if langAttrValue is null, .myStyle:not([lang]).
        // This is used for all of character tab when localizing, and always for font name.
        GetOrCreateRuleForStyle(styleName: string, langAttrValue: string, ignoreLanguage: boolean): CSSStyleRule {
                var styleSheet = this.GetOrCreateUserModifiedStyleSheet();
                if (styleSheet == null) {
                        alert('styleSheet == null');
                }

                var ruleList: CSSRuleList = (<any>styleSheet).cssRules;
                if (ruleList == null) {
                        ruleList = <any>[];
                }

                var styleAndLang = styleName;
                // if we are authoring a book, style changes should apply to all translations of it
                // if we are translating, changes should only apply to this language.
                // a downside of this is that when authoring in multiple languages, to get a different
                // appearance for different languages a different style must be created.
                if (!ignoreLanguage) {
                        if (langAttrValue && langAttrValue.length > 0)
                                styleAndLang = styleName + '[lang="' + langAttrValue + '"]';
                        else
                                styleAndLang = styleName + ":not([lang])";
                }

                for (var i = 0; i < ruleList.length; i++) {
                        var index = ruleList[i].cssText.indexOf('{');
                        if (index == -1) continue;
                        var match = ruleList[i].cssText;
                        // if we're not ignoring language, we simply need a match for styleAndLang, which includes a lang component.
                        // if we're ignoring language, we must find a rule that doesn't specify language at all, even if we
                        // have one that does.
                        // It's probably pathological to worry about the style name occurring in the body of some other rule,
                        // especially with the -style suffix, but it seems safer not to risk it.
                        if (match.toLowerCase().indexOf(styleAndLang.toLowerCase()) > -1 && (!ignoreLanguage || match.indexOf('[lang') == -1)) {
                                return <CSSStyleRule> ruleList[i];
                        }
                }
                (<CSSStyleSheet>styleSheet).insertRule('.' + styleAndLang + " { }", ruleList.length);

                return <CSSStyleRule> ruleList[ruleList.length - 1]; //new guy is last
        }

        // Replaces a style in 'sheet' at the specified 'index' with a (presumably) modified style.
        ReplaceExistingStyle(sheet: CSSStyleSheet, index: number, newStyle: string): void {
                sheet.deleteRule(index);
                sheet.insertRule(newStyle, index);
        }

        ConvertPxToPt(pxSize: number, round = true): number {
                var tempDiv = document.createElement('div');
                tempDiv.style.width = '1000pt';
                document.body.appendChild(tempDiv);
                var ratio = 1000 / tempDiv.clientWidth;
                document.body.removeChild(tempDiv);
                tempDiv = null;
                if (round)
                        return Math.round(pxSize * ratio);
                else
                        return pxSize * ratio;
        }

        /**
         * Get the style information off of the target element to display in the tooltip
         * @param {HTMLElement} targetBox the element with the style information
         * @param {string} styleName the style whose information we are reporting
         * @return returns the tooltip string
         */
        GetToolTip(targetBox: HTMLElement, styleName: string): string {

                //Review: Gordon (JH) I'm not clear if this is still used or why, since it seems to be duplicated in AttachToBox
                styleName = styleName.substr(0, styleName.length - 6); // strip off '-style'
                styleName = styleName.replace(/-/g, ' '); //show users a space instead of dashes
                var box = $(targetBox);
                var sizeString = box.css('font-size'); // always returns computed size in pixels
                var pxSize = parseInt(sizeString); // strip off units and parse
                var ptSize = this.ConvertPxToPt(pxSize);
                var lang = box.attr('lang');

                // localize
                var tipText = "Changes the text size for all boxes carrying the style '{0}' and language '{1}'.\nCurrent size is {2}pt.";
                return theOneLocalizationManager.getText('BookEditor.FontSizeTip', tipText, styleName, lang, ptSize);
        }

        /**
         * Adds a tooltip to an element
         * @param element a JQuery object to add the tooltip to
         * @param toolTip the text of the tooltip to display
         * @param delay how many milliseconds to display the tooltip (defaults to 3sec)
         */
        AddQtipToElement(element: JQuery, toolTip: string, delay: number = 3000) {
                if (element.length == 0)
                        return;
                element.qtipSecondary({
                        content: toolTip,
                        show: {
                                event: 'click mouseenter',
                                solo: true
                        },
                        hide: {
                                event: 'unfocus', // qtip-only event that hides tooltip when anything other than the tooltip is clicked
                                inactive: delay // hides if tooltip is inactive for {delay} sec
                        }
                });
        }

        static GetClosestValueInList(listOfOptions: Array<string>, valueToMatch: number) {
                var lineHeight;
                for (var i = 0; i < listOfOptions.length; i++) {
                        var optionNumber = parseFloat(listOfOptions[i]);
                        if (valueToMatch == optionNumber) {
                                lineHeight = listOfOptions[i];
                                break;
                        }
                        if (valueToMatch <= optionNumber) {
                                lineHeight = listOfOptions[i];
                                // possibly it is closer to the option before
                                if (i > 0) {
                                        var prevOptionNumber = parseFloat(listOfOptions[i - 1]);
                                        var deltaCurrent = optionNumber - valueToMatch;
                                        var deltaPrevious = valueToMatch - prevOptionNumber;
                                        if (deltaPrevious < deltaCurrent) {
                                                lineHeight = listOfOptions[i - 1];
                                        }
                                }
                                break;
                        }
                }
                if (valueToMatch > parseFloat(listOfOptions[listOfOptions.length - 1])) {
                        lineHeight = listOfOptions[listOfOptions.length - 1];
                }
                return lineHeight;
        }

        getPointSizes() {
                // perhaps temporary until we allow arbitrary values (BL-948), as a favor to Mike:
                return ['7', '8', '9', '10', '11', '12', '13', '14', '16', '18', '20', '22', '24', '26', '28', '30', '35', '40', '45', '50', '55', '60', '65', '70', '80','90','100'];

                // Same options as Word 2010, plus 13 since used in heading2
                //return ['7', '8', '9', '10', '11', '12', '13', '14', '16', '18', '20', '22', '24', '26', '28', '36', '48', '72'];
        }

        getLineSpaceOptions() {
                return ['0.7', '0.8', '1.0', '1.1', '1.2', '1.3', '1.4', '1.5', '1.6', '1.8', '2.0', '2.5', '3.0'];
        }

        getWordSpaceOptions() {
                return [theOneLocalizationManager.getText('EditTab.FormatDialog.WordSpacingNormal', 'Normal'),
                        theOneLocalizationManager.getText('EditTab.FormatDialog.WordSpacingWide', 'Wide'),
                        theOneLocalizationManager.getText('EditTab.FormatDialog.WordSpacingExtraWide', 'Extra Wide')];
        }

        // Returns an object giving the current selection for each format control.
        getFormatValues() {
                var box = $(this.boxBeingEdited);
                var sizeString = box.css('font-size');
                var pxSize = parseInt(sizeString);
                var ptSize = this.ConvertPxToPt(pxSize, false);
                var sizes = this.getPointSizes();

                // This was a good idea but we need custom values now
                //ptSize = StyleEditor.GetClosestValueInList(sizes, ptSize);

                // if(ptSize != StyleEditor.GetClosestValueInList(sizes, ptSize)){
                //     //TODO: we probably need to do rounding
                // }

                ptSize = Math.round(ptSize);
                var fontName = box.css('font-family');
                if (fontName[0] == '\'' || fontName[0] == '"') {
                        fontName = fontName.substring(1, fontName.length - 1); // strip off quotes
                }

                var lineHeightString = box.css('line-height');
                var lineHeightPx = parseInt(lineHeightString);
                var lineHeightNumber = Math.round(lineHeightPx / pxSize * 10) / 10.0;
                var lineSpaceOptions = this.getLineSpaceOptions();
                var lineHeight = StyleEditor.GetClosestValueInList(lineSpaceOptions, lineHeightNumber);

                var wordSpaceOptions = this.getWordSpaceOptions();

                var wordSpaceString = box.css('word-spacing');
                var wordSpacing = wordSpaceOptions[0];
                if (wordSpaceString != "0px") {
                        var pxSpace = parseInt(wordSpaceString);
                        var ptSpace = this.ConvertPxToPt(pxSpace);
                        if (ptSpace > 7.5) {
                                wordSpacing = wordSpaceOptions[2];
                        } else {
                                wordSpacing = wordSpaceOptions[1];
                        }
                }
                var borderStyle: string = box.css('border-bottom-style');
                var borderColor = box.css('border-bottom-color');
                var borderRadius: string = box.css('border-top-left-radius');

                var borderChoice = "";
                // Detecting 'none' is difficult because our edit boxes inherit a faint grey border
                // Currently we use plain rgb for our official borders, and the inherited one uses rgba(0, 0, 0, 0.2).
                // We have a problem in that the edit mode UI also uses borders. Its borders, however, are all partially
                // transparent (up to 0.6 at the moment). So we can detect that there isn't an actual style border by looking at the 4th, opacity member of the rgba.
                // REVIEW (JH) @JT: Why do we look at the actual style, instead of the style rule we are editing?
                if (!borderStyle || borderStyle === 'none' || !borderColor || (borderColor.toLowerCase().startsWith("rgba(") && parseFloat(borderColor.split(',')[3]) < 1.0)) {
                        borderChoice = 'none';
                }
                else if (borderColor.toLowerCase() == 'rgb(128, 128, 128)') {
                        if (parseInt(borderRadius) == 0) {
                                borderChoice = 'gray';
                        } else {
                                borderChoice = 'gray-round';
                        }
                }
                else if (parseInt(borderRadius) > 0) {
                        borderChoice = 'black-round';
                } else {
                        borderChoice = 'black';
                }
                var backColor = 'none';
                if (box.css('background-color').toLowerCase() != 'transparent') {
                        backColor = 'gray';
                }
                var weight = box.css('font-weight');
                var bold = (parseInt(weight) > 600);

                var italic = box.css('font-style') == 'italic';
                var underline = box.css('text-decoration') == 'underline';
                var center = box.css('text-align') == 'center';

                return {
                        ptSize: ptSize, fontName: fontName, lineHeight: lineHeight, wordSpacing: wordSpacing, borderChoice: borderChoice, backColor:backColor, bold:bold, italic:italic, underline:underline, center:center};
        }

        IsPageXMatter(targetBox: HTMLElement):boolean {
                var $target = $(targetBox);
                return typeof ($target.closest('.bloom-frontMatter')[0]) !== 'undefined' || typeof ($target.closest('.bloom-backMatter')[0]) !== 'undefined';
        }

        AdjustFormatButton(element: Element):void {
                var newBottom = -1 * GetDifferenceBetweenHeightAndParentHeight($(element.parentElement));
                if (newBottom < 0) {
                        newBottom = 0;
                }
                $("#formatButton").css({
                        bottom: newBottom
                });
        }

        AttachToBox(targetBox: HTMLElement) {
                // This method is called when the window gets focus. This may be before CkEditor has finished loading.
                // Somewhere in the course of loading, it detects editable divs that are empty except for our gear icon.
                // It decides to insert some content...typically <p><br></p>, and in doing so, replaces the gear icon div.
                // Attempts to suppress this with  config.fillEmptyBlocks, config.protectedSource,
                // config.allowedContent, and data-cke-survive did not work.
                // The only solution we have found is to postpone adding the gear icon until CkEditor has done
                // its nefarious work. The following block achieves this.
                // Enhance: this logic is roughly duplicated in toolbox.ts restoreToolboxSettingsWhenCkEditorReady.
                // There may be some way to refactor it into a common place, but I don't know where.
                var editorInstances = (<any>window).CKEDITOR.instances;
                for (var i = 1; ; i++) {
                    var instance = editorInstances['editor' + i];
                    if (instance == null) {
                        if (i === 0) {
                            // no instance at all...if one is later created, get us invoked.
                            (<any>window).CKEDITOR.on('instanceReady', e => this.AttachToBox(targetBox));
                            return;
                        }
                        break; // if we get here all instances are ready
                    }
                    if (!instance.instanceReady) {
                        instance.on('instanceReady', e => this.AttachToBox(targetBox));
                        return;
                    }
                }

                var styleName = StyleEditor.GetStyleNameForElement(targetBox);
                if (!styleName)
                        return;
                var editor = this;
                // I'm assuming here that since we're dealing with a local server, we'll get a result long before
                // the user could actually modify a style and thus need the information.
                // More dangerous is using it in getCharTabDescription. But as that is launched by a later
                // async request, I think it should be OK.

                axios.get('/bloom/authorMode').then( result=>{
                        editor.authorMode = result.data == true;
                });
                editor.xmatterMode = this.IsPageXMatter(targetBox);

                if (this._previousBox != null) {
                        StyleEditor.CleanupElement(this._previousBox);
                }
                this._previousBox = targetBox;

                $('#format-toolbar').remove(); // in case there's still one somewhere else

                // put the format button in the editable text box itself, so that it's always in the right place.
                // unfortunately it will be subject to deletion because this is an editable box. But we can mark it as uneditable, so that
                // the user won't see resize and drag controls when they click on it
                $(targetBox).append('<div id="formatButton" contenteditable="false" class="bloom-ui"><img  contenteditable="false" src="' + editor._supportFilesRoot + '/img/cogGrey.svg"></div>');

                //make the button stay at the bottom if we overflow and thus scroll
                //review: It's not clear to me that this is actually working (JH 3/19/2016)
                $(targetBox).on("scroll", e=>{this.AdjustFormatButton(e.target)});


                // And in case we are starting out on a centerVertically page we might need to adjust it now
                this.AdjustFormatButton(targetBox);

                var formatButton = $('#formatButton');
                /* we removed this for BL-799, plus it was always getting in the way, once the format popup was opened
                var txt = theOneLocalizationManager.getText('EditTab.FormatDialogTip', 'Adjust formatting for style');
                editor.AddQtipToElement(formatButton, txt, 1500);
                */

                // BL-2476: Readers made from BloomPacks should have the formatting dialog disabled
                var suppress = $(document).find('meta[name="lockFormatting"]');
                var noFormatChange = suppress.length > 0 && suppress.attr('content').toLowerCase() === 'true';
                //The following commented out code works fine on Windows, but causes the program to crash
                //(disappear) on Linux when you click on the format button.
                //if (suppress.length > 0 && suppress.attr('content').toLowerCase() === 'true') {
                //    formatButton.click(function () {
                //        locmang.asyncGetText('BookEditor.FormattingDisabled', 'Sorry, Reader Templates do not allow changes to formatting.')
                //            .done(translation => {
                //                alert(translation);
                //        });
                //    });
                //    return;
                //}

                // It is not reliable to attach the click handler directly, as in  $(#formatButton).click(...)
                // I don't know why it doesn't work because even when it fails $(#formatButton).length is 1, so it seems to be
                // finding the right element. But some of the time it doesn't work. See BL-2701. This rather awkard
                // approach is the recommended way to make events fire for dynamically added elements.
                // The .off prevents adding multiple event handlers as the parent box gains focus repeatedly.
                // The namespace (".formatButton") in the event name prevents off from interfering with other click handlers.
                $(targetBox).off('click.formatButton');
                $(targetBox).on('click.formatButton', '#formatButton', function() {
                        axios.get('/bloom/availableFontNames').then( result=>{
                                editor.boxBeingEdited = targetBox;
                                // This line is needed inside the click function to keep from using a stale version of 'styleName'
                                // and chopping off 6 characters each time!
                                styleName = StyleEditor.GetStyleNameForElement(targetBox);
                                styleName = styleName.substr(0, styleName.length - 6); // strip off '-style'
                                var current = editor.getFormatValues();

                                //alert('font: ' + fontName + ' size: ' + sizeString + ' height: ' + lineHeight + ' space: ' + wordSpacing);
                                // Enhance: lineHeight may well be something like 35px; what should we select initially?

                                var fonts = result.data['fonts'];
                                editor.styles = editor.getFormattingStyles();
                                if (editor.styles.indexOf(styleName) == -1) {
                                        editor.styles.push(styleName);
                                }
                                editor.styles.sort(function(a: string, b: string) {
                                        return a.toLowerCase().localeCompare(b.toLowerCase());
                                });

                                var html = '<div id="format-toolbar" class="bloom-ui bloomDialogContainer">'
                                        + '<div data-i18n="EditTab.FormatDialog.Format" class="bloomDialogTitleBar">Format</div>';
                                if (noFormatChange) {
                                        var translation = theOneLocalizationManager.getText('BookEditor.FormattingDisabled', 'Sorry, Reader Templates do not allow changes to formatting.');
                                        html += '<div class="bloomDialogMainPage"><p>' + translation + '</p></div>';
                                }
                                else if (editor.authorMode) {
                                        html += '<div class="tab-pane" id="tabRoot">';
                                        if (!editor.xmatterMode) {
                                                html += '<div class="tab-page"><h2 class="tab" data-i18n="EditTab.FormatDialog.StyleNameTab">Style Name</h2>'
                                                        + editor.makeDiv(null, null, null, 'EditTab.FormatDialog.Style', 'Style')
                                                        + editor.makeDiv("style-group", "state-initial", null, null,
                                                                editor.makeSelect(editor.styles, styleName, 'styleSelect')
                                                                + editor.makeDiv('dont-see', null, null, null,
                                                                        '<span data-i18n="EditTab.FormatDialog.DontSeeNeed">' + "Don't see what you need?" + '</span>'
                                                                        + ' <a id="show-createStyle" href="" data-i18n="EditTab.FormatDialog.CreateStyle">Create a new style</a>')
                                                                + editor.makeDiv('createStyle', null, null, null,
                                                                        editor.makeDiv(null, null, null, 'EditTab.FormatDialog.NewStyle', 'New style')
                                                                        + editor.makeDiv(null, null, null, null, '<input type="text" id="style-select-input"/> <button id="create-button" data-i18n="EditTab.FormatDialog.Create" disabled>Create</button>')
                                                                        + editor.makeDiv("please-use-alpha", null, 'color: red;',
                                                                                'EditTab.FormatDialog.PleaseUseAlpha',
                                                                                'Please use only alphabetical characters. Numbers at the end are ok, as in "part2".')
                                                                        + editor.makeDiv("already-exists", null, 'color: red;', 'EditTab.FormatDialog.AlreadyExists',
                                                                                'That style already exists. Please choose another name.')))
                                                        + "</div>"; // end of Style Name tab-page div
                                        }
                                        html += '<div class="tab-page" id="formatPage"><h2 class="tab" data-i18n="EditTab.FormatDialog.CharactersTab">Characters</h2>'
                                                + editor.makeCharactersContent(fonts, current)
                                                + '</div>' // end of tab-page div for format
                                                + '<div class="tab-page"><h2 class="tab" data-i18n="EditTab.FormatDialog.MoreTab">More</h2>'
                                                + editor.makeDiv(null, null, null, null,
                                                        editor.makeDiv(null, 'mainBlock leftBlock', null, null,
                                                                editor.makeDiv(null, null, null, 'EditTab.Emphasis', 'Emphasis') + editor.makeDiv(null, null, null, null,
                                                                        editor.makeDiv('bold', 'iconLetter', 'font-weight:bold', null, 'B')
                                                                        + editor.makeDiv('italic', 'iconLetter', 'font-style: italic', null, 'I')
                                                                        + editor.makeDiv('underline', 'iconLetter', 'text-decoration: underline', null, 'U')))
                                                        + editor.makeDiv(null, 'mainBlock', null, null,
                                                                editor.makeDiv(null, null, null, 'EditTab.Position', 'Position') + editor.makeDiv(null, null, null, null,
                                                                        editor.makeDiv('position-leading', 'icon16x16', null, null, editor.makeImage('text_align_left.png'))
                                                                        + editor.makeDiv('position-center', 'icon16x16', null, null, editor.makeImage('text_align_center.png')))))
                                                + editor.makeDiv(null, null, 'margin-top:10px', null,
                                                        editor.makeDiv(null, 'mainBlock leftBlock', null, null,
                                                                editor.makeDiv(null, null, null, 'EditTab.Borders', 'Borders')
                                                                + editor.makeDiv(null, null, 'margin-top:-11px', null,
                                                                        editor.makeDiv('border-none', 'icon16x16', null, null, editor.makeImage('grayX.png'))
                                                                        + editor.makeDiv('border-black', 'iconHtml', null, null, editor.makeDiv(null, 'iconBox', 'border-color: black', null, ''))
                                                                        + editor.makeDiv('border-black-round', 'iconHtml', null, null, editor.makeDiv(null, 'iconBox bdRounded', 'border-color: black', null, '')))
                                                                + editor.makeDiv(null, null, 'margin-left:24px;margin-top:-13px', null,
                                                                        editor.makeDiv('border-gray', 'iconHtml', null, null, editor.makeDiv(null, 'iconBox', 'border-color: gray', null, ''))
                                                                        + editor.makeDiv('border-gray-round', 'iconHtml', null, null, editor.makeDiv(null, 'iconBox bdRounded', 'border-color: gray', null, ''))))
                                                        + editor.makeDiv(null, 'mainBlock', null, null,
                                                                editor.makeDiv(null, null, null, 'EditTab.Background', 'Background')
                                                                + editor.makeDiv(null, null, 'margin-top:-11px', null,
                                                                        editor.makeDiv('background-none', 'icon16x16', null, null, editor.makeImage('grayX.png'))
                                                                        + editor.makeDiv('background-gray', 'iconHtml', null, null, editor.makeDiv(null, 'iconBack', 'background-color: ' + editor.preferredGray(), null, '')))))
                                                + '<div class="format-toolbar-description" id="formatMoreDesc"></div>'
                                                + '</div>' // end of tab-page div for 'more' tab
                                                + '</div>'; // end of tab-pane div
                                } else {
                                        // not in authorMode...much simpler dialog, no tabs, just the body of the characters tab.
                                        html += '<div class="bloomDialogMainPage">'
                                                + editor.makeCharactersContent(fonts, current)
                                                + '</div>';
                                }
                                html += '</div>';
                                $('#format-toolbar').remove(); // in case there's still one somewhere else
                                $('body').append(html);

                                //make some select boxes permit custom values
                                $('.allowCustom').select2({
                                        tags: true //this is weird, we're not really doing tags, but this is how you get to enable typing
                                });
                                $('select:not(.allowCustom)').select2({
                                        tags: false,
                                        minimumResultsForSearch: -1 // result is that no search box is shown
                                });

                                var toolbar = $('#format-toolbar');
                                toolbar.find('*[data-i18n]').localize();
                                toolbar.draggable({ distance: 10, scroll: false, containment: $('html') });
                                toolbar.draggable("disable"); // until after we make sure it's in the Viewport
                                toolbar.css('opacity', 1.0);
                                if (!noFormatChange) {
                                        editor.getCharTabDescription();
                                        editor.getMoreTabDescription();

                                        $('#font-select').change(function() { editor.changeFont(); });
                                        editor.AddQtipToElement($('#font-select'), theOneLocalizationManager.getText('EditTab.FormatDialog.FontFaceToolTip', 'Change the font face'), 1500);
                                        $('#size-select').change(function() { editor.changeSize(); });
                                        editor.AddQtipToElement($('#size-select'), theOneLocalizationManager.getText('EditTab.FormatDialog.FontSizeToolTip', 'Change the font size'), 1500);
                                        $('#line-height-select').change(function() { editor.changeLineheight(); });
                                        editor.AddQtipToElement($('#line-height-select').parent(), theOneLocalizationManager.getText('EditTab.FormatDialog.LineSpacingToolTip', 'Change the spacing between lines of text'), 1500);
                                        $('#word-space-select').change(function() { editor.changeWordSpace(); });
                                        editor.AddQtipToElement($('#word-space-select').parent(), theOneLocalizationManager.getText('EditTab.FormatDialog.WordSpacingToolTip', 'Change the spacing between words'), 1500);
                                        if (editor.authorMode) {
                                                if (!editor.xmatterMode) {
                                                        $('#styleSelect').change(function() { editor.selectStyle(); });
                                                        (<alphanumInterface>$('#style-select-input')).alphanum({ allowSpace: false, preventLeadingNumeric: true });
                                                        $('#style-select-input').on('input', function () { editor.styleInputChanged(); }); // not .change(), only fires on loss of focus
                                                        // Here I'm taking advantage of JS by pushing an extra field into an object whose declaration does not allow it,
                                                        // so typescript checking just has to be worked around. This enables a hack in jquery.alphanum.js.
                                                        (<any>$('#style-select-input').get(0)).trimNotification = function() { editor.styleStateChange('invalid-characters'); }
                                                        $('#show-createStyle').click(function(event) {
                                                                event.preventDefault();
                                                                editor.showCreateStyle();
                                                                return false;
                                                        });
                                                        $('#create-button').click(function() { editor.createStyle(); });
                                                }
                                                var buttonIds = editor.getButtonIds();
                                                for (var idIndex = 0; idIndex < buttonIds.length; idIndex++) {
                                                        var button = $('#' + buttonIds[idIndex]);
                                                        button.click(function() { editor.buttonClick(this); });
                                                        button.addClass('propButton');
                                                }
                                                editor.selectButtons(current);
                                                new WebFXTabPane($('#tabRoot').get(0), false, null);
                                        }
                                }
                                var offset = $('#formatButton').offset();
                                toolbar.offset({ left: offset.left + 30, top: offset.top - 30 });
                                StyleEditor.positionInViewport(toolbar);
                                toolbar.draggable("enable");

                                $('html').off('click.toolbar');
                                $('html').on("click.toolbar", function(event) {
                                        if (event.target !== toolbar.get(0) &&
                                                toolbar.has(event.target).length === 0 &&
                                                $(event.target).parent() !== toolbar &&
                                                toolbar.has(event.target).length === 0 &&
                                                toolbar.is(":visible")) {
                                                toolbar.remove();
                                                event.stopPropagation();
                                                event.preventDefault();
                                        }
                                });
                                toolbar.on("click.toolbar", function(event) {
                                        // this stops an event inside the dialog from propagating to the html element, which would close the dialog
                                        event.stopPropagation();
                                });
                        });
                });
        }

        /**
         * Positions the Style Editor toolbar so that it is completely visible, so that it does not extend below the
         * current viewport.
         * @param toolbar
         */
        static positionInViewport(toolbar: JQuery): void {

                // get the current size and position of the toolbar
                var elem: HTMLElement = toolbar[0];
                var top = elem.offsetTop;
                var height = elem.offsetHeight;

                // get the top of the toolbar in relation to the top of its containing elements
                while (elem.offsetParent) {
                        elem = <HTMLElement>elem.offsetParent;
                        top += elem.offsetTop;
                }

                // diff is the portion of the toolbar that is below the viewport
                var diff = (top + height) - (window.pageYOffset + window.innerHeight);
                if (diff > 0) {
                        var offset = toolbar.offset();

                        // the extra 30 pixels is for padding
                        toolbar.offset({left: offset.left, top: offset.top - diff - 30});
                }
        }

        getButtonIds() {
                return ['bold', 'italic', 'underline', 'position-leading', 'position-center', 'border-none', 'border-black', 'border-black-round', 'border-gray', 'border-gray-round', 'background-none', 'background-gray'];
        }
        selectButtons(current) {
                this.selectButton('bold', current.bold);
                this.selectButton('italic', current.italic);
                this.selectButton('underline', current.underline);
                this.selectButton('position-center', current.center);
                this.selectButton('position-leading', !current.center);
                this.selectButton('border-' + current.borderChoice, true);
                this.selectButton('background-' + current.backColor, true);
        }

        makeCharactersContent(fonts, current): string {
                return this.makeDiv(null, null, null, null,
                                this.makeDiv(null, null, null, 'EditTab.Font', 'Font')
                                + this.makeDiv(null, "control-section", null, null,
                                        this.makeSelect(fonts, current.fontName, 'font-select', 25) + ' '
                                        + this.makeSelect(this.getPointSizes(), current.ptSize, 'size-select', 99, 'allowCustom'))
                                + this.makeDiv(null, "spacing-fudge", null, 'EditTab.Spacing', 'Spacing')
                                + this.makeDiv("spacingRow", null, null, null,
                                        '<span  id="lineSpacing" style="white-space: nowrap">'
                                        + '<img src="' + this._supportFilesRoot + '/img/LineSpacing.svg">'
                                        + this.makeSelect(this.getLineSpaceOptions(), current.lineHeight, 'line-height-select') + ' '
                                        + '</span>' + ' '
                                        + '<span id="wordSpacing" style="white-space: nowrap">'
                                        + '<img src="' + this._supportFilesRoot + '/img/WordSpacing.svg">'
                                        + this.makeSelect(this.getWordSpaceOptions(), current.wordSpacing, 'word-space-select')
                                        + '</span>'))
                        + this.makeDiv('formatCharDesc', 'format-toolbar-description', null, null, null);
        }

        // Generic State Machine changes a class on the specified id from class 'state-X' to 'state-newState'
        stateChange(id:string, newState:string) {
                var stateToAdd = "state-"+newState;
                var stateElement = $("#"+id);
                var existingClasses = stateElement.attr('class').split(/\s+/);
                $.each(existingClasses, function(index, elem) {
                        if(elem.startsWith("state-"))
                                stateElement.removeClass(elem);
                });
                stateElement.addClass(stateToAdd);
        }

        // Specific State Machine changes the Style section state
        styleStateChange(newState:string) {
                if(newState == 'enteringStyle' && $('#style-select-input').val()) {
                        $('#create-button').removeAttr('disabled');
                } else {
                        $('#create-button').attr('disabled', 'true');
                }
                this.stateChange("style-group", newState);
        }

        styleInputChanged() {
                var typedStyle = $('#style-select-input').val();
                // change state based on input
                if (typedStyle) {
                        if(this.inputStyleExists()) {
                                this.styleStateChange('already-exists');
                                return;
                        }
                }
                this.styleStateChange('enteringStyle');
        }

        showCreateStyle() {
                this.styleStateChange('enteringStyle')
                return false; // prevent default click
        }

        buttonClick(buttonDiv) {
                var button = $(buttonDiv);
                var id = button.attr('id');
                var index = id.indexOf("-");
                if (index >= 0) {
                        button.addClass('selectedIcon');
                        var group = id.substring(0, index);
                        $('.propButton').each(function() {
                                var item = $(this);
                                if (this != button.get(0) && item.attr('id').startsWith(group)) {
                                        item.removeClass('selectedIcon');
                                }
                        });
                } else {
                        // button is not part of a group, so must toggle
                        if (button.hasClass('selectedIcon')) {
                                button.removeClass('selectedIcon');
                        } else {
                                button.addClass('selectedIcon');
                        }
                }
                // Now make it so
                if (id == 'bold') this.changeBold();
                else if (id == 'italic') this.changeItalic();
                else if (id == 'underline') this.changeUnderline();
                else if (id.startsWith('background')) this.changeBackground();
                else if (id.startsWith('border')) this.changeBorderSelect();
                else if (id.startsWith('position')) this.changePosition();
        }

        selectButton(id: string, val: boolean) {
                if (val) {
                        $('#' + id).addClass('selectedIcon');
                }
        }

        preferredGray(): string {
                return 'hsl(0,0%,86%)';
        }

        makeImage(fileName: string) : string {
                return '<img src="' + this._supportFilesRoot + '/img/' + fileName + '">';
        }

        makeDiv(id: string, className: string, style: string, i18nAttr: string, content: string): string {
                var result = '<div';
                if (id) result += ' id="' + id + '"';
                if (className) result += ' class="' + className + '"';
                if (i18nAttr) result += ' data-i18n="' + i18nAttr + '"';
                if (style) result += ' style="' + style + '"';
                result += '>';
                if (content) result += content;
                return result + '</div>';
        }

        // The Char tab description is language-dependent when localizing, not when authoring.
        getCharTabDescription() {
                var styleName = StyleEditor.GetStyleNameForElement(this.boxBeingEdited);
                if (styleName) {
                        var index = styleName.indexOf("-style");
                        if (index > 0) styleName = styleName.substring(0, index);
                }
                // BL-2386 This one should NOT be language-dependent; only style dependent
                if (this.shouldSetDefaultRule()) {
                        theOneLocalizationManager.asyncGetText('BookEditor.DefaultForText', 'This formatting is the default for all text boxes with \'{0}\' style.', styleName)
                                .done(translation => {
                                        $('#formatCharDesc').html(translation);
                                });
                        return;
                }
                //BL-982 Use language name that appears on text windows
                var iso = $(this.boxBeingEdited).attr('lang');
                var lang = theOneLocalizationManager.getLanguageName(iso);
                if (!lang)
                        lang = iso;
                theOneLocalizationManager.asyncGetText('BookEditor.ForTextInLang', 'This formatting is for all {0} text boxes with \'{1}\' style.', lang, styleName)
                        .done(translation => {
                                $('#formatCharDesc').html(translation);
                        });
        }

        // The More tab settings are never language-dependent
        getMoreTabDescription() {
                var styleName = StyleEditor.GetStyleNameForElement(this.boxBeingEdited);
                if (styleName) {
                        var index = styleName.indexOf("-style");
                        if (index > 0) styleName = styleName.substring(0, index);
                }
                // BL-2386 This one should NOT be language-dependent; only style dependent
                theOneLocalizationManager.asyncGetText('BookEditor.ForText', 'This formatting is for all text boxes with \'{0}\' style.', styleName)
                        .done(translation => {
                                $('#formatMoreDesc').html(translation);
                        });
        }

         // did the user type the name of an existing style?
        inputStyleExists() : boolean {
                var typedStyle = $('#style-select-input').val();
                for (var i = 0; i < this.styles.length; i++) {
                        if (typedStyle.toLocaleLowerCase() == this.styles[i].toLocaleLowerCase()) {
                                return true;
                        }
                }
                return false;
        }

        // Make a new style. Initialize to all current values. Caller should ensure it is a valid new style.
        createStyle() {
                var typedStyle = $('#style-select-input').val();
                StyleEditor.SetStyleNameForElement(this.boxBeingEdited, typedStyle + '-style');
                this.updateStyle();

                // Recommended way to insert an item into a select2 control and select it (one of the trues makes it selected)
                // See http://codepen.io/alexweissman/pen/zremOV
                var newState = new Option(typedStyle, typedStyle, true, true);
                $('#styleSelect').append(newState).trigger('change');

                // This control has been hidden, but the user could show it again.
                // And showing it does not run the duplicate style check, since we expect it to be empty
                // at that point, so that made a loophole for creating duplicate styles.
                $('#style-select-input').val("");
        }

        updateStyle() {
                this.changeFont();
                this.changeSize();
                this.changeLineheight();
                this.changeWordSpace();
                this.changeBorderSelect();
                this.changeBold();
                this.changeItalic();
                this.changeUnderline();
                this.changeBackground();
                this.changePosition();
                this.styleStateChange('initial'); // go back to initial state so user knows it worked
        }

        makeSelect(items :string[], current, id, maxlength?, classes?: string) {
                classes = classes || "";
                var result = '<select id="' + id + '" class="'+classes+'">';
                if(current && items.indexOf(current.toString()) == -1){
                        //we have a custom point size, so make that an option in addition to the standard ones
                        items.push(current.toString());
                }

                items.sort( (a:string,b:string) => Number(a) - Number(b));

                for (var i = 0; i < items.length; i++) {
                        var selected: string = "";
                        if (current == items[i]) selected = ' selected';
                        var text = items[i];
                        text = text.replace(/-/g, ' '); //show users a space instead of dashes
                        if (text == 'normal') {
                                text = 'Normal'; // capitalize for user
                        }
                        if (maxlength && text.length > maxlength) {
                                text = text.substring(0, maxlength) + "...";
                        }
                        result += '<option value="' + items[i] + '"' + selected + '>' + text + '</option>';
                }
                return result + '</select>';
        }

 changeBold() {
                if (this.ignoreControlChanges) return;
                var rule = this.getStyleRule(true);
                var val = $('#bold').hasClass('selectedIcon');
                rule.style.setProperty("font-weight", (val ? 'bold' : 'normal'), "important");
                this.cleanupAfterStyleChange();
        }

        changeItalic() {
                if (this.ignoreControlChanges) return;
                var rule = this.getStyleRule(true);
                var val = $('#italic').hasClass('selectedIcon');
                rule.style.setProperty("font-style", (val ? 'italic' : 'normal'), "important");
                this.cleanupAfterStyleChange();
        }

        changeUnderline() {
                if (this.ignoreControlChanges) return;
                var rule = this.getStyleRule(true);
                var val = $('#underline').hasClass('selectedIcon');
                rule.style.setProperty("text-decoration", (val ? 'underline' : 'none'), "important");
                this.cleanupAfterStyleChange();
        }

        changeFont() {
                if (this.ignoreControlChanges) return;
                var rule = this.getStyleRule(false);
                var font = $('#font-select').val();
                rule.style.setProperty("font-family", font, "important");
                this.cleanupAfterStyleChange();
        }

        // Return true if font-tab changes (other than font family) for the current element should be applied
        // to the default rule as well as a language-specific rule.
        // Currently this requires that the element's language is the project's first language, which happens
        // to be available to us through the injected setting 'languageForNewTextBoxes'.
        // (If that concept diverges from 'the language whose style settings are the default' we may need to
        // inject a distinct value.)
        shouldSetDefaultRule() {
                var target = this.boxBeingEdited;
                // GetSettings is injected into the page by C#.
                var defLang = (<any>GetSettings()).languageForNewTextBoxes;
                if ($(target).attr("lang") !== defLang) return false;
                // We need to some way of detecting that we don't want to set
                // default rule for blocks like the main title, where factory rules do things like
                // making .bookTitle.bloom-contentNational1 120% and .bookTitle.bloom-content1 250%.
                return !$(target).hasClass('bloom-nodefaultstylerule');
        }

        changeSize() {
                if (this.ignoreControlChanges) return;

                var fontSize = $('#size-select').val();
                var units = 'pt';
                var sizeString = fontSize.toString();
                if (parseInt(sizeString) < this.MIN_FONT_SIZE)
                        return; // should not be possible?
                // Always set the value in the language-specific rule
                var rule = this.getStyleRule(false);
                rule.style.setProperty("font-size", sizeString + units, "important");
                if (this.shouldSetDefaultRule()) {
                        rule = this.getStyleRule(true);
                        rule.style.setProperty("font-size", sizeString + units, "important");
                }
                this.cleanupAfterStyleChange();
        }

        changeLineheight() {
                if (this.ignoreControlChanges) return;
                var lineHeight = $('#line-height-select').val();
                var rule = this.getStyleRule(false);
                rule.style.setProperty("line-height", lineHeight, "important");
                if (this.shouldSetDefaultRule()) {
                        rule = this.getStyleRule(true);
                        rule.style.setProperty("line-height", lineHeight, "important");
                }
             this.cleanupAfterStyleChange();
        }

        changeWordSpace() {
                //careful here: the labels we get are localized, so you can't just compare to English ones (BL-3527)
                if (this.ignoreControlChanges) return;

                var chosenIndex = $("#word-space-select option:selected").index();
                var wordSpace;
                switch (chosenIndex) {
                        case 1: wordSpace = '5pt';
                             break;
                        case 2: wordSpace = '10pt';
                             break;
                        default:
                                wordSpace = 'normal';
                }
                var rule = this.getStyleRule(false);
                rule.style.setProperty("word-spacing", wordSpace, "important");
                if (this.shouldSetDefaultRule()) {
                        rule = this.getStyleRule(true);
                        rule.style.setProperty("word-spacing", wordSpace, "important");
                }
             this.cleanupAfterStyleChange();
        }

        changeBackground() {
                if (this.ignoreControlChanges) return;
                var backColor = 'transparent';
                if ($('#background-gray').hasClass('selectedIcon')) backColor = this.preferredGray();
                var rule = this.getStyleRule(true);
                rule.style.setProperty("background-color", backColor, "important");
                this.cleanupAfterStyleChange();
        }

        changePosition() {
                if (this.ignoreControlChanges) return;
                var rule = this.getStyleRule(true);
                var position = 'initial';
                if ($('#position-center').hasClass('selectedIcon')) {
                        position = 'center';
                }

                rule.style.setProperty('text-align', position, "important");
                this.cleanupAfterStyleChange();
        }

        changeBorderSelect() {
                if (this.ignoreControlChanges) return;
                var rule = this.getStyleRule(true);
                if ($('#border-none').hasClass('selectedIcon')) {
                        //rule.style.setProperty("border-style", "none");
                        rule.style.removeProperty("border-style");
                        rule.style.removeProperty("border");
                        rule.style.removeProperty("border-color");
                        rule.style.removeProperty("border-radius");
                        rule.style.removeProperty("padding");
                        rule.style.removeProperty("box-sizing");
                } else if ($('#border-black').hasClass('selectedIcon')) {
                        rule.style.setProperty("border", "1pt solid black", "important");
                        rule.style.setProperty("border-radius", "0px", "important");
                        //rule.style.setProperty("padding", "10px", "important");
                        rule.style.setProperty("box-sizing", "border-box", "important");
                } else if ($('#border-black-round').hasClass('selectedIcon')) {
                        rule.style.setProperty("border", "1pt solid black", "important");
                        rule.style.setProperty("border-radius", "10px", "important");
                        //rule.style.setProperty("padding", "10px", "important");
                        rule.style.setProperty("box-sizing", "border-box", "important");
                } else if ($('#border-gray').hasClass('selectedIcon')) {
                        rule.style.setProperty("border", "1pt solid Grey", "important");
                        rule.style.setProperty("border-radius", "0px", "important");
                        //rule.style.setProperty("padding", "10px", "important");
                        rule.style.setProperty("box-sizing", "border-box", "important");
                } else if ($('#border-gray-round').hasClass('selectedIcon')) {
                        rule.style.setProperty("border", "1pt solid Grey", "important");
                        rule.style.setProperty("border-radius", "10px", "important");
                        //rule.style.setProperty("padding", "10px", "important");
                        rule.style.setProperty("box-sizing", "border-box", "important");
                }

                this.cleanupAfterStyleChange();
        }

        getSettings(ruleInput: string) : string[] {
                var index1 = ruleInput.indexOf('{');
                var rule = ruleInput;
                if (index1 >= 0) {
                        rule = rule.substring(index1 + 1, rule.length);
                        rule = rule.replace("}", "").trim();
                }
                return rule.split(";");
        }

        selectStyle() {
                var style = $('#styleSelect').val();
                $('#style-select-input').val(""); // we've chosen a style from the list, so we aren't creating a new one.
                StyleEditor.SetStyleNameForElement(this.boxBeingEdited, style + "-style");
                var predefined = this.getPredefinedStyle(style + "-style");
                if (predefined) {
                        // doesn't exist in user-defined yet; need to copy it there
                        // (so it works even if from a stylesheet not part of the book)
                        // and make defined settings !important so they win over anything else.
                        var rule = this.getStyleRule(true);
                        var settings = this.getSettings(predefined.cssText);
                        for (var j = 0; j < settings.length; j++) {
                                var parts = settings[j].split(':');
                                if (parts.length != 2) continue; // often a blank item after last semi-colon
                                var selector = parts[0].trim();
                                var val = parts[1].trim();
                                var index2 = val.indexOf('!');
                                if (index2 >= 0) {
                                        val = val.substring(0, index2);
                                }
                                // per our standard convention, font-family is only ever specified for a specific language.
                                // If we're applying a style, we're in author mode, and all other settings apply to all languages.
                                // Even if we weren't in author mode, the factory definition of a style should be language-neutral,
                                // so we'd want to insert it into our book that way.
                                if (selector == 'font-family') {
                                        this.getStyleRule(false).style.setProperty(selector, val, "important");
                                } else {
                                        // review: may be desirable to do something if val is not one of the values
                                        // we can generate, or just possibly if selector is not one of the ones we manipulate.
                                        rule.style.setProperty(selector, val, "important");
                                }
                        }
                }
                // Now update all the controls to reflect the effect of applying this style.
                var current = this.getFormatValues();
                this.ignoreControlChanges = true;

                this.setValueAndUpdateSelect2Control('font-select', current.fontName);
                this.setValueAndUpdateSelect2Control('size-select', current.ptSize.toString());
                this.setValueAndUpdateSelect2Control('line-height-select', current.lineHeight);
                this.setValueAndUpdateSelect2Control('word-space-select', current.wordSpacing);
                var buttonIds = this.getButtonIds();
                for (var i = 0; i < buttonIds.length; i++) {
                        $('#' + buttonIds[i]).removeClass('selectedIcon');
                }
                this.selectButtons(current);
                this.ignoreControlChanges = false;
                this.cleanupAfterStyleChange();
        }

        // Doc indicates this is the correct way to programmatically select an item with select2.
        // Previous comments indicated this was buggy and referenced BL-2324, which appears to be
        // the wrong issue number; I think it should have been BL-3371. However, I suspect the problem
        // was actually neglecting to prepend # before the id. The old solution left the problem BL-3422
        // which was eventually fixed by changing createStyle so that it doesn't need to use this
        // method at all. As far as I can tell, doing this works.
        setValueAndUpdateSelect2Control(id: string, value: string) {
            $('#' + id).val(value).trigger('change');
        }

        getStyleRule(ignoreLanguage:boolean) {
                var target = this.boxBeingEdited;
                var styleName = StyleEditor.GetStyleNameForElement(target);
                if (!styleName)
                        return; // bizarre, since we put up the dialog
                var langAttrValue = StyleEditor.GetLangValueOrNull(target);
                return this.GetOrCreateRuleForStyle(styleName, langAttrValue, ignoreLanguage);
        }

        cleanupAfterStyleChange() {
                var target = this.boxBeingEdited;
                var styleName = StyleEditor.GetStyleNameForElement(target);
                if (!styleName)
                        return; // bizarre, since we put up the dialog
                OverflowChecker.MarkOverflowInternal(target);
                this.getCharTabDescription();
                this.getMoreTabDescription();
        }

        // Remove any additions we made to the element for the purpose of UI alone
        public static CleanupElement(element) {
                $(element).find(".bloom-ui").each(function () {
                        $(this).remove();
                });
                //stop watching the scrolling event we used to keep the formatButton at the bottom
                $(element).off("scroll");
        }
}<|MERGE_RESOLUTION|>--- conflicted
+++ resolved
@@ -21,12 +21,6 @@
 declare function GetSettings(): any; //c# injects this
 declare function WebFxTabPane(element: HTMLElement, useCookie: boolean, callback: any): any; // from tabpane, from a <script> tag
 
-<<<<<<< HEAD
-declare function GetSettings() : any; //c# injects this
-declare function WebFxTabPane(element:HTMLElement,useCookie:boolean,callback:any) : any; // from tabpane, from a <script> tag
-
-=======
->>>>>>> f1fc91e5
 export default class StyleEditor {
 
         private _previousBox: Element;
@@ -89,7 +83,7 @@
         }
 
         static MigratePreStyleBook(target: HTMLElement): string {
-                var parentPage: HTMLDivElement = <HTMLDivElement><any> ($(target).closest(".bloom-page")[0]);
+                var parentPage: HTMLDivElement = <HTMLDivElement><any>($(target).closest(".bloom-page")[0]);
                 // Books created with the original (0.9) version of "Basic Book", lacked "x-style" but had all pages starting with an id of 5dcd48df (so we can detect them)
                 var pageLineage = $(parentPage).attr('data-pagelineage');
                 if ((pageLineage) && pageLineage.substring(0, 8) == '5dcd48df') {
@@ -104,7 +98,7 @@
                 var styleName: string = this.GetStyleClassFromElement(target);
                 if (!styleName) {
                         // The style name is probably on the parent translationGroup element
-                        var parentGroup: HTMLDivElement = <HTMLDivElement><any> ($(target).parent(".bloom-translationGroup")[0]);
+                        var parentGroup: HTMLDivElement = <HTMLDivElement><any>($(target).parent(".bloom-translationGroup")[0]);
                         if (parentGroup) {
                                 styleName = this.GetStyleClassFromElement(parentGroup);
                                 if (styleName)
@@ -206,7 +200,7 @@
                                         var index2 = label.lastIndexOf('-style');
                                         if (index2 !== -1 && index2 == label.length - '-style'.length) { // ends in -style
                                                 var index3 = label.lastIndexOf('.');
-                                                var name = label.substring(index3+1, index2);
+                                                var name = label.substring(index3 + 1, index2);
                                                 if (result.indexOf(name) == -1) {
                                                         result.push(name);
                                                 }
@@ -253,7 +247,7 @@
                 return result;
         }
 
-         private FindExistingUserModifiedStyleSheet(): StyleSheet {
+        private FindExistingUserModifiedStyleSheet(): StyleSheet {
                 for (var i = 0; i < document.styleSheets.length; i++) {
                         if ((<StyleSheet>(<any>document.styleSheets[i]).ownerNode).title == "userModifiedStyles") {
                                 // alert("Found userModifiedStyles sheet: i= " + i + ", title= " + (<StyleSheet>(<any>document.styleSheets[i]).ownerNode).title + ", sheet= " + document.styleSheets[i].ownerNode.textContent);
@@ -276,214 +270,8 @@
                         //so we just go searching for it again in the document.styleSheets array, and this time we will find it.
                         styleSheet = this.FindExistingUserModifiedStyleSheet();
                 }
-<<<<<<< HEAD
                 return styleSheet;
         }
-=======
-                break;
-            }
-        }
-        if (valueToMatch > parseFloat(listOfOptions[listOfOptions.length - 1])) {
-            lineHeight = listOfOptions[listOfOptions.length - 1];
-        }
-        return lineHeight;
-    }
-
-    getPointSizes() {
-        // perhaps temporary until we allow arbitrary values (BL-948), as a favor to Mike:
-        return ['7', '8', '9', '10', '11', '12', '13', '14', '16', '18', '20', '22', '24', '26', '28', '30', '35', '40', '45', '50', '55', '60', '65', '70', '80','90','100'];
-
-        // Same options as Word 2010, plus 13 since used in heading2
-        //return ['7', '8', '9', '10', '11', '12', '13', '14', '16', '18', '20', '22', '24', '26', '28', '36', '48', '72'];
-    }
-
-    getLineSpaceOptions() {
-        return ['0.7', '0.8', '1.0', '1.1', '1.2', '1.3', '1.4', '1.5', '1.6', '1.8', '2.0', '2.5', '3.0'];
-    }
-
-    getWordSpaceOptions() {
-        return [theOneLocalizationManager.getText('EditTab.FormatDialog.WordSpacingNormal', 'Normal'),
-            theOneLocalizationManager.getText('EditTab.FormatDialog.WordSpacingWide', 'Wide'),
-            theOneLocalizationManager.getText('EditTab.FormatDialog.WordSpacingExtraWide', 'Extra Wide')];
-    }
-
-    // Returns an object giving the current selection for each format control.
-    getFormatValues() {
-        var box = $(this.boxBeingEdited);
-        var sizeString = box.css('font-size');
-        var pxSize = parseInt(sizeString);
-        var ptSize = this.ConvertPxToPt(pxSize, false);
-        var sizes = this.getPointSizes();
-        
-        // This was a good idea but we need custom values now
-        //ptSize = StyleEditor.GetClosestValueInList(sizes, ptSize);
-
-        // if(ptSize != StyleEditor.GetClosestValueInList(sizes, ptSize)){
-        //     //TODO: we probably need to do rounding
-        // }
-        
-        ptSize = Math.round(ptSize);
-        var fontName = box.css('font-family');
-        if (fontName[0] == '\'' || fontName[0] == '"') {
-            fontName = fontName.substring(1, fontName.length - 1); // strip off quotes
-        }
-
-        var lineHeightString = box.css('line-height');
-        var lineHeightPx = parseInt(lineHeightString);
-        var lineHeightNumber = Math.round(lineHeightPx / pxSize * 10) / 10.0;
-        var lineSpaceOptions = this.getLineSpaceOptions();
-        var lineHeight = StyleEditor.GetClosestValueInList(lineSpaceOptions, lineHeightNumber);
-
-        var wordSpaceOptions = this.getWordSpaceOptions();
-
-        var wordSpaceString = box.css('word-spacing');
-        var wordSpacing = wordSpaceOptions[0];
-        if (wordSpaceString != "0px") {
-            var pxSpace = parseInt(wordSpaceString);
-            var ptSpace = this.ConvertPxToPt(pxSpace);
-            if (ptSpace > 7.5) {
-                wordSpacing = wordSpaceOptions[2];
-            } else {
-                wordSpacing = wordSpaceOptions[1];
-            }
-        }
-        var borderStyle: string = box.css('border-bottom-style');
-        var borderColor = box.css('border-bottom-color');
-        var borderRadius: string = box.css('border-top-left-radius');
-
-        var borderChoice = "";
-        // Detecting 'none' is difficult because our edit boxes inherit a faint grey border
-        // Currently we use plain rgb for our official borders, and the inherited one uses rgba(0, 0, 0, 0.2).
-        // We have a problem in that the edit mode UI also uses borders. Its borders, however, are all partially
-        // transparent (up to 0.6 at the moment). So we can detect that there isn't an actual style border by looking at the 4th, opacity member of the rgba.
-        // REVIEW (JH) @JT: Why do we look at the actual style, instead of the style rule we are editing?
-        if (!borderStyle || borderStyle === 'none' || !borderColor || (borderColor.toLowerCase().startsWith("rgba(") && parseFloat(borderColor.split(',')[3]) < 1.0)) {
-            borderChoice = 'none';
-        }
-        else if (borderColor.toLowerCase() == 'rgb(128, 128, 128)') {
-            if (parseInt(borderRadius) == 0) {
-                borderChoice = 'gray';
-            } else {
-                borderChoice = 'gray-round';
-            }
-        }
-        else if (parseInt(borderRadius) > 0) {
-            borderChoice = 'black-round';
-        } else {
-            borderChoice = 'black';
-        }
-        var backColor = 'none';
-        if (box.css('background-color').toLowerCase() != 'transparent') {
-            backColor = 'gray';
-        }
-        var weight = box.css('font-weight');
-        var bold = (parseInt(weight) > 600);
-
-        var italic = box.css('font-style') == 'italic';
-        var underline = box.css('text-decoration') == 'underline';
-        var center = box.css('text-align') == 'center';
-
-        return {
-            ptSize: ptSize, fontName: fontName, lineHeight: lineHeight, wordSpacing: wordSpacing, borderChoice: borderChoice, backColor:backColor, bold:bold, italic:italic, underline:underline, center:center};
-    }
-
-    IsPageXMatter(targetBox: HTMLElement):boolean {
-        var $target = $(targetBox);
-        return typeof ($target.closest('.bloom-frontMatter')[0]) !== 'undefined' || typeof ($target.closest('.bloom-backMatter')[0]) !== 'undefined';
-    }
-
-    AdjustFormatButton(element: Element):void {
-        var newBottom = -1 * GetDifferenceBetweenHeightAndParentHeight($(element.parentElement));
-        if (newBottom < 0) {
-            newBottom = 0;
-        }
-        $("#formatButton").css({
-            bottom: newBottom
-        });
-    }
-
-    AttachToBox(targetBox: HTMLElement) {
-        // This method is called when the window gets focus. This may be before CkEditor has finished loading.
-        // Somewhere in the course of loading, it detects editable divs that are empty except for our gear icon.
-        // It decides to insert some content...typically <p><br></p>, and in doing so, replaces the gear icon div.
-        // Attempts to suppress this with  config.fillEmptyBlocks, config.protectedSource,
-        // config.allowedContent, and data-cke-survive did not work.
-        // The only solution we have found is to postpone adding the gear icon until CkEditor has done
-        // its nefarious work. The following block achieves this.
-        // gjm: Refactored it into EditableDivUtils.
-        EditableDivUtils.WaitForCKEditorReady(window, targetBox, this.AttachToBox);
-
-        var styleName = StyleEditor.GetStyleNameForElement(targetBox);
-        if (!styleName)
-            return;
-        var editor = this;
-        // I'm assuming here that since we're dealing with a local server, we'll get a result long before
-        // the user could actually modify a style and thus need the information.
-        // More dangerous is using it in getCharTabDescription. But as that is launched by a later
-        // async request, I think it should be OK.
-        
-        axios.get('/bloom/authorMode').then( result=>{
-            editor.authorMode = result.data == true;
-        });
-        editor.xmatterMode = this.IsPageXMatter(targetBox);
-
-        if (this._previousBox != null) {
-            StyleEditor.CleanupElement(this._previousBox);
-        }
-        this._previousBox = targetBox;
-
-        $('#format-toolbar').remove(); // in case there's still one somewhere else
-
-        // put the format button in the editable text box itself, so that it's always in the right place.
-        // unfortunately it will be subject to deletion because this is an editable box. But we can mark it as uneditable, so that
-        // the user won't see resize and drag controls when they click on it
-        $(targetBox).append('<div id="formatButton" contenteditable="false" class="bloom-ui"><img  contenteditable="false" src="' + editor._supportFilesRoot + '/img/cogGrey.svg"></div>');
-
-        //make the button stay at the bottom if we overflow and thus scroll
-        //review: It's not clear to me that this is actually working (JH 3/19/2016)
-        $(targetBox).on("scroll", e=>{this.AdjustFormatButton(e.target)});
-
-
-        // And in case we are starting out on a centerVertically page we might need to adjust it now
-        this.AdjustFormatButton(targetBox);
-
-        var formatButton = $('#formatButton');
-        /* we removed this for BL-799, plus it was always getting in the way, once the format popup was opened
-        var txt = theOneLocalizationManager.getText('EditTab.FormatDialogTip', 'Adjust formatting for style');
-        editor.AddQtipToElement(formatButton, txt, 1500);
-        */
-
-        // BL-2476: Readers made from BloomPacks should have the formatting dialog disabled
-        var suppress = $(document).find('meta[name="lockFormatting"]');
-        var noFormatChange = suppress.length > 0 && suppress.attr('content').toLowerCase() === 'true';
-        //The following commented out code works fine on Windows, but causes the program to crash
-        //(disappear) on Linux when you click on the format button.
-        //if (suppress.length > 0 && suppress.attr('content').toLowerCase() === 'true') {
-        //    formatButton.click(function () {
-        //        locmang.asyncGetText('BookEditor.FormattingDisabled', 'Sorry, Reader Templates do not allow changes to formatting.')
-        //            .done(translation => {
-        //                alert(translation);
-        //        });
-        //    });
-        //    return;
-        //}
-
-        // It is not reliable to attach the click handler directly, as in  $(#formatButton).click(...)
-        // I don't know why it doesn't work because even when it fails $(#formatButton).length is 1, so it seems to be
-        // finding the right element. But some of the time it doesn't work. See BL-2701. This rather awkard
-        // approach is the recommended way to make events fire for dynamically added elements.
-        // The .off prevents adding multiple event handlers as the parent box gains focus repeatedly.
-        // The namespace (".formatButton") in the event name prevents off from interfering with other click handlers.
-        $(targetBox).off('click.formatButton');
-        $(targetBox).on('click.formatButton', '#formatButton', function() {
-            axios.get('/bloom/availableFontNames').then( result=>{
-                editor.boxBeingEdited = targetBox;
-                // This line is needed inside the click function to keep from using a stale version of 'styleName'
-                // and chopping off 6 characters each time!
-                styleName = StyleEditor.GetStyleNameForElement(targetBox);
-                styleName = styleName.substr(0, styleName.length - 6); // strip off '-style'
-                var current = editor.getFormatValues();
->>>>>>> f1fc91e5
 
         // Get a style rule with a specified name that can be modified to change the appearance of text in this style.
         // If ignoreLanguage is true, this will be a rule that just specifies the name (.myStyle). This is
@@ -523,12 +311,12 @@
                         // It's probably pathological to worry about the style name occurring in the body of some other rule,
                         // especially with the -style suffix, but it seems safer not to risk it.
                         if (match.toLowerCase().indexOf(styleAndLang.toLowerCase()) > -1 && (!ignoreLanguage || match.indexOf('[lang') == -1)) {
-                                return <CSSStyleRule> ruleList[i];
+                                return <CSSStyleRule>ruleList[i];
                         }
                 }
                 (<CSSStyleSheet>styleSheet).insertRule('.' + styleAndLang + " { }", ruleList.length);
 
-                return <CSSStyleRule> ruleList[ruleList.length - 1]; //new guy is last
+                return <CSSStyleRule>ruleList[ruleList.length - 1]; //new guy is last
         }
 
         // Replaces a style in 'sheet' at the specified 'index' with a (presumably) modified style.
@@ -624,7 +412,7 @@
 
         getPointSizes() {
                 // perhaps temporary until we allow arbitrary values (BL-948), as a favor to Mike:
-                return ['7', '8', '9', '10', '11', '12', '13', '14', '16', '18', '20', '22', '24', '26', '28', '30', '35', '40', '45', '50', '55', '60', '65', '70', '80','90','100'];
+                return ['7', '8', '9', '10', '11', '12', '13', '14', '16', '18', '20', '22', '24', '26', '28', '30', '35', '40', '45', '50', '55', '60', '65', '70', '80', '90', '100'];
 
                 // Same options as Word 2010, plus 13 since used in heading2
                 //return ['7', '8', '9', '10', '11', '12', '13', '14', '16', '18', '20', '22', '24', '26', '28', '36', '48', '72'];
@@ -636,8 +424,8 @@
 
         getWordSpaceOptions() {
                 return [theOneLocalizationManager.getText('EditTab.FormatDialog.WordSpacingNormal', 'Normal'),
-                        theOneLocalizationManager.getText('EditTab.FormatDialog.WordSpacingWide', 'Wide'),
-                        theOneLocalizationManager.getText('EditTab.FormatDialog.WordSpacingExtraWide', 'Extra Wide')];
+                theOneLocalizationManager.getText('EditTab.FormatDialog.WordSpacingWide', 'Wide'),
+                theOneLocalizationManager.getText('EditTab.FormatDialog.WordSpacingExtraWide', 'Extra Wide')];
         }
 
         // Returns an object giving the current selection for each format control.
@@ -717,15 +505,16 @@
                 var center = box.css('text-align') == 'center';
 
                 return {
-                        ptSize: ptSize, fontName: fontName, lineHeight: lineHeight, wordSpacing: wordSpacing, borderChoice: borderChoice, backColor:backColor, bold:bold, italic:italic, underline:underline, center:center};
-        }
-
-        IsPageXMatter(targetBox: HTMLElement):boolean {
+                        ptSize: ptSize, fontName: fontName, lineHeight: lineHeight, wordSpacing: wordSpacing, borderChoice: borderChoice, backColor: backColor, bold: bold, italic: italic, underline: underline, center: center
+                };
+        }
+
+        IsPageXMatter(targetBox: HTMLElement): boolean {
                 var $target = $(targetBox);
                 return typeof ($target.closest('.bloom-frontMatter')[0]) !== 'undefined' || typeof ($target.closest('.bloom-backMatter')[0]) !== 'undefined';
         }
 
-        AdjustFormatButton(element: Element):void {
+        AdjustFormatButton(element: Element): void {
                 var newBottom = -1 * GetDifferenceBetweenHeightAndParentHeight($(element.parentElement));
                 if (newBottom < 0) {
                         newBottom = 0;
@@ -743,24 +532,8 @@
                 // config.allowedContent, and data-cke-survive did not work.
                 // The only solution we have found is to postpone adding the gear icon until CkEditor has done
                 // its nefarious work. The following block achieves this.
-                // Enhance: this logic is roughly duplicated in toolbox.ts restoreToolboxSettingsWhenCkEditorReady.
-                // There may be some way to refactor it into a common place, but I don't know where.
-                var editorInstances = (<any>window).CKEDITOR.instances;
-                for (var i = 1; ; i++) {
-                    var instance = editorInstances['editor' + i];
-                    if (instance == null) {
-                        if (i === 0) {
-                            // no instance at all...if one is later created, get us invoked.
-                            (<any>window).CKEDITOR.on('instanceReady', e => this.AttachToBox(targetBox));
-                            return;
-                        }
-                        break; // if we get here all instances are ready
-                    }
-                    if (!instance.instanceReady) {
-                        instance.on('instanceReady', e => this.AttachToBox(targetBox));
-                        return;
-                    }
-                }
+                // gjm: Refactored it into EditableDivUtils.
+                EditableDivUtils.WaitForCKEditorReady(window, targetBox, this.AttachToBox);
 
                 var styleName = StyleEditor.GetStyleNameForElement(targetBox);
                 if (!styleName)
@@ -771,7 +544,7 @@
                 // More dangerous is using it in getCharTabDescription. But as that is launched by a later
                 // async request, I think it should be OK.
 
-                axios.get('/bloom/authorMode').then( result=>{
+                axios.get('/bloom/authorMode').then(result => {
                         editor.authorMode = result.data == true;
                 });
                 editor.xmatterMode = this.IsPageXMatter(targetBox);
@@ -790,7 +563,7 @@
 
                 //make the button stay at the bottom if we overflow and thus scroll
                 //review: It's not clear to me that this is actually working (JH 3/19/2016)
-                $(targetBox).on("scroll", e=>{this.AdjustFormatButton(e.target)});
+                $(targetBox).on("scroll", e => { this.AdjustFormatButton(e.target) });
 
 
                 // And in case we are starting out on a centerVertically page we might need to adjust it now
@@ -824,8 +597,8 @@
                 // The .off prevents adding multiple event handlers as the parent box gains focus repeatedly.
                 // The namespace (".formatButton") in the event name prevents off from interfering with other click handlers.
                 $(targetBox).off('click.formatButton');
-                $(targetBox).on('click.formatButton', '#formatButton', function() {
-                        axios.get('/bloom/availableFontNames').then( result=>{
+                $(targetBox).on('click.formatButton', '#formatButton', function () {
+                        axios.get('/bloom/availableFontNames').then(result => {
                                 editor.boxBeingEdited = targetBox;
                                 // This line is needed inside the click function to keep from using a stale version of 'styleName'
                                 // and chopping off 6 characters each time!
@@ -841,7 +614,7 @@
                                 if (editor.styles.indexOf(styleName) == -1) {
                                         editor.styles.push(styleName);
                                 }
-                                editor.styles.sort(function(a: string, b: string) {
+                                editor.styles.sort(function (a: string, b: string) {
                                         return a.toLowerCase().localeCompare(b.toLowerCase());
                                 });
 
@@ -931,33 +704,33 @@
                                         editor.getCharTabDescription();
                                         editor.getMoreTabDescription();
 
-                                        $('#font-select').change(function() { editor.changeFont(); });
+                                        $('#font-select').change(function () { editor.changeFont(); });
                                         editor.AddQtipToElement($('#font-select'), theOneLocalizationManager.getText('EditTab.FormatDialog.FontFaceToolTip', 'Change the font face'), 1500);
-                                        $('#size-select').change(function() { editor.changeSize(); });
+                                        $('#size-select').change(function () { editor.changeSize(); });
                                         editor.AddQtipToElement($('#size-select'), theOneLocalizationManager.getText('EditTab.FormatDialog.FontSizeToolTip', 'Change the font size'), 1500);
-                                        $('#line-height-select').change(function() { editor.changeLineheight(); });
+                                        $('#line-height-select').change(function () { editor.changeLineheight(); });
                                         editor.AddQtipToElement($('#line-height-select').parent(), theOneLocalizationManager.getText('EditTab.FormatDialog.LineSpacingToolTip', 'Change the spacing between lines of text'), 1500);
-                                        $('#word-space-select').change(function() { editor.changeWordSpace(); });
+                                        $('#word-space-select').change(function () { editor.changeWordSpace(); });
                                         editor.AddQtipToElement($('#word-space-select').parent(), theOneLocalizationManager.getText('EditTab.FormatDialog.WordSpacingToolTip', 'Change the spacing between words'), 1500);
                                         if (editor.authorMode) {
                                                 if (!editor.xmatterMode) {
-                                                        $('#styleSelect').change(function() { editor.selectStyle(); });
+                                                        $('#styleSelect').change(function () { editor.selectStyle(); });
                                                         (<alphanumInterface>$('#style-select-input')).alphanum({ allowSpace: false, preventLeadingNumeric: true });
                                                         $('#style-select-input').on('input', function () { editor.styleInputChanged(); }); // not .change(), only fires on loss of focus
                                                         // Here I'm taking advantage of JS by pushing an extra field into an object whose declaration does not allow it,
                                                         // so typescript checking just has to be worked around. This enables a hack in jquery.alphanum.js.
-                                                        (<any>$('#style-select-input').get(0)).trimNotification = function() { editor.styleStateChange('invalid-characters'); }
-                                                        $('#show-createStyle').click(function(event) {
+                                                        (<any>$('#style-select-input').get(0)).trimNotification = function () { editor.styleStateChange('invalid-characters'); }
+                                                        $('#show-createStyle').click(function (event) {
                                                                 event.preventDefault();
                                                                 editor.showCreateStyle();
                                                                 return false;
                                                         });
-                                                        $('#create-button').click(function() { editor.createStyle(); });
+                                                        $('#create-button').click(function () { editor.createStyle(); });
                                                 }
                                                 var buttonIds = editor.getButtonIds();
                                                 for (var idIndex = 0; idIndex < buttonIds.length; idIndex++) {
                                                         var button = $('#' + buttonIds[idIndex]);
-                                                        button.click(function() { editor.buttonClick(this); });
+                                                        button.click(function () { editor.buttonClick(this); });
                                                         button.addClass('propButton');
                                                 }
                                                 editor.selectButtons(current);
@@ -966,11 +739,11 @@
                                 }
                                 var offset = $('#formatButton').offset();
                                 toolbar.offset({ left: offset.left + 30, top: offset.top - 30 });
-                                StyleEditor.positionInViewport(toolbar);
+                                EditableDivUtils.positionInViewport(toolbar);
                                 toolbar.draggable("enable");
 
                                 $('html').off('click.toolbar');
-                                $('html').on("click.toolbar", function(event) {
+                                $('html').on("click.toolbar", function (event) {
                                         if (event.target !== toolbar.get(0) &&
                                                 toolbar.has(event.target).length === 0 &&
                                                 $(event.target).parent() !== toolbar &&
@@ -981,40 +754,12 @@
                                                 event.preventDefault();
                                         }
                                 });
-                                toolbar.on("click.toolbar", function(event) {
+                                toolbar.on("click.toolbar", function (event) {
                                         // this stops an event inside the dialog from propagating to the html element, which would close the dialog
                                         event.stopPropagation();
                                 });
                         });
                 });
-        }
-
-        /**
-         * Positions the Style Editor toolbar so that it is completely visible, so that it does not extend below the
-         * current viewport.
-         * @param toolbar
-         */
-        static positionInViewport(toolbar: JQuery): void {
-
-                // get the current size and position of the toolbar
-                var elem: HTMLElement = toolbar[0];
-                var top = elem.offsetTop;
-                var height = elem.offsetHeight;
-
-                // get the top of the toolbar in relation to the top of its containing elements
-                while (elem.offsetParent) {
-                        elem = <HTMLElement>elem.offsetParent;
-                        top += elem.offsetTop;
-                }
-
-                // diff is the portion of the toolbar that is below the viewport
-                var diff = (top + height) - (window.pageYOffset + window.innerHeight);
-                if (diff > 0) {
-                        var offset = toolbar.offset();
-
-                        // the extra 30 pixels is for padding
-                        toolbar.offset({left: offset.left, top: offset.top - diff - 30});
-                }
         }
 
         getButtonIds() {
@@ -1032,38 +777,38 @@
 
         makeCharactersContent(fonts, current): string {
                 return this.makeDiv(null, null, null, null,
-                                this.makeDiv(null, null, null, 'EditTab.Font', 'Font')
-                                + this.makeDiv(null, "control-section", null, null,
-                                        this.makeSelect(fonts, current.fontName, 'font-select', 25) + ' '
-                                        + this.makeSelect(this.getPointSizes(), current.ptSize, 'size-select', 99, 'allowCustom'))
-                                + this.makeDiv(null, "spacing-fudge", null, 'EditTab.Spacing', 'Spacing')
-                                + this.makeDiv("spacingRow", null, null, null,
-                                        '<span  id="lineSpacing" style="white-space: nowrap">'
-                                        + '<img src="' + this._supportFilesRoot + '/img/LineSpacing.svg">'
-                                        + this.makeSelect(this.getLineSpaceOptions(), current.lineHeight, 'line-height-select') + ' '
-                                        + '</span>' + ' '
-                                        + '<span id="wordSpacing" style="white-space: nowrap">'
-                                        + '<img src="' + this._supportFilesRoot + '/img/WordSpacing.svg">'
-                                        + this.makeSelect(this.getWordSpaceOptions(), current.wordSpacing, 'word-space-select')
-                                        + '</span>'))
+                        this.makeDiv(null, null, null, 'EditTab.Font', 'Font')
+                        + this.makeDiv(null, "control-section", null, null,
+                                this.makeSelect(fonts, current.fontName, 'font-select', 25) + ' '
+                                + this.makeSelect(this.getPointSizes(), current.ptSize, 'size-select', 99, 'allowCustom'))
+                        + this.makeDiv(null, "spacing-fudge", null, 'EditTab.Spacing', 'Spacing')
+                        + this.makeDiv("spacingRow", null, null, null,
+                                '<span  id="lineSpacing" style="white-space: nowrap">'
+                                + '<img src="' + this._supportFilesRoot + '/img/LineSpacing.svg">'
+                                + this.makeSelect(this.getLineSpaceOptions(), current.lineHeight, 'line-height-select') + ' '
+                                + '</span>' + ' '
+                                + '<span id="wordSpacing" style="white-space: nowrap">'
+                                + '<img src="' + this._supportFilesRoot + '/img/WordSpacing.svg">'
+                                + this.makeSelect(this.getWordSpaceOptions(), current.wordSpacing, 'word-space-select')
+                                + '</span>'))
                         + this.makeDiv('formatCharDesc', 'format-toolbar-description', null, null, null);
         }
 
         // Generic State Machine changes a class on the specified id from class 'state-X' to 'state-newState'
-        stateChange(id:string, newState:string) {
-                var stateToAdd = "state-"+newState;
-                var stateElement = $("#"+id);
+        stateChange(id: string, newState: string) {
+                var stateToAdd = "state-" + newState;
+                var stateElement = $("#" + id);
                 var existingClasses = stateElement.attr('class').split(/\s+/);
-                $.each(existingClasses, function(index, elem) {
-                        if(elem.startsWith("state-"))
+                $.each(existingClasses, function (index, elem) {
+                        if (elem.startsWith("state-"))
                                 stateElement.removeClass(elem);
                 });
                 stateElement.addClass(stateToAdd);
         }
 
         // Specific State Machine changes the Style section state
-        styleStateChange(newState:string) {
-                if(newState == 'enteringStyle' && $('#style-select-input').val()) {
+        styleStateChange(newState: string) {
+                if (newState == 'enteringStyle' && $('#style-select-input').val()) {
                         $('#create-button').removeAttr('disabled');
                 } else {
                         $('#create-button').attr('disabled', 'true');
@@ -1075,7 +820,7 @@
                 var typedStyle = $('#style-select-input').val();
                 // change state based on input
                 if (typedStyle) {
-                        if(this.inputStyleExists()) {
+                        if (this.inputStyleExists()) {
                                 this.styleStateChange('already-exists');
                                 return;
                         }
@@ -1095,7 +840,7 @@
                 if (index >= 0) {
                         button.addClass('selectedIcon');
                         var group = id.substring(0, index);
-                        $('.propButton').each(function() {
+                        $('.propButton').each(function () {
                                 var item = $(this);
                                 if (this != button.get(0) && item.attr('id').startsWith(group)) {
                                         item.removeClass('selectedIcon');
@@ -1128,7 +873,7 @@
                 return 'hsl(0,0%,86%)';
         }
 
-        makeImage(fileName: string) : string {
+        makeImage(fileName: string): string {
                 return '<img src="' + this._supportFilesRoot + '/img/' + fileName + '">';
         }
 
@@ -1183,8 +928,8 @@
                         });
         }
 
-         // did the user type the name of an existing style?
-        inputStyleExists() : boolean {
+        // did the user type the name of an existing style?
+        inputStyleExists(): boolean {
                 var typedStyle = $('#style-select-input').val();
                 for (var i = 0; i < this.styles.length; i++) {
                         if (typedStyle.toLocaleLowerCase() == this.styles[i].toLocaleLowerCase()) {
@@ -1225,15 +970,15 @@
                 this.styleStateChange('initial'); // go back to initial state so user knows it worked
         }
 
-        makeSelect(items :string[], current, id, maxlength?, classes?: string) {
+        makeSelect(items: string[], current, id, maxlength?, classes?: string) {
                 classes = classes || "";
-                var result = '<select id="' + id + '" class="'+classes+'">';
-                if(current && items.indexOf(current.toString()) == -1){
+                var result = '<select id="' + id + '" class="' + classes + '">';
+                if (current && items.indexOf(current.toString()) == -1) {
                         //we have a custom point size, so make that an option in addition to the standard ones
                         items.push(current.toString());
                 }
 
-                items.sort( (a:string,b:string) => Number(a) - Number(b));
+                items.sort((a: string, b: string) => Number(a) - Number(b));
 
                 for (var i = 0; i < items.length; i++) {
                         var selected: string = "";
@@ -1251,7 +996,7 @@
                 return result + '</select>';
         }
 
- changeBold() {
+        changeBold() {
                 if (this.ignoreControlChanges) return;
                 var rule = this.getStyleRule(true);
                 var val = $('#bold').hasClass('selectedIcon');
@@ -1327,7 +1072,7 @@
                         rule = this.getStyleRule(true);
                         rule.style.setProperty("line-height", lineHeight, "important");
                 }
-             this.cleanupAfterStyleChange();
+                this.cleanupAfterStyleChange();
         }
 
         changeWordSpace() {
@@ -1338,9 +1083,9 @@
                 var wordSpace;
                 switch (chosenIndex) {
                         case 1: wordSpace = '5pt';
-                             break;
+                                break;
                         case 2: wordSpace = '10pt';
-                             break;
+                                break;
                         default:
                                 wordSpace = 'normal';
                 }
@@ -1350,7 +1095,7 @@
                         rule = this.getStyleRule(true);
                         rule.style.setProperty("word-spacing", wordSpace, "important");
                 }
-             this.cleanupAfterStyleChange();
+                this.cleanupAfterStyleChange();
         }
 
         changeBackground() {
@@ -1410,7 +1155,7 @@
                 this.cleanupAfterStyleChange();
         }
 
-        getSettings(ruleInput: string) : string[] {
+        getSettings(ruleInput: string): string[] {
                 var index1 = ruleInput.indexOf('{');
                 var rule = ruleInput;
                 if (index1 >= 0) {
@@ -1477,10 +1222,10 @@
         // which was eventually fixed by changing createStyle so that it doesn't need to use this
         // method at all. As far as I can tell, doing this works.
         setValueAndUpdateSelect2Control(id: string, value: string) {
-            $('#' + id).val(value).trigger('change');
-        }
-
-        getStyleRule(ignoreLanguage:boolean) {
+                $('#' + id).val(value).trigger('change');
+        }
+
+        getStyleRule(ignoreLanguage: boolean) {
                 var target = this.boxBeingEdited;
                 var styleName = StyleEditor.GetStyleNameForElement(target);
                 if (!styleName)
