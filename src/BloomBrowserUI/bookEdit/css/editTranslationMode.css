--- conflicted
+++ resolved
@@ -15,38 +15,7 @@
 	border: 1px solid transparent;
 	/*this signals to jscript that in this mode, when the user clicks on this div, it should raise the message in data-message (which bloom will catch)*/
 	cursor: pointer;
-<<<<<<< HEAD
-=======
 }
-DIV.ui-sourceTextsForBubble
-{
-	width: 203px;
-	margin-top: 10px;
 	margin-bottom: 10px;
 	margin-left: 5px;
-	margin-right: 5px;
-}
-DIV.uibloomSourceTextsBubble DIV.ui-tooltip-content
-{
-	width: 210px;
-}
-DIV DIV.ui-sourceTextsForBubble TEXTAREA
-{
-	height: 304px;
-	background: transparent;
-	border: none;
-	margin-top: 13px;
-	width: 320px;
-	margin: 11px 0 0;
-}
-.ui-tooltip .qtip .uibloomSourceTextsBubble
-{
-	width: 293px !important;
-	height: 138px;
-	max-width: 1009px !important;
-}
-DIV.ui-sourceTextsForBubble UL
-{
-	background: none;
->>>>>>> ccc64b18
-}+	margin-right: 5px;