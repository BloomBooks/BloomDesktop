--- conflicted
+++ resolved
@@ -48,8 +48,6 @@
 	top: 19px;
 	float: left;
 }
-<<<<<<< HEAD
-=======
 .evenPage DIV.pageLabel
 {
     margin-left: 2.5cm;
@@ -59,14 +57,6 @@
     margin-left: 1.3cm;
 }
 
-DIV.ui-tooltip-title
-{
-	text-align: justify;
-	margin-left: -9px;
-	margin-bottom: -19px;
-	margin-top: -8px;
-}
->>>>>>> 02f0f09b
 DIV.page
 {
 	background-color: #F8F8F8;
