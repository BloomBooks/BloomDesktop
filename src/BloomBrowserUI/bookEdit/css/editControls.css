--- conflicted
+++ resolved
@@ -107,15 +107,6 @@
 	display: inline-block;
 	color: white;
 	padding: 2px 3px;
-<<<<<<< HEAD
-	cursor: pointer
-}
-span.ofStage {font-size: xx-small}
-span.disabledIcon {visibility: hidden}
-td.disabledLimit {visibility: hidden}
-
-.hidden { display: none !important; }
-=======
 }
 SPAN.ofStage, SPAN.ofLevel
 {
@@ -129,4 +120,6 @@
 {
 	visibility: hidden;
 }
->>>>>>> b013df70
+
+
+.hidden { display: none !important; }