/*This stylesheet applied when a book is being edited. It does things like show that images can be changed by click on them.*/
@import "../../bloomUI.less";
@import "../sourceBubbles/sourceBubbles.less";

@bleed: 3mm; // Duplicated from basePage.less to remove circular dependency between BloomBrowserUI and content

@focusBorderColor: transparent; // #d6eaed; // @bloom-blue; // rgba(82, 168, 236, 0.6);
@tipLinkColor: #8e3581; // intentionally a bit darker to be legible

// should apply to everything, even dialogs.
body {
    --page-structure-color: #1d94a41a;
    --language-tag-color: #1d94a488;
    --selectedEdit-color: #1d94a4c2; //page structure color, but 76% opacity instead of 10%
    --unselectedEdit-color: #1d94a434; // page structure color, but 20% opacity instead of 10%
}

.bloom-page.cover {
    --page-structure-color: rgba(128, 128, 128, 0.268);
    --language-tag-color: rgba(128, 128, 128, 0.9);
    --selectedEdit-color: rgba(128, 128, 128, 0.9);
}
// This mixin simply encapsulates the logic of how we add a border on top
// of the edge of an image container instead of adding a regular border
// which modifies the size of the container. See BL-10268.
.borderOnTopOfElement(@color) {
    &:after {
        border: 1px solid @color;
        content: "";
        left: 0;
        right: 0;
        top: 0;
        bottom: 0;
        position: absolute;
        // this ":after" is actually on top of the whole image, including its description
        // if that is turned on. But we're only interested in putting a border around
        // the image; we don't want to intercept clicks on the image (or its description).
        pointer-events: none;
    }
}

@EditBoxItemsColor: #0000001a;
@MediumGray: #c0b9b9;
// For now we don't want this effect at all (BL-13895). Decided to keep the variable in case we change our minds.
@ImageAndVideoHoverOverlay: transparent;
@ImageButtonBorder: #716666;
@ChangeImageButtonColor: @ControlColor;
/*#0C8597; */
@OverflowColor: @WarningColor;
@MainPageBackgroundColor: #f8f8f8;
@PageDragBackgroundColor: #ffffa3;
@PageDragBorderColor: #c1e6ca;
@PageDragInnerItemBorderColor: #787800;

@PageLabelAndChangeLayoutPaneHeight: 45px;
@PageLabelVerticalDisplacement: -33px;

@imageDescriptionTopBorderWidth: 20px;

body {
    background-color: @bloom-darkestBackground;
    /* This works with a transform:scale style added in Javascript to allow zooming just the main page*/
    transform-origin: top left;
    // This was marked as working around a bug in Geckofx and that it should be removed when we weren't on
    // Geckofx anymore. However, its purpose is to keep the browser from having redraw errors during
    // Ctrl + mousewheel zooming and I saw some errors doing that, so I left it here.
    transition: transform 20ms;
}

// See comments on .bloom-mediaBox in basePage.less for a description of the mediaBox.
// Here, we are causing it to be visible when desired.
.bloom-mediaBox {
    pointer-events: none; // we want all clicks to go through this to the child

    & > * {
        pointer-events: auto; // start up clicks again a the next level
    }

    :not(.Device16x9Portrait):not(.Device16x9Landscape)&::before {
        // show bleed area
        content: "";
        position: absolute;
        left: 0;
        right: 0;

        top: 0;
        bottom: 0;
        border: 3mm solid rgba(0, 0, 0, 0.8);
        z-index: 1;
    }

    :not(.Device16x9Portrait):not(.Device16x9Landscape)&:after {
        // show safety area (the area inside of the trim box that still could get cut)
        content: "";
        position: absolute;
        left: @bleed;
        right: @bleed;
        top: @bleed;
        bottom: @bleed;
        border: 3mm solid rgba(0, 0, 0, 0.05);
        z-index: 2;
    }
}

#labelAndLayoutPane {
    height: @PageLabelAndChangeLayoutPaneHeight;
}

.tool-items:after {
    content: ".";
    display: block;
    height: 0;
    clear: both;
    visibility: hidden;
    font-size: 0;
}

.tool-items {
    display: inline-block;
}

.tool-items {
    /*\*/
    display: block;
    /**/
    -height: 1px;
}

body:has(.bloom-page:hover),
body:has(#overlay-context-controls:hover) {
    .qtip {
        opacity: 1 !important;
        transition: opacity 200ms ease-out;
    }
}
// A special case for qtips that belong to Mui dialogs (current example is the Game Prompt dialog).
// These are not inside the scaling container where we usually put them, so we put the qtip in the body.
// That allows us to make a rule targeting just those tooltips when the dialog is hovered.
body:has(.MuiPaper-root:hover) > .qtip {
    opacity: 1 !important;
    transition: opacity 200ms ease-out;
}

// Now that most of our outline effects are conditional on the page being hovered, we get some sort of
// default on a focused content-editable div. It's an ugly solid black. When we're not hovering,
// we don't want any edit-only outlines at all, so the user can see the page as it will be.
// So we have this rule to suppress that default outline.
.bloom-page:not(:hover) .bloom-editable:focus {
    outline: none !important;
}

// Keep together here all the effects we want when hovering (previously: also when focus-within)
// the bloom-page. All of them need to also apply when the overlay context controls are hovered,
// even though that is no longer a child of the bloom-page. (That's what the second rule is for.)
// The third rule is for the prompt input, which is not a child of the bloom-page.
// In that case, I don't think there's any reason to limit the effects to hovering; we're not wanting to
// show the user what the dialog will look like in the printed book.
.bloom-page:hover,
body:has(#overlay-context-controls:hover) .bloom-page,
#promptDialog {
    textarea,
    div.bloom-editable,
    div.pageLabel[contenteditable="true"] {
        outline: thin solid var(--unselectedEdit-color);
        outline-offset: -1px; // else the white of an un-focussed box can just bleed into the white of the margin
    }
    textarea:focus,
    div.bloom-editable:focus-within,
    div.pageLabel[contenteditable="true"]:focus {
        outline: 1px solid var(--selectedEdit-color) !important;
        outline-offset: -1px; // else the white of an un-focussed box can just bleed into the white of the margin
        // box-shadow: inset 0 1px 3px rgba(0, 0, 0, 0.1),
        //     0 0 8px rgba(82, 168, 236, 0.6);
    }
    .bloom-textOverPicture div.bloom-editable:focus {
        // editable in an overlay has the control frame, so any outline just produces a double border
        outline: none !important;
    }
    // Any single outline/border color is not enough to always show up on all backgrounds.
    // So when the page is hovered, we add a thin white border around the editable divs when
    // they are not focused to ensure that the user can see their presence even without
    // any text being entered.  See BL-14193.
    .bloom-textOverPicture div.bloom-editable:not(:focus):before {
        content: " ";
        position: absolute;
        z-index: -1;
        top: 1px; // avoid being below the outline
        left: 1px;
        height: calc(100% - 1px);
        width: calc(100% - 1px);
        pointer-events: none;
        border: 1px solid white;
    }
    div.bloom-imageContainer {
        // Allow book templates to define a custom borderColor, otherwise fallback to the default color
        .borderOnTopOfElement(var(--page-structure-color));
        // todo: remove?                 --bloom-editMode-custom-image-border-color,

        // This shows the focus border on the root (hasOverlay) image container
        // when it has been clicked on to show its editing buttons (:not(.bloom-hideImageButtons)).
        // Currently, something else typically actually has focus and may also show
        // this border. But at least it gives some extra feedback that something happened
        // by clicking the background image.
        &.hasOverlay:not(.bloom-hideImageButtons) {
            .borderOnTopOfElement(@focusBorderColor);
        }
    }
    .coverColor div.bloom-imageContainer {
        .borderOnTopOfElement(rgba(1, 1, 1, 0.2));
    }
    #formatButton {
        visibility: visible;

        margin-left: 3px;
        /*The font-size here is weird, but if we don't set it, the growing/shrinking font of the text will actually move the button up/down on the page*/
        font-size: 10pt;
        height: 20px;
        width: 20px;
        z-index: @formatButtonZIndex;

        img {
            position: absolute;
            bottom: 0;
            left: 0;
        }

        &:hover {
            color: black;
        }
    }

    /*Put in little grey language tooltips in the bottom-right of the editable divs*/
    .languageTip,
    .bloom-editable[contentEditable="true"][data-languageTipContent]:not([data-languageTipContent=""]):after {
        position: absolute;
        right: 0;
        /*Same grey color as pageLabel*/
        color: var(--language-tag-color); //rgba(0, 0, 0, 0.2);
        font-family: @UIFontStack;
        font-size: small;
        font-style: normal;
        font-weight: normal;
        line-height: 1; //else it will draw up in the box somewhere if the font is large
        text-shadow: none;
        content: attr(data-languageTipContent);
        bottom: 2px; // See Bl-10017
        margin-right: 2px;
    }
    // show some structure when the page is hovered
    // Show the padding, multilingual gap, etc as colored areas.
    // The ".split-pane-component-inner >"  disables this for overlays, where it's common to have backgrounds like transparent
    .split-pane-component-inner > .bloom-translationGroup {
        // no: a border here will take up space, wrecking WYSIWYG
        // border: solid thin var(--page-structure-color);
        // box-sizing: border-box;
        // Also, you'd think you could use outline instead, but it doesn't show on the side; the
        // children over it up because they are the full width of this parent.

        &:not(.bloom-background-gray) {
            background-color: var(--page-structure-color) !important;
        }

        // the parent translation group has the "page structure" color so we
        // normally want to have the edit box be white. Note however that in the case that
        // we have a grey box, we're giving up on structure color and just want it all to be grey.
        &:not(.bloom-background-gray) .bloom-editable {
            background-color: var(--marginBox-background-color) !important;
        }
    }
}

// The editing buttons are hidden when this class is added (currently by motion and comic tools)
// (An earlier version required them to be a direct child of the image container, so as not to
// disable them for overlay images. But now these buttons only occur on background images, which
// ARE child overlays. So we want the disabling there. We use important because the rule that makes
// them visible ever is very complex and has high specificity.
.bloom-imageContainer.bloom-hideImageButtons {
    .imageButton,
    .miniButton {
        display: none !important;
    }
}

/*....NB: we have 2 rules because some pageLabels may be within the margin box, some outside*/
.marginBox div.pageLabel {
    /*+placement:anchor-top-left -1px -29px;*/
    position: absolute;
    left: -1px;
    top: calc(@PageLabelVerticalDisplacement - 48);
}

[data-derived="originalCopyrightAndLicense"] {
    cite {
        &.missingOriginalTitle,
        &:hover {
            color: red;
            text-decoration: underline red;
            cursor: pointer;
        }
    }
}

.ui-missingCopyrightNotice {
    margin-bottom: 1em;

    a {
        background-color: white;
        border: solid 1px;
        border-radius: 5px;
        border-color: @tipLinkColor;
        padding: 4px;
        font-family: @UIFontStack;
        font-size: 10px;
        font-weight: bold;
        text-decoration: none;
        color: @tipLinkColor;
    }
}

.bloom-page .pageLabel {
    text-align: left;
    color: @ControlColor;
    position: absolute;
    left: 5mm;
    top: @PageLabelVerticalDisplacement;
    float: left;

    &[contenteditable="true"] {
        color: @ControlColor;
        padding: 0 2px;
        display: initial; // must see it to edit it (template pages)
    }

    display: none; // BL-7925
}

.evenPage div.pageLabel {
    margin-left: 2.5cm;
}

.oddPage div.pageLabel {
    margin-left: 1.3cm;
}

div.page {
    background-color: @MainPageBackgroundColor;
    border: medium outset black;
}

div.page.coverColor {
    background-color: @ImageAndVideoHoverOverlay;
    border: medium outset black;
}

/* We want divs which are used for editing to look just like textareas (e.g. border).
   For now, this readOnlyInTranslationMode is an indicator that this is editable,
   but there could be divs which are always editable... unfortunately we can't access
   the contentEditable thing itself. Note that borders are made transparent by the languagedisplay.css,
   and there is javascript which notices that transparent border and makes the field read-only.
*/
div.readOnlyInTranslationMode {
    border: thin solid @MediumGray;
}

// Since 'basePage.less' has a rule that puts the video placeholder in as a background image,
// '.customPage' is needed to add enough specificity here to override that rule.
body:not(.origami-drag) .customPage .bloom-videoContainer.hoverUp,
body:not(.origami-drag) .bloom-imageContainer.hoverUp {
    background-color: @ImageAndVideoHoverOverlay;
}

// The hovered image container background is just distracting when the whole page is an image
// container. One group of such cases is bloom games. We may want to suppress it for pages
// designed to have a full-bleed background for a comic, and perhaps others. I went for a
// minimal change for now.
.bloom-page[data-tool-id="game"] .bloom-imageContainer.hoverUp {
    background-color: transparent;
}

.imageButton {
    width: 87px;
    height: 52px;
    z-index: @dragHandleEventZIndex;
    position: absolute;
    background-repeat: no-repeat;
    background-size: contain;
    background-position: center center;
    border: none; // agent stylesheet otherwise gives it one. Grrr.
    background-color: transparent;

    &.smallButtonWidth {
        width: 50%;
        max-width: 87px;
        border-style: none;
    }

    &.smallButtonHeight {
        height: 50%;
        max-height: 52px;
        border-style: none;
    }

    &.changeImageButton {
        right: 0;
        top: 5px;
        background-image: url("/bloom/bookEdit/img/ChangeImageButton.svg");
    }

    // BL-9976 JH - "We've gotten complaints that users click it and then are too confused and
    // start typing text in the wrong place."
    // &.imageDescriptionButton {
    //     left: 0;
    //     bottom: 0;
    //     background-color: @bloom-blue;
    //     background-image: url("/bloom/bookEdit/img/ImageDescriptionImageOverlayButton.svg");
    //     // sorry, this background-size is kinda arbitrary, and "49px 40px" works at full size, but if we ever make these
    //     //buttons shrink as the image container shrinks, this will still work.
    //     background-size: 63%;
    // }
    &.chooseWidgetButton {
        right: 0;
        top: 0;
        background-color: @ChangeImageButtonColor;
        background-image: url("/bloom/bookEdit/img/browse.svg");
    }

    &.editMetadataButton {
        left: 0;
        top: 5px;
        background-image: url("/bloom/bookEdit/img/imageMetaDataButton.svg") !important;

        &.imgMetadataProblem {
            background-color: transparent;
            // This relatively subtle missing indicator is replaced by a more prominent one
            // in an active background overlay.
            background-image: url("/bloom/bookEdit/img/MissingInfoIndicator.svg") !important;
            border: none;
        }
    }
}

// In an active background overlay, show yet another form of the edit metadata icon
.bloom-backgroundImage[data-bloom-active="true"] {
    .editMetadataButton.imgMetadataProblem {
        background-image: url("/bloom/bookEdit/img/imageMissingMetaData.svg") !important;
    }
}

// we need to inset the buttons a bit when the full bleed borders are showing
body.bloom-fullBleed {
    @inset: calc(@bleed * 2);

    // little cut and copy buttons
    .miniButton {
        right: calc(60px + @inset) !important;
    }

    .imageButton {
        &.changeImageButton {
            right: @inset;
            top: @inset;
        }

        &.chooseWidgetButton {
            right: @inset;
            top: @inset;
        }

        &.editMetadataButton {
            left: @inset;
            top: @inset;
        }
    }
}

// override button positions when the image is shrunk to make room for an image description
.bloom-showImageDescriptions {
    canvas,
    .comical-generated {
        display: none;
    }

    .imageButton {
        &.changeImageButton {
            right: 50%;
        }

        &.changeImageButton,
        &.editMetadataButton {
            top: @imageDescriptionTopBorderWidth; // below the ::before border
        }
    }

    button.miniButton {
        right: calc(50% + 60px);

        &.verySmallButtons {
            // normally right:60%, width: 30%.
            // We need the effect of 60% of the picture half, plus the 50%
            // occupied by the text, that is, 30%+50%
            right: 80%;
            width: 15%;
        }
    }

    .bloom-imageContainer {
        // Requiring a direct child helps prevent this from applying to things like the format cog
        > img {
            height: calc(100% - @imageDescriptionTopBorderWidth);
        }

        .bloom-imageDescription {
            // Note: this rule has basically the same specificity as one in basePage.less
            // that sets top to zero. I think this one only wins because it comes later.
            // It would be better to include another class that actually indicates edit mode,
            // but we don't seem to have one.
            top: @imageDescriptionTopBorderWidth;
            height: calc(100% - @imageDescriptionTopBorderWidth);
        }
    }
}

@imageDescriptionBorderWidth: 3px;

.bloom-showImageDescriptions .bloom-page .bloom-imageContainer {
    // This produces the thin border on the left, bottom, and right of each image when the
    // image description tool is active.
    border-style: solid;
    border-color: @accordion-active-element;
    border-width: 0 @imageDescriptionBorderWidth @imageDescriptionBorderWidth
        @imageDescriptionBorderWidth;
    background-repeat: no-repeat;

    // This rule produces the border and icon at the top of each image when the image description tool is active
    &::before {
        content: "";
        position: relative;
        height: @imageDescriptionTopBorderWidth;
        width: 100%;
        display: block;
        background-color: @accordion-active-element;
        background-repeat: no-repeat;
        background-position: center;
        background-image: url("/bloom/bookEdit/toolbox/imageDescription/ImageDescriptionToolIcon.svg");
    }
}

.bloom-videoContainer,
.bloom-widgetContainer {
    &.bloom-selected {
        border: solid 2px @bloom-yellow;
    }
}
.bloom-videoContainer:focus-visible {
    // we show the active video container in other ways, and the browser's focus ring is just distracting
    outline: none;
}
// We don't need the yellow border indicating the active video when the selected thing is an overlay.
// We have a distinct mechanism for showing the selected overlay.
// (We don't have overlay widgets and probably won't ever, but I included them just in case.)
.bloom-textOverPicture {
    .bloom-videoContainer,
    .bloom-widgetContainer {
        &.bloom-selected {
            border: none;
        }
    }
}

// while doing an origami drag, most overlays won't resize.
// If there's a background image (which will), hide the others (and the canvas
// or svg, which shows their graphics, and also won't resize).
// If not, it's probably less disturbing if they just stay where they are
// until the origami drag is finished.
.origami-drag {
    .bloom-imageContainer:has(.bloom-backgroundImage) {
        .bloom-textOverPicture:not(.bloom-backgroundImage),
        .comical-generated {
            display: none !important;
        }
    }
}

// currently these buttons display only for active background images.
.editMetadataButton,
.changeImageButton {
    display: none;
}
// in a hovered image container, show the buttons if the background image is active,
// or if there are no other overlays. Also, show the metadata button if there's a
// problem.
.bloom-imageContainer:hover {
    &:not(:has(.bloom-textOverPicture:not(.bloom-backgroundImage))),
    .bloom-backgroundImage[data-bloom-active="true"] {
        .editMetadataButton,
        .changeImageButton {
            display: block;
        }
    }
    .editMetadataButton.imgMetadataProblem {
        display: block;
    }
}

// In an image container that has overlays other than the background image, we want to
// hide the placeholder except when the background image is active.
.bloom-imageContainer:has(.bloom-textOverPicture:not(.bloom-backgroundImage)) {
    .bloom-backgroundImage:not([data-bloom-active="true"]) {
        img[src^="placeHolder.png"] {
            display: none;
        }
    }
}

// Review: do we still want some hover effect for the big image buttons?

button.miniButton {
    width: 20px;
    height: 18px;
    right: 60px;
    border: none;
    position: absolute;
    background-position: left center;
    background-repeat: no-repeat;
    background-size: contain;
    background-color: transparent;
    z-index: @miniImageEditingButtonZIndex;

    &:hover {
        border: 1px inset @ImageButtonBorder;
    }

    &.verySmallButtons {
        right: 60%;
    }

    &.smallButtonHeight {
        height: 15%;
    }

    &.verySmallButtons {
        width: 30%;
    }
}

button.deleteButton {
    position: absolute;
    left: 0;
    bottom: 0;
    background-image: url("/bloom/bookEdit/img/deleteButtonSmall.png") !important;
    width: 40px;
    height: 40px;
    z-index: 100;
}

/*Originally, the move button was within the movable thing. Problem is, I couldn't get jquery draggable to actually use this button, using the 'handle' option, probably because it doesn't exist early enough (it pops up on mouseEnter) . But I had to have something in that option, else jquery actually prevents clicking on elements inside the drraggable thing. So I ended up setting the handle to "img", which won't be sufficient once we wan to drag things with no image.So it woud be good to get this working.*/
.moveButtonIcon {
    background-image: url("/bloom/bookEdit/img/moveDivButton.png") !important;
    width: 37px !important;
    height: 37px !important;
}

button.moveButton {
    /*+placement:anchor-top-left -19px -17px;*/
    position: absolute;
    left: -19px;
    top: -17px;
    background-image: url("/bloom/bookEdit/img/moveDivButton.png") !important;
    background-repeat: no-repeat;
    background-color: transparent;
    width: 16px;
    height: 16px;
    border: 0 hidden black;
    z-index: 1000;
    background-size: contain;
}

img.hoverUp {
    outline: 1px outset black;
}

// I'm not sure why the rule above is !important, but this one has to be to beat it.
// In edit mode we don't want such an automatic outline, because the control frame
// provides one, and typically they don't even line up, becuase we grow the control
// frame a little bit to prevent the side buttons overlapping text.
// Note that, prior to 6.1, we also had two rules in bubble.less (in content) putting an outline
// and shadow on a focused bloom-editable in an overlay. If we put that back for some
// reason, we'll need a box-shadow:none (maybe !important) here because it looks wrong
// with the wider control frame.
.bloom-textOverPicture .bloom-editable:focus {
    outline: none !important;
}

.bloom-editable:focus {
    //position: relative;
    z-index: 1; // make room for the ¶ to show underneath the text

    // make paragraph markers visible
    p::after,
    .bloom-linebreak:after {
        color: @EditBoxItemsColor;
        position: absolute;
        right: 0;
        bottom: 0; // For the p::after case, this helps prevent the edit-time <br> elements from pushing the "¶ down onto the next (wrong) line
        // When this mark is added to a paragraph that has reduced line spacing, the browser considers it to overflow.
        // Thus, the potential descent of the paragraph mark (even though it has no descender) contributes to the para's scrollHeight,
        // since the bottom of the box (constrained by lineHeight) gets aligned with the bottom of the paragraph, so the
        // nonexistent descenders which are cut off by the lineheight are actually below the bottom of the paragraph.
        // This can actually add to the scrollHeight of the containing bloom-editable, resulting in Bloom concluding that it
        // is overflowing. But if we hide any overflow of the :after, this doesn't happen.
        // What is more surprising is that it actually seems to improve the alignment of the paragraph mark with the text.
        // I haven't figured out why this is. See some of the later comments in BL-11606.
        overflow: hidden;
        z-index: -1; // go under any text that reach the end of the line (I don't know why, but 0 doesn't work)
    }

    p::after {
        content: "¶";
    }

    .bloom-linebreak:after {
        content: "↲";
    }

    &[dir="rtl"] {
        p:after,
        .bloom-linebreak:after {
            right: auto;
            left: 0;
        }
    }
}

textarea.province {
    width: 151px;
    height: 33px;
}

/* somehow, this doesn't affect the layout of the page inside. */
div.bloom-templateMode {
    border: 3px dashed black;
}

// We only make a big deal out of "overflow" if the layout is a *paper* size, rather than a *device* size.
.bloom-page:not([class*="Device"]) {
    // We need this three times to beat a rule that gives the focusd editable box a blue outline
    .overflow.overflow.overflow {
        color: @OverflowColor !important;
<<<<<<< HEAD
        outline: solid thin @OverflowColor !important; //outline rather than border so as not to affect layout.
=======
        outline: solid thin @OverflowColor !important; //rather than border so it doesn't affect layout
>>>>>>> 5b4dfa7a

        p:empty:after {
            //br:after would be great but it doesn't work
            content: "¶";
        }
    }
}

// The fix for the language label does not work with niceScroll, so I've commented it out.
// .bloom-page[class*="Device"] {
//     .bloom-editable.overflow {
//         overflow-y: scroll;
//
//         // the language label at the bottom gets messed up once scrolling is on, so anchor it to the top
//         &:after {
//             top: 0 !important;
//             bottom: unset !important;
//         }
//     }
// }

.childOverflowingThis {
    border-bottom: solid thick @OverflowColor !important;
    // no, that's really confusing when text far from the crime turns red color: red !important;
}

//we do both in case one is already used and !important
.Layout-Problem-Detected:before,
.Layout-Problem-Detected:after {
    content: attr(layoutproblem);
    text-align: left;
    color: @OverflowColor;
    position: absolute;
    bottom: 0;
    left: 0;
    font-size: 9pt;
    line-height: 9pt;
}

.ui-tooltip-plain a {
    color: @tipLinkColor;
}

.fieldInfo-qtip .ui-tooltip-content {
    border: 0 solid #a03c50;
    padding: 0px;
    text-align: right;
    color: @bloom-darkestBackground;
    font-size: 8pt;
    margin-top: -8px;
    margin-right: 8px;
}

div.textWholePage ul {
    position: absolute;
    margin-left: 1px;
    margin-top: -37px;
}

/*suggested by http://jqueryui.com/docs/Upgrade_Guide_17*/
.ui-mouseOver .ui-resizable-handle {
    width: 8px;
    height: 8px;
    border: 1px solid rgb(128, 128, 128);
    background: rgb(242, 242, 242);
}

.ui-resizable-n,
.ui-resizable-s {
    left: 45%;
}

.ui-resizable-e,
.ui-resizable-w {
    top: 45%;
}

.bloom-frontMatter div.marginBox {
    /*With the colored background, the margin border is just too distracting, and it doesn't (yet) help the user in any way because he can't move things around on the frontmatter*/
    border: none;
}

//BL-2512 when overflowing on pages where the text is allowed to run off the screen, the formatButton would not be visible/reachable, so you couldn't shrink the text
//in response to the overflow situation.
//So in this situation, we just show it at the top.
.thisOverflowingParent #formatButton {
    top: 0;
}

#formatButton {
    visibility: hidden;
    overflow: hidden;
    position: absolute;
}

// Now sometimes, the format button lands under the page number.
// Changing the z-index did not help. So we allow themes to "dodge" it.
// Kind of a hack, I know. See BL-13206.
@container style(--pageNumber-show-multiplicand:1) {
    .split-pane-component.position-right
        .split-pane-component-inner
        > .bloom-translationGroup
        > #formatButton,
    .split-pane-component.position-top
        .split-pane-component-inner
        > .bloom-translationGroup
        > #formatButton {
        // don't need this dodge if the page number can't be in this text area
        --formatButton-pageNumber-dodge: 0px;
    }
    .split-pane-component.position-left
        > .split-pane-component-inner
        > .bloom-translationGroup
        > #formatButton,
    .split-pane-component.position-bottom
        > .split-pane-component-inner
        > .bloom-translationGroup
        > #formatButton,
    // text-only page
    .marginBox
        > .split-pane-component-inner
        > .bloom-translationGroup
        > #formatButton {
        // this "3px" is there from long ago, nothing to do with this nudging
        margin-left: calc(3px + var(--formatButton-pageNumber-dodge));
    }
}

/*Toolbox*/
#pagedragtoolbox {
    background-color: @PageDragBackgroundColor;
    position: relative;
    left: 564px;
    top: -649px;
    width: 274px;
    height: 645px;
}

.ui-resizable,
.ui-draggable,
.ui-deletable {
    border: 1px solid @PageDragBorderColor;
}

#pagedragtoolbox img {
    width: 116px;
}

#pagedragtoolbox > ul > li > div {
    border: 1px dotted @PageDragInnerItemBorderColor;
    margin-top: 34px;
    /*[empty]padding-top:;*/
}

ul.pagedragtoolbox {
    height: 212px;
    width: 207px;
    margin-left: 31px;
    margin-top: 15px;
    background-color: transparent;
}

ul.pagedragtoolbox li {
    display: inline-block;
    width: 162px;
}

textarea.Heading1-style,
div.bloom-editable.Heading1-style {
    font-size: 16pt;
}

textarea.Heading2-style,
div.bloom-editable.Heading2-style {
    font-size: 13pt;
    font-weight: bold;
}

.Bubble-style {
    /*  This (currently) empty style lets the Style dropdown find Bubble to add to its list.
        If we decide later, we could give it a default style different than normal.
        While it seems odd/wrong to put this in editMode.less (instead of Basic Book.less, for example),
        it has some advantages:
            1. It is placed with Heading1 and Heading2 above.
            2. It prevents the empty rule from getting deployed with the book unnecessarily.

        This type of comment allows the less compiler to keep the empty rule set. */
}

.centered {
    text-align: center;
}

.languageTip {
    visibility: hidden;
}

.languageTip {
    margin-right: 1px;
    text-align: right;
    bottom: 0;
}

/*Simulate the html5 placeholder attribute which is not available on divs
The :not(:focus) selector here is something we do NOT want. It was added as a workaround for a firefox bug
https://bugzilla.mozilla.org/show_bug.cgi?id=997749, namely that when the user clicks in an element which
has a :before rule applied and which already has focus, weird things happen and typing is suppressed.
When this bug is fixed, or if we can find a better workaround, the :not(:focus) should be removed
so that when a div has the data-placeholder attribute set, the placeholder will continue to appear
even when the div is focused (as long as it is empty).*/
[contentEditable="true"][data-placeholder]:empty:not(:focus):before {
    content: attr(data-placeholder);
    color: @bloom-buff;
}

/*This block handles marking elements that violate decodable book and leveled reader constraints*/
span.sentence-too-long {
    background-color: @LeveledReaderViolationColor;
    position: unset; // BL-11633, works around Chromium bug
}

span.word-too-long {
    background-color: @bloom-lightblue;
    position: unset; // BL-11633, works around Chromium bug
}

.page-too-many-words-or-sentences .marginBox {
    border: 5px solid @LeveledReaderViolationColor !important;
}

.book-too-many-unique-words .marginBox {
    border: 5px solid @LeveledReaderViolationColor !important;
}

.book-too-many-words .marginBox {
    border: 5px solid @LeveledReaderViolationColor !important;
}

.ui-dialog {
    z-index: 20000;
}

span.sight-word {
}

span.word-not-found {
    background-color: @DecodableReaderViolationColor;
    position: unset; // BL-11633, works around Chromium bug
}

div.bloom-editable {
    // Chrome 105 and later (ie, WebView2) has the :has selector.
    // These rules may not need the :has(span) selector, but I
    // don't want to risk breaking something.  This is enough to
    // work around the Chromium bug reported in BL-11633.
    span[style]:has(span),
    em:has(span),
    strong:has(span),
    u:has(span),
    sup:has(span) {
        position: unset; // BL-11633, works around Chromium bug
    }
}

/* We are disabling the "Possible Word" feature at this time.
SPAN.possible-word
{
    -moz-text-decoration-style: wavy;
    -moz-text-decoration-line: underline;
    -moz-text-decoration-color: blue;
}
*/

div.cke_float {
    div.cke_top {
        padding: 4px !important;

        span.cke_toolgroup {
            margin: 0 !important;
        }
    }
}

.bloom-textOverPicture .bloom-editable {
    padding-top: 1px; // for some reason this is needed to keep edit/non-edit text spacing the same
}

div.long-press-popup {
    z-index: 15005;
}

// in front of hint bubbles

.bloom-videoOverlay {
    position: absolute;
    height: 100%;
    width: 100%;
    box-sizing: border-box;
    display: flex;
    align-items: center;
    justify-content: center;
    opacity: 1; // the whole point is to hide the video underneath
    border: 4px dashed @bloom-blue;
    background: aliceblue;
    color: @bloom-blue;
    font-size: 40px;
    z-index: @baseZIndexForContainers + 50; // stay above videoContainer
}

// This seems to produce about the amount of yellowing and blurring and darkness
// seen in http://citeseerx.ist.psu.edu/viewdoc/download;jsessionid=0F77B0242324523646B4C8F5A0BDDA52?doi=10.1.1.656.6430&rep=rep1&type=pdf,
// particularly Figure 1, "Visual acuity chart showing the blurring and color effects of a disabling brunescent cataract with a visual acuity of 20/200"
body.simulateCataracts {
    .bloom-imageContainer {
        background-color: yellow;

        img,
        canvas {
            filter: blur(3px) brightness(50%);
            mix-blend-mode: multiply;
            font-size: 20px;
            background-color: white;
        }
    }
}

// Hide images when we are putting a color-blindness overlay on top.
// This makes sure we don't get any trace if the size isn't perfect.
// More critically, when simulating BOTH color-blindness AND cataracts,
// the Canvas gets merged with what is behind it. We want that to be just
// the yellow background, not the image.
body.simulateColorBlindness {
    .bloom-imageContainer {
        img {
            visibility: hidden;
        }
    }
}

// I decided to take these out. The cog wheel is not very conspicuous and
// we already have code to make sure there's only one. The second rule
// is intented to make the cog visible (overriding the first one) when focus is in
// its translation group. It developed a problem when the cog moved outside the
// bloom-editable. Clicking the cog apparently causes the TG to lose focus,
// possibly because we're now clicking on something that is outside the
// (contenteditable) bloom-editable. Then the cog disappears without
// performing its click action.
// Hide the gear button unless the text box is focused for editing.
// #formatButton {
//     display: none;
// }

// using :focus-within works better than .cke-focus (See BL-11803.)
// .bloom-translationGroup:focus-within {
//     #formatButton {
//         display: inherit;
//     }
// }

// Moved from editOriginalMode.css when it became obsolete
//(no longer have original/translation=unlocked/locked modes)

ol#topics {
    list-style: none;
}

// There was a rule for bloom-readOnlyInAuthorMode, but this is obsolete
// There was also a file editTranslationMode, with a rule for bloom-readOnlyInTranslationMode,
// but the mode is obsolete so the rule has to be, even though we do still have one field so marked.

div.bloom-metaData {
    cursor: pointer;
    /*this signals to jscript that when the user clicks on this div, it should raise the message in data-message (which bloom will catch)*/
}

div.bloom-metaData textarea {
    /*border: transparent; /* jscript will translate to read only*/
    cursor: pointer;
    /*this signals to jscript that when the user clicks on this div, it should raise the message in data-message (which bloom will catch)*/
}

.enablePageCustomization div.marginBox {
    border: thin dotted rgba(133, 133, 193, 0.9) !important;
}

// end of block moved from editOriginalMode

// normally, the height is just a bit more than the paper size. We changed this in Bloom 5.5 so that we
// could make dialogs draggable but be constrained the the bounds of the body, without that meaning that
// you could only have the dialog in the top part of the screen that also had the page.
html,
body {
    height: 100%;
}

// Due to a Chromium bug, elements with our default relative position
// and a background color cause the caret not to show up. Somehow, this
// triggers when a decodable reader error span is nested inside one of these
// spans, even though when DR is active the rules that give these segments
// background color are not active. Nothing depends on thei being position:relative,
// so it's easiest to just prevent it. See BL-11633 for reproduction steps in Bloom 5.5.
.bloom-highlightSegment {
    position: unset;
}

// Don't show text over picture borders, resizing handles, or format buttons unless hovering over the image
// (This and several following rules were moved from content/bookLayout/bubble.less)
.bloom-imageContainer:not(.hoverUp) .bloom-textOverPicture {
    .bloom-editable {
        border: none;

        &:after {
            display: none !important;
        }
    }

    .ui-resizable-handle {
        display: none !important;
    }

    .bloom-dragHandle {
        display: none;
    }

    #formatButton {
        display: none;
    }

    .bloom-imageContainer {
        &:after {
            border: none; // overwrite rule from editMode.less
        }
    }
}

// This can color the svg into whatever color we want. Currently bloom-purple.
// While working on this PR I changed the color 4 times and it's a pain to keep
// exporting new svgs.
// Eventually if the color settles down, we can replace this with just svg's colored like we want.
// To generate new filter rules like this, use https://codepen.io/sosuke/pen/Pjoqqp
@ComicAffordanceFilter: invert(48%) sepia(14%) saturate(1147%)
    hue-rotate(257deg) brightness(90%) contrast(84%);

.bloom-imageContainer {
    .bloom-textOverPicture {
        .bloom-translationGroup {
            #formatButton {
                &:hover {
                    background-color: white; // make it stand out more from the image behind
                }

                img {
                    // turns the cog purple to match other Comic affordances, without requiring
                    // a different SVG. (Don't do this to the whole button, it messes with
                    // the background too when it's not transparent, e.g., when hovered.)
                    filter: @ComicAffordanceFilter;
                }
            }
        }

        .bloom-dragHandle {
            filter: @ComicAffordanceFilter;
            position: absolute;
            left: unset;
            // NB: right is set by a rule at the end of this file
            width: 22px;
            height: 22px;
            top: -15px;
            // This z-index should be above the canvas
            z-index: @dragHandleEventZIndex;
        }
    }
}

.bloom-textOverPicture {
    #formatButton {
        display: none; // Enhance: maybe don't create at all?
    }
}

// different bubble shapes require different positioning of the affordances
[data-bubble] {
    // These happen to be multiples of 1.4 is because they are 1% increments of 140px (the default text box width)
    .bloom-dragHandle {
        right: calc(100% + 1.4px);
    }

    [data-languageTipContent]:after {
        content: "" !important; // suppress these, now in overlay context controls
    }
}

[data-bubble*="caption"] {
    [data-languageTipContent]:after {
        right: calc(100% + 2.8px) !important;
    }
}

// hideAllCKEditors is toggled by bloomEditing.ts to prevent bl-12448
body.hideAllCKEditors .cke_chrome {
    // "display" is manipulated on the `style` element by ckeditor, so we can't use that
    visibility: hidden;
}

// We have all kinds of code that knows placeHolder.png is special. So it's nontrivial to
// switch and use a different placeholder image for GIFs. However, some of that code we
// already have prevents showing the placeholder except while editing. So we can get the
// effect we want (a different placeholder for GIFs) by just making the placeholder src
// and changing the content of the image.
.bloom-gif img[src="placeHolder.png"] {
    content: url("/bloom/images/Gif.svg");
    opacity: 0.4;
}

.invisibles {
    font-family: "SymChar";
    color: @bloom-purple;
}

// --------------------------------------------------------
// hide tips when the user clicks out of the page
.qtip {
    opacity: 0 !important;
    // When the page isn't focused, the tips will go away when you move off the page.
    // This keeps them around long enough to reach with the mouse.
    // We're using opacity instead of visibility because visibility doesn't animate.
    // A side benefit is that no longer how long it takes you to point at the bubble,
    // it will still light up if you point at it.
    transition: opacity 1s cubic-bezier(0, 0.7, 0.3, 1);
}
// but keep them visible when the user is interacting with them (BL-13224)
.qtip:hover,
.qtip:focus {
    opacity: 1 !important;
    transition: opacity 200ms ease-out;
}

// ----- Bloom Games ----
// Tweak the position of the Start/Correct/Wrong/Play control
#drag-activity-tab-control {
    position: relative;
    top: -8px;
    width: 100%;
}

// we want :blank, but it's not in browsers yet. So we simulate it by a mutation observer
// that adds a class to the editable when it is empty.
// In theory, the first rule handles an English editable that is followed by a blank bloom-content1,
// while the second handles the case where the blank is before the English.
// I have not been able to test the former because Bloom seems to reorder the bloom-content1 first.
// Enhance: possibly we could add a class that would let us identify the language that is the current
// default for the source bubble, rather than fixing on English. But the main thing is to see that
// there is a block there that should get some attention. The source bubble provides all the options.
.drag-activity-start
    .bloom-show-en-when-blank
    .bloom-editable[lang="en"]:has(~ .bloom-content1.bloom-blank),
.drag-activity-start
    .bloom-show-en-when-blank
    .bloom-content1.bloom-blank
    ~ .bloom-editable[lang="en"] {
    display: block; // overcomes rule that usually hides it (since it's not content1)
    position: absolute; // put it over the space where the bloom-content1 usually is
    top: 0;
    left: 0;
    pointer-events: none; // We can click right through it to the bloom-content1
    opacity: 40%; // dim a bit to make it look like a prompt.
}

canvas.moving {
    cursor: move;
}

.bloom-textOverPicture:not(.bloom-focusedTOP) * {
    cursor: default;
}
.bloom-textOverPicture.moving:not(.bloom-focusedTOP) * {
    cursor: move;
}

@resizeHandleRadius: 8px;
@sideHandleRadius: 4px;
@sideHandleCenter: 6px;
// We place this frame over each overlay to support resizing and cropping.
// The frame itself is invisible (and ignores pointer events), but it provides a container
// for the resize and crop handles and the toolbox below.
#overlay-control-frame {
    position: absolute;
    z-index: @dragHandleEventZIndex + 1;
    outline: 1px solid @bloom-blue;
    box-sizing: border-box;
    pointer-events: none;

    // background images can't be manually resized
    &.bloom-backgroundImage {
        .bloom-ui-overlay-resize-handle {
            display: none;
        }
    }

    // The handles and toolbox are hidden when the overlay is being moved, resized or cropped
    // (except for the resize or crop control we are operating).
    &.moving {
        .bloom-ui-overlay-resize-handle,
        .bloom-ui-overlay-side-handle {
            display: none;
            &.active-control {
                display: block;
            }
        }
        &.bloom-ui-overlay-show-move-crop-handle {
            .bloom-ui-overlay-move-crop-handle {
                display: none;
            }
        }
    }
    // the "crop" handles on left and right are visible for text boxes
    // (though with a different function).
    &.has-text:not(.moving) {
        .bloom-ui-overlay-side-handle-e,
        .bloom-ui-overlay-side-handle-w {
            display: block;
        }
        // the south one is visible for text boxes only when auto-height is turned off.
        &.bloom-noAutoHeight .bloom-ui-overlay-side-handle-s {
            display: block;
        }
        // Enhance: Canva uses these handles on text boxes to resize the box by modifying
        // font size. This is nice for tweaking things but it's not clear how it should interact
        // with our style system. For now we're just not showing them for text boxes.
        .bloom-ui-overlay-resize-handle {
            display: none;
        }
    }

    // crop handles are, for now, only visible on images.
    .bloom-ui-overlay-side-handle {
        display: none; // default
        &.active-control {
            display: block;
        }
    }
    &.has-image:not(.moving) .bloom-ui-overlay-side-handle {
        display: block;
    }

    // The resize handles are the small circles in the four corners.
    // The move crop handle is the small circle in the center, used to change how an
    // image is cropped by (apparently) moving the image within the frame.
    .bloom-ui-overlay-resize-handle,
    .bloom-ui-overlay-move-crop-handle {
        position: absolute;
        width: @resizeHandleRadius * 2;
        height: @resizeHandleRadius * 2;
        border-radius: 50%;
        background-color: white;
        border: 1px solid @bloom-blue;
        box-sizing: border-box;
        pointer-events: all;
        //z-index: @canvasZIndex + 2;
        &.active-control,
        &:hover {
            background-color: @bloom-blue;
        }
    }
    .bloom-ui-overlay-resize-handle-nw {
        top: -@resizeHandleRadius;
        left: -@resizeHandleRadius;
        cursor: nw-resize;
    }
    .bloom-ui-overlay-resize-handle-ne {
        top: -@resizeHandleRadius;
        right: -@resizeHandleRadius;
        cursor: ne-resize;
    }
    .bloom-ui-overlay-resize-handle-sw {
        bottom: -@resizeHandleRadius;
        left: -@resizeHandleRadius;
        cursor: sw-resize;
    }
    .bloom-ui-overlay-resize-handle-se {
        bottom: -@resizeHandleRadius;
        right: -@resizeHandleRadius;
        cursor: se-resize;
    }

    .bloom-ui-overlay-move-crop-handle {
        top: calc(50% - @resizeHandleRadius);
        left: calc(50% - @resizeHandleRadius);
        display: none;
        //cursor: move;
    }

    &.bloom-ui-overlay-show-move-crop-handle
        .bloom-ui-overlay-move-crop-handle {
        display: block;
    }

    // Used to crop images, but for text boxes the left and right ones are actually used to change width (and thus
    // aspect ratio).
    .bloom-ui-overlay-side-handle {
        position: absolute;
        width: @sideHandleRadius * 2;
        height: @sideHandleRadius * 2;
        border-radius: @sideHandleRadius;
        background-color: white;
        border: 1px solid @bloom-blue;
        box-sizing: border-box;
        pointer-events: all;
        &.active-control,
        &:hover {
            background-color: @bloom-blue;
        }
    }

    .bloom-ui-overlay-side-handle-n {
        top: -@sideHandleRadius;
        left: calc(50% - @sideHandleRadius - @sideHandleCenter);
        width: @sideHandleCenter * 2 + @sideHandleRadius * 2;
        cursor: ns-resize;
    }
    .bloom-ui-overlay-side-handle-e {
        top: calc(50% - @sideHandleRadius - @sideHandleCenter);
        right: -@sideHandleRadius;
        height: @sideHandleCenter * 2 + @sideHandleRadius * 2;
        cursor: ew-resize;
    }
    .bloom-ui-overlay-side-handle-s {
        bottom: -@sideHandleRadius;
        left: calc(50% - @sideHandleRadius - @sideHandleCenter);
        width: @sideHandleCenter * 2 + @sideHandleRadius * 2;
        cursor: ns-resize;
    }
    .bloom-ui-overlay-side-handle-w {
        top: calc(50% - @sideHandleRadius - @sideHandleCenter);
        left: -@sideHandleRadius;
        height: @sideHandleCenter * 2 + @sideHandleRadius * 2;
        cursor: ew-resize;
    }

    // the background image is hard up against the side of the container on at least two edges,
    // and can't be moved. Half the default crop handle is clipped at best, and sometimes the
    // origami control gets in the way even more. So we move them inwards.
    &.bloom-backgroundImage {
        .bloom-ui-overlay-side-handle-n {
            top: 0;
        }
        .bloom-ui-overlay-side-handle-e {
            right: 0;
        }
        .bloom-ui-overlay-side-handle-s {
            bottom: 0;
        }
        .bloom-ui-overlay-side-handle-w {
            left: 0;
        }
    }
}

// Temporarily (we hope) cropping does not work on the cover. But the handles are part of the
// expected look of a selected overlay. This rule dims and disables them.
.outsideFrontCover #overlay-control-frame .bloom-ui-overlay-side-handle {
    opacity: 0.5;
    pointer-events: none;
}

#overlay-context-controls {
    position: absolute;
    transform-origin: top left;
    &.moving {
        display: none;
    }
    pointer-events: none; // overridden for children, but the outer bit that's just for positioning should not be clickable
}

#promptButton {
    visibility: hidden;
}

.drag-activity-start #promptButton {
    visibility: unset;
}

@videoIconSize: 30px;
@videoIconPadding: 0px;

div.bloom-videoControlContainer {
    position: absolute;
    top: calc(50% - @videoIconSize / 2);
    height: @videoIconSize + 2 * @videoIconPadding;
    width: @videoIconSize + 2 * @videoIconPadding;
    padding: @videoIconPadding;
    background-color: rgba(0, 0, 0, 0.5);
    border-radius: 50%;
    box-sizing: border-box;
    justify-content: center;
    align-items: center;
    display: none;
}

svg.bloom-videoControl {
    height: @videoIconSize;
}

// never shown at the same time, so same location is fine.
.bloom-videoPlayIcon,
.bloom-videoPauseIcon {
    left: calc(50% - @videoIconSize - 5px); // always the left of two icons
}

.bloom-videoReplayIcon {
    left: calc(50% + 5px); // always the right of two icons
}

// Show play and replay when paused
.bloom-videoContainer.paused {
    .bloom-videoControlContainer {
        &.bloom-videoPlayIcon,
        &.bloom-videoReplayIcon {
            display: flex;
        }
    }
}

// Show pause and replay when playing and hovered.
.bloom-videoContainer.playing:hover {
    .bloom-videoControlContainer {
        &.bloom-videoPauseIcon,
        &.bloom-videoReplayIcon {
            display: flex;
        }
    }
}

// Show play, centered, when hovering a video that is not paused or playing
.bloom-videoContainer:not(.paused):not(.playing):hover {
    .bloom-videoPlayIcon {
        display: flex;
        left: calc(50% - @videoIconSize / 2);
    }
}

// ...except in Game Play mode. This is tricky. It needs to override the rule above, but not
// override the rule that makes Play visible when we are paused. We could put a :not(.drag-activity-play)
// on the rule above, but I'm worried about the performance of a rule with a top-level negation.
// We could use !important here, but we really need at least the .drag-activity-play and
// the .bloom-videoContainer:not(.paused) or the !important will hide it when paused.
// (This rule would be more at home in Games.less, but we don't need any other Game-specific
// rules about the video controls, so I think it's more helpful to keep it with the rules
// it modifies.)
.drag-activity-play .bloom-videoContainer:not(.paused):not(.playing):hover {
    .bloom-videoPlayIcon {
        display: none;
    }
}<|MERGE_RESOLUTION|>--- conflicted
+++ resolved
@@ -746,11 +746,7 @@
     // We need this three times to beat a rule that gives the focusd editable box a blue outline
     .overflow.overflow.overflow {
         color: @OverflowColor !important;
-<<<<<<< HEAD
-        outline: solid thin @OverflowColor !important; //outline rather than border so as not to affect layout.
-=======
         outline: solid thin @OverflowColor !important; //rather than border so it doesn't affect layout
->>>>>>> 5b4dfa7a
 
         p:empty:after {
             //br:after would be great but it doesn't work
