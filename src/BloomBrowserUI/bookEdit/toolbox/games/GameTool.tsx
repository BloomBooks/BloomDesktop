import { css, ThemeProvider } from "@emotion/react";
import * as React from "react";
import * as ReactDOM from "react-dom";
import ToolboxToolReactAdaptor from "../toolboxToolReactAdaptor";
import { kGameToolId } from "../toolIds";
import { Fragment, useEffect, useMemo, useState } from "react";
import {
    kBloomBlue,
    kOptionPanelBackgroundColor,
    toolboxTheme,
} from "../../../bloomMaterialUITheme";
import { Div } from "../../../react_components/l10nComponents";
import {
    CanvasElementGifItem,
    CanvasElementImageItem,
    CanvasElementItemRegion,
    CanvasElementItemRow,
    CanvasElementRectangleItem,
    CanvasElementSoundItem,
    CanvasElementTextItem,
    CanvasElementVideoItem,
    setGeneratedDraggableId,
} from "../overlay/CanvasElementItem";
import { ToolBox } from "../toolbox";
import {
    adjustDraggablesForLanguage,
    classSetter,
    copyContentToTarget,
    doShowAnswersInTargets,
    getTarget,
    playInitialElements,
    prepareActivity,
    setDefaultSoundUrls,
    shuffle,
    undoPrepareActivity,
} from "bloom-player";
import theOneLocalizationManager from "../../../lib/localizationManager/localizationManager";
import {
    getWithPromise,
    postData,
    postJson,
    postString,
} from "../../../utils/bloomApi";
import {
    getEditablePageBundleExports,
    getToolboxBundleExports,
} from "../../editViewFrame";
import { MenuItem, Select } from "@mui/material";
import { useL10n } from "../../../react_components/l10nHooks";
import { BloomTooltip } from "../../../react_components/BloomToolTip";
import { BubbleSpec } from "comicaljs";
import { setPlayerUrlPrefixFromWindowLocationHref } from "bloom-player";
import { renderGamePromptDialog } from "./GamePromptDialog";
import {
    CanvasElementManager,
    getAllDraggables,
    isDraggable,
    kBackgroundImageClass,
    kDraggableIdAttribute,
} from "../../js/CanvasElementManager";
import {
    getCanvasElementManager,
    kCanvasElementSelector,
} from "../overlay/canvasElementUtils";
import { ThemeChooser } from "./ThemeChooser";
import GameIntroText, { Instructions } from "./GameIntroText";
import { getGameType, isPageBloomGame } from "./GameInfo";
import {
    getImageFromCanvasElement,
    kImageContainerSelector,
} from "../../js/bloomImages";
import { doesContainingPageHaveSameSizeMode } from "./gameUtilities";
import { CanvasSnapProvider } from "../../js/CanvasSnapProvider";
import { CanvasGuideProvider } from "../../js/CanvasGuideProvider";
import { kIdForDragActivityTabControl } from "./DragActivityTabControl";
import { RequiresSubscriptionOverlayWrapper } from "../../../react_components/requiresSubscription";

// This is the main code that manages the Bloom Games, including Drag Activities.
// See especially DragActivityControls, which is the main React component for the tool,
// and DragActivityTool, which is the ToolboxToolReactAdaptor subclass that represents
// the tool to the toolbox code. See also the summary in Games.less of important classes
// and attributes which are used for these games in both template pages and the code here.

// Make the targets draggable (in Start mode).
export const enableDraggingTargets = (startingPoint: HTMLElement) => {
    const page = startingPoint.closest(".bloom-page") as HTMLElement;
    page.querySelectorAll("[data-target-of]").forEach((elt: HTMLElement) => {
        elt.addEventListener("mousedown", startDraggingTarget);
    });
    //Slider if (page.getAttribute("data-activity") === "drag-word-chooser-slider") {
    //     setupWordChooserSlider(page);
    //     const wrapper = page.getElementsByClassName(
    //         "bloom-activity-slider"
    //     )[0] as HTMLElement;
    //     wrapper.addEventListener("click", designTimeClickOnSlider);
    // }
};

// Must only be called in the right iframe, not imported elsewhere; otherwise,
// React rendering will be confused.
export const showGamePromptDialog = (onlyIfEmpty: boolean) => {
    const page = document.getElementsByClassName(
        "bloom-page",
    )[0] as HTMLElement;
    if (!page) return;
    const prompt = page.getElementsByClassName(
        "bloom-game-prompt",
    )[0] as HTMLElement;
    // So far only this one kind of game has a prompt
    if (
        !prompt ||
        page.getAttribute("data-activity") !== "drag-letter-to-target"
    ) {
        return;
    }

    if (onlyIfEmpty) {
        const editable = prompt.getElementsByClassName(
            "bloom-editable bloom-visibility-code-on",
        )[0];
        if (editable && editable.textContent?.trim()) {
            return;
        }
    }
    let dialogRoot = page.ownerDocument.getElementsByClassName(
        "bloom-ui-dialog",
    )[0] as HTMLElement;
    if (!dialogRoot) {
        dialogRoot = page.ownerDocument.createElement("div");
        // The first class makes sure not permanently saved; second is used to find it.
        dialogRoot.classList.add("bloom-ui", "bloom-ui-dialog");
        page.appendChild(dialogRoot);
    }
    // Things are simpler if no canvas element is active. We don't have to worry if we delete the
    // active one, for example.
    getCanvasElementManager()?.setActiveElement(undefined);
    renderGamePromptDialog(dialogRoot, prompt, true);
};

export const hideGamePromptDialog = (page: HTMLElement) => {
    const dialogRoot =
        page.ownerDocument.getElementsByClassName("bloom-ui-dialog")[0];
    if (dialogRoot) {
        ReactDOM.unmountComponentAtNode(dialogRoot);
        dialogRoot.remove();
    }
};

// Make the targets not draggable (in Correct, Wrong, and Play modes).
const disableDraggingTargets = (startingPoint: HTMLElement) => {
    const page = startingPoint.closest(".bloom-page") as HTMLElement;
    page.querySelectorAll("[data-target-of]").forEach((elt: HTMLElement) => {
        elt.removeEventListener("mousedown", startDraggingTarget);
    });
    //Slider: if (page.getAttribute("data-activity") === "drag-word-chooser-slider") {
    //     const wrapper = page.getElementsByClassName(
    //         "bloom-activity-slider"
    //     )[0] as HTMLElement;
    //     wrapper.removeEventListener("click", designTimeClickOnSlider);
    // }
};

const overlap = (start: HTMLElement, end: HTMLElement): boolean => {
    return (
        start.offsetLeft + start.offsetWidth > end.offsetLeft &&
        start.offsetLeft < end.offsetLeft + end.offsetWidth &&
        start.offsetTop + start.offsetHeight > end.offsetTop &&
        start.offsetTop < end.offsetTop + end.offsetHeight
    );
};

// Make things right for start mode when something happened to an element (possibly draggable)
// that might affect the target and even other draggables, such as clicking an element on the page
// or moving or resizing a draggable.
// Draw the arrow from the draggable to its target if it has one (and remove any previous arrow).
// If the draggable is resized, adjust the target (if any) to match.
// If forceAdjustAll is true, or we're in auto-adjust mode, adjust all draggables and targets
// on the page to match the size of the draggable, except that image targets are not resized.
export const adjustTarget = (
    draggable: HTMLElement,
    target: HTMLElement | undefined,
    forceAdjustAll?: boolean,
) => {
    let arrow = draggable.ownerDocument.getElementById(
        "target-arrow",
    ) as unknown as SVGSVGElement;
    if (!target) {
        // if there is a target, we'll adjust the existing arrow if any.
        // If not, get rid of any arrow now.
        if (arrow) {
            arrow.remove();
        }
    }
    // This may get called when we click something that isn't a draggable at all.
    // That gets rid of any arrow. It shouldn't do anything else.
    if (!isDraggable(draggable)) {
        return;
    }
    const allSameSize = doesContainingPageHaveSameSizeMode(draggable);
    // get height and width of things this way, because sometimes some are not visible
    // (e.g., when creating letters in the drag-letter-to-target game)
    const getHeight = (elt: HTMLElement) => {
        return CanvasElementManager.pxToNumber(elt.style.height);
    };
    const getWidth = (elt: HTMLElement) => {
        return CanvasElementManager.pxToNumber(elt.style.width);
    };
    // if the target is not the same size, presumably the draggable size changed, in which case
    // we need to adjust the target, and possibly all other targets and draggables on the page.
    // If there's no target, just assume we need to adjust all if we're keeping sizes the same.
    // Note: an image might be a different size even though it has not been resized; not a great
    // problem if we adjust things anyway.
    let adjustAll = forceAdjustAll ?? false;
    if (!target) {
        adjustAll = true;
    } else {
        if (getHeight(target) !== getHeight(draggable)) {
            if (!allSameSize) {
                target.style.height = `${getHeight(draggable)}px`;
            }
            adjustAll = true;
        }
        if (getWidth(target) !== getWidth(draggable)) {
            if (!allSameSize) {
                target.style.width = `${getWidth(draggable)}px`;
            }
            adjustAll = true;
        }
    }

    // Resize everything, unless that behavior is turned off.
    // Enhance: possibly we should only resize the ones that are initially the same size as the
    // target used to be? That could be useful if we ever again allow letter and word draggables
    // on the same game.
    if (adjustAll && allSameSize) {
        // We need to adjust the position of all the targets and non-image draggables other than the one we started with.
        const page = draggable.closest(".bloom-page") as HTMLElement;
        const otherDraggables: HTMLElement[] = [];
        const draggableImages: HTMLElement[] = [];
        const draggables: HTMLElement[] = getAllDraggables(
            page,
        ) as HTMLElement[];
        draggables.forEach((x) => {
            const img = getImageFromCanvasElement(x);
            // I don't think we want to increase the minimum size of targets to account
            // for images that are still placeholders.
            if (img && img.getAttribute("src") !== "placeholder.png") {
                draggableImages.push(x as HTMLElement);
            } else if (x !== draggable) {
                otherDraggables.push(x as HTMLElement);
            }
        });
        const targets: HTMLElement[] = Array.from(
            page.querySelectorAll("[data-target-of]"),
        );

        let targetHeight = getHeight(draggable);
        let targetWidth = getWidth(draggable);
        if (draggableImages.length > 0) {
            targetHeight = Math.max(...draggables.map((x) => getHeight(x)));
            targetWidth = Math.max(...draggables.map((x) => getWidth(x)));
        }

        // from BL-14646 we decided to limit this "same size" behavior to the targets only
        // on the idea that with the grid, it's easy to get all the draggables the same size if you want,
        // but the targets can't be manipulated directly so doing this automatically makes sense.
        //otherDraggables.concat(targets).forEach((elt: HTMLElement) => {
        targets.forEach((elt: HTMLElement) => {
            if (getHeight(elt) !== targetHeight) {
                elt.style.height = `${targetHeight}px`;
            }
            if (getWidth(elt) !== targetWidth) {
                elt.style.width = `${targetWidth}px`;
            }
        });
    }
    if (!target) {
        return;
    }
    // if start and end overlap, we don't want an arrow
    if (overlap(draggable, target)) {
        if (arrow) {
            arrow.remove();
        }
        return;
    }
    arrow = makeArrowShape(draggable, target, arrow);
};

// Set the internals of the arrow SVG to make an arrow from the center of the draggable
// (but the part inside the draggable is omitted )
// to a corner or side mid-point on the the target that is closest to the center of the draggable.
const makeArrowShape = (
    draggable: HTMLElement,
    target: HTMLElement,
    arrow: SVGSVGElement,
): SVGSVGElement => {
    // These values make a line from the center of the draggable to the center of the target.
    const startX = draggable.offsetLeft + draggable.offsetWidth / 2;
    const startY = draggable.offsetTop + draggable.offsetHeight / 2;
    const endXCenter = target.offsetLeft + target.offsetWidth / 2;
    const endYCenter = target.offsetTop + target.offsetHeight / 2;

    // Figure out where the tip of the arrow should be. At least one of these will be changed,
    // so that we end up at a corner or side midpoint of the target.
    // (This assumes the two don't overlap. If they do, we don't make an arrow at all.)
    let endX = endXCenter;
    let endY = endYCenter;
    if (target.offsetLeft > startX) {
        // The target is entirely to the right of the center of the draggable.
        // We will go for one of the points on the left of the target.
        endX = target.offsetLeft;
    } else if (target.offsetLeft + target.offsetWidth < startX) {
        // The target is entirely to the left of the center of the draggable.
        // We will go for one of the points on the right of the target.
        endX = target.offsetLeft + target.offsetWidth;
    }
    if (target.offsetTop > startY) {
        // The target is entirely below the center of the draggable.
        // We will go for one of the points on the top of the target.
        endY = target.offsetTop;
    } else if (target.offsetTop + target.offsetHeight < startY) {
        // The target is entirely above the center of the draggable.
        // We will go for one of points on the bottom of the target.
        endY = target.offsetTop + target.offsetHeight;
    }

    if (!arrow) {
        // Make an empty SVG that we will add lines to to make the arrow.
        arrow = draggable.ownerDocument.createElementNS(
            "http://www.w3.org/2000/svg",
            "svg",
        );
        arrow.setAttribute("id", "target-arrow");
        arrow.setAttribute("class", "bloom-ui"); // so it won't be saved with the page
        draggable.parentElement!.appendChild(arrow);
    }

    // But we actually want to start the arrow from the border of the draggable.
    // If the line runs through the top or bottom border:
    const yMultiplier = startY < endY ? 1 : -1;
    const deltaYTB = (draggable.offsetHeight / 2) * yMultiplier;
    const startYTB = startY + deltaYTB;
    // If it's a horizontal arrow, we won't be using this, but we need to avoid dividing by zero and get a really big number
    const deltaXTB =
        endY === startY
            ? 10000000
            : ((startYTB - startY) * (endX - startX)) / (endY - startY);
    const startXTB = startX + deltaXTB;

    // If the line runs through the left or right border:
    const xMultiplier = startX < endX ? 1 : -1;
    const deltaXLR = (draggable.offsetWidth / 2) * xMultiplier;
    const startXLR = startX + deltaXLR;
    // If it's a vertical arrow, we won't be using this, but we need to avoid dividing by zero and get a really big number
    const deltaYLR =
        endX === startX
            ? 10000000
            : ((startXLR - startX) * (endY - startY)) / (endX - startX);
    const startYLR = startY + deltaYLR;

    // We need to use the point that is closest to the center of the draggable.
    // (The real delta would require sqrt, but we can just compare delta-squared values.)
    const deltaTB = deltaXTB * deltaXTB + deltaYTB * deltaYTB;
    const deltaLR = deltaXLR * deltaXLR + deltaYLR * deltaYLR;

    // The point where we actually want the starting point of the arrow.
    const finalStartX = deltaTB < deltaLR ? startXTB : startXLR;
    const finalStartY = deltaTB < deltaLR ? startYTB : startYLR;

    const finalEndX = endX;
    const finalEndY = endY;

    const deltaX = finalEndX - finalStartX;
    const deltaY = finalEndY - finalStartY;

    let line = arrow.firstChild as SVGLineElement;
    let line2 = line?.nextSibling as SVGLineElement;
    let line3 = line2?.nextSibling as SVGLineElement;
    if (!line) {
        line = draggable.ownerDocument.createElementNS(
            "http://www.w3.org/2000/svg",
            "line",
        );
        arrow.appendChild(line);
        line2 = draggable.ownerDocument.createElementNS(
            "http://www.w3.org/2000/svg",
            "line",
        );
        arrow.appendChild(line2);
        line3 = draggable.ownerDocument.createElementNS(
            "http://www.w3.org/2000/svg",
            "line",
        );
        arrow.appendChild(line3);
    }

    const arrowheadLength = 14;
    const angle =
        deltaY === 0 ? Math.sign(deltaX) * Math.PI : Math.atan(deltaX / deltaY);
    const baseX = 0;
    const baseY = 0;
    const tipX = deltaX;
    const tipY = deltaY;

    const leftAngle = angle + Math.PI / 4;
    const rightAngle = angle - Math.PI / 4;
    const leftArrowX =
        tipX + Math.sin(leftAngle) * -arrowheadLength * Math.sign(deltaY);
    const leftArrowY =
        tipY + Math.cos(leftAngle) * -arrowheadLength * Math.sign(deltaY);
    const rightArrowX =
        tipX + Math.sin(rightAngle) * -arrowheadLength * Math.sign(deltaY);
    const rightArrowY =
        tipY + Math.cos(rightAngle) * -arrowheadLength * Math.sign(deltaY);

    line.setAttribute("x1", baseX.toString());
    line.setAttribute("y1", baseY.toString());
    line.setAttribute("x2", tipX.toString());
    line.setAttribute("y2", tipY.toString());
    line2.setAttribute("x2", tipX.toString());
    line2.setAttribute("y2", tipY.toString());
    line3.setAttribute("x2", tipX.toString());
    line3.setAttribute("y2", tipY.toString());
    line2.setAttribute("x1", leftArrowX.toString());
    line2.setAttribute("y1", leftArrowY.toString());
    line3.setAttribute("x1", rightArrowX.toString());
    line3.setAttribute("y1", rightArrowY.toString());

    // Now figure out how big the arrow is and where to put it.
    const minX = Math.min(baseX, tipX, leftArrowX, rightArrowX);
    const maxX = Math.max(baseX, tipX, leftArrowX, rightArrowX);
    const minY = Math.min(baseY, tipY, leftArrowY, rightArrowY);
    const maxY = Math.max(baseY, tipY, leftArrowY, rightArrowY);
    // Big enough to hold all the points that make up the arrow
    arrow.setAttribute("width", (maxX - minX).toString());
    arrow.setAttribute("height", (maxY - minY).toString());
    // This viewBox avoids the need to translate all the points in the lines
    arrow.setAttribute(
        "viewBox",
        `${minX} ${minY} ${maxX - minX} ${maxY - minY}`,
    );
    arrow.style.left = finalStartX + minX + "px";
    arrow.style.top = finalStartY + minY + "px";
    // The arrow is "on top" of the targets, so if one of them happens to be inside the
    // rectangle that contains the arrow, without this it would not get mouse events.
    arrow.style.pointerEvents = "none";

    const color = "#80808080";
    const strokeWidth = "3";
    const lines = [line, line2, line3];
    lines.forEach((l) => {
        l.setAttribute("stroke", color);
        l.setAttribute("stroke-width", strokeWidth);
    });
    arrow.style.zIndex = "1003";
    arrow.style.position = "absolute";
    return arrow;
};

let targetBeingDragged: HTMLElement;
let targetClickOffsetLeft = 0;
let targetClickOffsetTop = 0;
let targetInitialPositions: { x: number; y: number; elt: HTMLElement }[] = [];
let snappedToExisting = false;

// Handle mousedown that begins dragging a target (one of the fixed destinations when playing,
// but in the Start tab they can be moved). Saves some initial state so we can do snapping,
// and sets up the mousemove and mouseup handlers that do the actual dragging and snapping.
const startDraggingTarget = (e: MouseEvent) => {
    const canvasElementManager = getCanvasElementManager()!;
    // get the mouse cursor position at startup:
    const target = e.currentTarget as HTMLElement;
    targetBeingDragged = target;
    const page = target.closest(".bloom-page") as HTMLElement;
    const targets = Array.from(
        page.querySelectorAll("[data-target-of]"),
    ) as HTMLElement[];
    const canvasElements = Array.from(
        page.querySelectorAll(kCanvasElementSelector),
    ) as HTMLElement[];
    guideProvider.startDrag("move", [...targets, ...canvasElements]);

    const scale = page.getBoundingClientRect().width / page.offsetWidth;
    targetInitialPositions = [];
    targets.forEach((elt: HTMLElement) => {
        const x = elt.offsetLeft;
        const y = elt.offsetTop;
        targetInitialPositions.push({ x, y, elt });
    });
    // Sort first by y so we can compare two adjacent ones to see if they are in a row.
    targetInitialPositions.sort((a, b) => {
        const yDelta = a.y - b.y;
        return yDelta === 0 ? a.x - b.x : yDelta;
    });

    targetClickOffsetLeft = e.clientX / scale - target.offsetLeft;
    targetClickOffsetTop = e.clientY / scale - target.offsetTop;
    page.addEventListener("mouseup", stopDraggingTarget);
    page.addEventListener("mousemove", dragTarget);
    canvasElementManager.setActiveElement(draggableOfTarget(target));
    dragTarget(e); // some side effects like drawing the arrow we want even if no movement happens.
};

const snapProvider = new CanvasSnapProvider();
const guideProvider = new CanvasGuideProvider();

const snapDelta = 30; // review: how close do we want?
const defaultGapBetweenTargets = 15;
const dragTarget = (e: MouseEvent) => {
    const page = targetBeingDragged.closest(".bloom-page") as HTMLElement;
    const scale = page.getBoundingClientRect().width / page.offsetWidth;
    e.preventDefault();
    // Where will we move the target to? If no snaps, we move it to stay in the same place
    // relative to the mouse.
    let x = e.clientX / scale - targetClickOffsetLeft;
    let y = e.clientY / scale - targetClickOffsetTop;
    const deltaMin = Number.MAX_VALUE;
    const deltaRowMin = Number.MAX_VALUE;
    const width = targetBeingDragged.offsetWidth;
    snappedToExisting = false;
    // This code tries to snap a dragged target so as to form a row with other targets at a uniform spacing,
    // including moving others over if a new one gets dragged on top of an existing one.
    // It conflicts with the new goal of making the targets snap to the grid, so we are not using it for now.
    // There's probably other code we could delete or comment out that is only needed to support this, but for now,
    // the main thing is not to have two conflicting snap behaviors.
    // for (let i = 0; i < targetInitialPositions.length; i++) {
    //     const slot = targetInitialPositions[i];
    //     const deltaX = slot.x - x;
    //     const deltaY = slot.y - y;
    //     const delta = Math.sqrt(deltaX * deltaX + deltaY * deltaY);
    //     // It's interesting if it is dropped on top of another target(or where it started),
    //     // but only if that target is in a row.
    //     let inRow = false;
    //     if (i > 0 && targetInitialPositions[i - 1].y === slot.y) {
    //         inRow = true;
    //     }
    //     if (
    //         i < targetInitialPositions.length - 1 &&
    //         targetInitialPositions[i + 1].y === slot.y
    //     ) {
    //         inRow = true;
    //     }
    //     if (inRow && delta < deltaMin) {
    //         deltaMin = delta;
    //         if (delta < snapDelta) {
    //             x = slot.x;
    //             y = slot.y;
    //             snappedToExisting = true;
    //         }
    //     }
    //     // It's also interesting if it is dropped to the right of another target
    //     // Todo: possibly also if it is below another one?
    //     // Right of it's own start position, which is likely in range initially, is not interesting.
    //     if (slot.elt === targetBeingDragged) {
    //         continue;
    //     }
    //     // By default look at a position a bit to the right of the current target.
    //     let spacing = width + defaultGapBetweenTargets;
    //     if (inRow) {
    //         // if the current target is in a row, look at a position the same distance to the right as the row spacing.
    //         const row = targetInitialPositions.filter(s => s.y === slot.y);
    //         spacing = row[row.length - 1].x - row[row.length - 2].x;
    //     }
    //     const deltaXRow = slot.x + spacing - x;
    //     const deltaRow = Math.sqrt(deltaXRow * deltaXRow + deltaY * deltaY);
    //     if (deltaRow < deltaRowMin) {
    //         deltaRowMin = deltaRow;
    //         // For a "to the right of" position to be interesting, it must be closer to that
    //         // position than to any other target
    //         if (deltaRow < snapDelta && deltaRow < deltaMin) {
    //             if (inRow) {
    //                 // If there isn't already a row, we'd only be guessing at spacing
    //                 // so don't snap in that direction.
    //                 x = slot.x + spacing;
    //             }
    //             y = slot.y;
    //             snappedToExisting = false;
    //         }
    //     }
    // }

    const snappedPoint = snapProvider.getPosition(e, x, y);
    x = snappedPoint.x;
    y = snappedPoint.y;

    targetBeingDragged.style.top = y + "px";
    targetBeingDragged.style.left = x + "px";

    const draggable = draggableOfTarget(targetBeingDragged);
    if (draggable) {
        adjustTarget(draggable, targetBeingDragged);
    }
    guideProvider.duringDrag(targetBeingDragged);
};

const draggableOfTarget = (
    target: HTMLElement | undefined,
): HTMLElement | undefined => {
    if (!target) {
        return undefined;
    }
    const targetId = target.getAttribute("data-target-of");
    if (!targetId) {
        return undefined;
    }
    return target.ownerDocument.querySelector(
        `[${kDraggableIdAttribute}="${targetId}"]`,
    ) as HTMLElement;
};

const stopDraggingTarget = (_: MouseEvent) => {
    snapProvider.endDrag();
    guideProvider.endDrag();
    const page = targetBeingDragged.closest(".bloom-page") as HTMLElement;
    if (snappedToExisting) {
        // Move things around so we end up with an evenly spaced row again.
        const row = targetInitialPositions.filter(
            (s) => s.y === targetBeingDragged.offsetTop,
        );
        const indexDroppedOn = row.findIndex(
            (s) => s.x === targetBeingDragged.offsetLeft,
        );
        const indexDragged = row.findIndex((s) => s.elt === targetBeingDragged);
        if (indexDragged !== indexDroppedOn) {
            // if equal, we didn't really move it at all.
            const spacing =
                row.length >= 2
                    ? row[row.length - 1].x - row[row.length - 2].x
                    : // We dropped on another target that's not in a row. Create a row.
                      targetBeingDragged.offsetWidth + defaultGapBetweenTargets;
            if (indexDragged < 0) {
                // Not in the row previously, move others over.
                for (let i = row.length - 1; i >= indexDroppedOn; i--) {
                    row[i].elt.style.left = `${row[i].x + spacing}px`;
                }
            } else if (indexDroppedOn < indexDragged) {
                // Move others right.
                for (let i = indexDragged - 1; i >= indexDroppedOn; i--) {
                    row[i].elt.style.left = `${row[i].x + spacing}px`;
                }
            } else {
                // Move others left.
                for (let i = indexDragged + 1; i <= indexDroppedOn; i++) {
                    row[i].elt.style.left = `${row[i].x - spacing}px`;
                }
            }
        }
    }

    page.removeEventListener("mouseup", stopDraggingTarget);
    page.removeEventListener("mousemove", dragTarget);
};

export const startTabIndex = 0;
export const correctTabIndex = 1;
export const wrongTabIndex = 2;
export const playTabIndex = 3;

// Set a class that CSS rules can use to modify the appearance of elements based on which
// tab we are in.
// The class is put on the parent element of the page. This is better than putting it on
// the page itself, because we don't want it saved. It's better than putting it on the body,
// because that doesn't work in Bloom Player due to the way we polyfill scoped styles.
const updateTabClass = (tabIndex: number) => {
    const pageBody = ToolBox.getPage();
    const page = pageBody?.getElementsByClassName(
        "bloom-page",
    )[0] as HTMLElement;
    if (!page) {
        // try again in a bit (this might happen if the toolbox iframe loads faster than the page iframe)
        setTimeout(() => {
            updateTabClass(tabIndex);
        }, 100);
        return;
    }
    const classes = [
        "drag-activity-start",
        "drag-activity-correct", // in correct tab, or in Play after verifying answer is correct
        "drag-activity-wrong", // in wrong tab, or in Play after finding answer is wrong
        "drag-activity-play", // when in Play mode, either Play tab or Bloom Player.
        // doesn't have a tab, but used in Play when showing the correct answer.
        "drag-activity-solution",
    ];
    for (let i = 0; i < classes.length; i++) {
        const className = classes[i];
        classSetter(page, className, i === tabIndex);
    }
};

const getPage = () => {
    const pageBody = ToolBox.getPage();
    return pageBody?.getElementsByClassName("bloom-page")[0] as HTMLElement;
};

const getSoundFilesAsync = async (prefix: string): Promise<string[]> => {
    const result = await getWithPromise(
        `fileIO/listFiles?subPath=sounds&match=${prefix}_*`,
    );
    if (!result || !result.data) {
        return []; // huh?
    }
    return result.data.files as string[];
};

const getSoundOptions = (
    prefix: string,
    files: string[],
    currentId: string,
    defaultLabel: string,
    noneLabel: string,
    chooseLabel: string,
): { label: string; id: string; divider: boolean }[] => {
<<<<<<< HEAD
    const soundOptions = [{ label: noneLabel, id: "none", divider: false }];
    const idToLabel = (label) =>
=======
    const soundOptions = [
        { label: defaultLabel, id: "default", divider: false },
        { label: noneLabel, id: "none", divider: true }
    ];
    const idToLabel = label =>
>>>>>>> b0ba6d62
        label
            .replace(new RegExp(`^${prefix}_`), "") // don't use substring, for own sounds prefix might not be found
            .replace(/\.mp3$/i, "")
            .replace(/\.webm/i, "")
            .replace("_", " ")
            .replace("-", " ")
            .replace(/ pixabay/i, "");

    files.forEach((file) => {
        soundOptions.push({ label: idToLabel(file), id: file, divider: false });
    });
    soundOptions[soundOptions.length - 1].divider = true;

    soundOptions.push({ label: chooseLabel, id: "choose", divider: false });

    if (
        currentId !== "none" &&
        !soundOptions.find((opt) => opt.id === currentId)
    ) {
        soundOptions.splice(0, 0, {
            label: idToLabel(currentId),
            id: currentId,
            divider: false,
        });
    }
    return soundOptions;
};

export let soundFolder: string;
export const setSoundFolder = (folder: string) => {
    soundFolder = folder;
};

export const copyAndPlaySoundAsync = async (
    newSoundId: string,
    page: HTMLElement,
    copyBuiltIn: boolean,
<<<<<<< HEAD
=======
    soundType?: SoundType
>>>>>>> b0ba6d62
) => {
    if (copyBuiltIn) {
        await copyBuiltInSoundAsync(newSoundId);
    }
    playSound(newSoundId, page, soundType);
};

const copyBuiltInSoundAsync = async (newSoundId: string) => {
    if (!newSoundId) {
        return;
    }
    const resultAudioDir = await postJson(
        "fileIO/getSpecialLocation",
        "CurrentBookAudioDirectory",
    );

    if (!resultAudioDir) {
        return; // huh??
    }

    const targetPath = resultAudioDir.data + "/" + newSoundId;
    await postData("fileIO/copyFile", {
        from: encodeURIComponent(newSoundId),
        to: encodeURIComponent(targetPath),
    });
};

export const showDialogToChooseSoundFileAsync = async () => {
    const title = await theOneLocalizationManager.asyncGetText(
        "EditTab.Toolbox.DragActivity.ChooseSoundFile",
        "Choose Sound File",
        "",
    );
    const result = await postJson("fileIO/chooseFile", {
        // Enhance: use something with a callback that can't timeout
        title,
        fileTypes: [
            {
                name: "MP3",
                extensions: ["mp3"],
            },
        ],
        defaultPath: soundFolder,
        destFolder: "audio",
    });
    if (result?.data) {
        setSoundFolder(result?.data);
    }
    return result?.data;
};

// The core of the Game tool. (a good many classes and function names reflect its original
// name, Drag Activity Tool))
const DragActivityControls: React.FunctionComponent<{
    activeTab: number;
    pageGeneration: number; // incremented when the page changes
}> = (props) => {
    // The sound files for correct and wrong answers, determined by attributes of the page.
    const [correctSoundId, setCorrectSoundId] = useState("default");
    const [wrongSoundId, setWrongSoundId] = useState("default");

    // The core type of activity of the current page, from the data-activity attribute.
    const [activityType, setActivityType] = useState<string>("");

    // Option values, stored in page attributes
    const [allItemsSameSize, setAllItemsSameSize] = useState(true);
    const [showTargetsDuringPlay, setShowTargetsDuringPlay] = useState(true);
    const [showAnswersInTargets, setShowAnswersInTargets] = useState(false);

    // Observer to copy changes to the current canvas element to its target when showAnswersInTargets is true.
    const draggableToTargetObserver = React.useRef<MutationObserver | null>(
        null,
    );

    // Menu item names for 'none' and "Choose...", options in both the correct and wrong sound menus.
    const defaultLabel = useL10n("Default", "Common.Default", "");
    const noneLabel = useL10n("None", "EditTab.Toolbox.DragActivity.None", "");
    const chooseLabel = useL10n(
        "Choose...",
        "EditTab.Toolbox.DragActivity.ChooseSound",
        "",
    );

    const canvasElementManager = getCanvasElementManager()!;
    let currentCanvasElement = canvasElementManager?.getActiveElement();
    // Currently we mainly use this to decide whether to show the delete and duplicate buttons.
    // Maybe those are obsolete now we have the new toolbox?
    // In any case, we don't want to duplicate or delete a background image, so it doesn't count.
    if (currentCanvasElement?.classList.contains(kBackgroundImageClass)) {
        currentCanvasElement = undefined;
    }
    const currentCanvasElementTargetId = currentCanvasElement?.getAttribute(
        kDraggableIdAttribute,
    );
    const [currentDraggableTarget, setCurrentDraggableTarget] = useState<
        HTMLElement | undefined
    >();
    const [_, setBubble] = useState<BubbleSpec | undefined>(undefined);
    useEffect(() => {
        // The only use of this is to force a re-render when the canvas element changes.
        // We will get a different result from getActiveElement, and various things may need
        // to update as a result.
        // For better or worse, I'm currently not bothering to detach from these
        // requests. I'm not entirely sure we we don't need the notifications, even if the tool is
        // hidden, at least to make sure things are right if it is shown again.
        // At worst, CanvasElementManager is a singleton, and we only allow one
        // requester with the key dragActivityTool, so it won't be a large leak.
        canvasElementManager?.requestCanvasElementChangeNotification(
            "dragActivityTool",
            (b) => setBubble(b),
        );
    }, [props.pageGeneration, canvasElementManager]);
    useEffect(() => {
        if (!currentCanvasElementTargetId) {
            setCurrentDraggableTarget(undefined);
            return;
        }
        const page = getPage();
        setCurrentDraggableTarget(
            page?.querySelector(
                `[data-target-of="${currentCanvasElementTargetId}"]`,
            ) as HTMLElement,
        );
        // We need to re-evaluate when changing pages, it's possible the initially selected item
        // on a new page has the same currentDraggableTargetId.
    }, [props.pageGeneration, currentCanvasElementTargetId]);
    // The main point of this is to make the visibility of the arrow consistent with whether
    // a draggable is actually selected when changing pages. As far as I know, we don't need to do it when the
    // draggable or target change otherwise...other code handles target adjustment for those changes...
    // but it's fairly harmless to do it an extra time, and makes lint happy, and maybe will
    // catch some inconsistency that would otherwise be missed.
    useEffect(() => {
        // careful here. After a change to currentDraggableElement, there will unfortunately be a render
        // before the useEffect above runs and sets currentDraggableTarget. We don't want to
        // adjust the old target to conform to the new canvas element.
        // (It's harmless to adjust it passing undefined as the target and then again with
        // the correct target, and preventing it would require searching the whole page for
        // a matching target, so we don't try to prevent that.)
        if (currentCanvasElement) {
            if (
                !currentDraggableTarget ||
                currentDraggableTarget.getAttribute("data-target-of") ===
                    currentCanvasElement.getAttribute(kDraggableIdAttribute)
            ) {
                adjustTarget(currentCanvasElement, currentDraggableTarget);
            }
        } else {
            const page = getPage();
            const arrow = page?.querySelector("#target-arrow") as HTMLElement;
            if (arrow) {
                arrow.remove();
            }
        }
    }, [currentCanvasElement, currentDraggableTarget, props.pageGeneration]);
    // If applicable, set up an observer to copy changes to the current canvas element to its target,
    // whenever the target (or other relevant factors) changes. I don't think there's any
    // way an unselected canvas element can change in a way that requires the target to do so.
    // (For example, a style change might affect it, but would have the same effect on the target.)
    // We don't need this when the active tab is the play tab, because the content of the
    // draggable can't change, and also, we don't want to copy the content to the target
    // if in that mode unless showAnswersInTargets is true.
    useEffect(() => {
        if (draggableToTargetObserver.current) {
            draggableToTargetObserver.current.disconnect();
            draggableToTargetObserver.current = null;
        }
        if (
            props.activeTab !== playTabIndex &&
            currentCanvasElement &&
            currentDraggableTarget
        ) {
            draggableToTargetObserver.current = new MutationObserver((_) => {
                // if it's no longer current, we just haven't removed the observer yet,
                // don't do it.
                if (
                    currentCanvasElement ===
                    getCanvasElementManager()?.getActiveElement()
                ) {
                    copyContentToTarget(currentCanvasElement);
                }
            });
            draggableToTargetObserver.current.observe(currentCanvasElement, {
                childList: true,
                subtree: true,
                attributes: true, // e.g., cropping of image
            });
        }
    }, [currentCanvasElement, currentDraggableTarget, props.activeTab]);
    // Get various state values from the current page, initially and whenever it changes.
    useEffect(() => {
        const getStateFromPage = () => {
            const pageBody = ToolBox.getPage();
            const page = pageBody?.getElementsByClassName(
                "bloom-page",
            )[0] as HTMLElement;
            if (!page) {
                // Hopefully the only way this happens is if the toolbox iframe loads faster than the page iframe.
                setTimeout(() => {
                    getStateFromPage();
                }, 100);
                return;
            }

            setAllItemsSameSize(doesContainingPageHaveSameSizeMode(page));
            setShowTargetsDuringPlay(
                page.getAttribute("data-show-targets-during-play") !== "false",
            );
            setShowAnswersInTargets(
                page.getAttribute("data-show-answers-in-targets") === "true",
            );
<<<<<<< HEAD
            setCorrectSoundId(
                page.getAttribute("data-correct-sound") || "none",
            );
            setWrongSoundId(page.getAttribute("data-wrong-sound") || "none");
=======
            const getSoundId = (attr: string) => {
                const id = page.getAttribute(attr);
                // No value at all means default. We did it this way because legacy games
                // without this attribute should play the default sound.
                return id ?? "default";
            };
            setCorrectSoundId(getSoundId("data-correct-sound"));
            setWrongSoundId(getSoundId("data-wrong-sound"));
>>>>>>> b0ba6d62
            setActivityType(page.getAttribute("data-activity") ?? "");
        };
        getStateFromPage();
    }, [props.pageGeneration]);

    const updateSoundShowingDialog = async (soundType: SoundType) => {
        const newSoundId = await showDialogToChooseSoundFileAsync();
        if (!newSoundId) {
            return;
        }

        const page = getPage();
        const copyBuiltIn = false; // already copied, and not in our sounds folder
        setSound(soundType, newSoundId, copyBuiltIn);
        playSound(newSoundId, page);
    };

    // There's a lot of async stuff here, and a lot of arguments passed. Some of the argument-passing
    // could be avoided by making getSoundFilesAsync and/or getSoundOptionsAsync local functions.
    // My goal in breaking things up like this was that we clearly only need to do the server queries
    // (to localize None and Choose and get the lists of files) once each, while making it very clear
    // when the list of options must be recomputed.
    const [correctFiles, setCorrectFiles] = useState<string[]>([]);
    const [wrongFiles, setWrongFiles] = useState<string[]>([]);
    useEffect(() => {
        getSoundFilesAsync("correct").then(setCorrectFiles);
        getSoundFilesAsync("wrong").then(setWrongFiles);
    }, []);

    const correctSoundOptions = useMemo(
        () =>
            getSoundOptions(
                "correct",
                correctFiles,
                correctSoundId,
                defaultLabel,
                noneLabel,
                chooseLabel,
            ),
<<<<<<< HEAD
        [correctFiles, correctSoundId, noneLabel, chooseLabel],
=======
        [correctFiles, correctSoundId, defaultLabel, noneLabel, chooseLabel]
>>>>>>> b0ba6d62
    );
    const wrongSoundOptions = useMemo(
        () =>
            getSoundOptions(
                "wrong",
                wrongFiles,
                wrongSoundId,
                defaultLabel,
                noneLabel,
                chooseLabel,
            ),
<<<<<<< HEAD
        [wrongFiles, wrongSoundId, noneLabel, chooseLabel],
=======
        [wrongFiles, wrongSoundId, defaultLabel, noneLabel, chooseLabel]
>>>>>>> b0ba6d62
    );

    // const [dragObjectType, setDragObjectType] = useState("text");
    // Todo: something has to call setDragObjectType when a draggable is selected.
    // Not needed until we implement the order circle game.
    // let titleId = "EditTab.Toolbox.DragActivity.ObjectsToDrag";
    // if (dragObjectType === "dragTarget") {
    //     titleId = "EditTab.Toolbox.DragActivity.DraggableTarget";
    // } else if (dragObjectType === "orderCircle") {
    //     titleId = "EditTab.Toolbox.DragActivity.OrderCircle";
    // }

    const onSoundItemChosen = (soundType: SoundType, newSoundId: string) => {
        if (newSoundId === "choose") {
            updateSoundShowingDialog(soundType);
            return;
        }
        if (
            (newSoundId === correctSoundId && soundType === "correct") ||
            (newSoundId === wrongSoundId && soundType === "wrong")
        ) {
            // Nothing is changing; also, we don't want to try to copy the sound file again, especially if it
            // is a user-chosen one that we won't find in our sounds folder.
            return;
        }
        // built-in sound needs to be copied to the book's audio folder,
        // unless there isn't one, or are using the default built into Bloom Player.
        const copyBuiltIn = newSoundId !== "none" && newSoundId !== "default";
        setSound(soundType, newSoundId, copyBuiltIn);
    };
    const setSound = (
        soundType: SoundType,
        newSoundId: string,
        copyBuiltIn: boolean,
    ) => {
        const page = getPage();
        const setSoundAttr = (soundAttr: string, newSoundId: string) => {
            if (newSoundId === "default") {
                page.removeAttribute(soundAttr);
            } else {
                page.setAttribute(soundAttr, newSoundId);
            }
        };
        switch (soundType) {
            case "correct":
                setCorrectSoundId(newSoundId);
                setSoundAttr("data-correct-sound", newSoundId);
                break;
            case "wrong":
                setWrongSoundId(newSoundId);
                setSoundAttr("data-wrong-sound", newSoundId);
                break;
        }
        if (newSoundId !== "none") {
            // I think this can be fire-and-forget. But if you add something else that
            // needs the file to be there,you should await this, or add it to copyAndPlaySound.
            copyAndPlaySoundAsync(newSoundId, page, copyBuiltIn, soundType);
        }
    };

    const toggleAllSameSize = () => {
        const newAllSameSize = !allItemsSameSize;
        setAllItemsSameSize(newAllSameSize);
        const page = getPage();
        page.setAttribute("data-same-size", newAllSameSize ? "true" : "false");
        if (newAllSameSize) {
            let someDraggable = getCanvasElementManager()!.getActiveElement(); // prefer the selected one
            if (!someDraggable || !isDraggable(someDraggable)) {
                // find something
                someDraggable = page.querySelector(
                    kDraggableIdAttribute,
                ) as HTMLElement;
            }
            if (!someDraggable) {
                return;
            }
            adjustTarget(someDraggable, getTarget(someDraggable), true);
        } else {
            // No longer all same size, so each target should match the size of its own draggable.
            // When images are involved, because of matching canvas element aspect ratio to image, it
            // isn't workable to make all the draggables the same size, so turning this off can
            // actually make a difference to image targets that previously matched the largest
            // draggable in each dimension.
            page.querySelectorAll(
                "[data-target-of] " + kImageContainerSelector,
            ).forEach((ic: HTMLElement) => {
                const target = ic.closest("[data-target-of]") as HTMLElement;
                target.style.width = ic.style.width;
                target.style.height = ic.style.height;
            });
        }
    };

    const toggleShowAnswersInTargets = () => {
        const newShowAnswersInTargets = !showAnswersInTargets;
        // This will trigger a new render that sets up the observer if needed.
        setShowAnswersInTargets(newShowAnswersInTargets);
        const page = getPage();
        page.setAttribute(
            "data-show-answers-in-targets",
            newShowAnswersInTargets ? "true" : "false",
        );
        // Don't actually change it. Answers always show in Start mode.
    };

    const toggleShowTargetsDuringPlay = () => {
        const newShowTargetsDuringPlay = !showTargetsDuringPlay;
        setShowTargetsDuringPlay(newShowTargetsDuringPlay);
        const page = getPage();
        page.setAttribute(
            "data-show-targets-during-play",
            newShowTargetsDuringPlay ? "true" : "false",
        );
    };

    // Does this activity type have items that should be dragged to a specific location during play?
    // Sentence sorting actually does involve dragging things, but not items that the author can add manually;
    // they are created at play time. So it is not listed here.
    // It ought to be possible to make this a const and assign the result of the or, but somehow
    // doing so confuses typescript about the type of activityType, and we get spurious errors.
    let anyDraggables = false;
    if (
        activityType === "drag-letter-to-target" ||
        activityType === "drag-image-to-target" ||
        // anticipating
        activityType === "drag-to-destination"
    ) {
        anyDraggables = true;
    }
    let anyFixedInPlace = anyDraggables;
    if (activityType === "drag-sort-sentence") {
        anyFixedInPlace = true;
    }

    // Does this activity type have a row of options buttons in Start mode?
    const anyOptions = anyDraggables; // but they might diverge as we do more?
    // which controls to show?
    const showLetterDraggable =
        activityType !== "drag-word-chooser-slider" &&
        activityType !== "drag-image-to-target";
    const showWordDraggable =
        activityType !== "drag-word-chooser-slider" &&
        activityType !== "drag-letter-to-target"; //&&
    // For now we'll show for this game also. We probably want to add a generic game
    // that shows all the options and go back to hiding it for this.
    //activityType !== "drag-image-to-target";
    const showImageDraggable = activityType !== "drag-letter-to-target";
    const showVideoDraggable = true;
    const showSoundDraggable = activityType !== "drag-letter-to-target";
    const legacyGame =
        activityType === "simple-dom-choice" ||
        activityType === "simple-checkbox-quiz";
    return (
        <ThemeProvider theme={toolboxTheme}>
            <RequiresSubscriptionOverlayWrapper
                featureName={kGameToolId as string}
            >
                {props.activeTab === startTabIndex && (
                    <div>
                        {anyDraggables && (
                            <CanvasElementItemRegion
                                l10nKey="EditTab.Toolbox.DragActivity.ObjectsToDrag"
                                theme="blueOnTan"
                            >
                                <CanvasElementItemRow>
                                    {showLetterDraggable && (
                                        <CanvasElementTextItem
                                            css={draggableWordCss}
                                            l10nKey="EditTab.Toolbox.DragActivity.Letter"
                                            makeTarget={true}
                                            addClasses="draggable-text bloom-noAutoHeight"
                                            userDefinedStyleName="GameDragMediumCenter"
                                        />
                                    )}
                                    {showImageDraggable && (
                                        <Fragment>
                                            <CanvasElementImageItem
                                                makeTarget={
                                                    activityType !==
                                                    "drag-word-chooser-slider"
                                                }
                                                makeMatchingTextBox={
                                                    activityType ===
                                                    "drag-word-chooser-slider"
                                                }
                                                color={kBloomBlue}
                                                strokeColor={kBloomBlue}
                                                showOuterRectangle={true}
                                            />
                                            {showVideoDraggable && (
                                                <CanvasElementVideoItem
                                                    makeTarget={
                                                        activityType !==
                                                        "drag-word-chooser-slider"
                                                    }
                                                    showOuterRectangle={true}
                                                />
                                            )}
                                        </Fragment>
                                    )}
                                </CanvasElementItemRow>
                                <CanvasElementItemRow>
                                    {showSoundDraggable && (
                                        <CanvasElementSoundItem />
                                    )}
                                    <CanvasElementTextItem
                                        css={draggableWordCss}
                                        l10nKey="EditTab.Toolbox.DragActivity.Word"
                                        makeTarget={true}
                                        addClasses="draggable-text bloom-noAutoHeight"
                                        hide={!showWordDraggable}
                                        userDefinedStyleName="GameDragMediumCenter"
                                    />

                                    {/* Slider: rather than reinstating this item, make the "selected item is part of answer" control work.
                                // Keeping this just as a reminder of what it might take to make that work.
                                 {activityType === "drag-word-chooser-slider" && (
                                    <CanvasElementWrongImageItem
                                        style="image"
                                        makeTarget={false}
                                        makeMatchingTextBox={false}
                                        color={kBloomBlue}
                                        strokeColor={kBloomBlue}
                                        // without this it won't be initially visible
                                        addClasses="bloom-activePicture"
                                        extraAction={bubble =>
                                            bubble.setAttribute(
                                                "data-img-txt",
                                                "wrong"
                                            )
                                        }
                                    />
                                )} */}
                                </CanvasElementItemRow>
                                {/* If we want this at all, it would only be in the drag-sort-sentence activity
                            <CanvasElementTextItem
                                css={textItemProps}
                                l10nKey="EditTab.Toolbox.DragActivity.OrderSentence"
                                style="none"
                                draggable={false}
                                addClasses="drag-item-order-sentence"
                            />
                        </CanvasElementItemRow> */}
                                {anyFixedInPlace && (
                                    <div
                                        css={css`
                                            border-top: 3px solid ${kBloomBlue};
                                            opacity: 0.15;
                                            width: 100%;
                                            margin-top: 10px;
                                            //background-color: white;
                                            //margin: 0 10px 0 10px;
                                        `}
                                    ></div>
                                )}
                            </CanvasElementItemRegion>
                        )}

                        {anyFixedInPlace && (
                            <CanvasElementItemRegion
                                // Items in this region are draggable in Start mode, but not in Play mode.
                                l10nKey="EditTab.Toolbox.DragActivity.FixedInPlace"
                                theme="blueOnTan"
                            >
                                <CanvasElementItemRow>
                                    <CanvasElementImageItem
                                        makeTarget={false}
                                        color={kBloomBlue}
                                        strokeColor={kBloomBlue}
                                    />
                                    <CanvasElementRectangleItem />
                                    <CanvasElementVideoItem />
                                </CanvasElementItemRow>
                                <CanvasElementItemRow>
                                    <CanvasElementGifItem />
                                    <GameTextItem />
                                </CanvasElementItemRow>
                            </CanvasElementItemRegion>
                        )}
                    </div>
                )}
                {props.activeTab === startTabIndex && (
                    <div
                        css={css`
                            margin-left: 10px;
                            // No idea why this is needed, but without it, simple dom choice games
                            // result in the toolbar getting scroll bars. I've tried limiting the width
                            // of the child elements and this whole div, but that does not prevent them.
                            // I also tried deleting children; I have to delete all of the first three
                            // children to get rid of the scroll bars. None of them has an explicit width;
                            // they should naturally conform to the width of the parent (and they do).
                            // They are entirely visible, so hiding overflow seems harmless, and I decided
                            // it isn't worth further investigation.
                            overflow-x: hidden;
                        `}
                    >
                        <GameIntroText
                            gameType={getGameType(activityType, getPage())}
                        />
                        <ThemeChooser pageGeneration={props.pageGeneration} />
                        {legacyGame && (
                            <>
                                <SoundControls
                                    soundType="correct"
                                    whenTheAnswerIsSubKey="WhenCorrect"
                                    soundOptions={correctSoundOptions}
                                    currentSound={correctSoundId}
                                    onSoundItemChosen={onSoundItemChosen}
                                />
                                <SoundControls
                                    soundType="wrong"
                                    whenTheAnswerIsSubKey="WhenWrong"
                                    soundOptions={wrongSoundOptions}
                                    currentSound={wrongSoundId}
                                    onSoundItemChosen={onSoundItemChosen}
                                />
                            </>
                        )}
                        {anyOptions && (
                            <Div
                                css={css`
                                    margin-top: 10px;
                                `}
                                l10nKey="EditTab.Toolbox.DragActivity.Options"
                            ></Div>
                        )}
                        {anyOptions && (
                            <div
                                css={css`
                                    display: flex;
                                    margin-top: 5px;
                                `}
                            >
                                <BloomTooltip
                                    id="sameSize"
                                    placement="top-end"
                                    tip={
                                        <Div l10nKey="EditTab.Toolbox.DragActivity.TargetsSameSize"></Div>
                                    }
                                >
                                    <div
                                        css={css`
                                            ${optionCss(allItemsSameSize)}
                                        `}
                                        onClick={toggleAllSameSize}
                                    >
                                        <img src="images/uniform sized targets.svg"></img>
                                    </div>
                                </BloomTooltip>
                                <BloomTooltip
                                    id="sameSize"
                                    placement="top-end"
                                    tip={
                                        <Div l10nKey="EditTab.Toolbox.DragActivity.ShowTargetsPlay"></Div>
                                    }
                                >
                                    <div
                                        css={css`
                                            ${optionCss(showTargetsDuringPlay)}
                                        `}
                                        onClick={toggleShowTargetsDuringPlay}
                                    >
                                        <img src="images/Show Targets During Play.svg"></img>
                                    </div>
                                </BloomTooltip>

                                <BloomTooltip
                                    id="showAnswersInTargets"
                                    placement="top"
                                    tip={
                                        <Div l10nKey="EditTab.Toolbox.DragActivity.ShowAnswersInTargets"></Div>
                                    }
                                >
                                    <div
                                        css={css`
                                            ${optionCss(showAnswersInTargets)}
                                        `}
                                        onClick={toggleShowAnswersInTargets}
                                    >
                                        <img src="images/Show answers on targets.svg"></img>
                                    </div>
                                </BloomTooltip>
                            </div>
                        )}
                    </div>
                )}

                {props.activeTab === correctTabIndex && (
                    <CorrectWrongControls
                        soundType="correct"
                        instructionsL10nKey="EditTab.Toolbox.DragActivity.CorrectInstructions"
                        whenTheAnswerIsSubKey="WhenCorrect"
                        classToAddToItems="drag-item-correct"
                        soundOptions={correctSoundOptions}
                        currentSound={correctSoundId}
                        onSoundItemChosen={onSoundItemChosen}
                    />
                )}

                {
                    // At one point, we had extra controls in the Wrong tab to add Try Again and Show Answer buttons,
                    // but decided to build those in.
                    props.activeTab === wrongTabIndex && (
                        <CorrectWrongControls
                            soundType="wrong"
                            instructionsL10nKey="EditTab.Toolbox.DragActivity.WrongInstructions"
                            whenTheAnswerIsSubKey="WhenWrong"
                            classToAddToItems="drag-item-wrong"
                            soundOptions={wrongSoundOptions}
                            currentSound={wrongSoundId}
                            onSoundItemChosen={onSoundItemChosen}
                        />
                    )
                }
                {props.activeTab === playTabIndex && (
                    <div>
                        <Div
                            css={css`
                                margin-top: 5px;
                                margin-left: 5px;
                            `}
                            l10nKey="EditTab.Toolbox.DragActivity.TestInstructions"
                        />
                    </div>
                )}
            </RequiresSubscriptionOverlayWrapper>
        </ThemeProvider>
    );
};

const GameTextItem: React.FunctionComponent<{
    addClasses?: string;
}> = (props) => {
    // We don't want game text items to autosize, so we add this class to them. (BL-14779)
    let classesToAdd = props.addClasses ?? "";
    if (!classesToAdd.includes("bloom-noAutoHeight")) {
        classesToAdd = classesToAdd + " bloom-noAutoHeight";
    }
    return (
        <CanvasElementTextItem
            css={textItemCss("14pt")}
            l10nKey="EditTab.Toolbox.DragActivity.Text"
            makeTarget={false}
            addClasses={classesToAdd.trim()}
            userDefinedStyleName="GameTextMediumCenter"
        />
    );
};

function textItemCss(
    fontSize: string = "larger",
    darkBackground: boolean = false,
    radius: string = "0",
) {
    return css`
        margin-left: 5px;
        text-align: center; // Center the text horizontally
        padding: 5px 0.5em;
        vertical-align: middle;
        color: ${darkBackground ? "white" : kBloomBlue};
        background-color: ${darkBackground ? kBloomBlue : "white"};
        border-radius: ${radius};
        font-size: ${fontSize};
    `;
}

const draggableWordCss = textItemCss("20px", true, "5px");

const playAudioCss = css`
    margin-left: 10px;
    margin-top: 10px;
`;

const SoundControls: React.FunctionComponent<{
    soundType: SoundType;
    whenTheAnswerIsSubKey: string;
    soundOptions: { label: string; id: string; divider: boolean }[];
    currentSound: string;
    onSoundItemChosen: (soundType: SoundType, value: string) => void;
}> = props => {
    return (
        <div css={playAudioCss}>
            <Div
                l10nKey={
                    "EditTab.Toolbox.DragActivity." +
                    props.whenTheAnswerIsSubKey
                }
            />
            <Div
                css={css`
                    margin-top: 10px;
                `}
                l10nKey="EditTab.Toolbox.DragActivity.PlayAudio"
            />

            {soundSelect(
                props.soundType,
                props.soundOptions,
                props.currentSound,
                props.onSoundItemChosen
            )}
        </div>
    );
};

const CorrectWrongControls: React.FunctionComponent<{
    soundType: SoundType;
    instructionsL10nKey: string;
    whenTheAnswerIsSubKey: string;
    classToAddToItems: string;
    soundOptions: { label: string; id: string; divider: boolean }[];
    currentSound: string;
    onSoundItemChosen: (soundType: SoundType, value: string) => void;
}> = (props) => {
    return (
        <div>
            <CanvasElementItemRegion theme="blueOnTan" l10nKey="">
                <CanvasElementItemRow>
                    <CanvasElementImageItem
                        makeTarget={false}
                        addClasses={props.classToAddToItems}
                        color={kBloomBlue}
                        strokeColor={kBloomBlue}
                    />
                    <CanvasElementVideoItem
                        addClasses={props.classToAddToItems}
                    />
                </CanvasElementItemRow>
                <CanvasElementItemRow>
                    <CanvasElementGifItem
                        addClasses={props.classToAddToItems}
                    />
                    <CanvasElementRectangleItem
                        addClasses={props.classToAddToItems}
                    />
                </CanvasElementItemRow>
                <CanvasElementItemRow>
                    <GameTextItem addClasses={props.classToAddToItems} />
                </CanvasElementItemRow>
            </CanvasElementItemRegion>
            <div
                css={css`
                    margin: 0px 10px;
                `}
            >
                <Instructions l10nKey={props.instructionsL10nKey} />
            </div>
<<<<<<< HEAD
            <div css={playAudioCss}>
                <Div
                    l10nKey={
                        "EditTab.Toolbox.DragActivity." +
                        props.whenTheAnswerIsSubKey
                    }
                />
                <Div
                    css={css`
                        margin-top: 10px;
                    `}
                    l10nKey="EditTab.Toolbox.DragActivity.PlayAudio"
                />

                {soundSelect(
                    props.soundType,
                    props.soundOptions,
                    props.currentSound,
                    props.onSoundItemChosen,
                )}
            </div>
=======
            <SoundControls
                soundType={props.soundType}
                whenTheAnswerIsSubKey={props.whenTheAnswerIsSubKey}
                soundOptions={props.soundOptions}
                currentSound={props.currentSound}
                onSoundItemChosen={props.onSoundItemChosen}
            />
>>>>>>> b0ba6d62
        </div>
    );
};

export const makeDuplicateOfDragBubble = () => {
    const canvasElementManager = getCanvasElementManager();
    const old = canvasElementManager?.getActiveElement();
    const duplicate = canvasElementManager?.duplicateCanvasElement();
    if (!duplicate || !old) {
        // can't be duplicate without an old, but make TS happy
        return;
    }
    const oldTarget = getTarget(old);
    if (isDraggable(old)) {
        const oldAttributes = old.attributes;
        for (let i = 0; i < oldAttributes.length; i++) {
            const attr = oldAttributes[i];
            if (attr.name !== "style") {
                duplicate.setAttribute(attr.name, attr.value);
            }
        }
        setGeneratedDraggableId(duplicate);

        // Duplicate had better not be locked to contain the same text!
        Array.from(duplicate.querySelectorAll("[data-book]")).forEach((e) =>
            e.removeAttribute("data-book"),
        );

        if (oldTarget) {
            // Review: can we do anything smart about where to put it?
            // The same offset from duplicate as oldTarget has from old MIGHT be somewhat helpful,
            // though probably not right (e.g., if targets are in a row), and possibly off-the page.
            // We could try to detect that targets are in a row...but they may not be, and where in
            // the row does the new one belong? I think just leaving it in a position we've already
            // tried to make at least safe is the best we can do.
            makeTargetForDraggable(duplicate);
        }
    }
};

// Three kinds of sound we can set with a dropdown.
// Temporarily we also allowed "image", so it was not a boolean
export type SoundType = "correct" | "wrong";

// Make a <Select> for choosing a sound file. The arguments allow reusing this for various sounds;
// the "which" argument is only used to pass to the setValue function.
export const soundSelect = (
    soundType: SoundType,
    options: { label: string; id: string; divider: boolean }[],
    value: string,
    setValue: (soundType: SoundType, value: string) => void,
) => {
    return (
        <Select
            css={css`
                svg.MuiSvgIcon-root {
                    color: white !important;
                }
                ul {
                    background-color: ${kOptionPanelBackgroundColor} !important;
                }
                fieldset {
                    border-color: rgba(255, 255, 255, 0.5) !important;
                }
            `}
            size="small"
            value={value}
            sx={{
                width: 170,
            }}
            MenuProps={{ className: "sound-select-dropdown-menu" }}
            // Something like this ought to work but doesn't; the rules don't take effect.
            // so there are some rules in toolbox.less activated by the class above
            // to do it.
            // If reinstating this, note that I've used extreme colors here for testing;
            // once it works, switch to the right ones from toolbox.less.
            // Note that unless you get the zIndex rule to take effect, nothing else matters:
            // the pop-up menu won't be visible at all.
            // MenuProps={{
            //     sx: {
            //         "& .MuiPopover-root": {
            //             zIndex: "18001 !important"
            //         },
            //         "& .MuiMenu-paper": {
            //             zIndex: "18001 !important",
            //             backgroundColor: "red",
            //             color: "white"
            //         },
            //         "& .MuiMenu-root": {
            //             zIndex: "18001 !important"
            //         },
            //         "& .MuiMenuItem-root:hover": {
            //             backgroundColor: "blue",
            //             color: "text.white"
            //         },
            //         "& .Mui-selected": {
            //             backgroundColor: "yellow",
            //             color: "text.white"
            //         }
            //     }
            // }}
            onChange={(event) => {
                const newSoundId = event.target.value as string;
                setValue(soundType, newSoundId);
            }}
            disabled={false}
        >
            {options.map((option) => (
                <MenuItem
                    value={option.id}
                    key={option.id}
                    disabled={false}
                    divider={option.divider}
                >
                    {option.label}
                </MenuItem>
            ))}
        </Select>
    );
};

// Function to produce the CSS for an option button.
const optionCss = (turnedOn) => `background-color: ${
    turnedOn ? kBloomBlue : "transparent"
};
padding: 6px;
border-radius: 3px;
height: 30px;
width: 30px;
margin-right: 6px;
img {
    height: 100%;
    width: 100%;
}
}`;

const defaultGameSoundsBaseUrl = "/bloom/bookEdit/toolbox/games/";
let defaultCorrectSoundUrl = defaultGameSoundsBaseUrl + "right_answer.mp3";
let defaultWrongSoundUrl = defaultGameSoundsBaseUrl + "wrong_answer.mp3";

export function getActiveGameTab(): number {
    const toolbox = getToolboxBundleExports()?.getTheOneToolbox();
    if (!toolbox) {
        return -1; // some weird state early in initialization
    }
    const gameTool = toolbox.getTheOneGameTool();
    if (gameTool) {
        // always exists, even if we're not in it.
        return gameTool.getActiveTab();
    }
    return -1;
}

export class GameTool extends ToolboxToolReactAdaptor {
    public static theOneDragActivityTool: GameTool | undefined;

    public callOnNewPageReady: () => void | undefined;

    public constructor() {
        super();

        GameTool.theOneDragActivityTool = this;
    }

    public setActiveTab(tab: number) {
        this.tab = tab;
        this.renderRoot();
    }
    public static areGameTabsActive(): boolean {
        const page = GameTool.getBloomPage();
        return (
            !!page &&
            !!page.ownerDocument.getElementById(kIdForDragActivityTabControl)
        );
    }

    // If we're on a game page, return which tab of the game tool is active (even if the game tool is not active).
    // If we're not on a game page, return -1.
    public getActiveTab(): number {
        if (!GameTool.areGameTabsActive()) {
            return -1;
        }

        return this.tab;
    }

    // Activating the tool calls this right before newPageReady().
    // Currently the latter does this.renderRoot(), so we don't need to do it here.
    // public showTool() {
    //     this.renderRoot();
    // }

    // This tool should only be offered if the page has a matching data-tool-id attribute.
    public requiresToolId(): boolean {
        return true;
    }

    private root: HTMLDivElement | undefined;
    private tab = 0;

    public makeRootElement(): HTMLDivElement {
        this.root = document.createElement("div") as HTMLDivElement;
        //root.setAttribute("class", "DragActivityBody");

        this.renderRoot();
        return this.root;
    }

    private pageGeneration = 0;

    private renderRoot(): void {
        if (!this.root) return;
        this.pageGeneration++;
        ReactDOM.render(
            <DragActivityControls
                activeTab={this.tab}
                pageGeneration={this.pageGeneration}
            />,
            this.root,
        );
    }

    public id(): string {
        return kGameToolId;
    }

    public isExperimental(): boolean {
        return false; // Todo: probably soon true, but first we need to make a control to turn it on
    }

    public toolRequiresEnterprise(): boolean {
        return true; // Todo: implement this more fully, probably using RequiresBloomEnterprise
    }

    public beginRestoreSettings(_settings: string): JQueryPromise<void> {
        // Nothing to do, so return an already-resolved promise.
        const result = $.Deferred<void>();
        result.resolve();
        return result;
    }

    private lastPageId = "";

    public newPageReady() {
        // This really only needs to be done once, but I haven't found a good place to do that,
        // and it's not expensive.
        setDefaultSoundUrls(defaultCorrectSoundUrl, defaultWrongSoundUrl);
        const page = GameTool.getBloomPage();
        randomlyAssignTargetsIfNeeded(page);

        const pageFrameExports = getEditablePageBundleExports();
        if (!getCanvasElementManager() || !page || !pageFrameExports) {
            // probably the toolbox just finished loading before the page.
            // No clean way to fix this
            window.setTimeout(() => this.newPageReady(), 100);
            return;
        }
        adjustDraggablesForLanguage(page);

        setPlayerUrlPrefixFromWindowLocationHref(
            page.ownerDocument.defaultView!.location.href,
        );

        const pageId = page.getAttribute("id") ?? "";
        if (pageId === this.lastPageId) {
            // reinitialize for the current tab. This is especially important in Play mode,
            // because detachFromPage() undoes some of the initialization for that tab.
            const currentTab = getActiveDragActivityTab();
            getToolboxBundleExports()?.setActiveDragActivityTab(currentTab);
        } else {
            this.lastPageId = pageId;
            // useful during development, MAY not need in production.
            const canvasElementManager = getCanvasElementManager()!;
            canvasElementManager.removeDetachedTargets();
            canvasElementManager.adjustCanvasElementOrdering();

            // Force things to Start tab as we change page.
            // If we decide not to do this, we should probably at least find a way to do it
            // when it's a brand newly-created page.
            getToolboxBundleExports()?.setActiveDragActivityTab(0);
        }
    }

    public detachFromPage() {
        const page = GameTool.getBloomPage();
        if (page) {
            undoPrepareActivity(page);
        }
    }
}
export function playSound(
    newSoundId: string,
    page: HTMLElement,
    soundType?: SoundType
) {
    let url = "audio/" + newSoundId;
    if (newSoundId === "default") {
        if (soundType === undefined) {
            throw new Error(
                "If newSoundId is 'default', soundType must be provided."
            );
        }
        url =
            soundType === "correct"
                ? defaultCorrectSoundUrl
                : defaultWrongSoundUrl;
    }
    const audio = new Audio(url);
    audio.style.visibility = "hidden";
    audio.classList.add("bloom-ui"); // so it won't be saved, even if we fail to remove it otherwise

    // To my surprise, in BP storybook it works without adding the audio to any document.
    // But in Bloom proper, it does not. I think it is because this code is part of the toolbox,
    // so the audio element doesn't have the right context to interpret the relative URL.
    page.append(audio);
    // It feels cleaner if we remove it when done. This could fail, e.g., if the user
    // switches tabs or pages before we get done playing. Removing it immediately
    // prevents the sound being played. It's not a big deal if it doesn't get removed.
    audio.onended = () => {
        page.removeChild(audio);
    };
    audio.play();
}

//Slider: function designTimeClickOnSlider(this: HTMLElement, ev: MouseEvent) {
//     if (draggingSlider) {
//         return;
//     }
//     const target = ev.target as HTMLElement;
//     // If they click on the wrong one in play mode, don't select it.
//     if (target.closest(".drag-activity-play")) {
//         return;
//     }
//     const src = target.getAttribute("src");
//     const id = target.getAttribute("data-img");
//     if (!id) {
//         return;
//     }
//     const possibleBubbles = Array.from(
//         target.ownerDocument.querySelectorAll("[data-img-txt='" + id + "']")
//     );
//     // usually there will only be one possibleBubble, but all the 'wrong' ones have the same data-img-txt.
//     const bubbleToSelect = possibleBubbles.find(
//         b => b.getElementsByTagName("img")[0].getAttribute("src") === src
//     );
//     if (bubbleToSelect) {
//         theOneCanvasElementManager?.setActiveElement(
//             bubbleToSelect as HTMLElement
//         );
//     }
// }

// After careful thought, I think the right source of truth for which tab is active is a variable on the
// top level window object.
// For a long time it was an attribute of the parent element of the bloom-page. This makes it difficult to
// stay on the same tab when reloading the current page (typically after a Save), since the whole document
// is reloaded.
// I don't want it anywhere in the toolbox, because it is applicable even when the Game Toolbox is not active.
// In addition to the reason above for not wanting it anywhere in the page iframe,
// I don't want it part of the page, because then I have to take steps to prevent persisting it.
// I don't want it in the element we add to hold the tab control, because it's possible for the page
// to exist before that gets created, and then we have another complication for the toolbox to worry about
// when trying to get it.
// With this new strategy, I think it would be possible to stay on the same tab while changing pages.
// I'm not sure this is desirable. Currently newPageReady() explicitly resets to the Start tab
// if it is loading a different page.
export function getActiveDragActivityTab(): number {
    return window.top!["dragActivityPage"] ?? 0;
}

// The top-level function to get everything into the right state for the specified tab
// (Start, Correct, Wrong, Play).
// Note: the games code is currently pulled into the page bundle, but this function
// MUST be called using the toolbox bundle copy, because it adds and removes event
// handlers, and if we mix bundles, removing the handlers will fail since a different
// copy of the function is being 'removed'. Safest to always use
// getToolboxBundleExports()?.setActiveDragActivityTab(), which works in any bundle.
// Even in this file, a calling function could be running in the page bundle.
export function setActiveDragActivityTab(tab: number) {
    window.top!["dragActivityPage"] = tab;
    const page = GameTool.getBloomPage();
    const pageFrameExports = getEditablePageBundleExports();
    if (!page || !pageFrameExports) {
        // just loading page??
        setTimeout(() => {
            console.log(
                "had to postpone setting tab to ",
                tab,
                " because page not ready yet.",
            );
            setActiveDragActivityTab(tab);
        }, 100);
        return;
    }
    const parent = page.parentElement;
    if (!parent) {
        console.error("No parent for page");
        return;
    }
    updateTabClass(tab);
    pageFrameExports.renderDragActivityTabControl(tab);
    // Update the toolbox.
    /// Review: might it not exist yet? Do we need a timeout if so?
    // I think we're OK, if for no other reason, because both the dragActivityTool code and the
    // code here agree that we start in the Start tab after switching pages.
    const toolbox = getToolboxBundleExports()?.getTheOneToolbox();
    toolbox?.getTheOneGameTool()?.setActiveTab(tab);

    //Slider: const wrapper = page.getElementsByClassName(
    //     "bloom-activity-slider"
    // )[0] as HTMLElement;

    const canvasElementManager = getCanvasElementManager();
    if (tab === playTabIndex) {
        canvasElementManager!.suspendComicEditing("forGamePlayMode");
        // Enhance: perhaps the next/prev page buttons could do something even here?
        // If so, would we want them to work only in TryIt mode, or always?
        prepareActivity(page, (_next) => {
            /* nothing to do */
        });
        playInitialElements(page, true);

        // Follow image hyperlinks to external sites.
        // Bloom player has its own image hyperlink handling and follows both links to external sites and links to other
        // pages and books, which we can't do here in the Edit tab.
        const imagesWithLinks = Array.from(
            page.querySelectorAll("[data-href]"),
        ).filter((elt: HTMLElement) => {
            return (
                elt.classList.contains("bloom-imageContainer") &&
                !elt.closest(kDraggableIdAttribute)
            );
        });
        imagesWithLinks.forEach((elt: HTMLElement) => {
            elt.addEventListener("click", (e: MouseEvent) => {
                const linkElement = (e.target as HTMLElement).closest(
                    "[href], [data-href]",
                ) as HTMLElement;
                if (!linkElement) return;

                const href: string | undefined =
                    (linkElement.getAttribute("href") ||
                        linkElement.getAttribute("data-href")) ??
                    undefined;
                if (!href) return;
                if (href.startsWith("http://") || href.startsWith("https://")) {
                    // This is a generic external link. We open it in a new window or tab.
                    // (The host possibly could intercept this and open a browser to handle it.)
                    e.preventDefault();
                    e.stopPropagation();
                    postString("link", href);
                    return;
                }
            });
        });
        //Slider: wrapper?.removeEventListener("click", designTimeClickOnSlider);
    } else {
        undoPrepareActivity(page);
        canvasElementManager?.resumeComicEditing();
        canvasElementManager?.checkActiveElementIsVisible();
        //Slider: wrapper?.addEventListener("click", designTimeClickOnSlider);
    }
    if (tab === correctTabIndex || tab === wrongTabIndex) {
        // We can't currently do this for hidden canvas elements, and selecting one of these tabs
        // may cause some previously hidden canvas elements to become visible.
        canvasElementManager?.ensureCanvasElementsIntersectParent(page);
    }
    if (tab === startTabIndex) {
        enableDraggingTargets(page);
        pageFrameExports.showGamePromptDialog(true);
    } else {
        disableDraggingTargets(page);
        hideGamePromptDialog(page);
    }
}

// Replace the origami control with the Game tab control if the page is a game.
export function setupDragActivityTabControl() {
    const page = GameTool.getBloomPage();
    if (!page) {
        return;
    }

    if (!isPageBloomGame(page)) {
        return;
    }
    const tabControl = page.ownerDocument.createElement("div");
    tabControl.setAttribute("id", kIdForDragActivityTabControl);
    const abovePageControlContainer = page.ownerDocument.getElementsByClassName(
        "above-page-control-container",
    )[0];
    if (!abovePageControlContainer) {
        // if it's not already created, keep trying until it is.
        setTimeout(setupDragActivityTabControl, 200);
        return;
    }
    // We want the Game controls exactly when we don't
    // want origami, so we use the control container we usually use for origami,
    // a nice wrapper inside the page (so we can
    // get the correct page alignment) and have already arranged to delete before saving the page.
    abovePageControlContainer.appendChild(tabControl);
    // Seems strange that we need to do this to call a function in the same file,
    // but currently this code is also pulled into the page bundle, and called from
    // its initialization code, and it's vital to be consistent about the bundle
    // from which event handler functions are taken, so they can later be removed.
    getToolboxBundleExports()?.setActiveDragActivityTab(
        getActiveDragActivityTab(),
    );
}

// dimension is assumed to end with "px" (as we use for positioning and dimensioning canvas elements).
// Technically it would get a result for other two-character units, but the result might not be
// what we want, since we use the resulting number assuming it means px.
function pxToNumber(dimension: string): number {
    const num = dimension.substring(0, dimension.length - 2); // strip off "px"
    return parseFloat(num);
}

export const makeTargetForDraggable = (
    canvasElement: HTMLElement,
): HTMLElement => {
    const id = canvasElement.getAttribute(kDraggableIdAttribute);
    if (!id) {
        throw new Error("Bubble does not have a data-draggable-id attribute");
    }
    // don't simplify to 'document.createElement'; may be in a different iframe
    const target = canvasElement.ownerDocument.createElement("div");
    target.setAttribute("data-target-of", id);
    const left = pxToNumber(canvasElement.style.left);
    const top = pxToNumber(canvasElement.style.top);
    const width = pxToNumber(canvasElement.style.width);
    const height = pxToNumber(canvasElement.style.height);
    let newLeft = left + 20;
    let newTop = top + height + 30;
    if (newTop + height > canvasElement.parentElement!.clientHeight) {
        newTop = Math.max(0, top - height - 30);
    }
    if (newLeft + width > canvasElement.parentElement!.clientWidth) {
        newLeft = Math.max(0, left - width - 30);
    }
    const { x: snapX, y: snapY } = snapProvider.getPosition(
        undefined,
        newLeft,
        newTop,
    );
    // Review: can we do any more to make sure it's visible and not overlapping canvas element?
    // Should we try to avoid overlapping other canvas elements and/or targets?
    target.style.left = `${snapX}px`;
    target.style.top = `${snapY}px`;
    target.style.width = `${width}px`;
    target.style.height = `${height}px`;
    // This allows it to get focus, which allows it to get the shadow effect we want when
    // clicked. But is that really right? We can't actually type there.
    target.setAttribute("tabindex", "0");
    canvasElement.parentElement!.appendChild(target);
    enableDraggingTargets(target);
    adjustTarget(canvasElement, target);
    return target;
};

function randomlyAssignTargetsIfNeeded(page): void {
    if (page.classList.contains("draggables-need-shuffling")) {
        const draggables = getAllDraggables(page) as HTMLElement[];
        const origDraggableIdOrder = draggables.map((d) =>
            d.getAttribute(kDraggableIdAttribute),
        );

        const targets = Array.from(
            page.querySelectorAll("[data-target-of]"),
        ) as HTMLElement[];

        // If there are the same number of draggables and targets, we don't ever want the situation where the draggables
        // are already completely in the right order. But if there is a different number of targets, usually three
        // draggables and one target, an occasional null shuffle is good because we want all of the draggables to be selected
        // with similar frequency
        const requireShuffleDifference = draggables.length === targets.length;

        // If we get null shuffles, we will try again a few times
        for (let i = 0; i < 5; i++) {
            shuffle(
                draggables,
                (_a, _b) => false,
                // This uses fischer-yates shuffle. If we let it check for differences, it will ensure that no draggable
                // ends up in the same place, which we don't want because with only 3 draggables this would mean very few
                // possible arrangements.
            );
            const newDraggableIdOrder = draggables.map((d) =>
                d.getAttribute(kDraggableIdAttribute),
            );
            if (
                !newDraggableIdOrder.every(
                    (value, index) => value === origDraggableIdOrder[index],
                ) ||
                !requireShuffleDifference
            ) {
                break;
            }
        }

        for (let i = 0; i < targets.length; i++) {
            const target = targets[i];
            target.setAttribute(
                "data-target-of",
                draggables[i].getAttribute(kDraggableIdAttribute) ?? "",
            );
        }

        page.classList.remove("draggables-need-shuffling");
    }
}<|MERGE_RESOLUTION|>--- conflicted
+++ resolved
@@ -711,16 +711,11 @@
     noneLabel: string,
     chooseLabel: string,
 ): { label: string; id: string; divider: boolean }[] => {
-<<<<<<< HEAD
-    const soundOptions = [{ label: noneLabel, id: "none", divider: false }];
-    const idToLabel = (label) =>
-=======
     const soundOptions = [
         { label: defaultLabel, id: "default", divider: false },
-        { label: noneLabel, id: "none", divider: true }
+        { label: noneLabel, id: "none", divider: true },
     ];
-    const idToLabel = label =>
->>>>>>> b0ba6d62
+    const idToLabel = (label) =>
         label
             .replace(new RegExp(`^${prefix}_`), "") // don't use substring, for own sounds prefix might not be found
             .replace(/\.mp3$/i, "")
@@ -758,10 +753,7 @@
     newSoundId: string,
     page: HTMLElement,
     copyBuiltIn: boolean,
-<<<<<<< HEAD
-=======
-    soundType?: SoundType
->>>>>>> b0ba6d62
+    soundType?: SoundType,
 ) => {
     if (copyBuiltIn) {
         await copyBuiltInSoundAsync(newSoundId);
@@ -972,12 +964,6 @@
             setShowAnswersInTargets(
                 page.getAttribute("data-show-answers-in-targets") === "true",
             );
-<<<<<<< HEAD
-            setCorrectSoundId(
-                page.getAttribute("data-correct-sound") || "none",
-            );
-            setWrongSoundId(page.getAttribute("data-wrong-sound") || "none");
-=======
             const getSoundId = (attr: string) => {
                 const id = page.getAttribute(attr);
                 // No value at all means default. We did it this way because legacy games
@@ -986,7 +972,6 @@
             };
             setCorrectSoundId(getSoundId("data-correct-sound"));
             setWrongSoundId(getSoundId("data-wrong-sound"));
->>>>>>> b0ba6d62
             setActivityType(page.getAttribute("data-activity") ?? "");
         };
         getStateFromPage();
@@ -1026,11 +1011,7 @@
                 noneLabel,
                 chooseLabel,
             ),
-<<<<<<< HEAD
-        [correctFiles, correctSoundId, noneLabel, chooseLabel],
-=======
-        [correctFiles, correctSoundId, defaultLabel, noneLabel, chooseLabel]
->>>>>>> b0ba6d62
+        [correctFiles, correctSoundId, defaultLabel, noneLabel, chooseLabel],
     );
     const wrongSoundOptions = useMemo(
         () =>
@@ -1042,11 +1023,7 @@
                 noneLabel,
                 chooseLabel,
             ),
-<<<<<<< HEAD
-        [wrongFiles, wrongSoundId, noneLabel, chooseLabel],
-=======
-        [wrongFiles, wrongSoundId, defaultLabel, noneLabel, chooseLabel]
->>>>>>> b0ba6d62
+        [wrongFiles, wrongSoundId, defaultLabel, noneLabel, chooseLabel],
     );
 
     // const [dragObjectType, setDragObjectType] = useState("text");
@@ -1526,7 +1503,7 @@
     soundOptions: { label: string; id: string; divider: boolean }[];
     currentSound: string;
     onSoundItemChosen: (soundType: SoundType, value: string) => void;
-}> = props => {
+}> = (props) => {
     return (
         <div css={playAudioCss}>
             <Div
@@ -1546,7 +1523,7 @@
                 props.soundType,
                 props.soundOptions,
                 props.currentSound,
-                props.onSoundItemChosen
+                props.onSoundItemChosen,
             )}
         </div>
     );
@@ -1594,29 +1571,6 @@
             >
                 <Instructions l10nKey={props.instructionsL10nKey} />
             </div>
-<<<<<<< HEAD
-            <div css={playAudioCss}>
-                <Div
-                    l10nKey={
-                        "EditTab.Toolbox.DragActivity." +
-                        props.whenTheAnswerIsSubKey
-                    }
-                />
-                <Div
-                    css={css`
-                        margin-top: 10px;
-                    `}
-                    l10nKey="EditTab.Toolbox.DragActivity.PlayAudio"
-                />
-
-                {soundSelect(
-                    props.soundType,
-                    props.soundOptions,
-                    props.currentSound,
-                    props.onSoundItemChosen,
-                )}
-            </div>
-=======
             <SoundControls
                 soundType={props.soundType}
                 whenTheAnswerIsSubKey={props.whenTheAnswerIsSubKey}
@@ -1624,7 +1578,6 @@
                 currentSound={props.currentSound}
                 onSoundItemChosen={props.onSoundItemChosen}
             />
->>>>>>> b0ba6d62
         </div>
     );
 };
@@ -1918,13 +1871,13 @@
 export function playSound(
     newSoundId: string,
     page: HTMLElement,
-    soundType?: SoundType
+    soundType?: SoundType,
 ) {
     let url = "audio/" + newSoundId;
     if (newSoundId === "default") {
         if (soundType === undefined) {
             throw new Error(
-                "If newSoundId is 'default', soundType must be provided."
+                "If newSoundId is 'default', soundType must be provided.",
             );
         }
         url =
