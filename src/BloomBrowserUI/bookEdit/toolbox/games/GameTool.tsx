--- conflicted
+++ resolved
@@ -7,12 +7,8 @@
 import {
     kBloomBlue,
     kOptionPanelBackgroundColor,
-<<<<<<< HEAD
+    toolboxMenuPopupTheme,
     toolboxTheme,
-=======
-    toolboxMenuPopupTheme,
-    toolboxTheme
->>>>>>> 3c86b031
 } from "../../../bloomMaterialUITheme";
 import { Div } from "../../../react_components/l10nComponents";
 import {
@@ -1428,7 +1424,6 @@
                     />
                 )}
 
-<<<<<<< HEAD
                 {
                     // At one point, we had extra controls in the Wrong tab to add Try Again and Show Answer buttons,
                     // but decided to build those in.
@@ -1436,7 +1431,7 @@
                         <CorrectWrongControls
                             soundType="wrong"
                             instructionsL10nKey="EditTab.Toolbox.DragActivity.WrongInstructions"
-                            whenTheAnswerIsSubKey="WhenWrong"
+                            whenTheAnswerIsSubKey="WrongSound"
                             classToAddToItems="drag-item-wrong"
                             soundOptions={wrongSoundOptions}
                             currentSound={wrongSoundId}
@@ -1444,21 +1439,6 @@
                         />
                     )
                 }
-=======
-                {// At one point, we had extra controls in the Wrong tab to add Try Again and Show Answer buttons,
-                // but decided to build those in.
-                props.activeTab === wrongTabIndex && (
-                    <CorrectWrongControls
-                        soundType="wrong"
-                        instructionsL10nKey="EditTab.Toolbox.DragActivity.WrongInstructions"
-                        whenTheAnswerIsSubKey="WrongSound"
-                        classToAddToItems="drag-item-wrong"
-                        soundOptions={wrongSoundOptions}
-                        currentSound={wrongSoundId}
-                        onSoundItemChosen={onSoundItemChosen}
-                    />
-                )}
->>>>>>> 3c86b031
                 {props.activeTab === playTabIndex && (
                     <div>
                         <Div
@@ -1654,73 +1634,6 @@
     setValue: (soundType: SoundType, value: string) => void,
 ) => {
     return (
-<<<<<<< HEAD
-        <Select
-            css={css`
-                svg.MuiSvgIcon-root {
-                    color: white !important;
-                }
-                ul {
-                    background-color: ${kOptionPanelBackgroundColor} !important;
-                }
-                fieldset {
-                    border-color: rgba(255, 255, 255, 0.5) !important;
-                }
-            `}
-            size="small"
-            value={value}
-            sx={{
-                width: 170,
-            }}
-            MenuProps={{ className: "sound-select-dropdown-menu" }}
-            // Something like this ought to work but doesn't; the rules don't take effect.
-            // so there are some rules in toolbox.less activated by the class above
-            // to do it.
-            // If reinstating this, note that I've used extreme colors here for testing;
-            // once it works, switch to the right ones from toolbox.less.
-            // Note that unless you get the zIndex rule to take effect, nothing else matters:
-            // the pop-up menu won't be visible at all.
-            // MenuProps={{
-            //     sx: {
-            //         "& .MuiPopover-root": {
-            //             zIndex: "18001 !important"
-            //         },
-            //         "& .MuiMenu-paper": {
-            //             zIndex: "18001 !important",
-            //             backgroundColor: "red",
-            //             color: "white"
-            //         },
-            //         "& .MuiMenu-root": {
-            //             zIndex: "18001 !important"
-            //         },
-            //         "& .MuiMenuItem-root:hover": {
-            //             backgroundColor: "blue",
-            //             color: "text.white"
-            //         },
-            //         "& .Mui-selected": {
-            //             backgroundColor: "yellow",
-            //             color: "text.white"
-            //         }
-            //     }
-            // }}
-            onChange={(event) => {
-                const newSoundId = event.target.value as string;
-                setValue(soundType, newSoundId);
-            }}
-            disabled={false}
-        >
-            {options.map((option) => (
-                <MenuItem
-                    value={option.id}
-                    key={option.id}
-                    disabled={false}
-                    divider={option.divider}
-                >
-                    {option.label}
-                </MenuItem>
-            ))}
-        </Select>
-=======
         <ThemeProvider theme={toolboxMenuPopupTheme}>
             <Select
                 variant="standard"
@@ -1737,13 +1650,13 @@
                 `}
                 size="small"
                 value={value}
-                onChange={event => {
+                onChange={(event) => {
                     const newSoundId = event.target.value as string;
                     setValue(soundType, newSoundId);
                 }}
                 disabled={false}
             >
-                {options.map(option => (
+                {options.map((option) => (
                     <MenuItem
                         value={option.id}
                         key={option.id}
@@ -1755,7 +1668,6 @@
                 ))}
             </Select>
         </ThemeProvider>
->>>>>>> 3c86b031
     );
 };
 
