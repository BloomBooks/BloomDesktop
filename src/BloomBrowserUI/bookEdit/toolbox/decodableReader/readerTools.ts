/// <reference path="readerToolsModel.ts" />
/// <reference path="directoryWatcher.ts" />
/// <reference path="../../../typings/jquery.qtip.d.ts" />
/// <reference path="../../../typings/jqueryui/jqueryui.d.ts" />
import {DirectoryWatcher} from "./directoryWatcher";
import {ReaderToolsModel} from "./readerToolsModel";
import theOneLocalizationManager from '../../../lib/localizationManager/localizationManager';
import {theOneLanguageDataInstance, LanguageData, theOneLibSynphony, ResetLanguageDataInstance}  from './libSynphony/synphony_lib';
import './libSynphony/synphony_lib.js';
import SynphonyApi from './synphonyApi';
import {ReaderStage, ReaderLevel, ReaderSettings} from './ReaderSettings';
import {DataWord} from './libSynphony/bloom_lib'; 
import "../../../lib/jquery.onSafe";
import axios = require('axios');

interface textMarkup extends JQueryStatic {
  cssSentenceTooLong(): JQuery;
  cssSightWord(): JQuery;
  cssWordNotFound(): JQuery;
  cssPossibleWord(): JQuery;
}

// listen for messages sent to this page
window.addEventListener('message', processDLRMessage, false);

var readerToolsInitialized: boolean = false;

function getSetupDialogWindow(): Window {
  return (<HTMLIFrameElement>parent.window.document.getElementById("settings_frame")).contentWindow;
}

/**
 * Respond to messages
 * @param {Event} event
 */
function processDLRMessage(event: MessageEvent): void {

  var params = event.data.split("\n");

  switch(params[0]) {
    case 'Texts': // request from setup dialog for the list of sample texts
      if (ReaderToolsModel.model.texts)
        getSetupDialogWindow().postMessage('Files\n' + ReaderToolsModel.model.texts.join("\r"), '*');
      return;

    case 'Words': // request from setup dialog for a list of words for a stage
      var words: any;
      if (ReaderToolsModel.model.synphony.source.useAllowedWords) {//reviewslog
        // params[1] is the stage number
        words = ReaderToolsModel.selectWordsFromAllowedLists(parseInt(params[1]));
      }
      else {
        // params[1] is a list of known graphemes
        words = ReaderToolsModel.selectWordsFromSynphony(false, params[1].split(' '), params[1].split(' '), true, true);
      }

      getSetupDialogWindow().postMessage('Words\n' + JSON.stringify(words), '*');
      return;

    case 'Refresh': // notification from setup dialog that settings have changed
      var synphony = ReaderToolsModel.model.synphony;//reviewslog
      synphony.loadSettings(JSON.parse(params[1]));

      if (synphony.source.useAllowedWords) {
        ReaderToolsModel.model.getAllowedWordsLists();
      }
      else {
        ReaderToolsModel.model.updateControlContents();
        ReaderToolsModel.model.doMarkup();
      }

      return;

    case 'SetupType':
      getSetupDialogWindow().postMessage('SetupType\n' + ReaderToolsModel.model.setupType, '*');
      return;

    case 'SetMarkupType':
      ReaderToolsModel.model.setMarkupType(parseInt(params[1]));
      return;

    case 'Qtips': // request from toolbox to add qtips to marked-up spans
      // We could make separate messages for these...
      markDecodableStatus();
      markLeveledStatus();

      return;

    default:
  }
}

function markDecodableStatus(): void {
  // q-tips; mark sight words and non-decodable words
  var sightWord = theOneLocalizationManager.getText('EditTab.EditTab.Toolbox.DecodableReaderTool.SightWord', 'Sight Word');
  var notDecodable = theOneLocalizationManager.getText('EditTab.EditTab.Toolbox.DecodableReaderTool.WordNotDecodable', 'This word is not decodable in this stage.');
  var editableElements = $(".bloom-content1");
  editableElements.find('span.' + (<textMarkup>$).cssSightWord()).each(function() {
    this.qtip({ content: sightWord });
  });

  editableElements.find('span.' + (<textMarkup>$).cssWordNotFound()).each(function() {
    this.qtip({ content: notDecodable });
  });

// we're considering dropping this entirely
// We are disabling the "Possible Word" feature at this time.
//editableElements.find('span.' + $.cssPossibleWord()).each(function() {
//    $(this.qtip({ content: 'This word is decodable in this stage, but is not part of the collected list of words.' });
//});
}

function markLeveledStatus(): void {
  // q-tips; mark sentences that are too long
  var tooLong = theOneLocalizationManager.getText('EditTab.EditTab.Toolbox.LeveledReaderTool.SentenceTooLong',
      'This sentence is too long for this level.');
  var editableElements = $(".bloom-content1");
  editableElements.find('span.' + (<textMarkup>$).cssSentenceTooLong()).each(function() {
    $(this).qtip({ content: tooLong });
  });
}

<<<<<<< HEAD
export function initializeDecodableReaderTool(): void {
=======
function beginInitializeDecodableReaderTool(): JQueryPromise<void> {
    // load synphony settings and then finish init
    return beginLoadSynphonySettings().then(() => {
>>>>>>> 15db456e

        // use the off/on pattern so the event is not added twice if the tool is closed and then reopened
        $('#incStage').onOnce('click.readerTools', function() {
            model.incrementStage();
        });

<<<<<<< HEAD
  // use the off/on pattern so the event is not added twice if the tool is closed and then reopened
  $('#incStage').onSafe('click.readerTools', function() {
    ReaderToolsModel.model.incrementStage();
  });

  $('#decStage').onSafe('click.readerTools', function() {
    ReaderToolsModel.model.decrementStage();
  });

  $('#sortAlphabetic').onSafe('click.readerTools', function() {
    ReaderToolsModel.model.sortAlphabetically();
  });

  $('#sortLength').onSafe('click.readerTools', function() {
    ReaderToolsModel.model.sortByLength();
  });

  $('#sortFrequency').onSafe('click.readerTools', function() {
    ReaderToolsModel.model.sortByFrequency();
  });

  ReaderToolsModel.model.updateControlContents();
  $("#toolbox").accordion("refresh");
=======
        $('#decStage').onOnce('click.readerTools', function() {
            model.decrementStage();
        });

        $('#sortAlphabetic').onOnce('click.readerTools', function() {
            model.sortAlphabetically();
        });

        $('#sortLength').onOnce('click.readerTools', function() {
            model.sortByLength();
        });

        $('#sortFrequency').onOnce('click.readerTools', function() {
            model.sortByFrequency();
        });

        model.updateControlContents();
        $("#toolbox").accordion("refresh");
>>>>>>> 15db456e

        $(window).resize(function() {
            resizeWordList(false);
        });

        setTimeout(function() { resizeWordList(); }, 200);
        setTimeout(function () { $.divsToColumns('letter'); }, 100);
    });
}

<<<<<<< HEAD
export function initializeLeveledReaderTool(): void {
=======
function beginInitializeLeveledReaderTool(): JQueryPromise <void> {
    // load synphony settings
    return beginLoadSynphonySettings().then(() => {
>>>>>>> 15db456e

        $('#incLevel').onOnce('click.readerTools', function() {
            model.incrementLevel();
        });

<<<<<<< HEAD
  $('#incLevel').onSafe('click.readerTools', function() {
    ReaderToolsModel.model.incrementLevel();
  });

  $('#decLevel').onSafe('click.readerTools', function() {
    ReaderToolsModel.model.decrementLevel();
  });

  ReaderToolsModel.model.updateControlContents();
  $("#toolbox").accordion("refresh");
}

function loadSynphonySettings(): void {

  // make sure synphony is initialized
  if (!readerToolsInitialized && !ReaderToolsModel.model.synphony.source) {
    readerToolsInitialized = true;
    axios.get<string>('/bloom/readers/getDefaultFont').then(result => setDefaultFont(result.data));
    axios.get<string>('/bloom/readers/loadReaderToolSettings').then(result => initializeSynphony(result.data));
  }
=======
        $('#decLevel').onOnce('click.readerTools', function() {
            model.decrementLevel();
        });

        model.updateControlContents();
        $("#toolbox").accordion("refresh");
    });
}

function beginLoadSynphonySettings(): JQueryPromise<void> {
    // make sure synphony is initialized
    var result = $.Deferred<void>();
    if (readerToolsInitialized) {
        result.resolve();
        return result;
    }
    readerToolsInitialized = true;
    iframeChannel.simpleAjaxGet('/bloom/readers/getDefaultFont', setDefaultFont);
    iframeChannel.simpleAjaxGet('/bloom/readers/loadReaderToolSettings', (settingsFileContent) => {
        initializeSynphony(settingsFileContent);
        result.resolve();
    });
    return result;
>>>>>>> 15db456e
}

/**
 * The function that is called to hook everything up.
 * Note: settingsFileContent may be empty.
 *
 * @param settingsFileContent The content of the standard JSON) file that stores the Synphony settings for the collection.
 * @global {ReaderToolsModel) ReaderToolsModel.model
 */
function initializeSynphony(settingsFileContent: string): void {
<<<<<<< HEAD

  var synphony = ReaderToolsModel.model.synphony;
  synphony.loadSettings(settingsFileContent);
  ReaderToolsModel.model.restoreState();
=======
  var synphony = new SynphonyApi();
  synphony.loadSettings(settingsFileContent);
  model.setSynphony(synphony);
  model.restoreState();
>>>>>>> 15db456e

  ReaderToolsModel.model.updateControlContents();

  // set up a DirectoryWatcher on the Sample Texts directory
  ReaderToolsModel.model.directoryWatcher = new DirectoryWatcher('Sample Texts', 10);
  ReaderToolsModel.model.directoryWatcher.onChanged('SampleFilesChanged.ReaderTools', readerSampleFilesChanged);
  ReaderToolsModel.model.directoryWatcher.start();

  if (synphony.source.useAllowedWords) {
    // get the allowed words for each stage
    ReaderToolsModel.model.getAllowedWordsLists();
  }
  else {
    // get the list of sample texts
    axios.get<string>('/bloom/readers/getSampleTextsList').then(result => setTextsList(result.data));
  }
}

/**
 * Called in response to a request for the files in the sample texts directory
 * @param textsList List of file names delimited by \r
 */
function setTextsList(textsList: string): void {

  ReaderToolsModel.model.texts = textsList.split(/\r/).filter(function(e){return e ? true : false;});
  ReaderToolsModel.model.getNextSampleFile();
}

function setDefaultFont(fontName: string): void {
  ReaderToolsModel.model.fontName = fontName;
}

/**
 * This method is called whenever a change is detected in the Sample Files directory
 */
function readerSampleFilesChanged(): void {

  // reset the file and word list
  //theOneLanguageDataInstance = new LanguageData();
  ResetLanguageDataInstance();
  ReaderToolsModel.model.allWords = {};
  ReaderToolsModel.model.textCounter = 0;

  var settings = ReaderToolsModel.model.synphony.source;
  ReaderToolsModel.model.setSynphony(new SynphonyApi());

  var synphony = ReaderToolsModel.model.synphony;
  synphony.loadSettings(settings);

  // reload the sample texts
  axios.get<string>('/bloom/readers/getSampleTextsList').then(result => setTextsList(result.data));
}

/**
 * Adds a function to the list of functions to call when the word list changes
 */
export function addWordListChangedListener(listenerNameAndContext: string, callback: () => {}) {
  ReaderToolsModel.model.wordListChangedListeners[listenerNameAndContext] = callback;
}

function makeLetterWordList(): void {

  // get a copy of the current settings
  var settings: ReaderSettings = <ReaderSettings>jQuery.extend(true, {}, ReaderToolsModel.model.synphony.source);

  // remove levels
  if (typeof settings.levels !== null)
    settings.levels = null;

  // get the words for each stage
  var knownGPCS: string[] = [];
  for (var i = 0; i < settings.stages.length; i++) {

    var stageGPCS: string[] = settings.stages[i].letters.split(' ');
    knownGPCS = _.union(knownGPCS, stageGPCS);
    var stageWords: string[] = ReaderToolsModel.selectWordsFromSynphony(true, stageGPCS, knownGPCS, true, true);
    settings.stages[i].words = <string[]>_.toArray(stageWords);
  }

  // get list of all words
  var allGroups: string[] = [];
  for (var j = 1; j <= theOneLanguageDataInstance.VocabularyGroups; j++)
    allGroups.push('group' + j);
  allGroups = theOneLibSynphony.chooseVocabGroups(allGroups);

  var allWords: string[] = [];
  for (var g = 0; g < allGroups.length; g++) {
    allWords = allWords.concat(allGroups[g]);
  }
  allWords = _.compact(_.pluck(allWords, 'Name'));

  // export the word list
  var ajaxSettings = {type: 'POST', url: '/bloom/readers/makeLetterAndWordList'};
  ajaxSettings['data'] = {
    settings: JSON.stringify(settings),
    allWords: allWords.join('\t')
  };

  $.ajax(<JQueryAjaxSettings>ajaxSettings)
}

function loadExternalLink(url: string): void {
  $.get(url, function() {
    // ignore response
    // in this case, we just want to open an external browser with a link, so we don't want to process the response
  });
}

/**
 * We need to check the size of the decodable reader tool pane periodically so we can adjust the height of the word list
 * @global {number} previousHeight
 */
export function resizeWordList(startTimeout: boolean = true): void {

  var div: JQuery = $('body').find('div[data-panelId="decodableReaderTool"]');
  if (div.length === 0) return; // if not found, the tool was closed

  var wordList: JQuery = div.find('#wordList');
  var currentHeight: number = div.height();
  var currentWidth: number = wordList.width();

  // resize the word list if the size of the pane changed
  if ((ReaderToolsModel.previousHeight !== currentHeight) || (ReaderToolsModel.previousWidth !== currentWidth)) {

    ReaderToolsModel.previousHeight = currentHeight;
    ReaderToolsModel.previousWidth = currentWidth;

    var top = wordList.parent().position().top;

    var synphony = ReaderToolsModel.model.synphony;
    if (synphony.source) {

      var ht = currentHeight - top;
      if (synphony.source.useAllowedWords === 1) {
        ht -= div.find('#allowed-word-list-truncated').height();
      }
      else {
        ht -= div.find('#make-letter-word-list-div').height();
      }

      // for a reason I haven't discovered, the height calculation is always off by 6 pixels
      ht += 6;

      if (ht < 50) ht = 50;

      wordList.parent().css('height', Math.floor(ht) + 'px');
    }
  }

  if (startTimeout) setTimeout(function() { resizeWordList(); }, 500);
}<|MERGE_RESOLUTION|>--- conflicted
+++ resolved
@@ -120,20 +120,10 @@
   });
 }
 
-<<<<<<< HEAD
-export function initializeDecodableReaderTool(): void {
-=======
-function beginInitializeDecodableReaderTool(): JQueryPromise<void> {
+export function beginInitializeDecodableReaderTool(): JQueryPromise<void> {
     // load synphony settings and then finish init
     return beginLoadSynphonySettings().then(() => {
->>>>>>> 15db456e
-
-        // use the off/on pattern so the event is not added twice if the tool is closed and then reopened
-        $('#incStage').onOnce('click.readerTools', function() {
-            model.incrementStage();
-        });
-
-<<<<<<< HEAD
+
   // use the off/on pattern so the event is not added twice if the tool is closed and then reopened
   $('#incStage').onSafe('click.readerTools', function() {
     ReaderToolsModel.model.incrementStage();
@@ -157,49 +147,20 @@
 
   ReaderToolsModel.model.updateControlContents();
   $("#toolbox").accordion("refresh");
-=======
-        $('#decStage').onOnce('click.readerTools', function() {
-            model.decrementStage();
-        });
-
-        $('#sortAlphabetic').onOnce('click.readerTools', function() {
-            model.sortAlphabetically();
-        });
-
-        $('#sortLength').onOnce('click.readerTools', function() {
-            model.sortByLength();
-        });
-
-        $('#sortFrequency').onOnce('click.readerTools', function() {
-            model.sortByFrequency();
-        });
-
-        model.updateControlContents();
-        $("#toolbox").accordion("refresh");
->>>>>>> 15db456e
-
-        $(window).resize(function() {
-            resizeWordList(false);
-        });
-
-        setTimeout(function() { resizeWordList(); }, 200);
+
+  $(window).resize(function() {
+    resizeWordList(false);
+  });
+
+  setTimeout(function() { resizeWordList(); }, 200);
         setTimeout(function () { $.divsToColumns('letter'); }, 100);
     });
 }
 
-<<<<<<< HEAD
-export function initializeLeveledReaderTool(): void {
-=======
-function beginInitializeLeveledReaderTool(): JQueryPromise <void> {
-    // load synphony settings
+export function beginInitializeLeveledReaderTool(): JQueryPromise <void> {
+  // load synphony settings
     return beginLoadSynphonySettings().then(() => {
->>>>>>> 15db456e
-
-        $('#incLevel').onOnce('click.readerTools', function() {
-            model.incrementLevel();
-        });
-
-<<<<<<< HEAD
+
   $('#incLevel').onSafe('click.readerTools', function() {
     ReaderToolsModel.model.incrementLevel();
   });
@@ -210,41 +171,24 @@
 
   ReaderToolsModel.model.updateControlContents();
   $("#toolbox").accordion("refresh");
-}
-
-function loadSynphonySettings(): void {
-
+    });
+}
+
+function beginLoadSynphonySettings(): JQueryPromise<void> {
   // make sure synphony is initialized
-  if (!readerToolsInitialized && !ReaderToolsModel.model.synphony.source) {
-    readerToolsInitialized = true;
-    axios.get<string>('/bloom/readers/getDefaultFont').then(result => setDefaultFont(result.data));
-    axios.get<string>('/bloom/readers/loadReaderToolSettings').then(result => initializeSynphony(result.data));
-  }
-=======
-        $('#decLevel').onOnce('click.readerTools', function() {
-            model.decrementLevel();
-        });
-
-        model.updateControlContents();
-        $("#toolbox").accordion("refresh");
-    });
-}
-
-function beginLoadSynphonySettings(): JQueryPromise<void> {
-    // make sure synphony is initialized
     var result = $.Deferred<void>();
     if (readerToolsInitialized) {
         result.resolve();
         return result;
     }
     readerToolsInitialized = true;
-    iframeChannel.simpleAjaxGet('/bloom/readers/getDefaultFont', setDefaultFont);
-    iframeChannel.simpleAjaxGet('/bloom/readers/loadReaderToolSettings', (settingsFileContent) => {
-        initializeSynphony(settingsFileContent);
+
+    axios.get<string>('/bloom/readers/getDefaultFont').then(result => setDefaultFont(result.data));
+    axios.get<string>('/bloom/readers/loadReaderToolSettings').then(settingsFileContent => {
+        initializeSynphony(settingsFileContent.data);
         result.resolve();
     });
     return result;
->>>>>>> 15db456e
 }
 
 /**
@@ -255,17 +199,10 @@
  * @global {ReaderToolsModel) ReaderToolsModel.model
  */
 function initializeSynphony(settingsFileContent: string): void {
-<<<<<<< HEAD
-
-  var synphony = ReaderToolsModel.model.synphony;
-  synphony.loadSettings(settingsFileContent);
-  ReaderToolsModel.model.restoreState();
-=======
   var synphony = new SynphonyApi();
   synphony.loadSettings(settingsFileContent);
-  model.setSynphony(synphony);
-  model.restoreState();
->>>>>>> 15db456e
+  ReaderToolsModel.model.setSynphony(synphony);
+  ReaderToolsModel.model.restoreState();
 
   ReaderToolsModel.model.updateControlContents();
 
