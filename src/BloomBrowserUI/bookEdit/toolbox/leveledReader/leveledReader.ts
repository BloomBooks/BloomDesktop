--- conflicted
+++ resolved
@@ -33,11 +33,7 @@
         ReaderToolsModel.model.doMarkup();
     }
 
-<<<<<<< HEAD
-    name() {return 'leveledReader';}
-=======
     name() { return 'leveledReader'; }
->>>>>>> cc1d778c
 
     hasRestoredSettings: boolean;
 }
