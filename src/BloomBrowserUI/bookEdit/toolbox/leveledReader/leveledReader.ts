--- conflicted
+++ resolved
@@ -1,33 +1,21 @@
 ﻿/// <reference path="../toolbox.ts" />
 import { ReaderToolsModel, DRTState, } from "../decodableReader/readerToolsModel";
-import { initializeLeveledReaderTool} from "../decodableReader/readerTools";
+import { beginInitializeLeveledReaderTool} from "../decodableReader/readerTools";
 import {ITabModel} from "../toolbox";
 import {ToolBox} from "../toolbox";
 import {theOneLibSynphony}  from '../decodableReader/libSynphony/synphony_lib';
 
 class LeveledReaderModel implements ITabModel {
-<<<<<<< HEAD
-    restoreSettings(opts: string) {
+    beginRestoreSettings(opts: string): JQueryPromise<void> {
         if (!ReaderToolsModel.model) ReaderToolsModel.model = new ReaderToolsModel();
-        initializeLeveledReaderTool();
-        if (opts['leveledReaderState']) {
-            var state = theOneLibSynphony.dbGet('drt_state');
-            if (!state) state = new DRTState();
-            state.level = parseInt(opts['leveledReaderState']);
-            theOneLibSynphony.dbSet('drt_state', state);
-        }
-=======
-    beginRestoreSettings(opts: string): JQueryPromise<void> {
-        if (!model) model = new ReaderToolsModel();
         return beginInitializeLeveledReaderTool().then(() => {
             if (opts['leveledReaderState']) {
-                var state = libsynphony.dbGet('drt_state');
+                var state = theOneLibSynphony.dbGet('drt_state');
                 if (!state) state = new DRTState();
                 state.level = parseInt(opts['leveledReaderState']);
-                libsynphony.dbSet('drt_state', state);
+                theOneLibSynphony.dbSet('drt_state', state);
             }
         });
->>>>>>> 15db456e
     }
 
     configureElements(container: HTMLElement) {}
