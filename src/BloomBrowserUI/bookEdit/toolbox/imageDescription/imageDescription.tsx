--- conflicted
+++ resolved
@@ -38,62 +38,6 @@
     // to the link destination?)
     public render() {
         return (
-<<<<<<< HEAD
-            <RequiresBloomEnterpriseWrapper>
-                <div
-                    className={
-                        "imageDescriptionTool" +
-                        (this.state.enabled ? "" : " disabled")
-                    }
-                >
-                    <div className="topGroup">
-                        <div className="imgDescLabelBlock">
-                            <Label l10nKey="EditTab.Toolbox.ImageDescriptionTool.KeepInMind">
-                                Keep these things in mind:
-                            </Label>
-                            <ul>
-                                <li>
-                                    <Label l10nKey="EditTab.Toolbox.ImageDescriptionTool.ImportantToDescribe">
-                                        Are there important{" "}
-                                        <strong>actions</strong>,{" "}
-                                        <strong>relationships</strong>,{" "}
-                                        <strong>emotions</strong>, or things in
-                                        the <strong>scene</strong> that add to
-                                        the story but are not in the text?
-                                    </Label>
-                                    <ul>
-                                        <li>
-                                            <Label l10nKey="EditTab.Toolbox.ImageDescriptionTool.UseSimpleWords">
-                                                Use words that are{" "}
-                                                <strong>simple</strong> enough
-                                                for the listener.
-                                            </Label>
-                                        </li>
-                                        <li>
-                                            <Label l10nKey="EditTab.Toolbox.ImageDescriptionTool.KeepItShort">
-                                                Keep it <strong>short</strong>.
-                                            </Label>
-                                        </li>
-                                    </ul>
-                                </li>
-                            </ul>
-                        </div>
-                        <div className="imgDescLabelBlock">
-                            <Label l10nKey="EditTab.Toolbox.ImageDescriptionTool.CheckThisBox">
-                                Otherwise, check this box:
-                            </Label>
-                            <Checkbox
-                                key={0}
-                                l10nKey={
-                                    "EditTab.Toolbox.ImageDescriptionTool.ShouldNotDescribe"
-                                }
-                                className="imageDescriptionCheck"
-                                name=""
-                                checked={this.state.descriptionNotNeeded}
-                                onCheckChanged={checked =>
-                                    this.onCheckChanged(checked)
-                                }
-=======
             <div
                 className={
                     "imageDescriptionTool" +
@@ -108,8 +52,8 @@
                         <ul>
                             <li>
                                 <Label l10nKey="EditTab.Toolbox.ImageDescriptionTool.ImportantToDescribe">
-                                    Are there important <strong>actions</strong>,{" "}
-                                    <strong>relationships</strong>,{" "}
+                                    Are there important <strong>actions</strong>
+                                    , <strong>relationships</strong>,{" "}
                                     <strong>emotions</strong>, or things in the{" "}
                                     <strong>scene</strong> that add to the story
                                     but are not in the text?
@@ -160,7 +104,6 @@
                                 href="https://poet.diagramcenter.org"
                                 l10nKey="EditTab.Toolbox.ImageDescriptionTool.PoetDiagram"
                                 l10nComment="English text is the actual link. May not need translation?"
->>>>>>> 1ba26997
                             >
                                 poet.diagramcenter.org
                             </Link>
