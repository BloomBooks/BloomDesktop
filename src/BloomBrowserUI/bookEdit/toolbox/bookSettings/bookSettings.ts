--- conflicted
+++ resolved
@@ -28,10 +28,7 @@
         o[input.name] = $(input).prop("checked");
         return o;
     })[0];
-<<<<<<< HEAD
     axios.post("/bloom/api/book/settings", settings);
-=======
-    axios.post("/bloom/api/bookSettings", settings);
 }
 
 
@@ -39,5 +36,4 @@
     var pageDom = <HTMLIFrameElement>parent.window.document.getElementById('page');
     var pageBody = $(pageDom.contentWindow.document.body);
     $(pageBody).css('transform', 'scale(' + 1.0 + ',' + 1.0 + ')');
->>>>>>> ee6547e2
 }