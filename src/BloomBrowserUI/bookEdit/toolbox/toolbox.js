--- conflicted
+++ resolved
@@ -7,11 +7,8 @@
  */
 var checkMarkString = '&#10004;';
 var showingPanel = false;
-<<<<<<< HEAD
 var savedSettings;
-=======
 var keypressTimer = null;
->>>>>>> bc02eecf
 // Class that represents the whole toolbox. Gradually we will move more functionality in here.
 var ToolBox = (function () {
     function ToolBox() {
