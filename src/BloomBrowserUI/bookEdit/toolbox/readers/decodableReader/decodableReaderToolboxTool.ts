﻿/// <reference path="../../toolbox.ts" />
/// <reference path="../readerToolsModel.ts" />

import {
    DRTState,
    getTheOneReaderToolsModel,
    MarkupType
} from "../readerToolsModel";
import {
    beginInitializeDecodableReaderTool,
    createToggle,
    isToggleOff
} from "../readerTools";
import { isLongPressEvaluating, ITool } from "../../toolbox";
import theOneLocalizationManager from "../../../../lib/localizationManager/localizationManager";
import { get } from "../../../../utils/bloomApi";
import StyleEditor from "../../../StyleEditor/StyleEditor";

export class DecodableReaderToolboxTool implements ITool {
<<<<<<< HEAD
    imageUpdated(): void {
        // No action needed for this tool
    }
=======
    imageUpdated(img: HTMLImageElement | undefined): void {}
>>>>>>> 8cbcba1b
    public makeRootElement(): HTMLDivElement {
        throw new Error("Method not implemented.");
    }
    public requiresToolId(): boolean {
        return false;
    }
    public beginRestoreSettings(settings: string): JQueryPromise<void> {
        return beginInitializeDecodableReaderTool().then(() => {
            if (settings["decodableReaderState"]) {
                const state = new DRTState();
                const decState = settings["decodableReaderState"];
                if (decState.startsWith("stage:")) {
                    const parts = decState.split(";");
                    const stage = parseInt(parts[0].substring("stage:".length));
                    const sort = parts[1].substring("sort:".length);
                    // The true's passed here prevent re-saving the state we just read.
                    // One non-obvious implication is that simply opening a stage-4 book
                    // will not switch the default stage for new books to 4. That only
                    // happens when you CHANGE the stage in the toolbox.
                    getTheOneReaderToolsModel().setSort(sort, true);
                    getTheOneReaderToolsModel().setStageNumber(stage, true);
                } else {
                    // old state
                    getTheOneReaderToolsModel().setStageNumber(
                        parseInt(decState, 10),
                        true
                    );
                }
            } else {
                get("readers/io/defaultStage", result => {
                    // Presumably a brand new book. We'd better save the settings we come up with in it.
                    getTheOneReaderToolsModel().setStageNumber(
                        parseInt(result.data, 10)
                    );
                });
            }
        });
    }
    public isAlwaysEnabled(): boolean {
        return false;
    }
    public isExperimental(): boolean {
        return false;
    }

    public setupReaderKeyAndFocusHandlers(container: HTMLElement): void {
        // invoke function when a bloom-editable element loses focus.
        $(container)
            .find(".bloom-editable")
            .focusout(event => {
                let createCkEditorBookMarks = true;
                // We don't want to create bookmarks if we are switching from one text box on the page to another.
                // Otherwise, we prevent switching text boxes altogether because the restoration of the bookmark
                // will put focus back into the text box we are trying to leave.
                // relatedTarget is what we are switching to, if anything.
                if (
                    event.relatedTarget &&
                    event.relatedTarget !== event.target &&
                    event.relatedTarget.matches(".bloom-editable")
                )
                    createCkEditorBookMarks = false;
                // If the Format (Styles) dialog is showing, then we don't want to create
                // bookmarks.  The div#format-toolbar is instantiated only when the dialog
                // is showing.  See BL-13043.
                else if (StyleEditor.isStyleDialogOpen())
                    createCkEditorBookMarks = false;
                if (window?.top?.[isLongPressEvaluating]) {
                    // This gets raised, for no reason I can see, when you click on one
                    // of the longpress buttons. The bloom-editable is the target. It makes no
                    // sense that it should be losing focus at this point, but it happens.
                    // Markup will be sorted out when the long press is done (at keyup).
                    // Letting it happen now seems to contribute to the insertion point jumping
                    // back to previous locations (BL-12889), possibly because the call here
                    // creates a bookmark but doesn't use and remove it.
                    return;
                }
                getTheOneReaderToolsModel().doMarkup(createCkEditorBookMarks);
            });

        $(container)
            .find(".bloom-editable")
            .focusin(function() {
                getTheOneReaderToolsModel().noteFocus(this); // 'This' is the element that just got focus.
            });

        $(container)
            .find(".bloom-editable")
            .keydown((e): boolean => {
                if ((e.keyCode == 90 || e.keyCode == 89) && e.ctrlKey) {
                    // ctrl-z or ctrl-Y
                    if (
                        getTheOneReaderToolsModel().currentMarkupType !==
                        MarkupType.None
                    ) {
                        e.preventDefault();
                        if (e.shiftKey || e.keyCode == 89) {
                            // ctrl-shift-z or ctrl-y
                            getTheOneReaderToolsModel().redo();
                        } else {
                            getTheOneReaderToolsModel().undo();
                        }
                        return false;
                    }
                }
                return true;
            });
    }

    // Some things were impossible to do i18n on via the jade/pug
    // This gives us a hook to finish up the more difficult spots
    public finishToolLocalization(paneDOM: HTMLElement) {
        // DRT has sort buttons with tooltips that are HTML 'i' elements with 'title' attributes.
        // Update those 'title' attributes from localizationManager.

        const doc = paneDOM.ownerDocument;
        theOneLocalizationManager
            .asyncGetText(
                "EditTab.Toolbox.DecodableReaderTool.SortAlphabetically",
                "Sort alphabetically",
                ""
            )
            .done(result => {
                this.setTitleOfI(paneDOM, "sortAlphabetic", result);
            });

        theOneLocalizationManager
            .asyncGetText(
                "EditTab.Toolbox.DecodableReaderTool.SortByWordLength",
                "Sort by word length",
                ""
            )
            .done(result => {
                this.setTitleOfI(paneDOM, "sortLength", result);
            });

        theOneLocalizationManager
            .asyncGetText(
                "EditTab.Toolbox.DecodableReaderTool.SortByFrequency",
                "Sort by frequency",
                ""
            )
            .done(result => {
                // there are actually two here, but JQuery nicely just does it
                this.setTitleOfI(paneDOM, "sortFrequency", result);
            });
    }

    public setTitleOfI(paneDOM: HTMLElement, rootId: string, val: string) {
        // Apparently in some cases asyncGetText may return before the document is ready.
        if (!paneDOM || !paneDOM.ownerDocument) return;
        $(paneDOM.ownerDocument).ready(() => {
            if (!paneDOM || !paneDOM.ownerDocument) return;
            $(paneDOM.ownerDocument)
                .find("#" + rootId)
                .find("i")
                .attr("title", val);
        });
    }

    public configureElements(container: HTMLElement) {
        this.setupReaderKeyAndFocusHandlers(container);
    }

    public showTool() {
        // change markup based on visible options
        getTheOneReaderToolsModel().setCkEditorLoaded(); // we don't call showTool until it is.

        const isForLeveled = false;
        createToggle(isForLeveled);
    }

    public newPageReady() {
        // Most cases don't require setMarkupType(), but when switching pages
        // it will have been set to 0 by detachFromPage() on the old page.
        // So we do want to set the appropriate markup, but if the toggle is off, we want the markup off.
        const isForLeveled = false;
        getTheOneReaderToolsModel().setMarkupType(
            isToggleOff(isForLeveled) ? 0 : 1
        );
        // usually updateMarkup will do this, unless we are coming from showTool
        getTheOneReaderToolsModel().doMarkup();
    }

    public hideTool() {
        // nothing to do here (if this class eventually extends our React Adaptor, this can be removed.)
    }

    public detachFromPage() {
        getTheOneReaderToolsModel().setMarkupType(0);
    }

    public updateMarkup() {
        // Don't let this lower-level code create ckeditor bookmarks in this case.
        // We've already created them in toolbox.ts which calls this.
        const createCkEditorBookMarks = false;
        getTheOneReaderToolsModel().doMarkup(createCkEditorBookMarks);
    }
    public async updateMarkupAsync() {
        // If you implement this, you may need to do something like cleanUpCkEditorHtml() in audioRecording.ts.
        throw "not implemented...use updateMarkup";
        return () => undefined;
    }

    public isUpdateMarkupAsync(): boolean {
        return false;
    }

    public id() {
        return "decodableReader";
    }

    public hasRestoredSettings: boolean;
}<|MERGE_RESOLUTION|>--- conflicted
+++ resolved
@@ -17,13 +17,9 @@
 import StyleEditor from "../../../StyleEditor/StyleEditor";
 
 export class DecodableReaderToolboxTool implements ITool {
-<<<<<<< HEAD
-    imageUpdated(): void {
+    imageUpdated(img: HTMLImageElement | undefined): void {
         // No action needed for this tool
     }
-=======
-    imageUpdated(img: HTMLImageElement | undefined): void {}
->>>>>>> 8cbcba1b
     public makeRootElement(): HTMLDivElement {
         throw new Error("Method not implemented.");
     }
