/// <reference path="../readerSettings.ts" />
/// <reference path="readerSetup.ui.ts" />
import { enableSampleWords, displayLetters, selectLetters, selectLevel, selectStage, setLevelValue } from './readerSetup.ui';
import { ReaderStage, ReaderLevel, ReaderSettings } from '../ReaderSettings';
import "../../../../lib/jquery.onSafe.js";
import axios = require('axios');
import * as _ from 'underscore';

var previousMoreWords: string;

window.addEventListener('message', process_IO_Message, false);

export interface ToolboxWindow extends Window {
    FrameExports: any;
}
export function toolboxWindow(): ToolboxWindow {
    if (window.parent)
        return (<HTMLIFrameElement>window.parent.document.getElementById('toolbox')).contentWindow as ToolboxWindow;
}

function process_IO_Message(event: MessageEvent): void {

    var params = event.data.split("\n");

    switch (params[0]) {
        case 'OK':
            saveClicked();
            return;

        case 'Data':
            loadReaderSetupData(params[1]);
            toolboxWindow().postMessage('SetupType', '*');
            return;

        default:
    }
}
export function setPreviousMoreWords(words: string) {
    previousMoreWords = words;
}
export function getPreviousMoreWords(): string {
    return previousMoreWords;
}

/**
 * Initializes the dialog with the current settings.
 * @param {String} jsonData The contents of the settings file
 */
function loadReaderSetupData(jsonData: string): void {

<<<<<<< HEAD
    if ((!jsonData) || (jsonData === '""')) return;

    // validate data
    var data = JSON.parse(jsonData);
    if (!data.letters) data.letters = '';
    if (!data.moreWords) data.moreWords = '';
    if (!data.stages) data.stages = [];
    if (!data.levels) data.levels = [];
    if (data.stages.length === 0) data.stages.push(new ReaderStage('1'));
    if (data.levels.length === 0) data.levels.push(new ReaderLevel('1'));
    if (!data.useAllowedWords) data.useAllowedWords = 0;

    // language tab
    (<HTMLInputElement>document.getElementById('dls_letters')).value = data.letters;
    setPreviousMoreWords(data.moreWords.replace(/ /g, '\n'));
    (<HTMLInputElement>document.getElementById('dls_more_words')).value = previousMoreWords;
    $('input[name="words-or-letters"][value="' + data.useAllowedWords + '"]').prop('checked', true);
    enableSampleWords();

    // stages tab
=======
  if ((!jsonData) || (jsonData === '""')) return;

  // validate data
  var data = JSON.parse(jsonData);
  if (!data.letters) data.letters = '';
  if (!data.moreWords) data.moreWords = '';
  if (!data.stages) data.stages = [];
  if (!data.levels) data.levels = [];
  if (data.stages.length === 0) data.stages.push(new ReaderStage('1'));
  if (data.levels.length === 0) data.levels.push(new ReaderLevel('1'));
  if (!data.useAllowedWords) data.useAllowedWords = 0;
  if (!data.sentencePunct) data.sentencePunct = "";

  // language tab
  (<HTMLInputElement>document.getElementById('dls_letters')).value = data.letters;
  (<HTMLInputElement>document.getElementById('dls_sentence_punct')).value = data.sentencePunct;
  setPreviousMoreWords(data.moreWords.replace(/ /g, '\n'));
  (<HTMLInputElement>document.getElementById('dls_more_words')).value = previousMoreWords;
  $('input[name="words-or-letters"][value="' + data.useAllowedWords + '"]').prop('checked', true);
  enableSampleWords();

  // stages tab
  displayLetters();
  var stages = data.stages;
  var tbody = $('#stages-table').find('tbody');
  tbody.html('');

  for (var i = 0; i < stages.length; i++) {
    if (!stages[i].letters) stages[i].letters = '';
    if (!stages[i].sightWords) stages[i].sightWords = '';
    if (!stages[i].allowedWordsFile) stages[i].allowedWordsFile = '';
    tbody.append('<tr class="linked"><td>' + (i + 1) + '</td><td class="book-font">' + stages[i].letters + '</td><td class="book-font">' + stages[i].sightWords + '</td><td class="book-font">' + stages[i].allowedWordsFile + '</td></tr>');
  }

  // click event for stage rows
  tbody.find('tr').onSafe('click', function() {
    selectStage(this);
>>>>>>> 7ddbaf9d
    displayLetters();
    var stages = data.stages;
    var tbody = $('#stages-table').find('tbody');
    tbody.html('');

    for (var i = 0; i < stages.length; i++) {
        if (!stages[i].letters) stages[i].letters = '';
        if (!stages[i].sightWords) stages[i].sightWords = '';
        if (!stages[i].allowedWordsFile) stages[i].allowedWordsFile = '';
        tbody.append('<tr class="linked"><td>' + (i + 1) + '</td><td class="book-font">' + stages[i].letters + '</td><td class="book-font">' + stages[i].sightWords + '</td><td class="book-font">' + stages[i].allowedWordsFile + '</td></tr>');
    }

    // click event for stage rows
    tbody.find('tr').onSafe('click', function () {
        selectStage(this);
        displayLetters();
        selectLetters(this);
    });

    // levels tab
    var levels = data.levels;
    var tbodyLevels = $('#levels-table').find('tbody');
    tbodyLevels.html('');
    for (var j = 0; j < levels.length; j++) {
        var level = levels[j];
        tbodyLevels.append('<tr class="linked"><td>' + (j + 1) + '</td><td class="words-per-sentence">' + setLevelValue(level.maxWordsPerSentence) + '</td><td class="words-per-page">' + setLevelValue(level.maxWordsPerPage) + '</td><td class="words-per-book">' + setLevelValue(level.maxWordsPerBook) + '</td><td class="unique-words-per-book">' + setLevelValue(level.maxUniqueWordsPerBook) + '</td><td class="average-words-per-sentence">' + setLevelValue(level.maxAverageWordsPerSentence) + '</td><td style="display: none">' + level.thingsToRemember.join('\n') + '</td></tr>');
    }

    // click event for level rows
    tbodyLevels.find('tr').onSafe('click', function () {
        selectLevel(this);
    });
}

function saveClicked(): void {
    beginSaveChangedSettings();  // don't wait for full refresh
    toolboxWindow().FrameExports.closeSetupDialog();
}

/**
 * Pass the settings to the server to be saved
 */
export function beginSaveChangedSettings(): Promise<void> {
    var settings = getChangedSettings();
    // Be careful here! After we return this promise, this dialog (and its iframe) my close and the iframe code
    // (including this method here) gets unloaded. So it's important that the block of code that saves the settings and updates things
    // is part of the main toolbox code, NOT part of this method. When it was in this method, bizarre things
    // happened, such as calling the axios post method to save the settings...but C# never received them,
    // and the 'then' clause never got invoked.
    return toolboxWindow().FrameExports.beginSaveChangedSettings(settings, previousMoreWords);
}

function getChangedSettings(): ReaderSettings {
<<<<<<< HEAD
    var settings: ReaderSettings = new ReaderSettings();
    settings.letters = cleanSpaceDelimitedList((<HTMLInputElement>document.getElementById('dls_letters')).value);

    // remove duplicates from the more words list
    var moreWords: string[] = _.uniq(((<HTMLInputElement>document.getElementById('dls_more_words')).value).split("\n"));

    // remove empty lines from the more words list
    moreWords = _.filter(moreWords, function (a: string) { return a.trim() !== ''; });
    settings.moreWords = moreWords.join(' ');

    settings.useAllowedWords = parseInt($('input[name="words-or-letters"]:checked').val());

    // stages
    var stages: JQuery = $('#stages-table').find('tbody tr');
    for (var i: number = 0; i < stages.length; i++) {
        var stage: ReaderStage = new ReaderStage((i + 1).toString());
        var row: HTMLTableRowElement = <HTMLTableRowElement>stages[i];
        stage.letters = (<HTMLTableCellElement>row.cells[1]).innerHTML;
        stage.sightWords = cleanSpaceDelimitedList((<HTMLTableCellElement>row.cells[2]).innerHTML);
        stage.allowedWordsFile = (<HTMLTableCellElement>row.cells[3]).innerHTML;

        // do not save stage with no data
        if (stage.letters || stage.sightWords || stage.allowedWordsFile)
            settings.stages.push(stage);
    }

    // levels
    var levels: JQuery = $('#levels-table').find('tbody tr');
    for (var j: number = 0; j < levels.length; j++) {
        var level: ReaderLevel = new ReaderLevel((j + 1).toString());
        delete level.name;//I don't know why this has a name, but it's apparently just part of the UI that we don't want to save
        var row: HTMLTableRowElement = <HTMLTableRowElement>levels[j];
        level.maxWordsPerSentence = getLevelValue((<HTMLTableCellElement>row.cells[1]).innerHTML);
        level.maxWordsPerPage = getLevelValue((<HTMLTableCellElement>row.cells[2]).innerHTML);
        level.maxWordsPerBook = getLevelValue((<HTMLTableCellElement>row.cells[3]).innerHTML);
        level.maxUniqueWordsPerBook = getLevelValue((<HTMLTableCellElement>row.cells[4]).innerHTML);
        level.maxAverageWordsPerSentence = getLevelValue((<HTMLTableCellElement>row.cells[5]).innerHTML);
        level.thingsToRemember = (<HTMLTableCellElement>row.cells[6]).innerHTML.split('\n');
        settings.levels.push(level);
    }
    return settings;
=======
  var settings: ReaderSettings = new ReaderSettings();
  settings.letters = cleanSpaceDelimitedList((<HTMLInputElement>document.getElementById('dls_letters')).value);
  settings.sentencePunct = (<HTMLInputElement>document.getElementById('dls_sentence_punct')).value.trim();

  // remove duplicates from the more words list
  var moreWords: string[] = _.uniq(((<HTMLInputElement>document.getElementById('dls_more_words')).value).split("\n"));

  // remove empty lines from the more words list
  moreWords = _.filter(moreWords, function(a: string) { return a.trim() !== ''; });
  settings.moreWords = moreWords.join(' ');

  settings.useAllowedWords = parseInt($('input[name="words-or-letters"]:checked').val());

  // stages
  var stages: JQuery = $('#stages-table').find('tbody tr');
  for (var i: number = 0; i < stages.length; i++) {
    var stage: ReaderStage = new ReaderStage((i + 1).toString());
    var row: HTMLTableRowElement = <HTMLTableRowElement>stages[i];
    stage.letters = (<HTMLTableCellElement>row.cells[1]).innerHTML;
    stage.sightWords = cleanSpaceDelimitedList((<HTMLTableCellElement>row.cells[2]).innerHTML);
    stage.allowedWordsFile = (<HTMLTableCellElement>row.cells[3]).innerHTML;

    // do not save stage with no data
    if (stage.letters || stage.sightWords || stage.allowedWordsFile)
      settings.stages.push(stage);
  }

  // levels
  var levels: JQuery = $('#levels-table').find('tbody tr');
  for (var j: number = 0; j < levels.length; j++) {
    var level: ReaderLevel = new ReaderLevel((j + 1).toString());
    delete level.name;//I don't know why this has a name, but it's apparently just part of the UI that we don't want to save
    var row: HTMLTableRowElement = <HTMLTableRowElement>levels[j];
    level.maxWordsPerSentence = getLevelValue((<HTMLTableCellElement>row.cells[1]).innerHTML);
    level.maxWordsPerPage = getLevelValue((<HTMLTableCellElement>row.cells[2]).innerHTML);
    level.maxWordsPerBook = getLevelValue((<HTMLTableCellElement>row.cells[3]).innerHTML);
    level.maxUniqueWordsPerBook = getLevelValue((<HTMLTableCellElement>row.cells[4]).innerHTML);
    level.maxAverageWordsPerSentence = getLevelValue((<HTMLTableCellElement>row.cells[5]).innerHTML);
    level.thingsToRemember = (<HTMLTableCellElement>row.cells[6]).innerHTML.split('\n');
    settings.levels.push(level);
  }
  return settings;
>>>>>>> 7ddbaf9d
}

function getLevelValue(innerHTML: string): number {

    innerHTML = innerHTML.trim();
    if (innerHTML === '-') return 0;
    return parseInt(innerHTML);
}

/**
 * if the user enters a comma-separated list, remove the commas before saving (this is a space-delimited list)
 * Also converts newlines to spaces.
 * @param original
 * @returns {string}
 */
export function cleanSpaceDelimitedList(original: string): string {

    var cleaned: string = original.replace(/,/g, ' ').replace(/\r/g, ' ').replace(/\n/g, ' '); // replace commas and newlines
    cleaned = cleaned.trim().replace(/ ( )+/g, ' ');   // remove consecutive spaces

    return cleaned;
}<|MERGE_RESOLUTION|>--- conflicted
+++ resolved
@@ -48,7 +48,6 @@
  */
 function loadReaderSetupData(jsonData: string): void {
 
-<<<<<<< HEAD
     if ((!jsonData) || (jsonData === '""')) return;
 
     // validate data
@@ -60,54 +59,17 @@
     if (data.stages.length === 0) data.stages.push(new ReaderStage('1'));
     if (data.levels.length === 0) data.levels.push(new ReaderLevel('1'));
     if (!data.useAllowedWords) data.useAllowedWords = 0;
+  if (!data.sentencePunct) data.sentencePunct = "";
 
     // language tab
     (<HTMLInputElement>document.getElementById('dls_letters')).value = data.letters;
+  (<HTMLInputElement>document.getElementById('dls_sentence_punct')).value = data.sentencePunct;
     setPreviousMoreWords(data.moreWords.replace(/ /g, '\n'));
     (<HTMLInputElement>document.getElementById('dls_more_words')).value = previousMoreWords;
     $('input[name="words-or-letters"][value="' + data.useAllowedWords + '"]').prop('checked', true);
     enableSampleWords();
 
     // stages tab
-=======
-  if ((!jsonData) || (jsonData === '""')) return;
-
-  // validate data
-  var data = JSON.parse(jsonData);
-  if (!data.letters) data.letters = '';
-  if (!data.moreWords) data.moreWords = '';
-  if (!data.stages) data.stages = [];
-  if (!data.levels) data.levels = [];
-  if (data.stages.length === 0) data.stages.push(new ReaderStage('1'));
-  if (data.levels.length === 0) data.levels.push(new ReaderLevel('1'));
-  if (!data.useAllowedWords) data.useAllowedWords = 0;
-  if (!data.sentencePunct) data.sentencePunct = "";
-
-  // language tab
-  (<HTMLInputElement>document.getElementById('dls_letters')).value = data.letters;
-  (<HTMLInputElement>document.getElementById('dls_sentence_punct')).value = data.sentencePunct;
-  setPreviousMoreWords(data.moreWords.replace(/ /g, '\n'));
-  (<HTMLInputElement>document.getElementById('dls_more_words')).value = previousMoreWords;
-  $('input[name="words-or-letters"][value="' + data.useAllowedWords + '"]').prop('checked', true);
-  enableSampleWords();
-
-  // stages tab
-  displayLetters();
-  var stages = data.stages;
-  var tbody = $('#stages-table').find('tbody');
-  tbody.html('');
-
-  for (var i = 0; i < stages.length; i++) {
-    if (!stages[i].letters) stages[i].letters = '';
-    if (!stages[i].sightWords) stages[i].sightWords = '';
-    if (!stages[i].allowedWordsFile) stages[i].allowedWordsFile = '';
-    tbody.append('<tr class="linked"><td>' + (i + 1) + '</td><td class="book-font">' + stages[i].letters + '</td><td class="book-font">' + stages[i].sightWords + '</td><td class="book-font">' + stages[i].allowedWordsFile + '</td></tr>');
-  }
-
-  // click event for stage rows
-  tbody.find('tr').onSafe('click', function() {
-    selectStage(this);
->>>>>>> 7ddbaf9d
     displayLetters();
     var stages = data.stages;
     var tbody = $('#stages-table').find('tbody');
@@ -161,9 +123,9 @@
 }
 
 function getChangedSettings(): ReaderSettings {
-<<<<<<< HEAD
     var settings: ReaderSettings = new ReaderSettings();
     settings.letters = cleanSpaceDelimitedList((<HTMLInputElement>document.getElementById('dls_letters')).value);
+  settings.sentencePunct = (<HTMLInputElement>document.getElementById('dls_sentence_punct')).value.trim();
 
     // remove duplicates from the more words list
     var moreWords: string[] = _.uniq(((<HTMLInputElement>document.getElementById('dls_more_words')).value).split("\n"));
@@ -203,50 +165,6 @@
         settings.levels.push(level);
     }
     return settings;
-=======
-  var settings: ReaderSettings = new ReaderSettings();
-  settings.letters = cleanSpaceDelimitedList((<HTMLInputElement>document.getElementById('dls_letters')).value);
-  settings.sentencePunct = (<HTMLInputElement>document.getElementById('dls_sentence_punct')).value.trim();
-
-  // remove duplicates from the more words list
-  var moreWords: string[] = _.uniq(((<HTMLInputElement>document.getElementById('dls_more_words')).value).split("\n"));
-
-  // remove empty lines from the more words list
-  moreWords = _.filter(moreWords, function(a: string) { return a.trim() !== ''; });
-  settings.moreWords = moreWords.join(' ');
-
-  settings.useAllowedWords = parseInt($('input[name="words-or-letters"]:checked').val());
-
-  // stages
-  var stages: JQuery = $('#stages-table').find('tbody tr');
-  for (var i: number = 0; i < stages.length; i++) {
-    var stage: ReaderStage = new ReaderStage((i + 1).toString());
-    var row: HTMLTableRowElement = <HTMLTableRowElement>stages[i];
-    stage.letters = (<HTMLTableCellElement>row.cells[1]).innerHTML;
-    stage.sightWords = cleanSpaceDelimitedList((<HTMLTableCellElement>row.cells[2]).innerHTML);
-    stage.allowedWordsFile = (<HTMLTableCellElement>row.cells[3]).innerHTML;
-
-    // do not save stage with no data
-    if (stage.letters || stage.sightWords || stage.allowedWordsFile)
-      settings.stages.push(stage);
-  }
-
-  // levels
-  var levels: JQuery = $('#levels-table').find('tbody tr');
-  for (var j: number = 0; j < levels.length; j++) {
-    var level: ReaderLevel = new ReaderLevel((j + 1).toString());
-    delete level.name;//I don't know why this has a name, but it's apparently just part of the UI that we don't want to save
-    var row: HTMLTableRowElement = <HTMLTableRowElement>levels[j];
-    level.maxWordsPerSentence = getLevelValue((<HTMLTableCellElement>row.cells[1]).innerHTML);
-    level.maxWordsPerPage = getLevelValue((<HTMLTableCellElement>row.cells[2]).innerHTML);
-    level.maxWordsPerBook = getLevelValue((<HTMLTableCellElement>row.cells[3]).innerHTML);
-    level.maxUniqueWordsPerBook = getLevelValue((<HTMLTableCellElement>row.cells[4]).innerHTML);
-    level.maxAverageWordsPerSentence = getLevelValue((<HTMLTableCellElement>row.cells[5]).innerHTML);
-    level.thingsToRemember = (<HTMLTableCellElement>row.cells[6]).innerHTML.split('\n');
-    settings.levels.push(level);
-  }
-  return settings;
->>>>>>> 7ddbaf9d
 }
 
 function getLevelValue(innerHTML: string): number {
