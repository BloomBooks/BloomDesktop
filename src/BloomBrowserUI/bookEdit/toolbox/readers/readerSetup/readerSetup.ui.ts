--- conflicted
+++ resolved
@@ -50,7 +50,6 @@
                     document.getElementById('how_to_export').style.display = 'none';
             }
 
-<<<<<<< HEAD
             var fileList: string = s || document.getElementById('please-add-texts').innerHTML;
 
             document.getElementById('dls_word_lists').innerHTML = fileList.replace(/\r/g, '<br>');
@@ -77,8 +76,12 @@
                     firstStage.click(); // select the first stage
             }
             else {
-                tabs.tabs('option', 'disabled', [0, 1, 2]);
+                tabs.tabs('option', 'disabled', [1, 2]);
                 tabs.tabs('option', 'active', 3);
+        // In Level mode, we hide part of the content, and change the label.
+        $('#dlstabs-0').addClass("levelMode");
+        theOneLocalizationManager.asyncGetText('ReaderSetup.Punctuation', "Punctuation").then(result => 
+          $('#dlstab0Label a').text(result));
                 var firstLevel = $('#levels-table').find('tbody tr:first');
                 if (firstLevel && (firstLevel.length === 0))
                     addNewLevel();
@@ -119,86 +122,6 @@
             if (helpFile)
                 axios.get("/bloom/api/help/" + helpFile);
             return;
-=======
-        if (foundNotSupported)
-          document.getElementById('how_to_export').style.display = '';
-        else
-          document.getElementById('how_to_export').style.display = 'none';
-      }
-
-      var fileList: string = s || document.getElementById('please-add-texts').innerHTML;
-
-      document.getElementById('dls_word_lists').innerHTML = fileList.replace(/\r/g, '<br>');
-      return;
-
-    case 'Words':
-      var useSampleWords = $('input[name="words-or-letters"]:checked').val() === '1';
-      if (useSampleWords)
-        displayAllowedWordsForSelectedStage(params[1]);
-      else
-        displayWordsForSelectedStage(params[1]);
-      return;
-
-    case 'SetupType':
-      //noinspection JSJQueryEfficiency
-      var tabs: JQuery = $('#dlstabs');
-      if (params[1] === 'stages') {
-        tabs.tabs('option', 'disabled', [3]);
-        tabs.tabs('option', 'active', 2);
-        var firstStage = $('#stages-table').find('tbody tr:first');
-        if (firstStage && (firstStage.length === 0))
-          addNewStage();
-        else
-          firstStage.click(); // select the first stage
-      }
-      else {
-        tabs.tabs('option', 'disabled', [1, 2]);
-        tabs.tabs('option', 'active', 3);
-        // In Level mode, we hide part of the content, and change the label.
-        $('#dlstabs-0').addClass("levelMode");
-        theOneLocalizationManager.asyncGetText('ReaderSetup.Punctuation', "Punctuation").then(result => 
-          $('#dlstab0Label a').text(result));
-        var firstLevel = $('#levels-table').find('tbody tr:first');
-        if (firstLevel && (firstLevel.length === 0))
-          addNewLevel();
-        else
-          firstLevel.click(); // select the first level
-      }
-
-      // handle the beforeActivate event
-      tabs.on('tabsbeforeactivate', function(event, ui) { tabBeforeActivate(ui); });
-
-      return;
-
-    case 'Font':
-      var style: HTMLStyleElement = document.createElement('style');
-      style.type = 'text/css';
-      style.innerHTML = '.book-font { font-family: ' + params[1] + '; }';
-      document.getElementsByTagName('head')[0].appendChild(style);
-      return;
-
-    case 'Help':
-      var helpFile: string;
-      //noinspection JSJQueryEfficiency
-      switch($('#dlstabs').tabs('option', 'active')) {
-        case 0:
-          helpFile = 'Tasks/Edit_tasks/Decodable_Reader_Tool/Letters_tab.htm';
-          break;
-        case 1:
-          helpFile = 'Tasks/Edit_tasks/Decodable_Reader_Tool/Words_tab.htm';
-          break;
-        case 2:
-          helpFile = 'Tasks/Edit_tasks/Decodable_Reader_Tool/Decodable_Stages_tab.htm';
-          break;
-        case 3:
-          helpFile = 'Tasks/Edit_tasks/Leveled_Reader_Tool/Reader_Levels_tab.htm';
-          break;
-        default:
-      }
-      if (helpFile)
-        axios.get("/bloom/api/help/" + helpFile);
-      return;
->>>>>>> 7ddbaf9d
 
         default:
     }
