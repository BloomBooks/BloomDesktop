--- conflicted
+++ resolved
@@ -22,9 +22,9 @@
 
 export class LibSynphony {
 
-<<<<<<< HEAD
     dbGet(key: string): any;
     dbSet(key: string, value: any): void;
+  setExtraSentencePunctuation(extra: string): void;
     stringToSentences(textHTML: string): TextFragment[];
     langDataFromString(langDataString: string): boolean;
     getWordsFromHtmlString(textHTML: string): string[];
@@ -41,27 +41,6 @@
 
     wrap_words_extra(storyHTML: string, aWords: any, cssClass: string, extra: string);
     checkStory(aFocusWordList: any, aWordCumulativeList: any, aGPCsKnown: any, storyHTML: any, sightWords: any);
-=======
-  dbGet(key: string): any;
-  dbSet(key: string, value: any): void;
-  setExtraSentencePunctuation(extra: string): void;
-  stringToSentences(textHTML: string): TextFragment[];
-  langDataFromString(langDataString: string): boolean;
-  getWordsFromHtmlString(textHTML: string): string[];
-  processVocabularyGroups(optionalLangData?: LanguageData): void;
-  chooseVocabGroups(aSelectedGroups: string[]): any;
-
-  selectGPCWordNamesWithArrayCompare(aDesiredGPCs: string[], aKnownGPCs: string[], restrictToKnownGPCs: boolean,
-                                     allowUpperCase: boolean, aSyllableLengths: number[], aSelectedGroups: string[],
-                                     aPartsOfSpeech: string[]): string[];
-
-  selectGPCWordsFromCache(aDesiredGPCs: string[], aKnownGPCs: string[], restrictToKnownGPCs: boolean,
-                          allowUpperCase: boolean, aSyllableLengths: number[], aSelectedGroups: string[],
-                          aPartsOfSpeech: string[]): string[];
-                          
-  wrap_words_extra(storyHTML:string, aWords:any, cssClass:string, extra:string);
-  checkStory(aFocusWordList:any, aWordCumulativeList:any, aGPCsKnown:any, storyHTML:any, sightWords:any);
->>>>>>> 7ddbaf9d
 }
 
 export var theOneLanguageDataInstance: LanguageData;
