--- conflicted
+++ resolved
@@ -32,6 +32,23 @@
                 expect(sentences[0].wordCount()).toBe(5);
                 expect(sentences[1].wordCount()).toBe(4);
         });
+
+    it("Split into sentences, get word count (space is sentence-separating)", function() {
+
+        var inputText = "One Two Three";
+        theOneLibSynphony.setExtraSentencePunctuation('\\u0020');
+        var fragments = theOneLibSynphony.stringToSentences(inputText);
+        var sentences = _.filter(fragments, function(frag) {
+            return frag.isSentence;
+        });
+        expect(sentences.length).toBe(3);
+        expect(sentences[0].wordCount()).toBe(1);
+        expect(sentences[1].wordCount()).toBe(1);
+        expect(sentences[2].wordCount()).toBe(1);
+
+        // Reset it for the next test
+        theOneLibSynphony.setExtraSentencePunctuation('');
+    });
 
         it("Get total word count", function() {
 
@@ -152,148 +169,5 @@
         it("Two sentences wrapped with one tag", function() {
                 //
         });
-<<<<<<< HEAD
-=======
-        expect(sentences[0].wordCount()).toBe(5);
-        expect(sentences[1].wordCount()).toBe(4);
-    });
-
-    it("Split into sentences, get word count (space is sentence-separating)", function() {
-
-        var inputText = "One Two Three";
-        theOneLibSynphony.setExtraSentencePunctuation('\\u0020');
-        var fragments = theOneLibSynphony.stringToSentences(inputText);
-        var sentences = _.filter(fragments, function(frag) {
-            return frag.isSentence;
-        });
-        expect(sentences.length).toBe(3);
-        expect(sentences[0].wordCount()).toBe(1);
-        expect(sentences[1].wordCount()).toBe(1);
-        expect(sentences[2].wordCount()).toBe(1);
-
-        // Reset it for the next test
-        theOneLibSynphony.setExtraSentencePunctuation('');
-    });
-
-    it("Get total word count", function() {
-
-        var inputText = "This is sentence 1. \"This is 'sentence 2.'\" this is sentence.3. This is the 4th sentence! Is this the 5th sentence? Is \"this\" \"sentence 6?\"";
-        var words = theOneLibSynphony.getWordsFromHtmlString(inputText);
-
-        expect(words.length).toBe(25);
-    });
-
-    it("Get unique word count", function() {
-
-        var inputText = "This is sentence 1. \"This is 'sentence 2.'\" this is sentence.3. This is the 4th sentence! Is this the 5th sentence? Is \"this\" \"sentence 6?\"";
-        var words = theOneLibSynphony.getUniqueWordsFromHtmlString(inputText);
-
-        expect(words.length).toBe(10);
-    });
-
-    it("Tag around sentence", function() {
-
-        var inputText = "This is sentence 1. <span class=\"test\">This is sentence 2.</span> This is sentence 3.";
-        var fragments = theOneLibSynphony.stringToSentences(inputText);
-
-        expect(fragments.length).toBe(5);
-        expect(fragments[0].text).toBe('This is sentence 1.');
-        expect(fragments[1].text).toBe(' ');
-        expect(fragments[2].text).toBe('<span class=\"test\">This is sentence 2.</span>');
-        expect(fragments[3].text).toBe(' ');
-        expect(fragments[4].text).toBe('This is sentence 3.');
-    });
-
-    it("Tag between sentences", function() {
-        var inputText = "This is sentence 1.<span class=\"test\"> </span>This is sentence 2. This is sentence 3.";
-        var fragments = theOneLibSynphony.stringToSentences(inputText);
-
-        expect(fragments.length).toBe(5);
-        expect(fragments[0].text).toBe('This is sentence 1.');
-        expect(fragments[1].text).toBe('<span class=\"test\"> </span>');
-        expect(fragments[2].text).toBe('This is sentence 2.');
-        expect(fragments[3].text).toBe(' ');
-        expect(fragments[4].text).toBe('This is sentence 3.');
-    });
-
-    it("Tag between sentences extra space", function() {
-        var inputText = "This is sentence 1. <span class=\"test\"> </span> This is sentence 2. This is sentence 3.";
-        var fragments = theOneLibSynphony.stringToSentences(inputText);
-
-        expect(fragments.length).toBe(5);
-        expect(fragments[0].text).toBe('This is sentence 1.');
-        expect(fragments[1].text).toBe(' ');
-        expect(fragments[2].text).toBe('<span class=\"test\"> </span> This is sentence 2.');
-        expect(fragments[3].text).toBe(' ');
-        expect(fragments[4].text).toBe('This is sentence 3.');
-    });
-
-    it("Nbsp between sentences extra space", function () {
-        var inputText = "This is sentence 1.&nbsp; This is sentence 2.";
-        var fragments = theOneLibSynphony.stringToSentences(inputText);
-
-        expect(fragments.length).toBe(3);
-        expect(fragments[0].text).toBe('This is sentence 1.');
-        expect(fragments[1].text).toBe('&nbsp; ');
-        expect(fragments[2].text).toBe('This is sentence 2.');
-    });
-
-    it("Empty tag between sentences", function() {
-        var inputText = "This is sentence 1.<span class=\"test\"></span>This is sentence 2. This is sentence 3.";
-        var fragments = theOneLibSynphony.stringToSentences(inputText);
-
-        expect(fragments.length).toBe(5);
-        expect(fragments[0].text).toBe('This is sentence 1.');
-        expect(fragments[1].text).toBe('<span class=\"test\"></span>');
-        expect(fragments[2].text).toBe('This is sentence 2.');
-        expect(fragments[3].text).toBe(' ');
-        expect(fragments[4].text).toBe('This is sentence 3.');
-    });
-
-    it("Self-closing tag between sentences", function() {
-        var inputText = "This is sentence 1.<img src=\"\" title=\"test\" />This is sentence 2. This is sentence 3.";
-        var fragments = theOneLibSynphony.stringToSentences(inputText);
-
-        expect(fragments.length).toBe(5);
-        expect(fragments[0].text).toBe('This is sentence 1.');
-        expect(fragments[1].text).toBe('<img src=\"\" title=\"test\" />');
-        expect(fragments[2].text).toBe('This is sentence 2.');
-        expect(fragments[3].text).toBe(' ');
-        expect(fragments[4].text).toBe('This is sentence 3.');
-    });
-
-    it("Break tag between sentences", function() {
-        var input = "This is sentence 1.<br>This is sentence 2.<br />\r\nThis is sentence 3.<br/>This is sentence 4.<br></br>This is sentence 5.";
-        var expected = "This is sentence 1.<br />This is sentence 2.<br />\r\nThis is sentence 3.<br />This is sentence 4.<br />This is sentence 5.";
-        var fragments = theOneLibSynphony.stringToSentences(input);
-
-        var output = '';
-
-        for (var i = 0; i < fragments.length; i++) {
-
-            var fragment = fragments[i];
-            output += fragment.text;
-        }
-
-        expect(output).toBe(expected);
-    });
-
-    it("Split word arrays into graphemes", function() {
-        var cumulativeWords = ['one', 'two', 'three'];
-        var focusWords = ['four', 'five', 'six'];
-
-        var graphemes = _.uniq(_.union(cumulativeWords, focusWords).join('').split(''));
-        console.log(graphemes);
-        expect(graphemes.length).toBe(13);
-    });
-
-    it("Two consecutive sentences wrapped", function() {
-        //
-    });
-
-    it("Two sentences wrapped with one tag", function() {
-        //
-    });
->>>>>>> 7d3742ba
 
 });