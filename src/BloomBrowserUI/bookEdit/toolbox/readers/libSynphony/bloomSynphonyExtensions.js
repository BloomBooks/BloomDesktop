--- conflicted
+++ resolved
@@ -103,7 +103,6 @@
  */
 LibSynphony.prototype.stringToSentences = function(textHTML) {
 
-<<<<<<< HEAD
         // place holders
         var delimiter = String.fromCharCode(0);
         var htmlLineBreak = String.fromCharCode(1);    // html break tags count as white space
@@ -152,12 +151,18 @@
         // break the text into paragraphs
         var paragraphs = XRegExp.match(textHTML, regex);
 
+    // We require at least one space between sentences, unless things have been configured so that
+    // space IS a sentence-ending punctuation. In that case, zero or more.
+    var intersentenceSpace = '([\\s\\p{PEP}\\u0006\\u0007\\u0008]' +
+        (LibSynphony.prototype.extraSentencePunct.indexOf('\\u0020') >= 0 ? '*' : '+') +
+        ')';
+
         // regex to find sentence ending sequences and inter-sentence space
         regex = XRegExp(
                 '([\\p{SEP}]+'                      // sentence ending punctuation (SEP)
                 + '[\'"\\p{Pf}\\p{Pe}\\u0005]*)'    // characters that can follow the SEP
                 + '([\\u0004]*)'                    // opening tag between sentences
-                + '([\\s\\p{PEP}\\u0006\\u0007\\u0008]+)'  // inter-sentence space
+                + intersentenceSpace
                 + '([\\u0005]*)'                    // closing tag between sentences
                 + '(?![^\\p{L}]*'                   // may be followed by non-letter chars
                 + '[\\p{Ll}\\p{SCP}]+)',            // first letter following is not lower case
@@ -208,117 +213,6 @@
                                         returnVal.push(new TextFragment(fragment, false));
                         }
                 }
-=======
-    // place holders
-    var delimiter = String.fromCharCode(0);
-    var htmlLineBreak = String.fromCharCode(1);    // html break tags count as white space
-    var windowsLineBreak = String.fromCharCode(2); // CR and LF count as white space
-    var nonSentence = String.fromCharCode(3);      // u0003 is used to indicate a segment that is not part of a sentence
-    var tagHolderOpen = String.fromCharCode(4);    // u0004 is a replacement character for all other opening html tags
-    var tagHolderClose = String.fromCharCode(5);   // u0005 is a replacement character for all other closing html tags
-    var tagHolderSelf = String.fromCharCode(6);    // u0006 is a replacement character for all other self-closing html tags
-    var tagHolderEmpty = String.fromCharCode(7);   // u0007 is a replacement character for empty html tags
-    var nbsp = String.fromCharCode(8);             // u0008 is a replacement character for &nbsp;
-    if (textHTML === null) textHTML = '';
-
-    // look for html break tags, replace them with the htmlLineBreak place holder
-    var regex = /(<br><\/br>|<br>|<br \/>|<br\/>)/g;
-    textHTML = textHTML.replace(regex, htmlLineBreak);
-
-    // look for Windows line breaks, replace them with the windowsLineBreak place holder
-    regex = /(\r\n)/g;
-    textHTML = textHTML.replace(regex, windowsLineBreak);
-
-    // collect opening html tags and replace with tagHolderOpen place holder
-    var openTags = textHTML.match(/<[^\/][^<>]+[^\/]>/g);
-    textHTML = textHTML.replace(/<[^\/][^<>]+[^\/]>/g, tagHolderOpen);
-
-    // collect closing html tags and replace with tagHolderClose place holder
-    var closeTags = textHTML.match(/<[\/][^<>]+>/g);
-    textHTML = textHTML.replace(/<[\/][^<>]+>/g, tagHolderClose);
-
-    // collect self-closing html tags and replace with tagHolderSelf place holder
-    var selfTags = textHTML.match(/<[^<>]+[\/]>/g);
-    textHTML = textHTML.replace(/<[^<>]+[\/]>/g, tagHolderSelf);
-
-    // collect empty html tags and replace with tagHolderEmpty place holder
-    var emptyTags = textHTML.match(/\u0004\u0005/g);
-    textHTML = textHTML.replace(/\u0004\u0005/g, tagHolderEmpty);
-
-    // replace &nbsp; with nbsp
-    textHTML = textHTML.replace(/&nbsp;/g, nbsp);
-
-    // look for paragraph ending sequences
-    regex = XRegExp(
-        '[^\\p{PEP}]*[\\p{PEP}]+' // break on all paragraph ending punctuation (PEP)
-        + '|[^\\p{PEP}]+$',
-        'g');
-
-    // break the text into paragraphs
-    var paragraphs = XRegExp.match(textHTML, regex);
-
-    // We require at least one space between sentences, unless things have been configured so that
-    // space IS a sentence-ending punctuation. In that case, zero or more.
-    var intersentenceSpace = '([\\s\\p{PEP}\\u0006\\u0007\\u0008]' +
-        (LibSynphony.prototype.extraSentencePunct.indexOf('\\u0020') >= 0 ? '*' : '+') +
-        ')';
-
-    // regex to find sentence ending sequences and inter-sentence space
-    regex = XRegExp(
-        '([\\p{SEP}]+'                      // sentence ending punctuation (SEP)
-        + '[\'"\\p{Pf}\\p{Pe}\\u0005]*)'    // characters that can follow the SEP
-        + '([\\u0004]*)'                    // opening tag between sentences
-        + intersentenceSpace
-        + '([\\u0005]*)'                    // closing tag between sentences
-        + '(?![^\\p{L}]*'                   // may be followed by non-letter chars
-        + '[\\p{Ll}\\p{SCP}]+)',            // first letter following is not lower case
-        'g');
-
-    var returnVal = new Array();
-    for (var i = 0; i < paragraphs.length; i++) {
-
-        // mark boundaries between sentences and inter-sentence space
-        var paragraph = XRegExp.replace(paragraphs[i], regex, '$1' + delimiter + nonSentence + '$2' + '$3' + '$4' + delimiter);
-
-        // restore line breaks
-        paragraph = paragraph.replace(/\u0001/g, '<br />');
-        paragraph = paragraph.replace(/\u0002/g, '\r\n');
-
-        // split the paragraph into sentences and
-        var fragments = paragraph.split(delimiter);
-        for (var j = 0; j < fragments.length; j++) {
-
-            var fragment = fragments[j];
-
-            // put the opening html tags back in
-            while (fragment.indexOf('\u0007') > - 1)
-                fragment = fragment.replace(/\u0007/, emptyTags.shift());
-
-            // put the opening html tags back in
-            while (fragment.indexOf('\u0004') > - 1)
-                fragment = fragment.replace(/\u0004/, openTags.shift());
-
-            // put the closing html tags back in
-            while (fragment.indexOf('\u0005') > - 1)
-                fragment = fragment.replace(/\u0005/, closeTags.shift());
-
-            // put the self-closing html tags back in
-            while (fragment.indexOf('\u0006') > - 1)
-                fragment = fragment.replace(/\u0006/, selfTags.shift());
-
-            // put nbsp back in
-            fragment = fragment.replace(/\u0008/g, "&nbsp;");
-
-            // check to avoid blank segments at the end
-            if ((j < (fragments.length - 1)) || (fragment.length > 0)) {
-
-                // is this space between sentences?
-                if (fragment.substring(0, 1) === nonSentence)
-                    returnVal.push(new TextFragment(fragment.substring(1), true));
-                else
-                    returnVal.push(new TextFragment(fragment, false));
-            }
->>>>>>> 7ddbaf9d
         }
 
         return returnVal;
