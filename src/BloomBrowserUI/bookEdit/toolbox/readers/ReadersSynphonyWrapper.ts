--- conflicted
+++ resolved
@@ -47,6 +47,7 @@
                 this.addLevel(<ReaderLevel>jQuery.extend(true, new ReaderLevel((i + 1).toString()), lvls[i]));
             }
         }
+    theOneLibSynphony.setExtraSentencePunctuation(this.source.sentencePunct);
     }
 
     loadFromLangData(langData: LanguageData): void {
@@ -66,13 +67,6 @@
     AddStage(stage: ReaderStage): void {
         this.stages.push(stage);
     }
-<<<<<<< HEAD
-=======
-    theOneLibSynphony.setExtraSentencePunctuation(this.source.sentencePunct);
-  }
-
-  loadFromLangData(langData: LanguageData): void {
->>>>>>> 7ddbaf9d
 
     /**
      * Add a list of words to the lang_data object
