--- conflicted
+++ resolved
@@ -46,9 +46,8 @@
 
 export class ReaderToolsModel {
 
-<<<<<<< HEAD
-    previousHeight : number = 0;
-    previousWidth : number = 0;
+    previousHeight: number = 0;
+    previousWidth: number = 0;
 
     stageNumber: number = 1;
     levelNumber: number = 1;
@@ -101,11 +100,11 @@
         this.wordListChangedListeners = {};
     }
     public getReadableFileExtensions() {
-            return ['txt', 'js', 'json'];
+        return ['txt', 'js', 'json'];
     }
 
     readyToDoMarkup(): boolean { return this.wordListLoaded && this.ckEditorLoaded; }
-    setCkEditorLoaded() : void { this.ckEditorLoaded = true; }
+    setCkEditorLoaded(): void { this.ckEditorLoaded = true; }
 
     incrementStage(): void {
         this.setStageNumber(this.stageNumber + 1);
@@ -117,7 +116,7 @@
 
     setStageNumber(stage: number): void {
 
-        theOneLocalizationManager.asyncGetText("Common.Loading", "Loading...").then( (loadingMessage)=> {
+        theOneLocalizationManager.asyncGetText("Common.Loading", "Loading...").then((loadingMessage) => {
             // this may result in a need to resize the word list
             this.previousHeight = 0;
             $("#letterList").html(loadingMessage);
@@ -133,8 +132,8 @@
 
             // OK, now let that changed number and the "loading" messages
             // make it to the user's screen, then start doing the work.
-            window.setTimeout(()=> {
-                if(this.stageNumber === stage) {
+            window.setTimeout(() => {
+                if (this.stageNumber === stage) {
                     this.stageGraphemes = this.getKnownGraphemes(stage);
                 }
 
@@ -142,27 +141,29 @@
                 // but they can be done independently of each other.
                 // By separating them, we allow the letters to update while
                 // the words are still being generated.
-                window.setTimeout(()=> {
+                window.setTimeout(() => {
                     // make sure this is still the stage they want
                     // (it won't be if they are rapidly clicking the next/previous stage buttons)
-                    if(this.stageNumber === stage) {
-                        this.updateLetterList();}
+                    if (this.stageNumber === stage) {
+                        this.updateLetterList();
+                    }
                 }, 0);
 
-                window.setTimeout(()=> {
+                window.setTimeout(() => {
                     // make sure this is still the stage they want
                     // (it won't be if they are rapidly clicking the next/previous stage buttons)
-                    if(this.stageNumber === stage) {
+                    if (this.stageNumber === stage) {
                         this.updateWordList();
-                    }}, 0);
-
-                    this.saveState();
-
-                    if (this.readyToDoMarkup()) {
-                        this.doMarkup();
                     }
-                    // The 1/2 second delay here gives us a chance to click quickly and change the stage before we start working
-                    // If that happens, the check that is the first line of this setTimeout function will decide to bail out.
+                }, 0);
+
+                this.saveState();
+
+                if (this.readyToDoMarkup()) {
+                    this.doMarkup();
+                }
+                // The 1/2 second delay here gives us a chance to click quickly and change the stage before we start working
+                // If that happens, the check that is the first line of this setTimeout function will decide to bail out.
             }, 500);
         });
     }
@@ -172,105 +173,13 @@
         if (stages.length <= 0) {
             this.updateElementContent("stageNumber", "0");
             return;
-=======
-  previousHeight: number = 0;
-  previousWidth: number = 0;
-
-  stageNumber: number = 1;
-  levelNumber: number = 1;
-  synphony: ReadersSynphonyWrapper = null; // to ensure detection of async issues, don't init until we load its settings
-  sort: string = SortType.alphabetic;
-  currentMarkupType: number = MarkupType.None;
-  allWords = {};
-  texts = [];
-  setupType: string = '';
-  fontName: string = '';
-  readableFileExtensions: string[] = [];
-  directoryWatcher: DirectoryWatcher = null;
-  maxAllowedWords: number = 10000;
-
-  // remember words so we can update the counts real-time
-  pageIDToText = [];
-
-  // BL-599: Speed up the decodable reader tool
-  stageGraphemes = [];
-
-  activeElement: HTMLElement;
-  undoStack: any[];
-  redoStack: any[];
-
-  wordListChangedListeners: any = {};
-
-  // some things need to wait until the word list has finished loading
-  wordListLoaded: boolean = false;
-  ckEditorLoaded: boolean = false;
-  allowedWordFilesRemaining: number = 0;
-
-  public clearForTest() {
-    this.stageNumber = 1;
-    this.levelNumber = 1;
-    this.synphony = null;
-    this.sort = SortType.alphabetic;
-    this.currentMarkupType = MarkupType.None;
-    this.allWords = {};
-    this.texts = [];
-    this.setupType = '';
-    this.fontName = '';
-    this.readableFileExtensions = [];
-    this.directoryWatcher = null;
-    this.maxAllowedWords = 10000;
-    this.pageIDToText = [];
-    this.stageGraphemes = [];
-    this.activeElement = null;
-    this.undoStack = [];
-    this.redoStack = [];
-    this.wordListChangedListeners = {};
-  }
-  public getReadableFileExtensions() {
-    return ['txt', 'js', 'json'];
-  }
-
-  readyToDoMarkup(): boolean { return this.wordListLoaded && this.ckEditorLoaded; }
-  setCkEditorLoaded(): void { this.ckEditorLoaded = true; }
-
-  incrementStage(): void {
-    this.setStageNumber(this.stageNumber + 1);
-  }
-
-  decrementStage(): void {
-    this.setStageNumber(this.stageNumber - 1);
-  }
-
-  setStageNumber(stage: number): void {
-
-    theOneLocalizationManager.asyncGetText("Common.Loading", "Loading...").then((loadingMessage) => {
-      // this may result in a need to resize the word list
-      this.previousHeight = 0;
-      $("#letterList").html(loadingMessage);
-      $("#wordList").html(loadingMessage);
-      var stages = this.synphony.getStages();
-      if (stage < 1 || stage > stages.length) {
-        return;
-      }
-
-      this.stageNumber = stage;
-      this.updateStageLabel();
-      this.updateStageButtonsAvalibility();
-
-      // OK, now let that changed number and the "loading" messages
-      // make it to the user's screen, then start doing the work.
-      window.setTimeout(() => {
-        if (this.stageNumber === stage) {
-          this.stageGraphemes = this.getKnownGraphemes(stage);
->>>>>>> 063619a8
         }
         if (this.stageNumber > stages.length) {
-             this.stageNumber = stages.length;
+            this.stageNumber = stages.length;
         }
         this.updateElementContent("stageNumber", stages[this.stageNumber - 1].getName());
     }
 
-<<<<<<< HEAD
     incrementLevel(): void {
         this.setLevelNumber(this.levelNumber + 1);
     }
@@ -284,197 +193,6 @@
         var levels = this.synphony.getLevels();
         if (val < 1 || val > levels.length) {
             return;
-=======
-        // Both setting the letters and words require that to be done,
-        // but they can be done independently of each other.
-        // By separating them, we allow the letters to update while
-        // the words are still being generated.
-        window.setTimeout(() => {
-          // make sure this is still the stage they want
-          // (it won't be if they are rapidly clicking the next/previous stage buttons)
-          if (this.stageNumber === stage) {
-            this.updateLetterList();
-          }
-        }, 0);
-
-        window.setTimeout(() => {
-          // make sure this is still the stage they want
-          // (it won't be if they are rapidly clicking the next/previous stage buttons)
-          if (this.stageNumber === stage) {
-            this.updateWordList();
-          }
-        }, 0);
-
-        this.saveState();
-
-        if (this.readyToDoMarkup()) {
-          this.doMarkup();
-        }
-        // The 1/2 second delay here gives us a chance to click quickly and change the stage before we start working
-        // If that happens, the check that is the first line of this setTimeout function will decide to bail out.
-      }, 500);
-    });
-  }
-
-  updateStageLabel(): void {
-    var stages = this.synphony.getStages();
-    if (stages.length <= 0) {
-      this.updateElementContent("stageNumber", "0");
-      return;
-    }
-    if (this.stageNumber > stages.length) {
-      this.stageNumber = stages.length;
-    }
-    this.updateElementContent("stageNumber", stages[this.stageNumber - 1].getName());
-  }
-
-  incrementLevel(): void {
-    this.setLevelNumber(this.levelNumber + 1);
-  }
-
-  decrementLevel(): void {
-    this.setLevelNumber(this.levelNumber - 1);
-  }
-
-  setLevelNumber(val: number): void {
-
-    var levels = this.synphony.getLevels();
-    if (val < 1 || val > levels.length) {
-      return;
-    }
-    this.levelNumber = val;
-    this.updateLevelLabel();
-    this.enableLevelButtons();
-    this.updateLevelLimits();
-    this.saveState();
-    this.doMarkup();
-  }
-
-  updateLevelLabel(): void {
-    var levels = this.synphony.getLevels();
-    if (levels.length <= 0) {
-      this.updateElementContent("levelNumber", "0");
-      return;
-    }
-
-    if (levels.length < this.levelNumber) {
-      this.setLevelNumber(levels.length);
-      return;
-    }
-
-    this.updateElementContent("levelNumber", levels[this.levelNumber - 1].getName());
-  }
-
-  sortByLength(): void {
-    this.setSort(SortType.byLength);
-  }
-
-  sortByFrequency(): void {
-    this.setSort(SortType.byFrequency);
-  }
-
-  sortAlphabetically(): void {
-    this.setSort(SortType.alphabetic);
-  }
-
-  setSort(sortType: string): void {
-    this.sort = sortType;
-    this.updateSortStatus();
-    this.updateWordList();
-    this.saveState();
-  }
-
-  updateSortStatus(): void {
-    this.updateSelectedStatus("sortAlphabetic", this.sort === SortType.alphabetic);
-    this.updateSelectedStatus("sortLength", this.sort === SortType.byLength);
-    this.updateSelectedStatus("sortFrequency", this.sort === SortType.byFrequency);
-  }
-
-  updateSelectedStatus(eltId: string, isSelected: boolean): void {
-    this.setPresenceOfClass(eltId, isSelected, sortIconSelectedClass);
-  }
-
-  /**
-   * Should be called when the browser has loaded the page, and when the user has changed configuration.
-   * It updates various things in the UI to be consistent with the state of things in the model.
-   */
-  updateControlContents(): void {
-    this.updateLetterList();
-    this.updateNumberOfStages();
-    this.updateNumberOfLevels();
-    this.updateStageLabel();
-    this.updateStageButtonsAvalibility();
-    this.enableLevelButtons();
-    this.updateLevelLimits();
-    this.updateLevelLabel();
-    this.updateWordList();
-  }
-
-  updateNumberOfStages(): void {
-    this.updateElementContent("numberOfStages", this.synphony.getStages().length.toString());
-  }
-
-  updateNumberOfLevels(): void {
-    this.updateElementContent("numberOfLevels", this.synphony.getLevels().length.toString());
-  }
-
-  updateStageButtonsAvalibility(): void {
-    this.updateDisabledStatus("decStage", this.stageNumber <= 1);
-    this.updateDisabledStatus("incStage", this.stageNumber >= this.synphony.getStages().length);
-  }
-
-  updateDisabledStatus(eltId: string, isDisabled: boolean): void {
-    this.setPresenceOfClass(eltId, isDisabled, disabledIconClass);
-  }
-
-  /**
-   * Find the element with the indicated ID, and make sure that it has the className in its class attribute
-   * if isWanted is true, and not otherwise.
-   * (Tests currently assume it will be added last, but this is not required.)
-   * (class names used with this method should not occur as sub-strings within a longer class name)
-   */
-  setPresenceOfClass(eltId: string, isWanted: boolean, className: string): void {
-    var old = this.getElementAttribute(eltId, "class");
-
-    // this can happen during testing
-    if (!old) old = "";
-
-    if (isWanted && old.indexOf(className) < 0) {
-      this.setElementAttribute(eltId, "class", old + (old.length ? " " : "") + className);
-    }
-    else if (!isWanted && old.indexOf(className) >= 0) {
-      this.setElementAttribute(eltId, "class", old.replace(className, "").replace("  ", " ").trim());
-    }
-  }
-
-  enableLevelButtons(): void {
-    this.updateDisabledStatus("decLevel", this.levelNumber <= 1);
-    this.updateDisabledStatus("incLevel", this.levelNumber >= this.synphony.getLevels().length);
-  }
-
-  updateLevelLimits(): void {
-    var level = this.synphony.getLevels()[this.levelNumber - 1];
-    if (!level)
-      level = new ReaderLevel("");
-
-    this.updateLevelLimit("maxWordsPerPage", level.getMaxWordsPerPage());
-    this.updateLevelLimit("maxWordsPerPageBook", level.getMaxWordsPerPage());
-    this.updateLevelLimit("maxWordsPerSentence", level.getMaxWordsPerSentence());
-    this.updateLevelLimit("maxWordsPerBook", level.getMaxWordsPerBook());
-    this.updateLevelLimit("maxUniqueWordsPerBook", level.getMaxUniqueWordsPerBook());
-    this.updateLevelLimit("maxAverageWordsPerSentence", level.getMaxAverageWordsPerSentence());
-
-    if (level.thingsToRemember.length) {
-
-      var list = document.getElementById('thingsToRemember');
-      if (list !== null) {
-        list.innerHTML = '';
-
-        for (var i = 0; i < level.thingsToRemember.length; i++) {
-          var li = document.createElement('li');
-          li.appendChild(document.createTextNode(level.thingsToRemember[i]));
-          list.appendChild(li);
->>>>>>> 063619a8
         }
         this.levelNumber = val;
         this.updateLevelLabel();
@@ -816,7 +534,6 @@
         var sightWords = this.getSightWordsAsObjects(stageNumber);
         var stageWords = this.getStageWords();
 
-<<<<<<< HEAD
         return _.uniq(stageWords.concat(sightWords), false, function (w: DataWord) {
             return w.Name;
         });
@@ -845,161 +562,6 @@
                 if (this.currentMarkupType !== MarkupType.None)
                     newMarkupType = MarkupType.None;
                 break;
-=======
-    return _.uniq(stageWords.concat(sightWords), false, function (w: DataWord) {
-      return w.Name;
-    });
-  }
-
-  /**
-   * Change the markup type when the user selects a different Tool.
-   * @param {int} markupType
-   * returns true if doMarkup called
-   */
-  setMarkupType(markupType: number): boolean {
-
-    var newMarkupType = null;
-    switch (markupType) {
-      case 1:
-        if (this.currentMarkupType !== MarkupType.Decodable)
-          newMarkupType = MarkupType.Decodable;
-        break;
-
-      case 2:
-        if (this.currentMarkupType !== MarkupType.Leveled)
-          newMarkupType = MarkupType.Leveled;
-        break;
-
-      default:
-        if (this.currentMarkupType !== MarkupType.None)
-          newMarkupType = MarkupType.None;
-        break;
-    }
-
-    // if no change, return now
-    if (newMarkupType === null) return false;
-    var didMarkup = false;
-
-    if (newMarkupType !== this.currentMarkupType) {
-      var page: HTMLIFrameElement = <HTMLIFrameElement>parent.window.document.getElementById('page');
-      if (page)
-        $('.bloom-editable', page.contentWindow.document).removeSynphonyMarkup();
-      this.currentMarkupType = newMarkupType;
-      this.doMarkup();
-      didMarkup = true;
-    }
-
-    this.saveState();
-    return didMarkup;
-  }
-
-  getElementsToCheck(): JQuery {
-
-    var page: HTMLIFrameElement = <HTMLIFrameElement>parent.window.document.getElementById('page');
-
-    // this happens during unit testing
-    if (!page) {
-      return $('.bloom-page')
-        .not('.bloom-frontMatter, .bloom-backMatter')
-        .find('.bloom-content1.bloom-editable');
-    }
-
-    // if this is a cover page, return an empty set
-    var cover = $('body', page.contentWindow.document).find('div.cover');
-    if (cover['length'] > 0) return $();
-
-    // not a cover page, return elements to check
-    return $('.bloom-page', page.contentWindow.document)
-      .not('.bloom-frontMatter, .bloom-backMatter')
-      .find('.bloom-content1.bloom-editable');
-  }
-
-  noteFocus(element: HTMLElement): void {
-    this.activeElement = element;
-    this.undoStack = [];
-    this.redoStack = [];
-    this.undoStack.push({
-      html: element.innerHTML,
-      text: element.textContent,
-      offset: EditableDivUtils.getElementSelectionIndex(this.activeElement)
-    });
-  }
-
-  shouldHandleUndo(): boolean {
-    return this.currentMarkupType !== MarkupType.None;
-  }
-
-  undo(): void {
-    if (!this.activeElement) return;
-    if (this.activeElement.textContent == this.undoStack[this.undoStack.length - 1].text && this.undoStack.length > 1) {
-      this.redoStack.push(this.undoStack.pop());
-    }
-    this.activeElement.innerHTML = this.undoStack[this.undoStack.length - 1].html;
-    var restoreOffset = this.undoStack[this.undoStack.length - 1].offset;
-    if (restoreOffset < 0) return;
-    EditableDivUtils.makeSelectionIn(this.activeElement, restoreOffset, null, true);
-  }
-
-  canUndo(): boolean {
-    if (!this.activeElement) return false;
-    if (this.undoStack && (this.undoStack.length > 1 || this.activeElement.textContent !== this.undoStack[0].text)) {
-      return true;
-    }
-    return false;
-  }
-
-  redo(): void {
-    if (!this.activeElement) return;
-    if (this.redoStack.length > 0) {
-      this.undoStack.push(this.redoStack.pop());
-    }
-    this.activeElement.innerHTML = this.undoStack[this.undoStack.length - 1].html;
-    var restoreOffset = this.undoStack[this.undoStack.length - 1].offset;
-    if (restoreOffset < 0) return;
-    EditableDivUtils.makeSelectionIn(this.activeElement, restoreOffset, null, true);
-  }
-
-  getPageWindow(): Window {
-    return (<HTMLIFrameElement>top.document.getElementById('page')).contentWindow;
-  }
-
-  /**
-   * Displays the correct markup for the current page.
-   */
-  doMarkup(): void {
-
-    if (!this.readyToDoMarkup()) return;
-    if (this.currentMarkupType === MarkupType.None) return;
-
-    var oldSelectionPosition = -1;
-    if (this.activeElement) oldSelectionPosition = EditableDivUtils.getElementSelectionIndex(this.activeElement);
-
-    var editableElements = this.getElementsToCheck();
-
-    // qtips can be orphaned if the element they belong to is deleted
-    // (and so the mouse can't move off their owning element, and they never go away).
-    // BL-2758 But if we're in a source collection we may have valid source bubbles,
-    // don't delete them!
-    if (editableElements.length > 0)
-      $(editableElements[0]).closest('body').children('.qtip:not(".uibloomSourceTextsBubble")').remove();
-
-    switch (this.currentMarkupType) {
-      case MarkupType.Leveled:
-
-        if (editableElements.length > 0) {
-          var options = {
-            maxWordsPerSentence: this.maxWordsPerSentenceOnThisPage(),
-            maxWordsPerPage: this.maxWordsPerPage()
-          };
-          editableElements.checkLeveledReader(options);
-
-          // update current page words
-          var pageDiv = $('body', this.getPageWindow().document).find('div.bloom-page');
-          if (pageDiv.length) {
-            if (pageDiv[0].id)
-              this.pageIDToText[pageDiv[0].id] = editableElements['allWords'];
-          }
->>>>>>> 063619a8
         }
 
         // if no change, return now
@@ -1086,7 +648,7 @@
     }
 
     getPageWindow(): Window {
-            return (<HTMLIFrameElement>top.document.getElementById('page')).contentWindow;
+        return (<HTMLIFrameElement>top.document.getElementById('page')).contentWindow;
     }
 
     /**
@@ -1325,28 +887,27 @@
         return maxWords;
     }
 
-<<<<<<< HEAD
- averageWordsInSentence(pageStrings: string[]): number {
-     var sentenceCount = 0;
-     var wordCount = 0;
-     for (var i = 0; i < pageStrings.length; i++) {
-         var page = pageStrings[i];
-         var fragments: TextFragment[] = theOneLibSynphony.stringToSentences(page);
-
-         // remove inter-sentence space
-         fragments = fragments.filter(function (frag) {
-             return frag.isSentence;
-         });
-
-         for (var j = 0; j < fragments.length; j++) {
-             wordCount += fragments[j].words.length;
-             sentenceCount++;
-         }
-     }
-     if (sentenceCount == 0) {
-         return 0;
-     }
-     return Math.round(wordCount / sentenceCount);
+  averageWordsInSentence(pageStrings: string[]): number {
+    var sentenceCount = 0;
+    var wordCount = 0;
+    for (var i = 0; i < pageStrings.length; i++) {
+      var page = pageStrings[i];
+      var fragments: TextFragment[] = theOneLibSynphony.stringToSentences(page);
+
+      // remove inter-sentence space
+      fragments = fragments.filter(function (frag) {
+        return frag.isSentence;
+      });
+
+      for (var j = 0; j < fragments.length; j++) {
+        wordCount += fragments[j].words.length;
+        sentenceCount++;
+      }
+    }
+    if (sentenceCount == 0) {
+      return 0;
+    }
+    return Math.round(wordCount / sentenceCount);
         //return Math.round(10 * wordCount / sentenceCount) / 10; // for one decimal place
     }
 
@@ -1372,54 +933,6 @@
     setSynphony(val: ReadersSynphonyWrapper): void {
         this.synphony = val;
     }
-=======
-  averageWordsInSentence(pageStrings: string[]): number {
-    var sentenceCount = 0;
-    var wordCount = 0;
-    for (var i = 0; i < pageStrings.length; i++) {
-      var page = pageStrings[i];
-      var fragments: TextFragment[] = theOneLibSynphony.stringToSentences(page);
-
-      // remove inter-sentence space
-      fragments = fragments.filter(function (frag) {
-        return frag.isSentence;
-      });
-
-      for (var j = 0; j < fragments.length; j++) {
-        wordCount += fragments[j].words.length;
-        sentenceCount++;
-      }
-    }
-    if (sentenceCount == 0) {
-      return 0;
-    }
-    return Math.round(wordCount / sentenceCount);
-    //return Math.round(10 * wordCount / sentenceCount) / 10; // for one decimal place
-  }
-
-  updateActualCount(actual: number, max: number, id: string): void {
-    $('#' + id).html(actual.toString());
-    var acceptable = (actual <= max) || (max === 0);
-    // The two styles here must match ones defined in ReaderTools.htm or its stylesheet.
-    // It's important NOT to use two names where one is a substring of the other (e.g., unacceptable
-    // instead of tooLarge). That will mess things up going from the longer to the shorter.
-    this.setPresenceOfClass(id, acceptable, "acceptable");
-    this.setPresenceOfClass(id, !acceptable, "tooLarge");
-  }
-
-  updateMaxWordsPerSentenceOnPage(): void {
-    this.updateActualCount(this.getElementsToCheck().getMaxSentenceLength(), this.maxWordsPerSentenceOnThisPage(), 'actualWordsPerSentence');
-  }
-
-  updateTotalWordsOnPage(): void {
-    this.updateActualCount(this.getElementsToCheck().getTotalWordCount(), this.maxWordsPerPage(), 'actualWordsPerPage');
-  }
-
-  /** Should be called early on, before other init. */
-  setSynphony(val: ReadersSynphonyWrapper): void {
-    this.synphony = val;
-  }
->>>>>>> 063619a8
 
   //   getSynphony(): ReadersSynphonyWrapper {
   //     return this.synphony;
@@ -1449,14 +962,13 @@
 
     //reviewslog: at the moment, thes first two clauses just do the same things
 
-<<<<<<< HEAD
         // is this a Synphony data file?
         if (fileContents.substr(0, 12) === '{"LangName":' ||
-                //TODO remove this is bizarre artifact of the original synphony, where the data file was actually some javascript. Still used in a unit test.
-                fileContents.substr(0, 12) === 'setLangData(') {
+            //TODO remove this is bizarre artifact of the original synphony, where the data file was actually some javascript. Still used in a unit test.
+            fileContents.substr(0, 12) === 'setLangData(') {
             theOneLibSynphony.langDataFromString(fileContents);
             this.synphony.loadFromLangData(theOneLanguageDataInstance);
-     }
+        }
         // handle sample texts files that are just a set of space-delimeted words
         else {
             var words = theOneLibSynphony.getWordsFromHtmlString(fileContents);
@@ -1471,98 +983,8 @@
             }
         }
     }
-=======
-    // is this a Synphony data file?
-    if (fileContents.substr(0, 12) === '{"LangName":' ||
-      //TODO remove this is bizarre artifact of the original synphony, where the data file was actually some javascript. Still used in a unit test.
-      fileContents.substr(0, 12) === 'setLangData(') {
-      theOneLibSynphony.langDataFromString(fileContents);
-      this.synphony.loadFromLangData(theOneLanguageDataInstance);
-    }
-    // handle sample texts files that are just a set of space-delimeted words
-    else {
-      var words = theOneLibSynphony.getWordsFromHtmlString(fileContents);
-      // Limit the number of words processed from files.  The program hangs on very long lists.
-      var lim = words.length;
-      var wordNames = Object.keys(this.allWords);
-      if (wordNames.length + words.length > this.maxAllowedWords) {
-        lim = this.maxAllowedWords - wordNames.length;
-      }
-      for (var i = 0; i < lim; i++) {
-        this.allWords[words[i]] = 1 + (this.allWords[words[i]] || 0);
-      }
-    }
-  }
-
-  beginSetTextsList(textsArg: string[]): Promise<void> {
-    // only save the file types we can read
-    this.texts = textsArg.filter(t => {
-      var ext = t.split('.').pop();
-      return this.getReadableFileExtensions().indexOf(ext) > -1;
-    });
-    return this.beginGetAllSampleFiles().then(() => {
-      this.addWordsToSynphony();
-
-      // The word list has been received. Now we are using setTimeout() to delay the remainder of the word
-      // list processing so the UI doesn't appear frozen as long.
-      setTimeout(() => {
-
-        this.wordListLoaded = true;
-        this.updateControlContents(); // needed if user deletes all of the stages.
-        this.doMarkup();
-        this.updateWordList();
-        this.processWordListChangedListeners();
-
-        //note, this endpoint is confusing because it appears that ultimately we only use the word list out of this file (see "sampleTextsList").
-        //This ends up being written to a ReaderToolsWords-xyz.json (matching its use, if not it contents).
-        axios.post('/bloom/api/readers/io/synphonyLanguageData', theOneLanguageDataInstance);
-      }, 200);
-    });
-  }
-
-
-  /**
-   * Called to process sample data files.
-   * When all of them are read and processed, the promise is resolved.
-   */
-  beginGetAllSampleFiles(): Promise<void> {
-    // The <any> works around a flaw in the declaration of axios.all in axios.d.ts.
-    return (<any>axios).all(this.texts.map(fileName => {
-      return axios.get<string>('/bloom/api/readers/io/sampleFileContents', { params: { fileName: fileName } })
-        .then(result => {
-          // this same code runs both for simple word list text files, and for synphony .json files
-          // downstream here, code actually changes the json string back into an object, sigh. But
-          // we're looking for a non-risky patch here as 3.7 is about to go out the door.
-          // We had two bugs related to getting this wrong: BL-3969, BL-3970
-          if (typeof result.data === "string" || <any>result.data instanceof String) {
-            this.setSampleFileContents(result.data); // simple wordlist file
-          } else {
-            this.setSampleFileContents(JSON.stringify(result.data)); //synphony json
-          }
-        });
-    }));
-  }
-
-  /**
-   * Called in response to a request for the contents of a sample text file
-   * @param fileContents
-   */
-  setSampleFileContents(fileContents: string): void {
-    this.addWordsFromFile(fileContents);
-  }
-
-  /**
-   * Notify anyone who wants to know that the word list changed
-   */
-  processWordListChangedListeners(): void {
-
-    var handlers = Object.keys(this.wordListChangedListeners);
-    for (var j = 0; j < handlers.length; j++)
-      this.wordListChangedListeners[handlers[j]]();
-  }
->>>>>>> 063619a8
-
-    beginSetTextsList(textsArg: string[] ): Promise<void> {
+
+    beginSetTextsList(textsArg: string[]): Promise<void> {
         // only save the file types we can read
         this.texts = textsArg.filter(t => {
             var ext = t.split('.').pop();
@@ -1589,7 +1011,6 @@
     }
 
 
-<<<<<<< HEAD
     /**
      * Called to process sample data files.
      * When all of them are read and processed, the promise is resolved.
@@ -1611,23 +1032,6 @@
                 });
         }));
     }
-=======
-  /**
-   * Gets words from SynPhony that match the input criteria
-   * @param justWordName Return just the word names, not DataWord objects
-   * @param desiredGPCs An array of strings
-   * @param knownGPCs An array of strings
-   * @param restrictToKnownGPCs
-   * @param [allowUpperCase]
-   * @param [syllableLengths] An array of integers, uses 1-24 if empty
-   * @param [selectedGroups] An array of strings, uses all groups if empty
-   * @param [partsOfSpeech] An array of strings, uses all parts of speech if empty
-   * @returns An array of strings or DataWord objects
-   */
-  selectWordsFromSynphony(justWordName: boolean, desiredGPCs: string[], knownGPCs: string[],
-    restrictToKnownGPCs: boolean, allowUpperCase?: boolean, syllableLengths?: number[],
-    selectedGroups?: string[], partsOfSpeech?: string[]): any[] {
->>>>>>> 063619a8
 
     /**
      * Called in response to a request for the contents of a sample text file
@@ -1642,26 +1046,9 @@
      */
     processWordListChangedListeners(): void {
 
-<<<<<<< HEAD
         var handlers = Object.keys(this.wordListChangedListeners);
         for (var j = 0; j < handlers.length; j++)
             this.wordListChangedListeners[handlers[j]]();
-=======
-    if (justWordName)
-      return theOneLibSynphony.selectGPCWordNamesWithArrayCompare(desiredGPCs, knownGPCs, restrictToKnownGPCs, allowUpperCase, syllableLengths, selectedGroups, partsOfSpeech);
-    else
-      return theOneLibSynphony.selectGPCWordsFromCache(desiredGPCs, knownGPCs, restrictToKnownGPCs, allowUpperCase, syllableLengths, selectedGroups, partsOfSpeech);
-  }
-
-  selectWordsFromAllowedLists(stageNumber: number): string[] {
-
-    var stages: ReaderStage[] = this.synphony.getStages(stageNumber);
-
-    var words: string[] = [];
-    for (var i = 0; i < stages.length; i++) {
-      if (stages[i].allowedWords)
-        words = words.concat(stages[i].allowedWords);
->>>>>>> 063619a8
     }
 
     /**
@@ -1674,7 +1061,6 @@
         theOneLibSynphony.processVocabularyGroups();
     }
 
-<<<<<<< HEAD
     /**
      * Gets words from SynPhony that match the input criteria
      * @param justWordName Return just the word names, not DataWord objects
@@ -1688,22 +1074,14 @@
      * @returns An array of strings or DataWord objects
      */
     selectWordsFromSynphony(justWordName: boolean, desiredGPCs: string[], knownGPCs: string[],
-                                                    restrictToKnownGPCs: boolean, allowUpperCase?: boolean, syllableLengths?: number[],
-                                                    selectedGroups?: string[], partsOfSpeech?: string[]): any[] {
+        restrictToKnownGPCs: boolean, allowUpperCase?: boolean, syllableLengths?: number[],
+        selectedGroups?: string[], partsOfSpeech?: string[]): any[] {
 
         if (!selectedGroups) {
             selectedGroups = [];
             for (var i = 1; i <= theOneLanguageDataInstance.VocabularyGroups; i++)
                 selectedGroups.push('group' + i);
         }
-=======
-    return words;
-  }
-
-  getToolboxWindow(): Window {
-    return (<HTMLIFrameElement>document.getElementById('toolbox')).contentWindow;
-  }
->>>>>>> 063619a8
 
         if (!syllableLengths) {
             //using 24 as an arbitrary max number of syllables
@@ -1721,19 +1099,12 @@
             return theOneLibSynphony.selectGPCWordsFromCache(desiredGPCs, knownGPCs, restrictToKnownGPCs, allowUpperCase, syllableLengths, selectedGroups, partsOfSpeech);
     }
 
-<<<<<<< HEAD
     selectWordsFromAllowedLists(stageNumber: number): string[] {
 
         var stages: ReaderStage[] = this.synphony.getStages(stageNumber);
-=======
-    // inform the user if the list was truncated
-    //var toolbox: Document = this.getToolboxWindow().document;
-    var toolbox = $('#toolbox');
-    var msgDiv: JQuery = $(toolbox).find('#allowed-word-list-truncated');
->>>>>>> 063619a8
 
         var words: string[] = [];
-        for (var i=0; i < stages.length; i++) {
+        for (var i = 0; i < stages.length; i++) {
             if (stages[i].allowedWords)
                 words = words.concat(stages[i].allowedWords);
         }
@@ -1749,7 +1120,7 @@
     getToolboxWindow(): Window {
             // ReaderToolsModel is only loaded into the toolbox, so the toolbox window is simply the current window.
             //return window;
-            return (<HTMLIFrameElement>document.getElementById('toolbox')).contentWindow;
+        return (<HTMLIFrameElement>document.getElementById('toolbox')).contentWindow;
     }
 
     /**
@@ -1768,7 +1139,7 @@
 
         // inform the user if the list was truncated
         //var toolbox: Document = this.getToolboxWindow().document;
-         var toolbox = $('#toolbox');
+        var toolbox = $('#toolbox');
         var msgDiv: JQuery = $(toolbox).find('#allowed-word-list-truncated');
 
         // if the list was truncated, show the message
@@ -1822,45 +1193,28 @@
         // remember how many we are loading so we know when we're finished
         this.allowedWordFilesRemaining = stages.length;
 
-<<<<<<< HEAD
-        stages.forEach((stage, index) => {
-            if (stage.allowedWordsFile) {
-                //axios.get<string>('/bloom/api/readers/allowedWordsList?fileName=' + encodeURIComponent(stage.allowedWordsFile))
+        stages.forEach(function (stage, index) {
+            // BL-4184: Even if the decodable reader setup doesn't have a filename for each stage,
+            // we need to ensure that execution still passes through the "if all loaded" section of
+            // the setAllowedWordsListList() method.
+            if (stage.allowedWordsFile)
                 axios.get<string>('/bloom/api/readers/io/allowedWordsList', { params: { 'fileName': stage.allowedWordsFile } })
-                    .then(result => this.setAllowedWordsListList(result.data, index));
-            }
+                   .then(result => this.setAllowedWordsListList(result.data, index));
+            else
+                this.setAllowedWordsListList(null, index);
             // During Linux testing of BL-3498, the this (_this in the TS converted to JS), in the axios.get callback was
             // undefined without this bind().  This .bind() is also the fix for BL-3496.
             // But apparently when we switched to TS v2.0, it's no longer needed
         }/*.bind(this)*/);
     }
-=======
-    stages.forEach(function (stage, index) {
-      // BL-4184: Even if the decodable reader setup doesn't have a filename for each stage,
-      // we need to ensure that execution still passes through the "if all loaded" section of
-      // the setAllowedWordsListList() method.
-      if (stage.allowedWordsFile)
-        axios.get<string>('/bloom/api/readers/io/allowedWordsList', { params: { 'fileName': stage.allowedWordsFile } })
-          .then(result => this.setAllowedWordsListList(result.data, index));
-      else
-        this.setAllowedWordsListList(null, index);
-      // During Linux testing of BL-3498, the this (_this in the TS converted to JS), in the axios.get callback was
-      // undefined without this bind().  This .bind() is also the fix for BL-3496.
-    }.bind(this));
-  }
->>>>>>> 063619a8
 
     setAllowedWordsListList(fileContents: string, stageIndex: number): void {
 
         // remove this one from the count of files remaining
         this.allowedWordFilesRemaining--;
 
-<<<<<<< HEAD
+    if (fileContents)
         this.synphony.getStages()[stageIndex].setAllowedWordsString(fileContents);
-=======
-    if (fileContents)
-      this.synphony.getStages()[stageIndex].setAllowedWordsString(fileContents);
->>>>>>> 063619a8
 
         // if all loaded...
         if (this.allowedWordFilesRemaining < 1) {
