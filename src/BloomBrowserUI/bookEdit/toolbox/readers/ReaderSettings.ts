--- conflicted
+++ resolved
@@ -4,20 +4,12 @@
  * Decodable Leveled Reader Settings
  */
 export class ReaderSettings {
-<<<<<<< HEAD
     levels: ReaderLevel[] = [];
     stages: ReaderStage[] = [];
     letters: string = '';
+  sentencePunct: string = '';
     moreWords: string = '';
     useAllowedWords: number = 0;
-=======
-  levels: ReaderLevel[] = [];
-  stages: ReaderStage[] = [];
-  letters: string = '';
-  sentencePunct: string = '';
-  moreWords: string = '';
-  useAllowedWords: number = 0;
->>>>>>> 7ddbaf9d
 }
 
 // Defines an object to hold data about one stage in the decodable books tool
