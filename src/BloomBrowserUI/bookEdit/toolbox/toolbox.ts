--- conflicted
+++ resolved
@@ -105,15 +105,9 @@
          */
         static fireCSharpToolboxEvent(eventName: string, eventData: string) {
 
-<<<<<<< HEAD
-        var event = new MessageEvent(eventName, {'bubbles' : true, 'cancelable' : true, 'data' : eventData});
-        top.document.dispatchEvent(event);
-        }
-=======
         var event = new MessageEvent(eventName, { 'bubbles': true, 'cancelable': true, 'data': eventData });
         top.document.dispatchEvent(event);
     }
->>>>>>> f1fc91e5
 
         static getTabModels() { return tabModels; }
 }
@@ -182,42 +176,12 @@
 }
 
 function restoreToolboxSettingsWhenCkEditorReady(settings: string) {
-<<<<<<< HEAD
-        if ((<any>getPageFrame().contentWindow).CKEDITOR) {
-                var editorInstances = (<any>getPageFrame().contentWindow).CKEDITOR.instances;
-                // Somewhere in the process of initializing ckeditor, it resets content to what it was initially.
-                // This wipes out (at least) our page initialization.
-                // To prevent this we hold our initialization until CKEditor has done initializing.
-                // If any instance on the page (e.g., one per div) is not ready, wait until all are.
-                // (The instances property leads to an object in which a field editorN is defined for each
-                // editor, so we just loop until some value of N which doesn't yield an editor instance.)
-                for (var i = 1; ; i++) {
-                        var instance = editorInstances['editor' + i];
-                        if (instance == null) {
-                                if (i === 0) {
-                                        // no instance at all...if one is later created, get us invoked.
-                                        (<any>this.getPageFrame().contentWindow).CKEDITOR.on('instanceReady', e => restoreToolboxSettingsWhenCkEditorReady(settings));
-                                        return;
-                                }
-                                break; // if we get here all instances are ready
-                        }
-                        if (!instance.instanceReady) {
-                                instance.on('instanceReady', e => restoreToolboxSettingsWhenCkEditorReady(settings));
-                                return;
-                        }
-                }
-        }
-        // OK, CKEditor is done (or page doesn't use it), we can finally do the real initialization.
-        var opts = settings;
-        var currentPanel = opts['current'] || '';
-=======
     if ((<any>getPageFrame().contentWindow).CKEDITOR) {
         EditableDivUtils.WaitForCKEditorReady(<any>getPageFrame().contentWindow, settings, restoreToolboxSettingsWhenCkEditorReady);
     }
     // OK, CKEditor is done (or page doesn't use it), we can finally do the real initialization.
     var opts = settings;
     var currentPanel = opts['current'] || '';
->>>>>>> f1fc91e5
 
         // Before we set stage/level, as it initializes them to 1.
         setCurrentPanel(currentPanel);
