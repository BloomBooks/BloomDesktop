--- conflicted
+++ resolved
@@ -24,18 +24,11 @@
 export interface ITool {
     beginRestoreSettings(settings: string): JQueryPromise<void>;
     configureElements(container: HTMLElement);
-<<<<<<< HEAD
-    showTool();
-    hideTool();
-    updateMarkup();
-    id(): string; // without trailing "Tool"!
-=======
     showTool(); // called when a new tool is chosen, but not necessarily when a new page is displayed.
     hideTool(); // called when changing tools, hiding the toolbox, or saving (leaving) pages.
     updateMarkup(); // called on every keypress AND after newPageReady
     newPageReady(); // called when a new page is displayed
-    name(): string; // without trailing 'Tool'!
->>>>>>> f9aad9b0
+    id(): string; // without trailing "Tool"!
     hasRestoredSettings: boolean;
     isAlwaysEnabled(): boolean;
 
