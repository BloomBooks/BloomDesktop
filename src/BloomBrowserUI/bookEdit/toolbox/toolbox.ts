--- conflicted
+++ resolved
@@ -536,11 +536,7 @@
 
     const accordionHeaders = toolbox.find("> h3");
     if (currentTool) {
-<<<<<<< HEAD
-=======
-
         let foundTool = false;
->>>>>>> cf55903e
         // find the index of the tool whose "data-toolId" attribute equals the value of "currentTool"
         accordionHeaders.each(function() {
             if ($(this).attr("data-toolId") === currentTool) {
