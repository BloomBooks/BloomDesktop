/// <reference path="../../typings/jqueryui/jqueryui.d.ts" />

import "jquery-ui/jquery-ui-1.10.3.custom.min.js";
import "../../lib/jquery.i18n.custom";
import "../../lib/jquery.onSafe";
import axios from "axios";
import { BloomApi } from "../../utils/bloomApi";

export const isLongPressEvaluating: string = "isLongPressEvaluating";

/**
 * The html code for a check mark character
 * @type String
 */
const checkMarkString: string = "&#10004;";
const checkLeaveOffTool: string = "Visualizer";

let savedSettings: string;

let keypressTimer: any = null;

let showExperimentalTools: boolean; // set by Toolbox.initialize()

// Each tool implements this interface and adds an instance of its implementation to the
// list maintained here. The methods support the different things individual tools
// can be asked to do by the rest of the system.
// See ToolboxView.cs class comment for a summary of how to add a new tool.
export interface ITool {
    beginRestoreSettings(settings: string): JQueryPromise<void>;
    configureElements(container: HTMLElement);
    showTool(); // called when a new tool is chosen, but not necessarily when a new page is displayed.
    hideTool(); // called when changing tools or hiding the toolbox.
    updateMarkup(); // called on every keypress AND after newPageReady
    newPageReady(); // called when a new page is displayed AND after showTool
    detachFromPage(); // called when a page is going away AND before hideTool
    id(): string; // without trailing "Tool"!
    hasRestoredSettings: boolean;
    isAlwaysEnabled(): boolean;
    isExperimental(): boolean;

    // Some things were impossible to do i18n on via the jade/pug
    // This gives us a hook to finish up the more difficult spots
    finishToolLocalization(pane: HTMLElement);

    // Implement this if the tool uses React.
    // It should return the main content of the tool, which must be a single div.
    // (toolbox will construct the h3 element which goes along with it in the accordion
    // and set its data-toolId attr; this method is however responsible to
    // localize the content of the div.)
    // It may be unimplmented for older tools where beginAddTool() already knows
    // where to find an HTML file for the tool content.
    makeRootElement(): HTMLDivElement;
}

// Class that represents the whole toolbox. Gradually we will move more functionality in here.
export class ToolBox {
    public toolboxIsShowing() {
        return (<HTMLInputElement>$(parent.window.document)
            .find("#pure-toggle-right")
            .get(0)).checked;
    }
    public toggleToolbox() {
        (<HTMLInputElement>$(parent.window.document)
            .find("#pure-toggle-right")
            .get(0)).click();
    }
    public configureElementsForTools(container: HTMLElement) {
        for (let i = 0; i < masterToolList.length; i++) {
            masterToolList[i].configureElements(container);
            // the toolbox itself handles keypresses in order to manage the process
            // of giving each tool a chance to update things when the user stops typing
            // (while maintaining the selection if at all possible).
            /* Note: BL-3900: "Decodable & Talking Book tools delete text after longpress".
                 In that bug, longpress.replacePreviousLetterWithText() would delete back
                 to the start of the current markup span (e.g. a sentence in
                 Talking Book, or a non-decodable word in Decodable Reader).
                 The current fix is to trigger markup on keydown, rather than keyup or keypress.
                 ****This is exactly the opposite of what we would expect****

                 If we trigger on keyup here, the sequence looks right but longpress will eat up the span.
                 Here's the sequence:
                            longpress: replacePreviousLetterWithText()
                            Toolbox: setting timer markup
                            Toolbox: doing markup
                            Toolbox: Restoring Selection after markup

                    So the mystery in the above case is, what is going on with the dom and longpress.replacePreviousLetterWithText()
                    such that replacePreviousLetterWithText() replaces a bunch of characters instead of 1 character?

                    Counterintuitively, if we instead trigger on keydown here, the settimeout()
                    doesn't fire until longpress is all done and all is well:
                            1) Toolbox: setting timer markup
                            2) longpress: replacePreviousLetterWithText()
                            3) Toolbox: doing markup
                            4) Toolbox: Restoring Selection after markup

                    (3) is delayed presumably because (2) is still in the event-handling loop. That's fine. But the
                    mystery then was: why does it help longpress.replacePreviousLetterWithText() to not eat up a whole span?

                    It turns out that when longpress goes to get the selection,
                    in the keyup or keypress senarios, the selection's startContainer is the markup span (which has the #text
                    node inside of it). So then a deleteContents() wiped out *all* the text in the span (I've added a check for
                    that scenario so that if it happens again, longpress will fail instead of deleting text).
                    However in the keydown case, we get a #text node for the selection, as expected. My hypothesis is that by doing
                    the work during the keyDown event, some code somewhere runs when the key goes up, restoring a good selection.
                    So when longpress is used, it doesn't trip over the span.

                    For now I'm just going to commit the fix and if someday we revisit this, maybe another piece of the
                    puzzle will emerge.
            */

            $(container)
                .find(".bloom-editable")
                .keydown(event => {
                    //don't do markup on cursor keys
                    if (event.keyCode >= 37 && event.keyCode <= 40) {
                        // this is check is another workaround for one scenario of BL-3490, but one that, as far as I can tell makes sense.
                        // if all they did was move the cursor, we don't need to look at markup.
                        console.log("skipping markup on arrow key");
                        return;
                    }
                    handleKeyboardInput();
                })
                .on("compositionend", argument => {
                    // Keyman (and other IME's?) don't send keydown events, but do send compositionend events
                    // See https://silbloom.myjetbrains.com/youtrack/issue/BL-5440.
                    handleKeyboardInput();
                });
        }
    }

    public static addStringTool(
        toolName: string,
        addSpace: boolean = false
    ): string {
        if (toolName) {
            if (
                toolName.indexOf(checkLeaveOffTool) === -1 &&
                toolName.indexOf("Tool") === -1
            ) {
                if (addSpace) {
                    return toolName + " Tool";
                } else {
                    return toolName + "Tool";
                }
            }
        }
        return toolName;
    }

    public static getPageFrame(): HTMLIFrameElement {
        return parent.window.document.getElementById(
            "page"
        ) as HTMLIFrameElement;
    }

    // The body of the editable page, a root for searching for document content.
    public static getPage(): HTMLElement | null {
        const page = ToolBox.getPageFrame();
        if (!page || !page.contentWindow) return null;
        return page.contentWindow.document.body;
    }

    public static isXmatterPage(): boolean {
        const bloomPage = ToolBox.getPage().querySelector(".bloom-page");
        const classes = bloomPage.getAttribute("class");
        return (
            // Enhance: when our typescript "groks" string.include(), it would simplify things.
            classes.indexOf("bloom-frontMatter") > -1 ||
            classes.indexOf("bloom-backMatter") > -1
        );
    }

    /**
     * Fires an event for C# to handle
     * @param {String} eventName
     * @param {String} eventData
     */
    public static fireCSharpToolboxEvent(eventName: string, eventData: string) {
        const event = new MessageEvent(eventName, {
            bubbles: true,
            cancelable: true,
            data: eventData
        });
        top.document.dispatchEvent(event);
    }

    public static registerTool(tool: ITool) {
        masterToolList.push(tool);
    }

    private getShowAdvancedFeatures() {
        // Using axios directly because api calls for returning the promise.
        return axios.get("/bloom/api/featurecontrol/showAdvancedFeatures");
    }
    private getEnabledTools() {
        // Using axios directly because api calls for returning the promise.
        return axios.get("/bloom/api/toolbox/enabledTools");
    }

    // Called from document.ready, initializes the whole toolbox.
    public initialize(): void {
        // It seems (see BL-5330) that the toolbox code is loaded into the edit document as well as the
        // toolbox one. Nothing outside toolbox imports it directly, so it must be some indirect link.
        // It's important that this function is only hooked up to the real toolbox instance.
        $(parent.window.document).ready(() => {
            $(parent.window.document)
                .find("#pure-toggle-right")
                .change(function() {
                    showToolboxChanged(!this.checked);
                });
        });

        // Using axios directly because BloomApi doesn't support merging promises with .all
        BloomApi.wrapAxios(
            axios
                .all([this.getShowAdvancedFeatures(), this.getEnabledTools()])
                .then(
                    axios.spread((showAdvancedFeatures, enabledTools) => {
                        // Both requests are complete
                        // remove the experimental tools if the user doesn't want them
                        showExperimentalTools =
                            showAdvancedFeatures.data.toString() === "true";
                        if (!showExperimentalTools) {
                            for (
                                let i = masterToolList.length - 1;
                                i >= 0;
                                i--
                            ) {
                                if (masterToolList[i].isExperimental()) {
                                    masterToolList.splice(i, 1);
                                }
                            }
                        }
                        const toolsToLoad = enabledTools.data.split(",");
                        // remove any tools we don't know about. This might happen where settings were saved in a later version of Bloom.
                        for (let i = toolsToLoad.length - 1; i >= 0; i--) {
                            if (
                                !masterToolList.some(
                                    mod => mod.id() === toolsToLoad[i]
                                )
                            ) {
                                toolsToLoad.splice(i, 1);
                            }
                        }
                        // add any tools we always show
                        for (let j = 0; j < masterToolList.length; j++) {
                            if (
                                masterToolList[j].isAlwaysEnabled() &&
                                !toolsToLoad.includes(masterToolList[j].id())
                            ) {
                                toolsToLoad.push(masterToolList[j].id());
                            }
                        }
                        // for correct positioning and so we can find check boxes when adding others must load this one first,
                        // which means putting it last in the array.
                        toolsToLoad.push("settings");
                        $("#toolbox").hide();
                        const loadNextTool = () => {
                            if (toolsToLoad.length === 0) {
                                $("#toolbox").accordion({
                                    heightStyle: "fill"
                                });
                                $("body")
                                    .find("*[data-i18n]")
                                    .localize(); // run localization

                                // Now bind the window's resize function to the toolbox resizer
                                $(window).bind("resize", () => {
                                    clearTimeout(resizeTimer); // resizeTimer variable is defined outside of ready function
                                    resizeTimer = setTimeout(
                                        resizeToolbox,
                                        100
                                    );
                                });
                                // loaded them all, now we can deal with settings.
                                restoreToolboxSettings();
                                $("#toolbox").show();
                                // I don't know why, but the accordion refresh inside resizeToolbox is needed
                                // to (at least) make the accordion icons appear, and it has to happen on a later cycle.
                                setTimeout(resizeToolbox, 0);
                            } else {
                                // optimize: maybe we can overlap these?
                                const nextToolId = toolsToLoad.pop();
                                const checkBoxId = nextToolId + "Check";
                                const toolId = ToolBox.addStringTool(
                                    nextToolId
                                );
                                beginAddTool(checkBoxId, toolId, false, () =>
                                    loadNextTool()
                                );
                            }
                        };
                        loadNextTool();
                    })
                )
        );
    }

    //currently just a wrapper around the global, to be enhanced someday when we get rid of all the globals
    public getToolIfOffered(toolId: string): ITool {
        return getITool(toolId);
    }

    public activateToolFromId(toolId: string) {
        if (!getITool(toolId)) {
            // Normally we won't even give a way to see this tool if it's
            // not available for experimental reasons, but sometimes (e.g.
            // clicking on a video placeholder, it will help the user to
            // say why nothing is happening.
            const msg =
                "This tool requires that you enable Settings : Advanced Program Settings : Show Experimental Features";
            alert(msg);
            return;
        }

        if (!this.toolboxIsShowing()) {
            this.toggleToolbox();
        }
        const checkBox = $("#" + toolId + "Check").get(0) as HTMLDivElement;
        // if it was an actual "input" element, we would just check for "checked",
        // but it's actually a div with possibly a checkmark character inside,
        // so just check string length.
        if (checkBox.innerText.length === 0) {
            checkBox.click(); // will also activate
        } else {
            setCurrentTool(toolId);
        }
    }
}

const toolbox = new ToolBox();

export function getTheOneToolbox() {
    return toolbox;
}

// Array of ITool objects, typically one for each tool. The code for each tool inserts an appropriate ITool
// into this array in order to interact with the overall toolbox code.
const masterToolList: ITool[] = [];
let currentTool: ITool | undefined = undefined;

/**
 * Handles the click event of the divs in Settings.htm that are styled to be check boxes.
 * @param chkbox
 */
export function showOrHideTool_click(chkbox) {
    const tool = $(chkbox).data("tool");

    if (chkbox.innerHTML === "") {
        chkbox.innerHTML = checkMarkString;
        ToolBox.fireCSharpToolboxEvent(
            "saveToolboxSettingsEvent",
            "active\t" + chkbox.id + "\t1"
        );
        if (tool) {
            beginAddTool(chkbox.id, tool, true);
        }
    } else {
        chkbox.innerHTML = "";
        ToolBox.fireCSharpToolboxEvent(
            "saveToolboxSettingsEvent",
            "active\t" + chkbox.id + "\t0"
        );
        $("*[data-toolId]")
            .filter(function() {
                return $(this).attr("data-toolId") === tool;
            })
            .remove();
    }

    resizeToolbox();
}

export function restoreToolboxSettings() {
    BloomApi.get("toolbox/settings", result => {
        savedSettings = result.data;
        const pageFrame = ToolBox.getPageFrame();
        const contentWin = pageFrame.contentWindow;
        if (contentWin && contentWin.document.readyState === "loading") {
            // We can't finish restoring settings until the main document is loaded, so arrange to call the next stage when it is.
            $(contentWin.document).ready(e =>
                restoreToolboxSettingsWhenPageReady(result.data)
            );
            return;
        }
        restoreToolboxSettingsWhenPageReady(result.data); // not loading, we can proceed immediately.
    });
}

export function applyToolboxStateToUpdatedPage() {
    if (currentTool && toolbox.toolboxIsShowing()) {
        doWhenPageReady(() => {
            if (currentTool) {
                currentTool.newPageReady();
                currentTool.updateMarkup();
            }
        });
    }
}

function doWhenPageReady(action: () => void) {
<<<<<<< HEAD
    const page = getPage();
    if (page.length === 0) {
=======
    const page = ToolBox.getPage();
    if (!page) {
>>>>>>> 5c815fd0
        // Somehow, despite firing this function when the document is supposedly ready,
        // it may not really be ready when this is first called. If it doesn't even have a body yet,
        // we need to try again later.
        setTimeout(e => doWhenPageReady(action), 100);
        return;
    }
    doWhenCkEditorReady(action);
}

// Do this action ONCE when all ckeditors are ready.
// I'm not absolutely sure all the care to do it only once is necessary...the bug
// I was trying to fix turned out to be caused by multiple calls to doWhenCkEditorReady...
// but it seems a precaution worth keeping.
function doWhenCkEditorReady(action: () => void) {
    const removers = [];
    doWhenCkEditorReadyCore({
        removers: removers,
        done: false,
        action: action
    });
}

function doWhenCkEditorReadyCore(arg: {
    removers: Array<any>;
    done: boolean;
    action: () => void;
}): void {
    if ((<any>ToolBox.getPageFrame().contentWindow).CKEDITOR) {
        const editorInstances = (<any>ToolBox.getPageFrame().contentWindow)
            .CKEDITOR.instances;
        // Somewhere in the process of initializing ckeditor, it resets content to what it was initially.
        // This wipes out (at least) our page initialization.
        // To prevent this we hold our initialization until CKEditor has done initializing.
        // If any instance on the page (e.g., one per div) is not ready, wait until all are.
        // (The instances property leads to an object in which a field editorN is defined for each
        // editor, so we just loop until some value of N which doesn't yield an editor instance.)
        for (let i = 1; ; i++) {
            const instance = editorInstances["editor" + i];
            if (instance == null) {
                if (i === 0) {
                    // no instance at all...if one is later created, get us invoked.
                    arg.removers.push(
                        (<any>ToolBox.getPageFrame().contentWindow).CKEDITOR.on(
                            "instanceReady",
                            e => {
                                doWhenCkEditorReadyCore(arg);
                            }
                        )
                    );
                    return;
                }
                break; // if we get here all instances are ready
            }
            if (!instance.instanceReady) {
                arg.removers.push(
                    instance.on("instanceReady", e => {
                        doWhenCkEditorReadyCore(arg);
                    })
                );
                return;
            }
        }
    }
    // OK, CKEditor is done (or page doesn't use it), we can finally do the action.
    if (!arg.done) {
        // We are the first call-back to find all ready! Any other editors invoking this should be ignored.
        arg.done = true; // ensures action only done once
        arg.removers.map(r => r.removeListener()); // try to prevent future callbacks for this action
        arg.action();
    }
}

function restoreToolboxSettingsWhenPageReady(settings: string) {
    doWhenPageReady(() => {
        // OK, CKEditor is done (or page doesn't use it), we can finally do the real initialization.
        const opts = settings;
        const currentTool = opts["current"] || "";

        // Before we set stage/level, as it initializes them to 1.
        setCurrentTool(currentTool);

        // Note: the bulk of restoring the settings (everything but which if any tool is active)
        // is done when a tool becomes current.
    });
}

// Remove any markup the toolbox is inserting (called by EditingView before saving page)
export function removeToolboxMarkup() {
    if (currentTool != null) {
        currentTool.detachFromPage();
    }
}

<<<<<<< HEAD
function getPageFrame(): HTMLIFrameElement {
    return <HTMLIFrameElement>parent.window.document.getElementById("page");
}

// The body of the editable page, a root for searching for document content.
function getPage(): JQuery {
    const page = getPageFrame();
    if (!page || !page.contentWindow) return $();
    return $(page.contentWindow.document.body);
}

=======
>>>>>>> 5c815fd0
function switchTool(newToolName: string): void {
    // Have Bloom remember which tool is active. (Might be none)
    ToolBox.fireCSharpToolboxEvent(
        "saveToolboxSettingsEvent",
        "current\t" + newToolName
    );
    let newTool: ITool | null = null;
    if (newToolName) {
        for (let i = 0; i < masterToolList.length; i++) {
            // the newToolName comes from meta.json and we've changed our minds a few times about
            // whether it should end in "Tool" so what's in the meta.json might have it or not.
            // For robustness we will recognize any tool name that starts with the (no -Tool)
            // name we're looking for.
            if (newToolName.startsWith(masterToolList[i].id())) {
                newTool = masterToolList[i];
            }
        }
    }
    if (currentTool !== newTool) {
        if (currentTool) {
            currentTool.detachFromPage();
            currentTool.hideTool();
        }
        if (newTool) {
            activateTool(newTool);
            currentTool = newTool;
        }
    }
}

function activateTool(newTool: ITool) {
    if (newTool && toolbox.toolboxIsShowing()) {
        const toolElt = getToolElement(newTool);
        // If we're activating this tool for the first time, restore its settings.
        if (!newTool.hasRestoredSettings) {
            newTool.hasRestoredSettings = true;
            newTool.beginRestoreSettings(savedSettings).then(() => {
                if (toolElt) {
                    newTool.finishToolLocalization(toolElt);
                }
                newTool.showTool();
                newTool.newPageReady();
            });
        } else {
            if (toolElt) {
                newTool.finishToolLocalization(toolElt);
            }
            newTool.showTool();
            newTool.newPageReady();
        }
    }
}

function getToolElement(tool: ITool): HTMLElement | null {
    let toolElement: HTMLElement | null = null;
    if (tool) {
        const toolName = ToolBox.addStringTool(tool.id());
        $("#toolbox")
            .find("> h3")
            .each(function() {
                if ($(this).attr("data-toolId") === toolName) {
                    toolElement = this;
                    return false; // break from the each() loop
                }
                return true; // continue the each() loop
            });
    }
    return toolElement;
}
/**
 * This function attempts to activate the tool whose "data-toolId" attribute is equal to the value
 * of "currentTool" (the last tool displayed).
 */
function setCurrentTool(toolID: string) {
    // NOTE: tools without a "data-toolId" attribute (such as the More tool) cannot be the "currentTool."
    let idx = 0;
    const toolbox = $("#toolbox");

    // I'm downright grumpy about how this code sometimes uses names with "Tool" appended, sometimes doesn't.
    // For now I'm just making functions work with either form.

    toolID = ToolBox.addStringTool(toolID);
    const accordionHeaders = toolbox.find("> h3");
    if (toolID) {
        let foundTool = false;
        // find the index of the tool whose "data-toolId" attribute equals the value of "currentTool"
        accordionHeaders.each(function() {
            if ($(this).attr("data-toolId") === toolID) {
                foundTool = true;
                // break from the each() loop
                return false;
            }
            idx++;
            return true; // continue the each() loop
        });
        if (!foundTool) {
            idx = 0;
            toolID = "";
        }
    }
    if (!toolID) {
        // Leave idx at 0, and update currentTool to the corresponding ID.
        toolID = toolbox
            .find("> h3")
            .first()
            .attr("data-toolId");
    }
    if (idx >= accordionHeaders.length - 1) {
        // don't pick the More... tool, pick whatever happens to be first.
        idx = 0;
    }

    // turn off animation
    const ani = toolbox.accordion("option", "animate");
    toolbox.accordion("option", "animate", false);

    // the index must be passed as an int, a string will not work.
    toolbox.accordion("option", "active", idx);

    // turn animation back on
    toolbox.accordion("option", "animate", ani);

    // when a tool is activated, save its data-toolId so state can be restored when Bloom is restarted.
    // We do this after we actually set the initial tool, because setting the intial tool may not CHANGE
    // the active tool (if it's already the one we want, typically the first), so we can't rely on
    // the activate event happening in the initial call. Instead, we make SURE to call it for the
    // tool we are making active.
    toolbox.onSafe("accordionactivate.toolbox", (event, ui) => {
        let newToolName = "";
        if (ui.newHeader.attr("data-toolId")) {
            newToolName = ui.newHeader.attr("data-toolId").toString();
        }
        switchTool(newToolName);
    });
    //alert("switching to " + currentTool + " which has index " + toolIndex);
    //setTimeout(e => switchTool(currentTool), 700);
    switchTool(toolID);
}

// Parameter 'toolId' is the complete tool id with the 'Tool' suffix
// Can return undefined in the case of an experimental tool with
// Advanced Program Settings: Show Experimental Features unchecked.
function getITool(toolId: string): ITool {
    // I'm downright grumpy about how this code sometimes uses names with "Tool" appended, sometimes doesn't.
    // For now I'm just making functions work with either form.
    const reactToolId =
        toolId.indexOf("Tool") > -1
            ? toolId.substring(0, toolId.length - 4)
            : toolId; // strip off "Tool"
    return (<any>masterToolList).find(tool => tool.id() === reactToolId);
}

/**
 * Requests a tool from localhost and loads it into the toolbox.
 * This is used when the user ticks a previously unticked checkbox of a tool, or as part of
 * initializing the toolbox for those that are already checked.
 */
// these last three parameters were never used: function requestTool(checkBoxId, toolId, loadNextCallback, tools, currentTool) {
function beginAddTool(
    checkBoxId: string,
    toolId: string,
    openTool: boolean,
    whenLoaded?: (() => void)
): void {
    const chkBox = document.getElementById(checkBoxId);
    if (chkBox) {
        // always-enabled tools don't have checkboxes.
        chkBox.innerHTML = checkMarkString;
    }

    const subpath = {
        talkingBookTool: "talkingBook/talkingBookToolboxTool.html",
        decodableReaderTool:
            "readers/decodableReader/decodableReaderToolboxTool.html",
        leveledReaderTool:
            "readers/leveledReader/leveledReaderToolboxTool.html",
        bookSettingsTool: "bookSettings/bookSettingsToolboxTool.html",
        toolboxSettingsTool:
            "toolboxSettingsTool/toolboxSettingsToolboxTool.html",
        settingsTool: "settings/Settings.html"
        // none for music: done in React
    };
    const subPathToPremadeHtml = subpath[toolId];
    if (subPathToPremadeHtml) {
        // old-style tool implemented in pug and typescript
        // Using axios because this is retrieving a file, not invoking an api,
        // so the required path does not start with /bloom/api/
        BloomApi.wrapAxios(
            axios
                .get("/bloom/bookEdit/toolbox/" + subPathToPremadeHtml)
                .then(result => {
                    loadToolboxToolText(result.data, toolId, openTool);
                    if (whenLoaded) {
                        whenLoaded();
                    }
                })
        );
    } else {
        // new-style tool implemented in React
        const tool = getITool(toolId);
        const content = $(tool.makeRootElement());
        const toolName = ToolBox.addStringTool(tool.id());
        // const parts = $("<h3 data-toolId='musicTool' data-i18n='EditTab.Toolbox.MusicTool'>"
        //     + "Music Tool</h3><div data-toolId='musicTool' class='musicBody'/>");

        const toolIdUpper =
            tool.id()[0].toUpperCase() +
            tool.id().substring(1, tool.id().length);
        let i18Id = "EditTab.Toolbox." + toolIdUpper;
        if (toolName.indexOf(checkLeaveOffTool) === -1) {
            i18Id += "Tool";
        }
        // Not sure this will always work, but we can do something more complicated...maybe a new method
        // on ITool...if we need it. Note that this is just a way to come up with the English,
        // we don't do it to localizations. But in English, the code value beats the xlf one.
        let toolLabel = toolIdUpper.replace(/([A-Z])/g, " $1").trim();
        toolLabel = ToolBox.addStringTool(toolLabel, true);
        const header = $(
            "<h3 data-i18n='" + i18Id + "'>" + toolLabel + "</h3>"
        );
        // must both have this attr and value for removing if disabled.
        header.attr("data-toolId", toolName);
        content.attr("data-toolId", toolName);
        loadToolboxTool(header, content, toolId, openTool);
        if (whenLoaded) {
            whenLoaded();
        }
    }
}

function handleKeyboardInput(): void {
    // BL-599: "Unresponsive script" while typing in text.
    // The function setTimeout() returns an integer, not a timer object, and therefore it does not have a member
    // function called "clearTimeout." Because of this, the jQuery method $.isFunction(keypressTimer.clearTimeout)
    // will always return false (since "this.keypressTimer.clearTimeout" is undefined) and the result is a new 500
    // millisecond timer being created every time the doKeypress method is called, but none of the pre-existing timers
    // being cleared. The correct way to clear a timeout is to call clearTimeout(), passing it the integer returned by
    // the function setTimeout().

    //if (this.keypressTimer && $.isFunction(this.keypressTimer.clearTimeout)) {
    //  this.keypressTimer.clearTimeout();
    //}
    if (keypressTimer) clearTimeout(keypressTimer);
    keypressTimer = setTimeout(() => {
        // This happens 500ms after the user stops typing.
        const page: HTMLIFrameElement = <HTMLIFrameElement>(
            parent.window.document.getElementById("page")
        );
        if (!page || !page.contentWindow) return; // unit testing?

        const selection: Selection = page.contentWindow.getSelection();
        const anchor: Node = selection.anchorNode;
        const active = <HTMLDivElement>$(anchor)
            .closest("div")
            .get(0);
        if (
            !active ||
            selection.rangeCount > 1 ||
            (selection.rangeCount === 1 && !selection.getRangeAt(0).collapsed)
        ) {
            return; // don't even try to adjust markup while there is some complex selection
        }

        // If longpress is currently engaged trying to determine what, if anything, it needs
        // to do, we postpone the markup. Inexplicably, longpress and handleKeyboardInput (formerly handleKeydown)
        // started interfering again even after the fix for BL-3900 (see comments for
        // that elsewhere in this file). This code was added for BL-5215.
        // It would be great if we didn't have settle for using window.top,
        // but the other player here (jquery.longpress.js) is in a totally different
        // context currently, so my other attempts to share a boolean failed.
        if (window.top[isLongPressEvaluating]) {
            return;
        }

        // the hard thing about all this is preserving the user's insertion point while we change the actual
        // html out from under them to add/remove markup.
        // ckeditor specific discussion: http://stackoverflow.com/questions/16835365/set-cursor-to-specific-position-in-ckeditor
        // This "bookmark" approach makes that easy:
        // We insert a dummy element where the insert point is. Later when we do the markup,
        // we'll find the bookmark again, put the selection there, and remove this element.
        // The problem with this approach is that when the user is fixing an existing word, the markup
        // will see our bookmark as a word-breaking element. For example, if I type "houze" and go
        // to fix that z, the markup routine is going to see "hous"-bookmark-"e". When the user
        // clicks away, the markup will be redone and fixed. So this is a known tradeoff; we get
        // more reliable insertion-point-preservation, at the cost of some temporarily inaccurate
        // markup.
        const editableDiv = $(selection.anchorNode).parents(
            ".bloom-editable"
        )[0];
        // In 3.9, this is null when you press backspace in an empty box; the selection.anchorNode is itself a .bloom-editable, so
        // presumably we could adjust the above query to still get the div it's looking for.
        if (editableDiv) {
            const ckeditorOfThisBox = (<any>editableDiv).bloomCkEditor;
            // Normally every editable box has a ckeditor attached. But some arithmetic template boxes are
            // intended to contain numbers not needing translation and don't get one...because the logic
            // that invokes WireToCKEditor is looking for classes like bloom-content1 that are not present
            // in ArithmeticTemplate. Here we're presumng that if a block didn't get one attached,
            // it's not true vernacular text and doesn't need markup. So all the code below is skipped
            // if we don't have one.
            if (ckeditorOfThisBox) {
                const ckeditorSelection = ckeditorOfThisBox.getSelection();

                // there is also createBookmarks2(), which avoids actually inserting anything. That has the
                // advantage that changing a character in the middle of a word will allow the entire word to
                // be evaluated by the markup routine. However, testing shows that the cursor then doesn't
                // actually go back to where it was: it gets shifted to the right.
                const bookmarks = ckeditorSelection.createBookmarks(true);

                // For some reason, we have cases, mostly (always?) on paste, where
                // ckeditor is inserting tons of comments which are messing with our parsing
                // See http://issues.bloomlibrary.org/youtrack/issue/BL-4775
                removeCommentsFromEditableHtml(editableDiv);

                // If there's no tool active, we don't need to update the markup.
                if (currentTool && toolbox.toolboxIsShowing()) {
                    currentTool.updateMarkup();
                }

                //set the selection to wherever our bookmark node ended up
                //NB: in BL-3900: "Decodable & Talking Book tools delete text after longpress", it was here,
                //restoring the selection, that we got interference with longpress's replacePreviousLetterWithText(),
                // in some way that is still not understood. This was fixed by changing all this to trigger on
                // a different event (keydown instead of keypress).
                ckeditorOfThisBox.getSelection().selectBookmarks(bookmarks);
            }
        }
        // clear this value to prevent unnecessary calls to clearTimeout() for timeouts that have already expired.
        keypressTimer = null;
    }, 500);
}

// exported for testing
export function removeCommentsFromEditableHtml(editable: HTMLElement) {
    // [\s\S] is a hack representing every character (including newline)
    editable.innerHTML = editable.innerHTML.replace(/<!--[\s\S]*?-->/g, "");
}

let resizeTimer;
function resizeToolbox() {
    const windowHeight = $(window).height();
    const root = $(".toolboxRoot");
    // Set toolbox container height to fit in new window size
    // Then toolbox Resize() will adjust it to fit the container
    root.height(windowHeight - 25); // 25 is the top: value set for div.toolboxRoot in toolbox.less
    $("#toolbox").accordion("refresh");
}

/**
 * Adds one tool to the toolbox
 * @param {String} newContent
 * @param {String} toolId
 * @param {Boolean} openTool
 */
function loadToolboxToolText(
    newContent: string,
    toolId: string,
    openTool: boolean
) {
    const parts = $($.parseHTML(newContent, document, true));

    parts.filter("*[data-i18n]").localize();
    parts.find("*[data-i18n]").localize();

    // expect parts to have 2 items, an h3 and a div
    if (parts.length < 2) return;

    // get the toolbox tool label
    const header = parts.filter("h3").first();
    if (header.length < 1) return; // bookSettings currently is empty and doesn't get added.

    // get the tool content div
    const content = parts.filter("div").first();

    loadToolboxTool(header, content, toolId, openTool);
}
function loadToolboxTool(
    header: JQuery,
    content: JQuery,
    toolId,
    openTool: boolean
) {
    const toolboxElt = $("#toolbox");
    const label = header.text();
    if (toolId === "settingsTool" && !showExperimentalTools) {
        content.addClass("hideExperimental");
    }

    // Where to insert the new tool? We want to keep them alphabetical except for More...which is always last,
    // so insert before the first one with text alphabetically greater than this (if any).
    if (toolboxElt.children().length === 0) {
        // none yet...this will be the "more" tool which we insert first.
        toolboxElt.append(header);
        toolboxElt.append(content);
    } else {
        let insertBefore = toolboxElt
            .children() // children() includes both the headers and the contents of the tools
            .filter(".ui-accordion-header") // we only want to sort this into the headers...
            .filter(function() {
                // Note that we aren't (as of 4.4) setting the "locale" of the browser to match the
                // UI language. In my tests, it's stuck at "en-US" (navigator.language). But if we ever do
                // set this, then this will do a better job of ordering. Meanwhile, no worse.
                return label.localeCompare($(this).text()) < 0;
            })
            .first();
        if (insertBefore.length === 0) {
            // Nothing is greater, but still insert before "More". Two children represent "More", so before the second last.
            insertBefore = $(
                toolboxElt.children()[toolboxElt.children.length - 2]
            );
        }
        header.insertBefore(insertBefore);
        content.insertBefore(insertBefore);
    }

    // if requested, open the tool that was just inserted
    if (openTool && toolbox.toolboxIsShowing()) {
        toolboxElt.accordion("refresh");
        const id = header.attr("id");
        const toolNumber = parseInt(id.substr(id.lastIndexOf("_")), 10);
        toolboxElt.accordion("option", "active", toolNumber); // must pass as integer
    }
}

function showToolboxChanged(wasShowing: boolean): void {
    ToolBox.fireCSharpToolboxEvent(
        "saveToolboxSettingsEvent",
        "visibility\t" + (wasShowing ? "" : "visible")
    );
    if (currentTool) {
        if (wasShowing) {
            currentTool.detachFromPage();
            currentTool.hideTool();
        } else {
            activateTool(currentTool);
        }
    } else {
        // starting up for the very first time in this book...no tool is current,
        // so select and properly initialize the first one.
        let newToolName = $("#toolbox")
            .find("> h3")
            .first()
            .attr("data-toolId");
        if (!newToolName) {
            // This should never happen; we're just being defensive.
            // At one point (BL-5330) this code could run against the document in the wrong iframe
            // and fail to find the #toolbox div; then we get a null and end up saving
            // current tool as "undefined" with various bad results. Just in case it happens again
            // somehow, we hard code that in this situation we default to
            // the talking book tool.
            newToolName = "talkingBookTool";
        }
        switchTool(newToolName);
    }
}<|MERGE_RESOLUTION|>--- conflicted
+++ resolved
@@ -162,8 +162,12 @@
     }
 
     public static isXmatterPage(): boolean {
-        const bloomPage = ToolBox.getPage().querySelector(".bloom-page");
+        const page = ToolBox.getPage();
+        if (!page) return false;
+        const bloomPage = page.querySelector(".bloom-page");
+        if (!bloomPage) return false;
         const classes = bloomPage.getAttribute("class");
+        if (!classes) return false;
         return (
             // Enhance: when our typescript "groks" string.include(), it would simplify things.
             classes.indexOf("bloom-frontMatter") > -1 ||
@@ -400,13 +404,8 @@
 }
 
 function doWhenPageReady(action: () => void) {
-<<<<<<< HEAD
-    const page = getPage();
-    if (page.length === 0) {
-=======
     const page = ToolBox.getPage();
     if (!page) {
->>>>>>> 5c815fd0
         // Somehow, despite firing this function when the document is supposedly ready,
         // it may not really be ready when this is first called. If it doesn't even have a body yet,
         // we need to try again later.
@@ -500,20 +499,6 @@
     }
 }
 
-<<<<<<< HEAD
-function getPageFrame(): HTMLIFrameElement {
-    return <HTMLIFrameElement>parent.window.document.getElementById("page");
-}
-
-// The body of the editable page, a root for searching for document content.
-function getPage(): JQuery {
-    const page = getPageFrame();
-    if (!page || !page.contentWindow) return $();
-    return $(page.contentWindow.document.body);
-}
-
-=======
->>>>>>> 5c815fd0
 function switchTool(newToolName: string): void {
     // Have Bloom remember which tool is active. (Might be none)
     ToolBox.fireCSharpToolboxEvent(
