/// <reference path="../../typings/jqueryui/jqueryui.d.ts" />
/// <reference path="decodableReader/synphonyApi.ts" />
/// <reference path="decodableReader/readerToolsModel.ts" />

import 'jquery-ui/jquery-ui-1.10.3.custom.min.js';
import '../../lib/jquery.i18n.custom';
import "../../lib/jquery.onSafe"; 

/**
 * The html code for a check mark character
 * @type String
 */
var checkMarkString = '&#10004;';
<<<<<<< HEAD
=======

>>>>>>> cc1d778c
var savedSettings: string;

var keypressTimer: any = null;

export interface ITabModel {
    restoreSettings(settings: string);
    configureElements(container: HTMLElement);
    showTool();
    hideTool();
    updateMarkup();
    name(): string; // without trailing 'Tool'!
<<<<<<< HEAD
    hasRestoredSettings : boolean;
}

// Class that represents the whole toolbox. Gradually we will move more functionality in here.
class ToolBox {
=======
    hasRestoredSettings: boolean;
}

// Class that represents the whole toolbox. Gradually we will move more functionality in here.
export class ToolBox {
>>>>>>> cc1d778c
    toolboxIsShowing() { return (<HTMLInputElement>$(parent.window.document).find('#pure-toggle-right').get(0)).checked; }
    configureElementsForTools(container: HTMLElement) {
        for (var i = 0; i < tabModels.length; i++) {
            tabModels[i].configureElements(container);
            // the toolbox itself handles keypresses in order to manage the process
            // of giving each tool a chance to update things when the user stops typing
            // (while maintaining the selection if at all possible).
            $(container).find('.bloom-editable').keypress(function () {
                doKeypressMarkup();
            });
       }
    }
    /**
     * Fires an event for C# to handle
     * @param {String} eventName
     * @param {String} eventData
     */
    static fireCSharpToolboxEvent(eventName: string, eventData: string) {

    var event = new MessageEvent(eventName, {'bubbles' : true, 'cancelable' : true, 'data' : eventData});
    document.dispatchEvent(event);
    }

    static getTabModels() { return tabModels;}
}

var toolbox = new ToolBox();

// Array of models, typically one for each tab. The code for each tab inserts an appropriate model
// into this array in order to be interact with the overall toolbox code.
var tabModels: ITabModel[] = [];
var currentTool: ITabModel;

/**
 * Handles the click event of the divs in Settings.htm that are styled to be check boxes.
 * @param chkbox
 */
export function showOrHidePanel_click(chkbox) {

    var panel = $(chkbox).data('panel');

    if (chkbox.innerHTML === '') {

        chkbox.innerHTML = checkMarkString;
        ToolBox.fireCSharpToolboxEvent('saveToolboxSettingsEvent', "active\t" + chkbox.id + "\t1");
        if (panel) {
            requestPanel(chkbox.id, panel, null, null, null);
        }
    }
    else {
        chkbox.innerHTML = '';
        ToolBox.fireCSharpToolboxEvent('saveToolboxSettingsEvent', "active\t" + chkbox.id + "\t0");
        $('*[data-panelId]').filter(function() { return $(this).attr('data-panelId') === panel; }).remove();
    }

    resizeToolbox();
}

/**
* Called by C# to restore user settings
*/
export function restoreToolboxSettings(settings: string) {
    savedSettings = settings;
    var pageFrame = getPageFrame();
    if (pageFrame.contentWindow.document.readyState === 'loading') {
        // We can't finish restoring settings until the main document is loaded, so arrange to call the next stage when it is.
        $(pageFrame.contentWindow.document).ready(e => restoreToolboxSettingsWhenPageReady(settings));
        return;
    }
    restoreToolboxSettingsWhenPageReady(settings); // not loading, we can proceed immediately.
}


function restoreToolboxSettingsWhenPageReady(settings: string) {
    var page = getPage();
    if (!page || page.length === 0) {
        // Somehow, despite firing this function when the document is supposedly ready,
        // it may not really be ready when this is first called. If it doesn't even have a body yet,
        // we need to try again later.
        setTimeout(e => restoreToolboxSettingsWhenPageReady(settings), 100);
        return;
    }
    // Once we have a valid page, we can proceed to the next stage.
    restoreToolboxSettingsWhenCkEditorReady(settings);
}

function restoreToolboxSettingsWhenCkEditorReady(settings: string) {
    if ((<any>getPageFrame().contentWindow).CKEDITOR) {
        var editorInstances = (<any>getPageFrame().contentWindow).CKEDITOR.instances;
        // Somewhere in the process of initializing ckeditor, it resets content to what it was initially.
        // This wipes out (at least) our page initialization.
        // To prevent this we hold our initialization until CKEditor has done initializing.
        // If any instance on the page (e.g., one per div) is not ready, wait until all are.
        // (The instances property leads to an object in which a field editorN is defined for each
        // editor, so we just loop until some value of N which doesn't yield an editor instance.)
        for (var i = 1;; i++) {
            var instance = editorInstances['editor' + i];
            if (instance == null) {
                if (i === 0) {
                    // no instance at all...if one is later created, get us invoked.
                    (<any>this.getPageFrame().contentWindow).CKEDITOR.on('instanceReady', e => restoreToolboxSettingsWhenCkEditorReady(settings));
                    return;
                }
                break; // if we get here all instances are ready
            }
            if (!instance.instanceReady) {
                instance.on('instanceReady', e => restoreToolboxSettingsWhenCkEditorReady(settings));
                return;
            }
        }
    }
    // OK, CKEditor is done (or page doesn't use it), we can finally do the real initialization.
    var opts = settings;
    var currentPanel = opts['current'] || '';

    // Before we set stage/level, as it initializes them to 1.
    setCurrentPanel(currentPanel);

    // Note: the bulk of restoring the settings (everything but which if any panel is active)
    // is done when a tool becomes current.
}

// Remove any markup the toolbox is inserting (called before saving page)
<<<<<<< HEAD
function removeToolboxMarkup() {
=======
export function removeToolboxMarkup() {
>>>>>>> cc1d778c
    if (currentTool != null) {
        currentTool.hideTool();
    }
}

function getPageFrame(): HTMLIFrameElement {
    return <HTMLIFrameElement>parent.window.document.getElementById('page');
}

    // The body of the editable page, a root for searching for document content.
function getPage(): JQuery {
    var page = getPageFrame();
    if (!page) return null;
    return $(page.contentWindow.document.body);
}

function switchTool(newToolName: string)
{
<<<<<<< HEAD
    fireCSharpToolboxEvent('saveToolboxSettingsEvent', "current\t" + newToolName); // Have Bloom remember which tool is active. (Might be none)
=======
    ToolBox.fireCSharpToolboxEvent('saveToolboxSettingsEvent', "current\t" + newToolName); // Have Bloom remember which tool is active. (Might be none)
>>>>>>> cc1d778c
    var newTool = null;
    if (newToolName) {
        for (var i = 0; i < tabModels.length; i++) {
            // the newToolName comes from meta.json and we've changed our minds a few times about
            // whether it should end in 'Tool' so what's in the meta.json might have it or not.
            // For robustness we will recognize any tool name that starts with the (no -Tool)
            // name we're looking for.
            if (newToolName.startsWith(tabModels[i].name())) {
                newTool = tabModels[i];
            }
        }
    }
    if (currentTool !== newTool) {
        if (currentTool)
            currentTool.hideTool();
        activateTool(newTool);
        currentTool = newTool;
    }
}

function activateTool(newTool: ITabModel) {
    if (newTool && toolbox.toolboxIsShowing()) {
        // If we're activating this tool for the first time, restore its settings.
        if (!newTool.hasRestoredSettings) {
            newTool.hasRestoredSettings = true;
            newTool.restoreSettings(savedSettings);
        }
        newTool.showTool();
    }
}

/**
 * This function attempts to activate the panel whose "data-panelId" attribute is equal to the value
 * of "currentPanel" (the last panel displayed).
 * @param {String} currentPanel
 */
function setCurrentPanel(currentPanel) {
    // NOTE: panels without a "data-panelId" attribute (such as the More panel) cannot be the "currentPanel."
    var idx = '0';
    var toolbox = $('#toolbox');

    if (currentPanel) {

        // find the index of the panel whose "data-panelId" attribute equals the value of "currentPanel"
        toolbox.find('> h3').each(function() {
            if ($(this).attr('data-panelId') === currentPanel) {
                // the index is the last segment of the element id
                idx = this.id.substr(this.id.lastIndexOf('-') + 1);
                // break from the each() loop
                return false;
            }
            return true; // continue the each() loop
        });
    } else {
        // Leave idx at 0, and update currentPanel to the corresponding ID.
        currentPanel = toolbox.find('> h3').first().attr('data-panelId');
    }

    // turn off animation
    var ani = toolbox.accordion('option', 'animate');
    toolbox.accordion('option', 'animate', false);

    // the index must be passed as an int, a string will not work. Also, H3 elements have indexes 1, 3, 5, 7,
    // since an ID is generated for the intermediate content divs also. We need 0, 1, 2, 3.
    var toolIndex = Math.floor(parseInt(idx) / 2);
    toolbox.accordion('option', 'active', toolIndex);

    // turn animation back on
    toolbox.accordion('option', 'animate', ani);

    // when a panel is activated, save its data-panelId so state can be restored when Bloom is restarted.
    // We do this after we actually set the initial panel, because setting the intial panel may not CHANGE
    // the active panel (if it's already the one we want, typically the first), so we can't rely on
    // the activate event happening in the initial call. Instead, we make SURE to call it for the
    // panel we are making active.
<<<<<<< HEAD
    toolbox.onOnce('accordionactivate.toolbox', function (event, ui) {
=======
    toolbox.onSafe('accordionactivate.toolbox', function (event, ui) {
>>>>>>> cc1d778c
        var newToolName = "";
        if (ui.newHeader.attr('data-panelId')) {
            newToolName = ui.newHeader.attr('data-panelId').toString();
        }
        switchTool(newToolName);
    });
    //alert('switching to ' + currentPanel + " which has index " + toolIndex);
    //setTimeout(e => switchTool(currentPanel), 700);
    switchTool(currentPanel);
}

/**
 * Requests a panel from localhost and loads it into the toolbox.
 * @param {String} checkBoxId
 * @param {String} panelId
 * @param {Function} loadNextCallback
 * @param {Array} panels
 * @param {String} currentPanel
 */
function requestPanel(checkBoxId, panelId, loadNextCallback, panels, currentPanel) {

    var chkBox = document.getElementById(checkBoxId);
    if (chkBox) {
        chkBox.innerHTML = checkMarkString;

        // The panelIDs all end in 'Tool' but the containing file and folder names don't have this.
        var fileAndFolderName = panelId.substring(0, panelId.length - 4);

        var panelUrl = '/bloom/bookEdit/toolbox/' + fileAndFolderName + '/' + fileAndFolderName + '.html';
        var ajaxSettings = {type: 'GET', url: panelUrl};

        $.ajax(ajaxSettings)
            .done(function (data) {
                loadToolboxPanel(data, panelId);
                if (typeof loadNextCallback === 'function')
                    loadNextCallback(panels, currentPanel);
            });
    }
}

function doKeypressMarkup(): void {

    // BL-599: "Unresponsive script" while typing in text.
    // The function setTimeout() returns an integer, not a timer object, and therefore it does not have a member
    // function called "clearTimeout." Because of this, the jQuery method $.isFunction(keypressTimer.clearTimeout)
    // will always return false (since "this.keypressTimer.clearTimeout" is undefined) and the result is a new 500
    // millisecond timer being created every time the doKeypress method is called, but none of the pre-existing timers
    // being cleared. The correct way to clear a timeout is to call clearTimeout(), passing it the integer returned by
    // the function setTimeout().

    //if (this.keypressTimer && $.isFunction(this.keypressTimer.clearTimeout)) {
    //  this.keypressTimer.clearTimeout();
    //}
    if(keypressTimer)
      clearTimeout(keypressTimer);

    keypressTimer = setTimeout(function () {

        // This happens 500ms after the user stops typing.
        var page: HTMLIFrameElement = <HTMLIFrameElement>parent.window.document.getElementById('page');
        if (!page) return; // unit testing?

        var selection: Selection = page.contentWindow.getSelection();
        var current: Node = selection.anchorNode;
        var active = <HTMLDivElement>$(selection.anchorNode).closest('div').get(0);
        if (!active || selection.rangeCount > 1 || (selection.rangeCount == 1 && !selection.getRangeAt(0).collapsed)) {
            return; // don't even try to adjust markup while there is some complex selection
        }

        var myRange: Range = selection.getRangeAt(0).cloneRange();
        myRange.setStart(active, 0);
        var offset: number = myRange.toString().length;

        // In case the IP is somewhere like after the last <br> or between <br>s,
        // its anchorNode is the div itself, or perhaps one of its spans, and we want to try to put it back
        // in a comparable position. -1 marks a selection that is at a text level.
        // other values count the <br> elements immediately before the selection.
        // I am hoping it doesn't happen that there are <br>s at multiple levels.
        // Note that the newly marked up version will have any <br>s at the top level only (children of the div).
        var divBrCount: number = -1;
        if (current.nodeType !== 3) {
            divBrCount = 0;
            // endoffset counts the number of childNodes that the selection is after.
            // We want to know how many <br> nodes are between it and the previous non-empty node.
            for (var k = myRange.endOffset - 1; k >= 0; k--) {
                if (current.childNodes[k].localName === 'br') divBrCount++;
                else if (current.childNodes[k].textContent.length > 0) break;
            }
        }

        var atStart: boolean = myRange.endOffset === 0;

        if (currentTool && toolbox.toolboxIsShowing()) currentTool.updateMarkup();

        // Now we try to restore the selection at the specified position.
        EditableDivUtils.makeSelectionIn(active, offset, divBrCount, atStart);

        // clear this value to prevent unnecessary calls to clearTimeout() for timeouts that have already expired.
        keypressTimer = null;
    }, 500);
}

var resizeTimer;
function resizeToolbox() {
    var windowHeight = $(window).height();
    var root = $(".toolboxRoot");
    // Set toolbox container height to fit in new window size
    // Then toolbox Resize() will adjust it to fit the container
    root.height(windowHeight - 25); // 25 is the top: value set for div.toolboxRoot in toolbox.less
    $("#toolbox").accordion("refresh");
}

/**
 * Adds one panel to the toolbox
 * @param {String} newContent
 * @param {String} panelId
 */
function loadToolboxPanel(newContent, panelId) {
    var parts = $($.parseHTML(newContent, document, true));

    parts.filter('*[data-i18n]').localize();
    parts.find('*[data-i18n]').localize();

    var toolboxElt = $('#toolbox');

    // expect parts to have 2 items, an h3 and a div
    if (parts.length < 2) return;

    // get the toolbox panel tab/button
    var tab = parts.filter('h3').first();

    // Get the order. If no order, set to top (zero)
    var order = tab.data('order');
    if (!order && (order !== 0)) order = 0;

    // get the panel content div
    var div = parts.filter('div').first();

    // Where to insert the new panel?
    // NOTE: there will always be at least one panel, the "More..." panel, so there will always be at least one panel
    // in the toolbox. And the "More..." panel will have the highest order so it is always at the bottom of the stack.
<<<<<<< HEAD
    var insertBefore = toolboxElt.children().filter(function() { return $(this).data('order') > order; }).first();
=======
    var insertBefore = toolboxElt.children().filter(function () { return $(this).data('order') > order; }).first();
>>>>>>> cc1d778c

    // Insert now.
    tab.insertBefore(insertBefore);
    div.insertBefore(insertBefore);

    toolboxElt.accordion('refresh');

    // if requested, open the panel that was just inserted
    if (toolbox.toolboxIsShowing()) {
        var id = tab.attr('id');
        var tabNumber = parseInt(id.substr(id.lastIndexOf('_')));
        toolboxElt.accordion('option', 'active', tabNumber); // must pass as integer
    }
}

function showToolboxChanged(showing: boolean): void {
    if (currentTool) {
        if (showing) currentTool.hideTool();
        else activateTool(currentTool);
    } else {
        // starting up for the very first time in this book...no tool is current,
        // so select and properly initialize the first one.
        switchTool($('#toolbox').find(('> h3')).first().attr('data-panelId'));
    }
}

$(document).ready(function () {
    $("#toolbox").accordion({
        heightStyle: "fill"
    });
    resizeToolbox(); // Make sure it gets run once, at least.
    $('body').find('*[data-i18n]').localize(); // run localization

    // Now bind the window's resize function to the toolbox resizer
    $(window).bind('resize', function () {
        clearTimeout(resizeTimer); // resizeTimer variable is defined outside of ready function
        resizeTimer = setTimeout(resizeToolbox, 100);
    });
});

$(parent.window.document).ready(function() {
    $(parent.window.document).find('#pure-toggle-right').change(function() { showToolboxChanged(!this.checked); });
})<|MERGE_RESOLUTION|>--- conflicted
+++ resolved
@@ -11,10 +11,7 @@
  * @type String
  */
 var checkMarkString = '&#10004;';
-<<<<<<< HEAD
-=======
-
->>>>>>> cc1d778c
+
 var savedSettings: string;
 
 var keypressTimer: any = null;
@@ -26,19 +23,11 @@
     hideTool();
     updateMarkup();
     name(): string; // without trailing 'Tool'!
-<<<<<<< HEAD
-    hasRestoredSettings : boolean;
-}
-
-// Class that represents the whole toolbox. Gradually we will move more functionality in here.
-class ToolBox {
-=======
     hasRestoredSettings: boolean;
 }
 
 // Class that represents the whole toolbox. Gradually we will move more functionality in here.
 export class ToolBox {
->>>>>>> cc1d778c
     toolboxIsShowing() { return (<HTMLInputElement>$(parent.window.document).find('#pure-toggle-right').get(0)).checked; }
     configureElementsForTools(container: HTMLElement) {
         for (var i = 0; i < tabModels.length; i++) {
@@ -162,11 +151,7 @@
 }
 
 // Remove any markup the toolbox is inserting (called before saving page)
-<<<<<<< HEAD
-function removeToolboxMarkup() {
-=======
 export function removeToolboxMarkup() {
->>>>>>> cc1d778c
     if (currentTool != null) {
         currentTool.hideTool();
     }
@@ -185,11 +170,7 @@
 
 function switchTool(newToolName: string)
 {
-<<<<<<< HEAD
-    fireCSharpToolboxEvent('saveToolboxSettingsEvent', "current\t" + newToolName); // Have Bloom remember which tool is active. (Might be none)
-=======
     ToolBox.fireCSharpToolboxEvent('saveToolboxSettingsEvent', "current\t" + newToolName); // Have Bloom remember which tool is active. (Might be none)
->>>>>>> cc1d778c
     var newTool = null;
     if (newToolName) {
         for (var i = 0; i < tabModels.length; i++) {
@@ -265,11 +246,7 @@
     // the active panel (if it's already the one we want, typically the first), so we can't rely on
     // the activate event happening in the initial call. Instead, we make SURE to call it for the
     // panel we are making active.
-<<<<<<< HEAD
-    toolbox.onOnce('accordionactivate.toolbox', function (event, ui) {
-=======
     toolbox.onSafe('accordionactivate.toolbox', function (event, ui) {
->>>>>>> cc1d778c
         var newToolName = "";
         if (ui.newHeader.attr('data-panelId')) {
             newToolName = ui.newHeader.attr('data-panelId').toString();
@@ -411,11 +388,7 @@
     // Where to insert the new panel?
     // NOTE: there will always be at least one panel, the "More..." panel, so there will always be at least one panel
     // in the toolbox. And the "More..." panel will have the highest order so it is always at the bottom of the stack.
-<<<<<<< HEAD
-    var insertBefore = toolboxElt.children().filter(function() { return $(this).data('order') > order; }).first();
-=======
     var insertBefore = toolboxElt.children().filter(function () { return $(this).data('order') > order; }).first();
->>>>>>> cc1d778c
 
     // Insert now.
     tab.insertBefore(insertBefore);
