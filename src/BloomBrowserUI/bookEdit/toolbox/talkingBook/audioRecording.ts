--- conflicted
+++ resolved
@@ -2172,11 +2172,7 @@
         // In addition to us processing currentTextBox, also add any unprocessed divs
         const recordableDivs = this.getRecordableDivs();
         const unprocessedRecordables = recordableDivs.filter(
-<<<<<<< HEAD
-            div => div.getAttribute("data-audiorecordingmode") === null
-=======
-            (idx, elem) => !this.isRecordableDivFullyInitialized(elem)
->>>>>>> a3eb8031
+            div => !this.isRecordableDivFullyInitialized(div)
         );
 
         let unionedElementsToProcess: JQuery;
