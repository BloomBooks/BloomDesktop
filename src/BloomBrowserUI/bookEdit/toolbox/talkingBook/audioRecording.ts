--- conflicted
+++ resolved
@@ -39,11 +39,7 @@
 //   (or maybe on the sentence they right-clicked?)
 // - Some more obvious affordance for launching the Record feature
 // - Extract content of bubble HTML into its own file?
-<<<<<<< HEAD
-=======
-
 ///<reference path="../../../typings/jquery/jquery.d.ts"/>
->>>>>>> 2089ccbb
 ///<reference path="../../../typings/axios/axios.d.ts"/>
 ///<reference path="../../../typings/toastr/toastr.d.ts"/>
 
@@ -59,22 +55,9 @@
     Expected, // The most likely/appropriate button to use next (e.g., Play right after recording)
     Active // Button now active (Play while playing; Record while held down)
 };
-<<<<<<< HEAD
+
+
 export default class AudioRecording {
-
-    recording: boolean;
-    levelCanvas: HTMLCanvasElement;
-    levelCanvasWidth: number = 15;
-    levelCanvasHeight: number = 80;
-    hiddenSourceBubbles: JQuery;
-    audioDevicesUrl = '/bloom/audioDevices';
-    playingAll: boolean; // true during listen.
-    peakLevelSocket: WebSocket;
-//    peakLevelIntervalId : number;
-=======
-
-
-class AudioRecording {
     private recording: boolean;
     private levelCanvas: HTMLCanvasElement;
     private levelCanvasWidth: number = 15;
@@ -117,9 +100,10 @@
             return;
         }
         this.updateMarkupAndControlsToCurrentText();
+    peakLevelSocket: WebSocket;
+//    peakLevelIntervalId : number;
 
         this.changeStateAndSetExpected('record');
->>>>>>> 2089ccbb
 
         this.getWebSocket().onmessage = event => {
                 this.setstaticPeakLevel(event.data);
@@ -407,27 +391,7 @@
         return $(page.contentWindow.document.body);
     }
 
-<<<<<<< HEAD
-    public setupForRecording(): void {
-        this.updateInputDeviceDisplay();
-        this.hiddenSourceBubbles = this.getPage().find('.uibloomSourceTextsBubble');
-        this.hiddenSourceBubbles.hide();
-        var editable = this.getRecordableDivs();
-        if (editable.length === 0) {
-            // no editable text on this page.
-            this.configureForNothingToRecord();
-            return;
-        }
-        this.updateMarkupAndControlsToCurrentText();
-        this.peakLevelSocket = new WebSocket("ws://127.0.0.1:8189");//audio/peakLevel");
-        //this.peakLevelIntervalId = window.setInterval(()=>this.setPeakLevel, 100);
-        this.peakLevelSocket.onmessage = event => {
-            this.setPeakLevel(event.data);
-        }
-    }
-=======
-
->>>>>>> 2089ccbb
+
 
     public updateMarkupAndControlsToCurrentText() {
         var editable = this.getRecordableDivs();
@@ -447,44 +411,7 @@
         thisClass.setCurrentSpan(this.getPage().find('.ui-audioCurrent'), firstSentence); // typically first arg matches nothing.
     }
 
-<<<<<<< HEAD
-    // Disable all buttons...nothing to record on this page
-    configureForNothingToRecord(): void {
-        this.setStatus('record', Status.Disabled);
-        this.setStatus('play', Status.Disabled);
-        this.setStatus('next', Status.Disabled);
-        this.setStatus('prev', Status.Disabled);
-        this.setStatus('listen', Status.Disabled);
-        this.setStatus('clear', Status.Disabled);
-        this.setStatus('listen', Status.Disabled);
-   }
-
-    public removeRecordingSetup() {
-        this.hiddenSourceBubbles.show();
-        var page = this.getPage();
-        page.find('.ui-audioCurrent').removeClass('ui-audioCurrent');
-        
-        // window.clearInterval(this.peakLevelIntervalId);
-        
-        // this.peakLevelIntervalId = null;
-        if(this.peakLevelSocket)
-        {
-            try{
-                this.peakLevelSocket.close;
-                this.peakLevelSocket = null;
-            }
-            catch(e) {
-                console.log("Error closing peakLevelSocket: "+e);
-            }
-        }
-    }
-
-    // This gets invoked (via a non-object method of the same name in this file,
-    // and one of the same name in CalledFromCSharp) when a C# event fires indicating
-    // that we should display a different peak level. It draws a series of bars
-=======
     // This gets invoked via websocket message. It draws a series of bars
->>>>>>> 2089ccbb
     // (reminiscent of leds in a hardware level meter) within the canvas in the
     //  top right of the bubble to indicate the current peak level.
     public setstaticPeakLevel(level: string): void {
@@ -968,8 +895,5 @@
     //reviewslog: not allowed    theOneLibSynphony = new LibSynphony();
     theOneAudioRecorder.initializeTalkingBookTool();
 }
-<<<<<<< HEAD
-
-
-=======
->>>>>>> 2089ccbb
+
+
