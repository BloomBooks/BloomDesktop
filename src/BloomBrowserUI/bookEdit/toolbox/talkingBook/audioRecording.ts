﻿// This class supports creating audio recordings for talking books.
// It is also used by the motion tool when previewing.
// Things currently get started when the user selects the "Talking Book Tool" item in
// the toolbox while editing. This invokes the function audioRecorder.setupForRecording()
// in this file. That code breaks the
// page's text into sentence-length spans (if not already done), makes sure each
// has an id (preserving existing ones, and using guids for new ones). The audio files
// are placed in a folder called 'audio' in the main book folder. Currently we
// save both uncompressed .wav files and compressed .mp3 files for each segment.
// Currently the actual recording is done in C#, since I can't get audio
// recording to work reliably in HTML using Gecko29. In JohnT's fork of Bloom,
// there is a branch RecordAudioInBrowserSpike in which I attempted to do this.
// It works sometimes, but often part or all of the recording is silence.
// Possible improvements:
// - Notice when a new input device is connected and automatically select it
//   (cf Palaso.Media.NAudio.RecordingDeviceIndicator)
// - Update the input device display when the current device is unplugged and a new choice made.
// - Space key as alternative to record button
// - Keyboard shortcut for Play and Next?
// - Automatically move to next page when current one is done
// - Automatically put initial selection on first unrecorded sentence
//   (or maybe on the sentence they right-clicked?)
// - Some more obvious affordance for launching the Record feature
// - Extract content of bubble HTML into its own file?
///<reference path="../../../typings/jquery/jquery.d.ts"/>
///<reference path="../../../typings/toastr/toastr.d.ts"/>

import * as $ from "jquery";
import { theOneLibSynphony } from "../readers/libSynphony/synphony_lib";
import theOneLocalizationManager from "../../../lib/localizationManager/localizationManager";
import { TextFragment } from "../readers/libSynphony/bloomSynphonyExtensions";
import axios, { AxiosResponse } from "axios";
import { BloomApi } from "../../../utils/bloomApi";
import * as toastr from "toastr";
import WebSocketManager from "../../../utils/WebSocketManager";
import { ToolBox } from "../toolbox";

enum Status {
    Disabled, // Can't use button now (e.g., Play when there is no recording)
    Enabled, // Can use now, not the most likely thing to do next
    Expected, // The most likely/appropriate button to use next (e.g., Play right after recording)
    Active // Button now active (Play while playing; Record while held down)
}

// Should correspond to the version in "\src\BloomExe\web\controllers\TalkingBookApi.cs"
export enum AudioRecordingMode {
    Unknown = "Unknown",
    Sentence = "Sentence",
    TextBox = "TextBox"
}

const kWebsocketContext = "audio-recording";
const kAudioSentence = "audio-sentence"; // Even though these can now encompass more than strict sentences, we continue to use this class name for backwards compatability reasons
const kAudioSentenceClassSelector = "." + kAudioSentence;
const kBloomEditableTextBoxSelector = "div.bloom-editable";
const kRecordingModeControl: string = "audio-recordingModeControl";
const kRecordingModeClickHandler: string =
    "audio-recordingModeControl-clickHandler";
const kAutoSegmentWrapperId = "audio-autoSegmentWrapper";
const kAutoSegmentButtonId = "audio-autoSegment";
const kAutoSegmentButtonIdSelector = "#" + kAutoSegmentButtonId;
const kAutoSegmentStatusClass = "autoSegmentStatus";
const kAutoSegmentEnabledClass = "autoSegmentEnabled";

// TODO: We would actually like this to have (conceptually) different state for each text box, not a single one per page.
// This would allow us to set a separate audio-recording mode for each state.
// However, currently this code has a lot of reliance on GetPage(), which just shows that the structure is not conceptually set up to handle per-text-box. So we will leave this for later.
// TODO: Maybe a lot of this code should move to TalkingBook.ts (regarding the tool) instead of AudioRecording.ts (regarding recording/playing the audio files)
export default class AudioRecording {
    private recording: boolean;
    private levelCanvas: HTMLCanvasElement;
    private levelCanvasWidth: number = 15;
    private levelCanvasHeight: number = 80;
    private hiddenSourceBubbles: JQuery;
    private playingAll: boolean; // true during listen.
    private idOfCurrentSentence: string;
    private awaitingNewRecording: boolean;
    public audioRecordingMode: AudioRecordingMode;
    private recordingModeInput: HTMLInputElement; // Currently a checkbox, could change to a radio button in the future
    private isShowing: boolean;

    private sentenceToIdMap: object = {}; // map<string, string> from a sentence to the desired ID for that span (instead of using a new, dynamically generated one)
    private stringToSentencesCache: object = {};

    private listenerFunction: (MessageEvent) => void;

    constructor() {
        // Initialize to Unknown (as opposed to setting to the default Sentence) so we can identify
        // when we need to fetch from Collection Settings vs. when it's already set.
        this.audioRecordingMode = AudioRecordingMode.Unknown;
        this.recordingModeInput = <HTMLInputElement>(
            document.getElementById(kRecordingModeControl)
        );
        if (this.recordingModeInput != null) {
            // Only expected to be null in the unit tests.
            // Initial state should be disabled so that enableRecordingMode will recognize it needs
            // to initialize things on startup.
            this.recordingModeInput.disabled = true;
        }
    }

    // Class method called by exported function of the same name.
    // Only called the first time the Toolbox is opened for this book during this Editing session.
    public initializeTalkingBookTool() {
        // I've sometimes observed events like click being handled repeatedly for a single click.
        // Adding these .off calls seems to help...it's as if something causes this show event to happen
        // more than once so the event handlers were being added repeatedly, but I haven't caught
        // that actually happening. However, the off() calls seem to prevent it.
        $("#audio-next")
            .off()
            .click(e => this.moveToNextAudioElement());
        $("#audio-prev")
            .off()
            .click(e => this.moveToPrevAudioElement());
        $("#audio-record")
            .off()
            .mousedown(e => this.startRecordCurrent())
            .mouseup(e => this.endRecordCurrent());
        $("#audio-play")
            .off()
            .click(e => this.playCurrent());
        $("#audio-listen")
            .off()
            .click(e => this.listen());
        $("#audio-clear")
            .off()
            .click(e => this.clearRecording());
        $(kAutoSegmentButtonIdSelector)
            .off()
            .click(e => this.autoSegment());

        $("#player").off();
        // The following speeds playback, ensures we get the durationchange event.
        $("#player").attr("preload", "auto");
        $("#player").bind("error", e => {
            if (this.playingAll) {
                // during a "listen", we walk through each segment, but some (or all) may not have audio
                this.playEnded(); //move to the next one
            } else if (this.awaitingNewRecording) {
                // file may not have been created yet. Try again.
                this.updatePlayerStatus();
            }
            // A previous version did a toast here. However, the auto-preload which we set up to help
            // us update durations causes an error to be raised for all nonexistent audio files; it
            // may just be because we haven't recorded it yet. A toast for that is excessive.
            // We could possibly arrange for a toast if we get an error while actually playing,
            // but it seems very unlikely.
        });

        $("#player").bind("ended", e => this.playEnded());
        $("#player").bind("durationchange", e => this.durationChanged());
        $("#audio-input-dev")
            .off()
            .click(e => this.selectInputDevice());

        toastr.options.positionClass = "toast-toolbox-bottom";
        toastr.options.timeOut = 10000;
        toastr.options.preventDuplicates = true;
    }

    // Async. Sets up member variables (e.g. audioRecordingMode) that updateMarkup...() depends on.
    //    May execute some code asynchronously if it needs to retrieve some values from the collection settings.
    //
    // Precondition: You may assume that all initialization will be fully completed before callback() is called.
    //
    // callback: A function to call after initialization completes (especially if the initialization happens asynchronously). Set to null if not needed.
    //           e.g., this should include anything that has a dependency on this.audioRecordingMode
    public initializeForMarkup(callback?: () => void) {
        const doWhenRecordingModeIsKnown = (audioRecordingModeStr: string) => {
            if (audioRecordingModeStr in AudioRecordingMode) {
                this.audioRecordingMode = <AudioRecordingMode>(
                    audioRecordingModeStr
                );
            } else {
                this.audioRecordingMode = AudioRecordingMode.Unknown;
            }

            if (this.audioRecordingMode == AudioRecordingMode.Unknown) {
                this.audioRecordingMode = AudioRecordingMode.Sentence;
            }

            this.setRecordingModeInput();

            // Execute anything that depends on the initialization
            if (callback) {
                callback();
            }
        };

        if (
            this.getPageDocBody().find("[data-audioRecordingMode]").length > 0
        ) {
            // We are able to identify and load the mode directly from the HTML
            const audioRecordingModeStr: string = this.getPageDocBody()
                .find("[data-audioRecordingMode]")
                .first()
                .attr("data-audioRecordingMode");
            doWhenRecordingModeIsKnown(audioRecordingModeStr);
        } else if (
            this.getPageDocBody().find("span.audio-sentence").length > 0
        ) {
            // This may happen when loading books from 4.3 or earlier that already have text recorded,
            // and is especially important if the collection default is set to anything other than Sentence.
            doWhenRecordingModeIsKnown(AudioRecordingMode.Sentence);
        } else {
            // We are not sure what it should be.
            // So, check what the collection default has to say

            BloomApi.get("talkingBook/defaultAudioRecordingMode", result => {
                doWhenRecordingModeIsKnown(result.data);
            });

            // Note: Any code after here will not necessarily (in fact, probably not) run sequentially after the code in your Get() callback
        }
    }

    private setRecordingModeInput() {
        // We initialize the checkbox based on our state and whether this is an xMatter
        // page or not. We ran into a problem (BL-6737) where audio was lost if it was
        // recorded in TextBox mode, because the xMatter replacement code (using DataDiv)
        // didn't handle that case. We decided it was best to only allow Sentence mode on
        // xMatter pages.
        if (ToolBox.isXmatterPage()) {
            this.recordingModeInput.checked = true;
            this.disableRecordingModeControl(false);
            // We want this setting change to be a temporary thing, in the sense that
            // when we move to a non-xMatter (normal content) page, the UI will still be
            // in whatever mode the user had it in. Since the mode input is disabled, it
            // won't get set to anything else until we select a non-xMatter page.
            this.audioRecordingMode = AudioRecordingMode.Sentence;
        } else {
            if (this.audioRecordingMode == AudioRecordingMode.Sentence) {
                this.recordingModeInput.checked = true;
            } else if (this.audioRecordingMode == AudioRecordingMode.TextBox) {
                this.recordingModeInput.checked = false;
            }

            this.setupForAutoSegment();
        }
    }

    // Initialize the initial state of the autoSegment controls
    private setupForAutoSegment() {
        const autoSegmentWrapperElement = document.getElementById(
            kAutoSegmentWrapperId
        );
        if (
            ToolBox.getShowExperimentalTools() &&
            this.audioRecordingMode == AudioRecordingMode.TextBox &&
            this.getRecordableDivs().length > 0
        ) {
            if (autoSegmentWrapperElement) {
                autoSegmentWrapperElement.classList.add(
                    kAutoSegmentEnabledClass
                );
            }
            const collection = document.getElementsByClassName(
                kAutoSegmentStatusClass
            );
            for (let i = 0; i < collection.length; ++i) {
                const statusElement: HTMLElement = <HTMLElement>(
                    collection.item(i)
                );
                statusElement.innerText = "";
            }
        } else {
            if (autoSegmentWrapperElement) {
                autoSegmentWrapperElement.classList.remove(
                    kAutoSegmentEnabledClass
                );
            }
        }

        // Note: Just letting these happen asynchronously. It doesn't take long, but it should get called right when the tool gets called.
        //   It may also get called again later on, when the user actually expands the tool.
        //   We should already have the correct state but no big deal to check it again at that time.
        BloomApi.get(
            "audioSegmentation/checkAutoSegmentDependencies",
            result => {
                if (result.data.startsWith("FALSE")) {
                    const missingDependency: string = result.data.substring(
                        "FALSE ".length
                    );

                    theOneLocalizationManager
                        .asyncGetText(
                            "Common.MissingDependency",
                            "Missing Dependency: {0} not found.",
                            ""
                        )
                        .done(localizedText => {
                            const errorMessage: string = theOneLocalizationManager.simpleDotNetFormat(
                                localizedText,
                                [missingDependency]
                            );

                            $(kAutoSegmentButtonIdSelector)
                                .off()
                                .click(e => toastr.error(errorMessage));
                            $(kAutoSegmentButtonIdSelector).attr(
                                "title",
                                errorMessage
                            ); // Sets the hover
                        });
                } else {
                    $(kAutoSegmentButtonIdSelector)
                        .off()
                        .click(e => this.autoSegment());
                    $(kAutoSegmentButtonIdSelector).attr("title", ""); // Clears the hover
                }
            }
        );
    }

    public setupForListen() {
        $("#player").bind("ended", e => this.playEnded());
        $("#player").bind("error", e => {
            // during a "listen", we walk through each segment, but some (or all) may not have audio
            this.playEnded(); //move to the next one
        });
    }

    // Called by TalkingBookModel.showTool() when a different tool is added/chosen or when the toolbox is re-opened, but not when a new page is added
    public setupForRecording(): void {
        this.updateInputDeviceDisplay();

        this.hiddenSourceBubbles = this.getPageDocBody().find(
            ".uibloomSourceTextsBubble"
        );
        this.hiddenSourceBubbles.hide();
        const editable = this.getRecordableDivs();
        if (editable.length === 0) {
            // no editable text on this page.
            this.changeStateAndSetExpected("");
            return;
        }

        this.updateMarkupAndControlsToCurrentText();

        this.changeStateAndSetExpected("record");

        this.addAudioLevelListener();
    }

    // Called when a new page is loaded and (above) when the Talking Book Tool is chosen.
    public addAudioLevelListener(): void {
        WebSocketManager.addListener(kWebsocketContext, e => {
            if (e.id == "peakAudioLevel")
                this.setStaticPeakLevel(e.message ? e.message : "");
        });
    }

    // Called by TalkingBookModel.detachFromPage(), which is called when changing tools, hiding the toolbox,
    // or saving (leaving) pages.
    public removeRecordingSetup() {
        this.hiddenSourceBubbles.show();
        const page = this.getPageDocBody();
        page.find(".ui-audioCurrent")
            .removeClass("ui-audioCurrent")
            .removeClass("disableHighlight");
    }

    public stopListeningForLevels() {
        WebSocketManager.closeSocket(kWebsocketContext);
    }

    // We now do recording in all editable divs that are visible.
    // This should NOT restrict to ones that already contain audio-sentence spans.
    // BL-5575 But we don't (at this time) want to record comprehension questions.
    // And BL-5457: Check that we actually have recordable text in the divs we return.
    private getRecordableDivs(includeCheckForText: boolean = true): JQuery {
        const $this = this;
        const divs = this.getPageDocBody().find(
            ":not(.bloom-noAudio) > " + kBloomEditableTextBoxSelector
        );
        return divs.filter(":visible").filter((idx, elt) => {
            if (!includeCheckForText) {
                return true;
            }
            return this.stringToSentences(elt.innerHTML).some(frag => {
                return $this.isRecordable(frag);
            });
        });
    }

    private getAudioElements(): JQuery {
        return this.getRecordableDivs()
            .find(kAudioSentenceClassSelector) // Looks only in the descendants, but won't check any of the elements themselves in getRecordableDivs()
            .addBack(kAudioSentenceClassSelector); // Also applies the selector to the result of getRecordableDivs()
    }

    private moveToNextAudioElement(): void {
        toastr.clear();

        var next = this.getNextAudioElement();
        if (!next) return;
        var current: JQuery = this.getPageDocBody().find(".ui-audioCurrent");
        this.setCurrentAudioElement(current, $(next));
        this.changeStateAndSetExpected("record");
    }

    private getNextAudioElement(): HTMLElement | null {
        var current: JQuery = this.getPageDocBody().find(".ui-audioCurrent");
        var audioElts = this.getAudioElements();
        if (current.length === 0 || audioElts.length === 0) return null;
        var next: JQuery = audioElts.eq(audioElts.index(current) + 1);
        return next.length === 0 ? null : next[0];
    }

    private getPreviousAudioElement(): HTMLElement | null {
        var current: JQuery = this.getPageDocBody().find(".ui-audioCurrent");
        var audioElts = this.getAudioElements();
        if (current.length === 0 || audioElts.length === 0) return null;
        var currentIndex = audioElts.index(current);
        if (currentIndex === 0) return null;
        var prev: JQuery = audioElts.eq(currentIndex - 1);
        return prev.length === 0 ? null : prev[0];
    }

    // Generally we set the current span, we want to highlight it. But during
    // listening to the whole page, especially in a Motion preview, we
    // prefer not to highlight the current span unless it actually has audio.
    // This is achieved by passing checking true.
    private setCurrentAudioElement(
        current: JQuery,
        changeTo: JQuery,
        checking?: boolean
    ): void {
        if (current && current.length > 0) {
            current
                .removeClass("ui-audioCurrent")
                .removeClass("disableHighlight");
        }
        // We might be changing to nothing (changeTo[0] is null) when doing a whole-page
        // preview (possibly from Motion) and there is no text or it has never
        // been marked up by the talking book tool.
        if (checking && changeTo[0]) {
            changeTo.addClass("disableHighlight"); // prevents highlight showing at once
            axios
                .get("/bloom/api/audio/checkForSegment?id=" + changeTo[0].id)
                .then(response => {
                    if (response.data === "exists") {
                        changeTo.removeClass("disableHighlight");
                    }
                })
                .catch(error => {
                    toastr.error(
                        "Error checking on audio file " + error.statusText
                    );
                    //server couldn't find it, so just leave it unhighlighted
                });
        }
        changeTo.addClass("ui-audioCurrent");
        this.idOfCurrentSentence = changeTo.attr("id");
        this.updatePlayerStatus();
        this.changeStateAndSetExpected("record");
    }

    // If we have an mp3 file but not a wav file, the file server will return that instead.
    private currentAudioUrl(id: string): string {
        return this.urlPrefix() + id + ".wav";
    }

    private urlPrefix(): string {
        const bookSrc = this.getPageFrame().src;
        const index = bookSrc.lastIndexOf("/");
        const bookFolderUrl = bookSrc.substring(0, index + 1);
        return "/bloom/api/audio/wavFile?id=" + bookFolderUrl + "audio/";
    }

    private moveToPrevAudioElement(): void {
        toastr.clear();
        var current: JQuery = this.getPageDocBody().find(".ui-audioCurrent");
        var audioElts = this.getAudioElements();
        if (current.length === 0 || audioElts.length === 0) return;
        var currentIndex = audioElts.index(current);
        if (currentIndex === 0) return;
        var prev = this.getPreviousAudioElement();
        if (prev == null) return;
        this.setCurrentAudioElement(current, $(prev));
    }

    // Gecko has no way of knowing that we've created or modified the audio file,
    // so it will cache the previous content of the file or
    // remember if no such file previously existed. So we add a bogus query string
    // based on the current time so that it asks the server for the file again.
    // Fixes BL-3161
    private updatePlayerStatus() {
        var player = $("#player");
        player.attr(
            "src",
            this.currentAudioUrl(this.idOfCurrentSentence) +
                "&nocache=" +
                new Date().getTime()
        );
    }

    private startRecordCurrent(): void {
        if (!this.isEnabledOrExpected("record")) {
            return;
        }

        toastr.clear();
        this.recording = true;
        var current: JQuery = this.getPageDocBody().find(".ui-audioCurrent");
        var id = current.attr("id");
        axios
            .post("/bloom/api/audio/startRecord?id=" + id)
            .then(result => {
                this.setStatus("record", Status.Active);
                // The active device MIGHT have changed, if the user unplugged since we
                // chose it.
                this.updateInputDeviceDisplay();
            })
            .catch(error => {
                toastr.error(error.statusText);
                console.log(error.statusText);
            });
    }

    private endRecordCurrent(): void {
        if (!this.recording) {
            // will trigger if the button wasn't enabled, so the recording never started
            return;
        }

        this.recording = false;
        this.awaitingNewRecording = true;

        axios
            .post("/bloom/api/audio/endRecord")
            .then(response => {
                this.updatePlayerStatus();
                this.setStatus("record", Status.Disabled);
                this.changeStateAndSetExpected("play");
            })
            .catch(error => {
                this.changeStateAndSetExpected("record"); //record failed, so we expect them to try again
                toastr.error(error.response.statusText);
                console.log(error.response.statusText);
                this.updatePlayerStatus();
            });
    }

    // Called when we get a duration for a current audio element. Mainly we want it after recording a new one.
    // However, for older documents that don't have this, just playing them all will add the new info...
    // or even just stepping through with Next.
    private durationChanged(): void {
        this.awaitingNewRecording = false;
        var current = this.getPageDocBody().find(".ui-audioCurrent");
        current.attr(
            "data-duration",
            (<HTMLAudioElement>$("#player").get(0)).duration
        );
    }

    private playCurrent(): void {
        toastr.clear();

        if (!this.isEnabledOrExpected("play")) {
            return;
        }
        this.playingAll = false; // in case it gets clicked after an incomplete play all.
        this.setStatus("play", Status.Active);
        this.playCurrentInternal();
    }

    private playCurrentInternal() {
        (<HTMLMediaElement>document.getElementById("player")).play();
    }

    // 'Listen' is shorthand for playing all the sentences on the page in sequence.
    public listen(): void {
        const original: JQuery = this.getPageDocBody().find(".ui-audioCurrent");
        const audioElts = this.getAudioElements();
        if (audioElts.length === 0) return;
        const first = audioElts.eq(0);
        this.setCurrentAudioElement(original, first, true);
        this.playingAll = true;
        this.setStatus("listen", Status.Active);
        this.playCurrentInternal();
    }

    // This is currently used in Motion, which removes all the current
    // audio markup afterwards. If we use it in this tool, we need to do more,
    // such as setting the current state of controls.
    public stopListen(): void {
        (<HTMLMediaElement>document.getElementById("player")).pause();
    }

    private playEnded(): void {
        if (this.playingAll) {
            var current: JQuery = this.getPageDocBody().find(
                ".ui-audioCurrent"
            );
            var audioElts = this.getAudioElements();
            if (current.length === 0 || audioElts.length === 0) return;
            var next: JQuery = audioElts.eq(audioElts.index(current) + 1);
            if (next.length !== 0) {
                this.setCurrentAudioElement(current, next, true);
                this.setStatus("listen", Status.Active); // gets returned to enabled by setCurrentSpan
                this.playCurrentInternal();
                return;
            }
            this.playingAll = false;
            this.changeStateAndSetExpected("listen");
            return;
        }
        this.changeStateAndSetExpected("next");
    }

    private selectInputDevice(): void {
        var thisClass = this;
        BloomApi.get("audio/devices", result => {
            var data = result.data; // Axios apparently recognizes the JSON and parses it automatically.
            // Retrieves JSON generated by AudioRecording.AudioDevicesJson
            // Something like {"devices":["microphone", "Logitech Headset"], "productName":"Logitech Headset", "genericName":"Headset" },
            // except that in practice currrently the generic and product names are the same and not as helpful as the above.
            if (data.devices.length <= 1) return; // no change is possible.
            if (data.devices.length == 2) {
                // Just toggle between them
                var device =
                    data.devices[0] == data.productName
                        ? data.devices[1]
                        : data.devices[0];
                axios
                    .post("/bloom/api/audio/currentRecordingDevice", device, {
                        headers: { "Content-Type": "text/plain" }
                    })
                    .then(result => {
                        this.updateInputDeviceDisplay();
                    })
                    .catch(error => {
                        toastr.error(error.statusText);
                    });
                return;
            }
            var devList = $("#audio-devlist");
            devList.empty();
            for (var i = 0; i < data.devices.length; i++) {
                // convert "Microphone (xxxx)" --> xxxx, where the final ')' is often missing (cut off somewhere upstream)
                var label = data.devices[i].replace(
                    /Microphone \(([^\)]*)\)?/,
                    "$1"
                );
                //make what's left safe for html
                label = $("<div>")
                    .text(label)
                    .html();
                // preserve the product name, which is the id we will send back if they choose it
                var menuItem = devList.append(
                    '<li data-choice="' + i + '">' + label + "</li>"
                );
            }
            (<any>devList)
                .one(
                    "click",
                    function(event) {
                        devList.hide();
                        var choice = $(event.target).data("choice");
                        axios
                            .post(
                                "/bloom/api/audio/currentRecordingDevice",
                                data.devices[choice],
                                { headers: { "Content-Type": "text/plain" } }
                            )
                            .then(result => {
                                this.updateInputDeviceDisplay();
                            })
                            .catch(error => {
                                toastr.error(error.statusText);
                            });
                    }.bind(this)
                )
                .show()
                .position({
                    my: "left top",
                    at: "left bottom",
                    of: $("#audio-input-dev")
                });
        });
    }

    private updateInputDeviceDisplay(): void {
        BloomApi.get("audio/devices", result => {
            var data = result.data;
            // See selectInputDevice for what is retrieved.
            var genericName = data.genericName || "";
            var productName = data.productName || "";
            var nameToImage = [
                ["internal", "computer.svg"],
                // checking for "Array" is motivated by JohnT's dell laptop, where the internal microphone
                // comes up as "Microphone Array (2 RealTek Hi".
                ["array", "computer.svg"],
                ["webcam", "webcam.svg"],
                // checking for "Headse" is motivated by JohnT's Logitech Headset, which comes up as "Microphone (Logitech USB Headse".
                ["headse", "headset.svg"],
                ["usb audio", "headset.svg"], // we don't really know... should we just show a USB icon?
                ["plantronics", "headset.svg"],
                ["andrea", "headset.svg"], //usb-to-line
                ["vxi", "headset.svg"], // headsets and usb-to-line
                ["line", "lineaudio.svg"],
                ["high def", "lineaudio.svg"],
                ["zoom", "recorder.svg"]
            ];
            var imageName = "microphone.svg"; // Default if we don't recognize anything significant in the name of the current device.
            for (var i = 0; i < nameToImage.length; i++) {
                var match = nameToImage[i][0];
                if (
                    genericName.toLowerCase().indexOf(match) > -1 ||
                    productName.toLowerCase().indexOf(match) > -1
                ) {
                    imageName = nameToImage[i][1];
                    break;
                }
            }
            var devButton = $("#audio-input-dev");
            var src = devButton.attr("src");
            var lastSlash = src.lastIndexOf("/");
            var newSrc = src.substring(0, lastSlash + 1) + imageName;
            devButton.attr("src", newSrc);
            devButton.attr("title", productName);
        });
    }

    // Clear the recording for this sentence
    private clearRecording(): void {
        toastr.clear();

        if (!this.isEnabledOrExpected("clear")) {
            return;
        }
        //var currentFile = $('#player').attr('src');
        // this.fireCSharpEvent('deleteFile', currentFile);
        axios
            .post(
                "/bloom/api/audio/deleteSegment?id=" + this.idOfCurrentSentence
            )
            .then(result => {
                // data-duration needs to be deleted when the file is deleted.
                // See https://silbloom.myjetbrains.com/youtrack/issue/BL-3671.
                // Note: this is not foolproof because the durationchange handler is
                // being called asynchronously with stale data and sometimes restoring
                // the deleted attribute.
                var current = this.getPageDocBody().find(
                    "#" + this.idOfCurrentSentence
                );
                if (current.length !== 0) {
                    current.first().removeAttr("data-duration");
                }
            })
            .catch(error => {
                toastr.error(error.statusText);
            });
        this.updatePlayerStatus();
        this.changeStateAndSetExpected("record");
    }

    // For now, we know this is a checkbox, so we just need to toggle the value.
    // In the future, there may be more than two values and we will need to pass in a parameter to let us know which mode to switch to
<<<<<<< HEAD
    private updateRecordingMode(forceOverwrite: boolean = false) {
=======
    private updateRecordingMode() {
        // These two checks are here for paranoia. Normally if the function is disabled
        // we don't install this click handler at all.
        if (ToolBox.isXmatterPage()) {
            this.notifyRecordingModeControlDisabledXMatter();
            return;
        }
>>>>>>> 7365a8d1
        // Check if there are any audio recordings present.
        //   If so, these would become invalidated (and deleted down the road when the book's unnecessary files gets cleaned up)
        //   Warn the user if this deletion could happen
        //   We detect this state by relying on the same logic that turns on the Listen button when an audio recording is present
        if (!forceOverwrite && this.isEnabledOrExpected("listen")) {
            this.notifyRecordingModeControlDisabled();
            return;
        }

        const checkbox: HTMLInputElement = this.recordingModeInput;
        if (
            this.audioRecordingMode == AudioRecordingMode.Sentence ||
            this.audioRecordingMode == undefined
        ) {
            this.audioRecordingMode = AudioRecordingMode.TextBox;
            checkbox.checked = false;
        } else {
            this.audioRecordingMode = AudioRecordingMode.Sentence;
            checkbox.checked = true;
        }

        this.setupForAutoSegment();

        // Update the collection's default recording span mode to the new value
        BloomApi.postJson(
            "talkingBook/defaultAudioRecordingMode",
            this.audioRecordingMode
        );

        // Update the UI
        this.updateMarkupAndControlsToCurrentText();
    }

    private enableRecordingModeControl() {
        if (this.recordingModeInput.disabled) {
            this.recordingModeInput.disabled = false;

            // The click handler (an invisible div over the checkbox) is used to handle events on the checkbox even while the checkbox is disabled (which would suppress events on the checkbox itself)
            // Note: In the future, if the click handler is no longer used, just assign the same onClick function() to the checkbox itself.
            $("#" + kRecordingModeClickHandler)
                .off()
                .click(e => this.updateRecordingMode());
        }
    }

    private disableRecordingModeControl(
        useClearRecordingsNotification: boolean = true
    ) {
        // Note: Possibly could be neat to check if all the audio is re-usable before disabling.
        //       (But then what happens if they modify the text box?  Well, it's kinda awkward, but it's already awkward if they modify the text in by-sentence mode)
        this.recordingModeInput.disabled = true;
        const handlerJquery = $("#" + kRecordingModeClickHandler);
        handlerJquery.off();
        if (useClearRecordingsNotification) {
            // Note: In the future, if the click handler is no longer used, just assign the same onClick function() to the checkbox itself.
            handlerJquery.click(e => this.notifyRecordingModeControlDisabled());
        } else {
            handlerJquery.click(e =>
                this.notifyRecordingModeControlDisabledXMatter()
            );
        }
    }

    private notifyRecordingModeControlDisabled() {
        // Enhance: The string needs to be updated if we develop a concept of per-text-box (ideal) Talking Book toolbox instead of per-page (current)
        // Change "on this page" to "in this text box"
        if (this.recordingModeInput.disabled) {
            theOneLocalizationManager
                .asyncGetText(
                    "EditTab.Toolbox.TalkingBookTool.RecordingModeClearExistingRecordings",
                    "Please clear all existing recordings on this page before changing modes.",
                    ""
                )
                .done(localizedNotification => {
                    toastr.warning(localizedNotification);
                });
        }
    }

    private notifyRecordingModeControlDisabledXMatter() {
        theOneLocalizationManager
            .asyncGetText(
                "EditTab.Toolbox.TalkingBookTool.RecordingModeXMatter",
                "Sorry, front and back-matter pages must be recorded by sentences.",
                ""
            )
            .done(localizedNotification => {
                toastr.warning(localizedNotification);
            });
    }

    public getPageFrame(): HTMLIFrameElement {
        return <HTMLIFrameElement>parent.window.document.getElementById("page");
    }

    // The body of the editable page, a root for searching for document content.
    public getPageDocBody(): JQuery {
        const page = this.getPageFrame();
        if (!page || !page.contentWindow) return $();
        return $(page.contentWindow.document.body);
    }

    public getCurrentElement(): HTMLElement | null {
        let page = this.getPageDocBody();

        if (page.length <= 0) {
            // The first one is probably the right one when this case is triggered, but even if not, it's better than nothing.
            this.setCurrentAudioElementToFirstAudioElement();
            page = this.getPageDocBody();
        }

        const current = page.find(".ui-audioCurrent");
        if (current && current.length > 0) {
            return current.get(0);
        }
        return null;
    }

    public getCurrentText(): string {
        const currentElement = this.getCurrentElement();
        if (currentElement) {
            return currentElement.innerText;
        }
        return "";
    }

    public newPageReady() {
        // FYI, it is possible for newPageReady to be called without updateMarkup() being called
        // (e.g. when opening the toolbox with an empty text box).
        // The callback (among other things) detects if we have no recordable text on the page.
        this.initializeForMarkup();
    }

    // Should be called when whatever tool uses this is about to be hidden (e.g., changing tools or closing toolbox)
    public hideTool() {
        this.isShowing = false;
        this.stopListeningForLevels();

        // Need to clear out any state. The next time this tool gets reopened, there is no guarantee that it will be reopened in the same context.
        this.audioRecordingMode = AudioRecordingMode.Unknown;
    }

    // Called on initial setup and on toolbox updateMarkup(), including when a new page is created with Talking Book tab open
    public updateMarkupAndControlsToCurrentText() {
        this.isShowing = true;

        if (!this.isFullyInitialized()) {
            this.initializeForMarkup(() => {
                this.updateMarkupAndControlsToCurrentText();
            });
            return;
        }

        let editable = this.getRecordableDivs();
        if (editable.length === 0) {
            // no editable text on this page.
            this.changeStateAndSetExpected("");
            return;
        }

        this.makeAudioSentenceElements(editable);
        // For displaying the qtip, restrict the editable divs to the ones that have
        // audio sentences.
        editable = editable.has(kAudioSentenceClassSelector);
        const thisClass = this;

        //thisClass.setStatus('record', Status.Expected);
        thisClass.levelCanvas = $("#audio-meter").get()[0];

        this.setCurrentAudioElementToFirstAudioElement(false); // This synchronous call probably makes the flashing problem even more likely compared to delaying it but I think it is helpful if the state is being rapidly modified.

        // Note: Marking up the Current Element needs to happen after CKEditor's onload() fully finishes.  (onload sets the HTML of the bloom-editable to its original value, so it can wipe out any changes made to the original value).
        //   There is a race condition as to which one finishes first.  We need to  finish AFTER Ckeditor's onload()
        //   Strange because... supposedly this gets called through:
        //   applyToolboxStateToUpdatedPage() -> doWhenPageReady() -> doWhenCkEditorReady() -> ... setupForRecording() -> updateMarkupAndControlsToCurrentText()
        //   That means that this is some code which EXPECTS the CkEditor to be fully loaded, but somehow onload() is still getting called afterward. needs more investigation.
        //     I suspect it might be a 2nd call to onload(). In some cases with high delays, you can observe that the toolbox is waiting for something (probaby CKEditor) to finish before it loads itself.
        //
        // Enhance (long-term): Why is onload() still called after doWhenCkEditorReady()?  Does updating the markup trigger an additional onload()?
        // In the short-term, to deal with that, we just call the function several times at various delays to try to get it right.
        //
        // Estimated failure rates:
        //   Synchronous (no timeout): 10/31 failure rate
        //   Nested timeouts (20, 20): I estimated 2/13 fail rate
        //   Nested timeouts (20, 100): 3/30 failure rate.  (Note: ideally we want at least 10 failures before we can semi-accurately estimate the probability)
        //   Parallel timeouts (20, 100, 500): 0/30 failure rate.  Sometimes (probably 30%) single on-off-on flash of the highlight.
        //   Parallel timeouts (20, exponential back-offs starting from 100): 0/30 failure rate. Flash still problematic.

        let delayInMilliseconds = 20;
        while (delayInMilliseconds < 1000) {
            // Keep setting the current highlight for an additional roughly 1 second
            setTimeout(() => {
                this.setCurrentAudioElementToFirstAudioElement(true);
            }, delayInMilliseconds);

            delayInMilliseconds *= 2;
        }
    }

    private isFullyInitialized(): boolean {
        return this.audioRecordingMode != AudioRecordingMode.Unknown;
    }

    public setCurrentAudioElementToFirstAudioElement(
        isEarlyAbortEnabled: boolean = false
    ) {
        if (isEarlyAbortEnabled && !this.isShowing) {
            // e.g., the tool was closed during the timeout interval. We must not apply any markup
            return;
        }

        const audioCurrentList = this.getPageDocBody().find(".ui-audioCurrent");

        if (isEarlyAbortEnabled && audioCurrentList.length >= 1) {
            // audioCurrent highlight is already working, so don't bother trying to fix anything up.
            // I think this probably can also help if you rapidly check and uncheck the checkbox, then click Next.
            // We wouldn't want multiple things highlighted, or end up pointing to the wrong thing, etc.
            return;
        }

        const firstSentence = this.getPageDocBody()
            .find(kAudioSentenceClassSelector)
            .first();
        if (firstSentence.length === 0) {
            // no recordable sentence found.
            return;
        }

        this.setCurrentAudioElement(audioCurrentList, firstSentence); // typically first arg matches nothing.
    }

    // This gets invoked via websocket message. It draws a series of bars
    // (reminiscent of leds in a hardware level meter) within the canvas in the
    //  top right of the bubble to indicate the current peak level.
    public setStaticPeakLevel(level: string): void {
        if (!this.levelCanvas) return; // just in case C# calls this unexpectedly
        var ctx = this.levelCanvas.getContext("2d");
        if (!ctx) return;
        // Erase the whole canvas
        var height = 15;
        var width = 80;

        ctx.fillStyle = window.getComputedStyle(
            this.levelCanvas.parentElement!
        ).backgroundColor!;

        ctx.fillRect(0, 0, width, height);

        // Draw the appropriate number and color of bars
        var gap = 2;
        var barWidth = 4;
        var interval = gap + barWidth;
        var bars = Math.floor(width / interval);
        var loudBars = 2;
        var quietBars = 2;
        var mediumBars = Math.max(bars - (loudBars + quietBars), 1);
        var showBars = Math.floor(bars * parseFloat(level)); // + 1;
        ctx.fillStyle = "#D2D2D2"; // should match text color or "#00FF00";
        for (var i = 0; i < showBars; i++) {
            var left = interval * i;
            if (i >= quietBars) ctx.fillStyle = "#0C8597";
            if (i >= quietBars + mediumBars) ctx.fillStyle = "#FF0000"; //red
            ctx.fillRect(left, 0, barWidth, height);
        }
    }

    // from http://stackoverflow.com/questions/105034/create-guid-uuid-in-javascript
    private createUuid(): string {
        // http://www.ietf.org/rfc/rfc4122.txt
        var s: string[] = [];
        var hexDigits = "0123456789abcdef";
        for (var i = 0; i < 36; i++) {
            s[i] = hexDigits.substr(Math.floor(Math.random() * 0x10), 1);
        }
        s[14] = "4"; // bits 12-15 of the time_hi_and_version field to 0010
        s[19] = hexDigits.substr((s[19].charCodeAt(0) & 0x3) | 0x8, 1); // bits 6-7 of the clock_seq_hi_and_reserved to 01
        s[8] = s[13] = s[18] = s[23] = "-";

        var uuid = s.join("");
        return uuid;
    }

    private md5(message): string {
        var HEX_CHARS = "0123456789abcdef".split("");
        var EXTRA = [128, 32768, 8388608, -2147483648];
        var blocks: number[] = [];

        var h0,
            h1,
            h2,
            h3,
            a,
            b,
            c,
            d,
            bc,
            da,
            code,
            first = true,
            end = false,
            index = 0,
            i,
            start = 0,
            bytes = 0,
            length = message.length;
        blocks[16] = 0;
        var SHIFT = [0, 8, 16, 24];

        do {
            blocks[0] = blocks[16];
            blocks[16] = blocks[1] = blocks[2] = blocks[3] = blocks[4] = blocks[5] = blocks[6] = blocks[7] = blocks[8] = blocks[9] = blocks[10] = blocks[11] = blocks[12] = blocks[13] = blocks[14] = blocks[15] = 0;
            for (i = start; index < length && i < 64; ++index) {
                code = message.charCodeAt(index);
                if (code < 0x80) {
                    blocks[i >> 2] |= code << SHIFT[i++ & 3];
                } else if (code < 0x800) {
                    blocks[i >> 2] |= (0xc0 | (code >> 6)) << SHIFT[i++ & 3];
                    blocks[i >> 2] |= (0x80 | (code & 0x3f)) << SHIFT[i++ & 3];
                } else if (code < 0xd800 || code >= 0xe000) {
                    blocks[i >> 2] |= (0xe0 | (code >> 12)) << SHIFT[i++ & 3];
                    blocks[i >> 2] |=
                        (0x80 | ((code >> 6) & 0x3f)) << SHIFT[i++ & 3];
                    blocks[i >> 2] |= (0x80 | (code & 0x3f)) << SHIFT[i++ & 3];
                } else {
                    code =
                        0x10000 +
                        (((code & 0x3ff) << 10) |
                            (message.charCodeAt(++index) & 0x3ff));
                    blocks[i >> 2] |= (0xf0 | (code >> 18)) << SHIFT[i++ & 3];
                    blocks[i >> 2] |=
                        (0x80 | ((code >> 12) & 0x3f)) << SHIFT[i++ & 3];
                    blocks[i >> 2] |=
                        (0x80 | ((code >> 6) & 0x3f)) << SHIFT[i++ & 3];
                    blocks[i >> 2] |= (0x80 | (code & 0x3f)) << SHIFT[i++ & 3];
                }
            }
            bytes += i - start;
            start = i - 64;
            if (index == length) {
                blocks[i >> 2] |= EXTRA[i & 3];
                ++index;
            }
            if (index > length && i < 56) {
                blocks[14] = bytes << 3;
                end = true;
            }

            if (first) {
                a = blocks[0] - 680876937;
                a = (((a << 7) | (a >>> 25)) - 271733879) << 0;
                d = (-1732584194 ^ (a & 2004318071)) + blocks[1] - 117830708;
                d = (((d << 12) | (d >>> 20)) + a) << 0;
                c =
                    (-271733879 ^ (d & (a ^ -271733879))) +
                    blocks[2] -
                    1126478375;
                c = (((c << 17) | (c >>> 15)) + d) << 0;
                b = (a ^ (c & (d ^ a))) + blocks[3] - 1316259209;
                b = (((b << 22) | (b >>> 10)) + c) << 0;
            } else {
                a = h0;
                b = h1;
                c = h2;
                d = h3;
                a += (d ^ (b & (c ^ d))) + blocks[0] - 680876936;
                a = (((a << 7) | (a >>> 25)) + b) << 0;
                d += (c ^ (a & (b ^ c))) + blocks[1] - 389564586;
                d = (((d << 12) | (d >>> 20)) + a) << 0;
                c += (b ^ (d & (a ^ b))) + blocks[2] + 606105819;
                c = (((c << 17) | (c >>> 15)) + d) << 0;
                b += (a ^ (c & (d ^ a))) + blocks[3] - 1044525330;
                b = (((b << 22) | (b >>> 10)) + c) << 0;
            }

            a += (d ^ (b & (c ^ d))) + blocks[4] - 176418897;
            a = (((a << 7) | (a >>> 25)) + b) << 0;
            d += (c ^ (a & (b ^ c))) + blocks[5] + 1200080426;
            d = (((d << 12) | (d >>> 20)) + a) << 0;
            c += (b ^ (d & (a ^ b))) + blocks[6] - 1473231341;
            c = (((c << 17) | (c >>> 15)) + d) << 0;
            b += (a ^ (c & (d ^ a))) + blocks[7] - 45705983;
            b = (((b << 22) | (b >>> 10)) + c) << 0;
            a += (d ^ (b & (c ^ d))) + blocks[8] + 1770035416;
            a = (((a << 7) | (a >>> 25)) + b) << 0;
            d += (c ^ (a & (b ^ c))) + blocks[9] - 1958414417;
            d = (((d << 12) | (d >>> 20)) + a) << 0;
            c += (b ^ (d & (a ^ b))) + blocks[10] - 42063;
            c = (((c << 17) | (c >>> 15)) + d) << 0;
            b += (a ^ (c & (d ^ a))) + blocks[11] - 1990404162;
            b = (((b << 22) | (b >>> 10)) + c) << 0;
            a += (d ^ (b & (c ^ d))) + blocks[12] + 1804603682;
            a = (((a << 7) | (a >>> 25)) + b) << 0;
            d += (c ^ (a & (b ^ c))) + blocks[13] - 40341101;
            d = (((d << 12) | (d >>> 20)) + a) << 0;
            c += (b ^ (d & (a ^ b))) + blocks[14] - 1502002290;
            c = (((c << 17) | (c >>> 15)) + d) << 0;
            b += (a ^ (c & (d ^ a))) + blocks[15] + 1236535329;
            b = (((b << 22) | (b >>> 10)) + c) << 0;
            a += (c ^ (d & (b ^ c))) + blocks[1] - 165796510;
            a = (((a << 5) | (a >>> 27)) + b) << 0;
            d += (b ^ (c & (a ^ b))) + blocks[6] - 1069501632;
            d = (((d << 9) | (d >>> 23)) + a) << 0;
            c += (a ^ (b & (d ^ a))) + blocks[11] + 643717713;
            c = (((c << 14) | (c >>> 18)) + d) << 0;
            b += (d ^ (a & (c ^ d))) + blocks[0] - 373897302;
            b = (((b << 20) | (b >>> 12)) + c) << 0;
            a += (c ^ (d & (b ^ c))) + blocks[5] - 701558691;
            a = (((a << 5) | (a >>> 27)) + b) << 0;
            d += (b ^ (c & (a ^ b))) + blocks[10] + 38016083;
            d = (((d << 9) | (d >>> 23)) + a) << 0;
            c += (a ^ (b & (d ^ a))) + blocks[15] - 660478335;
            c = (((c << 14) | (c >>> 18)) + d) << 0;
            b += (d ^ (a & (c ^ d))) + blocks[4] - 405537848;
            b = (((b << 20) | (b >>> 12)) + c) << 0;
            a += (c ^ (d & (b ^ c))) + blocks[9] + 568446438;
            a = (((a << 5) | (a >>> 27)) + b) << 0;
            d += (b ^ (c & (a ^ b))) + blocks[14] - 1019803690;
            d = (((d << 9) | (d >>> 23)) + a) << 0;
            c += (a ^ (b & (d ^ a))) + blocks[3] - 187363961;
            c = (((c << 14) | (c >>> 18)) + d) << 0;
            b += (d ^ (a & (c ^ d))) + blocks[8] + 1163531501;
            b = (((b << 20) | (b >>> 12)) + c) << 0;
            a += (c ^ (d & (b ^ c))) + blocks[13] - 1444681467;
            a = (((a << 5) | (a >>> 27)) + b) << 0;
            d += (b ^ (c & (a ^ b))) + blocks[2] - 51403784;
            d = (((d << 9) | (d >>> 23)) + a) << 0;
            c += (a ^ (b & (d ^ a))) + blocks[7] + 1735328473;
            c = (((c << 14) | (c >>> 18)) + d) << 0;
            b += (d ^ (a & (c ^ d))) + blocks[12] - 1926607734;
            b = (((b << 20) | (b >>> 12)) + c) << 0;
            bc = b ^ c;
            a += (bc ^ d) + blocks[5] - 378558;
            a = (((a << 4) | (a >>> 28)) + b) << 0;
            d += (bc ^ a) + blocks[8] - 2022574463;
            d = (((d << 11) | (d >>> 21)) + a) << 0;
            da = d ^ a;
            c += (da ^ b) + blocks[11] + 1839030562;
            c = (((c << 16) | (c >>> 16)) + d) << 0;
            b += (da ^ c) + blocks[14] - 35309556;
            b = (((b << 23) | (b >>> 9)) + c) << 0;
            bc = b ^ c;
            a += (bc ^ d) + blocks[1] - 1530992060;
            a = (((a << 4) | (a >>> 28)) + b) << 0;
            d += (bc ^ a) + blocks[4] + 1272893353;
            d = (((d << 11) | (d >>> 21)) + a) << 0;
            da = d ^ a;
            c += (da ^ b) + blocks[7] - 155497632;
            c = (((c << 16) | (c >>> 16)) + d) << 0;
            b += (da ^ c) + blocks[10] - 1094730640;
            b = (((b << 23) | (b >>> 9)) + c) << 0;
            bc = b ^ c;
            a += (bc ^ d) + blocks[13] + 681279174;
            a = (((a << 4) | (a >>> 28)) + b) << 0;
            d += (bc ^ a) + blocks[0] - 358537222;
            d = (((d << 11) | (d >>> 21)) + a) << 0;
            da = d ^ a;
            c += (da ^ b) + blocks[3] - 722521979;
            c = (((c << 16) | (c >>> 16)) + d) << 0;
            b += (da ^ c) + blocks[6] + 76029189;
            b = (((b << 23) | (b >>> 9)) + c) << 0;
            bc = b ^ c;
            a += (bc ^ d) + blocks[9] - 640364487;
            a = (((a << 4) | (a >>> 28)) + b) << 0;
            d += (bc ^ a) + blocks[12] - 421815835;
            d = (((d << 11) | (d >>> 21)) + a) << 0;
            da = d ^ a;
            c += (da ^ b) + blocks[15] + 530742520;
            c = (((c << 16) | (c >>> 16)) + d) << 0;
            b += (da ^ c) + blocks[2] - 995338651;
            b = (((b << 23) | (b >>> 9)) + c) << 0;
            a += (c ^ (b | ~d)) + blocks[0] - 198630844;
            a = (((a << 6) | (a >>> 26)) + b) << 0;
            d += (b ^ (a | ~c)) + blocks[7] + 1126891415;
            d = (((d << 10) | (d >>> 22)) + a) << 0;
            c += (a ^ (d | ~b)) + blocks[14] - 1416354905;
            c = (((c << 15) | (c >>> 17)) + d) << 0;
            b += (d ^ (c | ~a)) + blocks[5] - 57434055;
            b = (((b << 21) | (b >>> 11)) + c) << 0;
            a += (c ^ (b | ~d)) + blocks[12] + 1700485571;
            a = (((a << 6) | (a >>> 26)) + b) << 0;
            d += (b ^ (a | ~c)) + blocks[3] - 1894986606;
            d = (((d << 10) | (d >>> 22)) + a) << 0;
            c += (a ^ (d | ~b)) + blocks[10] - 1051523;
            c = (((c << 15) | (c >>> 17)) + d) << 0;
            b += (d ^ (c | ~a)) + blocks[1] - 2054922799;
            b = (((b << 21) | (b >>> 11)) + c) << 0;
            a += (c ^ (b | ~d)) + blocks[8] + 1873313359;
            a = (((a << 6) | (a >>> 26)) + b) << 0;
            d += (b ^ (a | ~c)) + blocks[15] - 30611744;
            d = (((d << 10) | (d >>> 22)) + a) << 0;
            c += (a ^ (d | ~b)) + blocks[6] - 1560198380;
            c = (((c << 15) | (c >>> 17)) + d) << 0;
            b += (d ^ (c | ~a)) + blocks[13] + 1309151649;
            b = (((b << 21) | (b >>> 11)) + c) << 0;
            a += (c ^ (b | ~d)) + blocks[4] - 145523070;
            a = (((a << 6) | (a >>> 26)) + b) << 0;
            d += (b ^ (a | ~c)) + blocks[11] - 1120210379;
            d = (((d << 10) | (d >>> 22)) + a) << 0;
            c += (a ^ (d | ~b)) + blocks[2] + 718787259;
            c = (((c << 15) | (c >>> 17)) + d) << 0;
            b += (d ^ (c | ~a)) + blocks[9] - 343485551;
            b = (((b << 21) | (b >>> 11)) + c) << 0;

            if (first) {
                h0 = (a + 1732584193) << 0;
                h1 = (b - 271733879) << 0;
                h2 = (c - 1732584194) << 0;
                h3 = (d + 271733878) << 0;
                first = false;
            } else {
                h0 = (h0 + a) << 0;
                h1 = (h1 + b) << 0;
                h2 = (h2 + c) << 0;
                h3 = (h3 + d) << 0;
            }
        } while (!end);

        var hex = HEX_CHARS[(h0 >> 4) & 0x0f] + HEX_CHARS[h0 & 0x0f];
        hex += HEX_CHARS[(h0 >> 12) & 0x0f] + HEX_CHARS[(h0 >> 8) & 0x0f];
        hex += HEX_CHARS[(h0 >> 20) & 0x0f] + HEX_CHARS[(h0 >> 16) & 0x0f];
        hex += HEX_CHARS[(h0 >> 28) & 0x0f] + HEX_CHARS[(h0 >> 24) & 0x0f];
        hex += HEX_CHARS[(h1 >> 4) & 0x0f] + HEX_CHARS[h1 & 0x0f];
        hex += HEX_CHARS[(h1 >> 12) & 0x0f] + HEX_CHARS[(h1 >> 8) & 0x0f];
        hex += HEX_CHARS[(h1 >> 20) & 0x0f] + HEX_CHARS[(h1 >> 16) & 0x0f];
        hex += HEX_CHARS[(h1 >> 28) & 0x0f] + HEX_CHARS[(h1 >> 24) & 0x0f];
        hex += HEX_CHARS[(h2 >> 4) & 0x0f] + HEX_CHARS[h2 & 0x0f];
        hex += HEX_CHARS[(h2 >> 12) & 0x0f] + HEX_CHARS[(h2 >> 8) & 0x0f];
        hex += HEX_CHARS[(h2 >> 20) & 0x0f] + HEX_CHARS[(h2 >> 16) & 0x0f];
        hex += HEX_CHARS[(h2 >> 28) & 0x0f] + HEX_CHARS[(h2 >> 24) & 0x0f];
        hex += HEX_CHARS[(h3 >> 4) & 0x0f] + HEX_CHARS[h3 & 0x0f];
        hex += HEX_CHARS[(h3 >> 12) & 0x0f] + HEX_CHARS[(h3 >> 8) & 0x0f];
        hex += HEX_CHARS[(h3 >> 20) & 0x0f] + HEX_CHARS[(h3 >> 16) & 0x0f];
        hex += HEX_CHARS[(h3 >> 28) & 0x0f] + HEX_CHARS[(h3 >> 24) & 0x0f];
        return hex;
    }

    // AudioRecordingMode=Sentence: We want to make out of each sentence in root a span which has a unique ID.
    // AudioRecordingMode=TextBox: We want to turn the bloom-editable text box into the unit which will be recorded. (It needs a unique ID too). No spans will be created though
    // If the text is already so marked up, we want to keep the existing ids
    // AND the recordingID checksum attribute (if any) that indicates what
    // version of the text was last recorded.
    // makeAudioSentenceElementsLeaf does this for roots which don't have children (except a few
    // special cases); this root method scans down and does it for each such child
    // in a root (possibly the root itself, if it has no children).
    public makeAudioSentenceElements(rootElementList: JQuery): void {
        // Preconditions:
        //   bloom-editable ids are not currently used / will be robustly handled in the future / are agnostic to the specific value and format
        //   The first node(s) underneath a bloom-editable should always be <p> elements

        rootElementList.each((index: number, root: Element) => {
            if (this.audioRecordingMode == AudioRecordingMode.Sentence) {
                if (this.isRootRecordableDiv(root)) {
                    // Save which setting was used, so we can load it properly later
                    if (
                        root.getAttribute("data-audioRecordingMode") !=
                        "Sentence"
                    ) {
                        root.setAttribute(
                            "data-audioRecordingMode",
                            "Sentence"
                        );
                    }

                    // Cleanup markup from AudioRecordingMode=TextBox
                    if (root.classList.contains(kAudioSentence)) {
                        root.classList.remove(kAudioSentence);
                    }
                }
            } else if (this.audioRecordingMode == AudioRecordingMode.TextBox) {
                if (this.isRootRecordableDiv(root)) {
                    // Save which setting was used, so we can load it properly later
                    if (
                        root.getAttribute("data-audioRecordingMode") !=
                        "TextBox"
                    ) {
                        root.setAttribute("data-audioRecordingMode", "TextBox");
                    }

                    // Cleanup markup from AudioRecordingMode=Sentence
                    $(root)
                        .find(kAudioSentenceClassSelector)
                        .each((index, element) => {
                            if (!element.classList.contains("bloom-editable")) {
                                this.deleteElementAndPushChildNodesIntoParent(
                                    element
                                );
                            }
                        });

                    // Add the markup for AudioRecordingMode = TextBox
                    root.classList.add(kAudioSentence);
                    if (
                        root.id == undefined ||
                        root.id == null ||
                        root.id == ""
                    ) {
                        root.id = this.createValidXhtmlUniqueId();
                    }

                    // All done, no need to process any of the remaining children
                    return;
                } else if (
                    $(root).find(kBloomEditableTextBoxSelector).length <= 0
                ) {
                    // Trust that it got setup correctly, which if so means there is nothing to do for anything else
                    return;
                }
                // Else: Need to continue recursively making our way down the tree until we find that textbox that we can see is somewhere down there
            }

            const children = $(root).children();
            let processedChild: boolean = false; // Did we find a significant child?

            for (let i = 0; i < children.length; i++) {
                const child: HTMLElement = children[i];

                if (
                    $(child).is(kAudioSentenceClassSelector) &&
                    $(child).find(kAudioSentenceClassSelector).length > 0
                ) {
                    // child is spurious; an extra layer of wrapper around other audio spans.
                    $(child).replaceWith($(child).html()); // clean up.
                    this.makeAudioSentenceElements(rootElementList); // start over.
                    return;
                }

                // Recursively process non-leaf nodes
                const name = child.nodeName.toLowerCase();
                // Review: is there a better way to pick out the elements that can occur within content elements?
                if (
                    name != "span" &&
                    name != "br" &&
                    name != "i" &&
                    name != "b" &&
                    name != "strong" && // ckeditor uses this for bold
                    name != "sup" && // better add this one too
                    name != "u" &&
                    $(child).attr("id") !== "formatButton"
                ) {
                    processedChild = true;
                    this.makeAudioSentenceElements($(child));
                }
            }

            if (!processedChild) {
                // root is a leaf; process its actual content
                this.makeAudioSentenceElementsLeaf($(root));
            }
        });
        // Review: is there a need to handle elements that contain both sentence text AND child elements with their own text?
    }

    // The goal for existing markup is that if any existing audio-sentence span has an md5 that matches the content of a
    // current sentence, we want to preserve the association between that content and ID (and possibly recording).
    // Where there aren't exact matches, but there are existing audio-sentence spans, we keep the ids as far as possible,
    // just using the original order, since it is possible we have a match and only spelling or punctuation changed.
    // We also attempt to use any sentence IDs specified by this.sentenceToIDMap
    private makeAudioSentenceElementsLeaf(elt: JQuery): void {
        // When all text is deleted, we get in a temporary state with no paragraph elements, so the root editable div
        // may be processed...and if this happens during editing the format button may be present. The body of this function
        // will do weird things with it (wrap it in a sentence span, for example) so the easiest thing is to remove
        // it at the start and reinstate it at the end. Fortunately its position is predictable. But I wish this
        // otherwise fairly generic code didn't have to know about it.
        const formatButton = elt.find("#formatButton");
        formatButton.remove(); // nothing happens if not found

        const markedSentences = elt.find(kAudioSentenceClassSelector);
        //  TODO: Shouldn't re-use audio if the text box has a different lang associated. "Jesus" pronounced differently in differently langs.
        const reuse: any[] = []; // an array of id/md5 pairs for any existing sentences marked up for audio in the element.
        // If caller has manually specified a custom ID list, then let's say (for now) that we won't allow IDs to be re-used
        markedSentences.each(function(index) {
            reuse.push({
                id: $(this).attr("id"),
                md5: $(this).attr("recordingmd5")
            });
            $(this).replaceWith($(this).html()); // strip out the audio-sentence wrapper so we can re-partition.
        });

        const fragments: TextFragment[] = this.stringToSentences(elt.html());

        // If any new sentence has an md5 that matches a saved one, attach that id/md5 pair to that fragment.
        for (let i = 0; i < fragments.length; i++) {
            const fragment = fragments[i];
            if (this.isRecordable(fragment)) {
                const currentMd5 = this.md5(fragment.text);
                for (let j = 0; j < reuse.length; j++) {
                    if (currentMd5 === reuse[j].md5) {
                        // It's convenient here (very locally) to add a field to fragment which is not part
                        // of its spec in theOneLibSynphony.
                        (<any>fragment).matchingAudioSpan = reuse[j];
                        reuse.splice(j, 1); // don't reuse again
                        break;
                    }
                }
            }
        }

        // Assemble the new HTML, reusing old IDs where possible and generating new ones where needed.
        let newHtml = "";
        for (let i = 0; i < fragments.length; i++) {
            const fragment = fragments[i];

            if (!this.isRecordable(fragment)) {
                // this is inter-sentence space (or white space before first sentence).
                newHtml += fragment.text;
            } else {
                let newId: string | null = null;
                let newMd5: string = "";
                let reuseThis = (<any>fragment).matchingAudioSpan;
                if (!reuseThis && reuse.length > 0) {
                    reuseThis = reuse[0]; // use first if none matches (preserves order at least)
                    reuse.splice(0, 1);
                }
                if (reuseThis) {
                    // SOMETHING remains we can reuse
                    newId = reuseThis.id;
                    newMd5 = ' recordingmd5="' + reuseThis.md5 + '"';
                }
                if (!newId) {
                    if (fragment.text in this.sentenceToIdMap) {
                        newId = this.sentenceToIdMap[fragment.text];
                    } else {
                        newId = this.createValidXhtmlUniqueId();
                    }
                }
                newHtml +=
                    '<span id= "' +
                    newId +
                    '" class="' +
                    kAudioSentence +
                    '"' +
                    newMd5 +
                    ">" +
                    fragment.text +
                    "</span>";
            }
        }

        // set the html
        elt.html(newHtml);
        elt.append(formatButton);
    }

    private createValidXhtmlUniqueId(): string {
        let newId = this.createUuid();
        if (/^\d/.test(newId)) newId = "i" + newId; // valid ID in XHTML can't start with digit

        return newId;
    }

    private deleteElementAndPushChildNodesIntoParent(element) {
        if (element == null) {
            return;
        }

        const parent = element.parentElement;

        const childNodesCopy = Array.prototype.slice.call(element.childNodes); // Create a copy because e.childNodes is getting modified as we go
        for (let i = 0; i < childNodesCopy.length; ++i) {
            parent.insertBefore(childNodesCopy[i], element);
        }
        element.remove();
    }

    private isRootRecordableDiv(element: Element): boolean {
        if (element == null) {
            return false;
        }

        return $(element).is(kBloomEditableTextBoxSelector);
    }

    private isRecordable(fragment: TextFragment): boolean {
        if (fragment.isSpace) return false; // this seems to be reliable
        // initial white-space fragments may currently be marked sentence
        var test = fragment.text.replace(/<br *[^>]*\/?>/g, " ");
        // and some may contain only nbsp
        test = test.replace("&nbsp;", " ");
        if (this.isWhiteSpace(test)) return false;
        return this.isTextOrHtmlWithText(test);
    }

    private isTextOrHtmlWithText(textOrHtml: string): boolean {
        var parser = new DOMParser();
        var doc = parser.parseFromString(textOrHtml, "text/html");
        if (doc && doc.documentElement) {
            //paranoia
            // on error, parseFromString returns a document with a parseerror element
            // rather than throwing an exception, so check for that
            if (doc.getElementsByTagName("parsererror").length > 0) {
                return false;
            }
            // textContent is the aggregation of the text nodes of all children
            var content = doc.documentElement.textContent;
            return !this.isWhiteSpace(content ? content : "");
        }
        return false;
    }

    private isWhiteSpace(test: string): boolean {
        if (test.match(/^\s*$/)) return true;
        return false;
    }

    // ------------ State Machine ----------------

    private changeStateAndSetExpected(
        expectedVerb: string,
        numRetriesRemaining: number = 1
    ) {
        console.log("changeState(" + expectedVerb + ")");

        // We call this method in (at least) two places with expectedVerb = "" when we have found
        // that the current page has no divs with recordable content, so we want to disable
        // the audio recording controls.
        if (expectedVerb == "") {
            this.disableInteraction();
            // Whether we disable the Recording Mode control depends on whether we COULD have text
            // on this page (i.e. is there a textbox).
            this.enableRecordingModeIfTextBoxes();
            return;
        }

        // Note: It's best not to modify the Enabled/Disabled state more than once if possible.
        //       It is subtle but it is possible to notice the flash of an element going from
        //       enabled -> disabled -> enabled. (And it is extremely noticeable if this function gets
        //       called several times in quick succession.)
        // Enhance: Consider whether it'd be a good idea to disable click events on these buttons,
        //       but still leave the buttons in their previous visual state.
        //       In theory, there can be a small delay between when we are supposed to change state
        //       (right now) and when we actually determine the correct state (after a callback).

        if (this.getPageDocBody().find(".ui-audioCurrent").length === 0) {
            // We have reached an unexpected state :(
            // (It can potentially happen if changes applied to the markup get wiped out and
            // overwritten e.g. by CkEditor Onload())
            if (numRetriesRemaining > 0) {
                // It's best not to leave everything disabled.
                // The user will be kinda stuck without any navigation.
                // Attempt to set the markup to the first element
                // Practically speaking, it's most likely to get into this erroneous state when
                // loading which will be on the first element. Even if the first element is
                // "wrong"... the alternative is it points to nothing and you are stuck.
                // IMO pointing to the first element is less wrong than disabling the whole toolbox.
                this.setCurrentAudioElementToFirstAudioElement(false);
                this.changeStateAndSetExpected(
                    expectedVerb,
                    numRetriesRemaining - 1
                );
                return;
            } else {
                // We have reached an error state and attempts to self-correct it haven't
                // succeeded either. :(
                this.disableInteraction();
                return;
            }
        }

        this.setEnabledOrExpecting("record", expectedVerb);

        //set play and clear buttons based on whether we have an audio file for this
        axios
            .get(
                "/bloom/api/audio/checkForSegment?id=" +
                    this.idOfCurrentSentence
            )
            .then(response => {
                if (response.data === "exists") {
                    this.setStatus("clear", Status.Enabled);
                    this.setEnabledOrExpecting("play", expectedVerb);
                } else {
                    this.setStatus("clear", Status.Disabled);
                    this.setStatus("play", Status.Disabled);
                }
            })
            .catch(error => {
                this.setStatus("clear", Status.Disabled);
                this.setStatus("play", Status.Disabled);
                toastr.error(
                    "Error checking on audio file " + error.statusText
                );
                //server couldn't find it, so just leave these buttons disabled
            });

        if (this.getNextAudioElement()) {
            this.setEnabledOrExpecting("next", expectedVerb);
        } else {
            this.setStatus("next", Status.Disabled);
        }
        if (this.getPreviousAudioElement()) {
            this.setStatus("prev", Status.Enabled);
        } else {
            this.setStatus("prev", Status.Disabled);
        }

        //set listen button based on whether we have an audio at all for this page
        const ids: any[] = [];
        this.getAudioElements().each(function() {
            ids.push(this.id);
        });
        axios
            .get("/bloom/api/audio/enableListenButton?ids=" + ids)
            .then(response => {
                if (response.statusText == "OK") {
                    this.setStatus("listen", Status.Enabled);
                    this.disableRecordingModeControl(!ToolBox.isXmatterPage());
                } else {
                    this.setStatus("listen", Status.Disabled);
                    this.enableRecordingModeControl();
                }
            })
            .catch(response => {
                // This handles the case where AudioRecording.HandleEnableListenButton() (in C#)
                // sends back a request.Failed("no audio") and thereby avoids an uncaught js exception.
                this.setStatus("listen", Status.Disabled);
                // In this case (no audio), we don't want to enable the checkbox if we are on
                // an xMatter page (BL-6737). It is probably already disabled at this point, but
                // we might as well play it safe.
                if (ToolBox.isXmatterPage()) {
                    this.disableRecordingModeControl(false);
                } else {
                    this.enableRecordingModeControl();
                }
            });
    }

    private enableRecordingModeIfTextBoxes() {
        // The 'false' parameter here checks for visible text divs, but doesn't check
        // for actual text in them. We already know there aren't any WITH text.
        if (this.getRecordableDivs(false).length > 0) {
            // Enable the control, although we don't currently have any text on this page, because
            // we could add text at some point.
            this.enableRecordingModeControl();
        } else {
            // Disable the control and its notification, since we can't have text on this page.
            this.disableRecordingModeControl(false);
        }
    }

    private setEnabledOrExpecting(verb: string, expectedVerb: string) {
        if (expectedVerb == verb) this.setStatus(verb, Status.Expected);
        else this.setStatus(verb, Status.Enabled);
    }

    private isEnabledOrExpected(verb: string): Boolean {
        return (
            $("#audio-" + verb).hasClass("enabled") ||
            $("#audio-" + verb).hasClass("expected")
        );
    }

    private setStatus(which: string, to: Status): void {
        $("#audio-" + which)
            .removeClass("expected")
            .removeClass("disabled")
            .removeClass("enabled")
            .removeClass("active")
            .addClass(Status[to].toLowerCase());
        if (to === Status.Expected) {
            $("#audio-" + which + "-label").addClass("expected");
        } else {
            $("#audio-" + which + "-label").removeClass("expected");
        }
    }

    // Callback for when the user clicks on the "Auto Segment" button.
    // This will automatically segment the audio to synchronize with the text (a.k.a. forced alignment)
    // The basic steps are:
    // * Split the text into fragments (sentences)
    // * Call API server to split the whole audio file into pieces, one piece per sentence.
    // *   (Black Box internals:  by using Aeneas to find the timing of each sentence start, then FFMPEG to split)
    // * Update the state of the UI to utilize the new files created by API server
    private autoSegment(): void {
        // First, check if there's even an audio recorded yet.
        const playButtonElement = document.getElementById("audio-play");
        if (
            playButtonElement &&
            playButtonElement.classList.contains("disabled")
        ) {
            // TODO: Localize after UI finalized
            toastr.warning(
                "Please record audio first before running Auto Segment"
            );

            return;
        }

        const currentDiv = this.getCurrentElement();
        if (!currentDiv) {
            // At this point, not going to be able to get the ID of the div so we can't figure out how to get the filename...
            // So just give up.
            toastr.error("AutoSegment did not succeed.");
            return;
        }

        const fragmentIdTuples = this.extractFragmentsAndSetSpanIdsForAudioSegmentation();

        if (fragmentIdTuples.length > 0) {
            const statusElements = document.getElementsByClassName(
                kAutoSegmentStatusClass
            );
            const statusElement = <HTMLElement>statusElements.item(0);

            theOneLocalizationManager
                .asyncGetText(
                    "EditTab.Toolbox.TalkingBookTool.AutoSegmentStatusInProgress",
                    "Segmenting...",
                    ""
                )
                .done(localizedNotification => {
                    statusElement.innerText = localizedNotification;
                    statusElement.style.display = "block";
                });

            const inputParameters = {
                audioFilenameBase: currentDiv.id,
                audioTextFragments: fragmentIdTuples,
                lang: this.getAutoSegmentLanguageCode()
            };

            this.disableInteraction();

            // Prevent the user from spam-clicking this button while work is in progress and getting in trouble or getting misleading notifications.
            const autoSegmentButton: HTMLButtonElement | null = <
                HTMLButtonElement | null
            >document.getElementById(kAutoSegmentButtonId);
            console.assert(
                <any>autoSegmentButton,
                "AutoSegmentButton is always expected but strangely could not be found"
            );
            if (autoSegmentButton) {
                autoSegmentButton.disabled = true;
            }

            BloomApi.postJson(
                "audioSegmentation/autoSegmentAudio",
                JSON.stringify(inputParameters),
                result => {
                    this.processAutoSegmentResponse(result, statusElement);
                }
            );

            // TODO: If there are multiple text boxes per page, it always resets focus to the first box.
            //       But it does that even with the checkbox, so I don't know what I can do about it.
            //       Well, if you saved some state, you could probalby code it up. And that switch modes functionality is new, not set in stone.
            // TODO: If there are multiple text boxes on a page, maybe it shouldnt segment all of them.
            //       But the setting is for all of them on the page.  Ugh. Awkward.
        }
    }

    // Finds the current text box, gets its text, split into sentences, then return each sentence with a UUID.
    public extractFragmentsAndSetSpanIdsForAudioSegmentation(): AudioTextFragment[] {
        const currentText = this.getCurrentText();

        const textFragments: TextFragment[] = this.stringToSentences(
            currentText
        );

        // Note: We will just create all new IDs for this. Which I think is reasonable.
        // If splitting the audio file, reusing audio recorded from by-sentence mode is probably less smooth.

        const fragmentObjects: AudioTextFragment[] = [];
        for (let i = 0; i < textFragments.length; ++i) {
            const fragment = textFragments[i];
            if (this.isRecordable(fragment)) {
                const newId = this.createValidXhtmlUniqueId();

                // Sometimes extraneous newlines can be injected (by CKEditor?). They may get removed later (maybe after the CKEditor reloads when the text box's underlying HTML is modified???)
                // However, some processing needs the text immediately, and others are after the text is cleaned.
                // In order to reconcile the two, just fix the text immediately.
                fragment.text = fragment.text
                    .replace(/\r/g, "")
                    .replace(/\n/g, "");

                fragmentObjects.push(
                    new AudioTextFragment(fragment.text, newId)
                );
                this.sentenceToIdMap[fragment.text] = newId; // This is saved so MakeSentenceAudioElementsLeaf can recover it
            }
        }

        return fragmentObjects;
    }

    // I add a cached version so that it is more verifiable that two calls with the same inputs will definitely return the same outputs.
    public stringToSentences(text: string): TextFragment[] {
        if (text in this.stringToSentencesCache) {
            return this.stringToSentencesCache[text];
        } else {
            const retVal = theOneLibSynphony.stringToSentences(text);
            this.stringToSentencesCache[text] = retVal;
            return retVal;
        }
    }

    public getAutoSegmentLanguageCode(): string {
        const langCodeFromAutoSegmentSettings = ""; // TODO: IMPLEMENT ME after we convert to having the recording mode setting only apply to the current text box. It'll make this set of settings easier to figure out.
        let langCode = langCodeFromAutoSegmentSettings;
        if (!langCode) {
            const currentDiv = this.getCurrentElement();
            if (currentDiv) {
                const langAttributeValue = currentDiv.getAttribute("lang");
                if (langAttributeValue) {
                    langCode = langAttributeValue;
                }
            }
        }

        // Remove the suffix for strings like "es-BRAI"  (Spanish - Brazil) or "zh-CN"
        // (This language code will be passed into eSpeak eventually, so it should be ones that eSpeak can work with)
        const countryCodeSeparatorIndex = langCode.indexOf("-");
        if (countryCodeSeparatorIndex >= 0) {
            langCode = langCode.substr(0, countryCodeSeparatorIndex);
        }

        return langCode;
    }

    private disableInteraction(): void {
        // We call this method in two cases (so far):
        // 1- When calling changeStateAndSetExpected() with expectedVerb = ""
        // 2- While doing auto segmenting
        this.setStatus("record", Status.Disabled);
        this.setStatus("play", Status.Disabled);
        this.setStatus("next", Status.Disabled);
        this.setStatus("prev", Status.Disabled);
        this.setStatus("clear", Status.Disabled);
        this.setStatus("listen", Status.Disabled);
        this.disableRecordingModeControl();
    }

    public processAutoSegmentResponse(
        result: AxiosResponse<any>,
        statusElement: HTMLElement,
        doneCallback = () => {}
    ): void {
        const autoSegmentButton: HTMLButtonElement | null = <
            HTMLButtonElement | null
        >document.getElementById(kAutoSegmentButtonId);
        if (autoSegmentButton) {
            autoSegmentButton.disabled = false;
        }

        const isSuccess = result && result.data == true;

        if (isSuccess) {
            // Now that we know the Auto Segmentation succeeded, finally convert into by-sentence mode.

            // Note that this will want to use the sentenceToIdMap member variable to inform it to re-use the IDs used to create the split audio files
            const forceOverwrite: boolean = true;
            this.updateRecordingMode(forceOverwrite); // Needs to call changeStateAndSetExpected() at some point.

            // Now that we're all done with use sentenceToIdMap, clear it out so that there's no potential for accidental re-use
            this.sentenceToIdMap = {};
        } else {
            this.changeStateAndSetExpected("record");

            // TODO: change to red. And change back to yellow
            theOneLocalizationManager
                .asyncGetText(
                    "EditTab.Toolbox.TalkingBookTool.AutoSegmentStatusError",
                    "Segmenting... Error",
                    ""
                )
                .done(localizedNotification => {
                    statusElement.innerText = localizedNotification;

                    doneCallback();
                });

            // TODO: Localize
            // If there is a more detailed error from C#, it should be reported via ErrorReport.ReportNonFatal[...]
            toastr.error("AutoSegment did not succeed.");
        }
    }
}

export class AudioTextFragment {
    public fragmentText: string;
    public id: string;

    public constructor(fragmentText: string, id: string) {
        this.fragmentText = fragmentText;
        this.id = id;
    }
}

export let theOneAudioRecorder: AudioRecording;

export function initializeTalkingBookTool() {
    if (theOneAudioRecorder) return;
    theOneAudioRecorder = new AudioRecording();
    theOneAudioRecorder.initializeTalkingBookTool();
}<|MERGE_RESOLUTION|>--- conflicted
+++ resolved
@@ -758,17 +758,13 @@
 
     // For now, we know this is a checkbox, so we just need to toggle the value.
     // In the future, there may be more than two values and we will need to pass in a parameter to let us know which mode to switch to
-<<<<<<< HEAD
     private updateRecordingMode(forceOverwrite: boolean = false) {
-=======
-    private updateRecordingMode() {
         // These two checks are here for paranoia. Normally if the function is disabled
         // we don't install this click handler at all.
         if (ToolBox.isXmatterPage()) {
             this.notifyRecordingModeControlDisabledXMatter();
             return;
         }
->>>>>>> 7365a8d1
         // Check if there are any audio recordings present.
         //   If so, these would become invalidated (and deleted down the road when the book's unnecessary files gets cleaned up)
         //   Warn the user if this deletion could happen
