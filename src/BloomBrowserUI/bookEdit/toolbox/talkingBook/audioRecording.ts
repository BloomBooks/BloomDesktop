--- conflicted
+++ resolved
@@ -812,18 +812,11 @@
 export function initializeTalkingBookTool() {
     if (theOneAudioRecorder)
         return;
-<<<<<<< HEAD
-    audioRecorder = new AudioRecording();
-    libsynphony = new libSynphony();
-    audioRecorder.initializeTalkingBookTool();
+(??)    audioRecorder = new AudioRecording();
+(??)    libsynphony = new libSynphony();
+(??)    audioRecorder.initializeTalkingBookTool();
 }
-
-// function setPeakLevel(level:string) {
-//     audioRecorder.setPeakLevel(level);
-// }
-=======
-    theOneAudioRecorder = new AudioRecording();
-    //reviewslog: not allowed    theOneLibSynphony = new LibSynphony();
-    theOneAudioRecorder.initializeTalkingBookTool();
-}
->>>>>>> 0603e3cd
+(??)
+(??)function setPeakLevel(level:string) {
+(??)    audioRecorder.setPeakLevel(level);
+(??)}