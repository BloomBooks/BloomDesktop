--- conflicted
+++ resolved
@@ -63,7 +63,6 @@
                 &.expected {background-image: url(audio/record_expected.svg)}
                 &.active {background-image: url(audio/record_active.svg)}
         }
-
         #audio-play {
                 background-image: url(audio/play_enabled.svg);
                 height:45px;
@@ -73,83 +72,16 @@
                 &.active {background-image: url(audio/play_active.svg)}
         }
 
-
-        #audio-next {
-                background-image: url(audio/next_enabled.svg);
-                &.expected {background-image: url(audio/next_expected.svg)}
-        }
-
-        #audio-prev {background-image: url(audio/prev_enabled.svg)}
-
-        #audio-listen {
-                margin-left:2px; // visually centered
-                background-image: url(audio/listen_enabled.svg);
-                &.active {background-image: url(audio/listen_active.svg)}
-        }
-
-        #audio-clear {background-image: url(audio/clear_enabled.svg)}
-
-        .button-label-wrapper {margin-top: 10px;}
-        .button-wrapper {display:inline-block;min-width: 60px;}
-
-        .audio-label {
-                display:inline-block;
-                max-width:100px;
-
-                &.expected {
-                        color: @highlightColor;
-                        //font-weight: bold;
-                        //font-size: 11pt;
-                }
-        }
-
-        .audio-about {margin-top:@sectionVerticalGap;}
-        #audio-look-at, #audio-check{max-width:none;}
-
-        #audio-listen-label {
-                position:relative;
-                top:12px;
-                width:80px;
-        }
-
-
-        a {
-                display: block; //start on a new line
-                margin-top:10px;
-                text-decoration:underline;
-                cursor:pointer
-        }
-<<<<<<< HEAD
-
-        .ui-audioFooter {margin-top: 30px; margin-bottom: 5px}
-        .ui-audioInput, div.ui-audioMeter {display:inline-block;}
-
-        .ui-audioInputGroup {margin-top:5px;margin-bottom:12px;}
-        img#audio-input-dev {height:30px;width:30px;}
-
-        // hidden unless we need to choose between three or more input devices.
-        #audio-devlist {
-                display:none;
-                position:absolute;
-                background-color:white;
-                width:200px;
-                li {min-height:20px; font-size:12px;
-                        &:hover {background-color:lightgray}
-                }
-                #audio-input-dev  {margin-top: 2px; width:15px;}
-=======
-    }
-
     .audio-about {margin-top:@sectionVerticalGap;}
     #audio-look-at, #audio-check{max-width:none;}
 
     #audio-listen-label {
-        position:relative; 
+        position:relative;
         top:12px;
         width:80px;
     }
-    
-    
+
+
     a {
         display: block; //start on a new line
         margin-top:10px;
@@ -181,7 +113,72 @@
             padding-left:5px;
             white-space:nowrap;
             &:hover {background-color:lightgray}
->>>>>>> 4636b74e
+        }
+    }
+
+
+        #audio-next {
+                background-image: url(audio/next_enabled.svg);
+                &.expected {background-image: url(audio/next_expected.svg)}
+        }
+
+        #audio-prev {background-image: url(audio/prev_enabled.svg)}
+
+        #audio-listen {
+                margin-left:2px; // visually centered
+                background-image: url(audio/listen_enabled.svg);
+                &.active {background-image: url(audio/listen_active.svg)}
+        }
+
+        #audio-clear {background-image: url(audio/clear_enabled.svg)}
+
+        .button-label-wrapper {margin-top: 10px;}
+        .button-wrapper {display:inline-block;min-width: 60px;}
+
+        .audio-label {
+                display:inline-block;
+                max-width:100px;
+
+                &.expected {
+                        color: @highlightColor;
+                        //font-weight: bold;
+                        //font-size: 11pt;
+                }
+        }
+
+        .audio-about {margin-top:@sectionVerticalGap;}
+        #audio-look-at, #audio-check{max-width:none;}
+
+        #audio-listen-label {
+                position:relative;
+                top:12px;
+                width:80px;
+        }
+
+
+        a {
+                display: block; //start on a new line
+                margin-top:10px;
+                text-decoration:underline;
+                cursor:pointer
+        }
+
+        .ui-audioFooter {margin-top: 30px; margin-bottom: 5px}
+        .ui-audioInput, div.ui-audioMeter {display:inline-block;}
+
+        .ui-audioInputGroup {margin-top:5px;margin-bottom:12px;}
+        img#audio-input-dev {height:30px;width:30px;}
+
+        // hidden unless we need to choose between three or more input devices.
+        #audio-devlist {
+                display:none;
+                position:absolute;
+                background-color:white;
+                width:200px;
+                li {min-height:20px; font-size:12px;
+                        &:hover {background-color:lightgray}
+                }
+                #audio-input-dev  {margin-top: 2px; width:15px;}
         }
 }
 
