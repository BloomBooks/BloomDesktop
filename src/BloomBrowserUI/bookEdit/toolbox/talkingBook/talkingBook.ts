--- conflicted
+++ resolved
@@ -24,14 +24,6 @@
     name() { return 'talkingBook'; }
 
     hasRestoredSettings: boolean;
-<<<<<<< HEAD
-=======
-
-    // Called by CSharp, and I'd rather not have C# aware of the AudioRecorder object.
-    static getTheOneAudioRecorder() {
-        return theOneAudioRecorder;
-    }
->>>>>>> cc1d778c
 }
 
 ToolBox.getTabModels().push(new TalkingBookModel());