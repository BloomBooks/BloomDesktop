﻿import { ITool } from "../toolbox";
import { ToolBox } from "../toolbox";
import * as AudioRecorder from './audioRecording';
import { theOneAudioRecorder } from './audioRecording';

export default class TalkingBookTool implements ITool {
    makeRootElement(): HTMLDivElement {
        throw new Error("Method not implemented.");
    }
    beginRestoreSettings(settings: string): JQueryPromise<void> {
        // Nothing to do, so return an already-resolved promise.
        var result = $.Deferred<void>();
        result.resolve();
        return result;
    }

    isAlwaysEnabled(): boolean {
        return true;
    }

    configureElements(container: HTMLElement) { }

    showTool() {
        this.showImageDescriptionsIfAny();
        AudioRecorder.initializeTalkingBookTool();
        AudioRecorder.theOneAudioRecorder.setupForRecording();
    }

    hideTool() {
        // not quite sure how this can be called when never initialized, but if
        // we don't have the object we certainly can't use it.
        if (AudioRecorder.theOneAudioRecorder) {
            AudioRecorder.theOneAudioRecorder.removeRecordingSetup();
        }
        ToolBox.getPage().classList.remove("bloom-showImageDescriptions");
    }

    // Called whenever the user edits text.
    updateMarkup() {
        this.showImageDescriptionsIfAny();
        AudioRecorder.theOneAudioRecorder.updateMarkupAndControlsToCurrentText();
    }

<<<<<<< HEAD
    private showImageDescriptionsIfAny() {
        // If we have any image descriptions we need to show them so we can record them.
        // (Also because we WILL select them, which is confusing if they are not visible.)
        const page = ToolBox.getPage();
        var imageContainers = page.getElementsByClassName("bloom-imageContainer");
        for (var i = 0; i < imageContainers.length; i++) {
            const container = imageContainers[i];
            var imageDescriptions = container.getElementsByClassName("bloom-imageDescription");
            for (var j = 0; j < imageDescriptions.length; j++) {
                if (imageDescriptions[j].textContent.trim().length > 0) {
                    page.classList.add("bloom-showImageDescriptions");
                    return;
                }
            }
        }
=======
    // Called when a new page is loaded.
    newPageReady() {
        AudioRecorder.theOneAudioRecorder.addAudioLevelListener(); // keeps the peak audio level monitor functioning.
>>>>>>> bc99e0d5
    }

    id() { return "talkingBook"; }

    hasRestoredSettings: boolean;

    // Some things were impossible to do i18n on via the jade/pug
    // This gives us a hook to finish up the more difficult spots
    finishToolLocalization(paneDOM: HTMLElement) {
        // So far unneeded in talkingBook
    }
}<|MERGE_RESOLUTION|>--- conflicted
+++ resolved
@@ -41,7 +41,6 @@
         AudioRecorder.theOneAudioRecorder.updateMarkupAndControlsToCurrentText();
     }
 
-<<<<<<< HEAD
     private showImageDescriptionsIfAny() {
         // If we have any image descriptions we need to show them so we can record them.
         // (Also because we WILL select them, which is confusing if they are not visible.)
@@ -57,11 +56,11 @@
                 }
             }
         }
-=======
+    }
+
     // Called when a new page is loaded.
     newPageReady() {
         AudioRecorder.theOneAudioRecorder.addAudioLevelListener(); // keeps the peak audio level monitor functioning.
->>>>>>> bc99e0d5
     }
 
     id() { return "talkingBook"; }
