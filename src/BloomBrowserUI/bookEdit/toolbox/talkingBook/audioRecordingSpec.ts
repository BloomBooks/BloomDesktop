import AudioRecording, {
    AudioRecordingMode,
    AudioTextFragment,
    initializeTalkingBookToolAsync,
    AudioMode,
    getAllAudioModes
} from "./audioRecording";
import { runAsyncTest } from "../../test/testUtil";
import axios from "axios";
import * as $ from "jquery";

// Notes:
// For any async tests:
//   Either async/await or promises work fine.
//        I think async/await with try/catch/finally is more readable than promises. (Less nesting and more consistent levels of nesting). But either works
//   Ideally, for either paradigm, you should have try/catch/finally
//        Catch can call fail(error).  Finally calls done();
//        This will report a failure explicitly, although the stack trace is not ideal - it'll show the line where you called fail();
//        The logs may include an actual stack trace for exceptions.
//   For less work, it is fine to just have await with a done at the end. Or a .then() that calls done() at the end of the then callback.
//        The error message will only say that a Timeout error occurred, which is very much not ideal

describe("audio recording tests", () => {
    beforeAll(async (done: () => void) => {
        SetupTalkingBookUIElements();
        await SetupIFrameAsync();
        await initializeTalkingBookToolAsync();
        done();
    });

    // Returns the HTML for a single text box for a variety of recording modes
    function getTextBoxHtmlSimple1(scenario: AudioMode) {
        if (scenario === AudioMode.PureSentence) {
            return `<div class="bloom-editable" id="div1" data-audioRecordingMode="Sentence"><p><span id="1.1" class="audio-sentence ui-audioCurrent">Sentence 1.1.</span> <span id="1.2" class="audio-sentence">Sentence 1.2</span></p></div>`;
        } else if (scenario === AudioMode.PreTextBox) {
            return `<div class="bloom-editable ui-audioCurrent" id="div1" data-audioRecordingMode="TextBox"><p><span id="1.1" class="audio-sentence">Sentence 1.1.</span> <span id="1.2" class="audio-sentence">Sentence 1.2</span></p></div>`;
        } else if (scenario === AudioMode.PureTextBox) {
            return `<div class="bloom-editable audio-sentence ui-audioCurrent" id="div1" data-audioRecordingMode="TextBox"><p>Sentence 1.1. Sentence 1.2</p></div>`;
        } else if (scenario === AudioMode.HardSplitTextBox) {
            // FYI: Yes, it is confirmed that in hardSplit, ui-audioCurrent goes on the div, not the span.
            return `<div class="bloom-editable ui-audioCurrent bloom-postAudioSplit" id="div1" data-audioRecordingMode="TextBox"><p><span id="1.1" class="audio-sentence">Sentence 1.1.</span> <span id="1.2" class="audio-sentence">Sentence 1.2</span></p></div>`;
        } else if (scenario === AudioMode.SoftSplitTextBox) {
            return `<div class="bloom-editable audio-sentence ui-audioCurrent bloom-postAudioSplit" id="div1" data-audioRecordingMode="TextBox" data-audiorecordingendtimes="1.0 2.0"><p><span id="1.1" class="bloom-highlightSegment">Sentence 1.1.</span> <span id="1.2" class="bloom-highlightSegment">Sentence 1.2</span></p></div>`;
        } else {
            throw new Error("Unknown scenario: " + AudioMode[scenario]);
        }
    }

    describe("- Next()", () => {
        it("Record=Sentence, last sentence returns disabled for Next button", () => {
            SetupIFrameFromHtml(
                "<div id='page1'><div class='bloom-editable' data-audiorecordingmode='Sentence'><p><span id='id1' class='audio-sentence ui-audioCurrent'>Sentence 1.</span></p></div></div>"
            );
            const recording = new AudioRecording();
            recording.audioRecordingMode = AudioRecordingMode.Sentence;

            const observed = recording.getNextAudioElement();

            expect(observed).toBeFalsy();
        });

        it("Record=TextBox/Play=Sentence, last sentence returns disabled for Next button", () => {
            SetupIFrameFromHtml(
                "<div id='page1'><div class='bloom-editable audio-sentence ui-audioCurrent' data-audiorecordingmode='TextBox'><p><span id='id1' class='audio-sentence'>Sentence 1.</span></p></div></div>"
            );
            const recording = new AudioRecording();
            recording.audioRecordingMode = AudioRecordingMode.TextBox;

            const observed = recording.getNextAudioElement();

            expect(observed).toBeFalsy();
        });

        it("Record=TextBox/Play=TextBox, last sentence returns disabled for Next button", () => {
            SetupIFrameFromHtml(
                "<div id='page1'><div class='bloom-editable audio-sentence ui-audioCurrent' data-audiorecordingmode='TextBox'>p>Sentence 1.</p></div></div>"
            );
            const recording = new AudioRecording();
            recording.audioRecordingMode = AudioRecordingMode.TextBox;

            const observed = recording.getNextAudioElement();

            expect(observed).toBeFalsy();
        });

        it("SS -> SS, returns next box's first sentence", () => {
            const box1Html =
                "<div id='box1' class='bloom-editable' data-audiorecordingmode='Sentence'><p><span id='sentence1' class='audio-sentence ui-audioCurrent'>Sentence 1.</span></p></div>";
            const box2Html =
                "<div id='box2' class='bloom-editable' data-audiorecordingmode='Sentence'><p><span id='sentence2' class='audio-sentence'>Sentence 2.</span><span id='sentence3' class='audio-sentence'>Sentence 3.</span></p></div>";
            SetupIFrameFromHtml(`<div id='page1'>${box1Html}${box2Html}</div>`);

            const recording = new AudioRecording();
            recording.audioRecordingMode = AudioRecordingMode.Sentence;

            const observed = recording.getNextAudioElement();

            expect(observed!.id).toBe("sentence2");
        });

        it("TS -> TT, returns next box", () => {
            const box1Html =
                "<div id='box1' class='bloom-editable audio-sentence ui-audioCurrent' data-audiorecordingmode='TextBox'><p><span id='sentence1' class='audio-sentence'>Sentence 1.</span></p></div>";
            const box2Html =
                "<div id='box2' class='bloom-editable audio-sentence' data-audiorecordingmode='TextBox'><p><span id='sentence2' class='audio-sentence'>Sentence 2.</span><span id='sentence3' class=''>Sentence 3.</span></p></div>";
            SetupIFrameFromHtml(`<div id='page1'>${box1Html}${box2Html}</div>`);

            const recording = new AudioRecording();
            recording.audioRecordingMode = AudioRecordingMode.TextBox;

            const observed = recording.getNextAudioElement();

            expect(observed!.id).toBe("box2");
        });

        it("TT -> TT, returns next box", () => {
            SetupIFrameFromHtml(
                "<div id='page1'><div id='box1' class='bloom-editable audio-sentence ui-audioCurrent' data-audiorecordingmode='TextBox'>p>Sentence 1.</p></div><div id='box2' class='bloom-editable audio-sentence' data-audiorecordingmode='TextBox'>p>Sentence 2.</p></div></div>"
            );
            const recording = new AudioRecording();
            recording.audioRecordingMode = AudioRecordingMode.TextBox;

            const observed = recording.getNextAudioElement();

            expect(observed!.id).toBe("box2");
        });

        it("Next() skips over empty box, TT -> TT -> TT", () => {
            const boxTemplate = (index: number, extraClasses: string) => {
                return `<div id="box${index}" class="bloom-editable audio-sentence${extraClasses}" data-audiorecordingmode="TextBox">p>Sentence ${index}.</p></div>`;
            };
            const box1Html = boxTemplate(1, " ui-audioCurrent");
            const box2Html =
                '<div id="box2" class="bloom-editable"><p></p></div>';
            const box3Html = boxTemplate(3, "");

            SetupIFrameFromHtml(
                `<div id="page1">${box1Html}${box2Html}${box3Html}</div>`
            );

            const recording = new AudioRecording();
            recording.audioRecordingMode = AudioRecordingMode.TextBox;

            const observed = recording.getNextAudioElement();

            expect(observed!.id).toBeTruthy(); // Null is definitely the wrong answer here
            expect(observed!.id).toBe("box3");
        });
    });

    describe("- Prev()", () => {
        it("Record=Sentence, first sentence returns disabled for Back button", () => {
            SetupIFrameFromHtml(
                "<div id='page1'><div class='bloom-editable' data-audiorecordingmode='Sentence'><p><span id='id1' class='audio-sentence ui-audioCurrent'>Sentence 1.</span></p></div></div>"
            );
            const recording = new AudioRecording();
            recording.audioRecordingMode = AudioRecordingMode.Sentence;

            const observed = recording.getPreviousAudioElement();

            expect(observed).toBeFalsy();
        });

        it("Record=TextBox/Play=Sentence, first sentence returns disabled for Back button", () => {
            SetupIFrameFromHtml(
                "<div id='page1'><div class='bloom-editable audio-sentence ui-audioCurrent' data-audiorecordingmode='TextBox'><p><span id='id1' class='audio-sentence'>Sentence 1.</span></p></div></div>"
            );
            const recording = new AudioRecording();
            recording.audioRecordingMode = AudioRecordingMode.TextBox;

            const observed = recording.getPreviousAudioElement();

            expect(observed).toBeFalsy();
        });

        it("Record=TextBox/Play=TextBox, first sentence returns disabled for Back button", () => {
            SetupIFrameFromHtml(
                "<div id='page1'><div class='bloom-editable audio-sentence ui-audioCurrent' data-audiorecordingmode='TextBox'>p>Sentence 1.</p></div></div>"
            );
            const recording = new AudioRecording();
            recording.audioRecordingMode = AudioRecordingMode.TextBox;

            const observed = recording.getPreviousAudioElement();

            expect(observed).toBeFalsy();
        });

        it("SS <- SS, returns previous box's last sentence", () => {
            const box1Html =
                "<div id='box1' class='bloom-editable' data-audiorecordingmode='Sentence'><p><span id='sentence1' class='audio-sentence'>Sentence 1.</span><span id='sentence2' class='audio-sentence'>Sentence 2.</span></p></div>";
            const box2Html =
                "<div id='box2' class='bloom-editable' data-audiorecordingmode='Sentence'><p><span id='sentence3' class='audio-sentence ui-audioCurrent'>Sentence 3.</span></p></div>";
            SetupIFrameFromHtml(`<div id='page1'>${box1Html}${box2Html}</div>`);

            const recording = new AudioRecording();
            recording.audioRecordingMode = AudioRecordingMode.Sentence;

            const observed = recording.getPreviousAudioElement();

            expect(observed!.id).toBe("sentence2");
        });

        it("TS <- TT, returns previous box", () => {
            const box1Html =
                "<div id='box1' class='bloom-editable audio-sentence' data-audiorecordingmode='TextBox'><p><span id='sentence1' class='audio-sentence'>Sentence 1.</span><span id='sentence2' class='audio-sentence'>Sentence 2.</span></p></div>";
            const box2Html =
                "<div id='box2' class='bloom-editable audio-sentence ui-audioCurrent' data-audiorecordingmode='TextBox'><p><span id='sentence3' class=''>Sentence 3.</span></p></div>";
            SetupIFrameFromHtml(`<div id='page1'>${box1Html}${box2Html}</div>`);

            const recording = new AudioRecording();
            recording.audioRecordingMode = AudioRecordingMode.TextBox;

            const observed = recording.getPreviousAudioElement();

            expect(observed!.id).toBe("box1");
        });

        it("TT <- TT, returns previous box", () => {
            SetupIFrameFromHtml(
                "<div id='page1'><div id='box1' class='bloom-editable audio-sentence' data-audiorecordingmode='TextBox'>p>Sentence 1.</p></div><div id='box2' class='bloom-editable audio-sentence ui-audioCurrent' data-audiorecordingmode='TextBox'>p>Sentence 2.</p></div></div>"
            );
            const recording = new AudioRecording();
            recording.audioRecordingMode = AudioRecordingMode.TextBox;

            const observed = recording.getPreviousAudioElement();

            expect(observed!.id).toBe("box1");
        });

        it("Prev() skips over empty box, TT <- TT <- TT", () => {
            const boxTemplate = (index: number, extraClasses: string) => {
                return `<div id="box${index}" class="bloom-editable audio-sentence${extraClasses}" data-audiorecordingmode="TextBox">p>Sentence ${index}.</p></div>`;
            };
            const box1Html = boxTemplate(1, "");
            const box2Html =
                '<div id="box2" class="bloom-editable"><p></p></div>';
            const box3Html = boxTemplate(3, " ui-audioCurrent");

            SetupIFrameFromHtml(
                `<div id="page1">${box1Html}${box2Html}${box3Html}</div>`
            );

            const recording = new AudioRecording();
            recording.audioRecordingMode = AudioRecordingMode.TextBox;

            const observed = recording.getPreviousAudioElement();

            expect(observed!.id).toBeTruthy(); // Null is definitely the wrong answer here
            expect(observed!.id).toBe("box1");
        });
    });

    describe("- PlayingMultipleAudio()", () => {
        it("returns true while in listen to whole page with multiple text boxes", async done => {
            SetupIFrameFromHtml(
                "<div id='page1'><div id='box1' class='bloom-editable audio-sentence' data-audiorecordingmode='TextBox'>p>Sentence 1.</p></div><div id='box2' class='bloom-editable audio-sentence ui-audioCurrent' data-audiorecordingmode='TextBox'>p>Sentence 2.</p></div></div>"
            );
            const recording = new AudioRecording();
            await recording.listenAsync();
            expect(recording.playingAudio()).toBe(true);
            done();
        });

        it("returns true while in listen to whole page with only one box", async done => {
            SetupIFrameFromHtml(
                "<div id='page1'><div id='box1' class='bloom-editable audio-sentence' data-audiorecordingmode='TextBox'>p>Sentence 1.</p></div></div>"
            );
            const recording = new AudioRecording();
            await recording.listenAsync();
            expect(recording.playingAudio()).toBe(true);
            done();
        });

        it("returns false while preloading", () => {
            SetupIFrameFromHtml(
                "<div id='page1'><div id='box1' class='bloom-editable audio-sentence' data-audiorecordingmode='TextBox'>p>Sentence 1.</p></div><div id='box2' class='bloom-editable audio-sentence ui-audioCurrent' data-audiorecordingmode='TextBox'>p>Sentence 2.</p></div></div>"
            );

            const recording = new AudioRecording();
            expect(recording.playingAudio()).toBe(false);

            const player: Element = document.getElementById("player")!;
            player.setAttribute("preload", "auto");
            const nonExistentFilePath = "`[];'/.,<>?;.mp3";
            player.setAttribute("src", nonExistentFilePath);

            expect(recording.playingAudio()).toBe(false);
        });
    });

    describe("- MakeAudioSentenceElements()", () => {
        it("inserts sentence spans with ids and class when none exist", () => {
            const div = $("<div>This is a sentence. This is another</div>");
            const recording = new AudioRecording();
            recording.makeAudioSentenceElements(
                div,
                AudioRecordingMode.Sentence
            );
            const spans = div.find("span");
            expect(spans.length).toBe(2);
            expect(spans[0].innerHTML).toBe("This is a sentence.");
            expect(spans[1].innerHTML).toBe("This is another");
            expect(div.text()).toBe("This is a sentence. This is another");
            expect(spans.first().attr("id")).not.toBe(
                spans
                    .first()
                    .next()
                    .attr("id")
            );
            expect(spans.first().attr("class")).toBe("audio-sentence");
            expect(spans.last().attr("class")).toBe("audio-sentence");
        });
        it("retains matching sentence spans with same ids.keeps md5s and adds missing ones", () => {
            const div = $(
                '<div><p><span id="abc" recordingmd5="d15ba5f31fa7c797c093931328581664" class="audio-sentence">This is a sentence.</span> This is another</p></div>'
            );
            const recording = new AudioRecording();
            recording.makeAudioSentenceElements(
                div,
                AudioRecordingMode.Sentence
            );
            const spans = div.find("span");
            expect(spans.length).toBe(2);
            expect(spans[0].innerHTML).toBe("This is a sentence.");
            expect(spans[1].innerHTML).toBe("This is another");
            expect(div.text()).toBe("This is a sentence. This is another");
            expect(spans.first().attr("id")).toBe("abc");
            expect(spans.first().attr("recordingmd5")).toBe(
                "d15ba5f31fa7c797c093931328581664"
            );
            expect(spans.first().attr("id")).not.toBe(
                spans
                    .first()
                    .next()
                    .attr("id")
            );
            expect(spans.first().attr("class")).toBe("audio-sentence");
            expect(spans.last().attr("class")).toBe("audio-sentence");
        });
        it("retains markup within sentences", () => {
            const div = $(
                '<div><p><span id="abc" class="audio-sentence">This <b>is</b> a sentence.</span> This <i>is</i> another</p></div>'
            );
            const recording = new AudioRecording();
            recording.makeAudioSentenceElements(
                div,
                AudioRecordingMode.Sentence
            );
            const spans = div.find("span");
            expect(spans.length).toBe(2);
            expect(spans[0].innerHTML).toBe("This <b>is</b> a sentence.");
            expect(spans[1].innerHTML).toBe("This <i>is</i> another");
        });
        [
            "Phrase 1| Phrase 2.",
            "phrase 1| phrase 2.",
            "1 | 2",
            "1 ||| 2" // collapse multiple
        ].forEach(testInput => {
            it(`treats vertical bar as a phrase delimiter (Input=${testInput})`, () => {
                const div = $(`<div><p>${testInput}</p></div>`);
                const recording = new AudioRecording();
                recording.makeAudioSentenceElements(
                    div,
                    AudioRecordingMode.Sentence
                );
                const spans = div.find("span");
                expect(spans.length).toBe(
                    2,
                    `Input "${testInput}" should be split into 2 phrase.`
                );
                expect(spans[0].innerText.endsWith("|")).toBe(
                    true,
                    `${spans[0].innerText} should end with "|"`
                );
                expect(div[0].innerText).toBe(
                    testInput,
                    "InnerText no longer matches"
                );
            });
        });
        it("keeps id with unchanged recorded sentence when new inserted before", () => {
            const div = $(
                '<div><p>This is a new sentence. <span id="abc" recordingmd5="d15ba5f31fa7c797c093931328581664" class="audio-sentence">This is a sentence.</span></p></div>'
            );
            const recording = new AudioRecording();
            recording.makeAudioSentenceElements(
                div,
                AudioRecordingMode.Sentence
            );
            const spans = div.find("span");
            expect(spans.length).toBe(2);
            expect(spans[0].innerHTML).toBe("This is a new sentence.");
            expect(spans[1].innerHTML).toBe("This is a sentence.");
            expect(div.text()).toBe(
                "This is a new sentence. This is a sentence."
            );
            expect(
                spans
                    .first()
                    .next()
                    .attr("id")
            ).toBe("abc"); // with matching md5 id should stay with sentence
            expect(
                spans
                    .first()
                    .next()
                    .attr("recordingmd5")
            ).toBe("d15ba5f31fa7c797c093931328581664");
            expect(spans.first().attr("id")).not.toBe(
                spans
                    .first()
                    .next()
                    .attr("id")
            );
            expect(spans.first().attr("class")).toBe("audio-sentence");
            expect(spans.last().attr("class")).toBe("audio-sentence");
        });
        it("keeps ids and md5s when inserted between", () => {
            const div = $(
                '<div><p><span id="abcd" recordingmd5="qed" class="audio-sentence">This is the first sentence.</span> This is inserted. <span id="abc" recordingmd5="d15ba5f31fa7c797c093931328581664" class="audio-sentence">This is a sentence.</span> Inserted after.</p></div>'
            );
            const recording = new AudioRecording();
            recording.makeAudioSentenceElements(
                div,
                AudioRecordingMode.Sentence
            );
            const spans = div.find("span");
            expect(spans.length).toBe(4);
            expect(spans[0].innerHTML).toBe("This is the first sentence.");
            expect(spans[1].innerHTML).toBe("This is inserted.");
            expect(spans[2].innerHTML).toBe("This is a sentence.");
            expect(spans[3].innerHTML).toBe("Inserted after.");
            expect(div.text()).toBe(
                "This is the first sentence. This is inserted. This is a sentence. Inserted after."
            );
            expect(spans.first().attr("id")).toBe("abcd"); // with matching md5 id should stay with sentence
            expect(
                spans
                    .first()
                    .next()
                    .next()
                    .attr("id")
            ).toBe("abc"); // with matching md5 id should stay with sentence
            expect(
                spans
                    .first()
                    .next()
                    .next()
                    .attr("recordingmd5")
            ).toBe("d15ba5f31fa7c797c093931328581664");
            // The first span is reused just by position, since its md5 doesn't match, but it should still keep it.
            expect(spans.first().attr("recordingmd5")).toBe("qed");
            expect(spans.first().attr("id")).not.toBe(
                spans
                    .first()
                    .next()
                    .attr("id")
            );
            expect(
                spans
                    .first()
                    .next()
                    .attr("id")
            ).not.toBe(
                spans
                    .first()
                    .next()
                    .next()
                    .attr("id")
            );
            expect(
                spans
                    .first()
                    .next()
                    .next()
                    .attr("id")
            ).not.toBe(
                spans
                    .first()
                    .next()
                    .next()
                    .next()
                    .attr("id")
            );
            expect(spans.first().attr("class")).toBe("audio-sentence");
            expect(spans.last().attr("class")).toBe("audio-sentence");
            expect(
                spans
                    .first()
                    .next()
                    .attr("class")
            ).toBe("audio-sentence");
        });

        // We can get something like this when we paste from Word
        it("ignores empty span", () => {
            const div = $(
                '<div><p>This is the first sentence.<span data-cke-bookmark="1" style="display: none;" id="cke_bm_35C"> </span></p></div>'
            );
            const recording = new AudioRecording();
            recording.makeAudioSentenceElements(
                div,
                AudioRecordingMode.Sentence
            );
            const spans = div.find("span");
            expect(spans.length).toBe(2);
            expect(spans[0].innerHTML).toBe("This is the first sentence.");
            expect(spans[1].innerHTML).toBe(" ");
            expect(spans.first().attr("class")).toBe("audio-sentence");
            expect(spans.last().attr("class")).not.toContain("audio-sentence");
        });

        // We can get something like this when we paste from Word
        it("ignores empty span and <br>", () => {
            const p = $(
                '<p><span data-cke-bookmark="1" style="display: none;" id="cke_bm_35C">&nbsp;</span><br></p>'
            );
            const recording = new AudioRecording();
            recording.makeAudioSentenceElements(p, AudioRecordingMode.Sentence);
            const spans = p.find("span");
            expect(spans.length).toBe(1);
            expect(spans[0].innerHTML).toBe("&nbsp;");
            expect(spans.first().attr("class")).not.toContain("audio-sentence");
        });

        it("flattens nested audio spans", () => {
            const p = $(
                '<p><span id="efgh" recordingmd5="xyz" class="audio-sentence"><span id="abcd" recordingmd5="qed" class="audio-sentence">This is the first.</span> <span id="abde" recordingmd5="qef" class="audio-sentence">This is the second.</span> This is the third.</span></p>'
            );
            const recording = new AudioRecording();
            recording.makeAudioSentenceElements(p, AudioRecordingMode.Sentence);
            const spans = p.find("span");
            // Should have removed the outer span and left the two inner ones and added a third one.
            expect(spans.length).toBe(3);
            expect(spans.first().attr("id")).toBe("abcd");
            expect(
                spans
                    .first()
                    .next()
                    .attr("id")
            ).toBe("abde");
            expect(spans[0].innerHTML).toBe("This is the first.");
            expect(spans[1].innerHTML).toBe("This is the second.");
            expect(spans[2].innerHTML).toBe("This is the third.");
            expect(spans.first().attr("class")).toBe("audio-sentence");
            expect(
                spans
                    .first()
                    .next()
                    .attr("class")
            ).toBe("audio-sentence");
            expect(
                spans
                    .first()
                    .next()
                    .next()
                    .attr("class")
            ).toBe("audio-sentence");
        });

        it("does not create nested spans", () => {
            // This scenario could happen when trying to perform soft-split again on a text box that has already been soft-split previously.
            const p = $(
                '<div class="bloom-editable" data-audiorecordingmode="TextBox" class="audio-sentence"><p><span id="a" class="bloom-highlightSegment">One.</span> <span id="b" class="bloom-highlightSegment">Two.</span> <span id="c" class="bloom-highlightSegment">Three.</span></p></div>'
            );
            const recording = new AudioRecording();
            recording.audioRecordingMode = AudioRecordingMode.Sentence;
            recording.makeAudioSentenceElements(p, AudioRecordingMode.Sentence);
            const spans = p.find("span");
            // Should have removed the outer span and left the two inner ones and added a third one.
            expect(spans.length).toBe(3); // If regresses, it would probably show twice as many (i.e. 6) instead of 3.
        });

        it("ensures full span coverage of paragraph", () => {
            // based on BL-6038 user data
            const p = $(
                '<p>Random text <strong><span data-duration="9.400227" id="abcd" class="audio-sentence" recordingmd5="undefined"><u>underlined</u></span></strong> finish the sentence. Another sentence <u><strong>boldunderlined</strong></u> finish the second.</p>'
            );
            const recording = new AudioRecording();
            recording.makeAudioSentenceElements(p, AudioRecordingMode.Sentence);
            const spans = p.find("span");
            // Should have expanded the first span and created one for the second sentence.
            expect(spans.length).toBe(2);
            expect(spans.first().attr("id")).toBe("abcd");
            // expect(spans.first().next().attr("id")).toBe("abde");
            expect(spans[0].innerHTML).toBe(
                "Random text <strong><u>underlined</u></strong> finish the sentence."
            );
            expect(spans[1].innerHTML).toBe(
                "Another sentence <u><strong>boldunderlined</strong></u> finish the second."
            );
            expect(spans.first().attr("class")).toBe("audio-sentence");
            expect(
                spans
                    .first()
                    .next()
                    .attr("class")
            ).toBe("audio-sentence");
        });

        it("handles hyperlinks", () => {
            const sentence1 = 'This is a <a href="www.google.com">link</a>.';
            const sentence2 = 'This is <a href="www.bing.com">another</a>.';
            const sentence3 = "Click them.";
            const div = $(`<div>${sentence1} ${sentence2} ${sentence3}</div>`);
            const recording = new AudioRecording();
            recording.makeAudioSentenceElements(
                div,
                AudioRecordingMode.Sentence
            );
            const spans = div.find("span");
            expect(spans.length).toBe(3);
            expect(spans[0].innerHTML).toBe(sentence1); // Make sure the anchor is not lost in the HTML
            expect(spans[1].innerHTML).toBe(sentence2); // Make sure the anchor is not lost in the HTML
            expect(spans[2].innerHTML).toBe(sentence3);
            expect(div.text()).toBe(
                "This is a link. This is another. Click them."
            );
            expect(spans.first().attr("id")).not.toBe(
                spans
                    .first()
                    .next()
                    .attr("id")
            );
            expect(spans.first().attr("class")).toBe("audio-sentence");
            expect(spans.last().attr("class")).toBe("audio-sentence");
        });

        it("converts from unmarked to text-box (bloom-editable includes format button)", () => {
            // This tests real input from Bloom that has not been marked up. (e.g. if the Talking Book dialog is opened up for the first time on an existing page while the Collection default is by-sentence)

            const formatButtonHtml =
                '<div id="formatButton" class="bloom-ui" style="bottom: 0px;" contenteditable="false"><img data-cke-saved-src="/bloom/bookEdit/img/cogGrey.svg" src="/bloom/bookEdit/img/cogGrey.svg" contenteditable="false"></div>';
            const textBoxInnerHtml =
                "<p>Paragraph 1 Sentence 1. Paragraph 1, Sentence 2.</p> <p>Paragraph 2, Sentence 1. Paragraph 2, Sentence 2.</p>";
            const originalHtml =
                '<div class="bloom-editable">' +
                textBoxInnerHtml +
                formatButtonHtml +
                "</div>";
            const div = $(originalHtml);
            const recording = new AudioRecording();
            recording.audioRecordingMode = AudioRecordingMode.TextBox;
            recording.makeAudioSentenceElements(
                div,
                AudioRecordingMode.TextBox
            );

            expect(div.text()).toBe(
                "Paragraph 1 Sentence 1. Paragraph 1, Sentence 2. Paragraph 2, Sentence 1. Paragraph 2, Sentence 2.",
                "div text"
            );

            const spans = div.find("span");
            expect(spans.length).toBe(
                0,
                "number of spans does not match expected count"
            );

            const parent = $("<div>")
                .append(div)
                .clone();

            const divs = parent.find("div");
            expect(divs.length).toBe(
                2,
                "number of divs does not match expected count"
            );

            expect($(divs[0]).is(".audio-sentence")).toBe(
                true,
                "textbox's class"
            );
            expect($(divs[0]).attr("id")).not.toBe(undefined, "textbox's id");
            expect($(divs[0]).attr("id").length).toBeGreaterThan(
                31,
                "textbox's id"
            ); // GUID without hyphens is 32 chars longs
            expect($(divs[0]).attr("id").length).toBeLessThan(
                38,
                "textbox's id"
            ); // GUID with hyphens adds 4 chars. And we sometimes insert a 1-char prefix, adding up to 37.

            expect($(divs[1]).is(".audio-sentence")).toBe(
                false,
                "formatButton's class"
            );
            expect($(divs[1]).attr("id")).toBe(
                "formatButton",
                "formatButton's id"
            );
            expect(divs[1].outerHTML).toBe(
                formatButtonHtml,
                "formatButton's outerHTML"
            );

            const paragraphs = div.find("p");
            expect(paragraphs.length).toBe(2, "number of paragraphs");
            paragraphs.each((index, paragraph) => {
                expect($(paragraph).is(".audio-sentence")).toBe(
                    false,
                    "paragraph " + index + " class"
                );
                expect(paragraph.id).toBe("", "paragraph " + index + " id"); // If id attribute is not set, this actually returns empty string, which is kinda surprising.
            });

            expect(parent.html().indexOf('id=""')).toBe(
                -1,
                "IDs should not be set to empty string. (Can easily cause duplicate ID validation errors and prevent saving)"
            );

            expect(StripAllGuidIds(StripEmptyClasses(parent.html()))).toBe(
                '<div class="bloom-editable audio-sentence" data-audiorecordingmode="TextBox"><p>Paragraph 1 Sentence 1. Paragraph 1, Sentence 2.</p> <p>Paragraph 2, Sentence 1. Paragraph 2, Sentence 2.</p>' +
                    formatButtonHtml +
                    "</div>",
                "Parent HTML"
            );

            recording.audioRecordingMode = AudioRecordingMode.Sentence;
            recording.makeAudioSentenceElements(
                div,
                AudioRecordingMode.Sentence
            );
            expect(div.text).toBe($(originalHtml).text, "Swap back test");
            // Note: It is not expected that going to by-sentence to here will lead back the original HTML structure. (Because we started with unmarked text, not by-sentence)
        });

        it("converts from single unmarked paragraph to text-box", () => {
            // This tests real input from Bloom that has not been marked up. (e.g. if the Talking Book dialog is opened up for the first time on an existing page while the Collection default is by-sentence)
            // Note: a single paragraph does not have any newlines (<br>) tags in it so it could exercise a different path through the recursion.
            const formatButtonHtml =
                '<div id="formatButton" class="bloom-ui" style="bottom: 0px;" contenteditable="false"><img data-cke-saved-src="/bloom/bookEdit/img/cogGrey.svg" src="/bloom/bookEdit/img/cogGrey.svg" contenteditable="false"></div>';
            const textBoxInnerHtml = "<p>Hello world</p>";
            const originalHtml =
                '<div class="bloom-editable">' +
                textBoxInnerHtml +
                formatButtonHtml +
                "</div>";
            const div = $(originalHtml);
            const recording = new AudioRecording();
            recording.audioRecordingMode = AudioRecordingMode.TextBox;
            recording.makeAudioSentenceElements(
                div,
                AudioRecordingMode.TextBox
            );

            expect(div.text()).toBe("Hello world", "div text");

            const spans = div.find("span");
            expect(spans.length).toBe(0, "number of spans");

            const parent = $("<div>")
                .append(div)
                .clone();
            expect(StripAllGuidIds(StripEmptyClasses(parent.html()))).toBe(
                '<div class="bloom-editable audio-sentence" data-audiorecordingmode="TextBox"><p>Hello world</p>' +
                    formatButtonHtml +
                    "</div>",
                "Parent HTML"
            );

            const divs = parent.find("div");
            expect(divs.length).toBe(2, "number of divs");

            expect($(divs[0]).is(".audio-sentence")).toBe(
                true,
                "textbox's class"
            );
            expect(divs[0].id.length).toBeGreaterThan(
                31,
                "textbox's id length"
            );
            expect(divs[0].id.length).toBeLessThan(38, "textbox's id length");

            expect($(divs[1]).is(".audio-sentence")).toBe(
                false,
                "formatButton's class"
            );
            expect(divs[1].id).toBe("formatButton", "formatButton's id");
            expect(divs[1].outerHTML).toBe(
                formatButtonHtml,
                "formatButton's outerHTML"
            );

            const paragraphs = div.find("p");
            expect(paragraphs.length).toBe(1, "number of paragraphs");
            paragraphs.each((index, paragraph) => {
                expect($(paragraph).is(".audio-sentence")).toBe(
                    false,
                    "paragraph " + index + " class"
                );
                expect(paragraph.id).toBe("", "paragraph " + index + " id");
            });

            expect(parent.html().indexOf('id=""')).toBe(
                -1,
                "IDs should not be set to empty string. (Can easily cause duplicate ID validation errors and prevent saving)"
            );

            recording.audioRecordingMode = AudioRecordingMode.Sentence;
            recording.makeAudioSentenceElements(
                div,
                AudioRecordingMode.Sentence
            );
            expect(div.text).toBe($(originalHtml).text, "Swap back test");
            // Note: It is not expected that going to by-sentence to here will lead back the original HTML structure. (Because we started with unmarked text, not by-sentence)
        });

        it("converts from single marked by-sentence paragraph to text-box", () => {
            // Note: a single paragraph does not have any newlines (<br>) tags in it so it could exercise a different path through the recursion.
            const formatButtonHtml =
                '<div id="formatButton" class="bloom-ui" style="bottom: 0px;" contenteditable="false"><img data-cke-saved-src="/bloom/bookEdit/img/cogGrey.svg" src="/bloom/bookEdit/img/cogGrey.svg" contenteditable="false"></div>';
            const textBoxInnerHtml =
                '<p><span id="ef142986-373a-4353-808f-a05d9478c0ed" class="audio-sentence">Hello world</span></p>';
            const originalHtml =
                '<div class="bloom-editable" role="textbox">' +
                textBoxInnerHtml +
                formatButtonHtml +
                "</div>";
            const div = $(originalHtml);
            const recording = new AudioRecording();
            recording.audioRecordingMode = AudioRecordingMode.TextBox;
            recording.makeAudioSentenceElements(
                div,
                AudioRecordingMode.TextBox
            );

            expect(div.text()).toBe("Hello world", "div text");

            const parent = $("<div>")
                .append(div)
                .clone();
            expect(StripAllGuidIds(StripEmptyClasses(parent.html()))).toBe(
                '<div class="bloom-editable audio-sentence" role="textbox" data-audiorecordingmode="TextBox"><p>Hello world</p>' +
                    formatButtonHtml +
                    "</div>",
                "Parent HTML"
            );

            const divs = parent.find("div");
            expect(divs.length).toBe(2, "number of divs");

            expect($(divs[0]).is(".audio-sentence")).toBe(
                true,
                "textbox's class"
            );
            expect($(divs[0]).attr("id")).not.toBe(undefined), "textbox's id";
            expect(divs[0].id.length).toBeGreaterThan(
                31,
                "textbox's id length"
            );
            // Enhance: It would be great if it preserve the original one
            //expect(divs[0].id).toBe("ef142986-373a-4353-808f-a05d9478c0ed", "textbox's id");

            expect($(divs[1]).is(".audio-sentence")).toBe(
                false,
                "formatButton's class"
            );
            expect(divs[1].id).toBe("formatButton", "formatButton's id");
            expect(divs[1].outerHTML).toBe(
                formatButtonHtml,
                "formatButton's outerHTML"
            );

            const spans = div.find("span");
            expect(spans.length).toBe(0, "number of spans");

            expect(parent.html().indexOf('id=""')).toBe(
                -1,
                "IDs should not be set to empty string. (Can easily cause duplicate ID validation errors and prevent saving)"
            );

            recording.audioRecordingMode = AudioRecordingMode.Sentence;
            recording.makeAudioSentenceElements(
                div,
                AudioRecordingMode.Sentence
            );
            expect(div.text).toBe($(originalHtml).text, "Swap back test");
            // Note: It is not expected that going to by-sentence to here will lead back the original HTML structure. (Because we started with unmarked text, not by-sentence)
        });

        it("converts from single line text-box to by-sentence", () => {
            const originalHtml =
                '<div id="ba497822-afe7-4e16-90e8-91a795242720" class="bloom-editable bloom-content1 bloom-contentNational1 bloom-visibility-code-on cke_editable cke_editable_inline cke_contents_ltr normal-style audio-sentence" data-languagetipcontent="English" style="min-height: 24px;" tabindex="0" spellcheck="true" role="textbox" aria-label="false" data-audiorecordingmode="TextBox" lang="en" contenteditable="true"><p>hi<br></p><div id="formatButton" class="bloom-ui" style="bottom: 0px;" contenteditable="false"><img src="/bloom/bookEdit/img/cogGrey.svg" contenteditable="false"></div></div>';
            const div = $(originalHtml);
            const recording = new AudioRecording();
            recording.audioRecordingMode = AudioRecordingMode.Sentence; // Should be the new mode
            recording.makeAudioSentenceElements(
                div,
                AudioRecordingMode.Sentence
            );

            const parent = $("<div>")
                .append(div)
                .clone();

            const spans = parent.find("span");
            expect(spans.length).toBe(1, "number of spans");

            const paragraphs = parent.find("p");
            expect(paragraphs.length).toBe(1, "number of spans");

            expect(StripAllGuidIds(StripEmptyClasses(parent.html()))).toBe(
                '<div class="bloom-editable bloom-content1 bloom-contentNational1 bloom-visibility-code-on cke_editable cke_editable_inline cke_contents_ltr normal-style" data-languagetipcontent="English" style="min-height: 24px;" tabindex="0" spellcheck="true" role="textbox" aria-label="false" data-audiorecordingmode="Sentence" lang="en" contenteditable="true"><p><span class="audio-sentence">hi<br></span></p><div id="formatButton" class="bloom-ui" style="bottom: 0px;" contenteditable="false"><img src="/bloom/bookEdit/img/cogGrey.svg" contenteditable="false"></div></div>',
                "Parent html"
            );
        });

        it("converts from by-sentence to text-box (bloom-editable includes format button)", () => {
            // This tests real input from Bloom that has already been marked up in by-sentence mode. (i.e., this is executed upon un-clicking the checkbox from by-sentence to not-by-sentence)
            const textBoxDivHtml =
                '<div class="bloom-editable bloom-content1 bloom-contentNational1 bloom-visibility-code-on normal-style cke_editable cke_editable_inline cke_contents_ltr" data-languagetipcontent="English" data-audiorecordingmode="Sentence" style="min-height: 24px;" tabindex="0" spellcheck="true" role="textbox" aria-label="false" lang="en" contenteditable="true">';
            const paragraphsMarkedBySentenceHtml =
                '<p><span id="i663e4f39-2d34-4624-829f-e927a58e2101" class="audio-sentence ui-audioCurrent">Sentence 1.</span> <span id="d5df952d-dd60-4790-bb9d-e24fb9b5d4da" class="audio-sentence">Sentence 2.</span> <span id="i66e6edf8-49bf-4fb0-b48f-ab8235e3b902" class="audio-sentence">Sentence 3.</span><br></p><p><span id="i828de727-4ef9-45ef-afd6-4841bbe0b3d3" class="audio-sentence">Paragraph 2.</span><br></p>';
            const formatButtonHtml =
                '<div id="formatButton" class="bloom-ui" style="bottom: 0px;" contenteditable="false"><img data-cke-saved-src="/bloom/bookEdit/img/cogGrey.svg" contenteditable="false"></div>';
            const originalHtml =
                textBoxDivHtml +
                paragraphsMarkedBySentenceHtml +
                formatButtonHtml +
                "</div>";
            const div = $(originalHtml);

            const recording = new AudioRecording();
            recording.audioRecordingMode = AudioRecordingMode.TextBox;
            recording.makeAudioSentenceElements(
                div,
                AudioRecordingMode.TextBox
            );

            let parent = $("<div>")
                .append(div)
                .clone();

            const spans = parent.find("span");
            expect(spans.length).toBe(0, "number of spans");

            const divs = parent.find("div");
            expect(divs.length).toBe(2, "number of divs");
            expect($(divs[0]).is(".audio-sentence")).toBe(
                true,
                "textbox's class"
            );
            expect($(divs[0]).attr("id").length).toBeGreaterThan(31),
                "textbox's id"; // GUID without hyphens is 32 chars longs
            expect($(divs[0]).attr("id").length).toBeLessThan(38),
                "textbox's id"; // GUID with hyphens adds 4 chars. And we sometimes insert a 1-char prefix, adding up to 37.
            expect($(divs[1]).attr("id")).toBe("formatButton"),
                "formatButton's id";

            const paragraphs = parent.find("p");
            expect(paragraphs.length).toBe(2, "number of paragraphs");
            paragraphs.each((index, paragraph) => {
                expect($(paragraph).attr("id")).toBe(
                    undefined,
                    "paragraph " + index + " id"
                ); // If id attribute is not set, this actually returns empty string, which is kinda surprising.
                expect($(paragraph).hasClass("audio-sentence")).toBe(
                    false,
                    "paragraph " + index + " class"
                );
            });

            expect(parent.html().indexOf('id=""')).toBe(
                -1,
                "IDs should not be set to empty string. (Can easily cause duplicate ID validation errors and prevent saving)"
            );

            const expectedTextBoxDiv = $(textBoxDivHtml)
                .attr("data-audiorecordingmode", "TextBox")
                .addClass("audio-sentence");
            const expectedTextBoxDivHtml = $("<div>")
                .append(expectedTextBoxDiv)
                .html()
                .replace(/<\/div>/, "");
            expect(StripAllGuidIds(StripEmptyClasses(parent.html()))).toBe(
                expectedTextBoxDivHtml +
                    "<p>Sentence 1. Sentence 2. Sentence 3.<br></p><p>Paragraph 2.<br></p>" +
                    StripAllGuidIds(formatButtonHtml) +
                    "</div>",
                "Parent HTML"
            );

            recording.audioRecordingMode = AudioRecordingMode.Sentence;
            recording.makeAudioSentenceElements(
                div,
                AudioRecordingMode.Sentence
            );
            parent = $("<div>")
                .append(div)
                .clone();
            expect(StripAllGuidIds(StripEmptyClasses(parent.html()))).toBe(
                StripAllGuidIds(
                    StripEmptyClasses(StripAudioCurrent(originalHtml))
                ),
                "Swap back to original"
            );
        });

        it("converts by-text-box into by-sentence (bloom-editable includes format button)", () => {
            // This tests real input from Bloom that has been marked up in by-text-box mode (e.g., clicking the checkbox from not-by-sentence into by-sentence)
            const textBoxDivHtml =
                '<div id="ee41e518-7855-472a-b8ce-a0c6caa68341" aria-label="false" role="textbox" spellcheck="true" tabindex="0" style="min-height: 24px;" class="bloom-editable cke_editable cke_editable_inline cke_contents_ltr bloom-content1 bloom-contentNational1 bloom-visibility-code-on normal-style audio-sentence" data-languagetipcontent="English" data-audiorecordingmode="TextBox" lang="en" contenteditable="true">';
            const formatButtonHtml =
                '<div id="formatButton" class="bloom-ui" style="bottom: 0px;" contenteditable="false"><img src="/bloom/bookEdit/img/cogGrey.svg" contenteditable="false"></div>';
            const originalHtml = `<div id="numberedPage">${textBoxDivHtml}<p>Sentence 1. Sentence 2. Sentence 3.<br></p><p>Paragraph 2.<br></p>${formatButtonHtml}</div></div>`;
            SetupIFrameFromHtml(originalHtml);

            const pageFrame = parent.window.document.getElementById("page");
            const div = $(
                (<HTMLIFrameElement>pageFrame).contentDocument!.getElementById(
                    "numberedPage"
                )!
            );

            let recording = new AudioRecording();
            recording.audioRecordingMode = AudioRecordingMode.Sentence;
            recording.makeAudioSentenceElements(
                div,
                AudioRecordingMode.Sentence
            );

            expect(div.text()).toBe(
                "Sentence 1. Sentence 2. Sentence 3.Paragraph 2.",
                "div text"
            );

            const spans = div.find("span");
            expect(spans.length).toBe(4, "number of spans");
            spans.each((index, span) => {
                expect(span.id.length).toBeGreaterThan(
                    31,
                    "span " + index + " id"
                );
                expect($(span).hasClass("audio-sentence")).toBe(
                    true,
                    "span " + index + " class"
                );
            });

            expect($(spans[0]).text()).toBe("Sentence 1.");
            expect($(spans[3]).text()).toBe("Paragraph 2.");

            const paragraphs = div.find("p");
            expect(paragraphs.length).toBe(2, "number of paragraphs");
            paragraphs.each((index, paragraph) => {
                expect(paragraph.id).toBe("", "paragraph " + index + " id"); // If id attribute is not set, this actually returns empty string, which is kinda surprising.
                expect($(paragraph).hasClass("audio-sentence")).toBe(
                    false,
                    "paragraph " + index + " class"
                );
            });

            let parentDiv = $("<div>")
                .append(div)
                .clone();
            const expectedTextBoxDiv = $(textBoxDivHtml)
                .attr("data-audiorecordingmode", "Sentence")
                .removeClass("audio-sentence")
                .removeAttr("id");
            const expectedTextBoxDivHtml = $("<div>")
                .append(expectedTextBoxDiv)
                .html()
                .replace(/<\/div>/, "");
            const expectedTextBoxInnerHtml =
                '<p><span class="audio-sentence">Sentence 1.</span> <span class="audio-sentence">Sentence 2.</span> <span class="audio-sentence">Sentence 3.</span><br></p><p><span class="audio-sentence">Paragraph 2.</span><br></p>';
            expect(StripAllGuidIds(StripEmptyClasses(parentDiv.html()))).toBe(
                '<div id="numberedPage">' +
                    expectedTextBoxDivHtml +
                    expectedTextBoxInnerHtml +
                    formatButtonHtml +
                    "</div></div>",
                "parent.html"
            );

            expect(parentDiv.html().indexOf('id=""')).toBe(
                -1,
                "IDs should not be set to empty string. (Can easily cause duplicate ID validation errors and prevent saving)"
            );

            // Test that you can switch back and recover more-or-less the original
            recording = new AudioRecording();
            recording.audioRecordingMode = AudioRecordingMode.TextBox;
            recording.makeAudioSentenceElements(
                div,
                AudioRecordingMode.TextBox
            );
            parentDiv = $("<div>")
                .append(div)
                .clone();
            expect(StripAllGuidIds(StripEmptyClasses(parentDiv.html()))).toBe(
                StripAllGuidIds(
                    StripEmptyClasses(StripAudioCurrent(originalHtml))
                ),
                "Swap back to original"
            );
        });

        it("loads by-text-box without changing anything", () => {
            // This tests real input from Bloom that has been marked up in by-text-box mode (e.g., clicking the checkbox from not-by-sentence into by-sentence)
            const textBoxDivHtml =
                '<div id="ee41e518-7855-472a-b8ce-a0c6caa68341" aria-label="false" role="textbox" spellcheck="true" tabindex="0" style="min-height: 24px;" class="bloom-editable cke_editable cke_editable_inline cke_contents_ltr bloom-content1 bloom-contentNational1 bloom-visibility-code-on normal-style audio-sentence ui-audioCurrent" data-languagetipcontent="English" data-audiorecordingmode="TextBox" lang="en" contenteditable="true">';
            const formatButtonHtml =
                '<div id="formatButton" class="bloom-ui" style="bottom: 0px;" contenteditable="false"><img src="/bloom/bookEdit/img/cogGrey.svg" contenteditable="false"></div>';
            const originalHtml =
                '<div id="page">' +
                textBoxDivHtml +
                "<p>Sentence 1. Sentence 2. Sentence 3.<br></p><p>Paragraph 2.<br></p>" +
                formatButtonHtml +
                "</div></div>";
            const div = $(originalHtml);

            const recording = new AudioRecording();
            recording.audioRecordingMode = AudioRecordingMode.TextBox;
            recording.makeAudioSentenceElements(
                div,
                AudioRecordingMode.TextBox
            );

            const parent = $("<div>")
                .append(div)
                .clone();
            expect(parent.html()).toBe(
                originalHtml,
                "re-load identical content test"
            );
        });

        it("converts from unmarked to text-box (no format button)", () => {
            // The input is hypothetical to exercise corner cases in the code, but these inputs are not actually expected to show up in normal usage.
            const textBoxInnerHtml =
                "<p>Paragraph 1A. Paragraph 1B.<br></p><p>Paragraph 2A. Paragraph 2B.<br></p>";
            const originalHtml =
                '<div class="bloom-editable">' + textBoxInnerHtml + "</div>";
            const div = $(originalHtml);
            const recording = new AudioRecording();
            recording.audioRecordingMode = AudioRecordingMode.TextBox;
            recording.makeAudioSentenceElements(
                div,
                AudioRecordingMode.TextBox
            );

            expect(div.text()).toBe(
                "Paragraph 1A. Paragraph 1B.Paragraph 2A. Paragraph 2B.",
                "div text"
            );
            const parent = $("<div>")
                .append(div)
                .clone();
            expect(StripAllGuidIds(StripEmptyClasses(parent.html()))).toBe(
                '<div class="bloom-editable audio-sentence" data-audiorecordingmode="TextBox">' +
                    textBoxInnerHtml +
                    "</div>",
                "Parent HTML"
            );
        });

        it("hypothetically converts from by-sentence to text-box (multiple audio-sentence runs, ends with an audio-sentence)", () => {
            // The input is hypothetical to exercise corner cases in the code, but these inputs are not actually expected to show up in normal usage.
            // Note: this test is a lot more boring now that we're no longer trying to come up with the minimal groupings
            const nonAudioRun1Html =
                '<div id="nonAudio1"></div><div id="nonAudio2"></div>';
            const audioRun1Html =
                '<p><span id="audio1" class="audio-sentence">Paragraph 1A.</span> <span id="audio2" class="audio-sentence">Paragraph 1B.</span><br></p><p><span id="audio3" class="audio-sentence">Paragraph 2A.</span> <span id="audio4" class="audio-sentence">Paragraph 2B.</span><br></p>';
            const nonAudioRun2Html =
                '<div id="nonAudio3"></div><div id="nonAudio4"></div>';
            const audioRun2Html =
                '<p><span id="audio5" class="audio-sentence">Paragraph 3A.</span> <span id="audio6" class="audio-sentence">Paragraph 3B.</span><br></p><p><span id="audio7" class="audio-sentence">Paragraph 4A.</span> <span id="audio8" class="audio-sentence">Paragraph 4B.</span><br></p>';
            const originalHtml =
                '<div class="bloom-editable" data-audiorecordingmode="Sentence">' +
                nonAudioRun1Html +
                audioRun1Html +
                nonAudioRun2Html +
                audioRun2Html +
                "</div>";
            const div = $(originalHtml);
            const recording = new AudioRecording();
            recording.audioRecordingMode = AudioRecordingMode.TextBox;
            recording.makeAudioSentenceElements(
                div,
                AudioRecordingMode.TextBox
            );

            const parent = $("<div>")
                .append(div)
                .clone();
            const expectedAudioRun1Html =
                "<p>Paragraph 1A. Paragraph 1B.<br></p><p>Paragraph 2A. Paragraph 2B.<br></p>";
            const expectedAudioRun2Html =
                "<p>Paragraph 3A. Paragraph 3B.<br></p><p>Paragraph 4A. Paragraph 4B.<br></p>";
            const expectedHtml =
                '<div class="bloom-editable audio-sentence" data-audiorecordingmode="TextBox">' +
                nonAudioRun1Html +
                expectedAudioRun1Html +
                nonAudioRun2Html +
                expectedAudioRun2Html +
                "</div>";
            expect(StripAllGuidIds(StripEmptyClasses(parent.html()))).toBe(
                expectedHtml,
                "Parent HTML"
            );
        });
    });

    describe("- toggleRecordingMode()", () => {
        function setupMockRecording() {
            // Make all the startRecord and endRecord post calls "succeed".
            spyOn(axios, "post").and.returnValue(Promise.resolve());
        }

        it("toggleRecordingMode(): converts from RecordSentence/PlaySentence to RecordTextBox/PlayTextBox upon recording", async done => {
            // Setup
            const div1Html =
                '<div class="bloom-editable" id="div1" data-audiorecordingmode="Sentence"><p><span id="1.1" class="audio-sentence" recordingmd5="undefined">This text box should be unchanged.</span> <span id="1.2" class="audio-sentence" recordingmd5="undefined">That is, in sentence mode.</span></p></div>';
            const div2Html =
                '<div class="bloom-editable" id="div2" data-audiorecordingmode="Sentence"><p><span id="2.1" class="audio-sentence">Sentence 2.1.</span> <span id="2.2" class="audio-sentence">Sentence 2.2.</span></p></div>';
            SetupIFrameFromHtml(`<div id='page1'>${div1Html}${div2Html}</div>`);

            const player = <HTMLMediaElement>document.getElementById("player")!;
            player.src = "sentence1.mp3";

            const recording = new AudioRecording();
            recording.audioRecordingMode = AudioRecordingMode.Sentence; // Should be the old state, toggleRecordingMode() will flip the state

            const div2 = getFrameElementById("page", "div2")!;
            await recording.setSoundAndHighlightAsync({
                newElement: div2,
                shouldScrollToElement: false
            });

            // System under test
            try {
                await recording.toggleRecordingModeAsync();

                // Simulate the user recording audio
                setupMockRecording();
                await recording.startRecordCurrentAsync();
                await recording.endRecordCurrentAsync();
            } catch (error) {
                fail(error);
                done();
                return;
            }

            // Verification
            const div1 = getFrameElementById("page", "div1");
            expect(div1!.outerHTML).toBe(
                div1Html,
                "Div1 HTML should not change."
            );

            const expectedDiv2Result =
                '<div class="bloom-editable ui-audioCurrent audio-sentence" id="div2" data-audiorecordingmode="TextBox"><p>Sentence 2.1. Sentence 2.2.</p></div>';
            expect(StripRecordingMd5(div2.outerHTML)).toBe(
                expectedDiv2Result,
                "Div2 HTML should switch to textbox mode"
            );

            expect(StripPlayerSrcNoCacheSuffix(player.src)).toBe(
                "http://localhost:9876/bloom/api/audio/wavFile?id=audio/div2.wav"
            );

            done();
        });

        it("toggleRecordingMode(): converts from RecordSentence/PlaySentence to RecordTextBox/PlaySentence", async done => {
            const textBoxDivHtml =
                '<div id="textBox1" class="bloom-editable bloom-content1 bloom-contentNational1 bloom-visibility-code-on normal-style cke_editable cke_editable_inline cke_contents_ltr" data-languagetipcontent="English" data-audiorecordingmode="Sentence" style="min-height: 24px;" tabindex="0" spellcheck="true" role="textbox" aria-label="false" lang="en" contenteditable="true">';
            const paragraphsMarkedBySentenceHtml =
                '<p><span id="sentence1" class="audio-sentence ui-audioCurrent">Sentence 1.</span> <span id="sentence2" class="audio-sentence">Sentence 2.</span><br></p>';
            const formatButtonHtml =
                '<div id="formatButton" class="bloom-ui" style="bottom: 0px;" contenteditable="false"><img data-cke-saved-src="/bloom/bookEdit/img/cogGrey.svg" contenteditable="false"></div>';
            const originalHtml = `<div id="numberedPage">${textBoxDivHtml}${paragraphsMarkedBySentenceHtml}${formatButtonHtml}</div>`;
            SetupIFrameFromHtml(originalHtml);

            const player = <HTMLMediaElement>document.getElementById("player")!;
            player.src = "sentence1.mp3";

            const recording = new AudioRecording();
            recording.audioRecordingMode = AudioRecordingMode.Sentence; // Should be the old state, toggleRecordingMode() will flip the state
            try {
                await recording.toggleRecordingModeAsync();
            } catch (error) {
                fail(error);
                done();
                return;
            }

            // Tests of the state
            expect(recording.audioRecordingMode).toBe(
                AudioRecordingMode.TextBox
            );
            expect(
                document
                    .getElementById("audio-split-wrapper")!
                    .classList.contains("hide-countable")
            ).toBe(false);

            const pageFrame = parent.window.document.getElementById("page");
            const myDoc = (<HTMLIFrameElement>pageFrame).contentDocument!;
            const textBox1 = myDoc.getElementById("textBox1")!;
            expect(textBox1.getAttribute("data-audiorecordingmode")).toBe(
                AudioRecordingMode.TextBox.toString()
            );
            expect(textBox1.classList.contains("ui-audioCurrent")).toBe(true);
            expect(textBox1.classList.contains("audio-sentence")).toBe(false);

            const sentence1 = myDoc.getElementById("sentence1")!;
            expect(sentence1.classList.contains("ui-audioCurrent")).toBe(false);
            expect(sentence1.classList.contains("audio-sentence")).toBe(true);

            expect(StripPlayerSrcNoCacheSuffix(player.src)).toBe(
                "http://localhost:9876/bloom/api/audio/wavFile?id=audio/sentence1.wav"
            );

            const parentDiv = myDoc.getElementById("numberedPage")!;
            const divs = parentDiv.getElementsByTagName("DIV");
            expect(divs.length).toBe(2, "number of divs");
            expect(divs.item(1)!.id).toBe("formatButton", "formatButton's id");

            expect(
                $(parentDiv)
                    .find(".ui-audioCurrent")
                    .text()
            ).toBe("Sentence 1. Sentence 2.", "Current text box text");

            done();
        });

        it("toggleRecordingMode(): converts from RecordTextBox/PlaySentence to RecordSentence/PlaySentence", async done => {
            const textBoxDivHtml =
                '<div id="textBox1" class="bloom-editable ui-audioCurrent" data-audiorecordingmode="TextBox">';
            const paragraphsMarkedBySentenceHtml =
                '<p><span id="sentence1" class="audio-sentence">Sentence 1.</span> <span id="sentence2" class="audio-sentence">Sentence 2.</span><br></p>';
            const formatButtonHtml =
                '<div id="formatButton" class="bloom-ui" style="bottom: 0px;" contenteditable="false"><img data-cke-saved-src="/bloom/bookEdit/img/cogGrey.svg" contenteditable="false"></div>';
            const originalHtml = `<div id="numberedPage">${textBoxDivHtml}${paragraphsMarkedBySentenceHtml}${formatButtonHtml}</div>`;
            SetupIFrameFromHtml(originalHtml);

            const player = <HTMLMediaElement>document.getElementById("player")!;
            player.src = "sentence1.mp3";

            const recording = new AudioRecording();
            recording.audioRecordingMode = AudioRecordingMode.TextBox; // Should be the old state, toggleRecordingMode() will flip the state
            try {
                await recording.toggleRecordingModeAsync();
            } catch (error) {
                fail(error);
                done();
                return;
            }

            expect(recording.audioRecordingMode).toBe(
                AudioRecordingMode.Sentence
            );
            expect(
                document
                    .getElementById("audio-split-wrapper")!
                    .classList.contains("hide-countable")
            ).toBe(true);

            const pageFrame = parent.window.document.getElementById("page");
            const myDoc = (<HTMLIFrameElement>pageFrame).contentDocument!;

            const textBox1 = myDoc.getElementById("textBox1")!;
            expect(textBox1.getAttribute("data-audiorecordingmode")).toBe(
                AudioRecordingMode.Sentence.toString()
            );
            expect(textBox1.classList.contains("ui-audioCurrent")).toBe(false);
            expect(textBox1.classList.contains("audio-sentence")).toBe(false);

            const sentence1 = myDoc.getElementById("sentence1")!;
            expect(sentence1.classList.contains("ui-audioCurrent")).toBe(true);
            expect(sentence1.classList.contains("audio-sentence")).toBe(true);

            expect(StripPlayerSrcNoCacheSuffix(player.src)).toBe(
                "http://localhost:9876/bloom/api/audio/wavFile?id=audio/sentence1.wav"
            );

            const parentDiv = myDoc.getElementById("numberedPage")!;
            const divs = parentDiv.getElementsByTagName("DIV");
            expect(divs.length).toBe(2, "number of divs");
            expect(divs.item(1)!.id).toBe("formatButton", "formatButton's id");

            expect(
                $(parentDiv)
                    .find(".ui-audioCurrent")
                    .text()
            ).toBe("Sentence 1.", "Current sentence text");

            done();
        });

        it("toggleRecordingMode(): converts from RecordSentence/PlaySentence to RecordTextBox/PlayTextBox and back, if not recorded", async done => {
            // Setup
            const div1Html =
                '<div class="bloom-editable" id="div1" data-audiorecordingmode="Sentence"><p><span id="1.1" class="audio-sentence" recordingmd5="undefined">This text box should be unchanged.</span> <span id="1.2" class="audio-sentence" recordingmd5="undefined">That is, in sentence mode.</span></p></div>';
            const div2Html =
                '<div class="bloom-editable" id="div2" data-audiorecordingmode="Sentence"><p><span id="2.1" class="audio-sentence">Sentence 2.1.</span> <span id="2.2" class="audio-sentence">Sentence 2.2.</span></p></div>';
            SetupIFrameFromHtml(`<div id='page1'>${div1Html}${div2Html}</div>`);

            const player = <HTMLMediaElement>document.getElementById("player")!;
            player.src = "sentence1.mp3";

            const recording = new AudioRecording();
            recording.audioRecordingMode = AudioRecordingMode.Sentence; // Should be the old state, toggleRecordingMode() will flip the state

            const div2 = getFrameElementById("page", "div2")!;
            await recording.setSoundAndHighlightAsync({
                newElement: div2,
                shouldScrollToElement: false
            });

            // System under test
            try {
                await recording.toggleRecordingModeAsync();
                await recording.toggleRecordingModeAsync();
            } catch (error) {
                fail(error);
                done();
                return;
            }

            // Verification
            const div1 = getFrameElementById("page", "div1");
            expect(div1!.outerHTML).toBe(
                div1Html,
                "Div1 HTML should not change."
            );

            const expectedDiv2Result =
                '<div class="bloom-editable" id="div2" data-audiorecordingmode="Sentence"><p><span id="2.1" class="audio-sentence ui-audioCurrent" recordingmd5="undefined">Sentence 2.1.</span> <span id="2.2" class="audio-sentence" recordingmd5="undefined">Sentence 2.2.</span></p></div>';
            expect(div2.outerHTML).toBe(
                expectedDiv2Result,
                "Div2 HTML should switch back to sentence mode"
            );

            expect(StripPlayerSrcNoCacheSuffix(player.src)).toBe(
                "http://localhost:9876/bloom/api/audio/wavFile?id=audio/2.1.wav"
            );

            done();
        });

        it("toggleRecordingMode(): converts from RecordTextBox/PlayTextBox to RecordSentence/PlaySentence", async done => {
            const textBoxDivHtml =
                '<div id="textBox1" class="audio-sentence ui-audioCurrent bloom-editable data-audiorecordingmode="TextBox">';
            const paragraphHtml = "<p>Sentence 1. Sentence 2.<br></p>";
            const formatButtonHtml =
                '<div id="formatButton" class="bloom-ui" style="bottom: 0px;" contenteditable="false"><img data-cke-saved-src="/bloom/bookEdit/img/cogGrey.svg" contenteditable="false"></div>';
            const originalHtml = `<div id="numberedPage">${textBoxDivHtml}${paragraphHtml}${formatButtonHtml}</div>`;
            SetupIFrameFromHtml(originalHtml);

            const player = <HTMLMediaElement>document.getElementById("player")!;
            player.src = "textBox1.mp3";

            const recording = new AudioRecording();
            recording.audioRecordingMode = AudioRecordingMode.TextBox; // Should be the old state, toggleRecordingMode() will flip the state
            try {
                await recording.toggleRecordingModeAsync();
            } catch (error) {
                fail(error);
                done();
                return;
            }

            expect(recording.audioRecordingMode).toBe(
                AudioRecordingMode.Sentence
            );
            expect(
                document
                    .getElementById("audio-split-wrapper")!
                    .classList.contains("hide-countable")
            ).toBe(true);

            const pageFrame = parent.window.document.getElementById("page");
            const myDoc = (<HTMLIFrameElement>pageFrame).contentDocument!;

            const textBox1 = myDoc.getElementById("textBox1")!;
            expect(textBox1.getAttribute("data-audiorecordingmode")).toBe(
                AudioRecordingMode.Sentence.toString()
            );
            expect(textBox1.classList.contains("ui-audioCurrent")).toBe(false);
            expect(textBox1.classList.contains("audio-sentence")).toBe(false);

            const sentences = textBox1.getElementsByTagName("SPAN");
            expect(sentences.length).toBe(2);
            const sentence1 = sentences.item(0)!;
            expect(sentence1.classList.contains("ui-audioCurrent")).toBe(true);
            expect(sentence1.classList.contains("audio-sentence")).toBe(true);
            expect(sentence1.id.length).toBeGreaterThan(31);

            expect(StripPlayerSrcNoCacheSuffix(player.src)).toBe(
                `http://localhost:9876/bloom/api/audio/wavFile?id=audio/${sentence1.id}.wav`
            );

            const parentDiv = myDoc.getElementById("numberedPage")!;
            const divs = parentDiv.getElementsByTagName("DIV");
            expect(divs.length).toBe(2, "number of divs");
            expect(divs.item(1)!.id).toBe("formatButton", "formatButton's id");

            expect(
                $(parentDiv)
                    .find(".ui-audioCurrent")
                    .text()
            ).toBe("Sentence 1.", "Current sentence text");

            done();
        });
    });

    describe("endRecordCurrentAsync", () => {
        function setupMockRecording() {
            // Make all the startRecord and endRecord post calls "succeed".
            spyOn(axios, "post").and.returnValue(Promise.resolve());
        }

        function setupTest(checksumSetting: string, scenario: AudioMode) {
            const divHtml = getTextBoxHtmlSimple1(scenario);
            SetupIFrameFromHtml(`<div id="page1">${divHtml}</div>`);

            if (checksumSetting === "missing") {
                // No need to do anything
                //
                // But let's double-check that the test is setup correctly.
                const spans = [
                    getFrameElementById("page", "1.1"),
                    getFrameElementById("page", "1.2")
                ];

                spans.forEach(span => {
                    // Span may be null in PureTextBox scenario
                    if (span) {
                        const md5 = span.getAttribute("recordingmd5");
                        expect(!md5 || md5 === "undefined").toBe(
                            true,
                            "Test setup failure: recordingmd5 is not missing."
                        );
                    }
                });
            } else if (checksumSetting === "outOfDate") {
                const div = getFrameElementById("page", "div1")!;
                div.setAttribute("recordingmd5", "wrongMD5");
            } else {
                throw new Error(
                    "Unrecognized checksumSetting: " + checksumSetting
                );
            }
        }

        async function runEndRecordSetsMd5TestsAsync(
            md5Setting: string,
            scenario: AudioMode
        ) {
            // Setup
            setupTest(md5Setting, scenario);
            setupMockRecording();

            // StartRecording doesn't do anything unless Record button is enabled.
            // So set it up into enabled state.
            const recording = new AudioRecording();
            if (scenario === AudioMode.PureSentence) {
                recording.audioRecordingMode = AudioRecordingMode.Sentence;
            } else {
                recording.audioRecordingMode = AudioRecordingMode.TextBox;
            }

            recording.setEnabledOrExpecting("record", "record");

            // Need to start recording because endRecord() doesn't do anything if a recording hasn't been started.
            await recording.startRecordCurrentAsync();

            // System under test
            await recording.endRecordCurrentAsync();

            // Verification
            if (scenario === AudioMode.PureSentence) {
                // Only PureSentence should set a sentence-level MD5.
                // All the other ones shoudl set a text-box level MD5.
                const span1 = getFrameElementById("page", "1.1") as HTMLElement;
                // This md5 is for "Sentence 1.1."
                expect(span1).toHaveAttr(
                    "recordingmd5",
                    "7b07751111f5c613158db809b20a1aad"
                );

                // Only the current one should've been updated. span2's should stay its original value
                const span2 = getFrameElementById("page", "1.2") as HTMLElement;
                expect(span2).not.toHaveAttr("recordingmd5");
            } else {
                const div = getFrameElementById("page", "div1") as HTMLElement;

                // This md5 is for "Sentence 1.1. Sentence 1.2"
                expect(div).toHaveAttr(
                    "recordingmd5",
                    "134edfa2be336e3ff596f013b0cbe16b"
                );
            }
        }

        const md5Settings = ["missing", "outOfDate"];
        md5Settings.forEach(md5Setting => {
            getAllAudioModes().forEach(scenario => {
                const scenarioName = AudioMode[scenario];
                it(`recording updates the md5 (md5=${md5Setting}, scenario=${scenarioName})`, async () => {
                    await runEndRecordSetsMd5TestsAsync(md5Setting, scenario);
                });
            });
        });
    });

    describe("clearRecording", () => {
        function setupClearRecordingTest(
            scenario: AudioMode = AudioMode.PureSentence
        ) {
            const divHtml = getTextBoxHtmlSimple1(scenario);
            SetupIFrameFromHtml(`<div id="page1">${divHtml}</div>`);

            addRecordingChecksums(scenario);

            const clearButton = document.getElementById("audio-clear")!;
            clearButton.classList.add("enabled");
        }

        function addRecordingChecksums(scenario: AudioMode) {
            const audioSentenceIds =
                scenario === AudioMode.PureTextBox ||
                scenario === AudioMode.SoftSplitTextBox
                    ? ["div1"]
                    : ["1.1", "1.2"];

            audioSentenceIds.forEach(id => {
                const elem = getFrameElementById("page", id)!;
                elem.setAttribute("recordingmd5", "fakeMd5");
            });
        }

        const runClearRecordingAsync = async scenario => {
            const recording = new AudioRecording();
            if (scenario === AudioMode.PureSentence) {
                recording.audioRecordingMode = AudioRecordingMode.Sentence;
            } else {
                recording.audioRecordingMode = AudioRecordingMode.TextBox;
            }
            recording.setSoundFrom(getFrameElementById("page", "div1")!);
            await recording.clearRecordingAsync();
        };

        getAllAudioModes().forEach(scenario => {
            const scenarioName = AudioMode[scenario];
            it(`clearRecording() removes recordingmd5 (scenario=${scenarioName}`, async () => {
                await runClearRecordingMd5TestAsync(scenario);
            });
        });

        async function runClearRecordingMd5TestAsync(scenario: AudioMode) {
            setupClearRecordingTest(scenario);
            await runClearRecordingAsync(scenario);

            // Verification
            if (scenario === AudioMode.PureSentence) {
                // Deleted
                const span1 = getFrameElementById("page", "1.1");
                expect(span1).not.toHaveAttr("recordingmd5");

                // The other spans aren't deleted though.
                const span2 = getFrameElementById("page", "1.2");
                expect(span2).toHaveAttr("recordingmd5", "fakeMd5");
            } else if (
                scenario === AudioMode.PreTextBox ||
                scenario === AudioMode.HardSplitTextBox
            ) {
                // All recordings within the text box should be cleared out
                const spanIds = ["1.1", "1.2"];
                spanIds.forEach(id => {
                    const span = getFrameElementById("page", id);
                    expect(span).not.toHaveAttr("recordingmd5");
                });
            } else {
                const div = getFrameElementById("page", "div1");
                expect(div).not.toHaveAttr("recordingmd5");
            }
        }

        it("clearRecording() disables button", async done => {
            const run = async () => {
                return runClearRecordingAsync(AudioMode.PureSentence);
            };
            const verify = () => {
                const clearButton = document.getElementById("audio-clear")!;
                expect(clearButton).not.toHaveClass("enabled");
                expect(clearButton).toHaveClass("disabled");
            };

            runAsyncTest(done, setupClearRecordingTest, run, verify);
        });

        getAllAudioModes().forEach(scenario => {
            const scenarioName = AudioMode[scenario];
            it(`clearRecording() deletes recordings (${scenarioName})`, async () => {
                await runClearRecordingDeleteTest(scenario);
            });
        });

        async function runClearRecordingDeleteTest(scenario: AudioMode) {
            spyOn(axios, "post").and.callFake((url: string) => {
                if (url.includes("/bloom/api/audio/deleteSegment?id")) {
                    // Helps it test a more realistic scenario, instead of always testing the 404s
                    return Promise.resolve();
                } else {
                    return Promise.reject("Fake 404 error.");
                }
            });

            const setup = () => {
                setupClearRecordingTest(scenario);
            };

            const run = async () => {
                return runClearRecordingAsync(scenario);
            };

            const verify = () => {
                let ids: string[] = [];
                switch (scenario) {
                    case AudioMode.PureSentence: {
                        ids = ["1.1"]; // , "1.2"];
                        break;
                    }
                    case AudioMode.PreTextBox:
                    case AudioMode.HardSplitTextBox: {
                        ids = ["1.1", "1.2"];
                        break;
                    }
                    case AudioMode.PureTextBox:
                    case AudioMode.SoftSplitTextBox: {
                        ids = ["div1"];
                        break;
                    }
                    default:
                        throw new Error(
                            "Unrecognized scenario: " + AudioMode[scenario]
                        );
                }

                ids.forEach(id => {
                    const path = "/bloom/api/audio/deleteSegment?id=" + id;
                    expect(axios.post).toHaveBeenCalledWith(path);
                });

                expect(axios.post).toHaveBeenCalledTimes(ids.length);
            };

            setup();
            await run();
            verify();
        }
    });

    describe("- newPageReady()", () => {
        it("sets current to correct 1st element upon newPageReady", async () => {
            // Regression test to make sure we don't set it to the qTip element or a different language's text box.
            const editable1 =
                '<div id="div1" class="bloom-editable audio-sentence bloom-visibility-code-on" lang="es" data-audiorecordingmode="TextBox"><p>Uno. Dos.</p></div>';
            const editable2 =
                '<div id="div2" class="bloom-editable audio-sentence" lang="en" data-audiorecordingmode="TextBox"><p>One. Two.</p></div>';
            const translationGroup = `<div class="bloom-translationGroup">${editable1}${editable2}</div>`;

            // Note: Theoretically this should have ${editable2}${editable1} inside, but...
            // For the test case, let's just use editable2 only so less chance of false negatives.
            const qtip = `<div id="qtip-0" class="qtip qtip-default">${editable2}</div>`;
            SetupIFrameFromHtml(translationGroup + qtip);

            const recording = new AudioRecording();
            recording.audioRecordingMode = AudioRecordingMode.TextBox;

            // System under test
            await recording.newPageReady(true);

            // Verification
            const firstDiv = getFrameElementById("page", "div1")!;
            expect(firstDiv).toHaveClass("ui-audioCurrent");
        });
    });

    describe("- initializeAudioRecordingMode()", () => {
        it("initializeAudioRecordingMode gets mode from current div if available (synchronous) (Text Box)", () => {
            SetupIFrameFromHtml(
                "<div class='bloom-editable' lang='en' data-audiorecordingmode='Sentence'>Sentence 1. Sentence 2.</div><div class='bloom-editable ui-audioCurrent' lang='es' data-audiorecordingmode='TextBox'>Paragraph 2.</div>"
            );

            const recording = new AudioRecording();
            recording.audioRecordingMode = AudioRecordingMode.Sentence;
            recording.recordingModeInput = document.createElement("input");

            // Just to make sure that the code under test can read the current div at all.
            const currentTextBox = recording.getCurrentTextBox();
            expect(currentTextBox).toBeTruthy(
                "Could not find currentDiv. Possible test setup problem?"
            );

            recording.initializeAudioRecordingMode();

            expect(recording.audioRecordingMode).toBe(
                AudioRecordingMode.TextBox
            );
            expect(recording.recordingModeInput.checked).toBe(
                true,
                "Checkbox state"
            );
        });

        it("initializeAudioRecordingMode gets mode from current div if available (synchronous) (Sentence)", () => {
            SetupIFrameFromHtml(
                "<div class='bloom-editable' lang='en' data-audiorecordingmode='TextBox'>Paragraph 1.</div><div class='bloom-editable ui-audioCurrent' lang='es' data-audiorecordingmode='Sentence'>Paragraph 2.</div>"
            );

            const recording = new AudioRecording();
            recording.audioRecordingMode = AudioRecordingMode.Sentence;
            recording.recordingModeInput = document.createElement("input");

            // Just to make sure that the code under test can read the current div at all.
            const currentDiv = recording.getCurrentTextBox();
            expect(currentDiv).toBeTruthy(
                "Could not find currentDiv. Possible test setup problem?"
            );

            recording.initializeAudioRecordingMode();

            expect(recording.audioRecordingMode).toBe(
                AudioRecordingMode.Sentence
            );
            expect(recording.recordingModeInput.checked).toBe(
                false,
                "Checkbox state"
            );
        });

        it("initializeAudioRecordingMode gets mode from other divs on page as fallback (synchronous) (TextBox)", () => {
            SetupIFrameFromHtml(
                "<div class='audio-sentence bloom-editable' lang='en' data-audiorecordingmode='TextBox'>Paragraph 1</div><div class='bloom-editable' lang='es'><span id='id2' class='audio-sentence ui-audioCurrent'>Paragraph 2.</span></div>"
            );

            const recording = new AudioRecording();
            recording.audioRecordingMode = AudioRecordingMode.Sentence;
            recording.recordingModeInput = document.createElement("input");

            // Just to make sure that the code under test can read the current div at all.
            const currentDiv = recording.getCurrentTextBox();
            expect(currentDiv).toBeTruthy(
                "Could not find currentDiv. Possible test setup problem?"
            );

            recording.initializeAudioRecordingMode();

            expect(recording.audioRecordingMode).toBe(
                AudioRecordingMode.TextBox
            );
            expect(recording.recordingModeInput.checked).toBe(
                true,
                "Checkbox state"
            );
        });

        it("initializeAudioRecordingMode gets mode from other divs on page as fallback (synchronous) (Sentence)", () => {
            // The 2nd div doesn't really look well-formed because we're trying to get the test to exercise some fallback cases
            // The first div doesn't look well-formed either but I want the test to exercise that it is getting it from the data-audiorecordingmode attribute not from any of the div's innerHTML markup.
            SetupIFrameFromHtml(
                "<div class='bloom-editable' lang='en' data-audiorecordingmode='Sentence'>Paragraph 1</div><div class='bloom-editable audio-sentence ui-audioCurrent' lang='es'>Paragraph 2.</div>"
            );

            const recording = new AudioRecording();
            recording.audioRecordingMode = AudioRecordingMode.TextBox;
            recording.recordingModeInput = document.createElement("input");

            // Just to make sure that the code under test can read the current div at all.
            const currentDiv = recording.getCurrentTextBox();
            expect(currentDiv).toBeTruthy(
                "Could not find currentDiv. Possible test setup problem?"
            );

            recording.initializeAudioRecordingMode();

            expect(recording.audioRecordingMode).toBe(
                AudioRecordingMode.Sentence
            );
            expect(recording.recordingModeInput.checked).toBe(
                false,
                "Checkbox state"
            );
        });

        it("initializeAudioRecordingMode identifies 4.3 audio-sentences (synchronous)", () => {
            SetupIFrameFromHtml(
                "<div class='bloom-editable' lang='en'><span id='id1' class='audio-sentence'>Sentence 1.</span> <span id='id2' class='audio-sentence'>Sentence 2.</span></div><div class='bloom-editable ui-audioCurrent' lang='es'>Paragraph 2.</div>"
            );

            const recording = new AudioRecording();
            recording.audioRecordingMode = AudioRecordingMode.TextBox;
            recording.recordingModeInput = document.createElement("input");

            // Just to make sure that the code under test can read the current div at all.
            const currentDiv = recording.getCurrentTextBox();
            expect(currentDiv).toBeTruthy(
                "Could not find currentDiv. Possible test setup problem?"
            );

            recording.initializeAudioRecordingMode();

            expect(recording.audioRecordingMode).toBe(
                AudioRecordingMode.Sentence
            );
            expect(recording.recordingModeInput.checked).toBe(
                false,
                "Checkbox state"
            );
        });
    });

    describe("- setupAndUpdateMarkupAsync()", () => {
        // BL-8425 The Jonah SuperBible comic book was found with data-audioRecordingMode, but no audio-sentences.
        // Not sure how that happened, but now the Talking Book Tool will repair this case.
        it("setupAndUpdateMarkupAsync() repairs faulty setup, TextBox div has no audio-sentence class", async done => {
            const textBox1 =
                "<div id='testId1' data-audioRecordingMode='TextBox' class='bloom-editable' lang='en' tabindex='-1'><p>Sentence 1.</p></div>";
            const textBox2 =
                "<div id='testId2' data-audioRecordingMode='TextBox' class='bloom-editable' lang='en' tabindex='-1'><p>Sentence 2.</p></div>";
            SetupIFrameFromHtml(`<div>${textBox1}${textBox2}</div>`);

            const recording = new AudioRecording();
            recording.audioRecordingMode = AudioRecordingMode.TextBox;

            const currentDiv = recording
                .getPageDocBody()!
                .ownerDocument!.getElementById("testId1")!;

            // Make div1 active
            currentDiv.focus();

            // System under test
            await recording.setupAndUpdateMarkupAsync();

            // Verification
            expect(recording.audioRecordingMode).toBe(
                AudioRecordingMode.TextBox
            );

            // Verify that both the active and inactive divs are updated.
            const idsToCheck = ["testId1", "testId2"];

            idsToCheck.forEach((id: string) => {
                const div = recording
                    .getPageDocBody()!
                    .ownerDocument!.getElementById(id)!;

                expect(div).toHaveClass("audio-sentence");
            });

            done();
        });

        it("setupAndUpdateMarkupAsync() repairs faulty setup, Sentence div has no spans", async done => {
            SetupIFrameFromHtml(
                "<div><div id='testId' data-audioRecordingMode='Sentence' class='bloom-editable' lang='en'><p>Sentence 1.</p></div></div>"
            );

            const recording = new AudioRecording();
            recording.audioRecordingMode = AudioRecordingMode.Sentence;

            const currentDiv = recording
                .getPageDocBody()!
                .ownerDocument!.getElementById("testId");

            await recording.setupAndUpdateMarkupAsync();

            expect(recording.audioRecordingMode).toBe(
                AudioRecordingMode.Sentence
            );
            expect(
                currentDiv!.querySelectorAll("span.audio-sentence").length
            ).toBe(1);

            done();
        });
    });

    it("isRecordableDiv works", () => {
        const recording = new AudioRecording();

        let elem = document.createElement("div");
        document.body.appendChild(elem);
        elem.classList.add("bloom-editable");
        expect(recording.isRecordableDiv(elem)).toBe(false, "Case 1A: no text");

        elem.appendChild(document.createTextNode("Hello world"));
        expect(recording.isRecordableDiv(elem)).toBe(true, "Case 1B: text");

        const parent = document.createElement("div");
        document.body.appendChild(parent);
        parent.classList.add("bloom-noAudio");
        parent.appendChild(elem);
        expect(recording.isRecordableDiv(elem)).toBe(
            false,
            "Case 2: parent is no-audio"
        );

        elem = document.createElement("div");
        document.body.appendChild(elem);
        elem.appendChild(document.createTextNode("Layout: Basic Picture"));
        expect(recording.isRecordableDiv(elem)).toBe(
            false,
            "Case 3: not recordable (no bloom-editable class)"
        );

        elem = document.createElement("div");
        document.body.appendChild(elem);
        elem.style.display = "none";
        elem.classList.add("bloom-editable");
        elem.appendChild(document.createTextNode("Hello world"));
        expect(recording.isRecordableDiv(elem)).toBe(
            false,
            "Case 4: Element not visible"
        );
    });

    it("getCurrentText works", () => {
        SetupIFrameFromHtml("<div class='ui-audioCurrent'>Hello world</div>");

        const recording = new AudioRecording();
        expect(recording.getCurrentHighlight()).toBeTruthy();
        const returnedText = recording.getCurrentText();

        expect(returnedText).toBe("Hello world");
    });

    it("getAutoSegmentLanguageCode works", () => {
        SetupIFrameFromHtml(
            "<div class='ui-audioCurrent' lang='es'>Hello world</div>"
        );

        const recording = new AudioRecording();
        const returnedText = recording.getAutoSegmentLanguageCode();

        expect(returnedText).toBe("es");
    });

    it("extractFragmentsForAudioSegmentation works", () => {
        SetupIFrameFromHtml(
            "<div class='ui-audioCurrent' lang='es'>Sentence 1. Sentence 2.</div>"
        );

        const recording = new AudioRecording();
        const returnedFragmentIds: AudioTextFragment[] = recording.extractFragmentsAndSetSpanIdsForAudioSegmentation();

        expect(returnedFragmentIds.length).toBe(2);
        for (let i = 0; i < returnedFragmentIds.length; ++i) {
            expect(returnedFragmentIds[i].fragmentText).toBe(
                `Sentence ${i + 1}.`
            );
            expect(returnedFragmentIds[i].id).toBeTruthy();
        }
    });

    it("extractFragmentsForAudioSegmentation handles duplicate sentences separately", () => {
        SetupIFrameFromHtml(
            "<div class='ui-audioCurrent' lang='en'>What color is the sky? Blue. What color is the ocean? Blue. Hello. Hello.</p></div>"
        );

        const recording = new AudioRecording();
        recording.audioRecordingMode = AudioRecordingMode.TextBox;
        const returnedFragmentIds: AudioTextFragment[] = recording.extractFragmentsAndSetSpanIdsForAudioSegmentation();

        expect(
            Object.keys(recording.__testonly__sentenceToIdListMap).length
        ).toBe(4); // the number of distinct sentences

        // Check that the stored map actually maps back to the correct ID (even if there are duplicate sentences)
        expect(returnedFragmentIds.length).toBe(6); // the number of sentences
        for (let i = 0; i < returnedFragmentIds.length; ++i) {
            const fragmentText = returnedFragmentIds[i].fragmentText;
            const expectedId = returnedFragmentIds[i].id;
            const idList =
                recording.__testonly__sentenceToIdListMap[fragmentText];
            expect(idList[0]).toBe(
                expectedId,
                `Fragment ${i} (${fragmentText})`
            );

            idList.shift(); // The existing one is all done, move on to next one.
        }
    });

    it("normalizeText() works", () => {
        function testAllFormsMatch(
            rawForm: string, // Directly after typing text, immediately upon clicking AutoSegment, before anything is modified
            processingForm: string, // After clicking AutoSegment and the response is being proc, during MakeAudioSentenceElementsLeaf
            savedForm // After saving the page.
        ) {
            expect(AudioRecording.normalizeText(rawForm)).toBe(
                AudioRecording.normalizeText(processingForm)
            );
            expect(AudioRecording.normalizeText(rawForm)).toBe(
                AudioRecording.normalizeText(savedForm)
            );
            // 3rd check is unnecessary because transitive property
        }
        testAllFormsMatch(
            "John 3:16 (NIV)\n\n\n",
            "John 3:16 (NIV)<br />",
            "John 3:16 (NIV)"
        );
        testAllFormsMatch(
            "\u00a0\u00a0\u00a0 In the beginning...",
            "\u00a0\u00a0\u00a0 In the beginning...",
            "&nbsp;&nbsp;&nbsp; In the beginning..."
        );
        // Test what happens when inserting <em> (italics) in the HTML version.  (This input corresponds to the text() version).
        testAllFormsMatch(
            "Title: The Cat in the Hat .",
            "Title:  The Cat in the Hat  .",
            "Title:  The Cat in the Hat  ."
        );
    });

    it("isInSoftSplitMode() works on positive examples", () => {
        SetupIFrameFromHtml(
            "<div class='bloom-editable audio-sentence ui-audioCurrent' data-audiorecordingmode='TextBox' data-audioRecordingEndTimes='1.0 2.0 3.0'><p>One. Two. Three.</p></div>"
        );

        const recording = new AudioRecording();
        const result = recording.isInSoftSplitMode();

        expect(result).toBe(true);
    });

    it("isInSoftSplitMode() works on negative examples", () => {
        const div1 =
            "<div class='bloom-editable audio-sentence ui-audioCurrent' data-audiorecordingmode='TextBox'><p>One. Two. Three.</p></div>";
        const div2 =
            "<div class='bloom-editable audio-sentence ui-audioCurrent' data-audiorecordingmode='TextBox'><p><span id='s1' class='audioSentence'>One.</span> <span id='s2' class='audioSentence'>Two.</span> <span id='s3' class='audioSentence'>Three.</span></p></div>";
        const div3 =
            "<div class='bloom-editable audio-sentence ui-audioCurrent' data-audiorecordingmode='Sentence'><p><span id='s1' class='audioSentence'>One.</span> <span id='s2' class='audioSentence'>Two.</span> <span id='s3' class='audioSentence'>Three.</span></p></div>";
        SetupIFrameFromHtml(div1 + div2 + div3);

        const recording = new AudioRecording();
        const result = recording.isInSoftSplitMode();

        expect(result).toBe(false);
    });

<<<<<<< HEAD
    describe("- importRecordingAsync()", () => {
        function simulateBloomApiResponses(
            audioToCopyFilePath: string,
            bookPath: string
        ) {
            spyOn(axios, "get").and.callFake((url: string, config) => {
                if (url.endsWith("fileIO/chooseFile")) {
                    return Promise.resolve({ data: audioToCopyFilePath });
                } else {
                    return Promise.reject("Fake 404 Error");
                }
            });

            spyOn(axios, "post").and.callFake((url: string, config) => {
                if (url.endsWith("fileIO/getSpecialLocation")) {
                    return Promise.resolve({ data: `${bookPath}/audio` });
                } else if (url.endsWith("fileIO/copyFile")) {
                    return Promise.resolve({});
                } else {
                    return Promise.reject("Fake 404 Error");
                }
            });
        }

        function encodeFilenameForHttpRequest(
            filename: string,
            baseName: string,
            encodedBaseName: string
        ) {
            return replaceAll(filename, baseName, encodedBaseName)
                .replace(/ /g, "%20")
                .replace(/:/g, "%3A")
                .replace(/\//g, "%2F");
        }

        // Also Refer to BloomExe tests "CopyFile_InputWithSpecialChars_CompletesSuccessfully"
        it("importRecording() encodes special characters", async done => {
            // Setup
            const div1 =
                '<div class="bloom-editable audio-sentence ui-audioCurrent" data-audiorecordingmode="TextBox" id="div1"><p>One. Two. Three.</p></div>';
            SetupIFrameFromHtml(div1);

            const recording = new AudioRecording();
            recording.audioRecordingMode = AudioRecordingMode.TextBox; // Should be the old state, toggleRecordingMode() will flip the state

            const baseName = "A`B~C!D@E#F$G%H^I&J(K)L-M_N=O+P[Q{R]S}T;U'V,W.X";
            const audioFilename = `${baseName} audio.mp3`;
            const audioToCopyFilePath = `${baseName} Folder/${audioFilename}`;
            const bookPath = `C:/${baseName} Collection/${baseName} Book`;
            simulateBloomApiResponses(audioToCopyFilePath, bookPath);

            // System under test
            await recording.importRecordingAsync();

            // Verification
            const encodedBaseName =
                "A%60B~C!D%40E%23F%24G%25H%5EI%26J(K)L-M_N%3DO%2BP%5BQ%7BR%5DS%7DT%3BU'V%2CW.X";
            const encodedAudioToCopyFilePath = encodeFilenameForHttpRequest(
                audioToCopyFilePath,
                baseName,
                encodedBaseName
            );
            const destPath = `${bookPath}/audio/div1.mp3`;
            const encodedDestPath = encodeFilenameForHttpRequest(
                destPath,
                baseName,
                encodedBaseName
            );
            expect(axios.post).toHaveBeenCalledWith(
                "/bloom/api/fileIO/copyFile",
                {
                    from: encodedAudioToCopyFilePath,
                    to: encodedDestPath
                }
            );

            done();
        });
=======
    it("makeAudioSentenceElementsLeaf creates new ids for duplicate text", () => {
        const recording = new AudioRecording();

        const sent1 =
            '<span id="i00c41f76-0d90-41be-988d-084517eea47d" class="audio-sentence" recordingmd5="702edca0b2181c15d457eacac39de39b">This is a test!</span>';
        // The outer <p>...</p> is needed to get the right jquery object passed to the method.
        const elt1 = $($.parseHTML(`<p>${sent1}</p>`));
        expect(elt1.html()).toBe(sent1); // verify original state
        recording.makeAudioSentenceElementsLeaf(elt1);
        expect(elt1.html()).toBe(sent1);
        const oldId = elt1.find(".audio-sentence").attr("id");
        expect(oldId).toBe("i00c41f76-0d90-41be-988d-084517eea47d");

        const sent2 = "This is a test!";
        const elt2 = $($.parseHTML(`<p>${sent2}</p>`));
        expect(elt2.html()).toBe(sent2); // verify original state
        recording.makeAudioSentenceElementsLeaf(elt2);
        expect(elt2.html()).not.toBe(sent2);
        const newId = elt2.find(".audio-sentence").attr("id");
        expect(newId).not.toBe(oldId);
        expect(newId.length).toBeGreaterThan(35);
        expect(newId.length).toBeLessThan(38);
        expect(elt2.html().startsWith('<span id="')).toBe(true);
        expect(
            elt2
                .html()
                .endsWith('" class="audio-sentence">This is a test!</span>')
        ).toBe(true);
>>>>>>> 8319304c
    });
});

function StripEmptyClasses(html) {
    // Because after running removeAttr, it leaves class="" in the HTML
    return html.replace(/ class=""/g, "");
}

function StripAllIds(html) {
    // Note: add the "g" (global) flag to the end of the search setting if you want to replace all instead.
    return html.replace(/ id="[^"]*"/g, "").replace(/ id=""/g, "");
}

export function StripAllGuidIds(html) {
    // Note: add the "g" (global) flag to the end of the search setting if you want to replace all instead.
    return html
        .replace(
            / id="i?[0-9a-f]{8}-[0-9a-f]{4}-[0-9a-f]{4}-[0-9a-f]{4}-[0-9a-f]{12}"/g,
            ""
        )
        .replace(/ id=""/g, "");
}

function StripAudioCurrent(html) {
    return html
        .replace(/ ui-audioCurrent/g, "")
        .replace(/ class="ui-audioCurrent"/g, "");
}

export function StripRecordingMd5(html: string): string {
    return html.replace(/ recordingmd5="[0-9A-Za-z]*"/g, "");
}

// Adds the iframe into the parent window.
// Returns a Promise which resolves when the iframe is finished loading and its contentDocument is safe to use.
export async function SetupIFrameAsync(
    id = "page"
): Promise<HTMLIFrameElement> {
    let iframe: HTMLIFrameElement;
    const element = parent.window.document.getElementById(id);
    if (element) {
        if (element.tagName.toLowerCase() !== "iframe") {
            throw new Error(
                `An element with the id ${id} already exists, but it is a ${element.tagName} not an iframe.`
            );
        } else {
            iframe = element as HTMLIFrameElement;
            if (iframe.contentDocument!.readyState == "complete") {
                return iframe;
            } else {
                throw new Error(
                    "Not implemented exception: An iframe with that id already exists, but is loading."
                );
                // Enhance: I guess you could do setTimeouts and wait until the readyState is complete.
                // If so, then you resolve the promise.
                // If not, then you recycle the setTimeout
            }
        }
    }

    iframe = parent.window.document.createElement("iframe");
    parent.window.document.body.appendChild(iframe);
    iframe.id = id;
    iframe.name = id;

    // It needs to be asynchronous because an iframe may not be valid to use until its onload is called.
    // Notably, it's contentDocument will be re-written during the loading process... changes made before onload() finishes (asynchronously)
    // can get wiped out.
    return new Promise<HTMLIFrameElement>(resolve => {
        iframe.onload = () => {
            resolve(iframe);
        };
    });
}

// bodyContentHtml should not contain HTML or Body tags. It should be the innerHtml of the body
// It might look something like this: <div class='ui-audioCurrent'>Hello world</div>
export function SetupIFrameFromHtml(bodyContentHtml: string, id = "page") {
    const iframe = <HTMLIFrameElement>parent.window.document.getElementById(id);

    if (iframe.contentDocument!.readyState !== "complete") {
        throw new Error(
            "Possible setup error: IFrame's readyState is not complete. The content document might change under you asynchronously!!!"
        );
    }
    iframe.contentDocument!.body.innerHTML = bodyContentHtml;
}

// Just sets up some dummy elements so that they're non-null.
export function SetupTalkingBookUIElements() {
    document.body.appendChild(document.createElement("div")); // Ensures there is always an element.

    const html =
        '<button id="audio-record" ></button><button id="audio-play"></button><div id="audio-split-wrapper"><button id="audio-split"></button></div><button id="audio-next"></button><button id="audio-prev"></button><button id="audio-clear"></button><input id="audio-recordingModeControl"><div id="audio-recordingModeControl-clickHandler" /></input><div id="audio-playbackOrderControl"></div><audio id="player" ></audio>';
    document.body.firstElementChild!.insertAdjacentHTML("afterend", html);
}

export function StripPlayerSrcNoCacheSuffix(url: string): string {
    const index = url.lastIndexOf("&");
    if (index < 0) {
        return url;
    }

    return url.substring(0, index);
}

export function getFrameElementById(
    frameId: string,
    elementId: string
): HTMLElement | null {
    const frame = parent.window.document.getElementById(frameId);
    if (!frame) {
        return null;
    }

    return (frame as HTMLIFrameElement).contentDocument!.getElementById(
        elementId
    );
}

// Replaces all occurrences of pattern {within} {input} with {replacement}
function replaceAll(input: string, pattern: string, replacement: string) {
    // If pattern has punctuation, and you want to replace all,
    // then you need to create a regex version of the pattern,
    // except creating the regex version of the pattern isn't trivial if the pattern has punctuation...
    // How can it be so convoluted to do such a simple task?
    const escapedPattern = escapeRegExp(pattern);
    return input.replace(new RegExp(escapedPattern, "g"), replacement);
}

function escapeRegExp(regexPattern) {
    return regexPattern.replace(/[-\/\\^$*+?.()|[\]{}]/g, "\\$&");
}<|MERGE_RESOLUTION|>--- conflicted
+++ resolved
@@ -2149,7 +2149,6 @@
         expect(result).toBe(false);
     });
 
-<<<<<<< HEAD
     describe("- importRecordingAsync()", () => {
         function simulateBloomApiResponses(
             audioToCopyFilePath: string,
@@ -2228,7 +2227,8 @@
 
             done();
         });
-=======
+    });
+
     it("makeAudioSentenceElementsLeaf creates new ids for duplicate text", () => {
         const recording = new AudioRecording();
 
@@ -2257,7 +2257,6 @@
                 .html()
                 .endsWith('" class="audio-sentence">This is a test!</span>')
         ).toBe(true);
->>>>>>> 8319304c
     });
 });
 
