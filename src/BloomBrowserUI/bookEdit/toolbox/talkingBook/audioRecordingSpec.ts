--- conflicted
+++ resolved
@@ -1197,350 +1197,7 @@
         });
     });
 
-<<<<<<< HEAD
-    describe("- toggleRecordingMode()", () => {
-        function setupMockRecording() {
-            // Make all the startRecord and endRecord post calls "succeed".
-            spyOn(axios, "post").and.returnValue(Promise.resolve());
-        }
-
-        // it(
-        //     "toggleRecordingMode(): converts from RecordSentence/PlaySentence to RecordTextBox/PlayTextBox upon recording",
-        //     async () => {
-        //         // Setup
-        //         const div1Html =
-        //             '<div class="bloom-editable" id="div1" data-audiorecordingmode="Sentence"><p><span id="1.1" class="audio-sentence" recordingmd5="undefined">This text box should be unchanged.</span> <span id="1.2" class="audio-sentence" recordingmd5="undefined">That is, in sentence mode.</span></p></div>';
-        //         const div2Html =
-        //             '<div class="bloom-editable" id="div2" data-audiorecordingmode="Sentence"><p><span id="2.1" class="audio-sentence">Sentence 2.1.</span> <span id="2.2" class="audio-sentence">Sentence 2.2.</span></p></div>';
-        //         SetupIFrameFromHtml(
-        //             `<div id='page1'>${div1Html}${div2Html}</div>`
-        //         );
-
-        //         const player = <HTMLMediaElement>(
-        //             document.getElementById("player")!
-        //         );
-        //         player.src = "sentence1.mp3";
-
-        //         const recording = new AudioRecording();
-        //         recording.recordingMode = RecordingMode.Sentence; // Should be the old state, toggleRecordingMode() will flip the state
-
-        //         const div2 = getFrameElementById("page", "div2")!;
-        //         await recording.setSoundAndHighlightAsync({
-        //             newElement: div2,
-        //             shouldScrollToElement: false
-        //         });
-
-        //         // System under test
-        //         await recording.setRecordingModeAsync();
-
-        //         // Simulate the user recording audio
-        //         setupMockRecording();
-        //         await recording.startRecordCurrentAsync();
-        //         await recording.endRecordCurrentAsync();
-
-        //         // Verification
-        //         const div1 = getFrameElementById("page", "div1");
-        //         expect(div1!.outerHTML).toBe(
-        //             div1Html,
-        //             "Div1 HTML should not change."
-        //         );
-
-        //         const expectedDiv2Result =
-        //             '<div class="bloom-editable ui-audioCurrent audio-sentence" id="div2" data-audiorecordingmode="TextBox"><p>Sentence 2.1. Sentence 2.2.</p></div>';
-        //         expect(StripRecordingMd5(div2.outerHTML)).toBe(
-        //             expectedDiv2Result,
-        //             "Div2 HTML should switch to textbox mode"
-        //         );
-
-        //         expect(StripPlayerSrcNoCacheSuffix(player.src)).toBe(
-        //             "http://localhost:9876/bloom/api/audio/wavFile?id=audio/div2.wav"
-        //         );
-        //     },
-        //     extendedTimeoutInMs
-        // );
-
-        // it(
-        //     "toggleRecordingMode(): converts from RecordSentence/PlaySentence to RecordTextBox/PlaySentence",
-        //     async () => {
-        //         const textBoxDivHtml =
-        //             '<div id="textBox1" class="bloom-editable bloom-content1 bloom-contentNational1 bloom-visibility-code-on normal-style cke_editable cke_editable_inline cke_contents_ltr" data-languagetipcontent="English" data-audiorecordingmode="Sentence" style="min-height: 24px;" tabindex="0" spellcheck="true" role="textbox" aria-label="false" lang="en" contenteditable="true">';
-        //         const paragraphsMarkedBySentenceHtml =
-        //             '<p><span id="sentence1" class="audio-sentence ui-audioCurrent">Sentence 1.</span> <span id="sentence2" class="audio-sentence">Sentence 2.</span><br></p>';
-        //         const formatButtonHtml =
-        //             '<div id="formatButton" class="bloom-ui" style="bottom: 0px;" contenteditable="false"><img data-cke-saved-src="/bloom/bookEdit/img/cogGrey.svg" contenteditable="false"></div>';
-        //         const originalHtml = `<div id="numberedPage">${textBoxDivHtml}${paragraphsMarkedBySentenceHtml}${formatButtonHtml}</div>`;
-        //         SetupIFrameFromHtml(originalHtml);
-
-        //         const player = <HTMLMediaElement>(
-        //             document.getElementById("player")!
-        //         );
-        //         player.src = "sentence1.mp3";
-
-        //         const recording = new AudioRecording();
-        //         recording.recordingMode = RecordingMode.Sentence; // Should be the old state, toggleRecordingMode() will flip the state
-        //         await recording.setRecordingModeAsync();
-
-        //         // Tests of the state
-        //         expect(recording.recordingMode).toBe(
-        //             RecordingMode.TextBox
-        //         );
-        //         expect(
-        //             document
-        //                 .getElementById("audio-split-wrapper")!
-        //                 .classList.contains("hide-countable")
-        //         ).toBe(false);
-
-        //         const pageFrame = parent.window.document.getElementById("page");
-        //         const myDoc = (<HTMLIFrameElement>pageFrame).contentDocument!;
-        //         const textBox1 = myDoc.getElementById("textBox1")!;
-        //         expect(textBox1.getAttribute("data-audiorecordingmode")).toBe(
-        //             RecordingMode.TextBox.toString()
-        //         );
-        //         expect(textBox1.classList.contains("ui-audioCurrent")).toBe(
-        //             true
-        //         );
-        //         expect(textBox1.classList.contains("audio-sentence")).toBe(
-        //             false
-        //         );
-
-        //         const sentence1 = myDoc.getElementById("sentence1")!;
-        //         expect(sentence1.classList.contains("ui-audioCurrent")).toBe(
-        //             false
-        //         );
-        //         expect(sentence1.classList.contains("audio-sentence")).toBe(
-        //             true
-        //         );
-
-        //         expect(StripPlayerSrcNoCacheSuffix(player.src)).toBe(
-        //             "http://localhost:9876/bloom/api/audio/wavFile?id=audio/sentence1.wav"
-        //         );
-
-        //         const parentDiv = myDoc.getElementById("numberedPage")!;
-        //         const divs = parentDiv.getElementsByTagName("DIV");
-        //         expect(divs.length).toBe(2, "number of divs");
-        //         expect(divs.item(1)!.id).toBe(
-        //             "formatButton",
-        //             "formatButton's id"
-        //         );
-
-        //         expect(
-        //             $(parentDiv)
-        //                 .find(".ui-audioCurrent")
-        //                 .text()
-        //         ).toBe("Sentence 1. Sentence 2.", "Current text box text");
-        //     },
-        //     extendedTimeoutInMs
-        // );
-
-        // it(
-        //     "toggleRecordingMode(): converts from RecordTextBox/PlaySentence to RecordSentence/PlaySentence",
-        //     async () => {
-        //         const textBoxDivHtml =
-        //             '<div id="textBox1" class="bloom-editable ui-audioCurrent" data-audiorecordingmode="TextBox">';
-        //         const paragraphsMarkedBySentenceHtml =
-        //             '<p><span id="sentence1" class="audio-sentence">Sentence 1.</span> <span id="sentence2" class="audio-sentence">Sentence 2.</span><br></p>';
-        //         const formatButtonHtml =
-        //             '<div id="formatButton" class="bloom-ui" style="bottom: 0px;" contenteditable="false"><img data-cke-saved-src="/bloom/bookEdit/img/cogGrey.svg" contenteditable="false"></div>';
-        //         const originalHtml = `<div id="numberedPage">${textBoxDivHtml}${paragraphsMarkedBySentenceHtml}${formatButtonHtml}</div>`;
-        //         SetupIFrameFromHtml(originalHtml);
-
-        //         const player = <HTMLMediaElement>(
-        //             document.getElementById("player")!
-        //         );
-        //         player.src = "sentence1.mp3";
-
-        //         const recording = new AudioRecording();
-        //         recording.recordingMode = RecordingMode.TextBox; // Should be the old state, toggleRecordingMode() will flip the state
-
-        //         // System Under Test
-        //         await recording.setRecordingModeAsync();
-
-        //         // Verification
-        //         expect(recording.recordingMode).toBe(
-        //             RecordingMode.Sentence
-        //         );
-        //         expect(
-        //             document
-        //                 .getElementById("audio-split-wrapper")!
-        //                 .classList.contains("hide-countable")
-        //         ).toBe(true);
-
-        //         const pageFrame = parent.window.document.getElementById("page");
-        //         const myDoc = (<HTMLIFrameElement>pageFrame).contentDocument!;
-
-        //         const textBox1 = myDoc.getElementById("textBox1")!;
-        //         expect(textBox1.getAttribute("data-audiorecordingmode")).toBe(
-        //             RecordingMode.Sentence.toString()
-        //         );
-        //         expect(textBox1.classList.contains("ui-audioCurrent")).toBe(
-        //             false
-        //         );
-        //         expect(textBox1.classList.contains("audio-sentence")).toBe(
-        //             false
-        //         );
-
-        //         const sentence1 = myDoc.getElementById("sentence1")!;
-        //         expect(sentence1.classList.contains("ui-audioCurrent")).toBe(
-        //             true
-        //         );
-        //         expect(sentence1.classList.contains("audio-sentence")).toBe(
-        //             true
-        //         );
-
-        //         expect(StripPlayerSrcNoCacheSuffix(player.src)).toBe(
-        //             "http://localhost:9876/bloom/api/audio/wavFile?id=audio/sentence1.wav"
-        //         );
-
-        //         const parentDiv = myDoc.getElementById("numberedPage")!;
-        //         const divs = parentDiv.getElementsByTagName("DIV");
-        //         expect(divs.length).toBe(2, "number of divs");
-        //         expect(divs.item(1)!.id).toBe(
-        //             "formatButton",
-        //             "formatButton's id"
-        //         );
-
-        //         expect(
-        //             $(parentDiv)
-        //                 .find(".ui-audioCurrent")
-        //                 .text()
-        //         ).toBe("Sentence 1.", "Current sentence text");
-        //     },
-        //     extendedTimeoutInMs
-        // );
-
-        // it(
-        //     "toggleRecordingMode(): converts from RecordSentence/PlaySentence to RecordTextBox/PlayTextBox and back, if not recorded",
-        //     async () => {
-        //         // Setup
-        //         const div1Html =
-        //             '<div class="bloom-editable" id="div1" data-audiorecordingmode="Sentence"><p><span id="1.1" class="audio-sentence" recordingmd5="undefined">This text box should be unchanged.</span> <span id="1.2" class="audio-sentence" recordingmd5="undefined">That is, in sentence mode.</span></p></div>';
-        //         const div2Html =
-        //             '<div class="bloom-editable" id="div2" data-audiorecordingmode="Sentence"><p><span id="2.1" class="audio-sentence">Sentence 2.1.</span> <span id="2.2" class="audio-sentence">Sentence 2.2.</span></p></div>';
-        //         SetupIFrameFromHtml(
-        //             `<div id='page1'>${div1Html}${div2Html}</div>`
-        //         );
-
-        //         const player = <HTMLMediaElement>(
-        //             document.getElementById("player")!
-        //         );
-        //         player.src = "sentence1.mp3";
-
-        //         const recording = new AudioRecording();
-        //         recording.recordingMode = RecordingMode.Sentence; // Should be the old state, toggleRecordingMode() will flip the state
-
-        //         const div2 = getFrameElementById("page", "div2")!;
-        //         await recording.setSoundAndHighlightAsync({
-        //             newElement: div2,
-        //             shouldScrollToElement: false
-        //         });
-
-        //         // System under test
-        //         await recording.setRecordingModeAsync();
-        //         await recording.setRecordingModeAsync();
-
-        //         // Verification
-        //         const div1 = getFrameElementById("page", "div1");
-        //         expect(div1!.outerHTML).toBe(
-        //             div1Html,
-        //             "Div1 HTML should not change."
-        //         );
-
-        //         const expectedDiv2Result =
-        //             '<div class="bloom-editable" id="div2" data-audiorecordingmode="Sentence"><p><span class="bloom-ui-current-audio-marker bloom-ui"></span><span id="2.1" class="audio-sentence ui-audioCurrent" recordingmd5="undefined">Sentence 2.1.</span> <span id="2.2" class="audio-sentence" recordingmd5="undefined">Sentence 2.2.</span></p></div>';
-        //         expect(div2.outerHTML).toBe(
-        //             expectedDiv2Result,
-        //             "Div2 HTML should switch back to sentence mode"
-        //         );
-
-        //         expect(StripPlayerSrcNoCacheSuffix(player.src)).toBe(
-        //             "http://localhost:9876/bloom/api/audio/wavFile?id=audio/2.1.wav"
-        //         );
-        //     },
-        //     extendedTimeoutInMs
-        // );
-
-        //     it(
-        //         "toggleRecordingMode(): converts from RecordTextBox/PlayTextBox to RecordSentence/PlaySentence",
-        //         async () => {
-        //             const textBoxDivHtml =
-        //                 '<div id="textBox1" class="audio-sentence ui-audioCurrent bloom-editable data-audiorecordingmode="TextBox">';
-        //             const paragraphHtml = "<p>Sentence 1. Sentence 2.<br></p>";
-        //             const formatButtonHtml =
-        //                 '<div id="formatButton" class="bloom-ui" style="bottom: 0px;" contenteditable="false"><img data-cke-saved-src="/bloom/bookEdit/img/cogGrey.svg" contenteditable="false"></div>';
-        //             const originalHtml = `<div id="numberedPage">${textBoxDivHtml}${paragraphHtml}${formatButtonHtml}</div>`;
-        //             SetupIFrameFromHtml(originalHtml);
-
-        //             const player = <HTMLMediaElement>(
-        //                 document.getElementById("player")!
-        //             );
-        //             player.src = "textBox1.mp3";
-
-        //             const recording = new AudioRecording();
-        //             recording.recordingMode = RecordingMode.TextBox; // Should be the old state, toggleRecordingMode() will flip the state
-
-        //             // System Under Test
-        //             await recording.setRecordingModeAsync();
-
-        //             // Verification
-        //             expect(recording.recordingMode).toBe(
-        //                 RecordingMode.Sentence
-        //             );
-        //             expect(
-        //                 document
-        //                     .getElementById("audio-split-wrapper")!
-        //                     .classList.contains("hide-countable")
-        //             ).toBe(true);
-
-        //             const pageFrame = parent.window.document.getElementById("page");
-        //             const myDoc = (<HTMLIFrameElement>pageFrame).contentDocument!;
-
-        //             const textBox1 = myDoc.getElementById("textBox1")!;
-        //             expect(textBox1.getAttribute("data-audiorecordingmode")).toBe(
-        //                 RecordingMode.Sentence.toString()
-        //             );
-        //             expect(textBox1.classList.contains("ui-audioCurrent")).toBe(
-        //                 false
-        //             );
-        //             expect(textBox1.classList.contains("audio-sentence")).toBe(
-        //                 false
-        //             );
-
-        //             const sentences = textBox1.getElementsByTagName("SPAN");
-        //             expect(sentences.length).toBe(3); // includes icon-holder span
-        //             const sentence1 = sentences.item(1)!;
-        //             expect(sentence1.classList.contains("ui-audioCurrent")).toBe(
-        //                 true
-        //             );
-        //             expect(sentence1.classList.contains("audio-sentence")).toBe(
-        //                 true
-        //             );
-        //             expect(sentence1.id.length).toBeGreaterThan(31);
-
-        //             expect(StripPlayerSrcNoCacheSuffix(player.src)).toBe(
-        //                 `http://localhost:9876/bloom/api/audio/wavFile?id=audio/${sentence1.id}.wav`
-        //             );
-
-        //             const parentDiv = myDoc.getElementById("numberedPage")!;
-        //             const divs = parentDiv.getElementsByTagName("DIV");
-        //             expect(divs.length).toBe(2, "number of divs");
-        //             expect(divs.item(1)!.id).toBe(
-        //                 "formatButton",
-        //                 "formatButton's id"
-        //             );
-
-        //             expect(
-        //                 $(parentDiv)
-        //                     .find(".ui-audioCurrent")
-        //                     .text()
-        //             ).toBe("Sentence 1.", "Current sentence text");
-        //         },
-        //         extendedTimeoutInMs
-        //     );
-    });
-
-=======
     /* TODO: I don't know why this isn't running anything and thus giving an error
->>>>>>> bae74656
     describe("endRecordCurrentAsync", () => {
         function setupMockRecording() {
             // Make all the startRecord and endRecord post calls "succeed".
