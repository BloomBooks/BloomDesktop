
<html>
  <head></head>
  <body>
    <h3 id="toolbox-settings-header" data-order="999" data-i18n="EditTab.Toolbox.More">More...</h3>
    <div id="toolbox-settings">
      <!-- .checkbox.clear#showPE(data-panel='pageElements', onclick='showOrHidePanel_click(this);')-->
      <!-- .checkbox-label Page Elements-->
      <div id="decodableReaderCheck" data-panel="decodableReaderTool" onclick="showOrHidePanel_click(this);" class="checkbox clear"></div>
      <div data-i18n="EditTab.Toolbox.DecodableReaderTool" class="checkbox-label">Decodable Reader Tool</div>
      <div id="leveledReaderCheck" data-panel="leveledReaderTool" onclick="showOrHidePanel_click(this);" class="checkbox clear"></div>
<<<<<<< HEAD
      <div data-i18n="Toolbox.LeveledReaderTool" class="checkbox-label">Leveled Reader Tool</div>
=======
      <div data-i18n="EditTab.Toolbox.LeveledReaderTool" class="checkbox-label">Leveled Reader Tool</div>
      <div id="talkingBookCheck" data-panel="talkingBookTool" onclick="showOrHidePanel_click(this);" class="checkbox clear"></div>
      <div data-i18n="EditTab.Toolbox.TalkingBookTool" class="checkbox-label">Talking Book Tool</div>
>>>>>>> 96446bea
    </div>
  </body>
</html><|MERGE_RESOLUTION|>--- conflicted
+++ resolved
@@ -9,13 +9,7 @@
       <div id="decodableReaderCheck" data-panel="decodableReaderTool" onclick="showOrHidePanel_click(this);" class="checkbox clear"></div>
       <div data-i18n="EditTab.Toolbox.DecodableReaderTool" class="checkbox-label">Decodable Reader Tool</div>
       <div id="leveledReaderCheck" data-panel="leveledReaderTool" onclick="showOrHidePanel_click(this);" class="checkbox clear"></div>
-<<<<<<< HEAD
-      <div data-i18n="Toolbox.LeveledReaderTool" class="checkbox-label">Leveled Reader Tool</div>
-=======
       <div data-i18n="EditTab.Toolbox.LeveledReaderTool" class="checkbox-label">Leveled Reader Tool</div>
-      <div id="talkingBookCheck" data-panel="talkingBookTool" onclick="showOrHidePanel_click(this);" class="checkbox clear"></div>
-      <div data-i18n="EditTab.Toolbox.TalkingBookTool" class="checkbox-label">Talking Book Tool</div>
->>>>>>> 96446bea
     </div>
   </body>
 </html>