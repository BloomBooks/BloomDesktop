/// <reference path="../../lib/jquery.d.ts" />

// This class is actually just a group of static functions with a single public method. It does whatever we need to to make Firefox's contenteditable
// element have the behavior we need.
//
// For example, we have trouble with FF's ability to show a cursor in a box that has an :after content but no text content. So here we work around
// that.
//
// Next, we need to support fields that are made of paragraphs. But FF *really* wants to just use <br>s,
// which are worthless because you can't style them. You can't, for example, do paragraph indents or have :before content.
// So the first thing we do here is to work-around that limitation. If a contentEditable or any of its ancestors has
// has a 'bloom-requiresParagraphs' class, we prepare for working in paragraphs, keep you in paragraphs while
// editing, and make sure all is ok when you leave.
//
// Next, our field templates need to have embedded images that text can flow around. To allow that, we have to keep the p elements *after* the image elements, even
// if visually the text is before and after the text (because that's how the image-pusher-downer technique works (zero-width, float-left 
// div of the height you want to push the image down to). We do this by noticing a 'bloom-keepFirstInField' class on some div encapsulating the image.
//
// Next, we have to keep you from accidentally losing the image placeholder when you do ctrl+a DEL. We prevent this deletion 
// for any element marked with a 'bloom-preventRemoval' class.

class BloomField {
    static ManageField(bloomEditableDiv:HTMLElement) {

        BloomField.PreventRemovalOfSomeElements(bloomEditableDiv);

        if(BloomField.RequiresParagraphs(bloomEditableDiv)) {
            BloomField.ModifyForParagraphMode(bloomEditableDiv);
            BloomField.ManageWhatHappensIfTheyDeleteEverything(bloomEditableDiv);
            BloomField.PreventArrowingOutIntoField(bloomEditableDiv);
            BloomField.MakeTabEnterTabElement(bloomEditableDiv);
            BloomField.MakeShiftEnterInsertLineBreak(bloomEditableDiv);
            $(bloomEditableDiv).on('paste', this.ProcessIncomingPaste);
            $(bloomEditableDiv).click(function() { this.ProcessClick; });
            $(bloomEditableDiv).blur(function () {
                BloomField.ModifyForParagraphMode(this);
            });
            $(bloomEditableDiv).focusin(function () {
                BloomField.HandleFieldFocus(this);
            });
        }
        else{
            BloomField.PrepareNonParagraphField(bloomEditableDiv);
        }
    }

<<<<<<< HEAD
    private static MakeTabEnterTabElement(field: HTMLElement) {
        $(field).keydown(e => {
            if (e.which === 9) {
                    //note: some people introduce a new element, <tab>. That has the advantage
                    //of having a stylesheet-controllable width. However, Firefox leave the
                    //cursor in side of the <tab></tab>, and though we could manage
                    //to get out of that, what if someone moved back into it? Etc. etc.
                    //So I'm going with the conservative choice for now, which is the em space,
                    //which is about as wide as 4 spaces.
                    document.execCommand("insertHTML", false, "&emsp;");
                    e.stopPropagation();
                    e.preventDefault();
                }
            }
        );
    }
    
    private static MakeShiftEnterInsertLineBreak(field: HTMLElement) {
        $(field).keypress(e => {
            if (e.which == 13) { //enter key
                if (e.shiftKey) {
                    //we put in a specially marked span which stylesheets can use to give us "soft return" in the midst of paragraphs
                    //which have either indents or prefixes (like "step 1", "step 2").
                    //The difficult part is that the browser will leave our cursor inside of the new span, which isn't really
                    //what we want. So we also add a zero-width-non-joiner (&#xfeff;) there so that we can get outside of the span.
                    document.execCommand("insertHTML", false, "<span class='bloom-linebreak'></span>&#xfeff;");
                } else {
                    // If the enter didn't come with a shift key, just insert a paragraph.
                    // Now, why are we doing this if firefox would do it anyway? Because if we previously pressed shift - enter
                    // and got that <span class='bloom-linebreak'></span>, firefox will actually insert that span again, in the
                    // new paragraphs (which would be reasonable if we had turned on a normal text-formating style, like a text color.
                    // So we do the paragraph creation ourselves, so that we don't get any unwanted <span>s in it.
                    // Note that this is going to remove that "make new spans automatically" feature entirely. 
                    // If we need it someday, we'll have to make this smarter and only override the normal behavior if we can detect
                    // that the span it would create would be one of those bloom-linbreak ones.

                    //The other thing going on is that Firefox doesn't like to see multiple empty <p></p>'s. It won't let us insert
                    //two or more of these in a row. So we stick in a zero-width-non-joiner element to pacify it.
                    //This has the downside that it takes to presses of "DEL" to remove the line; a future enhancement could fix
                    //that.
                    document.execCommand("insertHTML", false, "<p>&zwnj;</p>");
                }
                e.stopPropagation();
                e.preventDefault();

            }
        });
=======
    private static ProcessClick(e: any) {

        // note: currently, the c# code also intercepts the past event and
        // makes sure that we just get plain 'ol text on the clipboard.
        // That's a bit heavy handed, but the mess you get from pasting
        // html from word is formidable.

        var txt = e.originalEvent.clipboardData.getData('text/plain');

        var html: string;
        alert("click");
        if (e.ctrlKey) {
            html = txt.replace(/\n\n/g, 'twonewlines');
            html = html.replace(/\n/g, ' ');
            html = html.replace(/\s+/g, ' ');
            html = html.replace(/twonewlines/g, '\n');

            //convert remaining newlines to paragraphs. We're already inside a  <p>, so each 
            //newline finishes that off and starts a new one
            html = html.replace(/\n/g, '</p><p>');

            document.execCommand("insertHTML", false, html);

            //don't do the normal paste
            e.stopPropagation();
            e.preventDefault();
        }
>>>>>>> 9185a6ab
    }

    private static ProcessIncomingPaste(e: any) {

        // note: currently, the c# code also intercepts the past event and
        // makes sure that we just get plain 'ol text on the clipboard.
        // That's a bit heavy handed, but the mess you get from pasting
        // html from word is formidable.

        var txt = e.originalEvent.clipboardData.getData('text/plain');

        var html: string;

        if (e.ctrlKey) {
            html = txt.replace(/\n\n/g, 'twonewlines');
            html = html.replace(/\n/g, ' ');
            html = html.replace(/\s+/g, ' ');
            html = html.replace(/twonewlines/g, '\n');
        } else {
            //some typists in SHRP indent in MS Word by hitting newline and pressing a bunch of spaces.
            // We replace any newline followed by 3 or more spaces with just one space. It could
            // conceivalby hit some false positive, but it would be easy for the user to fix.
            html = txt.replace(/\n\s{3,}/g, ' ');
        }
        //convert remaining newlines to paragraphs. We're already inside a  <p>, so each 
        //newline finishes that off and starts a new one
        html = html.replace(/\n/g, '</p><p>');

        document.execCommand("insertHTML", false, html);

        //don't do the normal paste
        e.stopPropagation();
        e.preventDefault();
    }

    // Without this, ctrl+a followed by a left-arrow or right-arrow gets you out of all paragraphs,
    // so you can start messing things up.
    private static PreventArrowingOutIntoField(field:HTMLElement) {
        $(field).keydown(function (e) {
            var leftArrowPressed = e.which === 37;
            var rightArrowPressed = e.which === 39;
            if (leftArrowPressed || rightArrowPressed) {
                var sel = window.getSelection();
                if (sel.anchorNode === this) {
                    e.preventDefault();
                    BloomField.MoveCursorToEdgeOfField(this, leftArrowPressed ? CursorPosition.start : CursorPosition.end);
                }
            }
        })
    }

    private static EnsureStartsWithParagraphElement(field:HTMLElement) {
        if ($(field).children().length > 0 && ( $(field).children().first().prop("tagName").toLowerCase() === 'p')) {
            return;
        }
        $(field).prepend('<p></p>');
    }

    private static EnsureEndsWithParagraphElement(field:HTMLElement) {
        //Enhance: move any errant paragraphs to after the imageContainer
        if($(field).children().length > 0 && ( $(field).children().last().prop("tagName").toLowerCase() === 'p')) {
            return;
        }
        $(field).append('<p></p>');
    }

    private static ConvertTopLevelTextNodesToParagraphs(field: HTMLElement) {
        //enhance: this will leave <span>'s that are direct children alone; ideally we would incorporate those into paragraphs
        var nodes = field.childNodes;
        for (var n = 0; n < nodes.length; n++) {
            var node = nodes[n];
            if (node.nodeType === 3) {//Node.TEXT_NODE
                var paragraph = document.createElement('p');
                if(node.textContent.trim() !== '') {
                    paragraph.textContent = node.textContent;
                    node.parentNode.insertBefore(paragraph, node);
                }
                node.parentNode.removeChild(node);
            }
        }
    }

    // We expect that once we're in paragraph mode, there will not be any cleanup needed. However, there
    // are three cases where we have some conversion to do:
    // 1) when a field is totally empty, we need to actually put in a <p> into the empty field (else their first
    //      text doesn't get any of the formatting assigned to paragraphs)
    // 2) when this field was already used by the user, and then later switched to paragraph mode.
    // 3) corner cases that aren't handled by as-you-edit events. E.g., pressing "ctrl+a DEL"
    private static ModifyForParagraphMode(field:HTMLElement) {
        BloomField.ConvertTopLevelTextNodesToParagraphs(field);
        $(field).find('br').remove();

        // in cases where we are embedding images inside of bloom-editables, the paragraphs actually have to go at the
        // end, for reason of wrapping. See SHRP C1P4 Pupils Book
        //if(x.startsWith('<div')){
        if($(field).find('.bloom-keepFirstInField').length > 0){
            BloomField.EnsureEndsWithParagraphElement(field);
            return;
        }
        else{
               BloomField.EnsureStartsWithParagraphElement(field);
        }
    }

    private static RequiresParagraphs(field : HTMLElement) : boolean {
        return $(field).closest('.bloom-requiresParagraphs').length > 0
                //this signal used to let the css add this conversion after some SIL-LEAD SHRP books were already typed
            || ($(field).css('border-top-style') === 'dashed');
    }

    private static HandleFieldFocus(field:HTMLElement) {
       BloomField.MoveCursorToEdgeOfField(field, CursorPosition.start);
    }
    
    private static MoveCursorToEdgeOfField(field: HTMLElement, position: CursorPosition ){
        var range = document.createRange();
        if(position === CursorPosition.start) {
            range.selectNodeContents($(field).find('p').first()[0]);
        }
        else{
            range.selectNodeContents($(field).find('p').last()[0]);
        }
        range.collapse(position === CursorPosition.start);//true puts it at the start
        var sel = window.getSelection();
        sel.removeAllRanges();
        sel.addRange(range);
    }

    private static ManageWhatHappensIfTheyDeleteEverything(field: HTMLElement) {
        // if the user types (ctrl+a, del) then we get an empty element or '<br></br>', and need to get a <p> in there.
        // if the user types (ctrl+a, 'blah'), then we get blah outside of any paragraph

        $(field).on("input", function (e) {
            if ($(this).find('p').length === 0) {
                BloomField.ModifyForParagraphMode(this);

                // Now put the cursor in the paragraph, *after* the character they may have just typed or the
                // text they just pasted.
                BloomField.MoveCursorToEdgeOfField(field, CursorPosition.end);
            }
        });
    }

    // Some custom templates have image containers embedded in bloom-editable divs, so that the text can wrap
    // around the picture. The problem is that the user can do (ctrl+a, del) to start over on the text, and
    // inadvertently remove the embedded images. So we introduced the "bloom-preventRemoval" class, and this
    // tries to safeguard elements bearing that class.
    private static PreventRemovalOfSomeElements(field:HTMLElement) {
        var numberThatShouldBeThere = $(field).find(".bloom-preventRemoval").length;
        if(numberThatShouldBeThere > 0) {
            $(field).on("input", function (e) {
                if ($(this).find(".bloom-preventRemoval").length < numberThatShouldBeThere) {
                    document.execCommand('undo');
                    e.preventDefault();
                }
            });
        }

        //OK, now what if the above fails in some scenario? This adds a last-resort way of getting
        //bloom-editable back to the state it was in when the page was first created, by having
        //the user type in RESETRESET and then clicking out of the field.
        // Since the elements that should not be deleted are part of a parallel field in a 
        // template language, initial page setup will copy it into a new version of the messed 
        // up one if the relevant language version is missing altogether
        $(field).blur(function (e) {
            if ($(this).html().indexOf('RESETRESET') > -1) {
                $(this).remove();
                alert("Now go to another book, then back to this book and page.");
            }
        });
    }

    // Work around a bug in geckofx. The effect was that if you clicked in a completely empty text box
    // the cursor is oddly positioned and typing does nothing. There is evidence that what is going on is that the focus
    // is on the English qtip (in the FF inspector, the qtip block highlights when you type). https://jira.sil.org/browse/BL-786
    // This bug mentions the cursor being in the wrong place: https://bugzilla.mozilla.org/show_bug.cgi?id=904846
    // The reason this is for "non paragraph fields" is that these are the only kind that can be empty. Fields with <p>'s are never
    // totally empty, so they escape this bug.
    private static PrepareNonParagraphField(field:HTMLElement) {
        if ($(field).text() === '') {
            //add a span with only a zero-width space in it
            //enhance: a zero-width placeholder would be a bit better, but libsynphony doesn't know this is a space: //$(this).html('<span class="bloom-ui">&#8203;</span>');
            $(field).html('&nbsp;');
            //now we tried deleting it immediately, or after a pause, but that doesn't help. So now we don't delete it until they type or paste something.
            // REMOVE: why was this doing it for all of the elements? $(container).find(".bloom-editable").one('paste keypress', FixUpOnFirstInput);
            $(field).one('paste keypress', this.FixUpOnFirstInput);
        }
    }

    //In PrepareNonParagraphField(), to work around a FF bug, we made a text box non-empty so that the cursor would show up correctly.
    //Now, they have entered something, so remove it
    private static FixUpOnFirstInput(event: any) {
        var field = event.target;
        //when this was wired up, we used ".one()", but actually we're getting multiple calls for some reason,
        //and that gets characters in the wrong place because this messes with the insertion point. So now
        //we check to see if the space is still there before touching it
        if ($(field).html().indexOf("&nbsp;") === 0) {
            //earlier we stuck a &nbsp; in to work around a FF bug on empty boxes.
            //now remove it a soon as they type something

            // this caused BL-933 by somehow making us lose the on click event link on the formatButton
            //   $(this).html($(this).html().replace('&nbsp;', ""));

            //so now we do the following business, where we select the &nbsp; we want to delete, momements before the character is typed or text pasted
            var selection = window.getSelection();

            //if we're at the start of the text, we're to the left of the character we want to replace
            if (selection.anchorOffset === 0) {
                selection.modify("extend", "forward", "character");
                //REVIEW: I actually don't know why this is necessary; the pending keypress should do the same thing
                //But BL-952 showed that without it, we actually somehow end up selecting the format gear icon as well
                selection.deleteFromDocument();
            } //if we're at position 1 in the text, then we're just to the right of the character we want to replace
            else if (selection.anchorOffset === 1) {
                selection.modify("extend", "backward", "character");
            }
        }
    }
}
enum CursorPosition { start, end }
interface Selection {
    //This is nonstandard, but supported by firefox. So we have to tell typescript about it
    modify(alter:string, direction:string, granularity:string):Selection;
}
interface JQuery {
    reverse(): JQuery;
}<|MERGE_RESOLUTION|>--- conflicted
+++ resolved
@@ -44,7 +44,6 @@
         }
     }
 
-<<<<<<< HEAD
     private static MakeTabEnterTabElement(field: HTMLElement) {
         $(field).keydown(e => {
             if (e.which === 9) {
@@ -92,7 +91,8 @@
 
             }
         });
-=======
+    }
+
     private static ProcessClick(e: any) {
 
         // note: currently, the c# code also intercepts the past event and
@@ -103,7 +103,6 @@
         var txt = e.originalEvent.clipboardData.getData('text/plain');
 
         var html: string;
-        alert("click");
         if (e.ctrlKey) {
             html = txt.replace(/\n\n/g, 'twonewlines');
             html = html.replace(/\n/g, ' ');
@@ -120,7 +119,6 @@
             e.stopPropagation();
             e.preventDefault();
         }
->>>>>>> 9185a6ab
     }
 
     private static ProcessIncomingPaste(e: any) {
