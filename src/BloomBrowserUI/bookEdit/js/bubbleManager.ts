// This class makes it possible to add and delete elements that float over images. These floating
// elements were originally intended for use in making comic books, but could also be useful for many
// other cases of where there is space for text or another image or a video within the bounds of
// the picture.
///<reference path="../../typings/jquery/jquery.d.ts"/>
// This collectionSettings reference defines the function GetSettings(): ICollectionSettings
// The actual function is injected by C#.
/// <reference path="./collectionSettings.d.ts"/>

import { EditableDivUtils } from "./editableDivUtils";
import {
    Bubble,
    BubbleSpec,
    BubbleSpecPattern,
    Comical,
    TailSpec
} from "comicaljs";
import { Point, PointScaling } from "./point";
import { isLinux } from "../../utils/isLinux";
import { reportError } from "../../lib/errorHandler";
import { getRgbaColorStringFromColorAndOpacity } from "../../utils/colorUtils";
import { SetupElements, attachToCkEditor } from "./bloomEditing";
import {
    addImageEditingButtons,
    DisableImageEditing,
    EnableImageEditing,
    EnableAllImageEditing,
    tryRemoveImageEditingButtons
} from "./bloomImages";
import { adjustTarget } from "../toolbox/dragActivity/dragActivityTool";
import BloomSourceBubbles from "../sourceBubbles/BloomSourceBubbles";
import BloomHintBubbles from "./BloomHintBubbles";
import { renderOverlayContextControls } from "./OverlayContextControls";
import { data } from "jquery";
import { kBloomBlue } from "../../bloomMaterialUITheme";
import OverflowChecker from "../OverflowChecker/OverflowChecker";
import { MeasureText } from "../../utils/measureText";
import theOneLocalizationManager from "../../lib/localizationManager/localizationManager";
import { handlePlayClick } from "./bloomVideo";
import { kVideoContainerClass, selectVideoContainer } from "./videoUtils";

export interface ITextColorInfo {
    color: string;
    isDefault: boolean;
}

const kComicalGeneratedClass: string = "comical-generated";
// We could rename this class to "bloom-overPictureElement", but that would involve a migration.
// For now we're keeping this name for backwards-compatibility, even though now the element could be
// a video or even another picture.
// In the process of moving these two definitions to overlayUtils.ts, but duplicating here for now.
export const kTextOverPictureClass = "bloom-textOverPicture";
export const kTextOverPictureSelector = `.${kTextOverPictureClass}`;
const kImageContainerClass = "bloom-imageContainer";
const kImageContainerSelector = `.${kImageContainerClass}`;
const kTransformPropName = "bloom-zoomTransformForInitialFocus";
<<<<<<< HEAD
export const kbackgroundImageClass = "bloom-backgroundImage"; // split-pane.js and editMode.less know about this too
=======
export const kbackgroundImageClass = "bloom-backgroundImage";
>>>>>>> be9b9bcd

const kOverlayClass = "hasOverlay";

type ResizeDirection = "ne" | "nw" | "sw" | "se";

// References to "TOP" in the code refer to the actual TextOverPicture box (what "Bubble"s were
// originally called) installed in the Bloom page. We are gradually removing these, since now there
// are multiple types of elements that can be placed over pictures, not just Text.
// "Bubble" now becomes a generic name for any element placed over a picture that communicates with
// comicaljs.
export class BubbleManager {
    // The min width/height needs to be kept in sync with the corresponding values in bubble.less
    public minTextBoxWidthPx = 30;
    public minTextBoxHeightPx = 30;

    private activeElement: HTMLElement | undefined;
    public isComicEditingOn: boolean = false;
    private thingsToNotifyOfBubbleChange: {
        // identifies the source that requested the notification; allows us to remove the
        // right one when no longer needed, and prevent multiple notifiers to the same client.
        id: string;
        handler: (x: BubbleSpec | undefined) => void;
    }[] = [];

    // These variables are used by the bubble's onmouse* event handlers
    private bubbleToDrag: Bubble | undefined; // Use Undefined to indicate that there is no active drag in progress
    private bubbleDragGrabOffset: { x: number; y: number } = { x: 0, y: 0 };
    private activeContainer: HTMLElement | undefined;

    public initializeBubbleManager(): void {
        // Currently nothing to do; used to set up web socket listener
        // for right-click messages to add and delete OverPicture elements.
        // Keeping hook in case we want it one day...
    }

    public getIsComicEditingOn(): boolean {
        return this.isComicEditingOn;
    }

    // Given the box has been determined to be overflowing vertically by
    // 'overflowY' pixels, if it's inside an OverPicture element that does not have the class
    // bloom-noAutoSize, adjust the size of the OverPicture element
    // to fit it.
    // (Caller may wish to do box.scrollTop = 0 to make sure the whole content shows now there
    // is room for it all.)
    // Returns true if successful; it will currently fail if box is not
    // inside a valid OverPicture element or if the OverPicture element can't grow this much while
    // remaining inside the image container. If it returns false, it makes no changes at all.
    public growOverflowingBox(box: HTMLElement, overflowY: number): boolean {
        const wrapperBox = box.closest(kTextOverPictureSelector) as HTMLElement;
        if (
            !wrapperBox ||
            wrapperBox.classList.contains("bloom-noAutoHeight")
        ) {
            return false; // we can't fix it
        }

        const container = BubbleManager.getTopLevelImageContainerElement(
            wrapperBox
        );
        if (!container) {
            return false; // paranoia; OverPicture element should always be in image container
        }

        // The +4 is based on experiment. It may relate to a couple of 'fudge factors'
        // in OverflowChecker.getSelfOverflowAmounts, which I don't want to mess with
        // as a lot of work went into getting overflow reporting right. We seem to
        // need a bit of extra space to make sure the last line of text fits.
        // The 27 is the minimumSize that CSS imposes on OverPicture elements; it may cause
        // Comical some problems if we try to set the actual size smaller.
        // (I think I saw background gradients behaving strangely, for example.)
        let newHeight = Math.max(box.clientHeight + overflowY + 4, 27);
        if (
            newHeight < wrapperBox.clientHeight &&
            newHeight > wrapperBox.clientHeight - 4
        ) {
            return false; // near enough, avoid jitter making it a tiny bit smaller.
        }

        // If a lot of text is pasted, the container will scroll down.
        //    (This can happen even if the text doesn't necessarily go out the bottom of the image container).
        // The children of the container (e.g. img and canvas elements) will be offset above the image container.
        // This is an annoying situation, both visually for the image and in terms of computing the correct position for JQuery draggables.
        // So instead, we force the container to scroll back to the top.
        container.scrollTop = 0;

        // Check if required height exceeds available height
        if (newHeight + wrapperBox.offsetTop > container.clientHeight) {
            // ENHANCE: Would be nice if this set the height up to the max
            //          But it probably requires some changes to what the return value represents and how the caller should deal.
            //          Maybe we should return an adjusted overflowY instead of a boolean.
            return false;
        }

        wrapperBox.style.height = newHeight + "px"; // next line will change to percent
        BubbleManager.convertTextboxPositionToAbsolute(wrapperBox, container);
        this.adjustTarget(wrapperBox);
        this.alignControlFrameWithActiveElement();
        return true;
    }

    public updateAutoHeight(): void {
        if (
            this.activeElement &&
            !this.activeElement.classList.contains("bloom-noAutoHeight")
        ) {
            const editable = this.activeElement.getElementsByClassName(
                "bloom-editable bloom-visibility-code-on"
            )[0] as HTMLElement;

            this.adjustBubbleHeightToContentOrMarkOverflow(editable);
        }
        this.alignControlFrameWithActiveElement();
    }
    public adjustBubbleHeightToContentOrMarkOverflow(
        editable: HTMLElement
    ): void {
        if (!this.activeElement) return;
        const overflowAmounts = OverflowChecker.getSelfOverflowAmounts(
            editable
        );
        let overflowY =
            overflowAmounts[1] +
            editable.offsetHeight -
            this.activeElement.offsetHeight;

        // This mimics the relevant part of OverflowChecker.MarkOverflowInternal
        if (
            theOneBubbleManager.growOverflowingBox(
                this.activeElement,
                overflowY
            )
        ) {
            overflowY = 0;
        }
        editable.classList.toggle("overflow", overflowY > 0);
    }

    // When the format dialog changes the amount of padding for overlays, adjust their sizes
    // and positions (keeping the text in the same place).
    // This function assumes that the postion and size of overlays are determined by the
    // top, left, width, and height properties of the .bloom-textOverPicture elements,
    // and that they are measured in pixels.
    public static adjustOverlaysForPaddingChange(
        container: HTMLElement,
        style: string,
        oldPaddingStr: string, // number+px
        newPaddingStr: string // number+px
    ) {
        const wrapperBoxes = Array.from(
            container.getElementsByClassName(kTextOverPictureClass)
        ) as HTMLElement[];
        const oldPadding = BubbleManager.pxToNumber(oldPaddingStr);
        const newPadding = BubbleManager.pxToNumber(newPaddingStr);
        const delta = newPadding - oldPadding;
        const overlayLang = GetSettings().languageForNewTextBoxes;
        wrapperBoxes.forEach(wrapperBox => {
            // The language check is a belt-and-braces thing. At the time I did this PR, we had a bug where
            // the bloom-editables in a TG did not necessarily all have the same style.
            // We could possibly enconuter books where this is still true.
            if (
                Array.from(wrapperBox.getElementsByClassName(style)).filter(
                    x => x.getAttribute("lang") === overlayLang
                ).length > 0
            ) {
                if (!wrapperBox.style.height.endsWith("px")) {
                    // Some sort of legacy situation; for a while we had all the placements as percentages.
                    // This will typically not move it, but will force it to the new system of placement
                    // by pixel. Don't want to do this if we don't have to, because there could be rounding
                    // errors that would move it very slightly.
                    this.setTextboxPosition(
                        $(wrapperBox as HTMLElement),
                        wrapperBox.offsetLeft - container.offsetLeft,
                        wrapperBox.offsetTop - container.offsetTop
                    );
                }
                const oldHeight = this.pxToNumber(wrapperBox.style.height);
                wrapperBox.style.height = oldHeight + 2 * delta + "px";
                const oldWidth = this.pxToNumber(wrapperBox.style.width);
                wrapperBox.style.width = oldWidth + 2 * delta + "px";
                const oldTop = this.pxToNumber(wrapperBox.style.top);
                wrapperBox.style.top = oldTop - delta + "px";
                const oldLeft = this.pxToNumber(wrapperBox.style.left);
                wrapperBox.style.left = oldLeft - delta + "px";

                BubbleManager.convertTextboxPositionToAbsolute(
                    wrapperBox,
                    this.getTopLevelImageContainerElement(wrapperBox)!
                );
            }
        });
    }

    // Convert string ending in pixels to a number
    public static pxToNumber(px: string): number {
        if (!px) return 0;
        return parseFloat(px.replace("px", ""));
    }

    // We usually don't show the image editing buttons on an overlay page.
    // (If the user clicks on the background, we show them.)
    // An earlier version did not hide them if there isn't a background image (just a placeholder).
    // But it's increasingly common to deliberately leave the background blank.
    public static hideImageButtonsIfHasOverlays(container: HTMLElement) {
        if (
            document.getElementsByClassName(kTextOverPictureClass).length === 0
        ) {
            // If the page has no overlays at all, we really don't want to do this.
            // Even though the comical toolbox is open, comic editing doesn't get properly
            // initialized until we add at least one overlay, and without that init,
            // clicking on the picture doesn't force the controls to show; it can be
            // really confusing if the tool was left open from another page but isn't
            // relevant to this one.
            return;
        }
        DisableImageEditing(container);
    }

    public turnOnHidingImageButtons() {
        const imageContainers: HTMLElement[] = Array.from(
            this.getAllPrimaryImageContainersOnPage() as any
        );
        imageContainers.forEach(container => {
            BubbleManager.hideImageButtonsIfHasOverlays(container);
        });
    }

    // A visible, editable div is generally focusable, but sometimes (e.g. in Bloom games),
    // we may disable it by turning off pointer events. So we filter those ones out.
    private getAllVisibleFocusableDivs(
        overPictureContainerElement: HTMLElement
    ): Element[] {
        return this.getAllVisibileEditableDivs(
            overPictureContainerElement
        ).filter(
            focusElement =>
                window.getComputedStyle(focusElement).pointerEvents !== "none"
        );
    }

    private getAllVisibileEditableDivs(
        overPictureContainerElement: HTMLElement
    ): Element[] {
        // If the Over Picture element has visible bloom-editables, we want them.
        // Otherwise, look for video and image elements. At this point, an over picture element
        // can only have one of three types of content and each are mutually exclusive.
        // bloom-editable or bloom-videoContainer or bloom-imageContainer. It doesn't even really
        // matter which order we look for them.
        const editables = Array.from(
            overPictureContainerElement.getElementsByClassName(
                "bloom-editable bloom-visibility-code-on"
            )
        );
        let focusableDivs = editables
            // At least in Bloom games, some elements with visibility code on are nevertheless hidden
            .filter(e => !EditableDivUtils.isInHiddenLanguageBlock(e));
        focusableDivs = focusableDivs.filter(
            el =>
                !(
                    el.parentElement!.classList.contains("box-header-off") ||
                    el.parentElement!.classList.contains(
                        "bloom-imageDescription"
                    )
                )
        );
        if (focusableDivs.length === 0) {
            focusableDivs = Array.from(
                overPictureContainerElement.getElementsByClassName(
                    kVideoContainerClass
                )
            ).filter(x => !EditableDivUtils.isInHiddenLanguageBlock(x));
        }
        if (focusableDivs.length === 0) {
            // This could be a bit tricky, since the whole canvas is in a 'bloom-imageContainer'.
            // But 'overPictureContainerElement' here is a div.bloom-textOverPicture element,
            // so if we find any imageContainers inside of that, they are picture over picture elements.
            focusableDivs = Array.from(
                overPictureContainerElement.getElementsByClassName(
                    kImageContainerClass
                )
            ).filter(x => !EditableDivUtils.isInHiddenLanguageBlock(x));
        }
        return focusableDivs;
    }

    /**
     * Attempts to finds the first visible div which can be focused. If so, focuses it.
     *
     * @returns True if an element was focused. False otherwise.
     */
    private focusFirstVisibleFocusable(activeElement: HTMLElement): boolean {
        const focusElements = this.getAllVisibleFocusableDivs(activeElement);
        if (focusElements.length > 0) {
            var focusElement = focusElements[0] as HTMLElement;
            focusElement.focus();
            return true;
        }
        return false;
    }

    public turnOnBubbleEditing(): void {
        if (this.isComicEditingOn === true) {
            return; // Already on. No work needs to be done
        }
        this.isComicEditingOn = true;
<<<<<<< HEAD
        this.handleResizeAdjustments();
=======
        // DO NOT merge this into 6.2!
        this.revertBackgroundOverlays();
>>>>>>> be9b9bcd

        Comical.setActiveBubbleListener(activeElement => {
            // No longer want to focus a bubble when activated.
            // if (activeElement) {
            //     this.focusFirstVisibleFocusable(activeElement);
            // }
        });

        const imageContainers: HTMLElement[] = this.getAllPrimaryImageContainersOnPage();

        imageContainers.forEach(container => {
            this.adjustOverlaysForCurrentLanguage(container);
            this.ensureBubblesIntersectParent(container);
            // image containers are already set by CSS to overflow:hidden, so they
            // SHOULD never scroll. But there's also a rule that when something is
            // focused, it has to be scrolled to. If we set focus to a bubble that's
            // sufficiently (almost entirely?) off-screen, the browser decides that
            // it MUST scroll to show it. For a reason I haven't determined, the
            // element it picks to scroll seems to be the image container. This puts
            // the display in a confusing state where the text that should be hidden
            // is visible, though the canvas has moved over and most of the bubble
            // is still hidden (BL-11646).
            // Another solution would be to find the code that is focusing the
            // bubble after page load, and give it the option {preventScroll: true}.
            // But (a) this is not supported in Gecko (added in FF68), and (b) you
            // can get a similar bad effect by moving the cursor through text that
            // is supposed to be hidden. This drastic approach prevents both.
            // We're basically saying, if this element scrolls its content for
            // any reason, undo it.
            container.addEventListener("scroll", () => {
                container.scrollLeft = 0;
                container.scrollTop = 0;
            });
        });

        // todo: select the right one...in particular, currently we just select the last one.
        // This is reasonable when just coming to the page, and when we add a new OverPicture element,
        // we make the new one the last in its parent, so with only one image container
        // the new one gets selected after we refresh. However, once we have more than one
        // image container, I don't think the new OverPicture element will get selected if it's not on
        // the first image.
        // todo: make sure comical is turned on for the right parent, in case there's more than one
        // image on the page?
        const overPictureElements = Array.from(
            document.getElementsByClassName(kTextOverPictureClass)
        ).filter(
            x => !EditableDivUtils.isInHiddenLanguageBlock(x)
        ) as HTMLElement[];
        if (overPictureElements.length > 0) {
            // If we have no activeElement, or it's not in the list...deleted or belongs to
            // another page, perhaps...pick an arbitrary one.
            if (
                !this.activeElement ||
                overPictureElements.indexOf(this.activeElement) === -1
            ) {
                this.activeElement = overPictureElements[
                    overPictureElements.length - 1
                ] as HTMLElement;
            }
            // This focus call doesn't seem to work, at least in a lasting fashion.
            // See the code in bloomEditing.ts/SetupElements() that sets focus after
            // calling BloomSourceBubbles.MakeSourceBubblesIntoQtips() in a delayed loop.
            // That code usually finds that nothing is focused.
            // (gjm: I reworked the code that finds a visible element a bit,
            // it's possible the above comment is no longer accurate)
            //this.focusFirstVisibleFocusable(this.activeElement);
            Comical.setUserInterfaceProperties({ tailHandleColor: kBloomBlue });
            Comical.startEditing(imageContainers);
            this.migrateOldTextOverPictureElements(overPictureElements);
            Comical.activateElement(this.activeElement);
            overPictureElements.forEach(container => {
                this.addEventsToFocusableElements(container, false);
            });
            document.addEventListener(
                "click",
                BubbleManager.onDocClickClearActiveElement
            );
            // If we have sign language video over picture elements that are so far only placeholders,
            // they are not focusable by default and so won't get the blue border that elements
            // are supposed to have when selected. So we add tabindex="0" so they become focusable.
            overPictureElements.forEach(element => {
                const videoContainers = Array.from(
                    element.getElementsByClassName(kVideoContainerClass)
                );
                if (videoContainers.length === 1) {
                    const container = videoContainers[0] as HTMLElement;
                    // If there is a video childnode, it is already focusable.
                    if (container.childElementCount === 0) {
                        container.setAttribute("tabindex", "0");
                    }
                }
            });
        } else {
            // Focus something!
            // BL-8073: if Comic Tool is open, this 'turnOnBubbleEditing()' method will get run.
            // If this particular page has no comic bubbles, we can actually arrive here with the 'body'
            // as the document's activeElement. So we focus the first visible focusable element
            // we come to.
            const marginBox = document.getElementsByClassName("marginBox");
            if (marginBox.length > 0) {
                this.focusFirstVisibleFocusable(marginBox[0] as HTMLElement);
            }
        }

        // turn on various behaviors for each image
        Array.from(this.getAllPrimaryImageContainersOnPage()).forEach(
            (container: HTMLElement) => {
                container.addEventListener("click", event => {
                    // The goal here is that if the user clicks outside any comical bubble,
                    // we want none of the comical bubbles selected, so that
                    // (after moving the mouse away to get rid of hover effects)
                    // the user can see exactly what the final comic will look like.
                    // This is a difficult and horrible kludge.
                    // First problem is that this click handler is fired for a click
                    // ANYWHERE in the image...none of the bubble- or OverPicture element- related
                    // click handlers preventDefault(). So we have to figure out
                    // whether the click was simply on the picture, or on something
                    // inside it. A first step is to ignore any clicks where the target
                    // is one of the picture's children. Even that's complicated...
                    // the Comical canvas covers the whole picture, so the target
                    // is NEVER the picture itself. But we can at least check that
                    // the target is the comical canvas itself, not something overlayed
                    // on it.
                    if (
                        (event.target as HTMLElement).classList.contains(
                            "comical-editing"
                        )
                    ) {
                        // OK, we clicked on the canvas, but we may still have clicked on
                        // some part of a bubble rather than away from it.
                        // We now use a Comical function to determine whether we clicked
                        // on a Comical object.
                        const x = event.offsetX;
                        const y = event.offsetY;
                        if (!Comical.somethingHit(container, x, y)) {
                            // Usually we hide the image editing controls in overlay mode so
                            // they don't get in the way of manipulating the bubbles, but a click
                            // on the underlying image is understood to mean the user wants to work
                            // on it, so allow them to be seen again.
                            // (Note: we're not making it focused in the same way an image overlay could be)
                            EnableImageEditing(container);
                            // So far so good. We have now determined that we want to remove
                            // focus from anything in this image.
                            // (Enhance: should we check that something within this image
                            // is currently focused, so clicking on a picture won't
                            // arbitrarily move the focus if it's not in this image?)
                            // Leaving nothing at all selected is something of a last resort,
                            // so we first look for something we can focus that is outside the
                            // image.
                            let somethingElseToFocus = Array.from(
                                document.getElementsByClassName(
                                    "bloom-editable"
                                )
                            ).filter(
                                e =>
                                    !container.contains(e) &&
                                    (e as HTMLElement).offsetHeight > 0 // a crude but here adequate way to pick a visible one
                            )[0] as HTMLElement;
                            if (!somethingElseToFocus) {
                                // If the page contains only images (or videos, etc...no text except bubbles
                                // then we will make something temporary and hidden to focus.
                                // There may be some alternative to this but it is the most reliable
                                // thing I can think of to remove all the focus effects from the bubbles.
                                // Even so it's not as reliable as I would like because some of those
                                // effects are produced by focus handlers that won't automatically get
                                // attached to this temporary element.
                                somethingElseToFocus = document.createElement(
                                    "div"
                                );
                                container.parentElement!.insertBefore(
                                    somethingElseToFocus,
                                    container
                                );
                                // We give it this class so it won't persist...Bloom cleans out such
                                // elements when saving the page.
                                somethingElseToFocus.classList.add("bloom-ui");
                                // it needs to be bloom-editable to trigger the code in
                                // onFocusSetActiveElement that hides the handles on the active bubble.
                                somethingElseToFocus.classList.add(
                                    "bloom-editable"
                                );
                                // These properties are necessary (or at least sufficient) to make it possible to focus it
                                somethingElseToFocus.setAttribute(
                                    "contenteditable",
                                    "true"
                                );
                                somethingElseToFocus.setAttribute(
                                    "tabindex",
                                    "0"
                                );
                                somethingElseToFocus.style.display = "block"; // defeat rules making it display:none and hence not focusable

                                // However, we don't actually want to see it; these rules
                                // (somewhat redundantly) make it have no size and be positioned
                                // off-screen.
                                somethingElseToFocus.style.width = "0";
                                somethingElseToFocus.style.height = "0";
                                somethingElseToFocus.style.overflow = "hidden";
                                somethingElseToFocus.style.position =
                                    "absolute";
                                somethingElseToFocus.style.left = "-1000px";
                            }
                            // In case we've already set this listener, remove it before setting it again.
                            somethingElseToFocus.removeEventListener(
                                "focusin",
                                BubbleManager.onFocusSetActiveElement
                            );
                            // And we want the usual behavior when it gets focus!
                            somethingElseToFocus.addEventListener(
                                "focusin",
                                BubbleManager.onFocusSetActiveElement
                            );
                            somethingElseToFocus.focus();
                        }
                    }
                });

                this.setDragAndDropHandlers(container);
                this.setMouseDragHandlers(container);
            }
        );
    }
    // declare this strange way so it has the right 'this' when added as event listener.
    private bubbleLosingFocus = event => {
        if (BubbleManager.ignoreFocusChanges) return;
        // removing focus from a text bubble means the next click on it could drag it.
        // However, it's possible the active bubble already moved; don't clear theBubbleWeAreTextEditing if so
        if (event.currentTarget === this.theBubbleWeAreTextEditing) {
            this.theBubbleWeAreTextEditing = undefined;
            this.removeFocusClass();
        }
    };

    // This is not a great place to make this available to the world.
    // But GetSettings only works in the page Iframe, and the bubble manager
    // is one componenent from there that the Game code already works with
    // and that already uses the injected GetSettings(). I don't have a better idea,
    // short of refactoring so that we get settings from an API call rather than
    // by injection. But that may involve making a lot of stuff async.
    public getSettings(): ICollectionSettings {
        return GetSettings();
    }

    // This is invoked when the toolbox adds a bubble that wants source and/or hint bubbles.
    public addSourceAndHintBubbles(translationGroup: HTMLElement) {
        const bubble = BloomSourceBubbles.ProduceSourceBubbles(
            translationGroup
        );
        const divsThatHaveSourceBubbles: HTMLElement[] = [];
        const bubbleDivs: any[] = [];
        if (bubble.length !== 0) {
            divsThatHaveSourceBubbles.push(translationGroup);
            bubbleDivs.push(bubble);
        }
        BloomHintBubbles.addHintBubbles(
            translationGroup.parentElement!,
            divsThatHaveSourceBubbles,
            bubbleDivs
        );
        if (divsThatHaveSourceBubbles.length > 0) {
            BloomSourceBubbles.MakeSourceBubblesIntoQtips(
                divsThatHaveSourceBubbles[0],
                bubbleDivs[0]
            );
            BloomSourceBubbles.setupSizeChangedHandling(
                divsThatHaveSourceBubbles
            );
        }
    }

    adjustOverlaysForCurrentLanguage(container: HTMLElement) {
        const overlayLang = GetSettings().languageForNewTextBoxes;
        Array.from(
            container.getElementsByClassName("bloom-textOverPicture")
        ).forEach(top => {
            const editable = Array.from(
                top.getElementsByClassName("bloom-editable")
            ).find(e => e.getAttribute("lang") === overlayLang);
            if (editable) {
                const alternatesString = editable.getAttribute(
                    "data-bubble-alternate"
                );
                if (alternatesString) {
                    const alternate = JSON.parse(
                        alternatesString.replace(/`/g, '"')
                    ) as IAlternate;
                    top.setAttribute("style", alternate.style);
                    const bubbleData = top.getAttribute("data-bubble");
                    if (bubbleData) {
                        const bubbleDataObj = JSON.parse(
                            bubbleData.replace(/`/g, '"')
                        );
                        bubbleDataObj.tails = alternate.tails;
                        const newBubbleData = JSON.stringify(
                            bubbleDataObj
                        ).replace(/"/g, "`");
                        top.setAttribute("data-bubble", newBubbleData);
                    }
                }
            }

            // If we don't find a matching bloom-editable, or there is no alternate attribute
            // there, that's fine; just let the current state of the bubble serve as a
            // default for the new language.
        });
        // If we have an existing alternate SVG for this language, remove it.
        // (It will effectively be replaced by the new active comical-generated svg
        // made when we save the page.)
        const altSvg = Array.from(
            container.getElementsByClassName("comical-alternate")
        ).find(svg => svg.getAttribute("data-lang") === overlayLang);
        if (altSvg) {
            container.removeChild(altSvg);
        }

        const currentSvg = container.getElementsByClassName(
            "comical-generated"
        )[0];
        if (currentSvg) {
            const currentSvgLang = currentSvg.getAttribute("data-lang");
            if (currentSvgLang && currentSvgLang !== overlayLang) {
                // it was generated for some other language. Save it for possible use with
                // that language in Bloom Player.
                // We need to remove this class so Comical won't delete it.
                currentSvg.classList.remove("comical-generated");
                // and add this one to help bloom-player (and the code above) find it
                currentSvg.classList.add("comical-alternate");
                // Make sure nothing sees it unless it gets reactivated by bloom-player.
                // We do this instead of having a CSS rule to hide comical-alternate so
                // alternates will be hidden even in a book being shown by an old version
                // of bloom-player.
                (currentSvg as HTMLElement).style.display = "none";
            }
        }
    }

    // Save the current state of things so that we can later position everything
    // correctly for this language, even if in the meantime we change bubble
    // positions for other languages.
    saveCurrentOverlayStateAsCurrentLangAlternate(container: HTMLElement) {
        const overlayLang = GetSettings().languageForNewTextBoxes;
        Array.from(
            container.getElementsByClassName("bloom-textOverPicture")
        ).forEach(top => {
            const editable = Array.from(
                top.getElementsByClassName("bloom-editable")
            ).find(e => e.getAttribute("lang") === overlayLang);
            if (editable) {
                const bubbleData = top.getAttribute("data-bubble") ?? "";
                const bubbleDataObj = JSON.parse(bubbleData.replace(/`/g, '"'));
                const alternate = {
                    lang: overlayLang,
                    style: top.getAttribute("style") ?? "",
                    tails: bubbleDataObj.tails as object[]
                };
                editable.setAttribute(
                    "data-bubble-alternate",
                    JSON.stringify(alternate).replace(/"/g, "`")
                );
            }
        });
        // Record that the current comical-generated SVG is for this language.
        const currentSvg = container.getElementsByClassName(
            "comical-generated"
        )[0];
        currentSvg?.setAttribute("data-lang", overlayLang);
    }

    // "container" refers to a .bloom-textOverPicture div, which holds one (and only one) of the
    // 3 main types of "bubble": text, video or image.
    // This method will attach the focusin event to each of these.
    private addEventsToFocusableElements(
        container: HTMLElement,
        includeCkEditor: boolean
    ) {
        // Arguably, we only need to do this to ones that can be focused. But the sort of disabling
        // that causes editables not to be focusable comes and goes, so rather than have to keep
        // calling this, we'll just set them all up with focus handlers and CkEditor.
        const editables = this.getAllVisibileEditableDivs(container);
        editables.forEach(element => {
            // Don't use an arrow function as an event handler here.
            //These can never be identified as duplicate event listeners, so we'll end up with tons
            // of duplicates.
            element.addEventListener("focusin", this.handleFocusInEvent);
            if (
                includeCkEditor &&
                element.classList.contains("bloom-editable")
            ) {
                attachToCkEditor(element);
            }
        });
        Array.from(
            document.getElementsByClassName(kTextOverPictureClass)
        ).forEach((element: HTMLElement) => {
            element.addEventListener("focusout", this.bubbleLosingFocus);
        });
    }

    private handleFocusInEvent(ev: FocusEvent) {
        BubbleManager.onFocusSetActiveElement(ev);
    }

    // This should not return any .bloom-imageContainers that have imageContainer ancestors.
    public getAllPrimaryImageContainersOnPage() {
        const unfilteredContainers = document.getElementsByClassName(
            kImageContainerClass
        );
        return Array.from(unfilteredContainers).filter(
            (el: Element) =>
                el.parentElement!.closest(kImageContainerSelector) === null
        ) as HTMLElement[];
    }

    // Use this one when adding/duplicating a bubble to avoid re-navigating the page.
    // If we are passing "undefined" as the bubble, it's because we just deleted a bubble
    // and we want Bloom to determine what to select next (it might not be a bubble at all).
    public refreshBubbleEditing(
        imageContainer: HTMLElement,
        bubble: Bubble | undefined,
        attachEventsToEditables: boolean,
        activateBubble: boolean
    ): void {
        Comical.startEditing([imageContainer]);
        // necessary if we added the very first bubble, and Comical was not previously initialized
        Comical.setUserInterfaceProperties({ tailHandleColor: kBloomBlue });
        if (bubble) {
            const newTextOverPictureElement = bubble.content;
            if (activateBubble) {
                Comical.activateBubble(bubble);
            }
            this.updateComicalForSelectedElement(newTextOverPictureElement);

            // SetupElements (below) will do most of what we need, but when it gets to
            // 'turnOnBubbleEditing()', it's already on, so the method will get skipped.
            // The only piece left from that method that still needs doing is to set the
            // 'focusin' eventlistener.
            // And then the only thing left from a full refresh that needs to happen here is
            // to attach the new bloom-editable to ckEditor.
            // If attachEventsToEditables is false, then this is a child or duplicate bubble that
            // was already sent through here once. We don't need to add more 'focusin' listeners and
            // re-attach to the StyleEditor again.
            // This must be done before we call SetupElements, which will attempt to focus the new
            // bubble, and expects the focus event handler to get called.
            if (attachEventsToEditables) {
                this.addEventsToFocusableElements(
                    newTextOverPictureElement,
                    attachEventsToEditables
                );
            }
            SetupElements(
                imageContainer,
                activateBubble ? bubble.content : undefined
            );

            // Since we may have just added an element, check if the container has at least one
            // overlay element and add the 'hasOverlay' class.
            updateOverlayClass(imageContainer);
        } else {
            // deleted a bubble. Don't try to focus anything.
            this.removeControlFrame(); // but don't leave this behind.

            // Also, since we just deleted an element, check if the original container no longer
            // has any overlay elements and remove the 'hasOverlay' class.
            updateOverlayClass(imageContainer);
        }
    }

    private migrateOldTextOverPictureElements(
        textOverPictureElems: HTMLElement[]
    ): void {
        textOverPictureElems.forEach(top => {
            if (!top.getAttribute("data-bubble")) {
                const bubbleSpec = Bubble.getDefaultBubbleSpec(top, "none");
                new Bubble(top).setBubbleSpec(bubbleSpec);
                // it would be nice to do this only once, but there MIGHT
                // be TOP elements in more than one image container...too complicated,
                // and this only happens once per TOP.
                Comical.update(
                    BubbleManager.getTopLevelImageContainerElement(top)!
                );
            }
        });
    }

    // If we haven't already, note (in a variable of the top window) the initial zoom level.
    // This is used by a hack in onFocusSetActiveElement.
    public static recordInitialZoom(container: HTMLElement) {
        const zoomTransform = container.ownerDocument.getElementById(
            "page-scaling-container"
        )?.style.transform;
        const topWindowZoomTransfrom = window.top?.[kTransformPropName];
        if (window.top && zoomTransform && !topWindowZoomTransfrom) {
            window.top[kTransformPropName] = zoomTransform;
        }
    }

    // The event handler to be called when something relevant on the page frame gets focus.
    // This will set the active textOverPicture element.
    public static onFocusSetActiveElement(event: FocusEvent) {
        if (BubbleManager.ignoreFocusChanges) return;
        if (BubbleManager.inPlayMode(event.currentTarget as Element)) {
            return;
        }

        // The current target is the element we attached the event listener to
        const focusedElement = event.currentTarget as Element;

        // This is a hack to prevent the active bubble changing when we change zoom level.
        // For some reason I can't track down, the first focusable thing on the page is
        // given focus during the reload after a zoom change. I think somehow the
        // browser itself is trying to focus something, and it's not the thing we want.
        // We have mechanisms to focus what we do want, so we use this trick to ignore
        // focus events immediately after a zoom change.
        const zoomTransform = focusedElement.ownerDocument.getElementById(
            "page-scaling-container"
        )?.style.transform;
        const topWindowZoomTransfrom = window.top?.[kTransformPropName];
        if (window.top && zoomTransform !== topWindowZoomTransfrom) {
            // We eventually want to reset the saved zoom level to the new one, so
            // that this method can do its job...mainly allowing the user to tab between overlays.
            // We don't do it immediately because experience indicates that there may be more than
            // one focus event to suppress as we load the page. On my fast dev machine a 50ms
            // delay is enough to catch them all, so I'm going with ten times that. It's not
            // a catastrophe if we miss a tab key very soon after a zoom change, nor if the delay
            // is not enough for a very slow machine and so the active bubble moves when it shouldn't.
            setTimeout(() => {
                if (window.top) {
                    window.top[kTransformPropName] = zoomTransform;
                }
            }, 500);
            return;
        }

        // If we focus something on the page that isn't in a bubble, we need to switch
        // to having no active bubble element. Note: we don't want to use focusout
        // on the bubble elements, because then we lose the active element while clicking
        // on controls in the toolbox (and while debugging).

        // We don't think this function ever gets called when it's not initialized, but it doesn't
        // hurt to make sure.
        initializeBubbleManager();

        const bubbleElement = focusedElement.closest(kTextOverPictureSelector);
        if (bubbleElement) {
            theOneBubbleManager.setActiveElement(bubbleElement as HTMLElement);
            // When a bubble is first clicked, we try hard not to let it get focus.
            // Another click will focus it. Unfortunately, various other things do as well,
            // such as activating Bloom (which seems to focus the thing that most recently had
            // a text selection, possibly because of CkEditor), and Undo. If something
            // has focused the bubble, it will typically have a selection visible, and so it
            // looks as if it's in edit mode. I think it's best to just make it so.)
            theOneBubbleManager.theBubbleWeAreTextEditing =
                theOneBubbleManager.activeElement;
            theOneBubbleManager.theBubbleWeAreTextEditing?.classList.add(
                "bloom-focusedTOP"
            );
        } else {
            theOneBubbleManager.setActiveElement(undefined);
        }
    }

    private static onDocClickClearActiveElement(event: Event) {
        const clickedElement = event.target as Element; // most local thing clicked on
        if (!clickedElement.closest) {
            // About the only other possibility is that it's the top-level document.
            // If that's the target, we didn't click in an image container or button.
            return;
        }
        if (clickedElement.classList.contains("MuiBackdrop-root")) {
            return; // we clicked outside a popup menu to close it. Don't mess with focus.
        }
        if (
            BubbleManager.getTopLevelImageContainerElement(clickedElement) ||
            clickedElement.closest(".source-copy-button")
        ) {
            // We have other code to handle setting and clearing Comical handles
            // if the click is inside a Comical area.
            // BL-9198 We also have code (in BloomSourceBubbles) to handle clicks on source bubble
            // copy buttons.
            return;
        }
        if (
            clickedElement.closest("#overlay-control-frame") ||
            clickedElement.closest("#overlay-context-controls") ||
            clickedElement.closest(".MuiMenu-list") ||
            clickedElement.closest(".above-page-control-container") ||
            clickedElement.closest(".MuiDialog-container")
        ) {
            // clicking things in here (such as menu item in the pull-down, or a prompt dialog) should not
            // clear the active element
            return;
        }
        // If we clicked in the document outside a Comical picture
        // we don't want anything Comical to be active.
        // (We don't use a blur event for this because we don't want to unset
        // the active element for clicks outside the content window, e.g., on the
        // toolbox controls, or even in a debug window. This event handler is
        // attached to the page frame document.)
        theOneBubbleManager.setActiveElement(undefined);
    }

    public getActiveElement() {
        return this.activeElement;
    }

    // In drag-word-chooser-slider game, there are image TOP boxes with data-img-txt attributes
    // linking them to corresponding text boxes with data-txt-img attributes. Only one
    // of these text boxes is shown at a time, controlled by giving it the class
    // bloom-activeTextBox. If the argument passed is one of the image boxes,
    // this method will show the corresponding text box, by adding bloom-activeTextBox
    // to the appropriate one and removing it from all others.
    // There are also 'wrong' pictures that don't have a corresponding text box.
    // If one of these is selected, it gets the class bloom-activePicture.
    private showCorrespondingTextBox(element: HTMLElement | undefined) {
        //Slider: if (!element) {
        //     return;
        // }
        // const linkId = element.getAttribute("data-img-txt");
        // if (!linkId) {
        //     return; // arguent is not a picture with a link to a text box
        // }
        // const textBox = element.ownerDocument.querySelector(
        //     "[data-txt-img='" + linkId + "']"
        // );
        // const allTextBoxes = Array.from(
        //     element.ownerDocument.getElementsByClassName("bloom-wordChoice")
        // );
        // allTextBoxes.forEach(box => {
        //     if (box !== textBox) {
        //         box.classList.remove("bloom-activeTextBox");
        //     }
        // });
        // Array.from(
        //     element.ownerDocument.getElementsByClassName("bloom-activePicture")
        // ).forEach(box => {
        //     box.classList.remove("bloom-activePicture");
        // });
        // // Note that if this is a 'wrong' picture, there may be no corresponding text box.
        // // (In that case we still want to hide the other picture-specific ones.)
        // if (textBox) {
        //     textBox.classList.add("bloom-activeTextBox");
        // } else {
        //     element.classList.add("bloom-activePicture");
        // }
    }

    public removeFocusClass() {
        Array.from(document.getElementsByClassName("bloom-focusedTOP")).forEach(
            element => {
                element.classList.remove("bloom-focusedTOP");
            }
        );
    }

    // Some controls, such as MUI menus, temporarily steal focus. We don't want the usual
    // loss-of-focus behavior, so this allows suppressing it.
    public static ignoreFocusChanges: boolean;

    public setActiveElement(element: HTMLElement | undefined) {
        if (this.activeElement !== element && this.activeElement) {
            tryRemoveImageEditingButtons(
                this.activeElement.getElementsByClassName(
                    "bloom-imageContainer"
                )[0] as Element | undefined
            );
            this.activeElement.removeAttribute("data-bloom-active");
        }
        if (this.activeElement !== element) {
            this.theBubbleWeAreTextEditing = undefined; // even if focus doesn't move.
            // For some reason this doesnt' trigger as a result of changing the selection.
            // But we definitely don't want to show the CkEditor toolbar until there is some
            // new range selection, so just set up the usual class to hide it.
            document.body.classList.add("hideAllCKEditors");
            const focusNode = window.getSelection()?.focusNode;
            if (
                focusNode &&
                this.activeElement &&
                this.activeElement.contains(focusNode as Node)
            ) {
                // clear any text selection that is part of the previously selected bubble.
                // (but, we don't want to remove a selection we may just have made by
                // clicking in a text block that is not a bubble)
                window.getSelection()?.removeAllRanges();
            }
            this.removeFocusClass();
        }
        // Some of this could probably be avoided if this.activeElement is not changing.
        // But there are cases in page initialization where this.activeElement
        // gets set without calling this method, then it gets called again.
        // It's safest if we just do it all every time.
        this.activeElement = element;
        this.activeElement?.setAttribute("data-bloom-active", "true");
        this.doNotifyChange();
        Comical.activateElement(this.activeElement);
        this.adjustTarget(this.activeElement);
        this.showCorrespondingTextBox(this.activeElement);
        this.setupControlFrame();
        if (this.activeElement) {
            // Restore hiding these when we activate a bubble, so they don't get in the way of working on
            // that bubble.
            theOneBubbleManager.turnOnHidingImageButtons();
        }
        if (this.activeElement) {
            // We should call this if there is an active element, even if it is not a video,
            // because it will turn off the 'active video' class that might be on some
            // non-overlay video.
            // But if there is no active element we should not, because we might be wanting to
            // record a non-overlay video and wanting to show that one as active.
            // Indeed, we might have been called from the code that makes that so.
            selectVideoContainer(
                this.activeElement.getElementsByClassName(
                    "bloom-videoContainer"
                )[0] as HTMLElement,
                false
            );
        }
    }

    // clientX/Y of the mouseDown event in one of the resize handles.
    // Comparing with the position during mouseMove tells us how much to resize.
    private startResizeDragX: number;
    private startResizeDragY: number;
    // the original size and postion (at mouseDown) during a resize or crop
    private oldWidth: number;
    private oldHeight: number;
    private oldLeft: number;
    private oldTop: number;
    // The original size and position of the main img inside an overlay being resized or cropped
    private oldImageWidth: number;
    private oldImageLeft: number;
    private oldImageTop: number;
    // during a resize drag, keeps track of which corner we're dragging
    private resizeDragCorner: "ne" | "nw" | "se" | "sw" | undefined;

    // Keeps track of whether the mouse was moved during a mouse event in the main content of a
    // bubble. If so, we interpret it as a drag, moving the bubble. If not, we interpret it as a click.
    private gotAMoveWhileMouseDown: boolean = false;

    // Remove the overlay control frame if it exists (when no overlay is active)
    // Also remove the menu if it's still open.  See BL-13852.
    removeControlFrame() {
        // this.activeElement is still set and works for hiding the menu.
        const eltWithControlOnIt = this.activeElement;
        const controlFrame = document.getElementById("overlay-control-frame");
        if (controlFrame) {
            if (eltWithControlOnIt) {
                // we're going to remove the container of the overlay context controls,
                // but it seems best to let React clean up after itself.
                // For example, there may be a context menu popup to remove, too.
                renderOverlayContextControls(eltWithControlOnIt, false);
            }
            // Reschedule so that the rerender can finish before removing the control frame.
            setTimeout(() => {
                controlFrame.remove();
                document.getElementById("overlay-context-controls")?.remove();
            }, 0);
        }
    }

    // Set up the control frame for the active overlay. This includes creating it if it
    // doesn't exist, and positioning it correctly.
    setupControlFrame() {
        const eltToPutControlsOn = this.activeElement;
        let controlFrame = document.getElementById("overlay-control-frame");
        if (!eltToPutControlsOn) {
            this.removeControlFrame();
            return;
        }

        if (!controlFrame) {
            controlFrame = eltToPutControlsOn.ownerDocument.createElement(
                "div"
            );
            controlFrame.setAttribute("id", "overlay-control-frame");
            controlFrame.classList.add("bloom-ui"); // makes sure it gets cleaned up.
            eltToPutControlsOn.parentElement?.appendChild(controlFrame);
            const corners = ["ne", "nw", "se", "sw"];
            corners.forEach(corner => {
                const control = eltToPutControlsOn.ownerDocument.createElement(
                    "div"
                );
                control.classList.add("bloom-ui-overlay-resize-handle");
                control.classList.add(
                    "bloom-ui-overlay-resize-handle-" + corner
                );
                controlFrame?.appendChild(control);
                control.addEventListener("mousedown", event => {
                    this.startResizeDrag(
                        event,
                        corner as "ne" | "nw" | "se" | "sw"
                    );
                });
            });
            // "sides means not just left and right, but all four sides of the control frame"
            const sides = ["n", "s", "e", "w"];
            sides.forEach(side => {
                const sideControl = eltToPutControlsOn.ownerDocument.createElement(
                    "div"
                );
                sideControl.classList.add("bloom-ui-overlay-side-handle");
                sideControl.classList.add(
                    "bloom-ui-overlay-side-handle-" + side
                );
                controlFrame?.appendChild(sideControl);
                sideControl.addEventListener("mousedown", event => {
                    if (event.buttons !== 1 || !this.activeElement) {
                        return;
                    }
                    this.startSideControlDrag(event, side);
                });
            });
            const sideHandle = eltToPutControlsOn.ownerDocument.createElement(
                "div"
            );
            sideHandle.classList.add("bloom-ui-overlay-move-crop-handle");
            controlFrame?.appendChild(sideHandle);
            sideHandle.addEventListener("mousedown", event => {
                if (event.buttons !== 1 || !this.activeElement) {
                    return;
                }
                this.startMoveCrop(event);
            });
            const toolboxRoot = eltToPutControlsOn.ownerDocument.createElement(
                "div"
            );
            toolboxRoot.setAttribute("id", "overlay-context-controls");
            // We don't have to worry about removing this before saving because it is above the level
            // of the bloom-page.
            document.body.appendChild(toolboxRoot);
        }
        const hasImage =
            eltToPutControlsOn?.getElementsByClassName("bloom-imageContainer")
                ?.length > 0;
        if (hasImage) {
            controlFrame.classList.add("has-image");
        } else {
            controlFrame.classList.remove("has-image");
        }
        const hasText =
            eltToPutControlsOn?.getElementsByClassName(
                "bloom-editable bloom-visibility-code-on"
            ).length > 0;
        if (hasText) {
            controlFrame.classList.add("has-text");
        } else {
            controlFrame.classList.remove("has-text");
        }
        // to reduce flicker we don't show this when switching to a different bubble until we determine
        // that it is wanted.
        controlFrame.classList.remove("bloom-ui-overlay-show-move-crop-handle");
        // If the overlay is not the right shape for a contained image, fix it now.
        // This also aligns the overlay controls with the image (possibly after waiting
        // for the image dimensions)
        this.adjustContainerAspectRatio(eltToPutControlsOn);
        renderOverlayContextControls(eltToPutControlsOn, false);
    }

    private startMoveCropX: number;
    private startMoveCropY: number;
    private startMoveCropControlX: number;
    private startMoveCropControlY: number;
    startMoveCrop = (event: MouseEvent) => {
        event.preventDefault();
        event.stopPropagation();
        if (!this.activeElement) return;
        this.currentDragControl = event.currentTarget as HTMLElement;
        this.currentDragControl.classList.add("active");
        this.startMoveCropX = event.clientX;
        this.startMoveCropY = event.clientY;
        const imgC = this.activeElement.getElementsByClassName(
            "bloom-imageContainer"
        )[0];
        const img = imgC?.getElementsByTagName("img")[0];
        if (!img) return;
        this.oldImageTop = BubbleManager.pxToNumber(img.style.top);
        this.oldImageLeft = BubbleManager.pxToNumber(img.style.left);
        this.lastCropControl = undefined;
        this.startMoveCropControlX = this.currentDragControl.offsetLeft;
        this.startMoveCropControlY = this.currentDragControl.offsetTop;

        document.addEventListener("mousemove", this.continueMoveCrop, {
            capture: true
        });
        // capture:true makes sure we can't miss it.
        document.addEventListener("mouseup", this.endMoveCrop, {
            capture: true
        });
    };
    private endMoveCrop = (event: MouseEvent) => {
        document.removeEventListener("mousemove", this.continueMoveCrop, {
            capture: true
        });
        document.removeEventListener("mouseup", this.endMoveCrop, {
            capture: true
        });
        this.currentDragControl?.classList.remove("active");
        this.currentDragControl!.style.left = "";
        this.currentDragControl!.style.top = "";
    };

    private continueMoveCrop = (event: MouseEvent) => {
        if (event.buttons !== 1 || !this.activeElement) {
            return;
        }
        const deltaX = event.clientX - this.startMoveCropX;
        const deltaY = event.clientY - this.startMoveCropY;
        const imgC = this.activeElement.getElementsByClassName(
            "bloom-imageContainer"
        )[0];
        const img = imgC?.getElementsByTagName("img")[0];
        if (!img) return;
        const imgStyle = img.style;
        // left can't be greater than zero; that would leave empty space on the left.
        // also can't be so small as to make the right of the image (img.clientWidth + newLeft) less than
        // the right of the overlay (this.activeElement.clientLeft + this.activElement.clientWidth)
        const newLeft = Math.max(
            Math.min(this.oldImageLeft + deltaX, 0),
            this.activeElement.clientLeft +
                this.activeElement.clientWidth -
                img.clientWidth
        );
        const newTop = Math.max(
            Math.min(this.oldImageTop + deltaY, 0),
            this.activeElement.clientTop +
                this.activeElement.clientHeight -
                img.clientHeight
        );
        imgStyle.left = newLeft + "px";
        imgStyle.top = newTop + "px";
        this.currentDragControl!.style.left =
            this.startMoveCropControlX + newLeft - this.oldImageLeft + "px";
        this.currentDragControl!.style.top =
            this.startMoveCropControlY + newTop - this.oldImageTop + "px";
    };

    private startResizeDrag(
        event: MouseEvent,
        corner: "ne" | "nw" | "se" | "sw"
    ) {
        event.preventDefault();
        event.stopPropagation();
        if (!this.activeElement) return;
        this.currentDragControl = event.currentTarget as HTMLElement;
        this.currentDragControl.classList.add("active-control");
        this.startResizeDragX = event.clientX;
        this.startResizeDragY = event.clientY;
        this.resizeDragCorner = corner;
        const style = this.activeElement.style;
        this.oldWidth = BubbleManager.pxToNumber(style.width);
        this.oldHeight = BubbleManager.pxToNumber(style.height);
        this.oldTop = BubbleManager.pxToNumber(style.top);
        this.oldLeft = BubbleManager.pxToNumber(style.left);
        const imgOrVideo = this.getImageOrVideo();
        if (imgOrVideo && imgOrVideo.style.width) {
            this.oldImageWidth = BubbleManager.pxToNumber(
                imgOrVideo.style.width
            );
            this.oldImageTop = BubbleManager.pxToNumber(imgOrVideo.style.top);
            this.oldImageLeft = BubbleManager.pxToNumber(imgOrVideo.style.left);
        }
        document.addEventListener("mousemove", this.continueResizeDrag, {
            capture: true
        });
        // capture:true makes sure we can't miss it.
        document.addEventListener("mouseup", this.endResizeDrag, {
            capture: true
        });
    }
    private endResizeDrag = (_event: MouseEvent) => {
        document.removeEventListener("mousemove", this.continueResizeDrag, {
            capture: true
        });
        document.removeEventListener("mouseup", this.endResizeDrag, {
            capture: true
        });
        this.currentDragControl?.classList.remove("active-control");
    };

    private minWidth = 30; // @MinTextBoxWidth in bubble.less
    private minHeight = 30; // @MinTextBoxHeight in bubble.less

    private getImageOrVideo(): HTMLElement | undefined {
        // It will have one or the other or neither, but not both, so it doesn't much matter
        // which we search for first. But images are probably more common.
        const imgC = this.activeElement?.getElementsByClassName(
            "bloom-imageContainer"
        )[0];
        const img = imgC?.getElementsByTagName("img")[0];
        if (img) return img;
        const videoC = this.activeElement?.getElementsByClassName(
            "bloom-videoContainer"
        )[0];
        const video = videoC?.getElementsByTagName("video")[0];
        return video;
    }

    // handles mouse move while dragging a resize handle.
    private continueResizeDrag = (event: MouseEvent) => {
        if (event.buttons !== 1 || !this.activeElement) {
            this.resizeDragCorner = undefined; // drag is over
            return;
        }
        // we're handling this event, we don't want (e.g.) Comical to do so as well.
        event.stopPropagation();
        event.preventDefault();
        // We seem to get an initial no-op mouse move right after the mouse down.
        // It would be harmless to go through all the steps for it, but it's quite annoying when
        // try to debug an actual move.
        if (event.movementX === 0 && event.movementY === 0) return;
        this.lastCropControl = undefined; // resize resets the basis for cropping

        if (!this.resizeDragCorner) return; // make lint happy
        const deltaX = event.clientX - this.startResizeDragX;
        const deltaY = event.clientY - this.startResizeDragY;
        const style = this.activeElement.style;
        const imgOrVideo = this.getImageOrVideo();
        // The slope of a line from nw to se (since y is positive down, this is a positive slope).
        // If we're moving one of the other points we will negate it to get the slope of the line
        // from ne to sw
        let slope = imgOrVideo ? this.oldHeight / this.oldWidth : 0;

        // Default is all unchanged...we will adjust the appropriate ones depending on how far
        // the mouse moved and which corner is being dragged.
        let newWidth = this.oldWidth;
        let newHeight = this.oldHeight;
        let newTop = this.oldTop;
        let newLeft = this.oldLeft;
        switch (this.resizeDragCorner) {
            case "ne":
                newWidth = Math.max(this.oldWidth + deltaX, this.minWidth);
                newHeight = Math.max(this.oldHeight - deltaY, this.minHeight);
                // Use the difference here rather than deltaY so the minWidth is respected.
                newTop = this.oldTop + (this.oldHeight - newHeight);
                break;
            case "nw":
                newWidth = Math.max(this.oldWidth - deltaX, this.minWidth);
                newHeight = Math.max(this.oldHeight - deltaY, this.minHeight);
                newTop = this.oldTop + (this.oldHeight - newHeight);
                newLeft = this.oldLeft + (this.oldWidth - newWidth);
                break;
            case "se":
                newWidth = Math.max(this.oldWidth + deltaX, this.minWidth);
                newHeight = Math.max(this.oldHeight + deltaY, this.minHeight);
                break;
            case "sw":
                newWidth = Math.max(this.oldWidth - deltaX, this.minWidth);
                newHeight = Math.max(this.oldHeight + deltaY, this.minHeight);
                newLeft = this.oldLeft + (this.oldWidth - newWidth);
                break;
        }
        if (slope) {
            // We want to keep the aspect ratio of the image. So the possible places to move
            // the moving corner must be on a line through the opposite corner
            // (which isn't moving) with a slope that would make it pass through the
            // original position of the point that is moving.
            // If the point where the mouse is is not on that line, we pick the closest
            // point that is.
            // Note that we want to keep the aspect ratio of the overlay, not the original image.
            // The aspect ratio is not changed by resizing (thanks to this code here), but it
            // can be changed by cropping, and subsequent resizing should keep the same part
            // of the image visible, and therefore keep the aspect ratio produced by the cropping.
            // A first step is to set adjustX/Y to the new position that the moving corner would
            // have without any constraints, and originX/Y to the original position of the opposite
            // corner.
            let adjustX = newLeft;
            let adjustY = newTop;
            let originX = this.oldLeft;
            let originY = this.oldTop;
            switch (this.resizeDragCorner) {
                case "ne":
                    adjustX = newLeft + newWidth;
                    originY = this.oldTop + this.oldHeight; // SW
                    slope = -slope;
                    break;
                case "sw":
                    adjustY = newTop + newHeight;
                    originX = this.oldLeft + this.oldWidth; // NE
                    slope = -slope;
                    break;
                case "se":
                    adjustX = newLeft + newWidth;
                    adjustY = newTop + newHeight;
                    // origin is already NW
                    break;
                case "nw":
                    originX = this.oldLeft + this.oldWidth; // SE
                    originY = this.oldTop + this.oldHeight; // SE
                    break;
            }
            // move adjustX, adjustY to the closest point on a line through originX, originY with the given slope
            // point must be on line y = slope(x - originX) + originY
            // and on the line at right angles to it through newX/newY y = (x - adjustX)/-slope + adjustY
            // convert to standard equation a1 * x + b1 * y + c1 = 0, a2 * x + b2 * y + c2 = 0
            // b1 and b2 are 1 and can be dropped.
            const a1 = -slope;
            const c1 = slope * originX - originY;
            const a2 = 1 / slope;
            const c2 = -adjustX / slope - adjustY;
            adjustX = (c2 - c1) / (a1 - a2);
            adjustY = (c1 * a2 - c2 * a1) / (a1 - a2);
            switch (this.resizeDragCorner) {
                case "ne":
                    newWidth = adjustX - this.oldLeft;
                    newHeight = this.oldTop + this.oldHeight - adjustY;
                    break;
                case "sw":
                    newHeight = adjustY - this.oldTop;
                    newWidth = this.oldLeft + this.oldWidth - adjustX;
                    break;
                case "se":
                    newWidth = adjustX - this.oldLeft;
                    newHeight = adjustY - this.oldTop;
                    break;
                case "nw":
                    newWidth = this.oldLeft + this.oldWidth - adjustX;
                    newHeight = this.oldTop + this.oldHeight - adjustY;
                    break;
            }
            if (newWidth < this.minWidth) {
                newWidth = this.minWidth;
                newHeight = newWidth * slope;
            }
            if (newHeight < this.minHeight) {
                newHeight = this.minHeight;
                newWidth = newHeight / slope;
            }
            switch (this.resizeDragCorner) {
                case "ne":
                    newTop = adjustY;
                    break;
                case "sw":
                    newLeft = adjustX;
                    break;
                case "se":
                    break;
                case "nw":
                    newLeft = adjustX;
                    newTop = adjustY;

                    break;
            }
        }
        style.width = newWidth + "px";
        style.height = newHeight + "px";
        style.top = newTop + "px";
        style.left = newLeft + "px";
        // Now, if the image is not cropped, it will resize automatically (width: 100% from
        // stylesheet, height unset so automatically scales with width). If it is cropped,
        // we need to resize it so that it stays the same amount cropped visually.
        if (imgOrVideo?.style.width) {
            const scale = newWidth / this.oldWidth;
            imgOrVideo.style.width = this.oldImageWidth * scale + "px";
            // to keep the same part of it showing, we need to scale left and top the same way.
            imgOrVideo.style.left = this.oldImageLeft * scale + "px";
            imgOrVideo.style.top = this.oldImageTop * scale + "px";
        }
        // Finally, adjust various things that are affected by the new size.
        this.alignControlFrameWithActiveElement();
        this.adjustTarget(this.activeElement);
    };
    private startSideDragX: number;
    private startSideDragY: number;

    // The most recent crop control that was dragged. We use this to decide whether to
    // reset the initial values.
    // Multiple drags of the same crop control can use the same initial values
    // to help figure the effect of dragging past the edge of the image.
    // This (and the other initial values) are set when the first drag on a particular
    // crop control starts since various events which reset it to undefined.
    // (This is modeled on Canva, but that is not an arbitrary choice. For example, if we
    // did not reset cropping when the overlay was moved, we would need to adjust
    // initialCropBubbleTop/Left in a non-obvious way).
    private lastCropControl: HTMLElement | undefined;
    private initialCropImageWidth: number;
    private initialCropImageHeight: number;
    private initialCropImageLeft: number;
    private initialCropImageTop: number;
    private initialCropBubbleWidth: number;
    private initialCropBubbleHeight: number;
    private initialCropBubbleTop: number;
    private initialCropBubbleLeft: number;
    // If we're dragging a crop control, we generally want to snap when the edege
    // of the (underlying, uncropped) image is close to the corresponding edge
    // of the overlay in which it is cropped...that is, no cropping on that edge,
    // nor have we (this cycle) expanded the image by dragging the crop handle outward.
    // However, if the drag started in the crop position we disable cropping so small
    // adjustments can be made. If the pointer moves more than the snap distance,
    // we resume cropping. (Cropping can also be disabled by holding down the ctrl key).
    // This variable is true when we are in that state where cropping is disabled
    // because we've made only a small movement from an uncropped state. It is
    // independent of the ctrl key state (though irrelevant if it is down).
    private cropSnapDisabled: boolean = false;

    private currentDragSide: string | undefined;
    // For both resize and crop
    private currentDragControl: HTMLElement | undefined;

    private startSideControlDrag(event: MouseEvent, side: string) {
        const img = this.activeElement?.getElementsByTagName("img")[0];
        const textBox = this.activeElement?.getElementsByClassName(
            "bloom-editable bloom-visibility-code-on"
        )[0];
        if ((!img && !textBox) || !this.activeElement) {
            return;
        }
        this.startSideDragX = event.clientX;
        this.startSideDragY = event.clientY;
        this.currentDragControl = event.currentTarget as HTMLElement;
        this.currentDragControl.classList.add("active-control");
        this.currentDragSide = side;
        const style = this.activeElement.style;
        this.oldWidth = BubbleManager.pxToNumber(style.width);
        this.oldHeight = BubbleManager.pxToNumber(style.height);
        this.oldTop = BubbleManager.pxToNumber(style.top);
        this.oldLeft = BubbleManager.pxToNumber(style.left);
        if (img) {
            this.oldImageLeft = BubbleManager.pxToNumber(img.style.left);
            this.oldImageTop = BubbleManager.pxToNumber(img.style.top);

            if (this.lastCropControl !== event.currentTarget) {
                this.initialCropImageWidth = img.offsetWidth;
                this.initialCropImageHeight = img.offsetHeight;
                this.initialCropImageLeft = BubbleManager.pxToNumber(
                    img.style.left
                );
                this.initialCropImageTop = BubbleManager.pxToNumber(
                    img.style.top
                );
                this.initialCropBubbleWidth = this.activeElement.offsetWidth;
                this.initialCropBubbleHeight = this.activeElement.offsetHeight;
                this.initialCropBubbleTop = BubbleManager.pxToNumber(
                    this.activeElement.style.top
                );
                this.initialCropBubbleLeft = BubbleManager.pxToNumber(
                    this.activeElement.style.left
                );
                this.lastCropControl = event.currentTarget as HTMLElement;
            }
            // Determine whether the drag is starting in the "no cropping" position
            // and we therefore want to disable cropping until we move a bit.
            switch (side) {
                case "n":
                    this.cropSnapDisabled = this.oldImageTop === 0;
                    break;
                case "w":
                    this.cropSnapDisabled = this.oldImageLeft === 0;
                    break;
                case "s":
                    // initialCropImageTop + initialCropImageHeight is where the bottom of the image is.
                    // this.oldHeight is where the bottom of the overlay is. We're in this state if
                    // they are equal. There can be fractions of pixels involved, so we allow up to
                    // a pixel and still consider it uncropped.
                    this.cropSnapDisabled =
                        Math.abs(
                            this.initialCropImageTop +
                                this.initialCropImageHeight -
                                this.oldHeight
                        ) < 1;
                    break;
                case "e":
                    // Similarly figure whether the right edge is uncropped.
                    this.cropSnapDisabled =
                        Math.abs(
                            this.initialCropImageLeft +
                                this.initialCropImageWidth -
                                this.oldWidth
                        ) < 1;
                    break;
            }
            if (!img.style.width) {
                // From here on it should stay this width unless we decide otherwise.
                img.style.width = `${this.initialCropImageWidth}px`;
                // tempting to add bloom-scale-with-code, which would prevent old versions of Bloom
                // from wiping out the width and height style settings we use for cropping.
                // However, it also triggers stuff in SetImageDisplaySizeIfCalledFor that is specific
                // to Kyrgyzstan and messes up cropping horribly, so that won't work.
            }
        }
        // move/up listeners are on the document so we can continue the drag even if it moves
        // outside the control clicked. I think something similar can be achieved
        // with mouse capture, but less portably.
        document.addEventListener("mousemove", this.continueSideDrag, {
            capture: true
        });
        // putting this in capture phase to make sure we can't miss it. Had some trouble with
        // mouseup not firing, possibly because something does stopPropagation.
        document.addEventListener("mouseup", this.stopSideDrag, {
            capture: true
        });
    }
    private stopSideDrag = () => {
        document.removeEventListener("mousemove", this.continueSideDrag, {
            capture: true
        });
        document.removeEventListener("mouseup", this.stopSideDrag, {
            capture: true
        });
        this.currentDragControl?.classList.remove("active-control");
        if (this.activeElement?.classList.contains(kbackgroundImageClass)) {
            this.adjustBackgroundImageSize(
                this.activeElement.closest(kImageContainerSelector)!,
                this.activeElement,
                false
            );
            // an additional move makes continuing the last crop invalid.
            this.lastCropControl = undefined;
        }
    };
    private continueTextBoxResize(event: MouseEvent, editable: HTMLElement) {
        if (!this.activeElement) return; // should never happen, but makes lint happy
        let deltaX = event.clientX - this.startSideDragX;
        let deltaY = event.clientY - this.startSideDragY;
        let newBubbleWidth = this.oldWidth; // default
        let newBubbleHeight = this.oldHeight; // default
        console.assert(
            this.currentDragSide === "e" ||
                this.currentDragSide === "w" ||
                this.currentDragSide === "s"
        );
        switch (this.currentDragSide) {
            case "e":
                newBubbleWidth = Math.max(
                    this.oldWidth + deltaX,
                    this.minWidth
                );
                deltaX = newBubbleWidth - this.oldWidth;
                this.activeElement.style.width = `${newBubbleWidth}px`;
                break;
            case "w":
                newBubbleWidth = Math.max(
                    this.oldWidth - deltaX,
                    this.minWidth
                );
                deltaX = this.oldWidth - newBubbleWidth;
                this.activeElement.style.width = `${newBubbleWidth}px`;
                this.activeElement.style.left = `${this.oldLeft + deltaX}px`;
                break;
            case "s":
                newBubbleHeight = Math.max(
                    this.oldHeight + deltaY,
                    this.minHeight
                );
                deltaY = newBubbleHeight - this.oldHeight;
                this.activeElement.style.height = `${newBubbleHeight}px`;
        }
        // This won't adjust the height of the editable, but it will mark overflow appropriately.
        // See BL-13902.
        theOneBubbleManager.adjustBubbleHeightToContentOrMarkOverflow(editable);
        this.alignControlFrameWithActiveElement();
    }

    private continueSideDrag = (event: MouseEvent) => {
        if (event.buttons !== 1 || !this.activeElement) {
            return;
        }
        const textBox = this.activeElement.getElementsByClassName(
            "bloom-editable bloom-visibility-code-on"
        )[0];
        if (textBox) {
            this.continueTextBoxResize(event, textBox as HTMLElement);
            return;
        }
        const img = this.activeElement?.getElementsByTagName("img")[0];
        if (!img) {
            // These handles shouldn't even be visible in this case, so this is for paranoia/lint.
            return;
        }
        // These may be adjusted to the deltas that would not violate min sizes
        let deltaX = event.clientX - this.startSideDragX;
        let deltaY = event.clientY - this.startSideDragY;
        if (event.movementX === 0 && event.movementY === 0) return;

        let newBubbleWidth = this.oldWidth; // default
        let newBubbleHeight = this.oldHeight;
        // ctrl key suppresses snapping, and we also suppress it if we started
        // snapped and haven't moved far. This is to allow very small adjustments.
        const snapping = !event.ctrlKey && !this.cropSnapDisabled;
        const snapDelta = 15;
        // Each case begins by figuring out whether, if we are snapping, we should snap.
        // Next it figures out whether we've moved far enough to end the "start at zero"
        // non-snapping. Then it figures out a first approximation of how the overlay and image
        // position and size should change, without considering the possibility that
        // dragging outward would leave white space. A later step adjusts for that.
        switch (this.currentDragSide) {
            case "n":
                if (
                    snapping &&
                    Math.abs(this.oldImageTop - deltaY) < snapDelta
                ) {
                    deltaY = this.oldImageTop;
                }
                if (Math.abs(this.oldImageTop - deltaY) > snapDelta) {
                    // The distance moved is substantial, time to re-enable snapping
                    // for future moves (without ctrl-key).
                    this.cropSnapDisabled = false;
                }
                newBubbleHeight = Math.max(
                    this.oldHeight - deltaY,
                    this.minHeight
                );
                // Everything subsequent behaves as if it only moved as far as permitted.
                deltaY = this.oldHeight - newBubbleHeight;
                this.activeElement.style.height = `${newBubbleHeight}px`;
                // Moves down by the amount the bubble shrank (or up by the amount it grew),
                // so the bottom stays in the same place
                this.activeElement.style.top = `${this.oldTop + deltaY}px`;
                // For a first attempt, we move it the oppposite of how the bubble actually
                // changd size. That might leave a gap at the top, but we'll adjust for that later.
                img.style.top = `${this.oldImageTop - deltaY}px`;
                break;
            case "s":
                // These variables would make the next line more comprehensible, but they only apply
                // to this case and lint does not like declaring variables inside a switch.
                // Essentially we're trying to determine how far apart the bottom of the image and the bottom of the overlay are.
                // const heightThatMathchesBottomOfImage = this.initialCropImageTop + this.initialCropImageHeight;
                // const newHeight = this.oldHeight + deltaY;
                if (
                    snapping &&
                    Math.abs(
                        this.initialCropImageTop +
                            this.initialCropImageHeight -
                            this.oldHeight -
                            deltaY
                    ) < snapDelta
                ) {
                    deltaY =
                        this.initialCropImageTop +
                        this.initialCropImageHeight -
                        this.oldHeight;
                }
                if (
                    Math.abs(
                        this.initialCropImageTop +
                            this.initialCropImageHeight -
                            this.oldHeight -
                            deltaY
                    ) > snapDelta
                ) {
                    // The distance moved is substantial, time to re-enable snapping
                    // for future moves (without ctrl-key).
                    this.cropSnapDisabled = false;
                }
                newBubbleHeight = Math.max(
                    this.oldHeight + deltaY,
                    this.minHeight
                );
                deltaY = newBubbleHeight - this.oldHeight;
                this.activeElement.style.height = `${newBubbleHeight}px`;
                break;
            case "e":
                // const widthThatMathchesRightOfImage = this.initialCropImageLeft + this.initialCropImageWidth;
                // const newWidth = this.oldWidth + deltaX;
                if (
                    snapping &&
                    Math.abs(
                        this.initialCropImageLeft +
                            this.initialCropImageWidth -
                            this.oldWidth -
                            deltaX
                    ) < snapDelta
                ) {
                    deltaX =
                        this.initialCropImageLeft +
                        this.initialCropImageWidth -
                        this.oldWidth;
                }
                if (
                    Math.abs(
                        this.initialCropImageLeft +
                            this.initialCropImageWidth -
                            this.oldWidth -
                            deltaX
                    ) > snapDelta
                ) {
                    // The distance moved is substantial, time to re-enable snapping
                    // for future moves (without ctrl-key).
                    this.cropSnapDisabled = false;
                }
                newBubbleWidth = Math.max(
                    this.oldWidth + deltaX,
                    this.minWidth
                );
                deltaX = newBubbleWidth - this.oldWidth;
                this.activeElement.style.width = `${newBubbleWidth}px`;
                break;
            case "w":
                if (
                    snapping &&
                    Math.abs(this.oldImageLeft - deltaX) < snapDelta
                ) {
                    deltaX = this.oldImageLeft;
                }
                if (Math.abs(this.oldImageLeft - deltaX) > snapDelta) {
                    // The distance moved is substantial, time to re-enable snapping
                    // for future moves (without ctrl-key).
                    this.cropSnapDisabled = false;
                }
                newBubbleWidth = Math.max(
                    this.oldWidth - deltaX,
                    this.minWidth
                );
                deltaX = this.oldWidth - newBubbleWidth;
                this.activeElement.style.width = `${newBubbleWidth}px`;
                this.activeElement.style.left = `${this.oldLeft + deltaX}px`;
                img.style.left = `${this.oldImageLeft - deltaX}px`;
                break;
        }
        let newImageWidth: number;
        let newImageHeight: number;
        // How much of the image should stay cropped on the left if we're adjusting the right, etc.
        // Some of these are not needed on some sides, but it's easier to calculate them all,
        // and makes lint happy if we don't declare variables inside the switch.
        const leftFraction =
            -this.initialCropImageLeft / this.initialCropImageWidth;
        // Fraction of the total image width that is left of the center of the bubble.
        // This stays constant as we crop on the top and bottom.
        const centerFractionX =
            leftFraction +
            this.initialCropBubbleWidth / this.initialCropImageWidth / 2;
        const rightFraction =
            (this.initialCropImageWidth +
                this.initialCropImageLeft -
                this.initialCropBubbleWidth) /
            this.initialCropImageWidth;
        const bottomFraction =
            (this.initialCropImageHeight +
                this.initialCropImageTop -
                this.initialCropBubbleHeight) /
            this.initialCropImageHeight;
        const topFraction =
            -this.initialCropImageTop / this.initialCropImageHeight;
        // fraction of the total image height that is above the center of the bubble.
        // This stays constant as we crop on the left and right.
        const centerFractionY =
            topFraction +
            this.initialCropBubbleHeight / this.initialCropImageHeight / 2;
        // Deliberately dividing by the WIDTH here; all our calculations are
        // based on the adjusted width of the image.
        const topAsFractionOfWidth =
            -this.initialCropImageTop / this.initialCropImageWidth;
        // Specifically, the aspect ratio for computing the height of the (full) image
        // from its width.
        const aspectRatio = img.naturalHeight / img.naturalWidth;
        switch (this.currentDragSide) {
            case "e":
                if (
                    // the bubble has stretched beyond the right side of the image
                    newBubbleWidth >
                    this.initialCropImageLeft + this.initialCropImageWidth
                ) {
                    // grow the image. We want its right edge to end up at newBubbleWidth,
                    // after being stretched enough to leave the same fraction as before
                    // cropped on the left.
                    newImageWidth = newBubbleWidth / (1 - leftFraction);
                    img.style.width = `${newImageWidth}px`;
                    // fiddle with the left to keep the same part cropped
                    img.style.left = `${-leftFraction * newImageWidth}px`;
                    // and the top to split the extra height between top and bottom
                    newImageHeight = newImageWidth * aspectRatio;
                    const newTopFraction =
                        centerFractionY -
                        this.initialCropBubbleHeight / newImageHeight / 2;
                    img.style.top = `${-newTopFraction * newImageHeight}px`;
                } else {
                    // no need to stretch. Restore the image to its original position and size.
                    img.style.width = `${this.initialCropImageWidth}px`;
                    img.style.top = `${this.initialCropImageTop}px`;
                }
                break;
            case "w":
                if (
                    // the bubble has stretched beyond the original left side of the image
                    // this.oldLeft + deltaX is where the left of the bubble is now
                    // this.initialCropImageLeft + this.initialBubbleImageLeft is where
                    // the left of the image was when we started.
                    this.oldLeft + deltaX <
                    this.initialCropImageLeft + this.initialCropBubbleLeft
                ) {
                    // grow the image. We want its left edge to end up at zero,
                    // after being stretched enough to leave the same fraction as before
                    // cropped on the right.
                    newImageWidth = newBubbleWidth / (1 - rightFraction);
                    img.style.width = `${newImageWidth}px`;
                    // no cropping on the left
                    img.style.left = `0`;
                    // and the top to split the extra height between top and bottom
                    newImageHeight = newImageWidth * aspectRatio;
                    const newTopFraction =
                        centerFractionY -
                        this.initialCropBubbleHeight / newImageHeight / 2;
                    img.style.top = `${-newTopFraction * newImageHeight}px`;
                } else {
                    img.style.width = `${this.initialCropImageWidth}px`;
                    img.style.top = `${this.initialCropImageTop}px`;
                }
                break;
            case "s":
                if (
                    // the bubble has stretched beyond the bottom side of the image
                    newBubbleHeight >
                    this.initialCropImageTop + this.initialCropImageHeight
                ) {
                    // grow the image. We want its bottom edge to end up at newBubbleHeight,
                    // after being stretched enough to leave the same fraction as before
                    // cropped on the top.
                    newImageHeight = newBubbleHeight / (1 - topFraction);
                    newImageWidth = newImageHeight / aspectRatio;
                    img.style.width = `${newImageWidth}px`;
                    // fiddle with the top to keep the same part cropped
                    img.style.top = `${-topAsFractionOfWidth *
                        newImageWidth}px`;
                    // and the left to split the extra width between top and bottom
                    // centerFractionX = leftFraction + this.initialCropBubbleWidth / this.initialCropImageWidth / 2;
                    // centerFractionX = newleftFraction + this.initialCropBubbleWidth / newImageWidth / 2;
                    const newleftFraction =
                        centerFractionX -
                        this.initialCropBubbleWidth / newImageWidth / 2;
                    img.style.left = `${-newleftFraction * newImageWidth}px`;
                } else {
                    img.style.width = `${this.initialCropImageWidth}px`;
                    img.style.left = `${this.initialCropImageLeft}px`;
                }
                break;
            case "n":
                if (
                    // the bubble has stretched beyond the original top side of the image
                    // this.oldTop + deltaY is where the top of the bubble is now
                    // this.initialCropImageTop + this.initialBubbleImageTop is where
                    // the top of the image was when we started.
                    this.oldTop + deltaY <
                    this.initialCropImageTop + this.initialCropBubbleTop
                ) {
                    // grow the image. We want its top edge to end up at zero,
                    // after being stretched enough to leave the same fraction as before
                    // cropped on the bottom.
                    newImageHeight = newBubbleHeight / (1 - bottomFraction);
                    newImageWidth = newImageHeight / aspectRatio;
                    img.style.width = `${newImageWidth}px`;
                    // no cropping on the top
                    img.style.top = `0`;
                    // and the left to split the extra width between top and bottom
                    const newleftFraction =
                        centerFractionX -
                        this.initialCropBubbleWidth / newImageWidth / 2;
                    img.style.left = `${-newleftFraction * newImageWidth}px`;
                } else {
                    img.style.width = `${this.initialCropImageWidth}px`;
                    img.style.left = `${this.initialCropImageLeft}px`;
                }
                break;
        }
        // adjust other things that are affected by the new size.
        this.alignControlFrameWithActiveElement();
        this.adjustTarget(this.activeElement);
    };

    // If this overlay contains an image, and it has not already been adjusted so that the overlay
    // dimensions have the same aspect ratio as the image, make it so, reducing either height or
    // width as necessary, or possibly increasing one if the usual adjustment would make it too small.
    // After making the adjustment if necessary (which might be delayed if the image dimensions
    // are not available), align the control frame with the active element.
    private adjustContainerAspectRatio(overlay: HTMLElement): void {
        const imgOrVideo = this.getImageOrVideo();
        if (!imgOrVideo || imgOrVideo.style.width) {
            // We don't have an image, or we've already done cropping on it, so we should not force the
            // container back to the original image shape.
            this.alignControlFrameWithActiveElement();
            return;
        }
        const containerWidth = overlay.clientWidth;
        const containerHeight = overlay.clientHeight;
        let imgWidth = 1;
        let imgHeight = 1;
        if (imgOrVideo instanceof HTMLImageElement) {
            imgWidth = imgOrVideo.naturalWidth;
            imgHeight = imgOrVideo.naturalHeight;
            if (imgHeight === 0) {
                // image not ready yet, try again later.
                imgOrVideo.addEventListener(
                    "load",
                    () => this.adjustContainerAspectRatio(overlay),
                    { once: true }
                );
                return; // control frame will be aligned when the image is loaded
            }
        } else {
            const video = imgOrVideo as HTMLVideoElement;
            imgWidth = video.videoWidth;
            imgHeight = video.videoHeight;
            if (imgWidth === 0 || imgHeight === 0) {
                // video not ready yet, try again later.
                // I'm not sure this has ever been tested; the dimensions seem to be
                // always available by the time this routine is called.
                video.addEventListener(
                    "loadedmetadata",
                    () => this.adjustContainerAspectRatio(overlay),
                    { once: true }
                );
                return;
            }
        }
        const imgRatio = imgWidth / imgHeight;
        const containerRatio = containerWidth / containerHeight;
        let newHeight = containerHeight;
        let newWidth = containerWidth;
        if (imgRatio > containerRatio) {
            // remove white bars at top and bottom by reducing container height
            newHeight = containerWidth / imgRatio;
            if (newHeight < this.minHeight) {
                newHeight = this.minHeight;
                newWidth = newHeight * imgRatio;
            }
        } else {
            // remove white bars at left and right by reducing container width
            newWidth = containerHeight * imgRatio;
            if (newWidth < this.minWidth) {
                newWidth = this.minWidth;
                newHeight = newWidth / imgRatio;
            }
        }
        const oldHeight = BubbleManager.pxToNumber(overlay.style.height);
        if (Math.abs(oldHeight - newHeight) > 0.1) {
            // don't let small rounding errors accumulate
            overlay.style.height = `${newHeight}px`;
        }
        // and move container down so image does not move
        const oldTop = BubbleManager.pxToNumber(overlay.style.top);
        overlay.style.top = `${oldTop + (oldHeight - newHeight) / 2}px`;
        const oldWidth = BubbleManager.pxToNumber(overlay.style.width);
        overlay.style.width = `${newWidth}px`;
        // and move container right so image does not move
        const oldLeft = BubbleManager.pxToNumber(overlay.style.left);
        if (Math.abs(oldWidth - newWidth) > 0.1) {
            overlay.style.left = `${oldLeft + (oldWidth - newWidth) / 2}px`;
        }
        this.alignControlFrameWithActiveElement();
    }

    // When the image is changed in a bubble (e.g., choose or paste image),
    // we remove cropping, adjust the aspect ratio, and move the control frame.
    updateBubbleForChangedImage(imgOrImageContainer: HTMLElement) {
        const overlay = imgOrImageContainer.closest(
            kTextOverPictureSelector
        ) as HTMLElement;
        if (!overlay) return;
        const img =
            imgOrImageContainer.tagName === "IMG"
                ? imgOrImageContainer
                : imgOrImageContainer.getElementsByTagName("img")[0];
        if (!img) return;
        // remove any cropping
        img.style.width = "";
        img.style.height = "";
        img.style.left = "";
        img.style.top = "";
        // Get the aspect ratio right (aligns control frame)
        if (overlay.classList.contains(kbackgroundImageClass)) {
            this.adjustBackgroundImageSize(
                overlay.closest(kImageContainerSelector)!,
                overlay,
                true
            );
        } else {
            this.adjustContainerAspectRatio(overlay);
        }
    }

    private async getHandleTitlesAsync(
        controlFrame: HTMLElement,
        className: string,
        l10nId: string,
        force: boolean = false
    ) {
        const handles = Array.from(
            controlFrame.getElementsByClassName(className)
        ) as HTMLElement[];
        // We could cache these somewhere, especially the crop/change shape pair, but I think
        // it would be premature optimization. We only have four title, and
        // only the crop/change shape one has to be retrieved each time the frame moves.
        if (!handles[0]?.title || force) {
            const title = await theOneLocalizationManager.asyncGetText(
                "EditTab.Toolbox.ComicTool.Handle." + l10nId,
                "",
                ""
            );
            handles.forEach(handle => {
                handle.title = title;
            });
        }
    }

    // Align the control frame with the active overlay.
    private alignControlFrameWithActiveElement = () => {
        const controlFrame = document.getElementById("overlay-control-frame");
        let controlsAbove = false;
        if (controlFrame && this.activeElement) {
            if (
                controlFrame.parentElement !== this.activeElement.parentElement
            ) {
                this.activeElement.parentElement?.appendChild(controlFrame);
            }
            controlFrame.classList.toggle(
                "bloom-noAutoHeight",
                this.activeElement.classList.contains("bloom-noAutoHeight")
            );
            controlFrame.classList.toggle(
                kbackgroundImageClass,
                this.activeElement.classList.contains(kbackgroundImageClass)
            );
            const hasText = controlFrame.classList.contains("has-text");
            // We don't need to await these, they are just async so the handle titles can be updated
            // once the localization manager retrieves them.
            this.getHandleTitlesAsync(
                controlFrame,
                "bloom-ui-overlay-resize-handle",
                "Resize"
            );
            this.getHandleTitlesAsync(
                controlFrame,
                "bloom-ui-overlay-side-handle",
                hasText ? "ChangeShape" : "Crop",
                true
            );
            this.getHandleTitlesAsync(
                controlFrame,
                "bloom-ui-overlay-move-crop-handle",
                "Shift"
            );
            // Text boxes get a little extra padding, making the control frame bigger than
            // the overlay itself. The extra needed corresponds roughly to the (.less) @sideHandleRadius,
            // but one pixel less seems to be enough to prevent the side handles actually overlapping text,
            // though maybe I've just been lucky and this should really be 4.
            // Seems like it should be easy to do this in the .less file, but the control frame is not
            // a child of the overlay (for z-order reasons), so it's not easy for CSS to move it left
            // when the style is already absolutely controlling style.left. It's easier to just tweak
            // it here.
            const extraPadding = hasText ? 3 : 0;
            controlFrame.style.width =
                this.activeElement.clientWidth + 2 * extraPadding + "px";
            controlFrame.style.height = this.activeElement.style.height;
            controlFrame.style.left =
                BubbleManager.pxToNumber(this.activeElement.style.left) -
                extraPadding +
                "px";
            controlFrame.style.top = this.activeElement.style.top;
            const tails = Bubble.getBubbleSpec(this.activeElement).tails;
            if (tails.length > 0) {
                const tipY = tails[0].tipY;
                controlsAbove =
                    tipY >
                    this.activeElement.clientHeight +
                        this.activeElement.offsetTop;
            }
        }
        this.adjustMoveCropHandleVisibility();
        this.adjustContextControlPosition(controlFrame, controlsAbove);
    };

    adjustContextControlPosition(
        controlFrame: HTMLElement | null,
        controlsAbove: boolean
    ) {
        const contextControl = document.getElementById(
            "overlay-context-controls"
        );
        if (!contextControl) return;
        if (!controlFrame) {
            contextControl.remove();
            return;
        }
        const scalingContainer = document.getElementById(
            "page-scaling-container"
        );
        // The context controls look as if they're on the page, so they should have the same scaling.
        // But they aren't actually in the scaling container, so we have to give them their
        // own scaling transform.
        contextControl.style.transform =
            scalingContainer?.style.transform ?? "";
        const controlFrameRect = controlFrame.getBoundingClientRect();
        const contextControlRect = contextControl.getBoundingClientRect();
        const scale = Point.getScalingFactor();

        // This just needs to be wider than the context controls ever are. The get centered in a box this wide.
        const contextControlsWidth = 300;
        // Subtracting half the width of the context control frame and adding half the width of the control Frame
        // centers it. The width of the context controls is scaled by its own transform (which we set
        // to match the one that applies to the control frame) so we need to scale the left offset the same.)
        // The width of the control frame rect is already scaled by the transform.
        const left =
            controlFrameRect.left +
            window.scrollX +
            controlFrameRect.width / 2 -
            (contextControlsWidth / 2) * scale;
        let top = controlFrameRect.top + window.scrollY;
        contextControl.style.visibility = "visible";
        if (controlsAbove) {
            // Bottom 11 px above the top of the control frame.
            if (contextControlRect.height > 0) {
                top -= contextControlRect.height + 11;
            } else {
                // We get a zero height when it is initially hidden. Place it in about the right
                // place so we can measure it and try again once it is (invisibly) rendered.
                top -= 30 + 11;
                contextControl.style.visibility = "hidden";
                setTimeout(() => {
                    this.adjustContextControlPosition(
                        controlFrame,
                        controlsAbove
                    );
                }, 0);
            }
        } else {
            // Top 11 px below the bottom of the control frame
            top += controlFrameRect.height + 11;
        }
        contextControl.style.left = left + "px";
        contextControl.style.top = top + "px";
        // This is constant, so it could be in the CSS. But then it could not share a constant
        // with the computation of left above, so it would be harder to keep things consistent.
        contextControl.style.width = contextControlsWidth + "px";
    }

    public doNotifyChange() {
        const spec = this.getSelectedFamilySpec();
        this.thingsToNotifyOfBubbleChange.forEach(f => f.handler(spec));
    }

    // Set the color of the text in all of the active bubble family's TextOverPicture boxes.
    // If hexOrRgbColor is empty string, we are setting the bubble to use the style default.
    public setTextColor(hexOrRgbColor: string) {
        const activeEl = theOneBubbleManager.getActiveElement();
        if (activeEl) {
            // First, see if this bubble is in parent/child relationship with any others.
            // We need to set text color on the whole 'family' at once.
            const bubble = new Bubble(activeEl);
            const relatives = Comical.findRelatives(bubble);
            relatives.push(bubble);
            relatives.forEach(bubble =>
                this.setTextColorInternal(hexOrRgbColor, bubble.content)
            );
        }
        this.restoreFocus();
    }

    private setTextColorInternal(hexOrRgbColor: string, element: HTMLElement) {
        // BL-11621: We are in the process of moving to putting the Overlay text color on the inner
        // bloom-editables. So we clear any color on the textOverPicture div and set it on all of the
        // inner bloom-editables.
        const topBox = element.closest(
            kTextOverPictureSelector
        ) as HTMLDivElement;
        topBox.style.color = "";
        const editables = topBox.getElementsByClassName("bloom-editable");
        for (let i = 0; i < editables.length; i++) {
            const editableElement = editables[i] as HTMLElement;
            editableElement.style.color = hexOrRgbColor;
        }
    }

    public getTextColorInformation(): ITextColorInfo {
        const activeEl = theOneBubbleManager.getActiveElement();
        let textColor = "";
        let isDefaultStyleColor = false;
        if (activeEl) {
            const topBox = activeEl.closest(
                kTextOverPictureSelector
            ) as HTMLDivElement;
            // const allUserStyles = StyleEditor.GetFormattingStyleRules(
            //     topBox.ownerDocument
            // );
            const style = topBox.style;
            textColor = style && style.color ? style.color : "";
            // We are in the process of moving to putting the Overlay text color on the inner
            // bloom-editables. So if the textOverPicture div didn't have a color, check the inner
            // bloom-editables.
            if (textColor === "") {
                const editables = topBox.getElementsByClassName(
                    "bloom-editable"
                );
                if (editables.length === 0) {
                    // Image on Image case comes here.
                    isDefaultStyleColor = true;
                    textColor = "black";
                } else {
                    const firstEditable = editables[0] as HTMLElement;
                    const colorStyle = firstEditable.style.color;
                    if (colorStyle) {
                        textColor = colorStyle;
                    } else {
                        textColor = this.getDefaultStyleTextColor(
                            firstEditable
                        );
                        isDefaultStyleColor = true;
                    }
                }
            }
        }
        return { color: textColor, isDefault: isDefaultStyleColor };
    }

    // Returns the computed color of the text, which in the absence of a color style from the
    // Overlay Tool will be from the Bubble-style (set in the StyleEditor).
    // An unfortunate, but greatly simplifying, use of JQuery.
    public getDefaultStyleTextColor(firstEditable: HTMLElement): string {
        return $(firstEditable).css("color");
    }

    // This gives us the patriarch (farthest ancestor) bubble of a family of bubbles.
    // If the active element IS the parent of our family, this returns the active element's bubble.
    public getPatriarchBubbleOfActiveElement(): Bubble | undefined {
        if (!this.activeElement) {
            return undefined;
        }
        const tempBubble = new Bubble(this.activeElement);
        const ancestors = Comical.findAncestors(tempBubble);
        return ancestors.length > 0 ? ancestors[0] : tempBubble;
    }

    // Set the color of the background in all of the active bubble family's TextOverPicture boxes.
    public setBackgroundColor(colors: string[], opacity: number | undefined) {
        if (!this.activeElement) {
            return;
        }
        const originalActiveElement = this.activeElement;
        const parentBubble = this.getPatriarchBubbleOfActiveElement();
        if (parentBubble) {
            this.setActiveElement(parentBubble.content);
        }
        const newBackgroundColors = colors;
        if (opacity && opacity < 1) {
            newBackgroundColors[0] = getRgbaColorStringFromColorAndOpacity(
                colors[0],
                opacity
            );
        }
        this.updateSelectedItemBubbleSpec({
            backgroundColors: newBackgroundColors
        });
        // reset active element
        this.setActiveElement(originalActiveElement);
        this.restoreFocus();
    }

    // Here we keep track of something (currently, typically, an input box in
    // the color chooser) to which focus needs to be restored after we modify
    // foreground or background color on the bubble, since those processes
    // involve focusing the bubble and this is inconvenient when typing in the
    // input boxes.
    private thingToFocusAfterSettingColor: HTMLElement;
    private restoreFocus() {
        if (this.thingToFocusAfterSettingColor) {
            this.thingToFocusAfterSettingColor.focus();
            // I don't fully understand why we need this, but without it, the input
            // doesn't end up focused. Apparently we just need to overcome whatever
            // is stealing the focus before the next cycle.
            setTimeout(() => {
                this.thingToFocusAfterSettingColor.focus();
            }, 0);
        }
    }

    public setThingToFocusAfterSettingColor(x: HTMLElement): void {
        this.thingToFocusAfterSettingColor = x;
    }

    public getBackgroundColorArray(familySpec: BubbleSpec): string[] {
        if (
            !familySpec.backgroundColors ||
            familySpec.backgroundColors.length === 0
        ) {
            return ["white"];
        }
        return familySpec.backgroundColors;
    }

    // drag-and-drop support for bubbles from comical toolbox
    private setDragAndDropHandlers(container: HTMLElement): void {
        if (isLinux()) return; // these events never fire on Linux: see BL-7958.
        // This suppresses the default behavior, which is to forbid dragging things to
        // an element, but only if the source of the drag is a bloom bubble.
        container.ondragover = ev => {
            if (
                ev.dataTransfer &&
                // don't be tempted to return to ev.dataTransfer.getData("text/x-bloombubble")
                // as we used with geckofx. In WebView2, this returns an empty string.
                // I think it is some sort of security thing, the idea is that something
                // you're just dragging over shouldn't have access to the content.
                // The presence of our custom data type at all indicates this is something
                // we want to accept dropped here.
                // (types is an array: indexOf returns -1 if the item is not found)
                ev.dataTransfer.types.indexOf("text/x-bloombubble") >= 0
            ) {
                ev.preventDefault();
            }
        };
        // Controls what happens when a bloom bubble is dropped. We get the style
        // set in ComicToolControls.ondragstart() and make a bubble with that style
        // at the drop position.
        container.ondrop = ev => {
            // test this so we don't interfere with dragging for text edit,
            // nor add bubbles when something else is dragged
            if (
                ev.dataTransfer &&
                ev.dataTransfer.getData("text/x-bloombubble") &&
                !ev.dataTransfer.getData("text/x-bloomdraggable") // items that create a draggable use another approach
            ) {
                ev.preventDefault();
                const style = ev.dataTransfer
                    ? ev.dataTransfer.getData("text/x-bloombubble")
                    : "speech";
                // If this got used, we'd want it to have a rightTopOffset value. But I think all our things that can
                // be dragged are now using overlayItem, and its dragStart sets text/x-bloomdraggable, so this
                // code does't get used.
                this.addOverPictureElement(ev.clientX, ev.clientY, style);
            }
        };
    }

    // Setup event handlers that allow the bubble to be moved around or resized.
    private setMouseDragHandlers(container: HTMLElement): void {
        // An earlier version of this code set onmousedown to this.onMouseDown, etc.
        // We need to use addEventListener so we can capture.
        // It's unlikely, but I can't rule it out, that a deliberate side effect
        // was to remove some other onmousedown handler. Just in case, clear the fields.
        // I don't think setting these has any effect on handlers done with addEventListener,
        // but just in case, I'm doing this first.
        container.onmousedown = null;
        container.onmousemove = null;
        container.onmouseup = null;

        // We use mousemove effects instead of drag due to concerns that drag effects would make the entire image container appear to drag.
        // Instead, with mousemove, we can make only the specific bubble move around
        // Grabbing these (particularly the move event) in the capture phase allows us to suppress
        // effects of ctrl and alt clicks on the text.
        container.addEventListener("mousedown", this.onMouseDown, {
            capture: true
        });

        // I would prefer to add this to document in onMouseDown, but not yet satisfied that all
        // the things it does while hovering are no longer needed.
        container.addEventListener("mousemove", this.onMouseMove, {
            capture: true
        });

        // mouse up handler is added to document in onMouseDown

        container.onkeypress = (event: Event) => {
            // If the user is typing in a bubble, make sure automatic shrinking is off.
            // Automatic shrinking while typing might be useful when originally authoring a comic,
            // but it's a nuisance when translating one, as the bubble is initially empty
            // and shrinks to one line, messing up the whole layout.
            if (!event.target || !(event.target as Element).closest) return;
            const topBox = (event.target as Element).closest(
                kTextOverPictureSelector
            ) as HTMLElement;
            if (!topBox) return;
            topBox.classList.remove("bloom-allowAutoShrink");
        };
    }

    // Move all child bubbles as necessary so they are at least partly inside their container
    // (by as much as we require when dragging them).
    public ensureBubblesIntersectParent(parentContainer: HTMLElement) {
        const overlays = Array.from(
            parentContainer.getElementsByClassName(kTextOverPictureClass)
        );
        let changed = false;
        overlays.forEach(overlay => {
            const bubbleRect = overlay.getBoundingClientRect();
            // If the bubble is not visible, its width will be 0. Don't try to adjust it.
            if (bubbleRect.width === 0) return;
            this.adjustBubbleLocation(
                overlay as HTMLElement,
                parentContainer,
                new Point(
                    bubbleRect.left,
                    bubbleRect.top,
                    PointScaling.Scaled,
                    "ensureBubblesIntersectParent"
                )
            );
            changed = this.ensureTailsInsideParent(
                parentContainer,
                overlay as HTMLElement,
                changed
            );
        });
        if (changed) {
            Comical.update(parentContainer);
        }
    }

    // Make sure the handles of the tail(s) of the overlay are within the container.
    // Return true if any tail was changed (or if changed was already true)
    private ensureTailsInsideParent(
        imageContainer: HTMLElement,
        overlay: HTMLElement,
        changed: boolean
    ) {
        const originalTailSpecs = Bubble.getBubbleSpec(overlay).tails;
        const newTails = originalTailSpecs.map(spec => {
            const tipPoint = this.adjustRelativePointToImageContainer(
                imageContainer,
                new Point(
                    spec.tipX,
                    spec.tipY,
                    PointScaling.Unscaled,
                    "ensureTailsInsideParent.tip"
                )
            );
            const midPoint = this.adjustRelativePointToImageContainer(
                imageContainer,
                new Point(
                    spec.midpointX,
                    spec.midpointY,
                    PointScaling.Unscaled,
                    "ensureTailsInsideParent.tip"
                )
            );
            changed =
                changed || // using changed ||= works but defeats prettier
                spec.tipX != tipPoint.getUnscaledX() ||
                spec.tipY != tipPoint.getUnscaledY() ||
                spec.midpointX != midPoint.getUnscaledX() ||
                spec.midpointY != midPoint.getUnscaledY();
            return {
                ...spec,
                tipX: tipPoint.getUnscaledX(),
                tipY: tipPoint.getUnscaledY(),
                midpointX: midPoint.getUnscaledX(),
                midpointY: midPoint.getUnscaledY()
            };
        });
        const bubble = new Bubble(overlay);
        bubble.mergeWithNewBubbleProps({ tails: newTails });
        return changed;
    }
    // This is pretty small, but it's the amount of the text box that has to be visible;
    // typically a bit more of the actual bubble can be seen.
    // Arguably it would be better to use a slightly larger number and make it apply to the
    // actual bubble outline, but
    // - this is much harder; we'd need ComicalJs enhancments to know exactly where the edge
    //   of the bubble is.
    // - the two dimensions would not be independent; a bubble whose top is above the bottom
    //   of the container and whose right is to the right of the contaniner's left
    //   might still be entirely invisible as its curve places it entirely beyond the bottom
    //   left corner.
    // - The constraint would actually be different depending on the type of bubble,
    //   which means a bubble might need to move as a result of changing its bubble type.
    private minBubbleVisible = 10;

    // Conceptually, move the bubble to the specified location (which may be where it is already).
    // However, first adjust the location to make sure at least a little of the bubble is visible
    // within the specified container. (This means the method may be used both to constrain moving
    // the bubble, and also, by passing its current location, to ensure it becomes visible if
    // it somehow stopped being.)
    private adjustBubbleLocation(
        bubble: HTMLElement,
        container: HTMLElement,
        location: Point
    ) {
        const bubbleRect = bubble.getBoundingClientRect();
        const parentRect = container.getBoundingClientRect();
        const left = location.getScaledX();
        const right = left + bubbleRect.width;
        const top = location.getScaledY();
        const bottom = top + bubbleRect.height;
        let x = left;
        let y = top;
        if (right < parentRect.left + this.minBubbleVisible) {
            x = parentRect.left + this.minBubbleVisible - bubbleRect.width;
        }
        if (left > parentRect.right - this.minBubbleVisible) {
            x = parentRect.right - this.minBubbleVisible;
        }
        if (bottom < parentRect.top + this.minBubbleVisible) {
            y = parentRect.top + this.minBubbleVisible - bubbleRect.height;
        }
        if (top > parentRect.bottom - this.minBubbleVisible) {
            y = parentRect.bottom - this.minBubbleVisible;
        }
        // The 0.1 here is rather arbitrary. On the one hand, I don't want to do all the work
        // of placeElementAtPosition in the rather common case that we're just checking bubble
        // positions at startup and none need to move. On the other hand, we're dealing with scaling
        // here, and it's possible that even a half pixel might get scaled so that the difference
        // is noticeable. I'm compromizing on a discrepancy that is less than a pixel at our highest
        // zoom.
        if (
            Math.abs(x - bubbleRect.left) > 0.1 ||
            Math.abs(y - bubbleRect.top) > 0.1
        ) {
            const moveTo = new Point(
                x,
                y,
                PointScaling.Scaled,
                "AdjustBubbleLocation"
            );
            this.placeElementAtPosition($(bubble), container, moveTo);
        }
        this.alignControlFrameWithActiveElement();
    }

    // Move the text insertion point to the specified location.
    // This is what a click at that location would typically do, but we are intercepting
    // those events to turn the click into a drag of the bubble if there is mouse movement.
    // This uses the browser's caretPositionFromPoint or caretRangeFromPoint, which are not
    // supported by all browsers, but at least one of them works in WebView2, which is all we need.
    private moveInsertionPointAndFocusTo = (x, y): Range | undefined => {
        const doc = document as any;
        const rangeOrCaret = doc.caretPositionFromPoint
            ? doc.caretPositionFromPoint(x, y)
            : doc.caretRangeFromPoint
            ? doc.caretRangeFromPoint(x, y)
            : null;
        let range = rangeOrCaret;
        if (!range) {
            return undefined;
        }
        // We really seem to need to handle both possibilities. I had it working with just the
        // code for range, then restarted Bloom and started getting CaretPositions. Maybe a new
        // version of WebView2 got auto-installed? Anyway, now it should handle both.
        if (!range.endContainer) {
            // probably a CaretPositon. We need a range to use with addRange.
            range = document.createRange();
            range.setStart(rangeOrCaret.offsetNode, rangeOrCaret.offset);
            range.setEnd(rangeOrCaret.offsetNode, rangeOrCaret.offset);
        }

        if (range && range.collapse && range?.endContainer?.parentElement) {
            range.collapse(false); // probably not needed?
            range.endContainer.parentElement.focus();
            const setSelection = () => {
                const selection = window.getSelection();
                selection?.removeAllRanges();
                selection?.addRange(range);
            };
            // I have _no_ idea why it is necessary to do this twice, but if we don't, the selection
            // ends up at a more-or-less random position (often something that was recently selected).
            setSelection();
            setSelection();
        }
        return range as Range;
    };

    private activeElementAtMouseDown: HTMLElement | undefined;
    // Keeps track of whether we think the mouse is down (that is, we've handled a mouseDown but not
    // yet a mouseUp)). Does not get set if our mouseDown handler finds that isMouseEventAlreadyHandled
    // returns true.
    private mouseIsDown = false;
    private clientXAtMouseDown: number;
    private clientYAtMouseDown: number;
    private mouseDownContainer: HTMLElement;

    // MUST be defined this way, rather than as a member function, so that it can
    // be passed directly to addEventListener and still get the correct 'this'.
    private onMouseDown = (event: MouseEvent) => {
        this.activeElementAtMouseDown = this.activeElement;
        const container = event.currentTarget as HTMLElement;
        // Let standard clicks on the bloom editable or other UI elements only be processed by that element
        if (this.isMouseEventAlreadyHandled(event)) {
            return;
        }
        this.gotAMoveWhileMouseDown = false;
        this.mouseIsDown = true;
        this.clientXAtMouseDown = event.clientX;
        this.clientYAtMouseDown = event.clientY;
        this.mouseDownContainer = container;
        // Adding this to document rather than the container makes it much less likely that we'll miss
        // the mouse up. Also, we only add it at all if the mouse down happened on an appropriate target.
        // Mouse up also wants to be limited to appropriate targets, but when dragging (especially
        // a jquery resize of a motion rectangle) it's easy for the mouse up to be outside the
        // thing originally clicked on. Addding it here means that the test for whether it's a click
        // this set of functions should handle is not needed in onMouseUp; only if we decide here that it's
        // ours to handle will the mouse up handler even be added.
        // (I'd like to do the same with mouse move but we still have some hover effects.)
        document.addEventListener("mouseup", this.onMouseUp, {
            capture: true
        });

        // These coordinates need to be relative to the canvas (which is the same as relative to the image container).
        const coordinates = this.getPointRelativeToCanvas(event, container);

        if (!coordinates) {
            return;
        }

        const bubble = Comical.getBubbleHit(
            container,
            coordinates.getUnscaledX(),
            coordinates.getUnscaledY(),
            true // only consider bubbles with pointer events allowed.
        );
        if (bubble && event.button === 2) {
            // Right mouse button
            if (bubble.content !== this.activeElement) {
                this.setActiveElement(bubble.content);
            }
            // Aimed at preventing the browser context menu from appearing, but did not succeed.
            // But I don't think we want any other right-click behavior than the menu, so we may
            // as well suppress it.
            event.preventDefault();
            event.stopPropagation();
            // re-render the toolbox with its menu open at the desired location
            renderOverlayContextControls(bubble.content, true, {
                left: event.clientX,
                top: event.clientY
            });
            return;
        }

        if (
            Comical.isDraggableNear(
                container,
                coordinates.getUnscaledX(),
                coordinates.getUnscaledY()
            )
        ) {
            // If we're starting to drag something, typically a tail handle, in Comical,
            // don't do any other mouse activity.
            return;
        }

        const startDraggingBubble = (bubble: Bubble) => {
            // Note: at this point we do NOT want to focus it. Only if we decide in mouse up that we want to text-edit it.
            this.setActiveElement(bubble.content);
            const positionInfo = bubble.content.getBoundingClientRect();

            // Possible move action started
            this.bubbleToDrag = bubble;
            this.activeContainer = container;
            // in case this is somehow left from earlier, we want a fresh start for the new move.
            this.animationFrame = 0;

            // Remember the offset between the top-left of the content box and the initial
            // location of the mouse pointer.
            const deltaX = event.pageX - positionInfo.left;
            const deltaY = event.pageY - positionInfo.top;
            this.bubbleDragGrabOffset = { x: deltaX, y: deltaY };
        };

        if (bubble) {
            if (
                window.getComputedStyle(bubble.content).pointerEvents === "none"
            ) {
                // We're doing some fairly tricky stuff to handle an event on a parent element but
                // use it to manipulate a child. If the child is not supposed to be responding to
                // pointer events, we should not be manipulating it here either.
                return;
            }
            if (event.altKey) {
                event.preventDefault();
                event.stopPropagation();
                // using this trick for a bubble that is part of a family doesn't work well.
                // We can only drag one bubble at once, so where should we put the other duplicate?
                // Maybe we can come up with an answer, but for now, I'm just going to ignore the alt key.
                if (Comical.findRelatives(bubble).length === 0) {
                    // duplicate the bubble and drag that.
                    // currently duplicateTOPBox actually dupliates the current active element,
                    // not the one it is passed. So make sure the one we clicked is active, though it won't be for long.
                    this.setActiveElement(bubble.content);
                    const newBubble = this.duplicateTOPBox(
                        bubble.content,
                        true
                    );
                    if (!newBubble) return;
                    startDraggingBubble(new Bubble(newBubble));
                    return;
                }
            }
            // We clicked on a bubble that's not disabled. If we clicked inside the bubble we are
            // text editing, and neither ctrl nor alt is down, we handle it normally. Otherwise, we
            // need to suppress. If we're outside the editable but inside the bubble, we don't need any default event processing,
            // and if we're inside and ctrl or alt is down, we want to prevent the events being
            // processed by the text. And if we're inside a bubble not yet recognized as the one we're
            // editing, we want to suppress the event because, unless it turns out to be a simple click
            // with no movement, we're going to treat it as dragging the bubble.
            const clickOnBubbleWeAreEditing =
                this.theBubbleWeAreTextEditing ===
                    (event.target as HTMLElement)?.closest(
                        kTextOverPictureSelector
                    ) && this.theBubbleWeAreTextEditing;
            if (event.altKey || event.ctrlKey || !clickOnBubbleWeAreEditing) {
                event.preventDefault();
                event.stopPropagation();
            }
            if (bubble.content.classList.contains(kbackgroundImageClass)) {
                this.setActiveElement(bubble.content); // usually done by startDraggingBubble, but we're not going to drag it.
                return; // these can't be dragged, they are locked to a computed position like content-fit.
            }
            startDraggingBubble(bubble);
        }
    };

    // MUST be defined this way, rather than as a member function, so that it can
    // be passed directly to addEventListener and still get the correct 'this'.
    private onMouseMove = (event: MouseEvent) => {
        if (BubbleManager.inPlayMode(event.currentTarget as HTMLElement)) {
            return; // no edit mode functionality is relevant
        }
        if (event.buttons === 0 && this.mouseIsDown) {
            // we missed the mouse up...maybe because we're debugging? In any case, we don't want to go
            // on doing drag-type things; best to simulate the mouse up we missed.
            this.onMouseUp(event);
            return;
        }
        // Capture the most recent data to use when our animation frame request is satisfied.
        // or so keyboard events can reference the current mouse position.
        this.lastMoveEvent = event;
        const deltaX = event.clientX - this.clientXAtMouseDown;
        const deltaY = event.clientY - this.clientYAtMouseDown;
        if (
            event.buttons === 1 &&
            Math.sqrt(deltaX * deltaX + deltaY * deltaY) > 3
        ) {
            this.gotAMoveWhileMouseDown = true;
            const controlFrame = document.getElementById(
                "overlay-control-frame"
            );
            controlFrame?.classList?.add("moving");
            this.activeElement?.classList?.add("moving");
            document
                .getElementById("overlay-context-controls")
                ?.classList?.add("moving");
        }
        if (!this.gotAMoveWhileMouseDown) {
            return; // don't actually move until the distance is enough to be sure it's not a click.
        }

        const container = event.currentTarget as HTMLElement;

        if (!this.bubbleToDrag) {
            this.handleMouseMoveHover(event, container);
        } else if (this.bubbleToDrag) {
            this.handleMouseMoveDragBubble(event, container);
        }
    };

    // Mouse hover - No move or resize is currently active, but check if there is a bubble under the mouse that COULD be
    // and add or remove the classes we use to indicate this
    private handleMouseMoveHover(event: MouseEvent, container: HTMLElement) {
        if (this.isMouseEventAlreadyHandled(event)) {
            return;
        }

        let hoveredBubble = this.getBubbleUnderMouse(event, container);

        // Now there are several options depending on various conditions. There's some
        // overlap in the conditions and it is tempting to try to combine into a single compound
        // "if" statement. But note, this first one may change hoveredBubble to null,
        // which then changes which of the following options is chosen. Be careful!
        if (hoveredBubble && hoveredBubble.content !== this.activeElement) {
            // The hovered bubble is not selected. If it's an image, the user might
            // want to drag a tail tip there, which is hard to do with a grab cursor,
            // so don't switch.
            if (this.isPictureOverPictureElement(hoveredBubble.content)) {
                hoveredBubble = null;
            }
        }

        if (!hoveredBubble) {
            // Cleanup the previous iteration's state
            if (this.activeElement) {
                tryRemoveImageEditingButtons(
                    this.activeElement.getElementsByClassName(
                        "bloom-imageContainer"
                    )[0]
                );
            }
            return;
        }
    }

    /**
     * Gets the bubble under the mouse location, or null if no bubble is
     */
    public getBubbleUnderMouse(
        event: MouseEvent,
        container: HTMLElement
    ): Bubble | null {
        const coordinates = this.getPointRelativeToCanvas(event, container);
        if (!coordinates) {
            // Give up
            return null;
        }

        return (
            Comical.getBubbleHit(
                container,
                coordinates.getUnscaledX(),
                coordinates.getUnscaledY()
            ) ?? null
        );
    }

    private animationFrame: number;
    private lastMoveEvent: MouseEvent;
    private lastMoveContainer: HTMLElement;

    // A bubble is currently in drag mode, and the mouse is being moved.
    // Move the bubble accordingly.
    private handleMouseMoveDragBubble(
        event: MouseEvent,
        container: HTMLElement
    ) {
        if (event.buttons === 0) {
            // we missed the mouse up...maybe because we're debugging? In any case, we need to
            // get out of that mode.
            this.onMouseUp(event);
            return;
        }
        if (this.activeElement) {
            const r = this.activeElement.getBoundingClientRect();
            const activeContainer = this.activeElement.parentElement?.closest(
                kImageContainerSelector
            );
            if (activeContainer) {
                const canvas = this.getFirstCanvasForContainer(activeContainer);
                if (canvas)
                    canvas.classList.toggle(
                        "moving",
                        event.clientX > r.left &&
                            event.clientX < r.right &&
                            event.clientY > r.top &&
                            event.clientY < r.bottom
                    );
            }
        }
        // Capture the most recent data to use when our animation frame request is satisfied.
        this.lastMoveContainer = container;
        this.lastMoveContainer.style.cursor = "move";
        // We don't want any other effects of mouse move, like selecting text in the box,
        // to happen while we're dragging it around.
        event.preventDefault();
        event.stopPropagation();
        if (this.animationFrame) {
            // already working on an update, starting another before
            // we complete it only slows rendering.
            // The site where I got this idea suggested instead using cancelAnimationFrame at this
            // point. One possible advantage is that the very last mousemove before mouse up is
            // then certain to get processed. But it seemed to be significantly less effective
            // at getting frames fully rendered often, and the difference in where the box ends up
            // is unlikely to be significant...the user will keep dragging until satisfied.
            // Note that we're capturing the mouse position from the most recent move event.
            // The most we can lose is the movement between when we start the requestAnimationFrame
            // callback and a subsequent mouseUp before the callback returns and clears
            // this.animationFrame (which will allow the next mouse move to start a new request).
            // That may not even be possible (the system would likely do another mouse move after
            // the callback and before the mouseup, if the mouse had moved again?). But at worst,
            // we can only lose the movement in the time it takes us to move the box once...about 1/30
            // second on my system when throttled 6x.
            return;
        }
        this.animationFrame = requestAnimationFrame(() => {
            if (!this.bubbleToDrag) {
                // This case could be reached when using the JQuery drag handle.
                this.animationFrame = 0; // must clear, or move will forever be blocked.
                return;
            }

            const newPosition = new Point(
                this.lastMoveEvent.pageX - this.bubbleDragGrabOffset.x,
                this.lastMoveEvent.pageY - this.bubbleDragGrabOffset.y,
                PointScaling.Scaled,
                "Created by handleMouseMoveDragBubble()"
            );
            this.adjustBubbleLocation(
                this.bubbleToDrag.content,
                this.lastMoveContainer,
                newPosition
            );
            this.lastCropControl = undefined; // move resets the basis for cropping
            this.animationFrame = 0;
        });
    }

    // The center handle, used to move the picture under the bubble, does nothing
    // unless the bubble has actually been cropped. Unless we figure out something
    // sensible to do in this case, it's better not to show it, lest the user be
    // confused by a control that does nothing.
    private adjustMoveCropHandleVisibility() {
        const controlFrame = document.getElementById("overlay-control-frame");
        if (!controlFrame || !this.activeElement) return;
        const imgC = this.activeElement.getElementsByClassName(
            kImageContainerClass
        )[0];
        const img = imgC?.getElementsByTagName("img")[0];
        let wantMoveCropHandle = false;
        if (img) {
            const imgRect = img.getBoundingClientRect();
            const controlRect = controlFrame.getBoundingClientRect();
            // We don't ever allow it to be smaller, nor to be offset without being larger, so this is enough to test.
            // Rounding errors can throw things off slightly, especially when zoomed, so we give a one-pixel margin.
            // Not much point moving the picture if we're only one pixel cropped, anyway.
            wantMoveCropHandle =
                imgRect.width > controlRect.width + 1 ||
                imgRect.height > controlRect.height + 1;
        }
        controlFrame.classList.toggle(
            "bloom-ui-overlay-show-move-crop-handle",
            wantMoveCropHandle
        );
    }

    private stopMoving() {
        if (this.lastMoveContainer) this.lastMoveContainer.style.cursor = "";
        const controlFrame = document.getElementById("overlay-control-frame");
        // We want to get rid of it at least from the control frame and the active bubble,
        // but may as well make sure it doesn't get left anywhere.
        Array.from(document.getElementsByClassName("moving")).forEach(
            element => {
                element.classList.remove("moving");
            }
        );
        this.adjustMoveCropHandleVisibility();
        this.alignControlFrameWithActiveElement();
    }

    // MUST be defined this way, rather than as a member function, so that it can
    // be passed directly to addEventListener and still get the correct 'this'.
    private onMouseUp = (event: MouseEvent) => {
        this.mouseIsDown = false;
        document.removeEventListener("mouseup", this.onMouseUp, {
            capture: true
        });
        if (BubbleManager.inPlayMode(this.mouseDownContainer)) {
            return;
        }
        this.stopMoving();
        if (
            !this.gotAMoveWhileMouseDown &&
            (event.target as HTMLElement).closest(".bloom-videoPlayIcon")
        ) {
            handlePlayClick(event, true);
            return;
        }

        if (this.bubbleToDrag) {
            // if we're doing a resize or drag, we don't want ordinary mouseup activity
            // on the text inside the bubble.
            event.preventDefault();
            event.stopPropagation();
        }

        this.bubbleToDrag = undefined;
        this.mouseDownContainer.classList.remove("grabbing");
        this.turnOffResizing(this.mouseDownContainer);
        const editable = (event.target as HTMLElement)?.closest(
            ".bloom-editable"
        );
        if (
            editable &&
            editable.closest(kTextOverPictureSelector) ===
                this.theBubbleWeAreTextEditing
        ) {
            // We're text editing in this overlay, let the mouse do its normal things.
            // In particular, we don't want to do moveInsertionPointAndFocusTo here,
            // because it will force the selection back to an IP when we might want a range
            // (e.g., after a double-click).
            // (But note, if we started out with the overlay not active, a double click
            // is properly interpreted as one click to select the overlay, one to put it
            // into edit mode...that is NOT a regular double-click that selects a word.
            // At least, that seems to be what Canva does.)
            return;
        }
        // a click without movement on an overlay that is already the active one puts it in edit mode.
        if (
            !this.gotAMoveWhileMouseDown &&
            editable &&
            this.activeElementAtMouseDown === this.activeElement
        ) {
            // Going into edit mode on this bubble.
            this.theBubbleWeAreTextEditing = (event.target as HTMLElement)?.closest(
                kTextOverPictureSelector
            ) as HTMLElement;
            this.theBubbleWeAreTextEditing?.classList.add("bloom-focusedTOP");
            // We want to position the IP as if the user clicked where they did.
            // Since we already suppressed the mouseDown event, it's not enough to just
            // NOT suppress the mouseUp event. We need to actually move the IP to the
            // appropriate spot and give the bubble focus.
            this.moveInsertionPointAndFocusTo(event.clientX, event.clientY);
        } else {
            // prevent the click giving it focus (or any other default behavior). This mouse up
            // is part of dragging a bubble or resizing it or some similar special behavior that
            // we are handling.
            event.preventDefault();
            event.stopPropagation();
        }
    };

    public turnOffResizing(container: Element) {
        this.activeContainer = undefined;
    }

    // If we get a click (without movement) on a text bubble, we treat subsequent mouse events on
    // that bubble as text editing events, rather than drag events, as long as it keeps focus.
    // This is the bubble, if any, that is currently in that state.
    public theBubbleWeAreTextEditing: HTMLElement | undefined;
    /**
     * Returns true if a handler already exists to sufficiently process this mouse event
     * without needing our custom onMouseDown/onMouseHover/etc event handlers to process it
     */
    private isMouseEventAlreadyHandled(ev: MouseEvent): boolean {
        const targetElement = ev.target instanceof Element ? ev.target : null;
        if (!targetElement) {
            // As far as I can research, the target of a mouse event is always
            // "the most deeply nested element." Apparently some very old browsers
            // might answer a text node, but I think that stopped well before FF60.
            // Therefore ev.target should be an element, not null or undefined or
            // some other object, and it should have a classList, and calling contains
            // on that classList should not throw.
            // But: BL-11668 shows that it IS possible for classList to be undefined.
            // Some testing revealed that somehow, most likely when dragging rapidly
            // towards the edge of the document, we can get an event where target is
            // the root document, which doesn't have a classList.
            // Since we're looking for the click to be on some particular element,
            // if somehow it's not connected to an element at all, I think we can safely
            // return false.
            return false;
        }
        if (BubbleManager.inPlayMode(targetElement)) {
            // Game in play mode...no edit mode functionality is relevant
            return true;
        }
        if (targetElement.classList.contains("bloom-dragHandle")) {
            // The drag handle is outside the bubble, so dragging it with the mouse
            // events we handle doesn't work. Returning true lets its own event handler
            // deal with things, and is a good thing even when ctrl or alt is down.
            return true;
        }
        if (targetElement.closest(".bloom-dragHandleAnimation")) {
            // These are used by the motion tool drag handles. Don't want bubble code
            // interfering.
            return true;
        }
        if (targetElement.classList.contains("ui-resizable-handle")) {
            // Ignore clicks on the JQuery resize handles.
            return true;
        }
        if (targetElement.classList.contains("imageOverlayButton")) {
            // Ignore clicks on the image overlay buttons. The button's handler should process that instead.
            return true;
        }
        if (targetElement.closest("#overlay-control-frame")) {
            // New drag controls
            return true;
        }
        if (targetElement.closest("[data-target-of")) {
            // Bloom game targets want to handle their own dragging.
            return true;
        }
        if (
            targetElement.closest(".bloom-videoReplayIcon") ||
            targetElement.closest(".bloom-videoPauseIcon")
        ) {
            // The play button has special code in onMouseUp to handle a click on it.
            // It does NOT have its own click handler (in overlays), because we want to allow the overlay
            // to be dragged normally if a mouseDown on it is followed by sufficient mouse
            // movement to be considered a drag.
            // But I decided not to do that for the other two buttons, which only appear
            // when the video is playing after a click on the play button. They have normal
            // click handlers, and we don't want our mouse down/move/up handlers to respond
            // when they are clicked.
            return true;
        }
        if (ev.ctrlKey || ev.altKey) {
            return false;
        }
        const editable = targetElement.closest(".bloom-editable");
        if (
            editable &&
            this.theBubbleWeAreTextEditing &&
            this.theBubbleWeAreTextEditing.contains(editable) &&
            ev.button !== 2
        ) {
            // an editable is allowed to handle its own events only if it's parent bubble has
            // been established as active for text editing and it's not a right-click.
            // Otherwise, we handle it as a move (or context menu request, or...).
            return true;
        }
        if (targetElement.closest(".MuiDialog-container")) {
            // Dialog boxes (e.g., letter game prompt) get to handle their own events.
            return true;
        }
        return false;
    }

    // Gets the coordinates of the specified event relative to the canvas element.
    private getPointRelativeToCanvas(
        event: MouseEvent,
        container: Element
    ): Point | undefined {
        const canvas = this.getFirstCanvasForContainer(container);
        if (!canvas) {
            return undefined;
        }

        const pointRelativeToViewport = new Point(
            event.clientX,
            event.clientY,
            PointScaling.Scaled,
            "MouseEvent Client (Relative to viewport)"
        );

        return BubbleManager.convertPointFromViewportToElementFrame(
            pointRelativeToViewport,
            canvas
        );
    }

    // Returns the first canvas in the container, or returns undefined if it does not exist.
    private getFirstCanvasForContainer(
        container: Element
    ): HTMLCanvasElement | undefined {
        const collection = container.getElementsByTagName("canvas");
        if (!collection || collection.length <= 0) {
            return undefined;
        }

        return collection.item(0) as HTMLCanvasElement;
    }

    // Gets the coordinates of the specified event relative to the specified element.
    private static convertPointFromViewportToElementFrame(
        pointRelativeToViewport: Point, // The current point, relative to the top-left of the viewport
        element: Element // The element to reference for the new origin
    ): Point {
        const referenceBounds = element.getBoundingClientRect();
        const origin = new Point(
            referenceBounds.left,
            referenceBounds.top,
            PointScaling.Scaled,
            "BoundingClientRect (Relative to viewport)"
        );

        // Origin gives the location of the outside edge of the border. But we want values relative to the inside edge of the padding.
        // So we need to subtract out the border and padding
        // Exterior gives the location of the outside edge of the border. But we want values relative to the inside edge of the padding.
        // So we need to subtract out the border and padding
        const border = BubbleManager.getLeftAndTopBorderWidths(element);
        const padding = BubbleManager.getLeftAndTopPaddings(element);
        const borderAndPadding = border.add(padding);

        // Try not to be scrolled. It's not easy to figure out how to adjust the calculations
        // properly across all zoom levels if the box is scrolled.
        const scroll = BubbleManager.getScrollAmount(element);
        if (scroll.length() > 0.001) {
            const error = new Error(
                `Assert failed. container.scroll expected to be (0, 0), but it was: (${scroll.getScaledX()}, ${scroll.getScaledY()})`
            );
            // Reports a non-fatal passive if on Alpha
            reportError(error.message, error.stack || "");
        }

        const transposedPoint = pointRelativeToViewport
            .subtract(origin)
            .subtract(borderAndPadding);
        return transposedPoint;
    }

    // Gets an element's border width/height of an element
    //   The x coordinate of the point represents the left border width
    //   The y coordinate of the point represents the top border height
    private static getLeftAndTopBorderWidths(element: Element): Point {
        return new Point(
            element.clientLeft,
            element.clientTop,
            PointScaling.Unscaled,
            "Element ClientLeft/Top (Unscaled)"
        );
    }

    // Gets an element's border width/height of an element
    //   The x coordinate of the point represents the right border width
    //   The y coordinate of the point represents the bottom border height
    private static getRightAndBottomBorderWidths(
        element: Element,
        styleInfo?: CSSStyleDeclaration
    ): Point {
        // There is no such field as element.clientRight, so we have to get it from the CSS style info instead.
        if (!styleInfo) {
            styleInfo = window.getComputedStyle(element);
        }

        const borderRight: number = BubbleManager.extractNumber(
            styleInfo.getPropertyValue("border-right-width")
        );
        const borderBottom: number = BubbleManager.extractNumber(
            styleInfo.getPropertyValue("border-bottom-width")
        );

        return new Point(
            borderRight,
            borderBottom,
            PointScaling.Unscaled,
            "Element ClientRight/Bottom (Unscaled)"
        );
    }

    // Gets an element's border width/height
    //   The x coordinate of the point represents the sum of the left and right border width
    //   The y coordinate of the point represents the sum of the top and bottom border width
    private static getCombinedBorderWidths(
        element: Element,
        styleInfo?: CSSStyleDeclaration
    ): Point {
        if (!styleInfo) {
            styleInfo = window.getComputedStyle(element);
        }

        return this.getLeftAndTopBorderWidths(element).add(
            this.getRightAndBottomBorderWidths(element, styleInfo)
        );
    }

    // Given a CSSStyleDeclearation, retrieves the requested padding and converts it to a number
    private static getPadding(
        side: string,
        styleInfo: CSSStyleDeclaration
    ): number {
        const propertyKey = `padding-${side}`;
        const paddingString = styleInfo.getPropertyValue(propertyKey);
        const padding: number = this.extractNumber(paddingString);
        return padding;
    }

    // Gets the padding of an element
    //   The x coordinate of the point represents the left padding
    //   The y coordinate of the point represents the bottom padding
    private static getLeftAndTopPaddings(
        element: Element, // The element to check
        styleInfo?: CSSStyleDeclaration // Optional. If you have it handy, you can pass in the computed style of the element. Otherwise, it will be determined for you
    ): Point {
        if (!styleInfo) {
            styleInfo = window.getComputedStyle(element);
        }

        return new Point(
            this.getPadding("left", styleInfo),
            this.getPadding("top", styleInfo),
            PointScaling.Unscaled,
            "CSSStyleDeclaration padding"
        );
    }

    // Gets the padding of an element
    //   The x coordinate of the point represents the left padding
    //   The y coordinate of the point represents the bottom padding
    private static getRightAndBottomPaddings(
        element: Element, // The element to check
        styleInfo?: CSSStyleDeclaration // Optional. If you have it handy, you can pass in the computed style of the element. Otherwise, it will be determined for you
    ): Point {
        if (!styleInfo) {
            styleInfo = window.getComputedStyle(element);
        }

        return new Point(
            this.getPadding("right", styleInfo),
            this.getPadding("bottom", styleInfo),
            PointScaling.Unscaled,
            "Padding"
        );
    }

    // Gets the padding of an element
    // The x coordinate of the point represents the sum of the left and right padding
    // The y coordinate of the point represents the sum of the top and bottom padding
    private static getCombinedPaddings(
        element: Element,
        styleInfo?: CSSStyleDeclaration
    ): Point {
        if (!styleInfo) {
            styleInfo = window.getComputedStyle(element);
        }

        return this.getLeftAndTopPaddings(element, styleInfo).add(
            this.getRightAndBottomPaddings(element, styleInfo)
        );
    }

    // Gets the sum of an element's borders and paddings
    // The x coordinate of the point represents the sum of the left and right
    // The y coordinate of the point represents the sum of the top and bottom
    private static getCombinedBordersAndPaddings(element: Element): Point {
        const styleInfo = window.getComputedStyle(element);

        const borders = this.getCombinedBorderWidths(element);
        const paddings = this.getCombinedPaddings(element, styleInfo);
        return borders.add(paddings);
    }

    // Returns the amount the element has been scrolled, as a Point
    private static getScrollAmount(element: Element): Point {
        return new Point(
            element.scrollLeft,
            element.scrollTop,
            PointScaling.Unscaled, // I think that imageContainer returns an unscaled amount, but not 100% sure.
            "Element ScrollLeft/Top (Unscaled)"
        );
    }

    // Removes the units from a string like "10px"
    public static extractNumber(text: string | undefined | null): number {
        if (!text) {
            return 0;
        }

        let i = 0;
        for (i = 0; i < text.length; ++i) {
            const c = text.charAt(i);
            if ((c < "0" || c > "9") && c != "-" && c != "+" && c != ".") {
                break;
            }
        }

        let numberStr = "";
        if (i > 0) {
            // At this point, i points to the first non-numeric character in the string
            numberStr = text.substring(0, i);
        }

        return Number(numberStr);
    }

    // Returns a string representing which style of resize to use
    // This is based on where the mouse event is relative to the center of the element
    //
    // The returned string is the directional prefix to the *-resize cursor values
    // e.g., if "ne-resize" would be appropriate, this function will return the "ne" prefix
    // e.g. "ne" = Northeast, "nw" = Northwest", "sw" = Southwest, "se" = Southeast"
    private getResizeMode(
        element: HTMLElement,
        event: MouseEvent
    ): ResizeDirection {
        // Convert into a coordinate system where the origin is the center of the element (rather than the top-left of the page)
        const center = this.getCenterPosition(element);
        const clickCoordinates = { x: event.pageX, y: event.pageY };
        const relativeCoordinates = {
            x: clickCoordinates.x - center.x,
            y: clickCoordinates.y - center.y
        };

        let resizeMode: ResizeDirection;
        if (relativeCoordinates.y! < 0) {
            if (relativeCoordinates.x! >= 0) {
                resizeMode = "ne"; // NorthEast = top-right
            } else {
                resizeMode = "nw"; // NorthWest = top-left
            }
        } else {
            if (relativeCoordinates.x! < 0) {
                resizeMode = "sw"; // SouthWest = bottom-left
            } else {
                resizeMode = "se"; // SouthEast = bottom-right
            }
        }

        return resizeMode;
    }

    // Calculates the center of an element
    public getCenterPosition(element: HTMLElement): { x: number; y: number } {
        const positionInfo = element.getBoundingClientRect();
        const centerX = positionInfo.left + positionInfo.width / 2;
        const centerY = positionInfo.top + positionInfo.height / 2;

        return { x: centerX, y: centerY };
    }

    public turnOffBubbleEditing(): void {
        if (this.isComicEditingOn === false) {
            return; // Already off. No work needs to be done.
        }
        this.isComicEditingOn = false;
        this.removeControlFrame();
        this.removeFocusClass();

        Comical.setActiveBubbleListener(undefined);
        Comical.stopEditing();
        this.getAllPrimaryImageContainersOnPage().forEach(container =>
            this.saveCurrentOverlayStateAsCurrentLangAlternate(
                container as HTMLElement
            )
        );

        EnableAllImageEditing();

        // Clean up event listeners that we no longer need
        Array.from(
            document.getElementsByClassName(kTextOverPictureClass)
        ).forEach(container => {
            const editables = this.getAllVisibileEditableDivs(
                container as HTMLElement
            );
            editables.forEach(element => {
                // Don't use an arrow function as an event handler here. These can never be identified as duplicate event listeners, so we'll end up with tons of duplicates
                element.removeEventListener(
                    "focusin",
                    BubbleManager.onFocusSetActiveElement
                );
            });
        });
        document.removeEventListener(
            "click",
            BubbleManager.onDocClickClearActiveElement
        );
    }

    public cleanUp(): void {
        // We used to close a WebSocket here; saving the hook in case we need it someday.
    }

    // Gets the bubble spec of the active element. (If it is a child, the child's partial bubble spec will be returned)
    public getSelectedItemBubbleSpec(): BubbleSpec | undefined {
        if (!this.activeElement) {
            return undefined;
        }
        return Bubble.getBubbleSpec(this.activeElement);
    }

    // Get the active element's family's bubble spec. (i.e., the root/patriarch of the active element)
    public getSelectedFamilySpec(): BubbleSpec | undefined {
        const tempBubble = this.getPatriarchBubbleOfActiveElement();
        return tempBubble ? tempBubble.getBubbleSpec() : undefined;
    }

    public requestBubbleChangeNotification(
        id: string,
        notifier: (bubble: BubbleSpec | undefined) => void
    ): void {
        this.detachBubbleChangeNotification(id);
        this.thingsToNotifyOfBubbleChange.push({ id, handler: notifier });
    }

    public detachBubbleChangeNotification(id: string): void {
        const index = this.thingsToNotifyOfBubbleChange.findIndex(
            x => x.id === id
        );
        if (index >= 0) {
            this.thingsToNotifyOfBubbleChange.splice(index, 1);
        }
    }

    public updateSelectedItemBubbleSpec(
        newBubbleProps: BubbleSpecPattern
    ): BubbleSpec | undefined {
        if (!this.activeElement) {
            return undefined;
        }

        // ENHANCE: Constructing new bubble instances is dangerous. It may get out of sync with the instance that Comical knows about.
        // It would be preferable if we asked Comical to find the bubble instance corresponding to this element.
        const activeBubble = new Bubble(this.activeElement);

        return this.updateBubbleWithPropsHelper(activeBubble, newBubbleProps);
    }

    public updateSelectedFamilyBubbleSpec(newBubbleProps: BubbleSpecPattern) {
        const parentBubble = this.getPatriarchBubbleOfActiveElement();
        return this.updateBubbleWithPropsHelper(parentBubble, newBubbleProps);
    }

    private updateBubbleWithPropsHelper(
        bubble: Bubble | undefined,
        newBubbleProps: BubbleSpecPattern
    ): BubbleSpec | undefined {
        if (!this.activeElement || !bubble) {
            return undefined;
        }

        bubble.mergeWithNewBubbleProps(newBubbleProps);
        Comical.update(this.activeElement.parentElement!);

        // BL-9548: Interaction with the toolbox panel makes the bubble lose focus, which requires
        // we re-activate the current comical element.
        Comical.activateElement(this.activeElement);

        return bubble.getBubbleSpec();
    }

    // Adjust the ordering of bubbles so that draggables are at the end.
    // We want the things that can be moved around to be on top of the ones that can't.
    // We don't use z-index because that makes stacking contexts and interferes with
    // the way we keep bubble children on top of the canvas.
    // Bubble levels should be consistent with the order of the elements in the DOM,
    // since the former controls which one is treated as being clicked when there is overlap,
    // while the latter determines which is on top.
    public adjustBubbleOrdering = () => {
        const parents = this.getAllPrimaryImageContainersOnPage();
        parents.forEach(imageContainer => {
            const bubbles = Array.from(
                imageContainer.getElementsByClassName("bloom-textOverPicture")
            );
            let maxLevel = Math.max(
                ...bubbles.map(
                    b => Bubble.getBubbleSpec(b as HTMLElement).level ?? 0
                )
            );
            const draggables = bubbles.filter(b =>
                b.getAttribute("data-bubble-id")
            );
            if (
                draggables.length === 0 ||
                bubbles.indexOf(draggables[0]) ===
                    bubbles.length - draggables.length
            ) {
                return; // already all at end (or none to move)
            }
            // Move them to the end, keeping them in order.
            draggables.forEach(draggable => {
                draggable.parentElement?.appendChild(draggable);
                const bubble = new Bubble(draggable as HTMLElement);
                // This would need to get fancier if draggbles came in groups with the same level.
                // As it is, we just want their levels to be in the same order as their DOM order
                // (relative to each other and the other bubbles) so getBubbleHit() will return
                // the one that appears on top when they are stacked.
                bubble.getBubbleSpec().level = maxLevel + 1;
                bubble.persistBubbleSpec();
                maxLevel++;
            });
            const parentContainer = draggables[0].closest(
                ".bloom-imageContainer"
            );
            Comical.update(parentContainer as HTMLElement);
        });
    };

    // Adds a new over-picture element as a child of the specified {parentElement}
    //    (It is a child in the sense that the Comical library will recognize it as a child)
    // {offsetX}/{offsetY} is the offset in position from the parent to the child elements
    //    (i.e., offsetX = child.left - parent.left)
    //    (remember that positive values of Y are further to the bottom)
    // This is what the comic tool calls when the user clicks ADD CHILD BUBBLE.
    public addChildOverPictureElementAndRefreshPage(
        parentElement: HTMLElement,
        offsetX: number,
        offsetY: number
    ): void {
        // The only reason to keep a separate method here is that the 'internal' form returns
        // the new child. We don't need it here, but we do in the duplicate bubble function.
        this.addChildInternal(parentElement, offsetX, offsetY);
    }

    // Make sure comical is up-to-date in the case where we know there is a selected/current element.
    private updateComicalForSelectedElement(element: HTMLElement) {
        if (!element) {
            return;
        }
        const imageContainer = BubbleManager.getTopLevelImageContainerElement(
            element
        );
        if (!imageContainer) {
            return; // shouldn't happen...
        }
        const comicalGenerated = imageContainer.getElementsByClassName(
            kComicalGeneratedClass
        );
        if (comicalGenerated.length > 0) {
            Comical.update(imageContainer);
        }
    }

    private addChildInternal(
        parentElement: HTMLElement,
        offsetX: number,
        offsetY: number
    ): HTMLElement | undefined {
        // Make sure everything in parent is "saved".
        this.updateComicalForSelectedElement(parentElement);

        const newPoint = this.findBestLocationForNewBubble(
            parentElement,
            offsetX,
            offsetY
        );
        if (!newPoint) {
            return undefined;
        }

        const childElement = this.addOverPictureElement(
            newPoint.getScaledX(),
            newPoint.getScaledY(),
            undefined
        );
        if (!childElement) {
            return undefined;
        }

        // Make sure that the child inherits any non-default text color from the parent bubble
        // (which must be the active element).
        this.setActiveElement(parentElement);
        const parentTextColor = this.getTextColorInformation();
        if (!parentTextColor.isDefault) {
            this.setTextColorInternal(parentTextColor.color, childElement);
        }

        Comical.initializeChild(childElement, parentElement);
        // In this case, the 'addOverPictureElement()' above will already have done the new bubble's
        // refresh. We still want to refresh, but not attach to ckeditor, etc., so we pass
        // attachEventsToEditables as false.
        this.refreshBubbleEditing(
            BubbleManager.getTopLevelImageContainerElement(parentElement)!,
            new Bubble(childElement),
            false,
            true
        );
        return childElement;
    }

    // The 'new bubble' is either going to be a child of the 'parentElement', or a duplicate of it.
    private findBestLocationForNewBubble(
        parentElement: HTMLElement,
        proposedOffsetX: number,
        proposedOffsetY: number
    ): Point | undefined {
        const parentBoundingRect = parentElement.getBoundingClientRect();

        // // Ensure newX and newY is within the bounds of the container.
        const container = BubbleManager.getTopLevelImageContainerElement(
            parentElement
        );
        if (!container) {
            //toastr.warning("Failed to create child or duplicate element.");
            return undefined;
        }
        return this.adjustRectToImageContainer(
            container,
            parentBoundingRect.left + proposedOffsetX,
            parentBoundingRect.top + proposedOffsetY,
            parentElement.clientWidth,
            parentElement.clientHeight
        );
    }

    private adjustRectToImageContainer(
        imageContainer: Element,
        x: number,
        y: number,
        width: number,
        height: number
    ): Point {
        const containerBoundingRect = imageContainer.getBoundingClientRect();
        let newX = x;
        let newY = y;

        const bufferPixels = 15;
        if (newX < containerBoundingRect.left) {
            newX = containerBoundingRect.left + bufferPixels;
        } else if (newX + width > containerBoundingRect.right) {
            // ENHANCE: parentElement.clientWidth is just an estimate of the size of the new bubble's width.
            //          It would be better if we could actually plug in the real value of the new bubble's width
            newX = containerBoundingRect.right - width;
        }

        if (newY < containerBoundingRect.top) {
            newY = containerBoundingRect.top + bufferPixels;
        } else if (newY + height > containerBoundingRect.bottom) {
            // ENHANCE: parentElement.clientHeight is just an estimate of the size of the new bubble's height.
            //          It would be better if we could actually plug in the real value of the new bubble's height
            newY = containerBoundingRect.bottom - height;
        }
        return new Point(
            newX,
            newY,
            PointScaling.Scaled,
            "Scaled viewport coordinates"
        );
    }

    // This method looks very similar to 'adjustRectToImageContainer' above, but the tailspec coordinates
    // here are already relative to the imageContainer's coordinates, which introduces some differences.
    private adjustRelativePointToImageContainer(
        imageContainer: Element,
        point: Point
    ): Point {
        const maxWidth = (imageContainer as HTMLElement).offsetWidth;
        const maxHeight = (imageContainer as HTMLElement).offsetHeight;
        let newX = point.getUnscaledX();
        let newY = point.getUnscaledY();

        const bufferPixels = 15;
        if (newX < 1) {
            newX = bufferPixels;
        } else if (newX > maxWidth) {
            newX = maxWidth - bufferPixels;
        }

        if (newY < 1) {
            newY = bufferPixels;
        } else if (newY > maxHeight) {
            newY = maxHeight - bufferPixels;
        }
        return new Point(
            newX,
            newY,
            PointScaling.Unscaled,
            "Scaled viewport coordinates"
        );
    }

    public addOverPictureElementWithScreenCoords(
        screenX: number,
        screenY: number,
        style: string,
        userDefinedStyleName?: string,
        rightTopOffset?: string
    ): HTMLElement | undefined {
        const clientX = screenX - window.screenX;
        const clientY = screenY - window.screenY;
        return this.addOverPictureElement(
            clientX,
            clientY,
            style,
            userDefinedStyleName,
            rightTopOffset
        );
    }

    private addOverPictureElementFromOriginal(
        offsetX: number,
        offsetY: number,
        originalElement: HTMLElement,
        style?: string
    ): HTMLElement | undefined {
        const imageContainer = BubbleManager.getTopLevelImageContainerElement(
            originalElement
        );
        if (!imageContainer) {
            return undefined;
        }
        const positionInViewport = new Point(
            offsetX,
            offsetY,
            PointScaling.Scaled,
            "Scaled Viewport coordinates"
        );
        // Detect if the original is a picture over picture or video over picture element.
        if (this.isPictureOverPictureElement(originalElement)) {
            return this.addPictureOverPicture(
                positionInViewport,
                $(imageContainer)
            );
        }
        if (this.isVideoOverPictureElement(originalElement)) {
            return this.addVideoOverPicture(
                positionInViewport,
                $(imageContainer)
            );
        }
        return this.addTextOverPicture(
            positionInViewport,
            $(imageContainer),
            style
        );
    }

    private isOverPictureElementWithClass(
        overPictureElement: HTMLElement,
        className: string
    ): boolean {
        for (let i = 0; i < overPictureElement.childElementCount; i++) {
            const child = overPictureElement.children[i] as HTMLElement;
            if (child && child.classList.contains(className)) {
                return true;
            }
        }
        return false;
    }

    public isActiveElementPictureOverPicture(): boolean {
        if (!this.activeElement) {
            return false;
        }
        return this.isPictureOverPictureElement(this.activeElement);
    }

    private isPictureOverPictureElement(
        overPictureElement: HTMLElement
    ): boolean {
        return this.isOverPictureElementWithClass(
            overPictureElement,
            kImageContainerClass
        );
    }

    private isVideoOverPictureElement(
        overPictureElement: HTMLElement
    ): boolean {
        return this.isOverPictureElementWithClass(
            overPictureElement,
            kVideoContainerClass
        );
    }

    public isActiveElementVideoOverPicture(): boolean {
        if (!this.activeElement) {
            return false;
        }
        return this.isVideoOverPictureElement(this.activeElement);
    }

    // This method is called when the user "drops" an element from the comicTool onto an image.
    // It is also called by addChildInternal() and by the Linux version of dropping: "ondragend".
    public addOverPictureElement(
        mouseX: number,
        mouseY: number,
        style?: string,
        userDefinedStyleName?: string,
        rightTopOffset?: string
    ): HTMLElement | undefined {
        const imageContainer = this.getImageContainerFromMouse(mouseX, mouseY);
        if (!imageContainer || imageContainer.length === 0) {
            // Don't add an OverPicture element if we can't find the containing imageContainer.
            return undefined;
        }
        // initial mouseX, mouseY coordinates are relative to viewport
        const positionInViewport = new Point(
            mouseX,
            mouseY,
            PointScaling.Scaled,
            "Scaled Viewport coordinates"
        );
        if (style === "video") {
            return this.addVideoOverPicture(
                positionInViewport,
                imageContainer,
                rightTopOffset
            );
        }
        if (style === "image") {
            return this.addPictureOverPicture(
                positionInViewport,
                imageContainer,
                rightTopOffset
            );
        }
        return this.addTextOverPicture(
            positionInViewport,
            imageContainer,
            style,
            userDefinedStyleName,
            rightTopOffset
        );
    }

    private addTextOverPicture(
        location: Point,
        imageContainerJQuery: JQuery,
        style?: string,
        userDefinedStyleName?: string,
        rightTopOffset?: string
    ): HTMLElement {
        const defaultNewTextLanguage = GetSettings().languageForNewTextBoxes;
        const userDefinedStyle = userDefinedStyleName ?? "Bubble";
        // add a draggable text bubble to the html dom of the current page
        const editableDivClasses = `bloom-editable bloom-content1 bloom-visibility-code-on ${userDefinedStyle}-style`;
        const editableDivHtml =
            "<div class='" +
            editableDivClasses +
            "' lang='" +
            defaultNewTextLanguage +
            "'><p></p></div>";

        const transGroupDivClasses = `bloom-translationGroup bloom-leadingElement ${userDefinedStyle}-style`;
        const transGroupHtml =
            "<div class='" +
            transGroupDivClasses +
            "' data-default-languages='V'>" +
            editableDivHtml +
            "</div>";

        return this.finishAddingOverPictureElement(
            imageContainerJQuery,
            transGroupHtml,
            location,
            style,
            false,
            rightTopOffset
        );
    }

    private addVideoOverPicture(
        location: Point,
        imageContainerJQuery: JQuery,
        rightTopOffset?: string
    ): HTMLElement {
        const standardVideoClasses =
            kVideoContainerClass +
            " bloom-noVideoSelected bloom-leadingElement";
        const videoContainerHtml =
            "<div class='" + standardVideoClasses + "' tabindex='0'></div>";
        return this.finishAddingOverPictureElement(
            imageContainerJQuery,
            videoContainerHtml,
            location,
            "none",
            true,
            rightTopOffset
        );
    }

    private addPictureOverPicture(
        location: Point,
        imageContainerJQuery: JQuery,
        rightTopOffset?: string
    ): HTMLElement {
        const standardImageClasses =
            kImageContainerClass + " bloom-leadingElement";
        const imagePlaceHolderHtml = "<img src='placeHolder.png' alt=''></img>";
        const imageContainerHtml =
            // The tabindex here is necessary to get focus to work on an image.
            "<div tabindex='0' class='" +
            standardImageClasses +
            "'>" +
            imagePlaceHolderHtml +
            "</div>";
        return this.finishAddingOverPictureElement(
            imageContainerJQuery,
            imageContainerHtml,
            location,
            "none",
            true,
            rightTopOffset
        );
    }

    private finishAddingOverPictureElement(
        imageContainerJQuery: JQuery,
        internalHtml: string,
        location: Point,
        style?: string,
        setElementActive?: boolean,
        rightTopOffset?: string
    ): HTMLElement {
        // add OverPicture element as last child of .bloom-imageContainer (BL-7883)
        const lastContainerChild = imageContainerJQuery.children().last();
        const wrapperHtml =
            "<div class='" +
            kTextOverPictureClass +
            "'>" +
            internalHtml +
            "</div>";
        // It's especially important that the new overlay comes AFTER the main image,
        // since that's all that keeps it on top of the image. We're deliberately not
        // using z-index so that the image-container is not a stacking context so we
        // can use z-index on the buttons inside it to put them above the comicaljs canvas.
        const wrapperJQuery = $(wrapperHtml).insertAfter(lastContainerChild);
        this.setDefaultWrapperBoxHeight(wrapperJQuery);
        const contentElement = wrapperJQuery.get(0);
        this.placeElementAtPosition(
            wrapperJQuery,
            imageContainerJQuery.get(0),
            location,
            rightTopOffset
        );

        // The following code would not be needed for Picture and Video bubbles if the focusin
        // handler were reliably called after being attached by refreshBubbleEditing() below.
        // However, calling the jquery.focus() method in bloomEditing.focusOnChildIfFound()
        // causes the handler to fire ONLY for Text bubbles.  This is a complete mystery to me.
        // Therefore, for Picture and Video bubbles, we set the content active and notify the
        // overlay tool. But we don't need/want the actions of setActiveElement() which overlap
        // with refreshBubbleEditing(). This code actually prevents bloomEditing.focusOnChildIfFound()
        // from being called, but that doesn't really matter since calling it does no good.
        // See https://issues.bloomlibrary.org/youtrack/issue/BL-11620.
        if (setElementActive) {
            this.activeElement = contentElement;
            this.doNotifyChange();
            this.showCorrespondingTextBox(contentElement);
        }
        const bubble = new Bubble(contentElement);
        const bubbleSpec: BubbleSpec = Bubble.getDefaultBubbleSpec(
            contentElement,
            style || "speech"
        );
        bubble.setBubbleSpec(bubbleSpec);
        const imageContainer = imageContainerJQuery.get(0);
        // background image in parent imageContainer may need to become overlay
        // (before we refreshBubbleEditing, since we may change some bubbles here.)
        this.handleResizeAdjustments();
        this.refreshBubbleEditing(imageContainer, bubble, true, true);
        const editable = contentElement.getElementsByClassName(
            "bloom-editable bloom-visibility-code-on"
        )[0] as HTMLElement;
        editable?.focus();
        return contentElement;
    }

    // This 'wrapperBox' param has just been added to the DOM by JQuery before arriving here.
    // All of the text-based bubbles' default heights are based on the min-height of 30px set
    // in bubble.less for a .bloom-textOverPicture element. For video or picture over pictures,
    // we want something a bit taller.
    private setDefaultWrapperBoxHeight(wrapperBox: JQuery) {
        const width = parseInt(wrapperBox.css("width"), 10);
        if (wrapperBox.find(`.${kVideoContainerClass}`).length > 0) {
            // Set the default video aspect to 4:3, the same as the sign language tool generates.
            wrapperBox.css("height", (width * 3) / 4);
        }
        if (wrapperBox.find(kImageContainerSelector).length > 0) {
            // Set the default image aspect to square.
            wrapperBox.css("height", width);
        }
    }

    // mouseX and mouseY are the location in the viewport of the mouse
    // The desired element might be covered by a .MuiModal-backdrop, so we may
    // need to check multiple elements at that location.
    private getImageContainerFromMouse(mouseX: number, mouseY: number): JQuery {
        const elements = document.elementsFromPoint(mouseX, mouseY);
        for (let i = 0; i < elements.length; i++) {
            const trial = BubbleManager.getTopLevelImageContainerElement(
                elements[i]
            );
            if (trial) {
                return $(trial);
            }
        }
        return $();
    }

    // This method is used both for creating new elements and in dragging/resizing.
    // positionInViewport and rightTopOffset determine where to place the element.
    // If rightTopOffset is falsy, we put the element's top left at positionInViewPort.
    // If rightTopOffset is truthy, it is a string like "10,-20" which are values to
    // add to positionInViewport (which in this case is the mouse position where
    // something was dropped) to get the top right of the visual object that was dropped.
    // Then we position the new element so its top right is at that same point.
    // Note: I wish we could just make this adjustment in the dragEnd event handler
    // which receives both the point and the rightTopOffset data, but it does not
    // have acess to the element being created to get its width. We could push it up
    // one level into finishAddingOverPictureElement, but it's simpler here where we're
    // already extracting and adjusting the offsets from positionInViewport
    private placeElementAtPosition(
        wrapperBox: JQuery,
        container: Element,
        positionInViewport: Point,
        rightTopOffset?: string
    ) {
        const newPoint = BubbleManager.convertPointFromViewportToElementFrame(
            positionInViewport,
            container
        );
        let xOffset = newPoint.getUnscaledX();
        let yOffset = newPoint.getUnscaledY();
        let right = 0;
        let top = 0;
        if (rightTopOffset) {
            const parts = rightTopOffset.split(",");
            right = parseInt(parts[0]);
            top = parseInt(parts[1]);
            // Why -10? I have no idea. But visually most box types seem to come out
            // in the position we want with that correction.
            xOffset = xOffset + right - wrapperBox.width() - 10;
            yOffset = yOffset + top;
        }

        // Note: This code will not clear out the rest of the style properties... they are preserved.
        //       If some or all style properties need to be removed before doing this processing, it is the caller's responsibility to do so beforehand
        //       The reason why we do this is because a bubble's onmousemove handler calls this function,
        //       and in that case we want to preserve the bubble's width/height which are set in the style
        wrapperBox.css("left", xOffset); // assumes numbers are in pixels
        wrapperBox.css("top", yOffset); // assumes numbers are in pixels

        BubbleManager.setTextboxPosition(wrapperBox, xOffset, yOffset);

        this.adjustTarget(wrapperBox.get(0));
    }

    private adjustTarget(draggable: HTMLElement | undefined) {
        if (!draggable) {
            // I think this is just to remove the arrow if any.
            adjustTarget(document.firstElementChild as HTMLElement, undefined);
            return;
        }
        const targetId = draggable.getAttribute("data-bubble-id");
        const target = targetId
            ? document.querySelector(`[data-target-of="${targetId}"]`)
            : undefined;
        adjustTarget(draggable, target as HTMLElement);
    }

    // This used to be called from a right-click context menu, but now it only gets called
    // from the comicTool where we verify that we have an active element BEFORE calling this
    // method. That simplifies things here.
    public deleteTOPBox(textOverPicDiv: HTMLElement) {
        // Simple guard, just in case.
        if (!textOverPicDiv || !textOverPicDiv.parentElement) {
            return;
        }
        const containerElement = textOverPicDiv.parentElement;
        // Make sure comical is up-to-date.
        if (
            containerElement.getElementsByClassName(kComicalGeneratedClass)
                .length > 0
        ) {
            Comical.update(containerElement);
        }

        Comical.deleteBubbleFromFamily(textOverPicDiv, containerElement);

        // Update UI and make sure things get redrawn correctly.
        this.refreshBubbleEditing(containerElement, undefined, false, false);
        // We no longer have an active element, but the old active element may be
        // needed by the removeControlFrame method called by refreshBubbleEditing
        // to remove a popup menu.
        this.setActiveElement(undefined);
        // By this point it's really gone, so this will clean up if it had a target.
        this.removeDetachedTargets();
    }

    // We verify that 'textElement' is the active element before calling this method.
    public duplicateTOPBox(
        textElement: HTMLElement,
        sameLocation?: boolean
    ): HTMLElement | undefined {
        // simple guard
        if (!textElement || !textElement.parentElement) {
            return undefined;
        }
        const imageContainer = textElement.parentElement;
        // Make sure comical is up-to-date before we clone things.
        if (
            imageContainer.getElementsByClassName(kComicalGeneratedClass)
                .length > 0
        ) {
            Comical.update(imageContainer);
        }
        // Get the patriarch bubble of this comical family. Can only be undefined if no active element.
        const patriarchBubble = this.getPatriarchBubbleOfActiveElement();
        if (patriarchBubble) {
            if (textElement !== patriarchBubble.content) {
                this.setActiveElement(patriarchBubble.content);
            }
            const bubbleSpecToDuplicate = this.getSelectedItemBubbleSpec();
            if (!bubbleSpecToDuplicate) {
                // Oddness! Bail!
                // reset active element to what it was
                this.setActiveElement(textElement as HTMLElement);
                return;
            }

            const result = this.duplicateBubbleFamily(
                patriarchBubble,
                bubbleSpecToDuplicate,
                sameLocation
            );

            // The JQuery resizable event handler needs to be removed after the duplicate bubble
            // family is created, and then the over picture editing needs to be initialized again.
            // See BL-13617.
            this.removeJQueryResizableWidget();
            this.initializeOverPictureEditing();
            return result;
        }
        return undefined;
    }

    // Should duplicate all bubbles and their size and relative placement and color, etc.,
    // and the actual text in the bubbles.
    // The 'patriarchSourceBubble' is the head of a family of bubbles to duplicate,
    // although this one bubble may be all there is.
    // The content of 'patriarchSourceBubble' is now the active element.
    // The 'bubbleSpecToDuplicate' param is the bubbleSpec for the patriarch source bubble.
    // The function returns the patriarch textOverPicture element of the new
    // duplicated bubble family.
    // This method handles all needed refreshing of the duplicate bubbles.
    private duplicateBubbleFamily(
        patriarchSourceBubble: Bubble,
        bubbleSpecToDuplicate: BubbleSpec,
        sameLocation: boolean = false
    ): HTMLElement | undefined {
        const sourceElement = patriarchSourceBubble.content;
        const proposedOffset = 15;
        const newPoint = this.findBestLocationForNewBubble(
            sourceElement,
            sameLocation ? 0 : proposedOffset + sourceElement.clientWidth, // try to not overlap too much
            sameLocation ? 0 : proposedOffset
        );
        if (!newPoint) {
            return;
        }
        const patriarchDuplicateElement = this.addOverPictureElementFromOriginal(
            newPoint.getScaledX(),
            newPoint.getScaledY(),
            sourceElement,
            bubbleSpecToDuplicate.style
        );
        if (!patriarchDuplicateElement) {
            return;
        }
        patriarchDuplicateElement.classList.remove(kbackgroundImageClass);
        patriarchDuplicateElement.style.color = sourceElement.style.color; // preserve text color
        patriarchDuplicateElement.innerHTML = this.safelyCloneHtmlStructure(
            sourceElement
        );
        // Preserve the Auto Height setting.  See BL-13931.
        if (sourceElement.classList.contains("bloom-noAutoHeight"))
            patriarchDuplicateElement.classList.add("bloom-noAutoHeight");

        // copy any data-sound
        const sourceDataSound = sourceElement.getAttribute("data-sound");
        if (sourceDataSound) {
            patriarchDuplicateElement.setAttribute(
                "data-sound",
                sourceDataSound
            );
        }

        this.setActiveElement(patriarchDuplicateElement);
        this.matchSizeOfSource(sourceElement, patriarchDuplicateElement);
        const container = BubbleManager.getTopLevelImageContainerElement(
            patriarchDuplicateElement
        );
        if (!container) {
            return; // highly unlikely!
        }
        const adjustedTailSpec = this.getAdjustedTailSpec(
            container,
            bubbleSpecToDuplicate.tails,
            sourceElement,
            patriarchDuplicateElement
        );
        // This is the bubbleSpec for the brand new (now active) copy of the patriarch bubble.
        // We will overwrite most of it, but keep its level and version properties. The level will be
        // different so the copied bubble(s) will be in a separate child chain from the original(s).
        // The version will probably be the same, but if it differs, we want the new one.
        // We will update this bubbleSpec with an adjusted version of the original tail and keep
        // other original properties (like backgroundColor and border style/color and order).
        const specOfCopiedElement = this.getSelectedItemBubbleSpec();
        if (!specOfCopiedElement) {
            return; // highly unlikely!
        }
        this.updateSelectedItemBubbleSpec({
            ...bubbleSpecToDuplicate,
            tails: adjustedTailSpec,
            level: specOfCopiedElement.level,
            version: specOfCopiedElement.version
        });
        // OK, now we're done with our manipulation of the patriarch bubble and we're about to go on
        // and deal with the child bubbles (if any). But we replaced the innerHTML after creating the
        // initial duplicate bubble and the editable divs may not have the appropriate events attached,
        // so we'll refresh again with 'attachEventsToEditables' set to 'true'.
        this.refreshBubbleEditing(
            container,
            new Bubble(patriarchDuplicateElement),
            true,
            true
        );
        const childBubbles = Comical.findRelatives(patriarchSourceBubble);
        childBubbles.forEach(childBubble => {
            const childOffsetFromPatriarch = this.getOffsetFrom(
                sourceElement,
                childBubble.content
            );
            this.duplicateOneChildBubble(
                childOffsetFromPatriarch,
                patriarchDuplicateElement,
                childBubble
            );
            // Make sure comical knows about each child as it's created, otherwise it gets the order wrong.
            Comical.convertBubbleJsonToCanvas(container as HTMLElement);
        });
        return patriarchDuplicateElement;
    }

    private getAdjustedTailSpec(
        imageContainer: Element,
        originalTailSpecs: TailSpec[],
        sourceElement: HTMLElement,
        duplicateElement: HTMLElement
    ): TailSpec[] {
        if (originalTailSpecs.length === 0) {
            return originalTailSpecs;
        }
        const offSetFromSource = this.getOffsetFrom(
            sourceElement,
            duplicateElement
        );
        return originalTailSpecs.map(spec => {
            const tipPoint = this.adjustRelativePointToImageContainer(
                imageContainer,
                new Point(
                    spec.tipX + offSetFromSource.getUnscaledX(),
                    spec.tipY + offSetFromSource.getUnscaledY(),
                    PointScaling.Unscaled,
                    "getAdjustedTailSpec.tip"
                )
            );
            const midPoint = this.adjustRelativePointToImageContainer(
                imageContainer,
                new Point(
                    spec.midpointX + offSetFromSource.getUnscaledX(),
                    spec.midpointY + offSetFromSource.getUnscaledY(),
                    PointScaling.Unscaled,
                    "getAdjustedTailSpec.mid"
                )
            );
            return {
                ...spec,
                tipX: tipPoint.getUnscaledX(),
                tipY: tipPoint.getUnscaledY(),
                midpointX: midPoint.getUnscaledX(),
                midpointY: midPoint.getUnscaledY()
            };
        });
    }

    private matchSizeOfSource(
        sourceElement: HTMLElement,
        destElement: HTMLElement
    ) {
        destElement.style.width = sourceElement.clientWidth.toFixed(0) + "px";
        // text elements adjust their height automatically based on width and content...
        // picture over picture and video over picture don't.
        destElement.style.height = sourceElement.clientHeight.toFixed(0) + "px";
    }

    private getOffsetFrom(
        sourceElement: HTMLElement,
        destElement: HTMLElement
    ): Point {
        return new Point(
            destElement.offsetLeft - sourceElement.offsetLeft,
            destElement.offsetTop - sourceElement.offsetTop,
            PointScaling.Scaled,
            "Destination scaled offset from Source"
        );
    }

    private duplicateOneChildBubble(
        offsetFromPatriarch: Point,
        parentElement: HTMLElement,
        childSourceBubble: Bubble
    ) {
        const newChildElement = this.addChildInternal(
            parentElement,
            offsetFromPatriarch.getScaledX(),
            offsetFromPatriarch.getScaledY()
        );
        if (!newChildElement) {
            return;
        }
        const sourceElement = childSourceBubble.content;
        newChildElement.innerHTML = this.safelyCloneHtmlStructure(
            sourceElement
        );
        // Preserve the Auto Height setting.  See BL-13931.
        if (sourceElement.classList.contains("bloom-noAutoHeight"))
            newChildElement.classList.add("bloom-noAutoHeight");

        this.matchSizeOfSource(sourceElement, newChildElement);
        // We just replaced the bloom-editables from the 'addChildInternal' with a clone of the source
        // bubble's HTML. This will undo any event handlers that might have been attached by the
        // refresh triggered by 'addChildInternal'. So we send the newly modified child through again,
        // with 'attachEventsToEditables' set to 'true'.
        this.refreshBubbleEditing(
            BubbleManager.getTopLevelImageContainerElement(parentElement)!,
            new Bubble(newChildElement),
            true,
            true
        );
    }

    private safelyCloneHtmlStructure(elementToClone: HTMLElement): string {
        // eliminate .bloom-ui and ?
        const clonedElement = elementToClone.cloneNode(true) as HTMLElement;
        this.cleanClonedNode(clonedElement);
        return clonedElement.innerHTML;
    }

    private cleanClonedNode(element: Element) {
        if (this.clonedNodeNeedsDeleting(element)) {
            element.parentElement!.removeChild(element);
            return;
        }
        if (element.nodeName === "#text") {
            return;
        }

        // Cleanup this node
        this.safelyRemoveAttribute(element, "id");
        // Picture over picture elements need the tabindex (="0") in order to be focusable.
        // But for text-based bubbles we need to delete positive tabindex, so we don't do weird
        // things to talking book playback order when we duplicate a family of bubbles.
        this.removePositiveTabindex(element);
        this.safelyRemoveAttribute(element, "data-duration");
        this.safelyRemoveAttribute(element, "data-audiorecordingendtimes");

        // Clean children
        const childArray = Array.from(element.childNodes);
        childArray.forEach(element => {
            this.cleanClonedNode(element as Element);
        });
    }

    private removePositiveTabindex(element: Element) {
        if (!element.hasAttribute("tabindex")) {
            return;
        }
        const indexStr = element.getAttribute("tabindex");
        if (!indexStr) {
            return;
        }
        const indexValue = parseInt(indexStr, 10);
        if (indexValue > 0) {
            element.attributes.removeNamedItem("tabindex");
        }
    }

    private safelyRemoveAttribute(element: Element, attrName: string) {
        if (element.hasAttribute(attrName)) {
            element.attributes.removeNamedItem(attrName);
        }
    }

    private clonedNodeNeedsDeleting(element: Element): boolean {
        const htmlElement = element as HTMLElement;
        return (
            !htmlElement ||
            (htmlElement.classList &&
                htmlElement.classList.contains("bloom-ui"))
        );
    }

    // Notes that comic editing either has not been suspended...isComicEditingOn might be true or false...
    // or that it was suspended because of a drag in progress that might affect page layout
    // (current example: mouse is down over an origami splitter), or because some longer running
    // process that affects layout is happening (current example: origami layout tool is active),
    // or because we're testing a bloom game.
    // When in one of the latter states, it may be inferred that isComicEditingOn was true when
    // suspendComicEditing was called, that it is now false, and that resumeComicEditing should
    // turn it on again.
    private comicEditingSuspendedState:
        | "none"
        | "forDrag"
        | "forTool"
        | "forGamePlayMode" = "none";

    private splitterResizeObservers: ResizeObserver[] = [];
    public startDraggingSplitter() {
        this.getAllPrimaryImageContainersOnPage().forEach(container => {
            const backgroundOverlay = container.getElementsByClassName(
                kbackgroundImageClass
            )[0] as HTMLElement;
            if (backgroundOverlay) {
                // These two attributes are what the resize observer will mess with to make
                // the background resize as the splitter moves. We will restore them in
                // endDraggingSplitter so the code that adjusts all the overlays has the
                // correct starting size.
                backgroundOverlay.setAttribute(
                    "data-oldStyle",
                    backgroundOverlay.getAttribute("style") ?? ""
                );
                const img = this.getImageFromOverlay(backgroundOverlay);
                img?.setAttribute(
                    "data-oldStyle",
                    img.getAttribute("style") ?? ""
                );
                const resizeObserver = new ResizeObserver(() => {
                    this.adjustBackgroundImageSize(
                        container,
                        backgroundOverlay,
                        false
                    );
                });
                resizeObserver.observe(container);
                this.splitterResizeObservers.push(resizeObserver);
            }
        });
    }

    public endDraggingSplitter() {
        this.getAllPrimaryImageContainersOnPage().forEach(container => {
            const backgroundOverlay = container.getElementsByClassName(
                kbackgroundImageClass
            )[0] as HTMLElement;
            // We need to remove the results of the continuous adjustments so that we can make the change again,
            // but this time adjust all the other overlays with it.
            if (backgroundOverlay) {
                backgroundOverlay.setAttribute(
                    "style",
                    backgroundOverlay.getAttribute("data-oldStyle") ?? ""
                );
                backgroundOverlay.removeAttribute("data-oldStyle");
                const img = this.getImageFromOverlay(backgroundOverlay);
                img?.setAttribute(
                    "style",
                    img.getAttribute("data-oldStyle") ?? ""
                );
                img?.removeAttribute("data-oldStyle");
            }
            while (this.splitterResizeObservers.length) {
                this.splitterResizeObservers.pop()?.disconnect();
            }
        });
    }

    public suspendComicEditing(
        forWhat: "forDrag" | "forTool" | "forGamePlayMode"
    ) {
        if (!this.isComicEditingOn) {
            // Note that this prevents us from getting into one of the suspended states
            // unless it was on to begin with. Therefore a subsequent resume won't turn
            // it back on unless it was to start with.
            return;
        }
        this.turnOffBubbleEditing();
        if (forWhat === "forDrag") {
            this.startDraggingSplitter();
        }

        if (forWhat === "forGamePlayMode") {
            const allOverPictureElements = Array.from(
                document.getElementsByClassName(kTextOverPictureClass)
            );
            // We don't want the user to be able to edit the text in the bubbles while playing a game.
            // This doesn't need to be in the game prepareActivity because we remove contenteditable
            // from all elements when publishing a book.
            allOverPictureElements.forEach(element => {
                const editables = Array.from(
                    element.getElementsByClassName("bloom-editable")
                );
                editables.forEach(editable => {
                    editable.removeAttribute("contenteditable");
                });
            });
        }
        // We don't want to switch to state 'forDrag' while it is suspended by a tool.
        // But we don't need to prevent it because if it's suspended by a tool (e.g., origami layout),
        // any mouse events will find that comic editing is off and won't get this far.
        this.comicEditingSuspendedState = forWhat;
    }

    public checkActiveElementIsVisible() {
        if (!this.activeElement) {
            return;
        }
        if (window.getComputedStyle(this.activeElement).display === "none") {
            this.setActiveElement(undefined);
        }
    }

    public resumeComicEditing() {
        if (this.comicEditingSuspendedState === "none") {
            // This guards against both mouse up events that are nothing to do with
            // splitters and (if this is even possible) a resume that matches a suspend
            // call when comic editing wasn't on to begin with.
            return;
        }
        if (this.comicEditingSuspendedState === "forDrag") {
            this.endDraggingSplitter();
        }
        if (this.comicEditingSuspendedState === "forTool") {
            // after a forTool suspense, we might have new dividers to put handlers on.
            this.setupSplitterEventHandling();
        }
        if (this.comicEditingSuspendedState === "forGamePlayMode") {
            const allOverPictureElements = Array.from(
                document.getElementsByClassName(kTextOverPictureClass)
            );
            allOverPictureElements.forEach(element => {
                const editables = Array.from(
                    element.getElementsByClassName("bloom-editable")
                );
                editables.forEach(editable => {
                    editable.setAttribute("contenteditable", "true");
                });
            });
            this.setupControlFrame();
        }
        this.comicEditingSuspendedState = "none";
        this.turnOnBubbleEditing();
    }

    // mouse down in an origami slider: if comic editing is on, remember that, and turn it off.
    private dividerMouseDown = (ev: Event) => {
        // We could plausibly ignore it if already suspended for a tool.
        // But the call won't do anything anyway when we're already suspended.
        this.suspendComicEditing("forDrag");
    };

    public removeDetachedTargets() {
        const detachedTargets = Array.from(
            document.querySelectorAll("[data-target-of]")
        );
        const bubbles = Array.from(
            document.querySelectorAll("[data-bubble-id]")
        );
        bubbles.forEach(bubble => {
            const bubbleId = bubble.getAttribute("data-bubble-id");
            if (bubbleId) {
                const index = detachedTargets.findIndex(
                    (target: Element) =>
                        target.getAttribute("data-target-of") === bubbleId
                );
                if (index > -1) {
                    detachedTargets.splice(index, 1); // not detached if bubble points to it
                }
            }
        });
        detachedTargets.forEach(target => {
            target.remove();
        });
    }

    // on ANY mouse up, if comic editing was turned off by an origami click, turn it back on.
    // (This is attached to the document because I don't want it missed if the mouseUp
    // doesn't happen inside the origami slider.)
    // We don't want it turned back on for a tool or in game play mode, because we'll
    // still be in that state after the mouseup.
    private documentMouseUp = (ev: Event) => {
        if (this.comicEditingSuspendedState === "forDrag") {
            // The mousedown was in an origami slider.
            // Clean up and don't let the mouse up affect anything else.
            // (Note: we're not stopping IMMEDATE propagation, so another mouseup handler
            // on the document can remove the origami-drag class.)
            ev.preventDefault();
            ev.stopPropagation();
            setTimeout(() => {
                // in timeout to be sure that another mouseup handler will have removed
                // the origami-drag class from the body, so we can get the right
                // resize behavior when turning back on.
                this.resumeComicEditing();
            }, 0);
        }
    };

    public initializeOverPictureEditing(): void {
        // This gets called in bloomEditable's SetupElements method. This is how it gets set up on page
        // load, so that bubble editing works even when the Overlay tool is not active. So it definitely
        // needs to be called there when we're calling SetupElements during page load. It's possible
        // that's the only time it needs to be called from there, but I'm not sure so I'm leaving it
        // called always. However, there's at least one situation where we call SetupElements but do
        // NOT want comic editing turned on: when we're creating an image description translation group
        // in the process of switching to the image description tool. Comic editing is deliberately
        // suspended while that tool is active. For now I'm going with a more-or-less minimal change:
        // if comic editing is not only already initialized, but suspended, we won't turn it on again
        // here.
        if (this.comicEditingSuspendedState !== "none") {
            return;
        }
        // Cleanup old .bloom-ui elements and old drag handles etc.
        // We want to clean these up sooner rather than later so that there's less chance of accidentally blowing away
        // a UI element that we'll actually need now
        // (e.g. the ui-resizable-handles or the format gear, which both have .bloom-ui applied to them)
        this.cleanupOverPictureElements();

        this.setupSplitterEventHandling();

        this.turnOnBubbleEditing();
    }

    // When dragging origami sliders, turn comical off.
    // With this, we get some weirdness during dragging: overlay text moves, but
    // the bubbles do not. But everything clears up when we turn it back on afterwards.
    // Without it, things are even weirder, and the end result may be weird, too.
    // The comical canvas does not change size as the slider moves, and things may end
    // up in strange states with bubbles cut off where the boundary used to be.
    // It's possible that we could do better by forcing the canvas to stay the same
    // size as the image container, but I'm very unsure how resizing an active canvas
    // containing objects will affect ComicalJs and the underlying PaperJs.
    // It should be pretty rare to resize an image after adding bubbles, so I think it's
    // better to go with this, which at least gives a predictable result.
    // Note: we don't ever need to remove these; they can usefully hang around until
    // we load some other page. (We don't turn off comical when we hide the tool, since
    // the bubbles are still visible and editable, and we need it's help to support
    // all the relevant behaviors and keep the bubbles in sync with the text.)
    // Because we're adding a fixed method, not a local function, adding multiple
    // times will not cause duplication.
    private setupSplitterEventHandling() {
        Array.from(
            document.getElementsByClassName("split-pane-divider")
        ).forEach(d => d.addEventListener("mousedown", this.dividerMouseDown));
        document.addEventListener("mouseup", this.documentMouseUp, {
            capture: true
        });
    }

    public cleanupOverPictureElements() {
        const allOverPictureElements = $("body").find(kTextOverPictureSelector);
        allOverPictureElements.each((index, element) => {
            const thisOverPictureElement = $(element);

            // Not sure about keeping this. Apparently at one point there could be some left-over controls.
            // But we clean out everything bloom-ui when we save a page, so they couldn't persist long.
            // And now I've added these video controls, which get added before we call this, so it was
            // destroying stuff we want. For now I'm just filtering out the new controls and NOT removing them.
            thisOverPictureElement
                .find(".bloom-ui")
                .filter(
                    (_, x) =>
                        !x.classList.contains("bloom-videoControlContainer")
                )
                .remove();
            thisOverPictureElement.find(".bloom-dragHandleTOP").remove(); // BL-7903 remove any left over drag handles (this was the class used in 4.7 alpha)
        });
    }

    private removeJQueryResizableWidget() {
        try {
            const allOverPictureElements = $("body").find(
                kTextOverPictureSelector
            );
            // Removes the resizable functionality completely. This will return the element back to its pre-init state.
            allOverPictureElements.resizable("destroy");
        } catch (e) {
            //console.log(`Error removing resizable widget: ${e}`);
        }
    }

    // Converts a text box's position to absolute in pixels (using CSS styling)
    // (Used to be a percentage of parent size. See comments on setTextboxPosition.)
    // textBox: The thing we want to position
    // container: Optional. The image container the text box is in. If this parameter is not defined, the function will automatically determine it.
    private static convertTextboxPositionToAbsolute(
        textBox: Element,
        container?: Element | null | undefined
    ): void {
        let unscaledRelativeLeft: number;
        let unscaledRelativeTop: number;

        if (!container) {
            container = BubbleManager.getTopLevelImageContainerElement(textBox);
        }

        if (container) {
            const positionInfo = textBox.getBoundingClientRect();
            const wrapperBoxPos = new Point(
                positionInfo.left,
                positionInfo.top,
                PointScaling.Scaled,
                "convertTextboxPositionToAbsolute()"
            );
            const reframedPoint = this.convertPointFromViewportToElementFrame(
                wrapperBoxPos,
                container
            );
            unscaledRelativeLeft = reframedPoint.getUnscaledX();
            unscaledRelativeTop = reframedPoint.getUnscaledY();
        } else {
            console.assert(
                false,
                "convertTextboxPositionToAbsolute(): container was null or undefined."
            );

            // If can't find the container for some reason, fallback to the old, deprecated calculation.
            // (This algorithm does not properly account for the border of the imageContainer when zoomed,
            //  so the results may be slightly off by perhaps up to 2 pixels)
            const scale = EditableDivUtils.getPageScale();
            const pos = $(textBox).position();
            unscaledRelativeLeft = pos.left / scale;
            unscaledRelativeTop = pos.top / scale;
        }

        this.setTextboxPosition(
            $(textBox),
            unscaledRelativeLeft,
            unscaledRelativeTop
        );
    }

    // Sets a text box's position permanently to where it is now.
    // (Not sure if this ever changes anything, except when migrating. Earlier versions of Bloom
    // stored the bubble position and size as a percentage of the image container size.
    // The reasons for that are lost in history; probably we thought that it would better
    // preserve the user's intent to keep in the same shape and position.
    // But in practice it didn't work well, especially since everything was relative to the
    // image container, and the image moves around in that as determined by content:fit etc
    // to keep its aspect ratio. The reasons to prefer an absolute position and
    // size are in BL-11667. Basically, we don't want the overlay to change its size or position
    // relative to its own tail when the image is resized, either because the page size changed
    // or because of dragging a splitter. It would usually be even better if everything kept
    // its position relative to the image itself, but that is much harder to do since the overlay
    // isn't (can't be) a child of the img.)
    private static setTextboxPosition(
        textBox: JQuery,
        unscaledRelativeLeft: number,
        unscaledRelativeTop: number
    ) {
        textBox
            .css("left", unscaledRelativeLeft + "px")
            .css("top", unscaledRelativeTop + "px")
            // FYI: The textBox width/height is rounded to the nearest whole pixel. Ideally we might like its more precise value...
            // But it's a huge performance hit to get its getBoundingClientRect()
            // It seems that getBoundingClientRect() may be internally cached under the hood,
            // since getting the bounding rect of the image container once per mousemove event or even 100x per mousemove event caused no ill effect,
            // but getting this one is quite taxing on the CPU
            .css("width", textBox.width() + "px")
            .css("height", textBox.height() + "px");

        //Slider: if (textBox.get(0).getAttribute("data-txt-img")) {
        //     // Only one of these is ever visible; move them together.
        //     Array.from(
        //         textBox.get(0).ownerDocument.querySelectorAll("[data-txt-img]")
        //     ).forEach((tbox: HTMLElement) => {
        //         tbox.style.left = unscaledRelativeLeft + "px";
        //         tbox.style.top = unscaledRelativeTop + "px";
        //     });
        // }
    }

    // Determines the unrounded width/height of the content of an element (i.e, excluding its margin, border, padding)
    //
    // This differs from JQuery width/height because those functions give you values rounded to the nearest pixel.
    // This differs from getBoundingClientRect().width because that function includes the border and padding of the element in the width.
    // This function returns the interior content's width/height (unrounded), without any margin, border, or padding
    private static getInteriorWidthHeight(element: HTMLElement): Point {
        const boundingRect = element.getBoundingClientRect();

        const exterior = new Point(
            boundingRect.width,
            boundingRect.height,
            PointScaling.Scaled,
            "getBoundingClientRect() result (Relative to viewport)"
        );

        // Exterior gives the location of the outside edge of the border. But we want values relative to the inside edge of the padding.
        // So we need to subtract out the border and padding, once for each side of the box
        const borderAndPadding = this.getCombinedBordersAndPaddings(element);
        const interior = exterior.subtract(borderAndPadding);
        return interior;
    }

    // Lots of places we need to find the bloom-imageContainer that a particular element resides in.
    // Method is static because several of the callers are static.
    // BL-9976: now that we can have images on top of images, we need to ensure that we don't return
    // a "sub-imageContainer". But we do want to return null if we aren't in an imageContainer at all.
    private static getTopLevelImageContainerElement(
        element: Element
    ): HTMLElement | null {
        if (!element?.closest) {
            // It's possible for the target to be the root document object. If so, it doesn't
            // have a 'closest' function, so we'd better not try to call it.
            // It's also certainly not inside an image container, so null is a safe result.
            return null;
        }
        const firstTry = element.closest(kImageContainerSelector);
        if (!firstTry) {
            return null; // 'element' is not in an imageContainer at all
        }
        const secondTry = firstTry.parentElement?.closest(
            kImageContainerSelector
        );
        return secondTry
            ? (secondTry as HTMLElement) // element was inside of a image over image
            : (firstTry as HTMLElement); // element was just inside of a top level imageContainer
    }

    // When showing a tail for a bubble style that doesn't have one by default, we get one here.
    public getDefaultTailSpec(): TailSpec | undefined {
        const activeElement = this.getActiveElement();
        if (activeElement) {
            return Bubble.makeDefaultTail(activeElement);
        }
        return undefined;
    }

    private static inPlayMode(someElt: Element) {
        return someElt
            .closest(".bloom-page")
            ?.parentElement?.classList.contains("drag-activity-play");
    }

    public deleteBubble(): void {
        // "this" might be a menu item that was clicked.  Calling explicitly again fixes that.  See BL-13928.
        if (this !== theOneBubbleManager) {
            theOneBubbleManager.deleteBubble();
            return;
        }
        const active = this.getActiveElement();
        if (active) {
            this.deleteTOPBox(active);
        }
    }

    public duplicateBubble(): HTMLElement | undefined {
        // "this" might be a menu item that was clicked.  Calling explicitly again fixes that.  See BL-13928.
        if (this !== theOneBubbleManager) {
            return theOneBubbleManager.duplicateBubble();
        }
        const active = this.getActiveElement();
        if (active) {
            return this.duplicateTOPBox(active);
        }
        return undefined;
    }

    public addChildBubble(): void {
        // "this" might be a menu item that was clicked.  Calling explicitly again fixes that.  See BL-13928.
        if (this !== theOneBubbleManager) {
            theOneBubbleManager.addChildBubble();
            return;
        }
        const parentElement = this.getActiveElement();
        if (!parentElement) {
            // No parent to attach to
            toastr.info("No element is currently active.");
            return;
        }

        // Enhance: Is there a cleaner way to keep activeBubbleSpec up to date?
        // Comical would need to call the notifier a lot more often like when the tail moves.

        // Retrieve the latest bubbleSpec
        const bubbleSpec = this.getSelectedItemBubbleSpec();
        const [
            offsetX,
            offsetY
        ] = BubbleManager.GetChildPositionFromParentBubble(
            parentElement,
            bubbleSpec
        );
        this.addChildOverPictureElementAndRefreshPage(
            parentElement,
            offsetX,
            offsetY
        );
    }

    // Returns a 2-tuple containing the desired x and y offsets of the child bubble from the parent bubble
    //   (i.e., offsetX = child.left - parent.left)
    public static GetChildPositionFromParentBubble(
        parentElement: HTMLElement,
        parentBubbleSpec: BubbleSpec | undefined
    ): number[] {
        let offsetX = parentElement.clientWidth;
        let offsetY = parentElement.clientHeight;

        if (
            parentBubbleSpec &&
            parentBubbleSpec.tails &&
            parentBubbleSpec.tails.length > 0
        ) {
            const tail = parentBubbleSpec.tails[0];

            const bubbleCenterX =
                parentElement.offsetLeft + parentElement.clientWidth / 2.0;
            const bubbleCenterY =
                parentElement.offsetTop + parentElement.clientHeight / 2.0;

            const deltaX = tail.tipX - bubbleCenterX;
            const deltaY = tail.tipY - bubbleCenterY;

            // Place the new child in the opposite quandrant of the tail
            if (deltaX > 0) {
                // ENHANCE: SHould be the child's width
                offsetX = -parentElement.clientWidth;
            } else {
                offsetX = parentElement.clientWidth;
            }

            if (deltaY > 0) {
                // ENHANCE: SHould be the child's height
                offsetY = -parentElement.clientHeight;
            } else {
                offsetY = parentElement.clientHeight;
            }
        }

        return [offsetX, offsetY];
    }

<<<<<<< HEAD
    private handleResizeAdjustments() {
        const primaryImageContainers = this.getAllPrimaryImageContainersOnPage();
        primaryImageContainers.forEach(imageContainer => {
            this.switchBackgroundToOverlayIfNeeded(imageContainer);
            this.AdjustChildrenIfSizeChanged(imageContainer);
        });
    }

    // The canonical way to find the main image in an image container.
    // Better than getImageByTagName, which could find images in overlays.
=======
    // DO NOT merge this into 6.2! It is deliberately positioned here to ensure it will be a conflict
    // with the new 6.2 code that this is reversing.
    // 6.2 is the release that should properly handle background overlays.
    // Reverting them is a temporary hack to prevent problems in 6.1 and 6.0
    private revertBackgroundOverlays() {
        for (const bgo of Array.from(
            document.getElementsByClassName(kbackgroundImageClass)
        )) {
            const bgImage = this.getImageFromOverlay(bgo as HTMLElement);
            const mainImage = this.getImageFromContainer(
                bgo.parentElement as HTMLElement
            );
            if (bgImage && mainImage) {
                // Note that we must use get/setAttribute here rather than e.g. mainImage.src (a property
                // of HTMLImageElement) because the src property is a full URL, and we want to preserve
                // what is actually stored in the src attribute, the path relative to the book file.
                mainImage.setAttribute(
                    "src",
                    bgImage.getAttribute("src") || ""
                );
                bgo.remove();
            }
        }
    }

>>>>>>> be9b9bcd
    private getImageFromContainer(
        imageContainer: HTMLElement
    ): HTMLImageElement | null {
        return Array.from(imageContainer.children).find(
            x => x instanceof HTMLImageElement
        ) as HTMLImageElement;
    }

    private getImageFromOverlay(overlay: HTMLElement): HTMLImageElement | null {
        const imageContainer = overlay.getElementsByClassName(
            kImageContainerClass
        )[0];
        if (!imageContainer) {
            return null;
        }
        return this.getImageFromContainer(imageContainer as HTMLElement);
    }
<<<<<<< HEAD

    // If an image container has overlays and a background image, we switch the
    // background image to an image overlay. This allows it to be manipuluated more easily.
    // More importantly, it prevents the difficult-to-account-for movement of the
    // background image when the container is resized. Once it is an overlay,
    // we can apply our algorithm to adjust all the overlays together when the container
    // is resized. A further benefit is that it is somewhat backwards compatible:
    // older code will not mess with overlay positioning like it would tend to
    // if we put position and size attributes on the background image directly.
    private switchBackgroundToOverlayIfNeeded(imageContainer: HTMLElement) {
        const image = this.getImageFromContainer(imageContainer);
        if (
            !image ||
            !image.src ||
            image.getAttribute("src")?.startsWith("placeHolder.png")
        ) {
            // don't switch the placeholder to an overlay; it would happen again the next time
            // we called this and we'd get an endless succession of them.
            // And if somehow we don't have an image or src, we can't do anything useful.
            return;
        }
        if (
            imageContainer.getElementsByClassName(kTextOverPictureClass)
                .length > 0
        ) {
            this.switchBackgroundToOverlay(imageContainer);
        }
    }

    private switchBackgroundToOverlay(imageContainer: HTMLElement) {
        const img = this.getImageFromContainer(imageContainer);
        if (!img) return; // or throw? Should not happen.
        // Title typically contained info about the resolution of the image we are moving
        // to the overlay. It doesn't apply to the placeholder we will leave behind,
        // and we don't do this for overlays, so we don't want it on the copy, either.
        imageContainer.setAttribute("data-title", "");
        const overlay = document.createElement("div");
        overlay.classList.add(kTextOverPictureClass);
        imageContainer
            .getElementsByClassName(kbackgroundImageClass)[0]
            ?.classList?.remove(kbackgroundImageClass);
        overlay.classList.add(kbackgroundImageClass);

        // Make a new image container to hold just the background image, inside the new overlay.
        // We don't want a deep clone...that will copy all the overlays, too.
        const newImgContainer = imageContainer.cloneNode(false) as HTMLElement;
        overlay.appendChild(newImgContainer);
        const newImg = img.cloneNode(false) as HTMLImageElement;
        newImgContainer.appendChild(newImg);

        // Set level so Comical will consider the new overlay to be under the existing ones.
        const overlayElements = Array.from(
            imageContainer.getElementsByClassName("bloom-textOverPicture")
        );
        let minLevel = Math.min(
            ...overlayElements.map(
                b => Bubble.getBubbleSpec(b as HTMLElement).level ?? 0
            )
        );
        if (minLevel <= 1) {
            // bump all the others up so we can insert one at level 1 below them all
            // We don't want to use zero as a level...some Comical code complains that
            // the bubble doesn't have a level at all. And I'm nervous about using
            // negative numbers...something that wants a level one higher might get zero.
            overlayElements.forEach(b => {
                const bubble = new Bubble(b as HTMLElement);
                const spec = bubble.getBubbleSpec();
                // the one previously at minLevel will now be at 2, others higher in same sequence.
                spec.level += 2 - minLevel;
                bubble.persistBubbleSpec();
            });
            minLevel = 2;
        }
        const bubble = new Bubble(overlay as HTMLElement);
        bubble.getBubbleSpec().level = minLevel - 1;
        bubble.persistBubbleSpec();
        overlay.style.visibility = "none"; // hide it until we adjust its shape and position
        // consistent with level, we want it in front of the (new, placeholder) background image
        // and behind the other overlays.
        imageContainer.insertBefore(overlay, img.nextSibling);
        this.adjustBackgroundImageSize(imageContainer, overlay, true);
        overlay.style.visibility = "";

        // remove all attributes from img and set src to make it a plain vanilla placeholder.
        // set "src" first since this will make it disappear, hopefully reducing flicker.
        img.setAttribute("src", "placeHolder.png");
        for (let i = img.attributes.length - 1; i >= 0; i--) {
            const name = img.attributes[i].name;
            if (name !== "src") {
                img.removeAttribute(name);
            }
        }
    }

    private adjustBackgroundImageSize(
        imageContainer: HTMLElement,
        overlay: HTMLElement,
        // if this is set true, we've updated the src of the background image and want to
        // ignore any cropping (assumes the img doesn't have any
        // cropping-related style settings) and just adjust the overlay to fit the image.
        // We'll always have to wait for it to load in this case, otherwise, we may get
        // the dimensions of a previous image.
        useSizeOfNewImage: boolean,
        // This is set true when we arrange an onload callback and receive it
        gotSizeOfNewImage = false
    ) {
        let imgAspectRatio = overlay.clientWidth / overlay.clientHeight;
        const img = this.getImageFromOverlay(overlay);
        if (useSizeOfNewImage) {
            // We don't ever expect there not to be an img. If it happens, we'll just go
            // ahead and adjust based on the current shape of the overlay.
            if (img) {
                // if we don't have a height and width, or we know the image src changed
                // and have not yet waited for new dimensions, go ahead and wait.
                if (
                    img.naturalHeight === 0 ||
                    img.naturalWidth === 0 ||
                    !gotSizeOfNewImage
                ) {
                    // image not ready yet, try again later.
                    img.addEventListener(
                        "load",
                        () =>
                            this.adjustBackgroundImageSize(
                                imageContainer,
                                overlay,
                                useSizeOfNewImage,
                                true // when we get here, we know we have the updated size.
                            ),
                        { once: true }
                    );
                    return;
                }
                imgAspectRatio = img.naturalWidth / img.naturalHeight;
            }
        }

        const oldWidth = overlay.clientWidth;
        const containerAspectRatio =
            imageContainer.clientWidth / imageContainer.clientHeight;
        if (imgAspectRatio > containerAspectRatio) {
            // size of image is width-limited
            overlay.style.width = imageContainer.clientWidth + "px";
            overlay.style.left = "0px";
            const imgHeight = imageContainer.clientWidth / imgAspectRatio;
            overlay.style.top =
                (imageContainer.clientHeight - imgHeight) / 2 + "px";
            overlay.style.height = imgHeight + "px";
        } else {
            const imgWidth = imageContainer.clientHeight * imgAspectRatio;
            overlay.style.width = imgWidth + "px";
            overlay.style.top = "0px";
            overlay.style.left =
                (imageContainer.clientWidth - imgWidth) / 2 + "px";
            overlay.style.height = imageContainer.clientHeight + "px";
        }
        if (!useSizeOfNewImage && img?.style.width) {
            // need to adjust image settings to preserve cropping
            const scale = overlay.clientWidth / oldWidth;
            img.style.width =
                BubbleManager.pxToNumber(img.style.width) * scale + "px";
            img.style.left =
                BubbleManager.pxToNumber(img.style.left) * scale + "px";
            img.style.top =
                BubbleManager.pxToNumber(img.style.top) * scale + "px";
        }
        this.alignControlFrameWithActiveElement();
    }

    // This function implements all variations of the "Set as Background" command for an image overlay.
    // Typically it makes the current overlay be a background image. If there was a previous background
    // image, it swaps the two. If the current overlay is already the background image, it turns it back
    // into an ordinary overlay.
    public setAsBackground() {
        if (!this.activeElement) {
            return;
        }
        const activeContainer = this.activeElement.closest(
            kImageContainerSelector
        ) as HTMLElement;
        const backgroundOverlay = activeContainer?.getElementsByClassName(
            kbackgroundImageClass
        )[0] as HTMLElement;
        if (backgroundOverlay === this.activeElement) {
            // Just turn it off, don't have a background image any more
            backgroundOverlay.classList.remove(kbackgroundImageClass);
            return;
        }
        if (backgroundOverlay) {
            // swap the images
            const imgBackground = this.getImageFromOverlay(backgroundOverlay);
            const imgActive = this.getImageFromOverlay(this.activeElement);
            if (imgBackground && imgActive) {
                const srcOldBackground =
                    imgBackground?.getAttribute("src") ?? "";
                const srcOldActive = imgActive?.getAttribute("src") ?? "";
                imgBackground.setAttribute("src", srcOldActive);
                imgActive.setAttribute("src", srcOldBackground);
                // copying these two attributes gives the background image the same cropping as the
                // active one. Then it will get adjusted to content-fit as cropped.
                backgroundOverlay.setAttribute(
                    "style",
                    this.activeElement.getAttribute("style") ?? ""
                );
                imgBackground.setAttribute(
                    "style",
                    imgActive.getAttribute("style") ?? ""
                );
                // For now we'll clear any cropping on the (old) background image. If this approach is kept,
                // we may want to figure out how to preserve it. It will take some scaling to keep
                // it the old cropped aspect ratio and the new size. But it's quite likely that image should
                // be removed. That's what Canva does. I just hate doing a delete that might be unexpected,
                // when we don't yet have Undo.
                imgActive.removeAttribute("style");
                // Fix the aspect ratio of the element that now has the old background image
                this.adjustContainerAspectRatio(this.activeElement);
                this.adjustBackgroundImageSize(
                    activeContainer,
                    backgroundOverlay,
                    false
                );
            }
            return;
        }
        // no background image yet, so make this one the background
        this.activeElement.classList.add(kbackgroundImageClass);
        const oldLevel = Bubble.getBubbleSpec(this.activeElement).level ?? 0;
        // move it behind the others
        const overlayElements = Array.from(
            activeContainer.getElementsByClassName(kTextOverPictureClass)
        );
        this.activeElement.parentElement?.insertBefore(
            this.activeElement,
            overlayElements[0]
        );
        // It also needs to have a level less than any others, so Comical doesn't give it
        // preference when evaluating clicks
        overlayElements.forEach(b => {
            const bubble = new Bubble(b as HTMLElement);
            const spec = bubble.getBubbleSpec();
            if (spec.level ?? 0 < oldLevel) {
                // the one previously at minLevel will now be at 2, others higher in same sequence.
                spec.level++;
                bubble.persistBubbleSpec();
            }
        });
        const bubble = new Bubble(this.activeElement);
        const spec = bubble.getBubbleSpec();
        spec.level = 1;
        bubble.persistBubbleSpec();
        this.adjustBackgroundImageSize(
            activeContainer,
            this.activeElement,
            false
        );
        // Get comical up to date with the changes, especially the changed levels
        this.refreshBubbleEditing(
            this.activeElement.parentElement as HTMLElement,
            new Bubble(this.activeElement),
            false,
            true
        );
    }

    // Store away the current size of the image container. At any later time if we notice that
    // this does not match the current size, we adjust everything according to how the size has changed.
    private updateImgSizeData(container: HTMLElement) {
        container.setAttribute(
            "data-imgSizeBasedOn",
            `${container.clientWidth},${container.clientHeight}`
        );
    }

    private AdjustChildrenIfSizeChanged(container: HTMLElement): void {
        const oldSizeData = container.getAttribute("data-imgSizeBasedOn");
        if (!oldSizeData) {
            // Can't make a useful adjustment now, with no previous size to work from.
            // But if this is an image with overlays, we'll want to remember the size for next time.
            if (
                container.getElementsByClassName(kTextOverPictureClass).length >
                0
            ) {
                this.updateImgSizeData(container);
            }
            return; // not using this system for sizing
        }
        // Get the width it was the last time the user was working on it
        const oldSizeDataArray = oldSizeData.split(",");
        const oldWidth = parseInt(oldSizeDataArray[0]);
        const oldHeight = parseInt(oldSizeDataArray[1]);

        const newWidth = container.clientWidth;
        const newHeight = container.clientHeight;
        if (oldWidth === newWidth && oldHeight === newHeight) return; // allow small discrepancy?
        // Leave out of this calculation the canvas and any image descriptions or controls.
        const children = (Array.from(
            container.children
        ) as HTMLElement[]).filter(
            c =>
                c.style.left !== "" &&
                c.classList.contains("bloom-ui") === false
        );
        if (children.length === 0) return;

        // Figure out the rectangle that contains all the overlays. We'll adjust the size and position
        // of this rectangle to fit the new container. (But if there's a background image, we'll instead
        // adjust to keep it in the content-fit position.)
        // Review: should we consider any data-bubble-alternate values on other language bloom-editables?
        // In most cases it won't make much difference since the alternate is in nearly the same place.
        // If an alternate is in a very different place, leaving it out here could mean it gets clipped
        // in the new layout. OTOH, if we include it, the results for this language could be quite
        // puzzling, and there might be no way to get things to stay where they are wanted without adjusting
        // the alternate language version.
        let top = Number.MAX_VALUE;
        let bottom = -Number.MAX_VALUE;
        let left = Number.MAX_VALUE;
        let right = -Number.MAX_VALUE;
        for (let i = 0; i < children.length; i++) {
            const child = children[i];
            const childTop = child.offsetTop;
            const childLeft = child.offsetLeft;
            // Clip the rectangle to the old container. If the author previously placed
            // something so that it was partly clipped, we don't need to 'correct' that.
            // (We're not trying to ensure that it stays clipped by the same amount,
            // just that we don't scale things down more than otherwise necessary to make
            // more of it visible.)
            if (childTop < top) top = Math.max(childTop, 0);
            if (childLeft < left) left = Math.max(childLeft, 0);
            if (childTop + child.clientHeight > bottom)
                bottom = Math.min(childTop + child.clientHeight, oldHeight);
            if (childLeft + child.clientWidth > right)
                right = Math.min(childLeft + child.clientWidth, oldWidth);

            // If found, it should be the first one; we'll make it the whole rectangle we try
            // to fit to the new container size.
            if (child.classList.contains(kbackgroundImageClass)) {
                break;
            }
        }
        const childrenHeight = bottom - top;
        const childrenWidth = right - left;
        const childrenAspectRatio = childrenWidth / childrenHeight;
        // The goal is to figure out the new size and position of the rectangle
        // defined by top, left, childrenWidth, childrenHeight, which are relative
        // to oldWidth and oldHeight, in view of the newWidth and newHeight.
        // Ideally the new height, width, top, and left would be the same percentages
        // as before of the new container height and width. But we need to preserve
        // aspect ratio. If the ideal adjustment breaks this, we will
        // - increase the dimension that is too small for the aspect ratio until the aspect ratio is correct or it fills the container.
        // - if that didn't make things right, decrease the other dimension.
        // Conveniently this algorithm also achieves the goal of keeping any background image
        // emultating content-fit (assuming it was before).
        // What fraction of the old padding was on the left?
        const widthPadding = oldWidth - childrenWidth;
        const heightPadding = oldHeight - childrenHeight;
        // if there was significant padding before, we'll try to keep the same ratio.
        // if not, and we now need padding in that direction, we'll center things.
        const oldLeftPaddingFraction =
            widthPadding > 1 ? left / widthPadding : 0.5;
        const oldTopPaddingFraction =
            heightPadding > 1 ? top / heightPadding : 0.5;
        const oldWidthFraction = childrenWidth / oldWidth;
        const oldHeightFraction = childrenHeight / oldHeight;
        let newChildrenWidth = oldWidthFraction * newWidth;
        let newChildrenHeight = oldHeightFraction * newHeight;
        if (newChildrenWidth / newChildrenHeight > childrenAspectRatio) {
            // the initial calculation will distort things as if squeezed vertically.
            // try increasing height
            newChildrenHeight = newChildrenWidth / childrenAspectRatio;
            if (newChildrenHeight > newHeight) {
                // can't grow enough vertically, instead, reduce width
                newChildrenHeight = newHeight;
                newChildrenWidth = newChildrenHeight * childrenAspectRatio;
            }
        } else {
            // the initial calculation will distort things as if squeezed horizontally.
            // try increasing width
            newChildrenWidth = newChildrenHeight * childrenAspectRatio;
            if (newChildrenWidth > newWidth) {
                // can't grow enough horizontally, instead, reduce height
                newChildrenWidth = newWidth;
                newChildrenHeight = newChildrenWidth / childrenAspectRatio;
            }
        }
        // after the adjustments above, this is how we will scale things in both directions.
        const scale = newChildrenWidth / childrenWidth;
        // The new topLeft is calculated to distribute any whitespace in the same proportions as before.
        const newWidthPadding = newWidth - newChildrenWidth;
        const newHeightPadding = newHeight - newChildrenHeight;
        const newLeft = oldLeftPaddingFraction * newWidthPadding;
        const newTop = oldTopPaddingFraction * newHeightPadding;
        // OK, so the rectangle that represents the union of all the children (or the background image) is going to
        // be scaled by 'scale' and moved to (newLeft, newTop).
        // Now we need to adjust the position and possibly size of each child.
        children.forEach((child: HTMLElement) => {
            const childTop = child.offsetTop;
            const childLeft = child.offsetLeft;
            // a first approximation
            let newChildTop = newTop + (childTop - top) * scale;
            let newChildLeft = newLeft + (childLeft - left) * scale;
            let newChildWidth = child.clientWidth;
            let newChildHeight = child.clientHeight;
            let reposition = true;
            if (
                Array.from(child.children).some(
                    (c: HTMLElement) =>
                        c.classList.contains("bloom-imageContainer") ||
                        c.classList.contains("bloom-videoContainer")
                )
            ) {
                // an image or video overlay: the position is OK, we want to scale the size.
                newChildWidth = child.clientWidth * scale;
                newChildHeight = child.clientHeight * scale;
                const img = child.getElementsByTagName("img")[0];
                if (img && img.style.width) {
                    // The image has been cropped. We want to keep the crop looking the same,
                    // which means we need to scale its width, left, and top.
                    const imgLeft = BubbleManager.pxToNumber(img.style.left);
                    const imgTop = BubbleManager.pxToNumber(img.style.top);
                    const imgWidth = BubbleManager.pxToNumber(img.style.width);
                    img.style.left = imgLeft * scale + "px";
                    img.style.top = imgTop * scale + "px";
                    img.style.width = imgWidth * scale + "px";
                }
            } else if (
                child.classList.contains(kTextOverPictureClass) ||
                child.hasAttribute("data-target-of")
            ) {
                // text overlay (or target): we want to leave the size alone and preserve the position of the center.
                const oldCenterX = childLeft + child.clientWidth / 2;
                const oldCenterY = childTop + child.clientHeight / 2;
                const newCenterX = newLeft + (oldCenterX - left) * scale;
                const newCenterY = newTop + (oldCenterY - top) * scale;
                newChildTop = newCenterY - newChildHeight / 2;
                newChildLeft = newCenterX - newChildWidth / 2;
            } else {
                // image description? UI artifact? leave it alone
                reposition = false;
            }
            if (reposition) {
                child.style.top = newChildTop + "px";
                child.style.left = newChildLeft + "px";
                child.style.width = newChildWidth + "px";
                child.style.height = newChildHeight + "px";
            }
            if (child.classList.contains(kTextOverPictureClass)) {
                const tails: TailSpec[] = Bubble.getBubbleSpec(child).tails;
                tails.forEach(tail => {
                    tail.tipX = newLeft + (tail.tipX - left) * scale;
                    tail.tipY = newTop + (tail.tipY - top) * scale;
                    tail.midpointX = newLeft + (tail.midpointX - left) * scale;
                    tail.midpointY = newTop + (tail.midpointY - top) * scale;
                });
                const bubble = new Bubble(child);
                bubble.mergeWithNewBubbleProps({ tails: tails });
                if (
                    !Array.from(child.children).some(
                        (c: HTMLElement) =>
                            c.classList.contains("bloom-imageContainer") ||
                            c.classList.contains("bloom-videoContainer")
                    )
                ) {
                    // This must be done after we adjust the overlay, since its new settings are
                    // written into the alternate for the current language.
                    // Review: adjusting the data-bubble-alternate means that the bubbles in
                    // other languages will look right if we go in and edit them. However,
                    // to make things look right automatically in publications, we'd need to
                    // switch each alternative to be the live one, fire up Comical, and adjust the SVG.
                    // I think this would cause flicker, and certainly delay. If we decide we want
                    // to make that fully automatic, I think it might be better to do it
                    // as a publishing step when we know what languages will be published.
                    BubbleManager.adjustBubbleAlternates(
                        child,
                        scale,
                        left,
                        top,
                        newLeft,
                        newTop
                    );
                }
            }
        });
        this.updateImgSizeData(container);
    }

    public static adjustBubbleAlternates(
        overlay: HTMLElement,
        scale: number,
        oldLeft: number,
        oldTop: number,
        newLeft: number,
        newTop: number
    ) {
        const overlayLang = GetSettings().languageForNewTextBoxes;
        Array.from(overlay.getElementsByClassName("bloom-editable")).forEach(
            editable => {
                const lang = editable.getAttribute("lang");
                if (lang === overlayLang) {
                    // We want to update this lang's alternate to the current data we already figured out.
                    const alternate = {
                        style: overlay.getAttribute("style"),
                        tails: Bubble.getBubbleSpec(overlay).tails
                    };
                    editable.setAttribute(
                        "data-bubble-alternate",
                        JSON.stringify(alternate).replace(/"/g, "`")
                    );
                } else {
                    const alternatesString = editable.getAttribute(
                        "data-bubble-alternate"
                    );
                    if (alternatesString) {
                        const alternate = JSON.parse(
                            alternatesString.replace(/`/g, '"')
                        ) as IAlternate;
                        const style = alternate.style;
                        const width = BubbleManager.getLabeledNumberInPx(
                            "width",
                            style
                        );
                        const height = BubbleManager.getLabeledNumberInPx(
                            "height",
                            style
                        );
                        let newStyle = BubbleManager.adjustCenterOfTextBox(
                            "left",
                            style,
                            scale,
                            oldLeft,
                            newLeft,
                            width
                        );
                        newStyle = BubbleManager.adjustCenterOfTextBox(
                            "top",
                            newStyle,
                            scale,
                            oldTop,
                            newTop,
                            height
                        );

                        const tails = alternate.tails;
                        tails.forEach(
                            (tail: {
                                tipX: number;
                                tipY: number;
                                midpointX: number;
                                midpointY: number;
                            }) => {
                                tail.tipX =
                                    newLeft + (tail.tipX - oldLeft) * scale;
                                tail.tipY =
                                    newTop + (tail.tipY - oldTop) * scale;
                                tail.midpointX =
                                    newLeft +
                                    (tail.midpointX - oldLeft) * scale;
                                tail.midpointY =
                                    newTop + (tail.midpointY - oldTop) * scale;
                            }
                        );
                        alternate.style = newStyle;
                        alternate.tails = tails;
                        editable.setAttribute(
                            "data-bubble-alternate",
                            JSON.stringify(alternate).replace(/"/g, "`")
                        );
                    }
                }
            }
        );
    }

    private static numberPxRegex = ": ?(-?\\d+.?\\d*)px";

    // Find in 'style' the label followed by a number (e.g., left).
    // Let oldRange be the size of the object in that direction, e.g., width.
    // We want to move the center of the object on the basis that the container that
    // the labeled value is relative to is being scaled by 'scale',
    // and moved from oldC to newC, and put the new value back in the style, and yield that new style
    // as the result.
    public static adjustCenterOfTextBox(
        label: string,
        style: string,
        scale: number,
        oldC: number,
        newC: number,
        oldRange: number
    ): string {
        const old = BubbleManager.getLabeledNumberInPx(label, style);
        const center = old + oldRange / 2;
        const newCenter = newC + (center - oldC) * scale;
        const newVal = newCenter - oldRange / 2;
        return style.replace(
            new RegExp(label + this.numberPxRegex),
            label + ": " + newVal + "px"
        );
    }

    // Typical source is something like "left: 224px; top: 79.6px; width: 66px; height: 30px;"
    // We want to pass "top" and get 79.6.
    public static getLabeledNumberInPx(label: string, source: string): number {
        const match = source.match(
            new RegExp(label + BubbleManager.numberPxRegex)
        );
        if (match) {
            return parseFloat(match[1]);
        }
        return 9;
    }
=======
>>>>>>> be9b9bcd
}

// For use by bloomImages.ts, so that newly opened books get this class updated for their images.
export function updateOverlayClass(imageContainer: HTMLElement) {
    if (
        imageContainer.getElementsByClassName(kTextOverPictureClass).length > 0
    ) {
        imageContainer.classList.add(kOverlayClass);
    } else {
        imageContainer.classList.remove(kOverlayClass);
    }
}

// Note: do NOT use this directly in toolbox code; it will import its own copy of
// bubbleManager and not use the proper one from the page iframe. Instead, use
// the OverlayTool.bubbleManager().
export let theOneBubbleManager: BubbleManager;

export function initializeBubbleManager() {
    if (theOneBubbleManager) return;
    theOneBubbleManager = new BubbleManager();
    theOneBubbleManager.initializeBubbleManager();
}

// This is a definition of the object we store as JSON in data-bubble-alternate.
// Tails has further structure but BubbleManager doesn't care about it.
interface IAlternate {
    style: string; // What to put in the style attr of the overlay; determines size and position
    tails: object[]; // The tails of the data-bubble; determines placing of tail.
}

// This is just for debugging. It produces a string that describes the bubble, generally
// well enough to identify it in console.log.
export function bubbleDescription(e: Element | null | undefined): string {
    const elt = e as HTMLElement;
    if (!elt) {
        return "no bubble";
    }
    const result = "bubble at (" + elt.style.left + ", " + elt.style.top + ") ";
    const imageContainer = elt.getElementsByClassName(
        "bloom-imageContainer"
    )[0];
    if (imageContainer) {
        const img = imageContainer.getElementsByTagName("img")[0];
        if (img) {
            return result + "with image : " + img.getAttribute("src");
        }
    }
    const videoSrc = elt.getElementsByTagName("source")[0];
    if (videoSrc) {
        return result + "with video " + videoSrc.getAttribute("src");
    }
    // Enhance: look for videoContainer similarly
    else {
        return result + "with text " + elt.innerText;
    }
    return result;
}<|MERGE_RESOLUTION|>--- conflicted
+++ resolved
@@ -54,11 +54,7 @@
 const kImageContainerClass = "bloom-imageContainer";
 const kImageContainerSelector = `.${kImageContainerClass}`;
 const kTransformPropName = "bloom-zoomTransformForInitialFocus";
-<<<<<<< HEAD
 export const kbackgroundImageClass = "bloom-backgroundImage"; // split-pane.js and editMode.less know about this too
-=======
-export const kbackgroundImageClass = "bloom-backgroundImage";
->>>>>>> be9b9bcd
 
 const kOverlayClass = "hasOverlay";
 
@@ -364,12 +360,7 @@
             return; // Already on. No work needs to be done
         }
         this.isComicEditingOn = true;
-<<<<<<< HEAD
         this.handleResizeAdjustments();
-=======
-        // DO NOT merge this into 6.2!
-        this.revertBackgroundOverlays();
->>>>>>> be9b9bcd
 
         Comical.setActiveBubbleListener(activeElement => {
             // No longer want to focus a bubble when activated.
@@ -5131,22 +5122,11 @@
         return [offsetX, offsetY];
     }
 
-<<<<<<< HEAD
-    private handleResizeAdjustments() {
-        const primaryImageContainers = this.getAllPrimaryImageContainersOnPage();
-        primaryImageContainers.forEach(imageContainer => {
-            this.switchBackgroundToOverlayIfNeeded(imageContainer);
-            this.AdjustChildrenIfSizeChanged(imageContainer);
-        });
-    }
-
-    // The canonical way to find the main image in an image container.
-    // Better than getImageByTagName, which could find images in overlays.
-=======
-    // DO NOT merge this into 6.2! It is deliberately positioned here to ensure it will be a conflict
-    // with the new 6.2 code that this is reversing.
     // 6.2 is the release that should properly handle background overlays.
-    // Reverting them is a temporary hack to prevent problems in 6.1 and 6.0
+    // Reverting them is a temporary hack to prevent problems in 6.1 and 6.0.
+    // So this is not currently called in 6.2 like it is in 6.1 and 6.0.
+    // But I'm leaving the code for now, because last I heard, we want to use this (or some variation of it)
+    // at publish time to set the image containers back to the original, more simple state.
     private revertBackgroundOverlays() {
         for (const bgo of Array.from(
             document.getElementsByClassName(kbackgroundImageClass)
@@ -5168,7 +5148,16 @@
         }
     }
 
->>>>>>> be9b9bcd
+    private handleResizeAdjustments() {
+        const primaryImageContainers = this.getAllPrimaryImageContainersOnPage();
+        primaryImageContainers.forEach(imageContainer => {
+            this.switchBackgroundToOverlayIfNeeded(imageContainer);
+            this.AdjustChildrenIfSizeChanged(imageContainer);
+        });
+    }
+
+    // The canonical way to find the main image in an image container.
+    // Better than getImageByTagName, which could find images in overlays.
     private getImageFromContainer(
         imageContainer: HTMLElement
     ): HTMLImageElement | null {
@@ -5186,7 +5175,6 @@
         }
         return this.getImageFromContainer(imageContainer as HTMLElement);
     }
-<<<<<<< HEAD
 
     // If an image container has overlays and a background image, we switch the
     // background image to an image overlay. This allows it to be manipuluated more easily.
@@ -5796,8 +5784,6 @@
         }
         return 9;
     }
-=======
->>>>>>> be9b9bcd
 }
 
 // For use by bloomImages.ts, so that newly opened books get this class updated for their images.
