--- conflicted
+++ resolved
@@ -986,7 +986,6 @@
     return encodedString.replace(/&amp;/g, '&').replace(/&lt;/g, '<').replace(/&gt;/g, '>').replace(/&#39;/g, "'").replace(/&#169;/g, "©");
 }
 
-<<<<<<< HEAD
 function SetupImage(image) {
     //make images scale up to their container without distorting their proportions, while being centered within it.
     $(image).scaleImage({ scale: "fit" }); //uses jquery.myimgscale.js
@@ -1006,7 +1005,7 @@
         }
     });
 }
-=======
+
 function IsInTranslationMode() {
     var body = $("body");
     if (!body.hasAttr('editMode'))
@@ -1023,7 +1022,6 @@
     // `attr` is false.  Check for both.
     return (typeof attr !== 'undefined' && attr !== false);
 };
->>>>>>> 890af3a6
 
 // ---------------------------------------------------------------------------------
 // document ready function
