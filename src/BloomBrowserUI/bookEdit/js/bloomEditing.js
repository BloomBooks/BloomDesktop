// listen for messages sent to this page (from other iframes)
window.addEventListener('message', processExternalMessage, false);
/**
 * Respond to messages from other iframes
 * @param {Event} event
 */
function processExternalMessage(event) {

    var params = event.data.split("\n");

    switch(params[0]) {

        case 'Qtips': // request from accordion to add qtips to marked-up spans
            // q-tips; first 3 are for decodable, last for leveled; could make separate messages.
            var editableElements = $(".bloom-content1");
            editableElements.find('span.' + $.cssSightWord()).each(function() {
                $(this).qtip({ content: 'Sight word' });
            });

            editableElements.find('span.' + $.cssWordNotFound()).each(function() {
                $(this).qtip({ content: 'This word is not decodable in this stage.' });
            });

            // we're considering dropping this entirely
            // We are disabling the "Possible Word" feature at this time.
            //editableElements.find('span.' + $.cssPossibleWord()).each(function() {
            //    $(this).qtip({ content: 'This word is decodable in this stage, but is not part of the collected list of words.' });
            //});

            editableElements.find('span.' + $.cssSentenceTooLong()).each(function() {
                $(this).qtip({ content: 'This sentence is too long for this level.' });
            });
            return;
    }
}

/**
 * Fires an event for C# to handle
 * @param {String} eventName
 * @param {String} eventData
 */
function fireCSharpEditEvent(eventName, eventData) {

    var event = new MessageEvent(eventName, {'view' : window, 'bubbles' : true, 'cancelable' : true, 'data' : eventData});
    document.dispatchEvent(event);
}

$.fn.CenterVerticallyInParent = function() {
    return this.each(function(i) {
        var ah = $(this).height();
        var ph = $(this).parent().height();
        var mh = Math.ceil((ph - ah) / 2);
        $(this).css('margin-top', mh);

        ///There is a bug in wkhtmltopdf where it determines the height of these incorrectly, causing, in a multlingual situation, the 1st text box to hog up all the room and
        //push the other guys off the page. So the hack solution of the moment is to remember the correct height here, in gecko-land, and use it over there to set the max-height.
        //See bloomPreview.SetMaxHeightForHtmlToPDFBug()
        $(this).children().each(function(){
            var h= $(this).height();
            $(this).attr('data-firefoxHeight', h);
        });
    });
};


function isBrOrWhitespace(node) {
    return node && ( (node.nodeType == 1 && node.nodeName.toLowerCase() == "br") ||
           (node.nodeType == 3 && /^\s*$/.test(node.nodeValue) ) );
}

function removeTrailingWhiteSpace(node) {
    if (node && node.nodeType == 3 && node.nodeValue) {
        // Removes one or more (+) whitespace (\s) at the end ($), across multiple lines (m)
        node.nodeValue = node.nodeValue.replace(/\s+$/m, "");
    }
}

function TrimTrailingLineBreaksInDivs(node) {
//    while ( isBrOrWhitespace(node.firstChild) ) {
//        node.removeChild(node.firstChild);
//    }
    while ( isBrOrWhitespace(node.lastChild) ) {
        node.removeChild(node.lastChild);
    }
    // Without this, FF can display a space which isn't a space due to a trailing \r\n
    removeTrailingWhiteSpace(node.lastChild);
}

function CanChangeBookLicense() {

    // First, need to look in .bloomCollection file for <IsSourceCollection> value
    // if 'true', return true.
    var isSource = GetSettings().isSourceCollection;
    if (isSource && isSource.toLowerCase() == 'true') // comes out as capitalized string, if it's there
        return true;

    // meta[@name='lockedDownAsShell' and @content='true'], if exists, return false
    var lockedAsShell = $(document).find('meta[name="lockedDownAsShell"]');
    if (lockedAsShell.length > 0 && lockedAsShell.attr('content').toLowerCase() == 'true')
        return false;
    // meta[@name='canChangeLicense'] and @content='false'], if exists, return false
    var canChange = $(document).find('meta[name="canChangeLicense"]');
    if (canChange.length > 0 && canChange.attr('content').toLowerCase() == 'false')
        return false;

    // Otherwise return true
    return true;
}

//show those bubbles if the item is empty, or if it's not empty, then if it is in focus OR the mouse is over the item
function MakeHelpBubble(targetElement, elementWithBubbleAttributes) {

    var target = $(targetElement);
    var source = $(elementWithBubbleAttributes);

    if (target.css('display') === 'none')
        return; //don't put tips if they can't see it.

    if (target.css('border-bottom-color') === 'transparent')
        return; //don't put tips if they can't edit it. That's just confusing

    var theClasses = 'ui-tooltip-shadow ui-tooltip-plain';

    var pos = {
            at: 'right center',
        my: 'left center',
        viewport: $(window),
        adjust: { method: 'none' }
        };

    if (target.hasClass('coverBottomBookTopic'))
        pos.adjust = { y: -20 };

    //temporarily disabling this; the problem is that its more natural to put the hint on enclosing 'translationgroup' element, but those elements are *never* empty.
    //maybe we could have this logic, but change this logic so that for all items within a translation group, they get their a hint from a parent, and then use this isempty logic
    //at the moment, the logic is all around whoever has the data-hint
    //var shouldShowAlways = $(this).is(':empty'); //if it was empty when we drew the page, keep the tooltip there
    var shouldShowAlways = true;
    var hideEvents = shouldShowAlways ? false : 'focusout mouseleave';

    // get the default text/stringId
    var whatToSay = target.attr('data-hint');
    if (!whatToSay) whatToSay = source.attr('data-hint');
    if (!whatToSay) whatToSay = source.text();

    // no empty bubbles
    if (!whatToSay) return;

    // determine onFocusOnly
    var onFocusOnly = whatToSay.startsWith('*');
    onFocusOnly = onFocusOnly || source.hasClass('bloom-showOnlyWhenTargetHasFocus') || checkMightCauseHorizontallyOverlappingBubbles(targetElement);

    // get the localized string
    if (whatToSay.startsWith('*')) whatToSay = whatToSay.substr(1);
    whatToSay = localizationManager.getLocalizedHint(whatToSay, target);

    var functionCall = source.data("functiononhintclick");
    if (functionCall) {
        if (functionCall === 'bookMetadataEditor' && !CanChangeBookLicense())
            return;
        shouldShowAlways = true;

        if (functionCall.indexOf('(') > 0)
            functionCall = 'javascript:' + functionCall + ';';

        whatToSay = "<a href='" + functionCall + "'>" + whatToSay + "</a>";
        hideEvents = false; // Don't specify a hide event...
    }

    if (onFocusOnly) {
        shouldShowAlways = false;
        hideEvents = 'focusout mouseleave';
    }

    target.qtip({
        content: whatToSay,
        position: pos,
        show: {
            event: 'focusin mouseenter',
            ready: shouldShowAlways //would rather have this kind of dynamic thing, but it isn't right: function(){$(this).is(':empty')}//
        }
       , hide: {
           event: hideEvents
       },
        style: {
            classes: theClasses
        }
    });
}

function Cleanup() {

    // for stuff bloom introduces, just use this "bloom-ui" class to have it removed
    $(".bloom-ui").each(function() {
        $(this).remove();
    });

    // remove the div's which qtip makes for the tips themselves
    $("div.qtip").each(function() {
        $(this).remove();
    });

    // remove the attributes qtips adds to the things being annotated
    $("*[aria-describedby]").each(function() {
        $(this).removeAttr("aria-describedby");
    });
    $("*[ariasecondary-describedby]").each(function() {
        $(this).removeAttr("ariasecondary-describedby");
    });
    $("*.editTimeOnly").remove();
    $("*.dragHandle").remove();
    $("*").removeAttr("data-easytabs");

    $("div.ui-resizable-handle").remove();
    $('div, figure').each(function() {
        $(this).removeClass('ui-draggable');
        $(this).removeClass('ui-resizable');
        $(this).removeClass('hoverUp');
    });

    $('button').each(function () {
            $(this).remove();
    });


  $('div.bloom-editable').each( function() {
    TrimTrailingLineBreaksInDivs(this);
    });

  $('.bloom-imageContainer').css('opacity', '');//comes in on img containers from an old version of myimgscale, and is a major problem if the image is missing
    $('.bloom-imageContainer').css('overflow', '');//review: also comes form myimgscale; is it a problem?

    cleanupOrigami();
}

 //Make a toolbox off to the side (implemented using qtip), with elements that can be dragged
 //onto the page
function AddToolbox(container){
    $(container).find('div.bloom-page.bloom-enablePageCustomization').each(function () {
        $(this).find('.marginBox').droppable({
            hoverClass: "ui-state-hover",
            accept: function () { return true; },
            drop: function (event, ui) {
                //is it being dragged in from a toolbox, or just moved around inside the page?
                if ($(ui.draggable).hasClass('widgetInToolbox')) {

                    //review: since we already did a clone during the tearoff, why clone again?
                    var $x = $($(ui.draggable).clone()[0]);
                    // $x.text("");

                    //we need different behavior when it is in the toolbox vs. once it is live
                    $x.attr("class", $x.data("classesafterdrop"));
                    $x.removeAttr("classesafterdrop");

                    if ($x.hasClass('bloom-imageContainer')) {
                        SetupImageContainer($x);
                    }

                    //review: this find() implies that the draggable thing isn't necesarily the widgetInToolbox. Why not?
//                    $(this).find('.widgetInToolbox')
//                            .removeAttr("style")
//                            .draggable({ containment: "parent" })
//                            .removeClass("widgetInToolbox")
//                            .SetupResizableElement(this)
                    //                            .SetupDeletable(this);
                    $x.removeAttr("style");
                    $x.draggable({ containment: "parent" });
                    $x.removeClass("widgetInToolbox");
                    SetupResizableElement($x);
                    SetupDeletable($x);

                    $(this).append($x);
                }
            }
        });
        var lang1ISO = GetSettings().languageForNewTextBoxes;
        var heading1CenteredWidget = '<div class="heading1-style centered widgetInToolbox"  data-classesafterdrop="bloom-translationGroup heading1-style centered bloom-resizable bloom-deletable bloom-draggable"><div data-classesafterdrop="bloom-editable bloom-content1" lang="' + lang1ISO + '">Heading 1 Centered</div></div>';
        var heading2LeftWidget = '<div class="heading2-style widgetInToolbox"  data-classesafterdrop="bloom-translationGroup heading2-style  bloom-resizable bloom-deletable bloom-draggable"><div data-classesafterdrop="bloom-editable bloom-content1" lang="' + lang1ISO + '">Heading 2, Left</div></div>';
        var fieldWidget = '<div class="widgetInToolbox" data-classesafterdrop="bloom-translationGroup bloom-resizable bloom-deletable bloom-draggable"><div data-classesafterdrop="bloom-editable bloom-content1" lang="' + lang1ISO + '"> A block of normal text.</div></div>';
        // old one: var imageWidget = '<div class="bloom-imageContainer bloom-resizable bloom-draggable  bloom-deletable widgetInToolbox"><img src="placeHolder.png"></div>';
        var imageWidget = '<div class="widgetInToolbox " data-classesafterdrop="bloom-imageContainer  bloom-resizable bloom-draggable  bloom-deletable"><img src="placeHolder.png"></div>';

        var toolbox = $(this).parent().append("<div id='toolbox'><h3>Page Elements</h3><ul class='toolbox'><li>" + heading1CenteredWidget + "</li><li>" + heading2LeftWidget + "</li><li>" + fieldWidget + "</li><li>" + imageWidget + "</li></ul></div>");


        toolbox.find('.widgetInToolbox').each(function () {
            $(this).draggable({
                //note: this is just used for drawing what you drag around..
                //it isn't what the droppable is actually given. For that, look in the 'drop' item of the droppable() call above.
                helper: function(event) {
                    var tearOff = $(this).clone(); //.removeClass('widgetInToolbox');//by removing this, we show it with the actual size it will be when dropped
                    return tearOff;
                }
            });
        });
        $(this).qtipSecondary({
            content: "<div id='experimentNotice'><img src='/bloom/images/experiment.png'/>This is an experimental prototype of template-making within Bloom itself. Much more work is needed before it is ready for real work, so don't bother reporting problems with it yet. The Trello board is <a href='https://trello.com/board/bloom-custom-template-dev/4fb2501b34909fbe417a7b7d'>here</a></b></div>",
            show: { ready: true },
            hide: false,
            position: {
                at: 'right top',
                my: 'left top'
            },
            style: {
                classes: 'ui-tooltip-red',
                tip: { corner: false }
            }
        });
    })
}


function AddExperimentalNotice(element) {
    $(element).qtipSecondary({
        content: "<div id='experimentNotice'><img src='/bloom/images/experiment.png'/>This page is an experimental prototype which may have many problems, for which we apologize.<div/>"
                         , show: { ready: true }
                         , hide: false
                         , position: { at: 'right top',
                             my: 'left top'
                         },
        style: { classes: 'ui-tooltip-red',
            tip: { corner: false }
        }
    });
}

function GetStyleClassFromElement(element) {
    var c = $(element).attr("class");
    if (!c)
        c = "";
    var classes = c.split(' ');

    for (var i = 0; i < classes.length; i++) {
        if (classes[i].indexOf('-style') > 0) {
            return classes[i];
        }
    }
    return null;
}

//:empty is not quite enough... we don't want to show bubbles if all there is is an empty paragraph
jQuery.expr[':'].hasNoText = function (obj) {
    return jQuery.trim(jQuery(obj).text()).length == 0;
};

 //Sets up the (currently yellow) qtip bubbles that give you the contents of the box in the source languages
function MakeSourceTextDivForGroup(group) {

    var divForBubble = $(group).clone();
    $(divForBubble).removeAttr('style');

    //make the source texts in the bubble read-only and remove any user font size adjustments
    $(divForBubble).find("textarea, div").each(function() {
        $(this).attr("readonly", "readonly");
        $(this).removeClass('bloom-editable');
        $(this).removeClass('overflow'); // don't want red in source text bubbles
        $(this).attr("contenteditable", "false");
        var styleClass = GetStyleClassFromElement(this);
        if (styleClass)
            $(this).removeClass(styleClass);
        $(this).addClass("source-text");
    });

    var vernacularLang = localizationManager.getVernacularLang();

    $(divForBubble).removeClass(); //remove them all
    $(divForBubble).addClass("ui-sourceTextsForBubble");
    //don't want empty items in the bubble
    $(divForBubble).find("textarea:empty, div:hasNoText").each(function() {
        $(this).remove();
    });

    //don't want the vernacular or languages in use for bilingual/trilingual boxes to be shown in the bubble
    $(divForBubble).find("*.bloom-content1, *.bloom-content2, *.bloom-content3").each(function () {
        $(this).remove();
    });

    //in case some formatting didn't get cleaned up
    StyleEditor.CleanupElement(divForBubble);

    //if there are no languages to show in the bubble, bail out now
    if ($(divForBubble).find("textarea, div").length == 0)
        return;

/* removed june 12 2013 was dying with new jquery as this was Window and that had no OwnerDocument    $(this).after(divForBubble);*/

    var selectorOfDefaultTab="li:first-child";

    //make the li's for the source text elements in this new div, which will later move to a tabbed bubble
    $(divForBubble).each(function () {
        $(this).prepend('<ul class="editTimeOnly bloom-ui"></ul>');
        var list = $(this).find('ul');
        //nb: Jan 2012: we modified "jquery.easytabs.js" to target @lang attributes, rather than ids.  If that change gets lost,
        //it's just a one-line change.
        var items = $(this).find("textarea, div");
        items.sort(function(a, b) {
            var keyA = $(a).attr('lang');
            var keyB = $(b).attr('lang');
            if (keyA === vernacularLang)
                return -1;
            if (keyB === vernacularLang)
                return 1;
            if (keyA < keyB)
                return -1;
            if (keyA > keyB)
                return 1;
            return 0;
        });
        var shellEditingMode = false;
        items.each(function() {
            var iso = $(this).attr('lang');
            var languageName = localizationManager.getLanguageName(iso);
            if (!languageName)
                languageName = iso;
            var shouldShowOnPage = (iso === vernacularLang)  /* could change that to 'bloom-content1' */ || $(this).hasClass('bloom-contentNational1') || $(this).hasClass('bloom-contentNational2') || $(this).hasClass('bloom-content2') || $(this).hasClass('bloom-content3');

            // in translation mode, don't include the vernacular in the tabs, because the tabs are being moved to the bubble
            if (iso !== "z" && (shellEditingMode || !shouldShowOnPage)) {

                $(list).append('<li id="'+iso+'"><a class="sourceTextTab" href="#' + iso + '">' + languageName + '</a></li>');
                if (iso === GetSettings().defaultSourceLanguage) {
                    selectorOfDefaultTab = "li#" + iso; //selectorOfDefaultTab="li:#"+iso; this worked in jquery 1.4
                }
            }
        });
    });

    //now turn that new div into a set of tabs
    // Review: as of 9 May 2014 the tab links have turned into bulleted links
    if ($(divForBubble).find("li").length > 0) {
        $(divForBubble).easytabs({
            animate: false,
            defaultTab: selectorOfDefaultTab
        });
//        $(divForBubble).bind('easytabs:after', function(event, tab, panel, settings){
//            alert(panel.selector)
//        });

  }
  else {
    $(divForBubble).remove();//no tabs, so hide the bubble
    return;
    }

    var showEvents = false;
    var hideEvents = false;
    var shouldShowAlways = true;

  
    if(checkMightCauseHorizontallyOverlappingBubbles(group)) {
        showEvents = 'focusin';
        hideEvents = 'focusout';
        shouldShowAlways = false;
    }

    // turn that tab thing into a bubble, and attach it to the original div ("group")
    $(group).each(function () {
      // var targetHeight = Math.max(55, $(this).height()); // This ensures we get at least one line of the source text!

      $(this).qtip({
          position: {
                my: 'left top',
                at: 'right top',
              adjust: {
                  x: 10,
                  y: 0
              }
          },
          content: $(divForBubble),

          show: {
              event: showEvents,
              ready: shouldShowAlways
          },
          //events: {
          //    render: function (event, api) {
          //        api.elements.content.height(targetHeight);
          //    }
          //},
          style: {
                tip: {
                    corner: true,
                    width: 10,
                    height: 10
                },
              classes: 'ui-tooltip-green ui-tooltip-rounded uibloomSourceTextsBubble'
          },
          hide: hideEvents
      });
  });
}

function checkMightCauseHorizontallyOverlappingBubbles(element) {
    //we can't actually know for sure if overlapping would happen, but
    //we can be very conservative and say that if the text
    //box isn't taking up the whole width, it *might* cause
    //an overlap
    var availableWidth = $(element).closest(".marginBox").width();
    var kTolerancePixels = 10; //if the box is just a tiny bit smaller, there's not going to be anything to overlap
    return $(element).width() < (availableWidth - kTolerancePixels);
}

//add a delete button which shows up when you hover
function SetupDeletable(containerDiv) {
    $(containerDiv).mouseenter(
        function () {
            var button = $("<button class='deleteButton smallImageButton' title='Delete'></button>");
            $(button).click(function(){
                $(containerDiv).remove()});
            $(this).prepend(button);
        })
        .mouseleave(function () {
            $(this).find(".deleteButton").each(function () {
                $(this).remove()
            });
        });

    return $(containerDiv);
}

//Bloom "imageContainer"s are <div>'s with wrap an <img>, and automatically proportionally resize
//the img to fit the available space
function SetupImageContainer(containerDiv) {
    $(containerDiv).mouseenter(function () {
        var buttonModifier = "largeImageButton";
        if ($(this).height() < 95) {
            buttonModifier = 'smallImageButton';
        }
        $(this).prepend('<button class="pasteImageButton ' + buttonModifier + '" title="' + localizationManager.getText("EditTab.Image.PasteImage") + '"></button>');
        $(this).prepend('<button class="changeImageButton ' + buttonModifier + '" title="' + localizationManager.getText("EditTab.Image.ChangeImage") + '"></button>');

        var img = $(this).find('img');
        if (CreditsAreRelevantForImage(img)) {
            $(this).prepend('<button class="editMetadataButton ' + buttonModifier + '" title="' + localizationManager.getText("EditTab.Image.EditMetadata") + '"></button>');
        }

        $(this).addClass('hoverUp');
    })
    .mouseleave(function () {
        $(this).removeClass('hoverUp');
        $(this).find(".changeImageButton").each(function () {
            $(this).remove()
        });
        $(this).find(".pasteImageButton").each(function () {
            $(this).remove()
        });
        $(this).find(".editMetadataButton").each(function () {
            if (!$(this).hasClass('imgMetadataProblem')) {
                $(this).remove()
            }
        });
    });
}

function CreditsAreRelevantForImage(img) {
    return $(img).attr('src').toLowerCase().indexOf('placeholder') == -1; //don't offer to edit placeholder credits
}

//While the actual metadata is embedded in the images (Bloom/palaso does that), Bloom sticks some metadata in data-* attributes
// so that we can easily & quickly get to the here.
function SetOverlayForImagesWithoutMetadata(container) {
    $(container).find(".bloom-imageContainer").each(function () {
        var img = $(this).find('img');
        if (!CreditsAreRelevantForImage(img)) {
           return;
        }
        var container = $(this);

        UpdateOverlay(container, img);

        //and if the bloom program changes these values (i.e. the user changes them using bloom), I
        //haven't figured out a way (apart from polling) to know that. So for now I'm using a hack
        //where Bloom calls click() on the image when it wants an update, and we detect that here.
        $(img).click(function () {
            UpdateOverlay(container, img);
        });
    });
}

function UpdateOverlay(container, img) {

    $(container).find(".imgMetadataProblem").each(function () {
        $(this).remove()
    });

    //review: should we also require copyright, illustrator, etc? In many contexts the id of the work-for-hire illustrator isn't available
    var copyright = $(img).attr('data-copyright');
    if (!copyright || copyright.length == 0) {

        var buttonModifier = "largeImageButton";
        if ($(container).height() < 80) {
            buttonModifier = 'smallImageButton';
        }

        $(container).prepend("<button class='editMetadataButton imgMetadataProblem "+buttonModifier+"' title='Image is missing information on Credits, Copyright, or License'></button>");
    }
}

// Instead of "missing", we want to show it in the right ui language. We also want the text
// to indicate that it might not be missing, just didn't load (this happens on slow machines)
// TODO: internationalize
function SetAlternateTextOnImages(element) {
    if ($(element).attr('src').length > 0) { //don't show this on the empty license image when we don't know the license yet
        var nameWithoutQueryString = $(element).attr('src').split("?")[0];
        $(element).attr('alt', 'This picture, ' + nameWithoutQueryString + ', is missing or was loading too slowly.');
    } else {
        $(element).attr('alt', '');//don't be tempted to show something like a '?' unless you fix the result when you have a custom book license on top of that '?'
    }
}

function SetupResizableElement(element) {
    $(element).mouseenter(
        function () {
            $(this).addClass("ui-mouseOver")
        }).mouseleave(function () {
            $(this).removeClass("ui-mouseOver")
        });
    var childImgContainer = $(element).find(".bloom-imageContainer");
    // A Picture Dictionary Word-And-Image
    if ($(childImgContainer).length > 0) {
        /* The case here is that the thing with this class actually has an
         inner image, as is the case for the Picture Dictionary.
         The key, non-obvious, difficult requirement is keeping the text below
         a picture dictionary item centered underneath the image.  I'd be
         surprised if this wasn't possible in CSS, but I'm not expert enough.
         So, I switched from having the image container be resizable, to having the
         whole div (image+headwords) be resizable, then use the "alsoResize"
         parameter to make the imageContainer resize.  Then, in order to make
         the image resize in real-time as you're dragging, I use the "resize"
         event to scale the image up proportionally (and centered) inside the
         newly resized container.
         */
        var img = $(childImgContainer).find("img");
        $(element).resizable({handles:'nw, ne, sw, se',
            containment: "parent",
            alsoResize:childImgContainer,
           resize:function (event, ui) {
                img.scaleImage({scale:"fit"})
            }});
        return $(element);
    }
    //An Image Container div (which must have an inner <img>
    else if ($(element).hasClass('bloom-imageContainer')) {
        var img = $(element).find("img");
        $(element).resizable({handles:'nw, ne, sw, se',
            containment: "parent",
            resize:function (event, ui) {
                img.scaleImage({scale:"fit"})
            }});
    }
    // some other kind of resizable
    else {
        $(element).resizable({
            handles:'nw, ne, sw, se',
            containment: "parent",
             stop: ResizeUsingPercentages,
            start: function(e,ui){
               if($(ui.element).css('top')=='0px' && $(ui.element).css('left')=='0px'){
                   $(ui.element).data('doRestoreRelativePosition', 'true');
               }
            }
        });
    }
}

//jquery resizable normally uses pixels. This makes it use percentages, which are mor robust across page size/orientation changes
function ResizeUsingPercentages(e,ui){
    var parent = ui.element.parent();
    ui.element.css({
        width: ui.element.width()/parent.width()*100+"%",
        height: ui.element.height()/parent.height()*100+"%"
    });

    //after any resize jquery adds an absolute position, which we don't want unless the user has resized
    //so this removes it, unless we previously noted that the user had moved it
    if($(ui.element).data('doRestoreRelativePosition'))
    {
        ui.element.css({
            position: '',
            top: '',
            left: ''
        });
    }
    $(ui.element).removeData('hadPreviouslyBeenRelocated');
}

// Actual testable determination of overflow or not
jQuery.fn.IsOverflowing = function () {
    var element = this[0];
    // Ignore Topic divs as they are chosen from a list
    if (element.hasAttribute('data-book') && element.getAttribute('data-book') == "topic") {
        return false;
    }
    // We want to prevent an inner div from expanding past the borders set by any containing marginBox class.
    var marginBoxParent = $(element).parents('.marginBox');
    var parentBottom;
    if(marginBoxParent && marginBoxParent.length > 0)
        parentBottom = $(marginBoxParent[0]).offset().top + $(marginBoxParent[0]).outerHeight(true);
    else
        parentBottom = 999999;
    var elemTop = parseInt($(element).offset().top);
    var elemBottom = elemTop + $(element).outerHeight(false);
    // console.log("Offset top: " + elemTop + " Outer Height: " + $(element).outerHeight(false));
    // If css has "overflow: visible;", scrollHeight is always 2 greater than clientHeight.
    // This is because of the thin grey border on a focused input box.
    // In fact, the focused grey border causes the same problem in detecting the bottom of a marginBox
    // so we'll apply the same 'fudge' factor to both comparisons.
    var focusedBorderFudgeFactor = 2;

    //The "basic book" template has a "Just Text" page which does some weird things to get vertically-centered
    //text. I don't know why, but this makes the clientHeight 2 pixels larger than the scrollHeight once it
    //is beyond its minimum height. We can detect that we're using this because it has this "firefoxHeight" data
    //element. This problem also shows up (and is detectable the same way) in Big Book. Except it turns out the
    //number of pixels to fudge is related to the point size. I think at base it's a preferred line spacing issue.
    var growFromCenterVerticalFudgeFactor =0;
    if($(element).data('firefoxheight')){
        var fontSizeRemnant = GetEditor().GetCalculatedFontSizeInPoints($(element)) - 22;
        if (fontSizeRemnant > 0) {
            growFromCenterVerticalFudgeFactor = (fontSizeRemnant / 5) + 1;
        }
    }

    //in the Picture Dictionary template, all words have a scrollheight that is 3 greater than the client height.
    //In the Headers of the Term Intro of the SHRP C1 P3 Pupil's book, scrollHeight = clientHeight + 6!!! Sigh.
    // the focussedBorderFudgeFactor takes care of 2 pixels, this adds one more.
    var shortBoxFudgeFactor = 4;

    //console.log('s='+element.scrollHeight+' c='+element.clientHeight);

<<<<<<< HEAD
    //
    return element.scrollHeight > element.clientHeight + focusedBorderFudgeFactor + growFromCenterVerticalFudgeFactor + shortBoxFudgeFactor ||
            element.scrollWidth > element.clientWidth  ||
        elemBottom > parentBottom + focusedBorderFudgeFactor;
=======
    // 
    return  element.scrollHeight > element.clientHeight + focusedBorderFudgeFactor + growFromCenterVerticalFudgeFactor + shortBoxFudgeFactor ||
            element.scrollWidth > element.clientWidth + focusedBorderFudgeFactor ||
            elemBottom > parentBottom + focusedBorderFudgeFactor;
>>>>>>> 3fa75933
};

// Checks for overflow and adds/removes the proper class
// N.B. This function is specifically designed to be called from within AddOverflowHandler()
function MarkOverflowInternal(box) {
    var $this = $(box);
    if ($this.IsOverflowing()) {
        $this.addClass('overflow');
        $this.closest('.bloom-page').addClass('pageOverflows');
    } else {
        $this.removeClass('overflow');
        RemovePageOverflowIfAppropriate($this.closest('.bloom-page'));

        //now, thing is, while the text may fit in our box, our box may not fit our parent. Or grandparent, etc.
        //It could be that we could just do this on up the hiearchy? For now, here's the case we know is important,
        // in the Origami pages, where the space allocated could be too small.
        var splitterParents = $this.parents('.split-pane-component-inner');
        if (splitterParents.length != 0) {
            MarkOverflowInternal(splitterParents[0]);
        }
    } // If it's not here, this won't hurt anything.
}

// Make sure there are no boxes with class 'overflow' on the page before removing
// the page-level overflow marker 'pageOverflows'
function RemovePageOverflowIfAppropriate(page) {
    var $page = $(page);
    if (!$page.find('.overflow').length)
        $page.removeClass('pageOverflows');
}

// When a div is overfull,
// we add the overflow class and it gets a red background or something
function AddOverflowHandler(container) {
    var queryElementsThatCanOverflow = ".bloom-editable, .split-pane-component-inner, textarea";

    //first, check to see if the stylesheet is going to give us overflow even for a single character:
    $(container).find(".bloom-editable").each(function (e) {
        var lineHeight = parseInt($(this).css("line-height"), 10);
        var minHeight = parseInt($(this).css("min-height"), 10);
        if (lineHeight > minHeight) {
            $(this).addClass('Layout-Problem-Detected');
            $(this).attr("LayoutProblem", "min-height is less than lineHeight");
        } else {
            $(this).removeClass('Layout-Problem-Detected');
        }
    });

    //NB: for some historical reason in March 2014 the calendar still uses textareas
    var editablePageElements = $(container).find("div.bloom-editable, textarea");

    //When they change, test for overflow
    editablePageElements.on("keyup paste", function (e) {
        var target = e.target;
        // Give the browser time to get the pasted text into the DOM first, before testing for overflow
        // GJM -- One place I read suggested that 0ms would work, it just needs to delay one 'cycle'.
        //        At first I was concerned that this might slow typing, but it doesn't seem to.
        setTimeout(function () {
            MarkOverflowInternal(target);

            //REVIEW: why is this here, in the overflow detection? 

            // This will make sure that any language tags on this div stay in position with editing.
            // Reposition all language tips, not just the tip for this item because sometimes the edit moves other controls.
            $(queryElementsThatCanOverflow).qtip('reposition');
        }, 100); // 100 milliseconds
        e.stopPropagation();
    });

    // Right now, test to see if any are already overflowing
    $(container).find(queryElementsThatCanOverflow).each(function () {
        MarkOverflowInternal(this);
    });

    // When the user resizes an origami pane, check the overflow again
    $(container).find(".split-pane-component-inner").bind('_splitpaneparentresize', function () {
        MarkOverflowInternal(this);
        $(this).find(queryElementsThatCanOverflow).each(function () {
            MarkOverflowInternal(this);
        });
    });
}

// Add various editing key handlers
function AddEditKeyHandlers(container) {
    //Make F6 apply a superscript style (later we'll change to ctrl+shift+plus, as word does. But capturing those in js by hand is a pain.
    //nb: we're avoiding ctrl+plus and ctrl+shift+plus (as used by MS Word), because they means zoom in browser. also three keys is too much
    $(container).find("div.bloom-editable").on('keydown', null, 'F6', function (e) {
        var selection = document.getSelection();
        if (selection) {
            //NB: by using exeCommand, we get undo-ability
            document.execCommand("insertHTML", false, "<span class='superscript'>" + document.getSelection() + "</span>");
        }
    });

    $(container).find("div.bloom-editable").on('keydown', null, 'ALT+CTRL+0', function (e) {//ctrl alt 0 is from google drive for "normal text"
        e.preventDefault();
        document.execCommand("formatBlock", false, "P");
    });

    // Make F7 apply top-level header style (H1)
    $(container).find("div.bloom-editable").on('keydown', null, 'F7', function (e) {
        e.preventDefault();
        document.execCommand("formatBlock", false, "H1");
    });
    $(container).find("div.bloom-editable").on('keydown', null, 'ALT+CTRL+1', function (e) {//ctrl alt 1 is from google drive
        e.preventDefault();
        document.execCommand("formatBlock", false, "H1");
    });

    // Make F8 apply header style (H2)
    $(container).find("div.bloom-editable").on('keydown', null, 'F8', function (e) {
        e.preventDefault();
        document.execCommand("formatBlock", false, "H2");
    });
    $(container).find("div.bloom-editable").on('keydown', null, 'ALT+CTRL+2', function (e) { //ctrl alt 2 is from google drive
        e.preventDefault();
        document.execCommand("formatBlock", false, "H2");
    });

    $(document).bind('keydown', 'ctrl+space', function (e) {
      e.preventDefault();
      document.execCommand("removeFormat", false, false);//will remove bold, italics, etc. but not things that use elements, like h1
    });

    $(document).bind('keydown', 'ctrl+u', function (e) {
      e.preventDefault();
      document.execCommand("underline", null, null);
    });
    $(document).bind('keydown', 'ctrl+b', function (e) {
      e.preventDefault();
      document.execCommand("bold", null, null);
    });
    $(document).bind('keydown', 'ctrl+i', function (e) {
      e.preventDefault();
      document.execCommand("italic", null, null);
    });
    //note: these have the effect of introducing a <div> inside of the div.bloom-editable we're in.
    $(document).bind('keydown', 'ctrl+r', function (e) {
        e.preventDefault();
        document.execCommand("justifyright", false, null);
    });
    $(document).bind('keydown', 'ctrl+l', function (e) {
        e.preventDefault();
        document.execCommand("justifyleft", false, null);
    });
    $(document).bind('keydown', 'ctrl+shift+e', function (e) { //ctrl+shiift+e is what google drive uses
        e.preventDefault();
        document.execCommand("justifycenter", false, null);
    });
}

// Add little language tags
function AddLanguageTags(container) {
    $(container).find(".bloom-editable:visible[contentEditable=true]").each(function () {
        var $this = $(this);

        // If this DIV already had a language tag, remove the content in case we decide the situation has changed.
        if ($this.hasAttr('data-languageTipContent')) {
            $this.removeAttr('data-languageTipContent');
        }

        // With a really small box that also had a hint qtip, there wasn't enough room and the two fought
        // with each other, leading to flashing back and forth
        // Of course that was from when Language Tags were qtips too, but I think I'll leave the restriction for now.
        if ($this.width() < 100) {
            return;
        }

        // Make sure language tags appear or disappear depending on what edit mode we are in
        var isTranslationMode = IsInTranslationMode();
        if (isTranslationMode && $this.hasClass('bloom-readOnlyInTranslationMode')) {
            return;
        }
        if (!isTranslationMode && $this.hasClass('bloom-readOnlyInEditMode')) {
            return;
        }

        var key = $this.attr("lang");
        if (key == "*" || key.length < 1)
            return; //seeing a "*" was confusing even to me

        // if this or any parent element has the class bloom-hideLanguageNameDisplay, we don't want to show any of these tags
        // first usage (for instance) was turning off language tags for a whole page
        if ($this.hasClass('bloom-hideLanguageNameDisplay') || $this.parents('.bloom-hideLanguageNameDisplay').length != 0) {
            return;
        }

        var whatToSay = localizationManager.getText(key);
        if (!whatToSay)
            whatToSay = key; //just show the code

        // Put whatToSay into data attribute for pickup by the css
        $this.attr('data-languageTipContent', whatToSay);
    });
}

// Add (yellow) hint bubbles from (usually) label.bubble elements
function AddHintBubbles(container) {
    //Handle <label>-defined hint bubbles on mono fields, that is divs that aren't in the context of a
    //bloom-translationGroup (those should have a single <label> for the whole group).
    //Notice that the <label> inside an editable div is in a precarious position, it could get
    //edited away by the user. So we are moving the contents into a data-hint attribute on the field.
    //Yes, it could have been placed there in the 1st place, but the <label> approach is highly readable,
    //so it is preferred when making new templates by hand.
    $(container).find(".bloom-editable:visible label.bubble").each(function () {
        var labelElement = $(this);
        var whatToSay = labelElement.text();
        if (!whatToSay)
            return;
        var onFocusOnly = labelElement.hasClass('bloom-showOnlyWhenTargetHasFocus');

        var enclosingEditableDiv = labelElement.parent();
        enclosingEditableDiv.attr('data-hint', labelElement.text());
        labelElement.remove();

        //attach the bubble, this editable only, then remove it
        MakeHelpBubble($(enclosingEditableDiv), labelElement, whatToSay, onFocusOnly);
    });

    // Having a <label class='bubble'> inside a div.bloom-translationGroup gives a hint bubble outside each of
    // the fields, with some template-filling and localization for each.
    // Note that in Version 1.0, we didn't have this <label> ability but we had @data-hint.
    // Using <label> instead of the attribute makes the html much easier to read, write, and add additional
    // behaviors through classes
    $(container).find(".bloom-translationGroup > label.bubble").each(function () {
        var labelElement = $(this);
        var whatToSay = labelElement.text();
        if (!whatToSay)
            return;
        var onFocusOnly = labelElement.hasClass('bloom-showOnlyWhenTargetHasFocus');

        //attach the bubble, separately, to every visible field inside the group
        labelElement.parent().find("div.bloom-editable:visible").each(function () {
            MakeHelpBubble($(this), labelElement, whatToSay, onFocusOnly);
        });
    });

    $(container).find("*.bloom-imageContainer > label.bubble").each(function () {
        var labelElement = $(this);
        var imageContainer = $(this).parent();
        var whatToSay = labelElement.text();
        if (!whatToSay)
            return;
        var onFocusOnly = labelElement.hasClass('bloom-showOnlyWhenTargetHasFocus');
        MakeHelpBubble(imageContainer, labelElement, whatToSay, onFocusOnly);
    });

    //This is the "low-level" way to get a hint bubble, cramming it all into a data-hint attribute.
    //It is used by the "high-level" way in the monolingual case where we don't have a bloom-translationGroup,
    //and need a place to preserve the contents of the <label>, which is in danger of being edited away.
    $(container).find("*[data-hint]").each(function () {
        var whatToSay = $(this).attr("data-hint");//don't use .data(), as that will trip over any } in the hint and try to interpret it as json
        if (!whatToSay)
            return;

        //make hints that start with a * only show when the field has focus
        var showOnFocusOnly = whatToSay.startsWith("*");

        if (whatToSay.startsWith("*")) {
            whatToSay = whatToSay.substring(1, 1000);
        }

        if (whatToSay.length == 0 || $(this).css('display') == 'none')
            return;

        MakeHelpBubble($(this), $(this), whatToSay, showOnFocusOnly);
    });
}

// This function is called directly from EditingView.OnShowBookMetadataEditor()
function SetCopyrightAndLicense(data) {
    //nb: for textarea, we need val(). But for div, it would be text()
    $("DIV[data-book='copyright']").text(DecodeHtml(data.copyright));
    $("DIV[data-book='licenseUrl']").text(data.licenseUrl);
    $("DIV[data-book='licenseDescription']").text(data.licenseDescription);
    $("DIV[data-book='licenseNotes']").text(DecodeHtml(data.licenseNotes));
    var licenseImageValue = data.licenseImage + "?" + new Date().getTime(); //the time thing makes the browser reload it even if it's the same name
    if (data.licenseImage.length == 0) {
        licenseImageValue = ""; //don't wan the date on there
        $("IMG[data-book='licenseImage']").attr('alt', '');
    }

    $("IMG[data-book='licenseImage']").attr("src", licenseImageValue);
    SetBookCopyrightAndLicenseButtonVisibility($('body'));
}

function SetBookCopyrightAndLicenseButtonVisibility(container) {
    var shouldShowButton = !($(container).find("DIV.copyright").text());
    $(container).find("button#editCopyrightAndLicense").css("display", shouldShowButton ? "inline" : "none");
}

function FindOrCreateTopicDialogDiv() {
    var dialogContents = $("body").find("div#topicChooser");
    if (!dialogContents.length) {
        var noTopic = localizationManager.getText("Topics.NoTopic");
        dialogContents = $("<div id='topicChooser' title='Topics'/>").appendTo($("body"));

        var topics = JSON.parse(GetSettings().topics).sort();
        // var topics = ["Agriculture", "Animal Stories", "Business", "Culture", "Community Living", "Dictionary", "Environment",
        // "Fiction", "Health", "How To", "Math", "Non Fiction", "Spiritual", "Personal Development", "Primer", "Science", "Tradition"];

        dialogContents.append("<ol id='topics'></ol>");
        $("ol#topics").append("<li class='ui-widget-content'>(" + noTopic + ")</li>");
        for (i in topics) {
            $("ol#topics").append("<li class='ui-widget-content'>" + topics[i] + "</li>");
        }

        $("#topics").selectable();

        //This weird stuff is to make up for the jquery uI not automatically theme-ing... without the following,
        //when you select an item, nothing visible happens (from stackoverflow)
        $("#topics").selectable({
            unselected: function() {
                $(":not(.ui-selected)", this).each(function() {
                    $(this).removeClass('ui-state-highlight');
                });
            },
            selected: function() {
                $(".ui-selected", this).each(function() {
                    $(this).addClass('ui-state-highlight');
                });
            }
        });
        $("#topics li").hover(
            function() {
                $(this).addClass('ui-state-hover');
            },
            function() {
                $(this).removeClass('ui-state-hover');
            });
    }
    return dialogContents;
}

//note, the normal way is for the user to click the link on the qtip.
//But clicking on the exiting topic may be natural too, and this prevents
//them from editing it by hand.
function SetupShowingTopicChooserWhenTopicIsClicked(container) {
    $(container).find("div[data-book='topic']").click(function () {
        if ($(this).css('cursor') == 'not-allowed')
            return;
        ShowTopicChooser();
    });
}

// This is called directly from Bloom via RunJavaScript()
function ShowTopicChooser() {
    var dialogContents = FindOrCreateTopicDialogDiv();
    var dlg = $(dialogContents).dialog({
        autoOpen: "true",
        modal: "true",
        //zIndex removed in newer jquery, now we get it in the css
        buttons: {
            "OK": function () {
                var t = $("ol#topics li.ui-selected");
                if (t.length) {
                    var topicText = t[0].innerHTML;
                    if (topicText.startsWith("(")) {
                        $("div[data-book='topic']").filter("[class~='bloom-contentNational1']").text("");
                    } else {
                        $("div[data-book='topic']").filter("[class~='bloom-contentNational1']").text(t[0].innerHTML);
                    }
                }
                $(this).dialog("close");
            }
        }
    });

    //make a double click on an item close the dialog
    dlg.find("li").dblclick(function () {
        var x = dlg.dialog("option", "buttons");
        x['OK'].apply(dlg);
    });
}

function DecodeHtml(encodedString) {
    return encodedString.replace(/&amp;/g, '&').replace(/&lt;/g, '<').replace(/&gt;/g, '>').replace(/&#39;/g, "'").replace(/&#169;/g, "©");
}

function GetEditor() {
    return new StyleEditor("/bloom/bookEdit");
}

function SetupImage(image) {
    //make images scale up to their container without distorting their proportions, while being centered within it.
    $(image).scaleImage({ scale: "fit" }); //uses jquery.myimgscale.js

    // when the image changes, we need to scale again:
    $(image).load(function () {
        $(this).scaleImage({ scale: "fit" });
    });

    //and when their parent is resized by the user, we need to scale again:
    $(image).parent().resize(function () {
        $(this).find("img").scaleImage({ scale: "fit" });
        try {
            ResetRememberedSize(this);
        } catch (error) {
            console.log(error);
        }
    });
}

function IsInTranslationMode() {
    var body = $("body");
    if (!body.hasAttr('editMode'))
        return false;
    else {
        return body.attr('editMode') == "translation";
    }
}

$.fn.hasAttr = function (name) {
    var attr = $(this).attr(name);

    // For some browsers, `attr` is undefined; for others,
    // `attr` is false.  Check for both.
    return (typeof attr !== 'undefined' && attr !== false);
};

// Originally, all this code was in document.load and the selectors were acting
// on all elements (not bound by the container).  I added the container bound so we
// can add new elements (such as during layout mode) and call this on only newly added elements.
// Now document.load calls this with $('body') as the container.
// REVIEW: Some of these would be better off in OneTimeSetup, but too much risk to try to decide right now.
function SetupElements(container) {

    //add a marginBox if it's missing. We introduced it early in the first beta
    $(container).find(".bloom-page").each(function () {
        if ($(this).find(".marginBox").length == 0) {
            $(this).wrapInner("<div class='marginBox'></div>");
        }
    });

    AddToolbox(container);

    //make textarea edits go back into the dom (they were designed to be POST'ed via forms)
    $(container).find("textarea").blur(function () {
        this.innerHTML = this.value;
    });

    //firefox adds a <BR> when you press return, which is lame because you can't put css styles on BR, such as indent.
    //Eventually we may use a wysiwyg add-on which does this conversion as you type, but for now, we change it when
    //you tab or click out.
    $(container).find(".bloom-editable").blur(function () {
        //in the focus event that came long before this blur event, we may have added an empty span to work around a gecko bug. Get rid of it now.
        $(this).children("span.bloom-ui").remove();

        //This might mess some things up, so we're only applying it selectively
        if ($(this).closest('.bloom-requiresParagraphs').length == 0
           && ($(this).css('border-top-style') != 'dashed')) //this signal used to let the css add this conversion after some SIL-LEAD SHRP books were already typed
        return;

        var x = $(this).html();

        //the first time we see a field editing in Firefox, it won't have a p opener
        if (!x.startsWith('<p>')) {
            x = "<p>" + x;
        }

        x = x.split("<br>").join("</p><p>");

        //the first time we see a field editing in Firefox, it won't have a p closer
        if (!x.endsWith('</p>')) {
            x = x + "</p>";
        }
        $(this).html(x);

        //If somehow you get leading empty paragraphs, FF won't let you delete them
//        $(this).find('p').each(function () {
//            if ($(this).text() === "") {
//                $(this).remove();
//            } else {
//                return false; //break
//            }
//        });

        //for some reason, perhaps FF-related, we end up with a new empty paragraph each time
        //so remove trailing <p></p>s
        $(this).find('p').reverse().each(function () {
            if ($(this).text() === "") {
                $(this).remove();
            } else {
                return false; //break
            }
        });
    });

    //when we discover an empty text box that has been marked to use paragraphs, start us off on the right foot
    $(container).find('.bloom-editable').focus(function () {
        //enhance: we actually want everything to be done with paragraphs, but need to wait for the ReaderTools to be enhanced to cope with that.

        var requireParagraphs = $(this).closest('.bloom-requiresParagraphs').length > 0
            || ($(this).css('border-top-style') == 'dashed');//this signal used to let the css add this conversion after some SIL-LEAD SHRP books were already typed

        if (!requireParagraphs) {
            // Work around a bug in geckofx. The effect was that if you clicked in a completely empty text box
            // the cursor is oddly positioned and typing does nothing. There is evidence that what is going on is that the focus 
            // is on the English qtip (in the FF inspector, the qtip block highlights when you type). https://jira.sil.org/browse/BL-786
            // This bug mentions the cursor being in the wrong place: https://bugzilla.mozilla.org/show_bug.cgi?id=904846
            // so the solution is just to insert a span that you can't see, here during the focus event.
            // Then, we remove that span in the blur event.
            if ($(this).text() == '') {
                //add a span with only a zero-width space in it
                //enhance: a zero-width placeholder would be a bit better, but libsynphony doesn't know this is a space: //$(this).html('<span class="bloom-ui">&#8203;</span>');
                $(this).html('&nbsp;');
                //now we tried deleting it immediatly, or after a pause, but that doesn't help. So now we don't delete it until they type or paste something.
                $(container).find(".bloom-editable").one('paste keypress', FixUpOnFirstInput);
            }
            return;
        }

        if ($(this).text() == '') {
            //stick in a paragraph, which makes FF do paragraphs instead of BRs.
            $(this).html('<p>&nbsp;</p>'); // &zwnj; (zero width non-joiner) would be better but it makes the cursor invisible

            //now select that space, so we delete it when we start typing

            var el = $(this).find('p')[0].childNodes[0];
            var range = document.createRange();
            range.selectNodeContents(el);
            var sel = window.getSelection();
            sel.removeAllRanges();
            sel.addRange(range);
        }
        else {
            var el = $(this).find('p')[0];
            if (!el)
                return; // these have text, but not p's yet. We'll have to wait until they leave (blur) to add in the P's.
            var range = document.createRange();
            range.selectNodeContents(el);
            range.collapse(true);//move to start of first paragraph
            var sel = window.getSelection();
            sel.removeAllRanges();
            sel.addRange(range);
        }
    //TODO if you do Ctrl+A and delete, you're now outside of our <p></p> zone. clicking out will trigger the blur handerl above, which will restore it.
    });

    var accordion = parent.window.document.getElementById("accordion");
    var model;

    // accordion will be undefined during unit testing
    if (accordion) model = accordion.contentWindow['model'];

    // model will be undefined if the reader tools are not loaded
    if (model) {

        // invoke function when a bloom-editable element loses focus.
        $(container).find('.bloom-editable').focusout(function () {
            model.doMarkup();
        });

        $(container).find('.bloom-editable').focusin(function () {
            model.noteFocus(this); // 'This' is the element that just got focus.
        });

        // and a slightly different one for keypresses
        $(container).find('.bloom-editable').keypress(function () {
            model.doKeypressMarkup();
        });

        $(container).find('.bloom-editable').keydown(function (e) {
            if ((e.keyCode == 90 || e.keyCode == 89) && e.ctrlKey) { // ctrl-z or ctrl-Y
                if (model.currentMarkupType !== MarkupType.None) {
                    e.preventDefault();
                    if (e.shiftKey || e.keyCode == 89) { // ctrl-shift-z or ctrl-y
                        model.redo();
                    }
                    else {
                        model.undo();
                    }
                    return false;
                }
            }
        });
    }

    SetBookCopyrightAndLicenseButtonVisibility(container);

    //CSS normally can't get at the text in order to, for example, show something different if it is empty.
    //This allows you to add .bloom-needs-data-text to a bloom-translationGroup in order to get
    //its child bloom-editable's to have data-texts's on them
    $(container).find(".bloom-translationGroup.bloom-text-for-css .bloom-editable").each(function () {
        // initially fill it
        $(this).attr('data-text', this.textContent);
        // keep it up to date
        $(this).on('blur paste input', function () {
            $(this).attr('data-text', this.textContent);
        });
    });

    //in bilingual/trilingual situation, re-order the boxes to match the content languages, so that stylesheets don't have to
    $(container).find(".bloom-translationGroup").each(function () {
        var contentElements = $(this).find("textarea, div.bloom-editable");
        contentElements.sort(function (a, b) {
            //using negatives so that something with none of these labels ends up with a > score and at the end
            var scoreA = $(a).hasClass('bloom-content1') * -3 + ($(a).hasClass('bloom-content2') * -2) + ($(a).hasClass('bloom-content3') * -1);
            var scoreB = $(b).hasClass('bloom-content1') * -3 + ($(b).hasClass('bloom-content2') * -2) + ($(b).hasClass('bloom-content3') * -1);
            if (scoreA < scoreB)
                return -1;
            if (scoreA > scoreB)
                return 1;
            return 0;
        });
        //do the actual rearrangement
        $(this).append(contentElements);
    });

    //Convert Standard Format Markers in the pasted text to html spans
    $(container).find("div.bloom-editable").on("paste", function (e) {
        if (!e.originalEvent.clipboardData)
            return;

        var s = e.originalEvent.clipboardData.getData('text/plain');
        if (s==null || s =='')
            return;

        var re = new RegExp('\\\\v\\s(\\d+)', 'g');
        var matches = re.exec(s);
        if (matches == null) {
            //just let it paste
        }
        else {
            e.preventDefault();
            var x =s.replace(re, "<span class='superscript'>$1</span>");
            document.execCommand("insertHtml", false, x);
            //NB: this would undo, but it doesn't work document.execCommand("paste", false, x);
        }
    });

    AddEditKeyHandlers(container);

    //--------------------------------
    //keep divs vertically centered (yes, I first tried *all* the css approaches, they don't work for our situation)

    //do it initially
    $(container).find(".bloom-centerVertically").CenterVerticallyInParent();
    //reposition as needed
    $(container).find(".bloom-centerVertically").resize(function () { //nb: this uses a 3rd party resize extension from Ben Alman; the built in jquery resize only fires on the window
        $(this).CenterVerticallyInParent();
    });

    AddHintBubbles(container);

    //html5 provides for a placeholder attribute, but not for contenteditable divs like we use.
    //So one of our foundational stylesheets looks for @data-placeholder and simulates the
    //@placeholder behavior.
    //Now, what's going on here is that we also support
    //<label class='placeholder'> inside a div.bloom-translationGroup to get this placeholder
    //behavior on each of the fields inside the group .
    //Using <label> instead of the attribute makes the html much easier to read, write, and add additional
    //behaviors through classes.
    //So the job of this bit here is to take the label.placeholder and create the data-placeholders.
    $(container).find("*.bloom-translationGroup > label.placeholder").each(function () {

        var labelText = $(this).text();

        //put the attributes on the individual child divs
        $(this).parent().find('.bloom-editable').each(function () {

            //enhance: it would make sense to allow each of these to be customized for their div
            //so that you could have a placeholder that said "Name in {lang}", for example.
            $(this).attr('data-placeholder', labelText);
            //next, it's up to CSS to draw the placeholder when the field is empty.
        });
    });

    //make images look click-able when you cover over them
    $(container).find(".bloom-imageContainer").each(function () {
        SetupImageContainer(this);
    });

    //todo: this had problems. Check out the later approach, seen in draggableLabel (e.g. move handle on the inside, using a background image on a div)
    $(container).find(".bloom-draggable").mouseenter(function () {
        $(this).prepend("<button class='moveButton' title='Move'></button>");
        $(this).find(".moveButton").mousedown(function (e) {
            $(this).parent().trigger(e);
        });
    });
    $(container).find(".bloom-draggable").mouseleave(function () {
        $(this).find(".moveButton").each(function () {
            $(this).remove()
        });
    });

    $(container).find('div.bloom-editable').each(function () {
        $(this).attr('contentEditable', 'true');
    });

    // Bloom needs to make some fields readonly. E.g., the original license when the user is translating a shellbook
    // Normally, we'd control this is a style in editTranslationMode.css/editOriginalMode.css. However, "readonly" isn't a style, just
    // an attribute, so it can't be included in css.
    // The solution here is to add the readonly attribute when we detect that the css has set the cursor to "not-allowed".
    $(container).find('textarea, div').focus(function () {
        //        if ($(this).css('border-bottom-color') == 'transparent') {
        if ($(this).css('cursor') == 'not-allowed') {
            $(this).attr("readonly", "true");
            $(this).removeAttr("contentEditable");
        }
        else {
            $(this).removeAttr("readonly");
            //review: do we need to add contentEditable... that could lead to making things editable that shouldn't be
        }
    });

    AddLanguageTags(container);

    // If the user moves over something they can't edit, show a tooltip explaining why not
    $(container).find('*[data-hint]').each(function () {

        if ($(this).css('cursor') == 'not-allowed') {
            var whyDisabled = "You cannot change these because this is not the original copy.";
            if ($(this).hasClass('bloom-readOnlyInEditMode')) {
                whyDisabled = "You cannot put anything in there while making an original book.";
            }

            var whatToSay = $(this).attr("data-hint");//don't use .data(), as that will trip over any } in the hint and try to interpret it as json

            whatToSay = localizationManager.getLocalizedHint(whatToSay, $(this)) + " <br/>" + whyDisabled;
            var theClasses = 'ui-tooltip-shadow ui-tooltip-red';
            var pos = { at: 'right center',
                my: 'left center'
            };
            $(this).qtip({
                content: whatToSay,
                position: pos,
                show: {
                    event: 'focusin mouseenter'
                },
                style: {
                    classes: theClasses
                }
            });
        }
    });

    //Same thing for divs which are potentially editable, but via the contentEditable attribute instead of TextArea's ReadOnly attribute
    // editTranslationMode.css/editOriginalMode.css can't get at the contentEditable (css can't do that), so
    // so they set the cursor to "not-allowed", and we detect that and set the contentEditable appropriately
    $(container).find('div.bloom-readOnlyInTranslationMode').focus(function () {
        if ($(this).css('cursor') == 'not-allowed') {
            $(this).removeAttr("contentEditable");
        }
        else {
            $(this).attr("contentEditable", "true");
        }
    });

    //first used in the Uganda SHRP Primer 1 template, on the image on day 1
    //This took *enormous* fussing in the css. TODO: copy what we learned there
    //to the (currently experimental) Toolbox template (see 'bloom-draggable')
    $(container).find(".bloom-draggableLabel").each(function () {
        // previous to June 2014, containment was not working, so some items may be
        // out of bounds. Or the stylesheet could change the size of things. This gets any such back in bounds.
        if ($(this).position().left < 0) {
            $(this).css('left', 0);
        }
        if ($(this).position().top < 0) {
            $(this).css('top', 0);
        }
        if ($(this).position().left + $(this).width() > $(this).parent().width()) {
            $(this).css('left', $(this).parent().width() - $(this).width());
        }
        if ($(this).position().top > $(this).parent().height()) {
            $(this).css('top', $(this).parent().height() - $(this).height());
        }

        $(this).draggable(
        {
            containment: "parent", //NB: this containment is of the translation group, not the editable inside it. So avoid margins on the translation group.
            handle: '.dragHandle'
        });
    });


    $(container).find(".bloom-draggableLabel")
       .mouseenter(function () {
        $(this).prepend(" <div class='dragHandle'></div>");
    });

    $(container).find(".bloom-draggableLabel").mouseleave(function () {
        $(this).find(".dragHandle").each(function() {
            $(this).remove()
        });
    });

    // add drag and resize ability where elements call for it
    //   $(".bloom-draggable").draggable({containment: "parent"});
    $(container).find(".bloom-draggable").draggable({ containment: "parent",
        handle: '.bloom-imageContainer',
        stop: function (event, ui) {
            $(this).find('.wordsDiv').find('div').each(function () {
                $(this).qtip('reposition');
            })
        } //yes, this repositions *all* qtips on the page. Yuck.
    }); //without this "handle" restriction, clicks on the text boxes don't work. NB: ".moveButton" is really what we wanted, but didn't work, probably because the button is only created on the mouseEnter event, and maybe that's too late.
    //later note: using a real button just absorbs the click event. Other things work better
    //http://stackoverflow.com/questions/10317128/how-to-make-a-div-contenteditable-and-draggable

    /* Support in page combo boxes that set a class on the parent, thus making some change in the layout of the pge.
    Example:
         <select name="Story Style" class="bloom-classSwitchingCombobox">
             <option value="Fictional">Fiction</option>
             <option value="Informative">Informative</option>
     </select>
     */
    //First we select the initial value based on what class is currently set, or leave to the default if none of them
    $(container).find(".bloom-classSwitchingCombobox").each(function(){
        //look through the classes of the parent for any that match one of our combobox values
        var i;
        for(i=0; i< this.options.length;i++) {
            var c = this.options[i].value;
            if($(this).parent().hasClass(c)){
                $(this).val(c);
                break;
            }
        }
    });
    //And now we react to the user choosing a different value
    $(container).find(".bloom-classSwitchingCombobox").change(function(){
        //remove any of the values that might already be set
        var i;
        for(i=0; i< this.options.length;i++) {
            var c = this.options[i].value;
            $(this).parent().removeClass(c);
        }
        //add back in the one they just chose
        $(this).parent().addClass(this.value);
    });

    //only make things deletable if they have the deletable class *and* page customization is enabled
    $(container).find("DIV.bloom-page.bloom-enablePageCustomization DIV.bloom-deletable").each(function () {
        SetupDeletable(this);
    });

    $(container).find(".pictureDictionaryPage").each(function () {
        AddExperimentalNotice(this);
    });

    $(container).find(".bloom-resizable").each(function () {
        SetupResizableElement(this);
    });

    $(container).find("img").each(function () {
        SetAlternateTextOnImages(this);
    });

    SetOverlayForImagesWithoutMetadata(container);

    SetupShowingTopicChooserWhenTopicIsClicked(container);

    // Copy source texts out to their own div, where we can make a bubble with tabs out of them
    // We do this because if we made a bubble out of the div, that would suck up the vernacular editable area, too,
    $(container).find("*.bloom-translationGroup").not(".bloom-readOnlyInTranslationMode").each(function () {
        if ($(this).find("textarea, div").length > 1) {
            MakeSourceTextDivForGroup(this);
        }
    });

    $(container).find(".bloom-imageContainer img").each(function() {
        SetupImage(this);
    });

    // Add overflow event handlers so that when a div is overfull,
    // we add the overflow class and it gets a red background or something
    // Moved overflowhandler after SetupImage because some pages with lots of placeholders
    // were prematurely overflowing before the images were set to the right size.
    AddOverflowHandler(container);

    var editor = GetEditor();

    $(container).find("div.bloom-editable:visible").each(function () {
        // If the .bloom-editable or any of its ancestors (including <body>) has the class "bloom-userCannotModifyStyles",
        // then the controls that allow the user to adjust the styles will not be shown.This does not prevent the user
        // from doing character styling, e.g. CTRL+b for bold.
        if ($(this).closest('.bloom-userCannotModifyStyles').length == 0) {
            $(this).focus(function() {
                editor.AttachToBox(this);
            });
        }
    });

    $(container).find('.bloom-editable').longPress();

    //When we do a CTRL+A DEL, FF leaves us with a <br></br> at the start. When the first key is then pressed, 
    //a blank line is shown and the letter pressed shows up after that.
    //This detects that situation when we type the first key after the deletion, and first deletes the <br></br>.
    $(container).find('.bloom-editable').keypress(function (event) {
        //this is causing a worse problem, (preventing us from typing empty lines to move the start of the text down), so we're going to live with the empty space for now.
        // TODO: perhaps we can act when the DEL or Backspace occurs and then detect this situation and clean it up.
//         if ($(event.target).text() == "") { //NB: the browser inspector shows <br></br>, but innerHTML just says "<br>"
//            event.target.innerHTML = "";
//        }
    });
    //This detects that situation when we do CTRL+A and then type a letter, instead of DEL
    $(container).find('.bloom-editable').keyup(function (event) {
        //console.log(event.target.innerHTML);
        // If they pressed a letter instead of DEL, we get this case:
        if ($(event.target).find("#formatButton").length == 0) { //NB: the browser inspector shows <br></br>, but innerHTML just says "<br>"
            //they have also deleted the formatButton, so put it back in
            // console.log('attaching'); REVIEW: this shows that we're doing the attaching on the first character entered, even though it appears the editor was already attached.
            //so we actually attach twice. That's ok, the editor handles that, but I don't know why we're passing the if, and it could be improved.
            editor.AttachToBox(this);
        }
    });

    //focus on the first editable field
    $(container).find("textarea, div.bloom-editable").first().focus(); //review: this might choose a textarea which appears after the div. Could we sort on the tab order?
}

// Only put setup code here which is guaranteed to only be run once per page load.
// e.g. Don't put setup for elements such as image containers or editable boxes which may get added after page load.
function OneTimeSetup() {
    setupOrigami();
}


//Earlier, to work around a FF bug, we made a text box non-empty so that the cursor would should up correctly.
//Now, they have entered something, so remove it
function FixUpOnFirstInput() {
    //when this was wired up, we used ".one()", but actually we're getting multiple calls for some reason, 
    //and that gets characters in the wrong place because this messes with the insertion point. So now
    //we check to see if the space is still there before touching it
    if ($(this).html().indexOf("&nbsp;") == 0) { 
        //earlier we stuck a &nbsp; in to work around a FF bug on empty boxes.
        //now remove it a soon as they type something

        
        // this caused BL-933 by somehow making us lose the on click event link on the formatButton
    //   $(this).html($(this).html().replace('&nbsp;', ""));

        //so now we do the follow business, where we select the &nbsp; we want to delete, momements before the character is typed or text pasted
        var selection = window.getSelection();

        //if we're at the start of the text, we're to the left of the character we want to replace
        if (selection.anchorOffset == 0) {
            selection.modify("extend", "forward", "character");
            //REVIEW: I actually don't know why this is necessary; the pending keypress should do the same thing
            //But BL-952 showed that without it, we actually somehow end up selecting the format gear icon as well
            selection.deleteFromDocument();
        }
        //if we're at position 1 in the text, then we're just to the right of the character we want to replace
        else if (selection.anchorOffset == 1) {
            selection.modify("extend", "backward", "character");
        }
    }
}


// ---------------------------------------------------------------------------------
// document ready function
// ---------------------------------------------------------------------------------
$(document).ready(function() {
    if($.fn.qtip)
        $.fn.qtip.zindex = 15000;
    //gives an error $.fn.qtip.plugins.modal.zindex = 1000000 - 20;

    $.fn.reverse = function () {
        return this.pushStack(this.get().reverse(), arguments);
    };

    //if this browser doesn't have endsWith built in, add it
    if (typeof String.prototype.endsWith !== 'function') {
        String.prototype.endsWith = function (suffix) {
            return this.indexOf(suffix, this.length - suffix.length) !== -1;
        };
    }

    /* Defines a starts-with function*/
    if (typeof String.prototype.startsWith != 'function') {
        String.prototype.startsWith = function (str) {
            return this.indexOf(str) == 0;
        };
    }

    //eventually we want to run this *after* we've used the page, but for now, it is useful to clean up stuff from last time
    Cleanup();

   SetupElements($('body'));
    OneTimeSetup();

}); // end document ready function<|MERGE_RESOLUTION|>--- conflicted
+++ resolved
@@ -446,7 +446,7 @@
     var hideEvents = false;
     var shouldShowAlways = true;
 
-  
+
     if(checkMightCauseHorizontallyOverlappingBubbles(group)) {
         showEvents = 'focusin';
         hideEvents = 'focusout';
@@ -727,17 +727,10 @@
 
     //console.log('s='+element.scrollHeight+' c='+element.clientHeight);
 
-<<<<<<< HEAD
     //
-    return element.scrollHeight > element.clientHeight + focusedBorderFudgeFactor + growFromCenterVerticalFudgeFactor + shortBoxFudgeFactor ||
-            element.scrollWidth > element.clientWidth  ||
-        elemBottom > parentBottom + focusedBorderFudgeFactor;
-=======
-    // 
     return  element.scrollHeight > element.clientHeight + focusedBorderFudgeFactor + growFromCenterVerticalFudgeFactor + shortBoxFudgeFactor ||
             element.scrollWidth > element.clientWidth + focusedBorderFudgeFactor ||
             elemBottom > parentBottom + focusedBorderFudgeFactor;
->>>>>>> 3fa75933
 };
 
 // Checks for overflow and adds/removes the proper class
