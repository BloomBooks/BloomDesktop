--- conflicted
+++ resolved
@@ -734,15 +734,9 @@
     //console.log('s='+element.scrollHeight+' c='+element.clientHeight);
 
     //
-<<<<<<< HEAD
-    return element.scrollHeight > element.clientHeight + focusedBorderFudgeFactor + growFromCenterVerticalFudgeFactor + shortBoxFudgeFactor ||
-            element.scrollWidth > element.clientWidth  ||
-        elemBottom > parentBottom + focusedBorderFudgeFactor;
-=======
     return  element.scrollHeight > element.clientHeight + focusedBorderFudgeFactor + growFromCenterVerticalFudgeFactor + shortBoxFudgeFactor ||
             element.scrollWidth > element.clientWidth + focusedBorderFudgeFactor ||
             elemBottom > parentBottom + focusedBorderFudgeFactor;
->>>>>>> 1b251ed0
 };
 
 // Checks for overflow and adds/removes the proper class
@@ -1707,13 +1701,8 @@
     //eventually we want to run this *after* we've used the page, but for now, it is useful to clean up stuff from last time
     Cleanup();
 
-<<<<<<< HEAD
    SetupElements($('body'));
    OneTimeSetup();
-=======
-    SetupElements($('body'));
-    OneTimeSetup();
->>>>>>> 1b251ed0
 
     //this is some sample code for working on CommandAvailabilityPublisher websocket messages
 //   var client = new WebSocket("ws://127.0.0.1:8189");
