$.fn.CenterVerticallyInParent = function() {
    return this.each(function(i) {
        var ah = $(this).height();
        var ph = $(this).parent().height();
        var mh = Math.ceil((ph - ah) / 2);
        $(this).css('margin-top', mh);

        ///There is a bug in wkhtmltopdf where it determines the height of these incorrectly, causing, in a multlingual situation, the 1st text box to hog up all the room and
        //push the other guys off the page. So the hack solution of the moment is to remember the correct height here, in gecko-land, and use it over there to set the max-height.
        //See bloomPreview.SetMaxHeightForHtmlToPDFBug()
        $(this).children().each(function(){
            var h= $(this).height();
            $(this).attr('data-firefoxHeight', h);
        });
    });
};


function isBrOrWhitespace(node) {
    return node && ( (node.nodeType == 1 && node.nodeName.toLowerCase() == "br") ||
           (node.nodeType == 3 && /^\s*$/.test(node.nodeValue) ) );
}

function TrimTrailingLineBreaksInDivs(node) {
    while ( isBrOrWhitespace(node.firstChild) ) {
        node.removeChild(node.firstChild);
    }
    while ( isBrOrWhitespace(node.lastChild) ) {
        node.removeChild(node.lastChild);
    }
}

function CanChangeBookLicense() {

    // First, need to look in .bloomCollection file for <IsSourceCollection> value
    // if 'true', return true.
    var isSource = GetSettings().isSourceCollection;
    if (isSource && isSource.toLowerCase() == 'true') // comes out as capitalized string, if it's there
        return true;

    // meta[@name='lockedDownAsShell' and @content='true'], if exists, return false
    var lockedAsShell = $(document).find('meta[name="lockedDownAsShell"]');
    if (lockedAsShell.length > 0 && lockedAsShell.attr('content').toLowerCase() == 'true')
        return false;
    // meta[@name='canChangeLicense'] and @content='false'], if exists, return false
    var canChange = $(document).find('meta[name="canChangeLicense"]');
    if (canChange.length > 0 && canChange.attr('content').toLowerCase() == 'false')
        return false;

    // Otherwise return true
    return true;
}

//show those bubbles if the item is empty, or if it's not empty, then if it is in focus OR the mouse is over the item
function MakeHelpBubble(targetElement, elementWithBubbleAttributes, whatToSay, onFocusOnly) {

    if ($(targetElement).css('display') == 'none') {
        return;
    }

    if ($(targetElement).css('border-bottom-color') == 'transparent') {
        return; //don't put tips if they can't edit it. That's just confusing
    }
    if ($(targetElement).css('display') == 'none') {
        return; //don't put tips if they can't see it.
    }

    theClasses = 'ui-tooltip-shadow ui-tooltip-plain';
    if ($(targetElement).height() < 100) {
        pos = {
            at: 'right center', //I like this, but it doesn't reposition well -->'right center',
            my: 'left center' //I like this, but it doesn't reposition well-->  'left center',
           , viewport: $(window)
            // , adjust: { y: -20 }
        };
    }
    else { // with the big back covers, the adjustment just makes things worse.
        pos = {
            at: 'right center',
            my: 'left center'
        };
    }

    //temporarily disabling this; the problem is that its more natural to put the hint on enclosing 'translationgroup' element, but those elements are *never* empty.
    //maybe we could have this logic, but change this logic so that for all items within a translation group, they get their a hint from a parent, and then use this isempty logic
    //at the moment, the logic is all around whoever has the data-hint
    //var shouldShowAlways = $(this).is(':empty'); //if it was empty when we drew the page, keep the tooltip there
    var shouldShowAlways = true;
    var hideEvents = shouldShowAlways ? false : 'focusout mouseleave';

    var functionCall = $(elementWithBubbleAttributes).data("functiononhintclick");
    if (functionCall) {
        if (functionCall == 'bookMetadataEditor' && !CanChangeBookLicense())
            return;
        shouldShowAlways = true;
        whatToSay = "<a href='" + functionCall + "'>" + whatToSay + "</a>";
        hideEvents = false; // Don't specify a hide event...
    }

    if (onFocusOnly) {
        shouldShowAlways = false;
        hideEvents = 'focusout mouseleave';
    }

    whatToSay = GetLocalizedHint(whatToSay, $(targetElement));

    $(targetElement).qtip({
        content: whatToSay,
        position: pos,
        show: {
            event: 'focusin mouseenter',
            ready: shouldShowAlways //would rather have this kind of dynamic thing, but it isn't right: function(){$(this).is(':empty')}//
        }
       , tip: { corner: 'left center' }
       , hide: {
           event: hideEvents
       },
        adjust: { method: 'flip none' },
        style: {
            classes: theClasses
        }
    });
}

function Cleanup() {

    // for stuff bloom introduces, just use this "bloom-ui" class to have it removed
    $(".bloom-ui").each(function() {
        $(this).remove();
    });

    // remove the div's which qtip makes for the tips themselves
    $("div.qtip").each(function() {
        $(this).remove();
    });

    // remove the attributes qtips adds to the things being annotated
    $("*[aria-describedby]").each(function() {
        $(this).removeAttr("aria-describedby");
    });
    $("*[ariasecondary-describedby]").each(function() {
        $(this).removeAttr("ariasecondary-describedby");
    });
    $("*.editTimeOnly").remove();
    $("*.dragHandle").remove();
    $("*").removeAttr("data-easytabs");

    $("div.ui-resizable-handle").remove();
    $('div, figure').each(function() {
        $(this).removeClass('ui-draggable');
        $(this).removeClass('ui-resizable');
        $(this).removeClass('hoverUp');
    });

    $('button').each(function () {
            $(this).remove();
    });


  $('div.bloom-editable').each( function() {
    TrimTrailingLineBreaksInDivs(this);
    });

  $('.bloom-imageContainer').css('opacity', '');//comes in on img containers from an old version of myimgscale, and is a major problem if the image is missing
    $('.bloom-imageContainer').css('overflow', '');//review: also comes form myimgscale; is it a problem?
}

 //Make a toolbox off to the side (implemented using qtip), with elements that can be dragged
 //onto the page
function AddToolbox(){
    $('div.bloom-page.bloom-enablePageCustomization').each(function () {
        $(this).find('.marginBox').droppable({
            hoverClass: "ui-state-hover",
            accept: function () { return true; },
            drop: function (event, ui) {
                //is it being dragged in from a toolbox, or just moved around inside the page?
                if ($(ui.draggable).hasClass('widgetInToolbox')) {

                    //review: since we already did a clone during the tearoff, why clone again?
                    var $x = $($(ui.draggable).clone()[0]);
                    // $x.text("");

                    //we need different behavior when it is in the toolbox vs. once it is live
                    $x.attr("class", $x.data("classesafterdrop"));
                    $x.removeAttr("classesafterdrop");

                    if ($x.hasClass('bloom-imageContainer')) {
                        SetupImageContainer($x);
                    }

                    //review: this find() implies that the draggable thing isn't necesarily the widgetInToolbox. Why not?
//                    $(this).find('.widgetInToolbox')
//                            .removeAttr("style")
//                            .draggable({ containment: "parent" })
//                            .removeClass("widgetInToolbox")
//                            .SetupResizableElement(this)
                    //                            .SetupDeletable(this);
                    $x.removeAttr("style");
                    $x.draggable({ containment: "parent" });
                    $x.removeClass("widgetInToolbox");
                    SetupResizableElement($x);
                    SetupDeletable($x);

                    $(this).append($x);
                }
            }
        });
        var lang1ISO = GetSettings().languageForNewTextBoxes;
        var heading1CenteredWidget = '<div class="heading1-style centered widgetInToolbox"  data-classesafterdrop="bloom-translationGroup heading1-style centered bloom-resizable bloom-deletable bloom-draggable"><div data-classesafterdrop="bloom-editable bloom-content1" lang="' + lang1ISO + '">Heading 1 Centered</div></div>';
        var heading2LeftWidget = '<div class="heading2-style widgetInToolbox"  data-classesafterdrop="bloom-translationGroup heading2-style  bloom-resizable bloom-deletable bloom-draggable"><div data-classesafterdrop="bloom-editable bloom-content1" lang="' + lang1ISO + '">Heading 2, Left</div></div>';
        var fieldWidget = '<div class="widgetInToolbox" data-classesafterdrop="bloom-translationGroup bloom-resizable bloom-deletable bloom-draggable"><div data-classesafterdrop="bloom-editable bloom-content1" lang="' + lang1ISO + '"> A block of normal text.</div></div>';
        // old one: var imageWidget = '<div class="bloom-imageContainer bloom-resizable bloom-draggable  bloom-deletable widgetInToolbox"><img src="placeHolder.png"></div>';
        var imageWidget = '<div class="widgetInToolbox " data-classesafterdrop="bloom-imageContainer  bloom-resizable bloom-draggable  bloom-deletable"><img src="placeHolder.png"></div>';

        var toolbox = $(this).parent().append("<div id='toolbox'><h3>Page Elements</h3><ul class='toolbox'><li>" + heading1CenteredWidget + "</li><li>" + heading2LeftWidget + "</li><li>" + fieldWidget + "</li><li>" + imageWidget + "</li></ul></div>");


        toolbox.find('.widgetInToolbox').each(function () {
            $(this).draggable({
                //note: this is just used for drawing what you drag around..
                //it isn't what the droppable is actually given. For that, look in the 'drop' item of the droppable() call above.
                helper: function(event) {
                    var tearOff = $(this).clone(); //.removeClass('widgetInToolbox');//by removing this, we show it with the actual size it will be when dropped
                    return tearOff;
                }
            });
        });
        $(this).qtipSecondary({
            content: "<div id='experimentNotice'><img src='file://" + GetSettings().bloomBrowserUIFolder + "/images/experiment.png'/>This is an experimental prototype of template-making within Bloom itself. Much more work is needed before it is ready for real work, so don't bother reporting problems with it yet. The Trello board is <a href='https://trello.com/board/bloom-custom-template-dev/4fb2501b34909fbe417a7b7d'>here</a></b></div>",
            show: { ready: true },
            hide: false,
            position: {
                at: 'right top',
                my: 'left top'
            },
            style: {
                classes: 'ui-tooltip-red',
                tip: { corner: false }
            }
        });
    })
}


function AddExperimentalNotice(element) {
    $(element).qtipSecondary({
        content: "<div id='experimentNotice'><img src='file://" + GetSettings().bloomBrowserUIFolder + "/images/experiment.png'/>This page is an experimental prototype which may have many problems, for which we apologize.<div/>"
                         , show: { ready: true }
                         , hide: false
                         , position: { at: 'right top',
                             my: 'left top'
                         },
        style: { classes: 'ui-tooltip-red',
            tip: { corner: false }
        }
    });
}

function GetStyleClassFromElement(element) {
    var c = $(element).attr("class");
    if (!c)
        c = "";
    var classes = c.split(' ');

    for (var i = 0; i < classes.length; i++) {
        if (classes[i].indexOf('-style') > 0) {
            return classes[i];
        }
    }
    return null;
}

//:empty is not quite enough... we don't want to show bubbles if all there is is an empty paragraph
jQuery.expr[':'].hasNoText = function (obj) {
    return jQuery.trim(jQuery(obj).text()).length == 0;
};

 //Sets up the (currently yellow) qtip bubbles that give you the contents of the box in the source languages
function MakeSourceTextDivForGroup(group) {

    var divForBubble = $(group).clone();
    $(divForBubble).removeAttr('style');

    //make the source texts in the bubble read-only and remove any user font size adjustments
    $(divForBubble).find("textarea, div").each(function() {
        $(this).attr("readonly", "readonly");
        $(this).removeClass('bloom-editable');
        $(this).removeClass('overflow'); // don't want red in source text bubbles
        $(this).attr("contenteditable", "false");
        var styleClass = GetStyleClassFromElement(this);
        if (styleClass)
            $(this).removeClass(styleClass);
        $(this).attr('style', 'font-size: 1.2em; line-height: 1.2em;')
    });

    $(divForBubble).removeClass(); //remove them all
    $(divForBubble).addClass("ui-sourceTextsForBubble");
    //don't want the vernacular in the bubble
    $(divForBubble).find("*[lang='" + GetDictionary().vernacularLang + "']").each(function() {
        $(this).remove();
    });
    //don't want empty items in the bubble
    $(divForBubble).find("textarea:empty, div:hasNoText").each(function() {
        $(this).remove();
    });

    //don't want bilingual/trilingual boxes to be shown in the bubble
    $(divForBubble).find("*.bloom-content2, *.bloom-content3").each(function() {
        $(this).remove();
    });

    //in case some formatting didn't get cleaned up
    StyleEditor.CleanupElement(divForBubble);

    //if there are no languages to show in the bubble, bail out now
    if ($(divForBubble).find("textarea, div").length == 0)
        return;

/* removed june 12 2013 was dying with new jquery as this was Window and that had no OwnerDocument    $(this).after(divForBubble);*/

    var selectorOfDefaultTab="li:first-child";

    //make the li's for the source text elements in this new div, which will later move to a tabbed bubble
    $(divForBubble).each(function () {
        $(this).prepend('<ul class="editTimeOnly bloom-ui"></ul>');
        var list = $(this).find('ul');
        //nb: Jan 2012: we modified "jquery.easytabs.js" to target @lang attributes, rather than ids.  If that change gets lost,
        //it's just a one-line change.
        var dictionary = GetDictionary();
        var items = $(this).find("textarea, div");
        items.sort(function(a, b) {
            var keyA = $(a).attr('lang');
            var keyB = $(b).attr('lang');
            if (keyA == dictionary.vernacularLang)
                return -1;
            if (keyB == dictionary.vernacularLang)
                return 1;
            if (keyA < keyB)
                return -1;
            if (keyA > keyB)
                return 1;
            return 0;
        });
        var shellEditingMode = false;
        items.each(function() {
            var iso = $(this).attr('lang');
            var languageName = dictionary[iso];
            if (!languageName)
                languageName = iso;
            var shouldShowOnPage = (iso == dictionary.vernacularLang)  /* could change that to 'bloom-content1' */ || $(this).hasClass('bloom-contentNational1') || $(this).hasClass('bloom-contentNational2') || $(this).hasClass('bloom-content2') || $(this).hasClass('bloom-content3');

            if(iso=== GetSettings().defaultSourceLanguage) {
                selectorOfDefaultTab = "li#" + iso; //selectorOfDefaultTab="li:#"+iso; this worked in jquery 1.4
            }
            // in translation mode, don't include the vernacular in the tabs, because the tabs are being moved to the bubble
            if (iso !== "z" && (shellEditingMode || !shouldShowOnPage)) {
                $(list).append('<li id="'+iso+'"><a class="sourceTextTab" href="#' + iso + '">' + languageName + '</a></li>');
            }
        });
    });

    //now turn that new div into a set of tabs
    // Review: as of 9 May 2014 the tab links have turned into bulleted links
    if ($(divForBubble).find("li").length > 0) {
        $(divForBubble).easytabs({
            animate: false,
            defaultTab: selectorOfDefaultTab
        });
//        $(divForBubble).bind('easytabs:after', function(event, tab, panel, settings){
//            alert(panel.selector)
//        });

  }
  else {
    $(divForBubble).remove();//no tabs, so hide the bubble
    return;
  }

    // turn that tab thing into a bubble, and attach it to the original div ("group")
  $(group).each(function () {
      // var targetHeight = Math.max(55, $(this).height()); // This ensures we get at least one line of the source text!

      showEvents = false;
      hideEvents = false;
      shouldShowAlways = true;

        //todo: really, this should detect some made-up style, so that we can control this behavior via the stylesheet
        if($(this).hasClass('wordsDiv')) {
            showEvents = 'focusin';
            hideEvents = 'focusout';
            shouldShowAlways = false;
        }
      $(this).qtip({
          position: {
                my: 'left top',
                at: 'right top',
              adjust: {
                  x: 10,
                  y: 0
              }
          },
          content: $(divForBubble),

          show: {
              event: showEvents,
              ready: shouldShowAlways
          },
          //events: {
          //    render: function (event, api) {
          //        api.elements.content.height(targetHeight);
          //    }
          //},
          style: {
                tip: {
                    corner: true,
                    width: 10,
                    height: 10
                },
              classes: 'ui-tooltip-green ui-tooltip-rounded uibloomSourceTextsBubble'
          },
          hide: hideEvents
      });
  });
}

function GetLocalizedHint(whatToSay, targetElement) {
    if(whatToSay.startsWith("*")){
        whatToSay = whatToSay.substring(1,1000);
    }

    var dictionary = GetDictionary();

    if(whatToSay in dictionary) {
        whatToSay = dictionary[whatToSay];
    }

    //stick in the language
    for (key in dictionary) {
        if (key.startsWith("{"))
            whatToSay = whatToSay.replace(key, dictionary[key]);

        whatToSay = whatToSay.replace("{lang}", dictionary[$(targetElement).attr('lang')]);
    }
    return whatToSay;
}

//add a delete button which shows up when you hover
function SetupDeletable(containerDiv) {
    $(containerDiv).mouseenter(
        function () {
            var button = $("<button class='deleteButton smallImageButton' title='Delete'></button>");
            $(button).click(function(){
                $(containerDiv).remove()});
            $(this).prepend(button);
        })
        .mouseleave(function () {
            $(this).find(".deleteButton").each(function () {
                $(this).remove()
            });
        });

    return $(containerDiv);
}

//Bloom "imageContainer"s are <div>'s with wrap an <img>, and automatically proportionally resize
//the img to fit the available space
function SetupImageContainer(containerDiv) {
    $(containerDiv).mouseenter(function () {
        var buttonModifier = "largeImageButton";
        if ($(this).height() < 80) {
            buttonModifier = 'smallImageButton';
        }
        $(this).prepend("<button class='pasteImageButton " + buttonModifier + "' title='Paste Image'></button>");
        $(this).prepend("<button class='changeImageButton " + buttonModifier + "' title='Change Image'></button>");

        var img = $(this).find('img');
        if (CreditsAreRelevantForImage(img)) {
            $(this).prepend("<button class='editMetadataButton " + buttonModifier + "' title='Edit Image Credits, Copyright, & License'></button>");
        }

        $(this).addClass('hoverUp');
    })
    .mouseleave(function () {
        $(this).removeClass('hoverUp');
        $(this).find(".changeImageButton").each(function () {
            $(this).remove()
        });
        $(this).find(".pasteImageButton").each(function () {
            $(this).remove()
        });
        $(this).find(".editMetadataButton").each(function () {
            if (!$(this).hasClass('imgMetadataProblem')) {
                $(this).remove()
            }
        });
    });
}

function CreditsAreRelevantForImage(img) {
    return $(img).attr('src').toLowerCase().indexOf('placeholder') == -1; //don't offer to edit placeholder credits
}

//While the actual metadata is embedded in the images (Bloom/palaso does that), Bloom sticks some metadata in data-* attributes
// so that we can easily & quickly get to the here.
function SetOverlayForImagesWithoutMetadata() {
    $(".bloom-imageContainer").each(function () {
        var img = $(this).find('img');
        if (!CreditsAreRelevantForImage(img)) {
           return;
        }
        var container = $(this);

        UpdateOverlay(container, img);

        //and if the bloom program changes these values (i.e. the user changes them using bloom), I
        //haven't figured out a way (apart from polling) to know that. So for now I'm using a hack
        //where Bloom calls click() on the image when it wants an update, and we detect that here.
        $(img).click(function () {
            UpdateOverlay(container, img);
        });
    });
}

function UpdateOverlay(container, img) {

    $(container).find(".imgMetadataProblem").each(function () {
        $(this).remove()
    });

    //review: should we also require copyright, illustrator, etc? In many contexts the id of the work-for-hire illustrator isn't available
    var copyright = $(img).attr('data-copyright');
    if (!copyright || copyright.length == 0) {

        var buttonModifier = "largeImageButton";
        if ($(container).height() < 80) {
            buttonModifier = 'smallImageButton';
        }

        $(container).prepend("<button class='editMetadataButton imgMetadataProblem "+buttonModifier+"' title='Image is missing information on Credits, Copyright, or License'></button>");
    }
}

// Instead of "missing", we want to show it in the right ui language. We also want the text
// to indicate that it might not be missing, just didn't load (this happens on slow machines)
// TODO: internationalize
function SetAlternateTextOnImages(element) {
    if ($(element).attr('src').length > 0) { //don't show this on the empty license image when we don't know the license yet
        $(element).attr('alt', 'This picture, ' + $(element).attr('src') + ', is missing or was loading too slowly.');
    }
    else {
        $(element).attr('alt', '');//don't be tempted to show something like a '?' unless you fix the result when you have a custom book license on top of that '?'
    }
}

function SetupResizableElement(element) {
    $(element).mouseenter(
        function () {
            $(this).addClass("ui-mouseOver")
        }).mouseleave(function () {
            $(this).removeClass("ui-mouseOver")
        });
    var childImgContainer = $(element).find(".bloom-imageContainer");
    // A Picture Dictionary Word-And-Image
    if ($(childImgContainer).length > 0) {
        /* The case here is that the thing with this class actually has an
         inner image, as is the case for the Picture Dictionary.
         The key, non-obvious, difficult requirement is keeping the text below
         a picture dictionary item centered underneath the image.  I'd be
         surprised if this wasn't possible in CSS, but I'm not expert enough.
         So, I switched from having the image container be resizable, to having the
         whole div (image+headwords) be resizable, then use the "alsoResize"
         parameter to make the imageContainer resize.  Then, in order to make
         the image resize in real-time as you're dragging, I use the "resize"
         event to scale the image up proportionally (and centered) inside the
         newly resized container.
         */
        var img = $(childImgContainer).find("img");
        $(element).resizable({handles:'nw, ne, sw, se',
            containment: "parent",
            alsoResize:childImgContainer,
           resize:function (event, ui) {
                img.scaleImage({scale:"fit"})
            }});
        return $(element);
    }
    //An Image Container div (which must have an inner <img>
    else if ($(element).hasClass('bloom-imageContainer')) {
        var img = $(element).find("img");
        $(element).resizable({handles:'nw, ne, sw, se',
            containment: "parent",
            resize:function (event, ui) {
                img.scaleImage({scale:"fit"})
            }});
    }
    // some other kind of resizable
    else {
        $(element).resizable({
            handles:'nw, ne, sw, se',
            containment: "parent",
             stop: ResizeUsingPercentages,
            start: function(e,ui){
               if($(ui.element).css('top')=='0px' && $(ui.element).css('left')=='0px'){
                   $(ui.element).data('doRestoreRelativePosition', 'true');
               }
            }
        });
    }
}

//jquery resizable normally uses pixels. This makes it use percentages, which are mor robust across page size/orientation changes
function ResizeUsingPercentages(e,ui){
    var parent = ui.element.parent();
    ui.element.css({
        width: ui.element.width()/parent.width()*100+"%",
        height: ui.element.height()/parent.height()*100+"%"
    });

    //after any resize jquery adds an absolute position, which we don't want unless the user has resized
    //so this removes it, unless we previously noted that the user had moved it
    if($(ui.element).data('doRestoreRelativePosition'))
    {
        ui.element.css({
            position: '',
            top: '',
            left: ''
        });
    }
    $(ui.element).removeData('hadPreviouslyBeenRelocated');
}

// Actual testable determination of overflow or not
jQuery.fn.IsOverflowing = function () {
    var element = $(this)[0];
    // We want to prevent an inner div from expanding past the borders set by any containing marginBox class.
    var marginBoxParent = $(element).parents('.marginBox');
    var parentBottom;
    if(marginBoxParent && marginBoxParent.length > 0)
        parentBottom = $(marginBoxParent[0]).offset().top + $(marginBoxParent[0]).outerHeight(true);
    else
        parentBottom = 999999;
    var elemTop = parseInt($(element).offset().top);
    var elemBottom = elemTop + $(element).outerHeight(false);
    // console.log("Offset top: " + elemTop + " Outer Height: " + $(element).outerHeight(false));
    // If css has "overflow: visible;", scrollHeight is always 2 greater than clientHeight.
    // This is because of the thin grey border on a focused input box.
    // In fact, the focused grey border causes the same problem in detecting the bottom of a marginBox
    // so we'll apply the same 'fudge' factor to both comparisons.
    var focusedBorderFudgeFactor = 2;

   //the "basic book" template has a "Just Text" page which does some weird things to get vertically-centered
   //text. I don't know why, but this makes the clientHeight 2 pixels larger than the scrollHeight once it
   //is beyond its minimum height. We can detect that we're using this because it has this "firefoxHeight" data
   //element.
   var growFromCenterVerticalFudgeFactor =0;
   if($(element).data('firefoxheight')){
    growFromCenterVerticalFudgeFactor = 2;
   }

   //in the Picture Dictionary template, all words have a scrollheight that is 3 greater than the client height.
   //In the Headers of the Term Intro of the SHRP C1 P3 Pupil's book, scrollHeight = clientHeight + 6!!! Sigh.
   // the focussedBorderFudgeFactor takes care of 2 pixels, this adds one more.
   var shortBoxFudgeFactor = 4;

  //console.log('s='+element.scrollHeight+' c='+element.clientHeight);

   return element.scrollHeight > element.clientHeight + focusedBorderFudgeFactor + growFromCenterVerticalFudgeFactor + shortBoxFudgeFactor ||
       element.scrollWidth > element.clientWidth + focusedBorderFudgeFactor ||
     elemBottom > parentBottom + focusedBorderFudgeFactor;
};

// When a div is overfull,
// we add the overflow class and it gets a red background or something
function AddOverflowHandler() {
  //NB: for some historical reason in March 2014 the calendar still uses textareas
    $("div.bloom-editable, textarea").on("keyup paste", function (e) {
        var $this = $(this);
        // Give the browser time to get the pasted text into the DOM first, before testing for overflow
        // GJM -- One place I read suggested that 0ms would work, it just needs to delay one 'cycle'.
        //        At first I was concerned that this might slow typing, but it doesn't seem to.
        setTimeout(function () {
            if ($this.IsOverflowing())
                $this.addClass('overflow');
            else
                $this.removeClass('overflow'); // If it's not here, this won't hurt anything.

            // This will make sure that any language tags on this div stay in position with editing.
            // Reposition all language tips, not just the tip for this item because sometimes the edit moves other controls.
            $("div.bloom-editable, textarea").qtip('reposition');
        }, 100); // 100 milliseconds
        e.stopPropagation();
    });
}

// Add various editing key handlers
function AddEditKeyHandlers() {
    //Make F6 apply a superscript style (later we'll change to ctrl+shift+plus, as word does. But capturing those in js by hand is a pain.
    //nb: we're avoiding ctrl+plus and ctrl+shift+plus (as used by MS Word), because they means zoom in browser. also three keys is too much
    $("div.bloom-editable").on('keydown', null, 'F6', function (e) {
        var selection = document.getSelection();
        if (selection) {
            //NB: by using exeCommand, we get undo-ability
            document.execCommand("insertHTML", false, "<span class='superscript'>" + document.getSelection() + "</span>");
        }
    });

    // Make F7 apply top-level header style (H1)
    $("div.bloom-editable").on('keydown', null, 'F7', function (e) {
        e.preventDefault();
        document.execCommand("formatBlock", false, "H1");
    });

    // Make F8 apply header style (H2)
    $("div.bloom-editable").on('keydown', null, 'F8', function (e) {
        e.preventDefault();
        document.execCommand("formatBlock", false, "H2");
    });

    //there doesn't appear to be a good simple way to clear out formatting
    $("div.bloom-editable").on('keydown', null, 'ctrl+space', function (e) {
        e.preventDefault();
        document.execCommand("removeFormat", false, false);//will remove bold, italics, etc. but not things that use elements, like h1
        //TODO now for elements (h1, span, etc), we could do a regex and remove them. The following is just a temporary bandaid
        //Recommended, but didn't work: document.execCommand("formatBlock", false, 'div');
    });

}

// Add little language tags
function AddLanguageTags() {
    $(".bloom-editable:visible[contentEditable=true]").each(function () {
        // With a really small box that also had a hint qtip, there wasn't enough room and the two fought
        // with each other, leading to flashing back and forth
        // Of course that was from when Language Tags were qtips too, but I think I'll leave the restriction for now.
        if ($(this).width() < 100) {
            return;
        }

        var key = $(this).attr("lang");
        if (key == "*" || key.length < 1)
            return; //seeing a "*" was confusing even to me

        // if this or any parent element has the class bloom-hideLanguageNameDisplay, we don't want to show any of these tags
        // first usage (for instance) was turning off language tags for a whole page
        if ($(this).hasClass('bloom-hideLanguageNameDisplay') || $(this).parents('.bloom-hideLanguageNameDisplay').length != 0) {
            return;
        }

        var dictionary = GetDictionary();
        var whatToSay = dictionary[key];
        if (!whatToSay)
            whatToSay = key; //just show the code

        // Put whatToSay into data attribute for pickup by the css
        $(this).attr('data-languageTipContent', whatToSay);
    });
}

// Add (yellow) hint bubbles from (usually) label.bubble elements
function AddHintBubbles() {
    //Handle <label>-defined hint bubbles on mono fields, that is divs that aren't in the context of a
    //bloom-translationGroup (those should have a single <label> for the whole group).
    //Notice that the <label> inside an editable div is in a precarious position, it could get
    //edited away by the user. So we are moving the contents into a data-hint attribute on the field.
    //Yes, it could have been placed there in the 1st place, but the <label> approach is highly readable,
    //so it is preferred when making new templates by hand.
    $(".bloom-editable:visible label.bubble").each(function () {
        var labelElement = $(this);
        var whatToSay = labelElement.text();
        if (!whatToSay)
            return;
        var onFocusOnly = labelElement.hasClass('bloom-showOnlyWhenTargetHasFocus');

        var enclosingEditableDiv = labelElement.parent();
        enclosingEditableDiv.attr('data-hint', labelElement.text());
        labelElement.remove();

        //attach the bubble, this editable only, then remove it
        MakeHelpBubble($(enclosingEditableDiv), labelElement, whatToSay, onFocusOnly);
    });

    // Having a <label class='bubble'> inside a div.bloom-translationGroup gives a hint bubble outside each of
    // the fields, with some template-filling and localization for each.
    // Note that in Version 1.0, we didn't have this <label> ability but we had @data-hint.
    // Using <label> instead of the attribute makes the html much easier to read, write, and add additional
    // behaviors through classes
    $(".bloom-translationGroup > label.bubble").each(function () {
        var labelElement = $(this);
        var whatToSay = labelElement.text();
        if (!whatToSay)
            return;
        var onFocusOnly = labelElement.hasClass('bloom-showOnlyWhenTargetHasFocus');

        //attach the bubble, separately, to every visible field inside the group
        labelElement.parent().find("div.bloom-editable:visible").each(function () {
            MakeHelpBubble($(this), labelElement, whatToSay, onFocusOnly);
        });
    });

    $("*.bloom-imageContainer > label.bubble").each(function () {
        var labelElement = $(this);
        var imageContainer = $(this).parent();
        var whatToSay = labelElement.text();
        if (!whatToSay)
            return;
        var onFocusOnly = labelElement.hasClass('bloom-showOnlyWhenTargetHasFocus');
        MakeHelpBubble(imageContainer, labelElement, whatToSay, onFocusOnly);
    });

    //This is the "low-level" way to get a hint bubble, cramming it all into a data-hint attribute.
    //It is used by the "high-level" way in the monolingual case where we don't have a bloom-translationGroup,
    //and need a place to preserve the contents of the <label>, which is in danger of being edited away.
    $("*[data-hint]").each(function () {
        var whatToSay = $(this).attr("data-hint");//don't use .data(), as that will trip over any } in the hint and try to interpret it as json
        if (!whatToSay)
            return;

        //make hints that start with a * only show when the field has focus
        var showOnFocusOnly = whatToSay.startsWith("*");

        if (whatToSay.startsWith("*")) {
            whatToSay = whatToSay.substring(1, 1000);
        }

        if (whatToSay.length == 0 || $(this).css('display') == 'none')
            return;

        MakeHelpBubble($(this), $(this), whatToSay, showOnFocusOnly);
    });
}

// This function is called directly from EditingView.OnShowBookMetadataEditor()
function SetCopyrightAndLicense(data) {
    //nb: for textarea, we need val(). But for div, it would be text()
    $("DIV[data-book='copyright']").text(DecodeHtml(data.copyright));
    $("DIV[data-book='licenseUrl']").text(data.licenseUrl);
    $("DIV[data-book='licenseDescription']").text(data.licenseDescription);
    $("DIV[data-book='licenseNotes']").text(DecodeHtml(data.licenseNotes));
    var licenseImageValue = data.licenseImage + "?" + new Date().getTime(); //the time thing makes the browser reload it even if it's the same name
    if (data.licenseImage.length == 0) {
        licenseImageValue = ""; //don't wan the date on there
        $("IMG[data-book='licenseImage']").attr('alt', '');
    }

    $("IMG[data-book='licenseImage']").attr("src", licenseImageValue);
    SetBookCopyrightAndLicenseButtonVisibility();
}

function SetBookCopyrightAndLicenseButtonVisibility() {
    var shouldShowButton = !($("DIV.copyright").text());
    $("button#editCopyrightAndLicense").css("display", shouldShowButton ? "inline" : "none");
}

function FindOrCreateTopicDialogDiv() {
    var dialogContents = $("body").find("div#topicChooser");
    if (!dialogContents.length) {
        dialogContents = $("<div id='topicChooser' title='Topics'/>").appendTo($("body"));

        var topics = JSON.parse(GetSettings().topics);
        // var topics = ["Agriculture", "Animal Stories", "Business", "Culture", "Community Living", "Dictionary", "Environment",
        // "Fiction", "Health", "How To", "Math", "Non Fiction", "Spiritual", "Personal Development", "Primer", "Science", "Tradition"];

        dialogContents.append("<ol id='topics'></ol>");
        for (i in topics) {
            $("ol#topics").append("<li class='ui-widget-content'>" + topics[i] + "</li>");
        }

        $("#topics").selectable();

        //This weird stuff is to make up for the jquery uI not automatically theme-ing... without the following,
        //when you select an item, nothing visible happens (from stackoverflow)
        $("#topics").selectable({
            unselected: function() {
                $(":not(.ui-selected)", this).each(function() {
                    $(this).removeClass('ui-state-highlight');
                });
            },
            selected: function() {
                $(".ui-selected", this).each(function() {
                    $(this).addClass('ui-state-highlight');
                });
            }
        });
        $("#topics li").hover(
            function() {
                $(this).addClass('ui-state-hover');
            },
            function() {
                $(this).removeClass('ui-state-hover');
            });
    }
    return dialogContents;
}

//note, the normal way is for the user to click the link on the qtip.
//But clicking on the exiting topic may be natural too, and this prevents
//them from editing it by hand.
function SetupShowingTopicChooserWhenTopicIsClicked() {
    $("div[data-book='topic']").click(function () {
        if ($(this).css('cursor') == 'not-allowed')
            return;
        ShowTopicChooser();
    });
}

// This is called directly from Bloom via RunJavaScript()
function ShowTopicChooser() {
    var dialogContents = FindOrCreateTopicDialogDiv();
    var dlg = $(dialogContents).dialog({
        autoOpen: "true",
        modal: "true",
        //zIndex removed in newer jquery, now we get it in the css
        buttons: {
            "OK": function () {
                var t = $("ol#topics li.ui-selected");
                if (t.length) {
                    $("div[data-book='topic']").filter("[class~='bloom-contentNational1']").text(t[0].innerHTML);
                }
                $(this).dialog("close");
            }
        }
    });

    //make a double click on an item close the dialog
    dlg.find("li").dblclick(function () {
        var x = dlg.dialog("option", "buttons");
        x['OK'].apply(dlg);
    });
}

var resizeTimer;
function resizeAccordion() {
    var windowHeight = $(window).height();
    var root = $(".accordionRoot");
    // Set accordion container height to fit in new window size
    // Then accordion Resize() will adjust it to fit the container
    root.height(windowHeight);
    BloomAccordion.Resize();
}

function DecodeHtml(encodedString) {
    return encodedString.replace(/&amp;/g, '&').replace(/&lt;/g, '<').replace(/&gt;/g, '>').replace(/&#39;/g, "'").replace(/&#169;/g, "©");
}

// ---------------------------------------------------------------------------------
// document ready function
// ---------------------------------------------------------------------------------
$(document).ready(function () {
    if($.fn.qtip)
        $.fn.qtip.zindex = 15000;
    //gives an error $.fn.qtip.plugins.modal.zindex = 1000000 - 20;

    //add a marginBox if it's missing. We introduced it early in the first beta
    $(".bloom-page").each(function () {
        if ($(this).find(".marginBox").length == 0) {
            $(this).wrapInner("<div class='marginBox'></div>");
        }
    });

    AddToolbox();

    //make textarea edits go back into the dom (they were designed to be POST'ed via forms)
    $("textarea").blur(function () {
        this.innerHTML = this.value;
    });


    jQuery.fn.reverse = function () {
         return this.pushStack(this.get().reverse(), arguments);
    };

    //if this browser doesn't have endsWith built in, add it
    if (typeof String.prototype.endsWith !== 'function') {
    String.prototype.endsWith = function (suffix) {
            return this.indexOf(suffix, this.length - suffix.length) !== -1;
        };
    }

    //firefox adds a <BR> when you press return, which is lame because you can't put css styles on BR, such as indent.
    //Eventually we may use a wysiwyg add-on which does this conversion as you type, but for now, we change it when
    //you tab or click out.
    jQuery(".bloom-editable").blur(function () {

        //This might mess some things up, so we're only applying it selectively
        if ($(this).closest('.bloom-requiresParagraphs').length == 0
           && ($(this).css('border-top-style') != 'dashed')) //this signal used to let the css add this conversion after some SIL-LEAD SHRP books were already typed
        return;

        var x = $(this).html();

        //the first time we see a field editing in Firefox, it won't have a p opener
        if (!x.startsWith('<p>')) {
            x = "<p>" + x;
        }

        x = x.split("<br>").join("</p><p>");

        //the first time we see a field editing in Firefox, it won't have a p closer
        if (!x.endsWith('</p>')) {
            x = x + "</p>";
        }
        $(this).html(x);

        //If somehow you get leading empty paragraphs, FF won't let you delete them
        $('p').each(function () {
            if ($(this).text() === "") {
                $(this).remove();
            } else {
                return false; //break
            }
        });

        //for some reason, perhaps FF-related, we end up with a new empty paragraph each time
        //so remove trailing <p></p>s
        $('p').reverse().each(function () {
            if ($(this).text() === "") {
                $(this).remove();
            } else {
                return false; //break
            }
        });
    });

    //when we discover an empty text box that has been marked to use paragraphs, start us off on the right foot
    $('.bloom-editable').focus(function () {
        if ($(this).closest('.bloom-requiresParagraphs').length == 0
            && ($(this).css('border-top-style') != 'dashed')) //this signal used to let the css add this conversion after some SIL-LEAD SHRP books were already typed
                return;

        if ($(this).text() == '') {
            //stick in a paragraph, which makes FF do paragraphs instead of BRs.
            $(this).html('<p>&nbsp;</p>'); // &zwnj; (zero width non-joiner) would be better but it makes the cursor invisible

            //now select that space, so we delete it when we start typing

            var el = $(this).find('p')[0].childNodes[0];
            var range = document.createRange();
            range.selectNodeContents(el);
            var sel = window.getSelection();
            sel.removeAllRanges();
            sel.addRange(range);
        }
        else {
            var el = $(this).find('p')[0];
            if (!el)
                return; // these have text, but not p's yet. We'll have to wait until they leave (blur) to add in the P's.
            var range = document.createRange();
            range.selectNodeContents(el);
            range.collapse(true);//move to start of first paragraph
            var sel = window.getSelection();
            sel.removeAllRanges();
            sel.addRange(range);
        }
    //TODO if you do Ctrl+A and delete, you're now outside of our <p></p> zone. clicking out will trigger the blur handerl above, which will restore it.
    });

    SetBookCopyrightAndLicenseButtonVisibility();

    //in bilingual/trilingual situation, re-order the boxes to match the content languages, so that stylesheets don't have to
    $(".bloom-translationGroup").each(function () {
        var contentElements = $(this).find("textarea, div.bloom-editable");
        contentElements.sort(function (a, b) {
            //using negatives so that something with none of these labels ends up with a > score and at the end
            var scoreA = $(a).hasClass('bloom-content1') * -3 + ($(a).hasClass('bloom-content2') * -2) + ($(a).hasClass('bloom-content3') * -1);
            var scoreB = $(b).hasClass('bloom-content1') * -3 + ($(b).hasClass('bloom-content2') * -2) + ($(b).hasClass('bloom-content3') * -1);
            if (scoreA < scoreB)
                return -1;
            if (scoreA > scoreB)
                return 1;
            return 0;
        });
        //do the actual rearrangement
        $(this).append(contentElements);
    });

    //Convert Standard Format Markers in the pasted text to html spans
    $("div.bloom-editable").on("paste", function (e) {
        if (!e.originalEvent.clipboardData)
            return;

        var s = e.originalEvent.clipboardData.getData('text/plain');
        if (s==null || s =='')
            return;

        var re = new RegExp('\\\\v\\s(\\d+)', 'g');
        var matches = re.exec(s);
        if (matches == null) {
            //just let it paste
        }
        else {
            e.preventDefault();
            var x =s.replace(re, "<span class='superscript'>$1</span>");
            document.execCommand("insertHtml", false, x);
            //NB: this would undo, but it doesn't work document.execCommand("paste", false, x);
        }
    });

    // Add overflow event handlers so that when a div is overfull,
    // we add the overflow class and it gets a red background or something
    AddOverflowHandler();

    AddEditKeyHandlers();

    //--------------------------------
    //keep divs vertically centered (yes, I first tried *all* the css approaches, they don't work for our situation)

    //do it initially
    $(".bloom-centerVertically").CenterVerticallyInParent();
    //reposition as needed
    $(".bloom-centerVertically").resize(function () { //nb: this uses a 3rd party resize extension from Ben Alman; the built in jquery resize only fires on the window
        $(this).CenterVerticallyInParent();
    });

    /* Defines a starts-with function*/
    if (typeof String.prototype.startsWith != 'function') {
        String.prototype.startsWith = function (str) {
            return this.indexOf(str) == 0;
        };
    }

    AddLanguageTags();

    AddHintBubbles();

    //html5 provides for a placeholder attribute, but not for contenteditable divs like we use.
    //So one of our foundational stylesheets looks for @data-placeholder and simulates the
    //@placeholder behavior.
    //Now, what's going on here is that we also support
    //<label class='placeholder'> inside a div.bloom-translationGroup to get this placeholder
    //behavior on each of the fields inside the group .
    //Using <label> instead of the attribute makes the html much easier to read, write, and add additional
    //behaviors through classes.
    //So the job of this bit here is to take the label.placeholder and create the data-placeholders.
    $("*.bloom-translationGroup > label.placeholder").each(function () {

        var labelText = $(this).text();

        //put the attributes on the individual child divs
        $(this).parent().find('.bloom-editable').each(function () {

            //enhance: it would make sense to allow each of these to be customized for their div
            //so that you could have a placeholder that said "Name in {lang}", for example.
            $(this).attr('data-placeholder', labelText);
            //next, it's up to CSS to draw the placeholder when the field is empty.
        });
    });

    $.fn.hasAttr = function (name) {
        var attr = $(this).attr(name);

        // For some browsers, `attr` is undefined; for others,
        // `attr` is false.  Check for both.
        return (typeof attr !== 'undefined' && attr !== false);
    };

    //eventually we want to run this *after* we've used the page, but for now, it is useful to clean up stuff from last time
    Cleanup();

    //make images look click-able when you cover over them
    jQuery(".bloom-imageContainer").each(function () {
        SetupImageContainer(this);
    });

    //todo: this had problems. Check out the later approach, seen in draggableLabel (e.g. move handle on the inside, using a background image on a div)
    jQuery(".bloom-draggable").mouseenter(function () {
        $(this).prepend("<button class='moveButton' title='Move'></button>");
        $(this).find(".moveButton").mousedown(function (e) {
            $(this).parent().trigger(e);
        });
    });
    jQuery(".bloom-draggable").mouseleave(function () {
        $(this).find(".moveButton").each(function () {
            $(this).remove()
        });
    });

    $('div.bloom-editable').each(function () {
        $(this).attr('contentEditable', 'true');
    });

    // Bloom needs to make some fields readonly. E.g., the original license when the user is translating a shellbook
    // Normally, we'd control this is a style in editTranslationMode.css/editOriginalMode.css. However, "readonly" isn't a style, just
    // an attribute, so it can't be included in css.
    // The solution here is to add the readonly attribute when we detect that the css has set the cursor to "not-allowed".
    $('textarea, div').focus(function () {
        //        if ($(this).css('border-bottom-color') == 'transparent') {
        if ($(this).css('cursor') == 'not-allowed') {
            $(this).attr("readonly", "true");
            $(this).removeAttr("contentEditable");
        }
        else {
            $(this).removeAttr("readonly");
            //review: do we need to add contentEditable... that could lead to making things editable that shouldn't be
        }
    });

    // If the user moves over something they can't edit, show a tooltip explaining why not
    $('*[data-hint]').each(function () {

        if ($(this).css('cursor') == 'not-allowed') {
            var whyDisabled = "You cannot change these because this is not the original copy.";
            if ($(this).hasClass('bloom-readOnlyInEditMode')) {
                whyDisabled = "You cannot put anything in there while making an original book.";
            }

            var whatToSay = $(this).attr("data-hint");//don't use .data(), as that will trip over any } in the hint and try to interpret it as json

            whatToSay = GetLocalizedHint(whatToSay,$(this)) + " <br/>" + whyDisabled;
            var theClasses = 'ui-tooltip-shadow ui-tooltip-red';
            var pos = { at: 'right center',
                my: 'left center'
            };
            $(this).qtip({
                content: whatToSay,
                position: pos,
                show: {
                    event: 'focusin mouseenter'
                },
                style: {
                    classes: theClasses
                }
            });
        }
    });

    //Same thing for divs which are potentially editable, but via the contentEditable attribute instead of TextArea's ReadOnly attribute
    // editTranslationMode.css/editOriginalMode.css can't get at the contentEditable (css can't do that), so
    // so they set the cursor to "not-allowed", and we detect that and set the contentEditable appropriately
    $('div.bloom-readOnlyInTranslationMode').focus(function () {
        if ($(this).css('cursor') == 'not-allowed') {
            $(this).removeAttr("contentEditable");
        }
        else {
            $(this).attr("contentEditable", "true");
        }
    });

    //first used in the Uganda SHRP Primer 1 template, on the image on day 1
    //This took *enormous* fussing in the css. TODO: copy what we learned there
    //to the (currently experimental) Toolbox template (see 'bloom-draggable')
    $(".bloom-draggableLabel").each(function () {
        // previous to June 2014, containment was not working, so some items may be
        // out of bounds. Or the stylesheet could change the size of things. This gets any such back in bounds.
        if ($(this).position().left < 0) {
            $(this).css('left', 0);
        }
        if ($(this).position().top < 0) {
            $(this).css('top', 0);
        }
        if ($(this).position().left + $(this).width() > $(this).parent().width()) {
            $(this).css('left', $(this).parent().width() - $(this).width());
        }
        if ($(this).position().top > $(this).parent().height()) {
            $(this).css('top', $(this).parent().height() - $(this).height());
        }

        $(this).draggable(
        {
            containment: "parent", //NB: this containment is of the translation group, not the editable inside it. So avoid margins on the translation group.
            handle: '.dragHandle'
        });
    });


    $(".bloom-draggableLabel")
       .mouseenter(function () {
        $(this).prepend(" <div class='dragHandle'></div>");
    });

    jQuery(".bloom-draggableLabel").mouseleave(function () {
        $(this).find(".dragHandle").each(function() {
            $(this).remove()
        });
    });

    // add drag and resize ability where elements call for it
    //   $(".bloom-draggable").draggable({containment: "parent"});
    $(".bloom-draggable").draggable({ containment: "parent",
        handle: '.bloom-imageContainer',
        stop: function (event, ui) {
            $(this).find('.wordsDiv').find('div').each(function () {
                $(this).qtip('reposition');
            })
        } //yes, this repositions *all* qtips on the page. Yuck.
    }); //without this "handle" restriction, clicks on the text boxes don't work. NB: ".moveButton" is really what we wanted, but didn't work, probably because the button is only created on the mouseEnter event, and maybe that's too late.
    //later note: using a real button just absorbs the click event. Other things work better
    //http://stackoverflow.com/questions/10317128/how-to-make-a-div-contenteditable-and-draggable

    /* Support in page combo boxes that set a class on the parent, thus making some change in the layout of the pge.
    Example:
         <select name="Story Style" class="bloom-classSwitchingCombobox">
             <option value="Fictional">Fiction</option>
             <option value="Informative">Informative</option>
     </select>
     */
    //First we select the initial value based on what class is currently set, or leave to the default if none of them
    $(".bloom-classSwitchingCombobox").each(function(){
        //look through the classes of the parent for any that match one of our combobox values
        var i;
        for(i=0; i< this.options.length;i++) {
            var c = this.options[i].value;
            if($(this).parent().hasClass(c)){
                $(this).val(c);
                break;
            }
        }
    });
    //And now we react to the user choosing a different value
    $(".bloom-classSwitchingCombobox").change(function(){
        //remove any of the values that might already be set
        var i;
        for(i=0; i< this.options.length;i++) {
            var c = this.options[i].value;
            $(this).parent().removeClass(c);
        }
        //add back in the one they just chose
        $(this).parent().addClass(this.value);
    });

    //only make things deletable if they have the deletable class *and* page customization is enabled
    $("DIV.bloom-page.bloom-enablePageCustomization DIV.bloom-deletable").each(function () {
        SetupDeletable(this);
    });

    $(".pictureDictionaryPage").each(function () {
        AddExperimentalNotice(this);
    });

    $(".bloom-resizable").each(function () {
        SetupResizableElement(this);
    });

    $("img").each(function () {
        SetAlternateTextOnImages(this);
    });

    SetOverlayForImagesWithoutMetadata();

    //focus on the first editable field

    SetupShowingTopicChooserWhenTopicIsClicked();

    // Copy source texts out to their own div, where we can make a bubble with tabs out of them
    // We do this because if we made a bubble out of the div, that would suck up the vernacular editable area, too,
    // and then we couldn't translate the book.
    $("*.bloom-translationGroup").each(function () {
        if ($(this).find("textarea, div").length > 1) {
            MakeSourceTextDivForGroup(this);
        }
    });

    //make images scale up to their container without distorting their proportions, while being centered within it.
    $(".bloom-imageContainer img").scaleImage({ scale: "fit" }); //uses jquery.myimgscale.js

    // when the image changes, we need to scale again:
    $(".bloom-imageContainer img").load(function () {
        $(this).scaleImage({ scale: "fit" });
    });

    //and when their parent is resized by the user, we need to scale again:
    $(".bloom-imageContainer img").each(function () {
        $(this).parent().resize(function () {
            $(this).find("img").scaleImage({ scale: "fit" });
            try {
                ResetRememberedSize(this);
            } catch (error) {
                console.log(error);
            }
        });
    });

    var editor;
    if (GetSettings().bloomBrowserUIFolder.indexOf('http') === 0) {
        editor = new StyleEditor(GetSettings().bloomBrowserUIFolder + "/bookEdit");
    }
    else {
        editor = new StyleEditor('file://' + GetSettings().bloomBrowserUIFolder + "/bookEdit");
    }
    $("div.bloom-editable:visible").each(function () {

        $(this).focus(function() {
           editor.AttachToBox(this);
        });
        //no: this removes the button just when we're clickin on one of the toolbar items
        //$(this).focusout(function () {
        //    editor.DetachFromBox(this);
        //});
    });

    //focus on the first editable field
    //$(':input:enabled:visible:first').focus();
    $("textarea, div.bloom-editable").first().focus(); //review: this might choose a textarea which appears after the div. Could we sort on the tab order?

    //editor.AddStyleEditBoxes('file://' + GetSettings().bloomBrowserUIFolder+"/bookEdit");
<<<<<<< HEAD
    var accordion = new BloomAccordion();
    resizeAccordion(); // Make sure it gets run once, at least.
=======
});

//function SetCopyrightAndLicense(data) {
//    $('*[data-book="copyright"]').each(function(){
//        $(this).text(data.copyright);}
//    )
function SetCopyrightAndLicense(data) {
    //nb: for textarea, we need val(). But for div, it would be text()
    $("DIV[data-book='copyright']").text(data.copyright);
    $("DIV[data-book='licenseUrl']").text(data.licenseUrl);
    $("DIV[data-book='licenseDescription']").text(data.licenseDescription);
    $("DIV[data-book='licenseNotes']").text(data.licenseNotes);
    var licenseImageValue = data.licenseImage + "?" + new Date().getTime(); //the time thing makes the browser reload it even if it's the same name
    if (data.licenseImage.length == 0) {
        licenseImageValue = ""; //don't wan the date on there
        $("IMG[data-book='licenseImage']").attr('alt', '');
    }

    $("IMG[data-book='licenseImage']").attr("src", licenseImageValue);
    SetBookCopyrightAndLicenseButtonVisibility();
}

function SetBookCopyrightAndLicenseButtonVisibility() {
    var shouldShowButton = !($("DIV.copyright").text());
    $("button#editCopyrightAndLicense").css("display", shouldShowButton ? "inline" : "none");
}

function FindOrCreateTopicDialogDiv() {
    var dialogContents = $("body").find("div#topicChooser");
    if (!dialogContents.length) {
        //$(temp).load(url);//this didn't work in bloom (it did in my browser, but it was FFver 9 wen Bloom was 8. Or the FF has the cross-domain security loosened perhaps?
        dialogContents = $("<div id='topicChooser' title='Topics'/>").appendTo($("body"));

        var topics = JSON.parse(GetSettings().topics);
        // var topics = ["Agriculture", "Animal Stories", "Business", "Culture", "Community Living", "Dictionary", "Environment", "Fiction", "Health", "How To", "Math", "Non Fiction", "Spiritual", "Personal Development", "Primer", "Science", "Tradition"];

        dialogContents.append("<ol id='topics'></ol>");
        for (i in topics) {
            $("ol#topics").append("<li class='ui-widget-content'>" + topics[i] + "</li>");
        }

        $("#topics").selectable();
>>>>>>> 1e9d9b02

    // Now bind the window's resize function to the accordion resizer
    $(window).bind('resize', function () {
        clearTimeout(resizeTimer); // resizeTimer variable is defined outside of ready function
        resizeTimer = setTimeout(resizeAccordion, 100);
    });
});<|MERGE_RESOLUTION|>--- conflicted
+++ resolved
@@ -1391,53 +1391,8 @@
     $("textarea, div.bloom-editable").first().focus(); //review: this might choose a textarea which appears after the div. Could we sort on the tab order?
 
     //editor.AddStyleEditBoxes('file://' + GetSettings().bloomBrowserUIFolder+"/bookEdit");
-<<<<<<< HEAD
     var accordion = new BloomAccordion();
     resizeAccordion(); // Make sure it gets run once, at least.
-=======
-});
-
-//function SetCopyrightAndLicense(data) {
-//    $('*[data-book="copyright"]').each(function(){
-//        $(this).text(data.copyright);}
-//    )
-function SetCopyrightAndLicense(data) {
-    //nb: for textarea, we need val(). But for div, it would be text()
-    $("DIV[data-book='copyright']").text(data.copyright);
-    $("DIV[data-book='licenseUrl']").text(data.licenseUrl);
-    $("DIV[data-book='licenseDescription']").text(data.licenseDescription);
-    $("DIV[data-book='licenseNotes']").text(data.licenseNotes);
-    var licenseImageValue = data.licenseImage + "?" + new Date().getTime(); //the time thing makes the browser reload it even if it's the same name
-    if (data.licenseImage.length == 0) {
-        licenseImageValue = ""; //don't wan the date on there
-        $("IMG[data-book='licenseImage']").attr('alt', '');
-    }
-
-    $("IMG[data-book='licenseImage']").attr("src", licenseImageValue);
-    SetBookCopyrightAndLicenseButtonVisibility();
-}
-
-function SetBookCopyrightAndLicenseButtonVisibility() {
-    var shouldShowButton = !($("DIV.copyright").text());
-    $("button#editCopyrightAndLicense").css("display", shouldShowButton ? "inline" : "none");
-}
-
-function FindOrCreateTopicDialogDiv() {
-    var dialogContents = $("body").find("div#topicChooser");
-    if (!dialogContents.length) {
-        //$(temp).load(url);//this didn't work in bloom (it did in my browser, but it was FFver 9 wen Bloom was 8. Or the FF has the cross-domain security loosened perhaps?
-        dialogContents = $("<div id='topicChooser' title='Topics'/>").appendTo($("body"));
-
-        var topics = JSON.parse(GetSettings().topics);
-        // var topics = ["Agriculture", "Animal Stories", "Business", "Culture", "Community Living", "Dictionary", "Environment", "Fiction", "Health", "How To", "Math", "Non Fiction", "Spiritual", "Personal Development", "Primer", "Science", "Tradition"];
-
-        dialogContents.append("<ol id='topics'></ol>");
-        for (i in topics) {
-            $("ol#topics").append("<li class='ui-widget-content'>" + topics[i] + "</li>");
-        }
-
-        $("#topics").selectable();
->>>>>>> 1e9d9b02
 
     // Now bind the window's resize function to the accordion resizer
     $(window).bind('resize', function () {
