// listen for messages sent to this page (from other iframes)
window.addEventListener('message', processExternalMessage, false);
/**
 * Respond to messages from other iframes
 * @param {Event} event
 */
function processExternalMessage(event) {

    var params = event.data.split("\n");

    switch(params[0]) {

        case 'Qtips': // request from accordion to add qtips to marked-up spans
            // q-tips; first 3 are for decodable, last for leveled; could make separate messages.
            var editableElements = $(".bloom-content1");
            editableElements.find('span.' + $.cssSightWord()).each(function() {
                $(this).qtip({ content: 'Sight word' });
            });

            editableElements.find('span.' + $.cssWordNotFound()).each(function() {
                $(this).qtip({ content: 'This word is not decodable in this stage.' });
            });

            // we're considering dropping this entirely
            // We are disabling the "Possible Word" feature at this time.
            //editableElements.find('span.' + $.cssPossibleWord()).each(function() {
            //    $(this).qtip({ content: 'This word is decodable in this stage, but is not part of the collected list of words.' });
            //});

            editableElements.find('span.' + $.cssSentenceTooLong()).each(function() {
                $(this).qtip({ content: 'This sentence is too long for this level.' });
            });
            return;
    }
}

/**
 * Fires an event for C# to handle
 * @param {String} eventName
 * @param {String} eventData
 */
function fireCSharpEditEvent(eventName, eventData) {

    var event = new MessageEvent(eventName, {'view' : window, 'bubbles' : true, 'cancelable' : true, 'data' : eventData});
    document.dispatchEvent(event);
}

$.fn.CenterVerticallyInParent = function() {
    return this.each(function(i) {
        var ah = $(this).height();
        var ph = $(this).parent().height();
        var mh = Math.ceil((ph - ah) / 2);
        $(this).css('margin-top', mh);

        ///There is a bug in wkhtmltopdf where it determines the height of these incorrectly, causing, in a multlingual situation, the 1st text box to hog up all the room and
        //push the other guys off the page. So the hack solution of the moment is to remember the correct height here, in gecko-land, and use it over there to set the max-height.
        //See bloomPreview.SetMaxHeightForHtmlToPDFBug()
        $(this).children().each(function(){
            var h= $(this).height();
            $(this).attr('data-firefoxHeight', h);
        });
    });
};


function isBrOrWhitespace(node) {
    return node && ( (node.nodeType == 1 && node.nodeName.toLowerCase() == "br") ||
           (node.nodeType == 3 && /^\s*$/.test(node.nodeValue) ) );
}

function removeTrailingWhiteSpace(node) {
    if (node && node.nodeType == 3 && node.nodeValue) {
        // Removes one or more (+) whitespace (\s) at the end ($), across multiple lines (m)
        node.nodeValue = node.nodeValue.replace(/\s+$/m, "");
    }
}

function TrimTrailingLineBreaksInDivs(node) {
    while ( isBrOrWhitespace(node.firstChild) ) {
        node.removeChild(node.firstChild);
    }
    while ( isBrOrWhitespace(node.lastChild) ) {
        node.removeChild(node.lastChild);
    }
    // Without this, FF can display a space which isn't a space due to a trailing \r\n
    removeTrailingWhiteSpace(node.lastChild);
}

function CanChangeBookLicense() {

    // First, need to look in .bloomCollection file for <IsSourceCollection> value
    // if 'true', return true.
    var isSource = GetSettings().isSourceCollection;
    if (isSource && isSource.toLowerCase() == 'true') // comes out as capitalized string, if it's there
        return true;

    // meta[@name='lockedDownAsShell' and @content='true'], if exists, return false
    var lockedAsShell = $(document).find('meta[name="lockedDownAsShell"]');
    if (lockedAsShell.length > 0 && lockedAsShell.attr('content').toLowerCase() == 'true')
        return false;
    // meta[@name='canChangeLicense'] and @content='false'], if exists, return false
    var canChange = $(document).find('meta[name="canChangeLicense"]');
    if (canChange.length > 0 && canChange.attr('content').toLowerCase() == 'false')
        return false;

    // Otherwise return true
    return true;
}

//show those bubbles if the item is empty, or if it's not empty, then if it is in focus OR the mouse is over the item
function MakeHelpBubble(targetElement, elementWithBubbleAttributes) {

    var target = $(targetElement);
    var source = $(elementWithBubbleAttributes);

    if (target.css('display') === 'none')
        return; //don't put tips if they can't see it.

    if (target.css('border-bottom-color') === 'transparent')
        return; //don't put tips if they can't edit it. That's just confusing

    var theClasses = 'ui-tooltip-shadow ui-tooltip-plain';

    var pos = {
            at: 'right center',
        my: 'left center',
        viewport: $(window),
        adjust: { method: 'none' }
        };

    if (target.hasClass('coverBottomBookTopic'))
        pos.adjust = { y: -20 };

    //temporarily disabling this; the problem is that its more natural to put the hint on enclosing 'translationgroup' element, but those elements are *never* empty.
    //maybe we could have this logic, but change this logic so that for all items within a translation group, they get their a hint from a parent, and then use this isempty logic
    //at the moment, the logic is all around whoever has the data-hint
    //var shouldShowAlways = $(this).is(':empty'); //if it was empty when we drew the page, keep the tooltip there
    var shouldShowAlways = true;
    var hideEvents = shouldShowAlways ? false : 'focusout mouseleave';

    // get the default text/stringId
    var whatToSay = target.attr('data-hint');
    if (!whatToSay) whatToSay = source.attr('data-hint');
    if (!whatToSay) whatToSay = source.text();

    // no empty bubbles
    if (!whatToSay) return;

    // determine onFocusOnly
    var onFocusOnly = whatToSay.startsWith('*');
    onFocusOnly = onFocusOnly || source.hasClass('bloom-showOnlyWhenTargetHasFocus');

    // get the localized string
    if (whatToSay.startsWith('*')) whatToSay = whatToSay.substr(1);
    whatToSay = localizationManager.getLocalizedHint(whatToSay, target);

    var functionCall = source.data("functiononhintclick");
    if (functionCall) {
        if (functionCall === 'bookMetadataEditor' && !CanChangeBookLicense())
            return;
        shouldShowAlways = true;

        if (functionCall.contains('('))
            functionCall = 'javascript:' + functionCall + ';';

        whatToSay = "<a href='" + functionCall + "'>" + whatToSay + "</a>";
        hideEvents = false; // Don't specify a hide event...
    }

    if (onFocusOnly) {
        shouldShowAlways = false;
        hideEvents = 'focusout mouseleave';
    }

    target.qtip({
        content: whatToSay,
        position: pos,
        show: {
            event: 'focusin mouseenter',
            ready: shouldShowAlways //would rather have this kind of dynamic thing, but it isn't right: function(){$(this).is(':empty')}//
        }
       , hide: {
           event: hideEvents
       },
        style: {
            classes: theClasses
        }
    });
}

function Cleanup() {

    // for stuff bloom introduces, just use this "bloom-ui" class to have it removed
    $(".bloom-ui").each(function() {
        $(this).remove();
    });

    // remove the div's which qtip makes for the tips themselves
    $("div.qtip").each(function() {
        $(this).remove();
    });

    // remove the attributes qtips adds to the things being annotated
    $("*[aria-describedby]").each(function() {
        $(this).removeAttr("aria-describedby");
    });
    $("*[ariasecondary-describedby]").each(function() {
        $(this).removeAttr("ariasecondary-describedby");
    });
    $("*.editTimeOnly").remove();
    $("*.dragHandle").remove();
    $("*").removeAttr("data-easytabs");

    $("div.ui-resizable-handle").remove();
    $('div, figure').each(function() {
        $(this).removeClass('ui-draggable');
        $(this).removeClass('ui-resizable');
        $(this).removeClass('hoverUp');
    });

    $('button').each(function () {
            $(this).remove();
    });


  $('div.bloom-editable').each( function() {
    TrimTrailingLineBreaksInDivs(this);
    });

  $('.bloom-imageContainer').css('opacity', '');//comes in on img containers from an old version of myimgscale, and is a major problem if the image is missing
    $('.bloom-imageContainer').css('overflow', '');//review: also comes form myimgscale; is it a problem?

    cleanupOrigami();
}

 //Make a toolbox off to the side (implemented using qtip), with elements that can be dragged
 //onto the page
function AddToolbox(container){
    $(container).find('div.bloom-page.bloom-enablePageCustomization').each(function () {
        $(this).find('.marginBox').droppable({
            hoverClass: "ui-state-hover",
            accept: function () { return true; },
            drop: function (event, ui) {
                //is it being dragged in from a toolbox, or just moved around inside the page?
                if ($(ui.draggable).hasClass('widgetInToolbox')) {

                    //review: since we already did a clone during the tearoff, why clone again?
                    var $x = $($(ui.draggable).clone()[0]);
                    // $x.text("");

                    //we need different behavior when it is in the toolbox vs. once it is live
                    $x.attr("class", $x.data("classesafterdrop"));
                    $x.removeAttr("classesafterdrop");

                    if ($x.hasClass('bloom-imageContainer')) {
                        SetupImageContainer($x);
                    }

                    //review: this find() implies that the draggable thing isn't necesarily the widgetInToolbox. Why not?
//                    $(this).find('.widgetInToolbox')
//                            .removeAttr("style")
//                            .draggable({ containment: "parent" })
//                            .removeClass("widgetInToolbox")
//                            .SetupResizableElement(this)
                    //                            .SetupDeletable(this);
                    $x.removeAttr("style");
                    $x.draggable({ containment: "parent" });
                    $x.removeClass("widgetInToolbox");
                    SetupResizableElement($x);
                    SetupDeletable($x);

                    $(this).append($x);
                }
            }
        });
        var lang1ISO = GetSettings().languageForNewTextBoxes;
        var heading1CenteredWidget = '<div class="heading1-style centered widgetInToolbox"  data-classesafterdrop="bloom-translationGroup heading1-style centered bloom-resizable bloom-deletable bloom-draggable"><div data-classesafterdrop="bloom-editable bloom-content1" lang="' + lang1ISO + '">Heading 1 Centered</div></div>';
        var heading2LeftWidget = '<div class="heading2-style widgetInToolbox"  data-classesafterdrop="bloom-translationGroup heading2-style  bloom-resizable bloom-deletable bloom-draggable"><div data-classesafterdrop="bloom-editable bloom-content1" lang="' + lang1ISO + '">Heading 2, Left</div></div>';
        var fieldWidget = '<div class="widgetInToolbox" data-classesafterdrop="bloom-translationGroup bloom-resizable bloom-deletable bloom-draggable"><div data-classesafterdrop="bloom-editable bloom-content1" lang="' + lang1ISO + '"> A block of normal text.</div></div>';
        // old one: var imageWidget = '<div class="bloom-imageContainer bloom-resizable bloom-draggable  bloom-deletable widgetInToolbox"><img src="placeHolder.png"></div>';
        var imageWidget = '<div class="widgetInToolbox " data-classesafterdrop="bloom-imageContainer  bloom-resizable bloom-draggable  bloom-deletable"><img src="placeHolder.png"></div>';

        var toolbox = $(this).parent().append("<div id='toolbox'><h3>Page Elements</h3><ul class='toolbox'><li>" + heading1CenteredWidget + "</li><li>" + heading2LeftWidget + "</li><li>" + fieldWidget + "</li><li>" + imageWidget + "</li></ul></div>");


        toolbox.find('.widgetInToolbox').each(function () {
            $(this).draggable({
                //note: this is just used for drawing what you drag around..
                //it isn't what the droppable is actually given. For that, look in the 'drop' item of the droppable() call above.
                helper: function(event) {
                    var tearOff = $(this).clone(); //.removeClass('widgetInToolbox');//by removing this, we show it with the actual size it will be when dropped
                    return tearOff;
                }
            });
        });
        $(this).qtipSecondary({
            content: "<div id='experimentNotice'><img src='file://" + GetSettings().bloomBrowserUIFolder + "/images/experiment.png'/>This is an experimental prototype of template-making within Bloom itself. Much more work is needed before it is ready for real work, so don't bother reporting problems with it yet. The Trello board is <a href='https://trello.com/board/bloom-custom-template-dev/4fb2501b34909fbe417a7b7d'>here</a></b></div>",
            show: { ready: true },
            hide: false,
            position: {
                at: 'right top',
                my: 'left top'
            },
            style: {
                classes: 'ui-tooltip-red',
                tip: { corner: false }
            }
        });
    })
}


function AddExperimentalNotice(element) {
    $(element).qtipSecondary({
        content: "<div id='experimentNotice'><img src='file://" + GetSettings().bloomBrowserUIFolder + "/images/experiment.png'/>This page is an experimental prototype which may have many problems, for which we apologize.<div/>"
                         , show: { ready: true }
                         , hide: false
                         , position: { at: 'right top',
                             my: 'left top'
                         },
        style: { classes: 'ui-tooltip-red',
            tip: { corner: false }
        }
    });
}

function GetStyleClassFromElement(element) {
    var c = $(element).attr("class");
    if (!c)
        c = "";
    var classes = c.split(' ');

    for (var i = 0; i < classes.length; i++) {
        if (classes[i].indexOf('-style') > 0) {
            return classes[i];
        }
    }
    return null;
}

//:empty is not quite enough... we don't want to show bubbles if all there is is an empty paragraph
jQuery.expr[':'].hasNoText = function (obj) {
    return jQuery.trim(jQuery(obj).text()).length == 0;
};

 //Sets up the (currently yellow) qtip bubbles that give you the contents of the box in the source languages
function MakeSourceTextDivForGroup(group) {

    var divForBubble = $(group).clone();
    $(divForBubble).removeAttr('style');

    //make the source texts in the bubble read-only and remove any user font size adjustments
    $(divForBubble).find("textarea, div").each(function() {
        $(this).attr("readonly", "readonly");
        $(this).removeClass('bloom-editable');
        $(this).removeClass('overflow'); // don't want red in source text bubbles
        $(this).attr("contenteditable", "false");
        var styleClass = GetStyleClassFromElement(this);
        if (styleClass)
            $(this).removeClass(styleClass);
        $(this).attr('style', 'font-size: 1.2em; line-height: 1.2em;')
    });

    var vernacularLang = localizationManager.getVernacularLang();

    $(divForBubble).removeClass(); //remove them all
    $(divForBubble).addClass("ui-sourceTextsForBubble");
    //don't want empty items in the bubble
    $(divForBubble).find("textarea:empty, div:hasNoText").each(function() {
        $(this).remove();
    });

    //don't want the vernacular or languages in use for bilingual/trilingual boxes to be shown in the bubble
    $(divForBubble).find("*.bloom-content1, *.bloom-content2, *.bloom-content3").each(function () {
        $(this).remove();
    });

    //in case some formatting didn't get cleaned up
    StyleEditor.CleanupElement(divForBubble);

    //if there are no languages to show in the bubble, bail out now
    if ($(divForBubble).find("textarea, div").length == 0)
        return;

/* removed june 12 2013 was dying with new jquery as this was Window and that had no OwnerDocument    $(this).after(divForBubble);*/

    var selectorOfDefaultTab="li:first-child";

    //make the li's for the source text elements in this new div, which will later move to a tabbed bubble
    $(divForBubble).each(function () {
        $(this).prepend('<ul class="editTimeOnly bloom-ui"></ul>');
        var list = $(this).find('ul');
        //nb: Jan 2012: we modified "jquery.easytabs.js" to target @lang attributes, rather than ids.  If that change gets lost,
        //it's just a one-line change.
        var items = $(this).find("textarea, div");
        items.sort(function(a, b) {
            var keyA = $(a).attr('lang');
            var keyB = $(b).attr('lang');
            if (keyA === vernacularLang)
                return -1;
            if (keyB === vernacularLang)
                return 1;
            if (keyA < keyB)
                return -1;
            if (keyA > keyB)
                return 1;
            return 0;
        });
        var shellEditingMode = false;
        items.each(function() {
            var iso = $(this).attr('lang');
            var languageName = localizationManager.getLanguageName(iso);
            if (!languageName)
                languageName = iso;
            var shouldShowOnPage = (iso === vernacularLang)  /* could change that to 'bloom-content1' */ || $(this).hasClass('bloom-contentNational1') || $(this).hasClass('bloom-contentNational2') || $(this).hasClass('bloom-content2') || $(this).hasClass('bloom-content3');

            // in translation mode, don't include the vernacular in the tabs, because the tabs are being moved to the bubble
            if (iso !== "z" && (shellEditingMode || !shouldShowOnPage)) {

                $(list).append('<li id="'+iso+'"><a class="sourceTextTab" href="#' + iso + '">' + languageName + '</a></li>');
                if (iso === GetSettings().defaultSourceLanguage) {
                    selectorOfDefaultTab = "li#" + iso; //selectorOfDefaultTab="li:#"+iso; this worked in jquery 1.4
                }
            }
        });
    });

    //now turn that new div into a set of tabs
    // Review: as of 9 May 2014 the tab links have turned into bulleted links
    if ($(divForBubble).find("li").length > 0) {
        $(divForBubble).easytabs({
            animate: false,
            defaultTab: selectorOfDefaultTab
        });
//        $(divForBubble).bind('easytabs:after', function(event, tab, panel, settings){
//            alert(panel.selector)
//        });

  }
  else {
    $(divForBubble).remove();//no tabs, so hide the bubble
    return;
  }

    // turn that tab thing into a bubble, and attach it to the original div ("group")
  $(group).each(function () {
      // var targetHeight = Math.max(55, $(this).height()); // This ensures we get at least one line of the source text!

      showEvents = false;
      hideEvents = false;
      shouldShowAlways = true;

        //todo: really, this should detect some made-up style, so that we can control this behavior via the stylesheet
        if($(this).hasClass('wordsDiv')) {
            showEvents = 'focusin';
            hideEvents = 'focusout';
            shouldShowAlways = false;
        }
      $(this).qtip({
          position: {
                my: 'left top',
                at: 'right top',
              adjust: {
                  x: 10,
                  y: 0
              }
          },
          content: $(divForBubble),

          show: {
              event: showEvents,
              ready: shouldShowAlways
          },
          //events: {
          //    render: function (event, api) {
          //        api.elements.content.height(targetHeight);
          //    }
          //},
          style: {
                tip: {
                    corner: true,
                    width: 10,
                    height: 10
                },
              classes: 'ui-tooltip-green ui-tooltip-rounded uibloomSourceTextsBubble'
          },
          hide: hideEvents
      });
  });
}

//add a delete button which shows up when you hover
function SetupDeletable(containerDiv) {
    $(containerDiv).mouseenter(
        function () {
            var button = $("<button class='deleteButton smallImageButton' title='Delete'></button>");
            $(button).click(function(){
                $(containerDiv).remove()});
            $(this).prepend(button);
        })
        .mouseleave(function () {
            $(this).find(".deleteButton").each(function () {
                $(this).remove()
            });
        });

    return $(containerDiv);
}

//Bloom "imageContainer"s are <div>'s with wrap an <img>, and automatically proportionally resize
//the img to fit the available space
function SetupImageContainer(containerDiv) {
    $(containerDiv).mouseenter(function () {
        var buttonModifier = "largeImageButton";
        if ($(this).height() < 80) {
            buttonModifier = 'smallImageButton';
        }
        $(this).prepend('<button class="pasteImageButton ' + buttonModifier + '" title="' + localizationManager.getText("EditTab.Image.PasteImage") + '"></button>');
        $(this).prepend('<button class="changeImageButton ' + buttonModifier + '" title="' + localizationManager.getText("EditTab.Image.ChangeImage") + '"></button>');

        var img = $(this).find('img');
        if (CreditsAreRelevantForImage(img)) {
            $(this).prepend('<button class="editMetadataButton ' + buttonModifier + '" title="' + localizationManager.getText("EditTab.Image.EditMetadata") + '"></button>');
        }

        $(this).addClass('hoverUp');
    })
    .mouseleave(function () {
        $(this).removeClass('hoverUp');
        $(this).find(".changeImageButton").each(function () {
            $(this).remove()
        });
        $(this).find(".pasteImageButton").each(function () {
            $(this).remove()
        });
        $(this).find(".editMetadataButton").each(function () {
            if (!$(this).hasClass('imgMetadataProblem')) {
                $(this).remove()
            }
        });
    });
}

function CreditsAreRelevantForImage(img) {
    return $(img).attr('src').toLowerCase().indexOf('placeholder') == -1; //don't offer to edit placeholder credits
}

//While the actual metadata is embedded in the images (Bloom/palaso does that), Bloom sticks some metadata in data-* attributes
// so that we can easily & quickly get to the here.
function SetOverlayForImagesWithoutMetadata(container) {
    $(container).find(".bloom-imageContainer").each(function () {
        var img = $(this).find('img');
        if (!CreditsAreRelevantForImage(img)) {
           return;
        }
        var container = $(this);

        UpdateOverlay(container, img);

        //and if the bloom program changes these values (i.e. the user changes them using bloom), I
        //haven't figured out a way (apart from polling) to know that. So for now I'm using a hack
        //where Bloom calls click() on the image when it wants an update, and we detect that here.
        $(img).click(function () {
            UpdateOverlay(container, img);
        });
    });
}

function UpdateOverlay(container, img) {

    $(container).find(".imgMetadataProblem").each(function () {
        $(this).remove()
    });

    //review: should we also require copyright, illustrator, etc? In many contexts the id of the work-for-hire illustrator isn't available
    var copyright = $(img).attr('data-copyright');
    if (!copyright || copyright.length == 0) {

        var buttonModifier = "largeImageButton";
        if ($(container).height() < 80) {
            buttonModifier = 'smallImageButton';
        }

        $(container).prepend("<button class='editMetadataButton imgMetadataProblem "+buttonModifier+"' title='Image is missing information on Credits, Copyright, or License'></button>");
    }
}

// Instead of "missing", we want to show it in the right ui language. We also want the text
// to indicate that it might not be missing, just didn't load (this happens on slow machines)
// TODO: internationalize
function SetAlternateTextOnImages(element) {
    if ($(element).attr('src').length > 0) { //don't show this on the empty license image when we don't know the license yet
        $(element).attr('alt', 'This picture, ' + $(element).attr('src') + ', is missing or was loading too slowly.');
    }
    else {
        $(element).attr('alt', '');//don't be tempted to show something like a '?' unless you fix the result when you have a custom book license on top of that '?'
    }
}

function SetupResizableElement(element) {
    $(element).mouseenter(
        function () {
            $(this).addClass("ui-mouseOver")
        }).mouseleave(function () {
            $(this).removeClass("ui-mouseOver")
        });
    var childImgContainer = $(element).find(".bloom-imageContainer");
    // A Picture Dictionary Word-And-Image
    if ($(childImgContainer).length > 0) {
        /* The case here is that the thing with this class actually has an
         inner image, as is the case for the Picture Dictionary.
         The key, non-obvious, difficult requirement is keeping the text below
         a picture dictionary item centered underneath the image.  I'd be
         surprised if this wasn't possible in CSS, but I'm not expert enough.
         So, I switched from having the image container be resizable, to having the
         whole div (image+headwords) be resizable, then use the "alsoResize"
         parameter to make the imageContainer resize.  Then, in order to make
         the image resize in real-time as you're dragging, I use the "resize"
         event to scale the image up proportionally (and centered) inside the
         newly resized container.
         */
        var img = $(childImgContainer).find("img");
        $(element).resizable({handles:'nw, ne, sw, se',
            containment: "parent",
            alsoResize:childImgContainer,
           resize:function (event, ui) {
                img.scaleImage({scale:"fit"})
            }});
        return $(element);
    }
    //An Image Container div (which must have an inner <img>
    else if ($(element).hasClass('bloom-imageContainer')) {
        var img = $(element).find("img");
        $(element).resizable({handles:'nw, ne, sw, se',
            containment: "parent",
            resize:function (event, ui) {
                img.scaleImage({scale:"fit"})
            }});
    }
    // some other kind of resizable
    else {
        $(element).resizable({
            handles:'nw, ne, sw, se',
            containment: "parent",
             stop: ResizeUsingPercentages,
            start: function(e,ui){
               if($(ui.element).css('top')=='0px' && $(ui.element).css('left')=='0px'){
                   $(ui.element).data('doRestoreRelativePosition', 'true');
               }
            }
        });
    }
}

//jquery resizable normally uses pixels. This makes it use percentages, which are mor robust across page size/orientation changes
function ResizeUsingPercentages(e,ui){
    var parent = ui.element.parent();
    ui.element.css({
        width: ui.element.width()/parent.width()*100+"%",
        height: ui.element.height()/parent.height()*100+"%"
    });

    //after any resize jquery adds an absolute position, which we don't want unless the user has resized
    //so this removes it, unless we previously noted that the user had moved it
    if($(ui.element).data('doRestoreRelativePosition'))
    {
        ui.element.css({
            position: '',
            top: '',
            left: ''
        });
    }
    $(ui.element).removeData('hadPreviouslyBeenRelocated');
}

// Actual testable determination of overflow or not
jQuery.fn.IsOverflowing = function () {
    var element = $(this)[0];
    // Ignore Topic divs as they are chosen from a list
    if (element.hasAttribute('data-book') && element.getAttribute('data-book') == "topic") {
        return false;
    }
    // We want to prevent an inner div from expanding past the borders set by any containing marginBox class.
    var marginBoxParent = $(element).parents('.marginBox');
    var parentBottom;
    if(marginBoxParent && marginBoxParent.length > 0)
        parentBottom = $(marginBoxParent[0]).offset().top + $(marginBoxParent[0]).outerHeight(true);
    else
        parentBottom = 999999;
    var elemTop = parseInt($(element).offset().top);
    var elemBottom = elemTop + $(element).outerHeight(false);
    // console.log("Offset top: " + elemTop + " Outer Height: " + $(element).outerHeight(false));
    // If css has "overflow: visible;", scrollHeight is always 2 greater than clientHeight.
    // This is because of the thin grey border on a focused input box.
    // In fact, the focused grey border causes the same problem in detecting the bottom of a marginBox
    // so we'll apply the same 'fudge' factor to both comparisons.
    var focusedBorderFudgeFactor = 2;

    //The "basic book" template has a "Just Text" page which does some weird things to get vertically-centered
    //text. I don't know why, but this makes the clientHeight 2 pixels larger than the scrollHeight once it
    //is beyond its minimum height. We can detect that we're using this because it has this "firefoxHeight" data
    //element. This problem also shows up (and is detectable the same way) in Big Book. Except it turns out the
    //number of pixels to fudge is related to the point size. I think at base it's a preferred line spacing issue.
    var growFromCenterVerticalFudgeFactor =0;
    if($(element).data('firefoxheight')){
        var fontSizeRemnant = GetEditor().GetCalculatedFontSizeInPoints($(element)) - 22;
        if (fontSizeRemnant > 0) {
            growFromCenterVerticalFudgeFactor = (fontSizeRemnant / 5) + 1;
        }
    }

    //in the Picture Dictionary template, all words have a scrollheight that is 3 greater than the client height.
    //In the Headers of the Term Intro of the SHRP C1 P3 Pupil's book, scrollHeight = clientHeight + 6!!! Sigh.
    // the focussedBorderFudgeFactor takes care of 2 pixels, this adds one more.
    var shortBoxFudgeFactor = 4;

    //console.log('s='+element.scrollHeight+' c='+element.clientHeight);

    return element.scrollHeight > element.clientHeight + focusedBorderFudgeFactor + growFromCenterVerticalFudgeFactor + shortBoxFudgeFactor ||
            element.scrollWidth > element.clientWidth + focusedBorderFudgeFactor ||
        elemBottom > parentBottom + focusedBorderFudgeFactor;
};

// Checks for overflow and adds/removes the proper class
// N.B. This function is specifically designed to be called from within AddOverflowHandler()
function MarkOverflowInternal(container) {
    $(container).find("div.bloom-editable, textarea").each(function () {
        var $this = $(this);
        if ($this.IsOverflowing())
            $this.addClass('overflow');
        else
            $this.removeClass('overflow'); // If it's not here, this won't hurt anything.
    });
}

// When a div is overfull,
// we add the overflow class and it gets a red background or something
function AddOverflowHandler(container) {
  //NB: for some historical reason in March 2014 the calendar still uses textareas
    $(container).find("div.bloom-editable, textarea").on("keyup paste", function (e) {
        // Give the browser time to get the pasted text into the DOM first, before testing for overflow
        // GJM -- One place I read suggested that 0ms would work, it just needs to delay one 'cycle'.
        //        At first I was concerned that this might slow typing, but it doesn't seem to.
        setTimeout(function () {
            MarkOverflowInternal(container);

            // This will make sure that any language tags on this div stay in position with editing.
            // Reposition all language tips, not just the tip for this item because sometimes the edit moves other controls.
            $("div.bloom-editable, textarea").qtip('reposition');
        }, 100); // 100 milliseconds
        e.stopPropagation();
    });

    // Test initial overflow state on page
    MarkOverflowInternal(container);
}

// Add various editing key handlers
function AddEditKeyHandlers(container) {
    //Make F6 apply a superscript style (later we'll change to ctrl+shift+plus, as word does. But capturing those in js by hand is a pain.
    //nb: we're avoiding ctrl+plus and ctrl+shift+plus (as used by MS Word), because they means zoom in browser. also three keys is too much
    $(container).find("div.bloom-editable").on('keydown', null, 'F6', function (e) {
        var selection = document.getSelection();
        if (selection) {
            //NB: by using exeCommand, we get undo-ability
            document.execCommand("insertHTML", false, "<span class='superscript'>" + document.getSelection() + "</span>");
        }
    });

    // Make F7 apply top-level header style (H1)
    $(container).find("div.bloom-editable").on('keydown', null, 'F7', function (e) {
        e.preventDefault();
        document.execCommand("formatBlock", false, "H1");
    });

    // Make F8 apply header style (H2)
    $(container).find("div.bloom-editable").on('keydown', null, 'F8', function (e) {
        e.preventDefault();
        document.execCommand("formatBlock", false, "H2");
    });

    //there doesn't appear to be a good simple way to clear out formatting
    $(container).find("div.bloom-editable").on('keydown', null, 'ctrl+space', function (e) {
        e.preventDefault();
        document.execCommand("removeFormat", false, false);//will remove bold, italics, etc. but not things that use elements, like h1
        //TODO now for elements (h1, span, etc), we could do a regex and remove them. The following is just a temporary bandaid
        //Recommended, but didn't work: document.execCommand("formatBlock", false, 'div');
    });

}

// Add little language tags
function AddLanguageTags(container) {
    $(container).find(".bloom-editable:visible[contentEditable=true]").each(function () {
        var $this = $(this);

        // If this DIV already had a language tag, remove the content in case we decide the situation has changed.
        if ($this.hasAttr('data-languageTipContent')) {
            $this.removeAttr('data-languageTipContent');
        }

        // With a really small box that also had a hint qtip, there wasn't enough room and the two fought
        // with each other, leading to flashing back and forth
        // Of course that was from when Language Tags were qtips too, but I think I'll leave the restriction for now.
        if ($this.width() < 100) {
            return;
        }

        // Make sure language tags appear or disappear depending on what edit mode we are in
        var isTranslationMode = IsInTranslationMode();
        if (isTranslationMode && $this.hasClass('bloom-readOnlyInTranslationMode')) {
            return;
        }
        if (!isTranslationMode && $this.hasClass('bloom-readOnlyInEditMode')) {
            return;
        }

        var key = $this.attr("lang");
        if (key == "*" || key.length < 1)
            return; //seeing a "*" was confusing even to me

        // if this or any parent element has the class bloom-hideLanguageNameDisplay, we don't want to show any of these tags
        // first usage (for instance) was turning off language tags for a whole page
        if ($this.hasClass('bloom-hideLanguageNameDisplay') || $this.parents('.bloom-hideLanguageNameDisplay').length != 0) {
            return;
        }

        var whatToSay = localizationManager.getText(key);
        if (!whatToSay)
            whatToSay = key; //just show the code

        // Put whatToSay into data attribute for pickup by the css
        $this.attr('data-languageTipContent', whatToSay);
    });
}

// Add (yellow) hint bubbles from (usually) label.bubble elements
function AddHintBubbles(container) {
    //Handle <label>-defined hint bubbles on mono fields, that is divs that aren't in the context of a
    //bloom-translationGroup (those should have a single <label> for the whole group).
    //Notice that the <label> inside an editable div is in a precarious position, it could get
    //edited away by the user. So we are moving the contents into a data-hint attribute on the field.
    //Yes, it could have been placed there in the 1st place, but the <label> approach is highly readable,
    //so it is preferred when making new templates by hand.
    $(container).find(".bloom-editable:visible label.bubble").each(function () {
        var labelElement = $(this);
        var whatToSay = labelElement.text();
        if (!whatToSay)
            return;
        var onFocusOnly = labelElement.hasClass('bloom-showOnlyWhenTargetHasFocus');

        var enclosingEditableDiv = labelElement.parent();
        enclosingEditableDiv.attr('data-hint', labelElement.text());
        labelElement.remove();

        //attach the bubble, this editable only, then remove it
        MakeHelpBubble($(enclosingEditableDiv), labelElement, whatToSay, onFocusOnly);
    });

    // Having a <label class='bubble'> inside a div.bloom-translationGroup gives a hint bubble outside each of
    // the fields, with some template-filling and localization for each.
    // Note that in Version 1.0, we didn't have this <label> ability but we had @data-hint.
    // Using <label> instead of the attribute makes the html much easier to read, write, and add additional
    // behaviors through classes
    $(container).find(".bloom-translationGroup > label.bubble").each(function () {
        var labelElement = $(this);
        var whatToSay = labelElement.text();
        if (!whatToSay)
            return;
        var onFocusOnly = labelElement.hasClass('bloom-showOnlyWhenTargetHasFocus');

        //attach the bubble, separately, to every visible field inside the group
        labelElement.parent().find("div.bloom-editable:visible").each(function () {
            MakeHelpBubble($(this), labelElement, whatToSay, onFocusOnly);
        });
    });

    $(container).find("*.bloom-imageContainer > label.bubble").each(function () {
        var labelElement = $(this);
        var imageContainer = $(this).parent();
        var whatToSay = labelElement.text();
        if (!whatToSay)
            return;
        var onFocusOnly = labelElement.hasClass('bloom-showOnlyWhenTargetHasFocus');
        MakeHelpBubble(imageContainer, labelElement, whatToSay, onFocusOnly);
    });

    //This is the "low-level" way to get a hint bubble, cramming it all into a data-hint attribute.
    //It is used by the "high-level" way in the monolingual case where we don't have a bloom-translationGroup,
    //and need a place to preserve the contents of the <label>, which is in danger of being edited away.
    $(container).find("*[data-hint]").each(function () {
        var whatToSay = $(this).attr("data-hint");//don't use .data(), as that will trip over any } in the hint and try to interpret it as json
        if (!whatToSay)
            return;

        //make hints that start with a * only show when the field has focus
        var showOnFocusOnly = whatToSay.startsWith("*");

        if (whatToSay.startsWith("*")) {
            whatToSay = whatToSay.substring(1, 1000);
        }

        if (whatToSay.length == 0 || $(this).css('display') == 'none')
            return;

        MakeHelpBubble($(this), $(this), whatToSay, showOnFocusOnly);
    });
}

// This function is called directly from EditingView.OnShowBookMetadataEditor()
function SetCopyrightAndLicense(data) {
    //nb: for textarea, we need val(). But for div, it would be text()
    $("DIV[data-book='copyright']").text(DecodeHtml(data.copyright));
    $("DIV[data-book='licenseUrl']").text(data.licenseUrl);
    $("DIV[data-book='licenseDescription']").text(data.licenseDescription);
    $("DIV[data-book='licenseNotes']").text(DecodeHtml(data.licenseNotes));
    var licenseImageValue = data.licenseImage + "?" + new Date().getTime(); //the time thing makes the browser reload it even if it's the same name
    if (data.licenseImage.length == 0) {
        licenseImageValue = ""; //don't wan the date on there
        $("IMG[data-book='licenseImage']").attr('alt', '');
    }

    $("IMG[data-book='licenseImage']").attr("src", licenseImageValue);
    SetBookCopyrightAndLicenseButtonVisibility($('body'));
}

function SetBookCopyrightAndLicenseButtonVisibility(container) {
    var shouldShowButton = !($(container).find("DIV.copyright").text());
    $(container).find("button#editCopyrightAndLicense").css("display", shouldShowButton ? "inline" : "none");
}

function FindOrCreateTopicDialogDiv() {
    var dialogContents = $("body").find("div#topicChooser");
    if (!dialogContents.length) {
        var noTopic = localizationManager.getText("Topics.NoTopic");
        dialogContents = $("<div id='topicChooser' title='Topics'/>").appendTo($("body"));

        var topics = JSON.parse(GetSettings().topics).sort();
        // var topics = ["Agriculture", "Animal Stories", "Business", "Culture", "Community Living", "Dictionary", "Environment",
        // "Fiction", "Health", "How To", "Math", "Non Fiction", "Spiritual", "Personal Development", "Primer", "Science", "Tradition"];

        dialogContents.append("<ol id='topics'></ol>");
        $("ol#topics").append("<li class='ui-widget-content'>(" + noTopic + ")</li>");
        for (i in topics) {
            $("ol#topics").append("<li class='ui-widget-content'>" + topics[i] + "</li>");
        }

        $("#topics").selectable();

        //This weird stuff is to make up for the jquery uI not automatically theme-ing... without the following,
        //when you select an item, nothing visible happens (from stackoverflow)
        $("#topics").selectable({
            unselected: function() {
                $(":not(.ui-selected)", this).each(function() {
                    $(this).removeClass('ui-state-highlight');
                });
            },
            selected: function() {
                $(".ui-selected", this).each(function() {
                    $(this).addClass('ui-state-highlight');
                });
            }
        });
        $("#topics li").hover(
            function() {
                $(this).addClass('ui-state-hover');
            },
            function() {
                $(this).removeClass('ui-state-hover');
            });
    }
    return dialogContents;
}

//note, the normal way is for the user to click the link on the qtip.
//But clicking on the exiting topic may be natural too, and this prevents
//them from editing it by hand.
function SetupShowingTopicChooserWhenTopicIsClicked(container) {
    $(container).find("div[data-book='topic']").click(function () {
        if ($(this).css('cursor') == 'not-allowed')
            return;
        ShowTopicChooser();
    });
}

// This is called directly from Bloom via RunJavaScript()
function ShowTopicChooser() {
    var dialogContents = FindOrCreateTopicDialogDiv();
    var dlg = $(dialogContents).dialog({
        autoOpen: "true",
        modal: "true",
        //zIndex removed in newer jquery, now we get it in the css
        buttons: {
            "OK": function () {
                var t = $("ol#topics li.ui-selected");
                if (t.length) {
                    var topicText = t[0].innerHTML;
                    if (topicText.startsWith("(")) {
                        $("div[data-book='topic']").filter("[class~='bloom-contentNational1']").text("");
                    } else {
                        $("div[data-book='topic']").filter("[class~='bloom-contentNational1']").text(t[0].innerHTML);
                    }
                }
                $(this).dialog("close");
            }
        }
    });

    //make a double click on an item close the dialog
    dlg.find("li").dblclick(function () {
        var x = dlg.dialog("option", "buttons");
        x['OK'].apply(dlg);
    });
}

function DecodeHtml(encodedString) {
    return encodedString.replace(/&amp;/g, '&').replace(/&lt;/g, '<').replace(/&gt;/g, '>').replace(/&#39;/g, "'").replace(/&#169;/g, "©");
}

function GetEditor() {
    if (GetSettings().bloomBrowserUIFolder.indexOf('http') === 0) {
        return new StyleEditor(GetSettings().bloomBrowserUIFolder + "/bookEdit");
    }
    else {
        return new StyleEditor('file://' + GetSettings().bloomBrowserUIFolder + "/bookEdit");
    }
}

function SetupImage(image) {
    //make images scale up to their container without distorting their proportions, while being centered within it.
    $(image).scaleImage({ scale: "fit" }); //uses jquery.myimgscale.js

    // when the image changes, we need to scale again:
    $(image).load(function () {
        $(this).scaleImage({ scale: "fit" });
    });

    //and when their parent is resized by the user, we need to scale again:
    $(image).parent().resize(function () {
        $(this).find("img").scaleImage({ scale: "fit" });
        try {
            ResetRememberedSize(this);
        } catch (error) {
            console.log(error);
        }
    });
}

function IsInTranslationMode() {
    var body = $("body");
    if (!body.hasAttr('editMode'))
        return false;
    else {
        return body.attr('editMode') == "translation";
    }
}

$.fn.hasAttr = function (name) {
    var attr = $(this).attr(name);

    // For some browsers, `attr` is undefined; for others,
    // `attr` is false.  Check for both.
    return (typeof attr !== 'undefined' && attr !== false);
};

// Originally, all this code was in document.load and the selectors were acting
// on all elements (not bound by the container).  I added the container bound so we
// can add new elements (such as during layout mode) and call this on only newly added elements.
// Now document.load calls this with $('body') as the container.
// REVIEW: Some of these would be better off in OneTimeSetup, but too much risk to try to decide right now.
function SetupElements(container) {

    //add a marginBox if it's missing. We introduced it early in the first beta
    $(container).find(".bloom-page").each(function () {
        if ($(this).find(".marginBox").length == 0) {
            $(this).wrapInner("<div class='marginBox'></div>");
        }
    });

    AddToolbox(container);

    //make textarea edits go back into the dom (they were designed to be POST'ed via forms)
    $(container).find("textarea").blur(function () {
        this.innerHTML = this.value;
    });

    //firefox adds a <BR> when you press return, which is lame because you can't put css styles on BR, such as indent.
    //Eventually we may use a wysiwyg add-on which does this conversion as you type, but for now, we change it when
    //you tab or click out.
    $(container).find(".bloom-editable").blur(function () {

        //This might mess some things up, so we're only applying it selectively
        if ($(this).closest('.bloom-requiresParagraphs').length == 0
           && ($(this).css('border-top-style') != 'dashed')) //this signal used to let the css add this conversion after some SIL-LEAD SHRP books were already typed
        return;

        var x = $(this).html();

        //the first time we see a field editing in Firefox, it won't have a p opener
        if (!x.startsWith('<p>')) {
            x = "<p>" + x;
        }

        x = x.split("<br>").join("</p><p>");

        //the first time we see a field editing in Firefox, it won't have a p closer
        if (!x.endsWith('</p>')) {
            x = x + "</p>";
        }
        $(this).html(x);

        //REVIEW: shouldn't this (and below) select only the p's in $(this)?
        //If somehow you get leading empty paragraphs, FF won't let you delete them
        $('p').each(function () {
            if ($(this).text() === "") {
                $(this).remove();
            } else {
                return false; //break
            }
        });

        //for some reason, perhaps FF-related, we end up with a new empty paragraph each time
        //so remove trailing <p></p>s
        $('p').reverse().each(function () {
            if ($(this).text() === "") {
                $(this).remove();
            } else {
                return false; //break
            }
        });
    });

    //when we discover an empty text box that has been marked to use paragraphs, start us off on the right foot
    $(container).find('.bloom-editable').focus(function () {
        if ($(this).closest('.bloom-requiresParagraphs').length == 0
            && ($(this).css('border-top-style') != 'dashed')) //this signal used to let the css add this conversion after some SIL-LEAD SHRP books were already typed
                return;

        if ($(this).text() == '') {
            //stick in a paragraph, which makes FF do paragraphs instead of BRs.
            $(this).html('<p>&nbsp;</p>'); // &zwnj; (zero width non-joiner) would be better but it makes the cursor invisible

            //now select that space, so we delete it when we start typing

            var el = $(this).find('p')[0].childNodes[0];
            var range = document.createRange();
            range.selectNodeContents(el);
            var sel = window.getSelection();
            sel.removeAllRanges();
            sel.addRange(range);
        }
        else {
            var el = $(this).find('p')[0];
            if (!el)
                return; // these have text, but not p's yet. We'll have to wait until they leave (blur) to add in the P's.
            var range = document.createRange();
            range.selectNodeContents(el);
            range.collapse(true);//move to start of first paragraph
            var sel = window.getSelection();
            sel.removeAllRanges();
            sel.addRange(range);
        }
    //TODO if you do Ctrl+A and delete, you're now outside of our <p></p> zone. clicking out will trigger the blur handerl above, which will restore it.
    });

    // invoke function when a bloom-editable element loses focus.
    $(container).find('.bloom-editable').focusout(function () {
        var accordion = parent.window.document.getElementById("accordion");
        if (accordion) {
            accordion.contentWindow.model.doMarkup(); // 'This' is the element that just lost focus.
        }
    });

    $(container).find('.bloom-editable').focusin(function () {
        var accordion = parent.window.document.getElementById("accordion");
        if (accordion) {
            accordion.contentWindow.model.noteFocus(this); // 'This' is the element that just got focus.
        }
    });

    // and a slightly different one for keypresses
    $(container).find('.bloom-editable').keypress(function () {
        var accordion = parent.window.document.getElementById("accordion");
        if (accordion) {
            accordion.contentWindow.model.doKeypressMarkup();
        }
    });

    $(container).find('.bloom-editable').keydown(function (e) {
        if ((e.keyCode == 90 || e.keyCode == 89) && e.ctrlKey) { // ctrlz or ctrl-Y
            var accordion = parent.window.document.getElementById("accordion");
            if (accordion && accordion.contentWindow.model.currentMarkupType !== MarkupType.None) {
                e.preventDefault();
                if (e.shiftKey || e.keyCode == 89) { // crtl-shift-z or ctrl-y
                    accordion.contentWindow.model.redo();
                }
                else {
                    accordion.contentWindow.model.undo();
                }
                return false;
            }
        }
    });


    SetBookCopyrightAndLicenseButtonVisibility(container);

    //in bilingual/trilingual situation, re-order the boxes to match the content languages, so that stylesheets don't have to
    $(container).find(".bloom-translationGroup").each(function () {
        var contentElements = $(this).find("textarea, div.bloom-editable");
        contentElements.sort(function (a, b) {
            //using negatives so that something with none of these labels ends up with a > score and at the end
            var scoreA = $(a).hasClass('bloom-content1') * -3 + ($(a).hasClass('bloom-content2') * -2) + ($(a).hasClass('bloom-content3') * -1);
            var scoreB = $(b).hasClass('bloom-content1') * -3 + ($(b).hasClass('bloom-content2') * -2) + ($(b).hasClass('bloom-content3') * -1);
            if (scoreA < scoreB)
                return -1;
            if (scoreA > scoreB)
                return 1;
            return 0;
        });
        //do the actual rearrangement
        $(this).append(contentElements);
    });

    //Convert Standard Format Markers in the pasted text to html spans
    $(container).find("div.bloom-editable").on("paste", function (e) {
        if (!e.originalEvent.clipboardData)
            return;

        var s = e.originalEvent.clipboardData.getData('text/plain');
        if (s==null || s =='')
            return;

        var re = new RegExp('\\\\v\\s(\\d+)', 'g');
        var matches = re.exec(s);
        if (matches == null) {
            //just let it paste
        }
        else {
            e.preventDefault();
            var x =s.replace(re, "<span class='superscript'>$1</span>");
            document.execCommand("insertHtml", false, x);
            //NB: this would undo, but it doesn't work document.execCommand("paste", false, x);
        }
    });

    // Add overflow event handlers so that when a div is overfull,
    // we add the overflow class and it gets a red background or something
    AddOverflowHandler(container);

    AddEditKeyHandlers(container);

<<<<<<< HEAD
=======
    //there doesn't appear to be a good simple way to clear out formatting
    $(document).bind('keydown', 'ctrl+space', function (e) {
        e.preventDefault();
        document.execCommand("removeFormat", false, false);//will remove bold, italics, etc. but not things that use elements, like h1
        //TODO now for elements (h1, span, etc), we could do a regex and remove them. The following is just a temporary bandaid
        //Recommended, but didn't work: document.execCommand("formatBlock", false, 'div');
    });

    $(document).bind('keydown', 'ctrl+u', function (e) {
        e.preventDefault();
        document.execCommand("underline", null, null);
    });
    $(document).bind('keydown', 'ctrl+b', function (e) {
      e.preventDefault();
      document.execCommand("bold", null, null);
    });
    $(document).bind('keydown', 'ctrl+i', function (e) {
      e.preventDefault();
      document.execCommand("italic", null, null);
    });
>>>>>>> 56c52416
    //--------------------------------
    //keep divs vertically centered (yes, I first tried *all* the css approaches, they don't work for our situation)

    //do it initially
    $(container).find(".bloom-centerVertically").CenterVerticallyInParent();
    //reposition as needed
    $(container).find(".bloom-centerVertically").resize(function () { //nb: this uses a 3rd party resize extension from Ben Alman; the built in jquery resize only fires on the window
        $(this).CenterVerticallyInParent();
    });

    AddHintBubbles(container);

    //html5 provides for a placeholder attribute, but not for contenteditable divs like we use.
    //So one of our foundational stylesheets looks for @data-placeholder and simulates the
    //@placeholder behavior.
    //Now, what's going on here is that we also support
    //<label class='placeholder'> inside a div.bloom-translationGroup to get this placeholder
    //behavior on each of the fields inside the group .
    //Using <label> instead of the attribute makes the html much easier to read, write, and add additional
    //behaviors through classes.
    //So the job of this bit here is to take the label.placeholder and create the data-placeholders.
    $(container).find("*.bloom-translationGroup > label.placeholder").each(function () {

        var labelText = $(this).text();

        //put the attributes on the individual child divs
        $(this).parent().find('.bloom-editable').each(function () {

            //enhance: it would make sense to allow each of these to be customized for their div
            //so that you could have a placeholder that said "Name in {lang}", for example.
            $(this).attr('data-placeholder', labelText);
            //next, it's up to CSS to draw the placeholder when the field is empty.
        });
    });

    //make images look click-able when you cover over them
    $(container).find(".bloom-imageContainer").each(function () {
        SetupImageContainer(this);
    });

    //todo: this had problems. Check out the later approach, seen in draggableLabel (e.g. move handle on the inside, using a background image on a div)
    $(container).find(".bloom-draggable").mouseenter(function () {
        $(this).prepend("<button class='moveButton' title='Move'></button>");
        $(this).find(".moveButton").mousedown(function (e) {
            $(this).parent().trigger(e);
        });
    });
    $(container).find(".bloom-draggable").mouseleave(function () {
        $(this).find(".moveButton").each(function () {
            $(this).remove()
        });
    });

    $(container).find('div.bloom-editable').each(function () {
        $(this).attr('contentEditable', 'true');
    });

    // Bloom needs to make some fields readonly. E.g., the original license when the user is translating a shellbook
    // Normally, we'd control this is a style in editTranslationMode.css/editOriginalMode.css. However, "readonly" isn't a style, just
    // an attribute, so it can't be included in css.
    // The solution here is to add the readonly attribute when we detect that the css has set the cursor to "not-allowed".
    $(container).find('textarea, div').focus(function () {
        //        if ($(this).css('border-bottom-color') == 'transparent') {
        if ($(this).css('cursor') == 'not-allowed') {
            $(this).attr("readonly", "true");
            $(this).removeAttr("contentEditable");
        }
        else {
            $(this).removeAttr("readonly");
            //review: do we need to add contentEditable... that could lead to making things editable that shouldn't be
        }
    });

    AddLanguageTags(container);

    // If the user moves over something they can't edit, show a tooltip explaining why not
    $(container).find('*[data-hint]').each(function () {

        if ($(this).css('cursor') == 'not-allowed') {
            var whyDisabled = "You cannot change these because this is not the original copy.";
            if ($(this).hasClass('bloom-readOnlyInEditMode')) {
                whyDisabled = "You cannot put anything in there while making an original book.";
            }

            var whatToSay = $(this).attr("data-hint");//don't use .data(), as that will trip over any } in the hint and try to interpret it as json

            whatToSay = localizationManager.getLocalizedHint(whatToSay, $(this)) + " <br/>" + whyDisabled;
            var theClasses = 'ui-tooltip-shadow ui-tooltip-red';
            var pos = { at: 'right center',
                my: 'left center'
            };
            $(this).qtip({
                content: whatToSay,
                position: pos,
                show: {
                    event: 'focusin mouseenter'
                },
                style: {
                    classes: theClasses
                }
            });
        }
    });

    //Same thing for divs which are potentially editable, but via the contentEditable attribute instead of TextArea's ReadOnly attribute
    // editTranslationMode.css/editOriginalMode.css can't get at the contentEditable (css can't do that), so
    // so they set the cursor to "not-allowed", and we detect that and set the contentEditable appropriately
    $(container).find('div.bloom-readOnlyInTranslationMode').focus(function () {
        if ($(this).css('cursor') == 'not-allowed') {
            $(this).removeAttr("contentEditable");
        }
        else {
            $(this).attr("contentEditable", "true");
        }
    });

    //first used in the Uganda SHRP Primer 1 template, on the image on day 1
    //This took *enormous* fussing in the css. TODO: copy what we learned there
    //to the (currently experimental) Toolbox template (see 'bloom-draggable')
    $(container).find(".bloom-draggableLabel").each(function () {
        // previous to June 2014, containment was not working, so some items may be
        // out of bounds. Or the stylesheet could change the size of things. This gets any such back in bounds.
        if ($(this).position().left < 0) {
            $(this).css('left', 0);
        }
        if ($(this).position().top < 0) {
            $(this).css('top', 0);
        }
        if ($(this).position().left + $(this).width() > $(this).parent().width()) {
            $(this).css('left', $(this).parent().width() - $(this).width());
        }
        if ($(this).position().top > $(this).parent().height()) {
            $(this).css('top', $(this).parent().height() - $(this).height());
        }

        $(this).draggable(
        {
            containment: "parent", //NB: this containment is of the translation group, not the editable inside it. So avoid margins on the translation group.
            handle: '.dragHandle'
        });
    });


    $(container).find(".bloom-draggableLabel")
       .mouseenter(function () {
        $(this).prepend(" <div class='dragHandle'></div>");
    });

    $(container).find(".bloom-draggableLabel").mouseleave(function () {
        $(this).find(".dragHandle").each(function() {
            $(this).remove()
        });
    });

    // add drag and resize ability where elements call for it
    //   $(".bloom-draggable").draggable({containment: "parent"});
    $(container).find(".bloom-draggable").draggable({ containment: "parent",
        handle: '.bloom-imageContainer',
        stop: function (event, ui) {
            $(this).find('.wordsDiv').find('div').each(function () {
                $(this).qtip('reposition');
            })
        } //yes, this repositions *all* qtips on the page. Yuck.
    }); //without this "handle" restriction, clicks on the text boxes don't work. NB: ".moveButton" is really what we wanted, but didn't work, probably because the button is only created on the mouseEnter event, and maybe that's too late.
    //later note: using a real button just absorbs the click event. Other things work better
    //http://stackoverflow.com/questions/10317128/how-to-make-a-div-contenteditable-and-draggable

    /* Support in page combo boxes that set a class on the parent, thus making some change in the layout of the pge.
    Example:
         <select name="Story Style" class="bloom-classSwitchingCombobox">
             <option value="Fictional">Fiction</option>
             <option value="Informative">Informative</option>
     </select>
     */
    //First we select the initial value based on what class is currently set, or leave to the default if none of them
    $(container).find(".bloom-classSwitchingCombobox").each(function(){
        //look through the classes of the parent for any that match one of our combobox values
        var i;
        for(i=0; i< this.options.length;i++) {
            var c = this.options[i].value;
            if($(this).parent().hasClass(c)){
                $(this).val(c);
                break;
            }
        }
    });
    //And now we react to the user choosing a different value
    $(container).find(".bloom-classSwitchingCombobox").change(function(){
        //remove any of the values that might already be set
        var i;
        for(i=0; i< this.options.length;i++) {
            var c = this.options[i].value;
            $(this).parent().removeClass(c);
        }
        //add back in the one they just chose
        $(this).parent().addClass(this.value);
    });

    //only make things deletable if they have the deletable class *and* page customization is enabled
    $(container).find("DIV.bloom-page.bloom-enablePageCustomization DIV.bloom-deletable").each(function () {
        SetupDeletable(this);
    });

    $(container).find(".pictureDictionaryPage").each(function () {
        AddExperimentalNotice(this);
    });

    $(container).find(".bloom-resizable").each(function () {
        SetupResizableElement(this);
    });

    $(container).find("img").each(function () {
        SetAlternateTextOnImages(this);
    });

    SetOverlayForImagesWithoutMetadata(container);

    SetupShowingTopicChooserWhenTopicIsClicked(container);

    // Copy source texts out to their own div, where we can make a bubble with tabs out of them
    // We do this because if we made a bubble out of the div, that would suck up the vernacular editable area, too,
    $(container).find("*.bloom-translationGroup").not(".bloom-readOnlyInTranslationMode").each(function () {
        if ($(this).find("textarea, div").length > 1) {
            MakeSourceTextDivForGroup(this);
        }
    });

    $(container).find(".bloom-imageContainer img").each(function() {
        SetupImage(this);
    });

    var editor = GetEditor();

    $(container).find("div.bloom-editable:visible").each(function () {

        $(this).focus(function() {
           editor.AttachToBox(this);
        });

        $(this).focusout(function () {
            editor.DetachLanguageTip(this);
        });
    });

    $(container).find('.bloom-editable').longPress();

    //focus on the first editable field
    $(container).find("textarea, div.bloom-editable").first().focus(); //review: this might choose a textarea which appears after the div. Could we sort on the tab order?
}

// Only put setup code here which is guaranteed to only be run once per page load.
// e.g. Don't put setup for elements such as image containers or editable boxes which may get added after page load.
function OneTimeSetup() {
    setupOrigami();
}

// ---------------------------------------------------------------------------------
// document ready function
// ---------------------------------------------------------------------------------
$(document).ready(function() {

    if($.fn.qtip)
        $.fn.qtip.zindex = 15000;
    //gives an error $.fn.qtip.plugins.modal.zindex = 1000000 - 20;

    $.fn.reverse = function () {
        return this.pushStack(this.get().reverse(), arguments);
    };

    //if this browser doesn't have endsWith built in, add it
    if (typeof String.prototype.endsWith !== 'function') {
        String.prototype.endsWith = function (suffix) {
            return this.indexOf(suffix, this.length - suffix.length) !== -1;
        };
    }

    /* Defines a starts-with function*/
    if (typeof String.prototype.startsWith != 'function') {
        String.prototype.startsWith = function (str) {
            return this.indexOf(str) == 0;
        };
    }

    //eventually we want to run this *after* we've used the page, but for now, it is useful to clean up stuff from last time
    Cleanup();

    SetupElements($('body'));
    OneTimeSetup();

}); // end document ready function<|MERGE_RESOLUTION|>--- conflicted
+++ resolved
@@ -779,12 +779,22 @@
         document.execCommand("formatBlock", false, "H2");
     });
 
-    //there doesn't appear to be a good simple way to clear out formatting
-    $(container).find("div.bloom-editable").on('keydown', null, 'ctrl+space', function (e) {
-        e.preventDefault();
-        document.execCommand("removeFormat", false, false);//will remove bold, italics, etc. but not things that use elements, like h1
-        //TODO now for elements (h1, span, etc), we could do a regex and remove them. The following is just a temporary bandaid
-        //Recommended, but didn't work: document.execCommand("formatBlock", false, 'div');
+    $(document).bind('keydown', 'ctrl+space', function (e) {
+      e.preventDefault();
+      document.execCommand("removeFormat", false, false);//will remove bold, italics, etc. but not things that use elements, like h1
+    });
+
+    $(document).bind('keydown', 'ctrl+u', function (e) {
+      e.preventDefault();
+      document.execCommand("underline", null, null);
+    });
+    $(document).bind('keydown', 'ctrl+b', function (e) {
+      e.preventDefault();
+      document.execCommand("bold", null, null);
+    });
+    $(document).bind('keydown', 'ctrl+i', function (e) {
+      e.preventDefault();
+      document.execCommand("italic", null, null);
     });
 
 }
@@ -1250,29 +1260,6 @@
 
     AddEditKeyHandlers(container);
 
-<<<<<<< HEAD
-=======
-    //there doesn't appear to be a good simple way to clear out formatting
-    $(document).bind('keydown', 'ctrl+space', function (e) {
-        e.preventDefault();
-        document.execCommand("removeFormat", false, false);//will remove bold, italics, etc. but not things that use elements, like h1
-        //TODO now for elements (h1, span, etc), we could do a regex and remove them. The following is just a temporary bandaid
-        //Recommended, but didn't work: document.execCommand("formatBlock", false, 'div');
-    });
-
-    $(document).bind('keydown', 'ctrl+u', function (e) {
-        e.preventDefault();
-        document.execCommand("underline", null, null);
-    });
-    $(document).bind('keydown', 'ctrl+b', function (e) {
-      e.preventDefault();
-      document.execCommand("bold", null, null);
-    });
-    $(document).bind('keydown', 'ctrl+i', function (e) {
-      e.preventDefault();
-      document.execCommand("italic", null, null);
-    });
->>>>>>> 56c52416
     //--------------------------------
     //keep divs vertically centered (yes, I first tried *all* the css approaches, they don't work for our situation)
 
