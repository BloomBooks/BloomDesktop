/// <reference path="../../typings/jquery/jquery.d.ts" />

export class EditableDivUtils {

    static getElementSelectionIndex(element: HTMLElement): number {

        var page:HTMLIFrameElement = <HTMLIFrameElement>parent.window.document.getElementById('page');
        if (!page) return -1; // unit testing?

        var selection = page.contentWindow.getSelection();
        var active = $(selection.anchorNode).closest('div').get(0);
        if (active != element) return -1; // huh??
        if (!active || selection.rangeCount == 0) {
            return -1;
        }
        var myRange = selection.getRangeAt(0).cloneRange();
        myRange.setStart(active, 0);
        return myRange.toString().length;
    }

    static selectAtOffset(node: Node, offset: number): void {

        var iframeWindow: Window = (<HTMLIFrameElement>parent.window.document.getElementById('page')).contentWindow;

        var range = iframeWindow.document.createRange();
        range.setStart(node, offset);
        range.setEnd(node, offset);
        var selection1 = iframeWindow.getSelection();
        selection1.removeAllRanges();
        selection1.addRange(range);
    }

    /**
     * Make a selection in the specified node at the specified offset.
     * If divBrCount is >=0, we expect to make the selection offset characters into node itself
     * (typically the root div). After traversing offset characters, we will try to additionally
     * traverse divBrCount <br> elements.
     * @param node
     * @param offset
     */
    static makeSelectionIn(node: Node, offset: number, divBrCount: number, atStart: boolean): boolean {

        if (node.nodeType === 3) {
            // drilled down to a text node. Make the selection.
            EditableDivUtils.selectAtOffset(node, offset);
            return true;
        }

        var i = 0;
        var childNode;
        var len;

        for (; i < node.childNodes.length && offset >= 0; i++) {
            childNode = node.childNodes[i];
            len = childNode.textContent.length;
            if (divBrCount >= 0 && len == offset) {
                // We want the selection after childNode itself, plus if possible an additional divBrCount <br> elements
                for (i++;
                         i < node.childNodes.length && divBrCount > 0 && node.childNodes[i].textContent.length == 0;
                         i++) {
                    if (node.childNodes[i].localName === 'br') divBrCount--;
                }
                // We want the selection in node itself, before childNode[i].
                EditableDivUtils.selectAtOffset(node, i);
                return true;
            }
            // If it's at the end of a child (that is not the last child) we have a choice whether to put it at the
            // end of that node or the start of the following one. For some reason the IP is invisible if
            // placed at the end of the preceding one, so prefer the start of the following one, which is why
            // we generally call this routine with atStart true.
            // (But, of course, if it is the last node we must be able to put the IP at the very end.)
            // When trying to do a precise restore, we pass atStart carefully, as it may control
            // whether we end up before or after some <br>s
            if (offset < len || (offset == len && (i == node.childNodes.length - 1 || !atStart))) {
                if (EditableDivUtils.makeSelectionIn(childNode, offset, -1, atStart)) {
                    return true;
                }
            }
            offset -= len;
        }
        // Somehow we failed. Maybe the node it should go in has no text?
        // See if we can put it at the right position (or as close as possible) in an earlier node.
        // Not sure exactly what case required this...possibly markup included some empty spans?
        for (i--; i >= 0; i--) {
            childNode = node.childNodes[i];
            len = childNode.textContent.length;
            if (EditableDivUtils.makeSelectionIn(childNode, len, -1, atStart)) {
                return true;
            }
        }
        // can't select anywhere (maybe this has no text-node children? Hopefully the caller can find
        // an equivalent place in an adjacent node).
        return false;
    }
<<<<<<< HEAD
=======
    // can't select anywhere (maybe this has no text-node children? Hopefully the caller can find
    // an equivalent place in an adjacent node).
    return false;
  }

  static WaitForCKEditorReady(window: Window, targetBox: any, callback: (target: any) => any) {
    var editorInstances = (<any>window).CKEDITOR.instances;
    for (var i = 1; ; i++) {
      var instance = editorInstances['editor' + i];
      if (instance == null) {
        if (i === 0) {
          // no instance at all...if one is later created, get us invoked.
          (<any>window).CKEDITOR.on('instanceReady', e => callback(targetBox));
          return;
        }
        break; // if we get here all instances are ready
      }
      if (!instance.instanceReady) {
        instance.on('instanceReady', e => callback(targetBox));
        return;
      }
    }
  }
>>>>>>> f1fc91e5
}<|MERGE_RESOLUTION|>--- conflicted
+++ resolved
@@ -4,7 +4,7 @@
 
     static getElementSelectionIndex(element: HTMLElement): number {
 
-        var page:HTMLIFrameElement = <HTMLIFrameElement>parent.window.document.getElementById('page');
+        var page: HTMLIFrameElement = <HTMLIFrameElement>parent.window.document.getElementById('page');
         if (!page) return -1; // unit testing?
 
         var selection = page.contentWindow.getSelection();
@@ -56,8 +56,8 @@
             if (divBrCount >= 0 && len == offset) {
                 // We want the selection after childNode itself, plus if possible an additional divBrCount <br> elements
                 for (i++;
-                         i < node.childNodes.length && divBrCount > 0 && node.childNodes[i].textContent.length == 0;
-                         i++) {
+                    i < node.childNodes.length && divBrCount > 0 && node.childNodes[i].textContent.length == 0;
+                    i++) {
                     if (node.childNodes[i].localName === 'br') divBrCount--;
                 }
                 // We want the selection in node itself, before childNode[i].
@@ -92,30 +92,44 @@
         // an equivalent place in an adjacent node).
         return false;
     }
-<<<<<<< HEAD
-=======
-    // can't select anywhere (maybe this has no text-node children? Hopefully the caller can find
-    // an equivalent place in an adjacent node).
-    return false;
-  }
 
-  static WaitForCKEditorReady(window: Window, targetBox: any, callback: (target: any) => any) {
-    var editorInstances = (<any>window).CKEDITOR.instances;
-    for (var i = 1; ; i++) {
-      var instance = editorInstances['editor' + i];
-      if (instance == null) {
-        if (i === 0) {
-          // no instance at all...if one is later created, get us invoked.
-          (<any>window).CKEDITOR.on('instanceReady', e => callback(targetBox));
-          return;
+    static WaitForCKEditorReady(window: Window, targetBox: any, callback: (target: any) => any) {
+        var editorInstances = (<any>window).CKEDITOR.instances;
+        for (var i = 1; ; i++) {
+            var instance = editorInstances['editor' + i];
+            if (instance == null) {
+                break; // if we get here all instances are ready
+            }
+            if (!instance.instanceReady) {
+                instance.on('instanceReady', e => callback(targetBox));
+                return;
+            }
         }
-        break; // if we get here all instances are ready
-      }
-      if (!instance.instanceReady) {
-        instance.on('instanceReady', e => callback(targetBox));
-        return;
-      }
     }
-  }
->>>>>>> f1fc91e5
+
+    // Positions the dialog box so that it is completely visible, so that it does not extend below the
+    // current viewport.
+    // @param dialogBox
+    static positionInViewport(dialogBox: JQuery): void {
+
+        // get the current size and position of the dialogBox
+        var elem: HTMLElement = dialogBox[0];
+        var top = elem.offsetTop;
+        var height = elem.offsetHeight;
+
+        // get the top of the dialogBox in relation to the top of its containing elements
+        while (elem.offsetParent) {
+            elem = <HTMLElement>elem.offsetParent;
+            top += elem.offsetTop;
+        }
+
+        // diff is the portion of the dialogBox that is below the viewport
+        var diff = (top + height) - (window.pageYOffset + window.innerHeight);
+        if (diff > 0) {
+            var offset = dialogBox.offset();
+
+            // the extra 30 pixels is for padding
+            dialogBox.offset({ left: offset.left, top: offset.top - diff - 30 });
+        }
+    }
 }