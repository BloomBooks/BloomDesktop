/// <reference path="../../typings/jquery/jquery.d.ts" />
import axios = require('axios');

export class EditableDivUtils {

    static getElementSelectionIndex(element: HTMLElement): number {

        var page: HTMLIFrameElement = <HTMLIFrameElement>parent.window.document.getElementById('page');
        if (!page) return -1; // unit testing?

        var selection = page.contentWindow.getSelection();
        var active = $(selection.anchorNode).closest('div').get(0);
        if (active != element) return -1; // huh??
        if (!active || selection.rangeCount == 0) {
            return -1;
        }
        var myRange = selection.getRangeAt(0).cloneRange();
        myRange.setStart(active, 0);
        return myRange.toString().length;
    }

    static selectAtOffset(node: Node, offset: number): void {

        var iframeWindow: Window = (<HTMLIFrameElement>parent.window.document.getElementById('page')).contentWindow;

        var range = iframeWindow.document.createRange();
        range.setStart(node, offset);
        range.setEnd(node, offset);
        var selection1 = iframeWindow.getSelection();
        selection1.removeAllRanges();
        selection1.addRange(range);
    }

    /**
     * Make a selection in the specified node at the specified offset.
     * If divBrCount is >=0, we expect to make the selection offset characters into node itself
     * (typically the root div). After traversing offset characters, we will try to additionally
     * traverse divBrCount <br> elements.
     * @param node
     * @param offset
     */
    static makeSelectionIn(node: Node, offset: number, divBrCount: number, atStart: boolean): boolean {

        if (node.nodeType === 3) {
            // drilled down to a text node. Make the selection.
            EditableDivUtils.selectAtOffset(node, offset);
            return true;
        }

        var i = 0;
        var childNode;
        var len;

        for (; i < node.childNodes.length && offset >= 0; i++) {
            childNode = node.childNodes[i];
            len = childNode.textContent.length;
            if (divBrCount >= 0 && len == offset) {
                // We want the selection after childNode itself, plus if possible an additional divBrCount <br> elements
                for (i++;
                    i < node.childNodes.length && divBrCount > 0 && node.childNodes[i].textContent.length == 0;
                    i++) {
                    if (node.childNodes[i].localName === 'br') divBrCount--;
                }
                // We want the selection in node itself, before childNode[i].
                EditableDivUtils.selectAtOffset(node, i);
                return true;
            }
            // If it's at the end of a child (that is not the last child) we have a choice whether to put it at the
            // end of that node or the start of the following one. For some reason the IP is invisible if
            // placed at the end of the preceding one, so prefer the start of the following one, which is why
            // we generally call this routine with atStart true.
            // (But, of course, if it is the last node we must be able to put the IP at the very end.)
            // When trying to do a precise restore, we pass atStart carefully, as it may control
            // whether we end up before or after some <br>s
            if (offset < len || (offset == len && (i == node.childNodes.length - 1 || !atStart))) {
                if (EditableDivUtils.makeSelectionIn(childNode, offset, -1, atStart)) {
                    return true;
                }
            }
            offset -= len;
        }
        // Somehow we failed. Maybe the node it should go in has no text?
        // See if we can put it at the right position (or as close as possible) in an earlier node.
        // Not sure exactly what case required this...possibly markup included some empty spans?
        for (i--; i >= 0; i--) {
            childNode = node.childNodes[i];
            len = childNode.textContent.length;
            if (EditableDivUtils.makeSelectionIn(childNode, len, -1, atStart)) {
                return true;
            }
        }
        // can't select anywhere (maybe this has no text-node children? Hopefully the caller can find
        // an equivalent place in an adjacent node).
        return false;
    }

    // Positions the dialog box so that it is completely visible, so that it does not extend below the
    // current viewport. Method takes into consideration zoom factor. If the dialog is draggable,
    // it also modifies the draggable options to account for a scrolling bug in jqueryui.
    // @param dialogBox
    static positionDialogAndSetDraggable(dialogBox: JQuery, gearIcon: JQuery): void {
        // A zoom on the body affects offset but not outerHeight, which messes things up if we don't account for it.
        var scale = dialogBox[0].getBoundingClientRect().height / dialogBox[0].offsetHeight;
        var adjustmentFactor = 30;
        var pxAdjToScale = (adjustmentFactor / scale).toFixed(); // rounded to nearest integer
        var myOptionValue = 'left+' + pxAdjToScale + ' top-' + pxAdjToScale;

        // Set the dialog 30px (adjusted for 'scale') to the right and up from the gear icon.
        // If it won't fit there for some reason, .position() will 'fit' it in by moving it away from the viewport edges.
        dialogBox.position({ my: myOptionValue, at: 'right top', of: gearIcon, collision: 'fit' });

        // unless we're debugging, the dialog html should be initially created with visibility set to 'hidden'
        dialogBox.css('visibility', 'visible');

        if (dialogBox.is('.ui-draggable')) {
            EditableDivUtils.adjustDraggableOptionsForScaleBug(dialogBox, scale);
        }
    }

<<<<<<< HEAD
    static pasteImageCredits() {
        axios.get<any>('/bloom/api/image/imageCreditsForWholeBook').then(result => {
            var data = result.data;
            if (!data)
                return;     // nothing to insert: no images apparently...

            // This is a global method, called from an href attribute of an <a> element.
            // document.activeElement must be that <a> element, which is owned by a qtip-content
            // class div element, which in turn is owned by a qtip class element.  The editable
            // div element to which the qtip bubble is attached has an aria-describedby attribute
            // that refers to the div.qtip's id.
            var bubble = document.activeElement.parentElement.parentElement;
            var query = '[aria-describedby="' + bubble.getAttribute('id') + '"]';
            var credits = document.querySelectorAll(query);
            if (credits.length > 0)
            {
                var artists = credits[0];
                // We found where to insert the credits.  If there's a better way to add this
                // information, I'd be happy to learn what it is.  data is a string consisting
                // of one or more <p> elements properly terminated by </p> and separated by
                // newlines.
                var d2 = document.createElement('div');
                d2.innerHTML = data;
                var paras = d2.getElementsByTagName('p');
                // Note that when the p element is appended to the div element, it gets removed from the list.
                while (paras.length > 0) {
                    artists.appendChild(paras[0]);
               }
=======
    static adjustDraggableOptionsForScaleBug(dialogBox: JQuery, scale: number) {
        dialogBox.draggable({
            // BL-4293 the 'start' and 'drag' functions here work around a known bug in jqueryui.
            // fix adapted from majcherek2048's about 2/3 down this page https://bugs.jqueryui.com/ticket/3740.
            // If we upgrade our jqueryui to a version that doesn't have this bug (1.10.3 or later?),
            // we'll need to back out this change.
            start: function (event, ui) {
                $(this).data('startingScrollTop', $('html').scrollTop());
                $(this).data('startingScrollLeft', $('html').scrollLeft());
            },
            drag: function (event, ui) {
                ui.position.top = (ui.position.top - $(this).data('startingScrollTop')) / scale;
                ui.position.left = (ui.position.left - $(this).data('startingScrollLeft')) / scale;
>>>>>>> 41be8cee
            }
        });
    }
}<|MERGE_RESOLUTION|>--- conflicted
+++ resolved
@@ -117,7 +117,23 @@
         }
     }
 
-<<<<<<< HEAD
+    static adjustDraggableOptionsForScaleBug(dialogBox: JQuery, scale: number) {
+        dialogBox.draggable({
+            // BL-4293 the 'start' and 'drag' functions here work around a known bug in jqueryui.
+            // fix adapted from majcherek2048's about 2/3 down this page https://bugs.jqueryui.com/ticket/3740.
+            // If we upgrade our jqueryui to a version that doesn't have this bug (1.10.3 or later?),
+            // we'll need to back out this change.
+            start: function (event, ui) {
+                $(this).data('startingScrollTop', $('html').scrollTop());
+                $(this).data('startingScrollLeft', $('html').scrollLeft());
+            },
+            drag: function (event, ui) {
+                ui.position.top = (ui.position.top - $(this).data('startingScrollTop')) / scale;
+                ui.position.left = (ui.position.left - $(this).data('startingScrollLeft')) / scale;
+            }
+        });
+    }
+
     static pasteImageCredits() {
         axios.get<any>('/bloom/api/image/imageCreditsForWholeBook').then(result => {
             var data = result.data;
@@ -132,8 +148,7 @@
             var bubble = document.activeElement.parentElement.parentElement;
             var query = '[aria-describedby="' + bubble.getAttribute('id') + '"]';
             var credits = document.querySelectorAll(query);
-            if (credits.length > 0)
-            {
+            if (credits.length > 0) {
                 var artists = credits[0];
                 // We found where to insert the credits.  If there's a better way to add this
                 // information, I'd be happy to learn what it is.  data is a string consisting
@@ -145,22 +160,7 @@
                 // Note that when the p element is appended to the div element, it gets removed from the list.
                 while (paras.length > 0) {
                     artists.appendChild(paras[0]);
-               }
-=======
-    static adjustDraggableOptionsForScaleBug(dialogBox: JQuery, scale: number) {
-        dialogBox.draggable({
-            // BL-4293 the 'start' and 'drag' functions here work around a known bug in jqueryui.
-            // fix adapted from majcherek2048's about 2/3 down this page https://bugs.jqueryui.com/ticket/3740.
-            // If we upgrade our jqueryui to a version that doesn't have this bug (1.10.3 or later?),
-            // we'll need to back out this change.
-            start: function (event, ui) {
-                $(this).data('startingScrollTop', $('html').scrollTop());
-                $(this).data('startingScrollLeft', $('html').scrollLeft());
-            },
-            drag: function (event, ui) {
-                ui.position.top = (ui.position.top - $(this).data('startingScrollTop')) / scale;
-                ui.position.left = (ui.position.left - $(this).data('startingScrollLeft')) / scale;
->>>>>>> 41be8cee
+                }
             }
         });
     }
