/// <reference path="../../typings/jquery/jquery.d.ts" />
import axios from "axios";

interface qtipInterface extends JQuery {
    qtip(options: string): JQuery;
}

export class EditableDivUtils {

    static getElementSelectionIndex(element: HTMLElement): number {

        var page: HTMLIFrameElement = <HTMLIFrameElement>parent.window.document.getElementById('page');
        if (!page) return -1; // unit testing?

        var selection = page.contentWindow.getSelection();
        var active = $(selection.anchorNode).closest('div').get(0);
        if (active != element) return -1; // huh??
        if (!active || selection.rangeCount == 0) {
            return -1;
        }
        var myRange = selection.getRangeAt(0).cloneRange();
        myRange.setStart(active, 0);
        return myRange.toString().length;
    }

    static selectAtOffset(node: Node, offset: number): void {

        var iframeWindow: Window = (<HTMLIFrameElement>parent.window.document.getElementById('page')).contentWindow;

        var range = iframeWindow.document.createRange();
        range.setStart(node, offset);
        range.setEnd(node, offset);
        var selection1 = iframeWindow.getSelection();
        selection1.removeAllRanges();
        selection1.addRange(range);
    }

    /**
     * Make a selection in the specified node at the specified offset.
     * If divBrCount is >=0, we expect to make the selection offset characters into node itself
     * (typically the root div). After traversing offset characters, we will try to additionally
     * traverse divBrCount <br> elements.
     * @param node
     * @param offset
     */
    static makeSelectionIn(node: Node, offset: number, divBrCount: number, atStart: boolean): boolean {

        if (node.nodeType === 3) {
            // drilled down to a text node. Make the selection.
            EditableDivUtils.selectAtOffset(node, offset);
            return true;
        }

        var i = 0;
        var childNode;
        var len;

        for (; i < node.childNodes.length && offset >= 0; i++) {
            childNode = node.childNodes[i];
            len = childNode.textContent.length;
            if (divBrCount >= 0 && len == offset) {
                // We want the selection after childNode itself, plus if possible an additional divBrCount <br> elements
                for (i++;
                    i < node.childNodes.length && divBrCount > 0 && node.childNodes[i].textContent.length == 0;
                    i++) {
                    if (node.childNodes[i].localName === 'br') divBrCount--;
                }
                // We want the selection in node itself, before childNode[i].
                EditableDivUtils.selectAtOffset(node, i);
                return true;
            }
            // If it's at the end of a child (that is not the last child) we have a choice whether to put it at the
            // end of that node or the start of the following one. For some reason the IP is invisible if
            // placed at the end of the preceding one, so prefer the start of the following one, which is why
            // we generally call this routine with atStart true.
            // (But, of course, if it is the last node we must be able to put the IP at the very end.)
            // When trying to do a precise restore, we pass atStart carefully, as it may control
            // whether we end up before or after some <br>s
            if (offset < len || (offset == len && (i == node.childNodes.length - 1 || !atStart))) {
                if (EditableDivUtils.makeSelectionIn(childNode, offset, -1, atStart)) {
                    return true;
                }
            }
            offset -= len;
        }
        // Somehow we failed. Maybe the node it should go in has no text?
        // See if we can put it at the right position (or as close as possible) in an earlier node.
        // Not sure exactly what case required this...possibly markup included some empty spans?
        for (i--; i >= 0; i--) {
            childNode = node.childNodes[i];
            len = childNode.textContent.length;
            if (EditableDivUtils.makeSelectionIn(childNode, len, -1, atStart)) {
                return true;
            }
        }
        // can't select anywhere (maybe this has no text-node children? Hopefully the caller can find
        // an equivalent place in an adjacent node).
        return false;
    }

    // Positions the dialog box so that it is completely visible, so that it does not extend below the
    // current viewport. Method takes into consideration zoom factor. If the dialog is draggable,
    // it also modifies the draggable options to account for a scrolling bug in jqueryui.
    // @param dialogBox
    static positionDialogAndSetDraggable(dialogBox: JQuery, gearIcon: JQuery): void {
        // A zoom on the body affects offset but not outerHeight, which messes things up if we don't account for it.
        var scale = dialogBox[0].getBoundingClientRect().height / dialogBox[0].offsetHeight;
        var adjustmentFactor = 30;
        var pxAdjToScale = (adjustmentFactor / scale).toFixed(); // rounded to nearest integer
        var myOptionValue = 'left+' + pxAdjToScale + ' top-' + pxAdjToScale;

        // Set the dialog 30px (adjusted for 'scale') to the right and up from the gear icon.
        // If it won't fit there for some reason, .position() will 'fit' it in by moving it away from the viewport edges.
        dialogBox.position({ my: myOptionValue, at: 'right top', of: gearIcon, collision: 'fit' });

        // unless we're debugging, the dialog html should be initially created with visibility set to 'hidden'
        dialogBox.css('visibility', 'visible');

        if (dialogBox.is('.ui-draggable')) {
            EditableDivUtils.adjustDraggableOptionsForScaleBug(dialogBox, scale);
        }
    }

    // look for an existing transform:scale setting and extract the scale. If not found, use 1.0 as starting point.
    static getPageScale(): number {
        var scale = 1.0;
        var styleString = $("div#page-scaling-container").attr("style");
        var searchData = /transform: *scale\(([0-9.]*)/.exec(styleString);
        if (searchData) {
            scale = parseFloat(searchData[1]);
        }
        return scale;
    }

    static adjustDraggableOptionsForScaleBug(dialogBox: JQuery, scale: number) {
        dialogBox.draggable({
            // BL-4293 the 'start' and 'drag' functions here work around a known bug in jqueryui.
            // fix adapted from majcherek2048's about 2/3 down this page https://bugs.jqueryui.com/ticket/3740.
            // If we upgrade our jqueryui to a version that doesn't have this bug (1.10.3 or later?),
            // we'll need to back out this change.
            start: function (event, ui) {
                $(this).data('startingScrollTop', $('html').scrollTop());
                $(this).data('startingScrollLeft', $('html').scrollLeft());
            },
            drag: function (event, ui) {
                ui.position.top = (ui.position.top - $(this).data('startingScrollTop')) / scale;
                ui.position.left = (ui.position.left - $(this).data('startingScrollLeft')) / scale;
            }
        });
    }

    static pasteImageCredits() {
<<<<<<< HEAD
        axios.get("/bloom/api/image/imageCreditsForWholeBook").then(result => {
=======
        var activeElement = document.activeElement;
        axios.get('/bloom/api/image/imageCreditsForWholeBook').then(result => {
>>>>>>> f383c5e5
            var data = result.data;
            if (!data)
                return;     // nothing to insert: no images apparently...

            // This is a global method, called from an href attribute of an <a> element.
            // document.activeElement must be that <a> element, which is owned by a qtip-content
            // class div element, which in turn is owned by a qtip class element.  The editable
            // div element to which the qtip bubble is attached has an aria-describedby attribute
            // that refers to the div.qtip's id.
<<<<<<< HEAD
            var bubble = document.activeElement.parentElement.parentElement;
            var query = "[aria-describedby='" + bubble.getAttribute("id") + "']";
=======
            var bubble = activeElement.parentElement.parentElement;
            var query = '[aria-describedby="' + bubble.getAttribute('id') + '"]';
            var artists = null;
>>>>>>> f383c5e5
            var credits = document.querySelectorAll(query);
            if (credits.length > 0) {
                artists = credits[0];
            } else {
                if (activeElement.getAttribute("data-book")=="originalContributions" &&
                    activeElement.getAttribute("contenteditable")=="true" &&
                    activeElement.getAttribute("role")=="textbox" &&
                    activeElement.getAttribute("aria-label")=="false") {
                    // If we're coming from a tab in a source-bubble instead of a pure
                    // hint-bubble, then the activeElement is the actual text-box we
                    // want to insert into.  I don't know why it isn't the <a> element.
                    // It must be some difference in how source bubbles and hint bubbles
                    // work.
                    artists = activeElement;
                }
            }
            if (artists!==null) {
                // We found where to insert the credits.  If there's a better way to add this
                // information, I'd be happy to learn what it is.  data is a string consisting
                // of one or more <p> elements properly terminated by </p> and separated by
                // newlines.
                var d2 = document.createElement("div");
                d2.innerHTML = data;
                var paras = d2.getElementsByTagName("p");
                // Note that when the p element is appended to the div element, it gets removed from the list.
                while (paras.length > 0) {
                    artists.appendChild(paras[0]);
                }
            }
        });
        // Reposition all language tips, not just the tip for this item because sometimes the edit moves other controls.
        setTimeout(function () {
            (<qtipInterface>$("div[data-hasqtip]")).qtip("reposition");
        }, 100); // make sure the DOM has the inserted text before we try to reposition qtips
    }
}<|MERGE_RESOLUTION|>--- conflicted
+++ resolved
@@ -150,12 +150,8 @@
     }
 
     static pasteImageCredits() {
-<<<<<<< HEAD
+        var activeElement = document.activeElement;
         axios.get("/bloom/api/image/imageCreditsForWholeBook").then(result => {
-=======
-        var activeElement = document.activeElement;
-        axios.get('/bloom/api/image/imageCreditsForWholeBook').then(result => {
->>>>>>> f383c5e5
             var data = result.data;
             if (!data)
                 return;     // nothing to insert: no images apparently...
@@ -165,14 +161,9 @@
             // class div element, which in turn is owned by a qtip class element.  The editable
             // div element to which the qtip bubble is attached has an aria-describedby attribute
             // that refers to the div.qtip's id.
-<<<<<<< HEAD
-            var bubble = document.activeElement.parentElement.parentElement;
+            var bubble = activeElement.parentElement.parentElement;
             var query = "[aria-describedby='" + bubble.getAttribute("id") + "']";
-=======
-            var bubble = activeElement.parentElement.parentElement;
-            var query = '[aria-describedby="' + bubble.getAttribute('id') + '"]';
             var artists = null;
->>>>>>> f383c5e5
             var credits = document.querySelectorAll(query);
             if (credits.length > 0) {
                 artists = credits[0];
