--- conflicted
+++ resolved
@@ -62,13 +62,10 @@
     this.textCounter = 0;
     this.setupType = '';
     this.fontName = '';
-<<<<<<< HEAD
-
+    this.readableFileExtensions = getGlobalObject().readableFileExtensions;
+    
     /** @type DirectoryWatcher */
     this.directoryWatcher = null;
-=======
-    this.readableFileExtensions = getGlobalObject().readableFileExtensions;
->>>>>>> c1536d9e
 };
 
 ReaderToolsModel.prototype.incrementStage = function() {
