// listen for messages sent to this page
window.addEventListener('message', processDLRMessage, false);

function getSetupDialogWindow() {
    return parent.window.document.getElementById("settings_frame").contentWindow;
}
/**
 * Respond to messages
 * @param {Event} event
 */
function processDLRMessage(event) {

    var params = event.data.split("\n");

    switch(params[0]) {
        case 'Texts': // request from setup dialog for the list of sample texts
            if (model.texts)
                getSetupDialogWindow().postMessage('Files\n' + model.texts.join("\r"), '*');
            return;

        case 'Words': // request from setup dialog for a list of words for a stage
            var words = model.selectWordsFromSynphony(false, params[1].split(' '), params[1].split(' '), true, true);
            getSetupDialogWindow().postMessage('Words\n' + JSON.stringify(words), '*');
            return;

        case 'Refresh': // notification from setup dialog that settings have changed
            var synphony = model.getSynphony();
            synphony.loadSettings(params[1]);
            model.updateControlContents();
            model.doMarkup();
            return;

        case 'SetupType':
            getSetupDialogWindow().postMessage('SetupType\n' + model.setupType, '*');
            return;
    }
}

var SortType = {
    alphabetic: "alphabetic",
    byLength: "byLength",
    byFrequency: "byFrequency"
};

var MarkupType = {
    None: 0,
    Leveled: 1,
    Decodable: 2
};

var ReaderToolsModel = function() {
    this.stageNumber = 1;
    this.levelNumber = 1;
    this.synphony = new SynphonyApi(); // default state
    this.sort = SortType.alphabetic;
    this.currentMarkupType = MarkupType.Decodable;
    this.allWords = {};
    this.texts = [];
    this.textCounter = 0;
    this.setupType = '';

    // Please do not remove fontName. It is used, in spite of what WebStorm says.
    // This is the book font, which is used in the reader setup dialog.
    this.fontName = '';
};

ReaderToolsModel.prototype.incrementStage = function() {
    this.setStageNumber(this.stageNumber + 1);
};

ReaderToolsModel.prototype.decrementStage = function() {
    this.setStageNumber(this.stageNumber - 1);
};

ReaderToolsModel.prototype.setStageNumber = function(val) {
    var stages = this.synphony.getStages();
    if (val < 1 || val > stages.length) {
        return;
    }
    this.stageNumber = val;
    this.updateStageLabel();
    this.updateWordList();
    this.enableStageButtons();
    this.saveState();
    this.doMarkup();
};

ReaderToolsModel.prototype.updateStageLabel = function() {
    var stages = this.synphony.getStages();
    if (stages.length <= 0) {
        this.updateElementContent("stageNumber", "");
        return;
    }
    this.updateElementContent("stageNumber", stages[this.stageNumber - 1].getName());
};

ReaderToolsModel.prototype.incrementLevel = function() {
    this.setLevelNumber(this.levelNumber + 1);
};

ReaderToolsModel.prototype.decrementLevel = function() {
    this.setLevelNumber(this.levelNumber - 1);
};

ReaderToolsModel.prototype.setLevelNumber = function(val) {
    var levels = this.synphony.getLevels();
    if (val < 1 || val > levels.length) {
        return;
    }
    this.levelNumber = val;
    this.updateLevelLabel();
    this.enableLevelButtons();
    this.updateLevelLimits();
    this.saveState();
    this.doMarkup();
};

ReaderToolsModel.prototype.updateLevelLabel = function() {
    var levels = this.synphony.getLevels();
    if (levels.length <= 0) {
        this.updateElementContent("levelNumber", "");
        return;
    }

    if (levels.length < this.levelNumber) {
        this.setLevelNumber(levels.length);
        return;
    }

    this.updateElementContent("levelNumber", levels[this.levelNumber - 1].getName());
};

ReaderToolsModel.prototype.sortByLength = function() {
    this.setSort(SortType.byLength);
};

ReaderToolsModel.prototype.sortByFrequency = function() {
    this.setSort(SortType.byFrequency);
};

ReaderToolsModel.prototype.sortAlphabetically = function() {
    this.setSort(SortType.alphabetic);
};

ReaderToolsModel.prototype.setSort = function(sortType) {
    this.sort = sortType;
    this.updateWordList();
    this.updateSortStatus();
};

ReaderToolsModel.prototype.updateSortStatus = function() {
    this.updateSelectedStatus("sortAlphabetic", this.sort === SortType.alphabetic);
    this.updateSelectedStatus("sortLength", this.sort === SortType.byLength);
    this.updateSelectedStatus("sortFrequency", this.sort === SortType.byFrequency);
};

var sortIconSelectedClass = "sortIconSelected"; // The class we apply to the selected sort icon
ReaderToolsModel.prototype.updateSelectedStatus = function(eltId, isSelected) {
    this.setPresenceOfClass(eltId, isSelected, sortIconSelectedClass);
};

// Should be called when the browser has loaded the page, and when the user has changed configuration.
// It updates various things in the UI to be consistent with the state of things in the model.
ReaderToolsModel.prototype.updateControlContents = function() {
    this.updateWordList();
    this.updateNumberOfStages();
    this.updateNumberOfLevels();
    this.updateStageLabel();
    this.enableStageButtons();
    this.enableLevelButtons();
    this.updateLevelLimits();
    this.updateLevelLabel();
};

ReaderToolsModel.prototype.updateNumberOfStages = function() {
    this.updateElementContent("numberOfStages", this.synphony.getStages().length.toString());
};

ReaderToolsModel.prototype.updateNumberOfLevels = function() {
    this.updateElementContent("numberOfLevels", this.synphony.getLevels().length.toString());
};

ReaderToolsModel.prototype.enableStageButtons = function() {
    this.updateDisabledStatus("decStage", this.stageNumber <= 1);
    this.updateDisabledStatus("incStage", this.stageNumber >= this.synphony.getStages().length);
};

var disabledIconClass = "disabledIcon"; // The class we apply to icons that are disabled.
ReaderToolsModel.prototype.updateDisabledStatus = function(eltId, isDisabled) {
    this.setPresenceOfClass(eltId, isDisabled, disabledIconClass);
};

/**
 * Find the element with the indicated ID, and make sure that it has the className in its class attribute
 * if isWanted is true, and not otherwise.
 * (Tests currently assume it will be added last, but this is not required.)
 * (class names used with this method should not occur as substrings within a longer class name)
 * @param {String} eltId Element ID
 * @param {Boolean} isWanted
 * @param {String} className
 */
ReaderToolsModel.prototype.setPresenceOfClass = function(eltId, isWanted, className) {
    var old = this.getElementAttribute(eltId, "class");

    // this can happen during testing
    if (!old) old = "";

    if (isWanted && old.indexOf(className) < 0) {
        this.setElementAttribute(eltId, "class", old + (old.length ? " " : "") + className);
    }
    else if (!isWanted && old.indexOf(className) >= 0) {
        this.setElementAttribute(eltId, "class", old.replace(className, "").replace("  ", " ").trim());
    }
};

ReaderToolsModel.prototype.enableLevelButtons = function() {
    this.updateDisabledStatus("decLevel", this.levelNumber <= 1);
    this.updateDisabledStatus("incLevel", this.levelNumber >= this.synphony.getLevels().length);
};

ReaderToolsModel.prototype.updateLevelLimits = function() {
    var level = this.synphony.getLevels()[this.levelNumber - 1];
    if (!level)
        level = new Level("");

    this.updateLevelLimit("maxWordsPerPage", level.getMaxWordsPerPage());
    this.updateLevelLimit("maxWordsPerPageBook", level.getMaxWordsPerPage());
    this.updateLevelLimit("maxWordsPerSentence", level.getMaxWordsPerSentence());
    this.updateLevelLimit("maxWordsPerBook", level.getMaxWordsPerBook());
    this.updateLevelLimit("maxUniqueWordsPerBook", level.getMaxUniqueWordsPerBook());

    if (level.thingsToRemember.length) {

        var list = document.getElementById('thingsToRemember');
        if (list !== null) {
            list.innerHTML = '';

            for (var i = 0; i < level.thingsToRemember.length; i++) {
                var li = document.createElement('li');
                li.appendChild(document.createTextNode(level.thingsToRemember[i]));
                list.appendChild(li);
            }
        }
    }
};

ReaderToolsModel.prototype.updateLevelLimit = function(id, limit) {
    if (limit !== 0) {
        this.updateElementContent(id, limit.toString());
    }
    this.updateDisabledLimit(id, limit === 0);
};

var disabledLimitClass = "disabledLimit"; // The class we apply to max values that are disabled (0).
ReaderToolsModel.prototype.updateDisabledLimit = function(eltId, isDisabled) {
    this.setPresenceOfClass(eltId, isDisabled, disabledLimitClass);
};

/**
 * Displays the list of words for the current Stage.
 */
ReaderToolsModel.prototype.updateWordList = function() {
    var stages = this.synphony.getStages();
    if (stages.length === 0) return;

    var words = this.getStageWordsAndSightWords(this.stageNumber);

    // All cases use localeCompare for alphabetic sort. This is not ideal; it will use whatever
    // locale the browser thinks is current. When we implement ldml-dependent sorting we can improve this.
    switch(this.sort) {
        case SortType.alphabetic:
            words.sort(function(a, b) {
                return a.Name.localeCompare(b.Name);
            });
            break;
        case SortType.byLength:
            words.sort(function(a, b) {
                if (a.Name.length === b.Name.length) {
                    return a.Name.localeCompare(b.Name);
                }
                return a.Name.length - b.Name.length;
            });
            break;
        case SortType.byFrequency:
            words.sort(function(a, b) {
                var aFreq = a.Count;
                var bFreq = b.Count;
                if (aFreq === bFreq) {
                    return a.Name.localeCompare(b.Name);
                }
                return bFreq - aFreq; // MOST frequent first
            });
            break;
    }

    // Review JohnH (JohnT): should they be arranged across rows or down columns?
    var result = "";
    for (var i = 0; i < words.length; i++) {
        var w = words[i];
        result += '<div class="word' + (w.isSightWord ? ' sight-word' : '') + '">' + w.Name + '</div>';
    }

    this.updateElementContent("wordList", result);

    $.divsToColumns('word');
};

/**
 * Get the sight words for the current stage and all previous stages.
 * Note: The list returned may contain sight words from previous stages that are now decodable.
 * @param {int} [stageNumber]
 * @returns {Array} An array of strings
 */
ReaderToolsModel.prototype.getSightWords = function(stageNumber) {

    var stages = this.synphony.getStages(stageNumber);
    var sightWords = [];
    if (stages.length > 0) {

        for (var i = 0; i < stages.length; i++) {
            if (stages[i].sightWords) sightWords = _.union(sightWords, stages[i].sightWords.split(' '));
        }
    }

    return sightWords;
};

/**
 * Get the sight words for the current stage and all previous stages as an array of DataWord objects
 * Note: The list returned may contain sight words from previous stages that are now decodable.
 * @param {type} stageNumber
 * @returns {DataWord[]}
 */
ReaderToolsModel.prototype.getSightWordsAsObjects = function(stageNumber) {

    var words = this.getSightWords(stageNumber);
    var returnVal = [];

    for (var i = 0; i < words.length; i++) {
        var dw = new DataWord(words[i]);
        dw.isSightWord = true;
        returnVal.push(dw);
    }

    return returnVal;
};

/**
 * Get the graphemes for the current stage and all previous stages
 * @param {int} stageNumber
 * @returns {Array} An array of strings
 */
ReaderToolsModel.prototype.getKnownGraphemes = function(stageNumber) {

    var stages = this.synphony.getStages(stageNumber);

    // compact to remove empty items if no graphemes are selected
    return _.compact(_.pluck(stages, 'letters').join(' ').split(' '));
};

/**
 *
 * @param {int} stageNumber
 * @returns {Array}
 */
ReaderToolsModel.prototype.getStageWords = function(stageNumber) {

    var g = this.getKnownGraphemes(stageNumber);
    if (g.length === 0) return [];
    return this.selectWordsFromSynphony(false, g, g, true, true);
};

ReaderToolsModel.prototype.getStageWordsAndSightWords = function(stageNumber) {

    // first get the sight words
    var sightWords = this.getSightWordsAsObjects(stageNumber);
    var stageWords = this.getStageWords(stageNumber);

    return _.uniq(stageWords.concat(sightWords), false, function(w) { return w.Name; });
};

/**
 * Change the markup type when the user selects a different Tool.
 * @param {int} markupType
 */
ReaderToolsModel.prototype.setMarkupType = function(markupType) {

    var newMarkupType = null;
    switch (markupType) {
    case 1:
        if (this.currentMarkupType !== MarkupType.Decodable)
            newMarkupType = MarkupType.Decodable;
        break;

    case 2:
        if (this.currentMarkupType !== MarkupType.Leveled)
            newMarkupType = MarkupType.Leveled;
        break;

    default:
        if (this.currentMarkupType !== MarkupType.None)
            newMarkupType = MarkupType.None;
        break;
    }

    // if no change, return now
    if (newMarkupType === null) return;

    if (newMarkupType !== this.currentMarkupType) {
        $('.bloom-editable').removeSynphonyMarkup();
        this.currentMarkupType = newMarkupType;
        this.doMarkup();
    }

    this.saveState();
};

ReaderToolsModel.prototype.getElementsToCheck = function() {
    return $(".bloom-content1", parent.window.document.getElementById('page').contentWindow.document);
};

/**
 * Displays the correct markup for the current page.
 */
ReaderToolsModel.prototype.doMarkup = function() {

    if (this.currentMarkupType === MarkupType.None) return;

    var editableElements = this.getElementsToCheck();

    switch(this.currentMarkupType) {
        case MarkupType.Leveled:
            var options = {maxWordsPerSentence: this.maxWordsPerSentenceOnThisPage()};
            editableElements.checkLeveledReader(options);
            this.updateMaxWordsPerSentenceOnPage();
            this.updateTotalWordsOnPage();

            // q-tips
            editableElements.find('span.' + $.cssSentenceTooLong()).each(function() {
                $(this).qtip({ content: 'Sentence too long' });
            });

            break;

        case MarkupType.Decodable:

            // get current stage and all previous stages
            var stages = this.synphony.getStages(this.stageNumber);
            if (stages.length === 0) return;

            // get word lists
            var cumulativeWords = this.getStageWords(this.stageNumber);
            var sightWords = this.getSightWords(this.stageNumber);

            // get known grapheme list from stages
            var knownGraphemes = this.getKnownGraphemes(this.stageNumber);

            editableElements.checkDecodableReader({
                focusWords: cumulativeWords,
                previousWords: cumulativeWords,
                sightWords: sightWords,
                knownGraphemes: knownGraphemes
            });

            // q-tips
            editableElements.find('span.' + $.cssSightWord()).each(function() {
                $(this).qtip({ content: 'Sight word' });
            });

            editableElements.find('span.' + $.cssWordNotFound()).each(function() {
                $(this).qtip({ content: 'Word not valid' });
            });

            editableElements.find('span.' + $.cssPossibleWord()).each(function() {
                $(this).qtip({ content: 'Possible word' });
            });

            break;
    }
};

ReaderToolsModel.prototype.maxWordsPerSentenceOnThisPage = function() {
    var levels = this.synphony.getLevels();
    if (levels.length <= 0) {
        return 9999;
    }
    return levels[this.levelNumber - 1].getMaxWordsPerSentence();
};

ReaderToolsModel.prototype.maxWordsPerPage = function() {
    var levels = this.synphony.getLevels();
    if (levels.length <= 0) {
        return 9999;
    }
    return levels[this.levelNumber - 1].getMaxWordsPerPage();
};

ReaderToolsModel.prototype.updateMaxWordsPerSentenceOnPage = function() {
    var max = this.getElementsToCheck().getMaxSentenceLength();
    $("#actualWordsPerSentence").html(max.toString());
    var acceptable = max <= this.maxWordsPerSentenceOnThisPage();
    // The two styles here must match ones defined in ReaderTools.htm or its stylesheet.
    // It's important NOT to use two names where one is a substring of the other (e.g., unacceptable
    // instead of tooLarge). That will mess things up going from the longer to the shorter.
    this.setPresenceOfClass("actualWordsPerSentence", acceptable, "acceptable");
    this.setPresenceOfClass("actualWordsPerSentence", !acceptable, "tooLarge");
};

ReaderToolsModel.prototype.updateTotalWordsOnPage = function() {
    var count = this.getElementsToCheck().getTotalWordCount();
    $("#actualWordsPerPage").html(count.toString());
    var acceptable = count <= this.maxWordsPerPage();
    this.setPresenceOfClass("actualWordsPerPage", acceptable, "acceptable");
    this.setPresenceOfClass("actualWordsPerPage", !acceptable, "tooLarge");
};

// Should be called early on, before other init.
ReaderToolsModel.prototype.setSynphony = function(val) {
    this.synphony = val;
};

ReaderToolsModel.prototype.getSynphony = function() {
    return this.synphony;
};

// This group of functions uses jquery (if loaded) to update the real model.
// Unit testing should spy or otherwise replace these functions, since $ will not be usefully defined.
ReaderToolsModel.prototype.updateElementContent = function(id, val) {
    $("#" + id).html(val);
};

ReaderToolsModel.prototype.getElementAttribute = function(id, attrName) {
    return $("#" + id).attr(attrName);
};

ReaderToolsModel.prototype.setElementAttribute = function(id, attrName, val) {
    $("#" + id).attr(attrName, val);
};

/**
 * Add words from a file to the list of all words. Does not produce duplicates.
 * @param {String} fileContents
 */
ReaderToolsModel.prototype.addWordsFromFile = function(fileContents) {

    // is this a Synphony data file?
    if (fileContents.substr(0, 12) === 'setLangData(') {
        libsynphony.langDataFromString(fileContents);
    }
    else {
        var words = libsynphony.getWordsFromHtmlString(fileContents);

        for (var i = 0; i < words.length; i++) {
            this.allWords[words[i]] = 1 + (this.allWords[words[i]] || 0);
        }
    }

};

/**
 * Called when we have finished processing a sample text file.
 * If there are more files to load, request the next one.
 * If there are no more files to load, process the word list.
 */
ReaderToolsModel.prototype.getNextSampleFile = function() {

    if (this.textCounter >= this.texts.length) {
        this.addWordsToSynphony();
        this.updateWordList();
        this.doMarkup();
        return;
    }

    // We need to do this because it is part of an asynchronous loop, and this.textCounter needs to be updated before
    // the call to fireCSharpAccordionEvent
    var i = this.textCounter;
    this.textCounter++;

    fireCSharpAccordionEvent('getSampleFileContentsEvent', this.texts[i]);
};

/**
 * Take the list of words collected from the sample files, add it to SynPhony, and update the Stages.
 */
ReaderToolsModel.prototype.addWordsToSynphony = function() {

    // add words to the word list
    var syn = this.getSynphony();
    syn.addWords(this.allWords);
    libsynphony.processVocabularyGroups();
};

/**
 * Gets words from SynPhony that match the input criteria
 * @param {Boolean} justWordName Return just the word names, not DataWord objects
 * @param {String[]} desiredGPCs An array of strings
 * @param {String[]} knownGPCs An array of strings
 * @param {Boolean} restrictToKnownGPCs
 * @param {Boolean} [allowUpperCase]
 * @param {int[]} [syllableLengths] An array of integers, uses 1-24 if empty
 * @param {String[]} [selectedGroups] An array of strings, uses all groups if empty
 * @param {String[]} [partsOfSpeech] An array of strings, uses all parts of speech if empty
 * @returns {Array} An array of strings or DataWord objects
 */
ReaderToolsModel.prototype.selectWordsFromSynphony = function(justWordName, desiredGPCs, knownGPCs, restrictToKnownGPCs, allowUpperCase, syllableLengths, selectedGroups, partsOfSpeech) {

    if (!selectedGroups) {
        selectedGroups = [];
        for (var i = 1; i <= lang_data.VocabularyGroups; i++)
            selectedGroups.push('group' + i);
    }

    if (!syllableLengths) {
        //using 24 as an arbitrary max number of syllables
        syllableLengths = [];
        for (var j = 1; j < 25; j++)
            syllableLengths.push(j);
    }

    if (!partsOfSpeech)
        partsOfSpeech = [];

    if (justWordName)
        return libsynphony.selectGPCWordNamesWithArrayCompare(desiredGPCs, knownGPCs, restrictToKnownGPCs, allowUpperCase, syllableLengths, selectedGroups, partsOfSpeech);
    else
        return libsynphony.selectGPCWordsWithArrayCompare(desiredGPCs, knownGPCs, restrictToKnownGPCs, allowUpperCase, syllableLengths, selectedGroups, partsOfSpeech);
};

ReaderToolsModel.prototype.saveState = function() {

    // this is needed for unit testing
    if (typeof $('#accordion').accordion !== 'function') return;

    var state = new DRTState();
    state.stage = this.stageNumber;
    state.level = this.levelNumber;
    state.markupType = this.currentMarkupType;

    libsynphony.dbSet('drt_state', state);
};

ReaderToolsModel.prototype.restoreState = function() {

    // this is needed for unit testing
    if (typeof $('#accordion').accordion !== 'function') return;

    var state = libsynphony.dbGet('drt_state');
    if (!state) state = new DRTState();

    this.currentMarkupType = state.markupType;
    this.setStageNumber(state.stage);
    this.setLevelNumber(state.level);
};

function initializeDecodableRT() {

    // make sure synphony is initialized
    if (!model.getSynphony().source) {
        fireCSharpAccordionEvent('loadReaderToolSettingsEvent', '');
    }

    // use the off/on pattern so the event is not added twice if the tool is closed and then reopened
    $('#incStage').onOnce('click.readerTools', function() {
        model.incrementStage();
    });

    $('#decStage').onOnce('click.readerTools', function() {
        model.decrementStage();
    });

    $('#sortAlphabetic').onOnce('click.readerTools', function() {
        model.sortAlphabetically();
    });

    $('#sortLength').onOnce('click.readerTools', function() {
        model.sortByLength();
    });

    $('#sortFrequency').onOnce('click.readerTools', function() {
        model.sortByFrequency();
    });

<<<<<<< HEAD
=======
    // invoke function when a bloom-editable element loses focus
    $('.bloom-editable').onOnce('focusout.readerTools', function() {
        model.doMarkup(); // This is the element that just lost focus.
    });

    model.updateControlContents();

>>>>>>> 6efa977b
    setTimeout(function() { $.divsToColumns('word'); }, 100);
}

function initializeLeveledRT() {

    // make sure synphony is initialized
    if (!model.getSynphony().source) {
        fireCSharpAccordionEvent('loadReaderToolSettingsEvent', '');
    }

    $('#incLevel').onOnce('click.readerTools', function() {
        model.incrementLevel();
    });

    $('#decLevel').onOnce('click.readerTools', function() {
        model.decrementLevel();
    });
<<<<<<< HEAD
=======

    // invoke function when a bloom-editable element loses focus
    $('.bloom-editable').onOnce('focusout.readerTools', function() {
        model.doMarkup(); // This is the element that just lost focus.
    });

    model.updateControlContents();
>>>>>>> 6efa977b
}

/**
 * Handles the click events to display the setup dialog
 * @param {String} showWhat Either 'stages' or 'levels'
 */
function showSetupDialog(showWhat) {
    model.setupType = showWhat;
    var title = 'Set up ' + (showWhat == 'stages' ? 'Decodable' : 'Leveled') + ' Reader Tool';
    model.getSynphony().showConfigDialog(title);
}

function DRTState() {
    this.active = 0;
    this.stage = 1;
    this.level = 1;
    this.markupType = MarkupType.Decodable;
}

var model = new ReaderToolsModel();
if (typeof ($) === "function") {

    // Running for real, and jquery properly loaded first
    model.setSynphony(new SynphonyApi());
}
else {
    // running tests...or someone forgot to install jquery first
    $ = function() {
        alert("you should have loaded jquery first or blocked this call with spyOn");
    };
}

/**
 * The function that the C# code calls to hook everything up.
 * For debugging and demo purposes we generate some fake data if fakeIt is true and the attempt to load the file
 * does not produce anything.
 * Note: settingsFileContent may be empty.
 *
 * @param {String} settingsFileContent The content of the standard JSON) file that stores the Synphony settings for the collection.
 * @param {String} fontName The font to use for text boxes and text areas.
 * @global {ReaderToolsModel) model
 */
function initializeSynphony(settingsFileContent, fontName) {

    var synphony = model.getSynphony();
    model.fontName = fontName;
    synphony.loadSettings(settingsFileContent);
    model.restoreState();

    model.updateControlContents();

    // change markup based on visible options
    $('#accordion').onOnce('accordionactivate.readerTools', function(event, ui) {
        model.setMarkupType(ui.newHeader.data('markuptype'));
    } );

    // get the list of sample texts
    fireCSharpAccordionEvent('getTextsListEvent', 'files'); // get the list of texts
}

/**
 * Called by C# after the setup data has been saved, following Save click.
 */
function closeSetupDialog() {
    $('#synphonyConfig', parent.window.document).dialog("close");
}

/**
 * Called by C# in response to a request for the files in the sample texts directory
 * @param {String} textsList List of file names delimited by \r
 */
function setTextsList(textsList) {

    model.texts = textsList.split(/\r/).filter(function(e){return e;});
    model.getNextSampleFile();
}

/**
 * Called by C# in response to a request for the contents of a sample text file
 * @param {string} fileContents
 */
function setSampleFileContents(fileContents) {
    model.addWordsFromFile(fileContents);
    model.getNextSampleFile();
}<|MERGE_RESOLUTION|>--- conflicted
+++ resolved
@@ -680,16 +680,8 @@
         model.sortByFrequency();
     });
 
-<<<<<<< HEAD
-=======
-    // invoke function when a bloom-editable element loses focus
-    $('.bloom-editable').onOnce('focusout.readerTools', function() {
-        model.doMarkup(); // This is the element that just lost focus.
-    });
-
     model.updateControlContents();
 
->>>>>>> 6efa977b
     setTimeout(function() { $.divsToColumns('word'); }, 100);
 }
 
@@ -707,16 +699,8 @@
     $('#decLevel').onOnce('click.readerTools', function() {
         model.decrementLevel();
     });
-<<<<<<< HEAD
-=======
-
-    // invoke function when a bloom-editable element loses focus
-    $('.bloom-editable').onOnce('focusout.readerTools', function() {
-        model.doMarkup(); // This is the element that just lost focus.
-    });
 
     model.updateControlContents();
->>>>>>> 6efa977b
 }
 
 /**
