--- conflicted
+++ resolved
@@ -344,13 +344,9 @@
                 $('#lineHeightSelect').change(function () { editor.changeLineheight(); });
                 editor.AddQtipToElement($('#lineHeightSelect'), 'Change the spacing between lines of text', 1500);
                 $('#wordSpaceSelect').change(function () { editor.changeWordSpace(); });
-<<<<<<< HEAD
-                editor.AddQtipToElement($('#wordSpaceSelect'), 'Change the spacing between words');
+                editor.AddQtipToElement($('#wordSpaceSelect'), 'Change the spacing between words', 1500);
                 $('#borderSelect').change(function () { editor.changeBorderSelect(); });
-                editor.AddQtipToElement($('#borderSelect'), 'Change the border and background');
-=======
-                editor.AddQtipToElement($('#wordSpaceSelect'), 'Change the spacing between words', 1500);
->>>>>>> 8fb000c1
+                editor.AddQtipToElement($('#borderSelect'), 'Change the border and background', 1500);
                 var offset = $('#formatButton').offset();
                 toolbar.offset({ left: offset.left + 30, top: offset.top - 30 });
                 //alert(offset.left + "," + $(document).width() + "," + $(targetBox).offset().left);
