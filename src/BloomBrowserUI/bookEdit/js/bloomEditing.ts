--- conflicted
+++ resolved
@@ -36,23 +36,6 @@
 import { showRequestStringDialog } from "../../react_components/RequestStringDialog";
 import { fixUpDownArrowEventHandler } from "./arrowKeyWorkaroundManager";
 
-<<<<<<< HEAD
-/**
- * Fires an event for C# to handle
- * @param {String} eventName
- * @param {String} eventData
- */
-export function fireCSharpEditEvent(eventName, eventData) {
-    const event = new MessageEvent(eventName, {
-        /*'view' : window,*/ bubbles: true,
-        cancelable: true,
-        data: eventData
-    });
-    top.document.dispatchEvent(event);
-}
-
-=======
->>>>>>> 9b301ab9
 export function GetDifferenceBetweenHeightAndParentHeight(jqueryNode) {
     // function also declared and used in StyleEditor
     if (!jqueryNode) {
@@ -867,7 +850,6 @@
     //When we do a CTRL+A DEL, FF leaves us with a <br></br> at the start. When the first key is then pressed,
     //a blank line is shown and the letter pressed shows up after that.
     //This detects that situation when we type the first key after the deletion, and first deletes the <br></br>.
-<<<<<<< HEAD
     editableJQuery.keypress(event => {
         // this is causing a worse problem, (preventing us from typing empty lines to move the start of the
         // text down), so we're going to live with the empty space for now.
@@ -903,43 +885,6 @@
     editableJQuery.each((dummy, element) => {
         element.addEventListener("keydown", fixUpDownArrowEventHandler);
     });
-=======
-    $(container)
-        .find(".bloom-editable")
-        .keypress(event => {
-            // this is causing a worse problem, (preventing us from typing empty lines to move the start of the
-            // text down), so we're going to live with the empty space for now.
-            // TODO: perhaps we can act when the DEL or Backspace occurs and then detect this situation and clean it up.
-            //         if ($(event.target).text() == "") { //NB: the browser inspector shows <br></br>, but innerHTML just says "<br>"
-            //            event.target.innerHTML = "";
-            //        }
-        });
-    //This detects that situation when we do CTRL+A and then type a letter, instead of DEL
-    $(container)
-        .find(".bloom-editable")
-        .keyup(function(event) {
-            //console.log(event.target.innerHTML);
-            // If they pressed a letter instead of DEL, we get this case:
-            //NB: the browser inspector shows <br></br>, but innerHTML just says "<br>"
-            if ($(event.target).find("#formatButton").length === 0) {
-                // they have also deleted the formatButton, so put it back in
-
-                // REVIEW: this shows that we're doing the attaching on the first character entered,
-                // even though it appears the editor was already attached.
-                // So we actually attach twice. That's ok, the editor handles that, but I don't know why
-                // we're passing the if, and it could be improved.
-                // console.log('attaching');
-                if (
-                    $(this).closest(".bloom-userCannotModifyStyles").length ===
-                    0
-                )
-                    editor.AttachToBox(this);
-            } else {
-                // already have a format cog, better make sure it's in the right place
-                editor.AdjustFormatButton(this);
-            }
-        });
->>>>>>> 9b301ab9
 
     // make any added text-over-picture bubbles draggable and clickable
     if (theOneBubbleManager) {
