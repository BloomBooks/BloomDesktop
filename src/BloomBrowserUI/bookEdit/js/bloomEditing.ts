///<reference path="../../typings/axios/axios.d.ts"/>
//ignore//<reference path="../../typings/es6-promise/es6-promise.d.ts"/>
///<reference path="./jquery.hasAttr.d.ts" />
import * as $ from 'jquery';
import * as JQuery from 'jquery';
import bloomQtipUtils from './bloomQtipUtils';
import {cleanupImages, SetOverlayForImagesWithoutMetadata, SetupResizableElement, SetupImagesInContainer} from './bloomImages';
import {setupOrigami, cleanupOrigami} from './origami'
import theOneLocalizationManager from '../../lib/localizationManager/localizationManager';
import StyleEditor from '../StyleEditor/StyleEditor';
import OverflowChecker from '../OverflowChecker/OverflowChecker';
import BloomField from '../bloomField/BloomField';
import BloomNotices from './bloomNotices';
import BloomSourceBubbles from '../sourceBubbles/BloomSourceBubbles';
import BloomHintBubbles from './BloomHintBubbles';
import TopicChooser from '../TopicChooser/TopicChooser';
import 'jquery-ui/jquery-ui-1.10.3.custom.min.js';
import 'jquery.hasAttr.js'; //reviewSlog for CenterVerticallyInParent
import 'jquery.qtip.js'
import 'jquery.qtipSecondary.js'
import 'long-press/jquery.longpress.js'
import 'jquery.hotkeys'; //makes the on(keydown work with keynames)
import '../../lib/jquery.resize'; // makes jquery resize work on all elements
import {getToolboxFrameExports} from './bloomFrames';


//promise may be needed to run tests with phantomjs
//import promise = require('es6-promise');
//promise.Promise.polyfill();
import axios = require("axios");


/**
 * Fires an event for C# to handle
 * @param {String} eventName
 * @param {String} eventData
 */
export function fireCSharpEditEvent(eventName, eventData) {

    var event = new MessageEvent(eventName, {/*'view' : window,*/ 'bubbles' : true, 'cancelable' : true, 'data' : eventData});
    top.document.dispatchEvent(event);
}

export function GetDifferenceBetweenHeightAndParentHeight(jqueryNode) {
    // function also declared and used in StyleEditor
    if (!jqueryNode) {
        return 0;
    }
    return jqueryNode.parent().height() - jqueryNode.height();
}
function isBrOrWhitespace(node) {
    return node && ( (node.nodeType == 1 && node.nodeName.toLowerCase() == "br") ||
           (node.nodeType == 3 && /^\s*$/.test(node.nodeValue) ) );
}

function removeTrailingWhiteSpace(node) {
    if (node && node.nodeType == 3 && node.nodeValue) {
        // Removes one or more (+) whitespace (\s) at the end ($), across multiple lines (m)
        node.nodeValue = node.nodeValue.replace(/\s+$/m, "");
    }
}

function TrimTrailingLineBreaksInDivs(node) {
//    while ( isBrOrWhitespace(node.firstChild) ) {
//        node.removeChild(node.firstChild);
//    }
    while ( isBrOrWhitespace(node.lastChild) ) {
        node.removeChild(node.lastChild);
    }
    // Without this, FF can display a space which isn't a space due to a trailing \r\n
    removeTrailingWhiteSpace(node.lastChild);
}

function Cleanup() {

    // for stuff bloom introduces, just use this "bloom-ui" class to have it removed
    $(".bloom-ui").each(function() {
        $(this).remove();
    });

    bloomQtipUtils.cleanupBubbles(); // all 3 kinds!

    $("*.resize-sensor").remove(); // from css-element-queries
    $("*.editTimeOnly").remove();
    $("*.dragHandle").remove();
    $("*").removeAttr("data-easytabs");

    $("div.ui-resizable-handle").remove();
    $('div, figure').each(function() {
        $(this).removeClass('ui-draggable');
        $(this).removeClass('ui-resizable');
        $(this).removeClass('hoverUp');
    });

    $('button').each(function () {
        $(this).remove();
    });

    $('div.bloom-editable').each( function() {
        TrimTrailingLineBreaksInDivs(this);
    });

    cleanupImages();
    cleanupOrigami();
}

//add a delete button which shows up when you hover
function SetupDeletable(containerDiv) {
    $(containerDiv).mouseenter(
        function () {
            var button = $("<button class='deleteButton smallImageButton' title='Delete'></button>");
            $(button).click(function(){
                $(containerDiv).remove()});
            $(this).prepend(button);
        })
        .mouseleave(function () {
            $(this).find(".deleteButton").each(function () {
                $(this).remove()
            });
        });

    return $(containerDiv);
}

// Add various editing key handlers
function AddEditKeyHandlers(container) {
    //Make F6 apply a superscript style (later we'll change to ctrl+shift+plus, as word does. But capturing those in js by hand is a pain.
    //nb: we're avoiding ctrl+plus and ctrl+shift+plus (as used by MS Word), because they means zoom in browser. also three keys is too much
    $(container).find("div.bloom-editable").on('keydown', null, 'F6', function (e) {
        var selection = document.getSelection();
        if (selection) {
            //NB: by using exeCommand, we get undo-ability
            document.execCommand("insertHTML", false, "<span class='superscript'>" + document.getSelection() + "</span>");
        }
    });

    $(container).find("div.bloom-editable").on('keydown', null, 'ALT+CTRL+0', function (e) {//ctrl alt 0 is from google drive for "normal text"
        e.preventDefault();
        document.execCommand("formatBlock", false, "P");
    });

    // Make F7 apply top-level header style (H1)
    $(container).find("div.bloom-editable").on('keydown', null, 'F7', function (e) {
        e.preventDefault();
        document.execCommand("formatBlock", false, "H1");
    });
    $(container).find("div.bloom-editable").on('keydown', null, 'ALT+CTRL+1', function (e) {//ctrl alt 1 is from google drive
        e.preventDefault();
        document.execCommand("formatBlock", false, "H1");
    });

    // Make F8 apply header style (H2)
    $(container).find("div.bloom-editable").on('keydown', null, 'F8', function (e) {
        e.preventDefault();
        document.execCommand("formatBlock", false, "H2");
    });
    $(container).find("div.bloom-editable").on('keydown', null, 'ALT+CTRL+2', function (e) { //ctrl alt 2 is from google drive
        e.preventDefault();
        document.execCommand("formatBlock", false, "H2");
    });

    $(document).bind('keydown', 'ctrl+space', function (e) {
      e.preventDefault();
      document.execCommand("removeFormat", false, false);//will remove bold, italics, etc. but not things that use elements, like h1
    });

    $(document).bind('keydown', 'ctrl+u', function (e) {
      e.preventDefault();
      document.execCommand("underline", null, null);
    });
    $(document).bind('keydown', 'ctrl+b', function (e) {
      e.preventDefault();
      document.execCommand("bold", null, null);
    });
    $(document).bind('keydown', 'ctrl+i', function (e) {
      e.preventDefault();
      document.execCommand("italic", null, null);
    });
    //note: these have the effect of introducing a <div> inside of the div.bloom-editable we're in.
    $(document).bind('keydown', 'ctrl+r', function (e) {
        e.preventDefault();
        document.execCommand("justifyright", false, null);
    });
    $(document).bind('keydown', 'ctrl+l', function (e) {
        e.preventDefault();
        document.execCommand("justifyleft", false, null);
    });
    $(document).bind('keydown', 'ctrl+shift+e', function (e) { //ctrl+shiift+e is what google drive uses
        e.preventDefault();
        document.execCommand("justifycenter", false, null);
    });

    //Note, CTRL+N is also caught, but up on the Shell where it is turned into an event, so that it can be caught even when the focus isn't on the browser
}

// Add little language tags
function AddLanguageTags(container) {
    $(container).find(".bloom-editable:visible[contentEditable=true]").each(function () {
        var $this = $(this);

        // If this DIV already had a language tag, remove the content in case we decide the situation has changed.
        if ($this.hasAttr('data-languageTipContent')) {
            $this.removeAttr('data-languageTipContent');
        }

        // With a really small box that also had a hint qtip, there wasn't enough room and the two fought
        // with each other, leading to flashing back and forth
        // Of course that was from when Language Tags were qtips too, but I think I'll leave the restriction for now.
        if ($this.width() < 100) {
            return;
        }

        // Make sure language tags appear or disappear depending on what edit mode we are in
        var isTranslationMode = IsInTranslationMode();
        if (isTranslationMode && $this.hasClass('bloom-readOnlyInTranslationMode')) {
            return;
        }
        if (!isTranslationMode && $this.hasClass('bloom-readOnlyInAuthorMode')) {
            return;
        }

        var key = $this.attr("lang");
        if (key != undefined && (key == "*" || key.length < 1))
            return; //seeing a "*" was confusing even to me

        // if this or any parent element has the class bloom-hideLanguageNameDisplay, we don't want to show any of these tags
        // first usage (for instance) was turning off language tags for a whole page
        if ($this.hasClass('bloom-hideLanguageNameDisplay') || $this.parents('.bloom-hideLanguageNameDisplay').length != 0) {
            return;
        }

        var whatToSay = theOneLocalizationManager.getText(key);
        if (!whatToSay)
            whatToSay = key; //just show the code

        // Put whatToSay into data attribute for pickup by the css
        $this.attr('data-languageTipContent', whatToSay);
    });
}

function SetBookCopyrightAndLicenseButtonVisibility(container) {
    var shouldShowButton = !($(container).find("DIV.copyright").text());
    $(container).find("button#editCopyrightAndLicense").css("display", shouldShowButton ? "inline" : "none");
}

function DecodeHtml(encodedString) {
    return encodedString.replace(/&amp;/g, '&').replace(/&lt;/g, '<').replace(/&gt;/g, '>').replace(/&#39;/g, "'").replace(/&#169;/g, "©");
}

function GetEditor() {
    return new StyleEditor("/bloom/bookEdit");
}

function GetOverflowChecker() {
    return new OverflowChecker();
}

function IsInTranslationMode() {
    var body = $("body");
    if (!body.hasAttr('editMode'))
        return false;
    else {
        return body.attr('editMode') == "translation";
    }
}

// Originally, all this code was in document.load and the selectors were acting
// on all elements (not bound by the container).  I added the container bound so we
// can add new elements (such as during layout mode) and call this on only newly added elements.
// Now document.load calls this with $('body') as the container.
// REVIEW: Some of these would be better off in OneTimeSetup, but too much risk to try to decide right now.
function SetupElements(container) {

    SetupImagesInContainer(container);

    //add a marginBox if it's missing. We introduced it early in the first beta
    $(container).find(".bloom-page").each(function () {
        if ($(this).find(".marginBox").length == 0) {
            $(this).wrapInner("<div class='marginBox'></div>");
        }
    });
    $(container).find(".bloom-editable").each(function () { BloomField.ManageField(this); });

    //make textarea edits go back into the dom (they were designed to be POST'ed via forms)
    $(container).find("textarea").blur(function () {
        this.innerHTML = this.value;
    });

    var toolbox = getToolboxFrameExports().getTheOneToolbox();
    var toolboxVisible = false;
    // toolbox might be undefined in unit testing?

    if (toolbox) {
        toolboxVisible = toolbox.toolboxIsShowing();
        toolbox.configureElementsForTools(container);
    }

    SetBookCopyrightAndLicenseButtonVisibility(container);

    //CSS normally can't get at the text in order to, for example, show something different if it is empty.
    //This allows you to add .bloom-needs-data-text to a bloom-translationGroup in order to get
    //its child bloom-editable's to have data-texts's on them
    $(container).find(".bloom-translationGroup.bloom-text-for-css .bloom-editable").each(function () {
        // initially fill it
        $(this).attr('data-text', this.textContent);
        // keep it up to date
        $(this).on('blur paste input', function () {
            $(this).attr('data-text', this.textContent);
        });
    });

    //in bilingual/trilingual situation, re-order the boxes to match the content languages, so that stylesheets don't have to
    $(container).find(".bloom-translationGroup").each(function () {
        var contentElements = $(this).find("textarea, div.bloom-editable");
        contentElements.sort(function (a, b) {
            //using negatives so that something with none of these labels ends up with a > score and at the end
            //reviewSlog
            var scoreA = ($(a).hasClass('bloom-content1') ?1:0) * -3 + ($(a).hasClass('bloom-content2')?1:0 * -2) + ($(a).hasClass('bloom-content3')?1:0 * -1);
            var scoreB = ($(b).hasClass('bloom-content1')?1:0) * -3 + ($(b).hasClass('bloom-content2')?1:0 * -2) + ($(b).hasClass('bloom-content3')?1:0 * -1);
            if (scoreA < scoreB)
                return -1;
            if (scoreA > scoreB)
                return 1;
            return 0;
        });
        //do the actual rearrangement
        $(this).append(contentElements);
    });

    //Convert Standard Format Markers in the pasted text to html spans
    $(container).find("div.bloom-editable").on("paste", function (e) {
        var theEvent = e.originalEvent as ClipboardEvent;
        if (!theEvent.clipboardData)
            return;

        var s = theEvent.clipboardData.getData('text/plain');
        if (s==null || s =='')
            return;

        var re = new RegExp('\\\\v\\s(\\d+)', 'g');
        var matches = re.exec(s);
        if (matches == null) {
            //just let it paste
        }
        else {
            e.preventDefault();
            var x =s.replace(re, "<span class='superscript'>$1</span>");
            document.execCommand("insertHtml", false, x);
            //NB: this would undo, but it doesn't work document.execCommand("paste", false, x);
        }
    });

    AddEditKeyHandlers(container);

    //--------------------------------
    //keep divs vertically centered (yes, I first tried *all* the css approaches, they don't work for our situation)

    //do it initially
    $(container).find(".bloom-centerVertically").CenterVerticallyInParent();
    //reposition as needed
    $(container).find(".bloom-centerVertically").resize(function () { //nb: this uses a 3rd party resize extension from Ben Alman; the built in jquery resize only fires on the window
        $(this).CenterVerticallyInParent();
    });

    //html5 provides for a placeholder attribute, but not for contenteditable divs like we use.
    //So one of our foundational stylesheets looks for @data-placeholder and simulates the
    //@placeholder behavior.
    //Now, what's going on here is that we also support
    //<label class='placeholder'> inside a div.bloom-translationGroup to get this placeholder
    //behavior on each of the fields inside the group .
    //Using <label> instead of the attribute makes the html much easier to read, write, and add additional
    //behaviors through classes.
    //So the job of this bit here is to take the label.placeholder and create the data-placeholders.
    $(container).find("*.bloom-translationGroup > label.placeholder").each(function () {

        var labelText = $(this).text();

        //put the attributes on the individual child divs
        $(this).parent().find('.bloom-editable').each(function () {

            //enhance: it would make sense to allow each of these to be customized for their div
            //so that you could have a placeholder that said "Name in {lang}", for example.
            $(this).attr('data-placeholder', labelText);
            //next, it's up to CSS to draw the placeholder when the field is empty.
        });
    });

    $(container).find('div.bloom-editable').each(function () {
        $(this).attr('contentEditable', 'true');
    });

    // Bloom needs to make some fields readonly. E.g., the original license when the user is translating a shellbook
    // Normally, we'd control this is a style in editTranslationMode.css/editOriginalMode.css. However, "readonly" isn't a style, just
    // an attribute, so it can't be included in css.
    // The solution here is to add the readonly attribute when we detect that the css has set the cursor to "not-allowed".
    $(container).find('textarea, div').focus(function () {
        //        if ($(this).css('border-bottom-color') == 'transparent') {
        if ($(this).css('cursor') == 'not-allowed') {
            $(this).attr("readonly", "true");
            $(this).removeAttr("contentEditable");
        }
        else {
            $(this).removeAttr("readonly");
            //review: do we need to add contentEditable... that could lead to making things editable that shouldn't be
        }
    });

    AddLanguageTags(container);

    // If the user moves over something they can't edit, show a tooltip explaining why not
    BloomNotices.addEditingNotAllowedMessages(container);

    //Same thing for divs which are potentially editable, but via the contentEditable attribute instead of TextArea's ReadOnly attribute
    // editTranslationMode.css/editOriginalMode.css can't get at the contentEditable (css can't do that), so
    // so they set the cursor to "not-allowed", and we detect that and set the contentEditable appropriately
    $(container).find('div.bloom-readOnlyInTranslationMode').focus(function () {
        if ($(this).css('cursor') == 'not-allowed') {
            $(this).removeAttr("contentEditable");
        }
        else {
            $(this).attr("contentEditable", "true");
        }
    });

    //first used in the Uganda SHRP Primer 1 template, on the image on day 1
    $(container).find(".bloom-draggableLabel").each(function () {
        // previous to June 2014, containment was not working, so some items may be
        // out of bounds. Or the stylesheet could change the size of things. This gets any such back in bounds.
        if ($(this).position().left < 0) {
            $(this).css('left', 0);
        }
        if ($(this).position().top < 0) {
            $(this).css('top', 0);
        }
        if ($(this).position().left + $(this).width() > $(this).parent().width()) {
            $(this).css('left', $(this).parent().width() - $(this).width());
        }
        if ($(this).position().top > $(this).parent().height()) {
            $(this).css('top', $(this).parent().height() - $(this).height());
        }

        $(this).draggable(
        {
            containment: "parent", //NB: this containment is of the translation group, not the editable inside it. So avoid margins on the translation group.
            handle: '.dragHandle'
        });
    });


    $(container).find(".bloom-draggableLabel")
       .mouseenter(function () {
        $(this).prepend(" <div class='dragHandle'></div>");
    });

    $(container).find(".bloom-draggableLabel").mouseleave(function () {
        $(this).find(".dragHandle").each(function() {
            $(this).remove()
        });
    });

    bloomQtipUtils.repositionPictureDictionaryTooltips(container);

    /* Support in page combo boxes that set a class on the parent, thus making some change in the layout of the pge.
    Example:
         <select name="Story Style" class="bloom-classSwitchingCombobox">
             <option value="Fictional">Fiction</option>
             <option value="Informative">Informative</option>
     </select>
     */
    //First we select the initial value based on what class is currently set, or leave to the default if none of them
    $(container).find(".bloom-classSwitchingCombobox").each(function(){
        //look through the classes of the parent for any that match one of our combobox values
        var i;
        for(i=0; i< this.options.length;i++) {
            var c = this.options[i].value;
            if($(this).parent().hasClass(c)){
                $(this).val(c);
                break;
            }
        }
    });
    //And now we react to the user choosing a different value
    $(container).find(".bloom-classSwitchingCombobox").change(function(){
        //remove any of the values that might already be set
        var i;
        for(i=0; i< this.options.length;i++) {
            var c = this.options[i].value;
            $(this).parent().removeClass(c);
        }
        //add back in the one they just chose
        $(this).parent().addClass(this.value);
    });

    //only make things deletable if they have the deletable class *and* page customization is enabled
    $(container).find("DIV.bloom-page.bloom-enablePageCustomization DIV.bloom-deletable").each(function () {
        SetupDeletable(this);
    });

    BloomNotices.addExperimentalNotice(container); // adds notice to Picture Dictionary pages

    $(container).find(".bloom-resizable").each(function () {
        SetupResizableElement(this);
    });

    SetOverlayForImagesWithoutMetadata(container);

    //note, the normal way is for the user to click the link on the bubble.
    //But clicking on the existing topic may be natural too, and this prevents
    //them from editing it by hand.
    $(container).find("div[data-book='topic']").click(function () {
        if ($(this).css('cursor') == 'not-allowed')
            return;
        TopicChooser.showTopicChooser();
    });

    // Copy source texts out to their own div, where we can make a bubble with tabs out of them
    // We do this because if we made a bubble out of the div, that would suck up the vernacular editable area, too,
    if ($(container).find(".bloom-preventSourceBubbles").length == 0) {
        $(container).find("*.bloom-translationGroup").not(".bloom-readOnlyInTranslationMode").each(function() {
            if ($(this).find("textarea, div").length > 1) {
                BloomSourceBubbles.ProduceSourceBubbles(this);
            }
        });
    }

    //NB: this should be after the ProduceSourceBubbles(), so that it can remove labels that
    //would otherwise be underfoot when we call this. This would happen with the Book Title
    //when there are source languages to show
    BloomHintBubbles.addHintBubbles(container);

    // Add overflow event handlers so that when a div is overfull,
    // we add the overflow class and it gets a red background or something
    // Moved AddOverflowHandlers() after SetupImage() because some pages with lots of placeholders
    // were prematurely overflowing before the images were set to the right size.
    GetOverflowChecker().AddOverflowHandlers(container);

    var editor = GetEditor();

    $(container).find("div.bloom-editable:visible").each(function () {
        // If the .bloom-editable or any of its ancestors (including <body>) has the class "bloom-userCannotModifyStyles",
        // then the controls that allow the user to adjust the styles will not be shown.This does not prevent the user
        // from doing character styling, e.g. CTRL+b for bold.
        if ($(this).closest('.bloom-userCannotModifyStyles').length == 0) {
            $(this).focus(function() {
                editor.AttachToBox(this);
            });
        }
    });

    loadLongpressInstructions($(container).find('.bloom-editable'));

    //When we do a CTRL+A DEL, FF leaves us with a <br></br> at the start. When the first key is then pressed,
    //a blank line is shown and the letter pressed shows up after that.
    //This detects that situation when we type the first key after the deletion, and first deletes the <br></br>.
    $(container).find('.bloom-editable').keypress(function (event) {
        //this is causing a worse problem, (preventing us from typing empty lines to move the start of the text down), so we're going to live with the empty space for now.
        // TODO: perhaps we can act when the DEL or Backspace occurs and then detect this situation and clean it up.
//         if ($(event.target).text() == "") { //NB: the browser inspector shows <br></br>, but innerHTML just says "<br>"
//            event.target.innerHTML = "";
//        }
    });
    //This detects that situation when we do CTRL+A and then type a letter, instead of DEL
    $(container).find('.bloom-editable').keyup(function (event) {
        //console.log(event.target.innerHTML);
        // If they pressed a letter instead of DEL, we get this case:
        if ($(event.target).find("#formatButton").length == 0) { //NB: the browser inspector shows <br></br>, but innerHTML just says "<br>"
            //they have also deleted the formatButton, so put it back in
            // console.log('attaching'); REVIEW: this shows that we're doing the attaching on the first character entered, even though it appears the editor was already attached.
            //so we actually attach twice. That's ok, the editor handles that, but I don't know why we're passing the if, and it could be improved.
            if ($(this).closest('.bloom-userCannotModifyStyles').length == 0)
                editor.AttachToBox(this);
        }
        else {
            // already have a format cog, better make sure it's in the right place
            editor.AdjustFormatButton(this);
        }
    });

    // focus on the first editable field
    // HACK for BL-1139: except for some reason when the Reader tools are active this causes
    // quick typing on a newly loaded page to get the cursor messed up. So for the Reader tools, the
    // user will need to actually click in the div to start typing.
    if (!toolboxVisible)
        $(container).find("textarea, div.bloom-editable").first().focus(); //review: this might choose a textarea which appears after the div. Could we sort on the tab order?

    AddXMatterLabelAfterPageLabel(container);
}

function AddXMatterLabelAfterPageLabel(container) {
    // All this rigamarole so we can localize...
    var pageLabel = <HTMLDivElement>document.getElementsByClassName("pageLabel")[0];
    if (!pageLabel)
        return;
    var xMatterLabel = window.getComputedStyle(pageLabel, ':before').content;
    xMatterLabel = xMatterLabel.replace(new RegExp("\"", 'g'), ""); //No idea why the quotes are still in there at this point.
    if (xMatterLabel == "" || xMatterLabel == "none")
        return;
    theOneLocalizationManager.asyncGetText("TemplateBooks.PageLabel." + xMatterLabel, xMatterLabel)
        .done(function (xMatterLabelTranslation) {
            theOneLocalizationManager.asyncGetText("TemplateBooks.PageLabel.FrontBackMatter", "Front/Back Matter")
                .done(function (frontBackTranslation) {
                    $(pageLabel).attr('data-after-content', xMatterLabelTranslation + " " + frontBackTranslation);
                })
        });
}

// Only put setup code here which is guaranteed to only be run once per page load.
// e.g. Don't put setup for elements such as image containers or editable boxes which may get added after page load.
function OneTimeSetup() {
    setupOrigami();
}

interface String{
    endsWith(string):boolean;
    startsWith(string):boolean;
}

// ---------------------------------------------------------------------------------
// called inside document ready function
// ---------------------------------------------------------------------------------
export function bootstrap(){
        bloomQtipUtils.setQtipZindex();

        $.fn.reverse = function () {
            return this.pushStack(this.get().reverse(), arguments);
        };

        // Attach a function to implement zooming on mouse wheel with ctrl
        $('body').on('wheel', function (e) {
            var theEvent  = e.originalEvent as WheelEvent;
            // reviewSlog does this application work?
            if (!theEvent.ctrlKey) return;
            // look for an existing transform:scale setting and extract the scale. If not found, use 1.0 as starting point.
            var styleString = $('body').attr('style');
            var scale = 1.0;
            var searchData = /scale\(([^,]*),/.exec(styleString);
            if (searchData) {
                scale = parseFloat(searchData[1]);
            }
            // Dividing by 20 seems to make it zoom at a manageable rate, at least with my mouse.
            // The limitation to zooming between 1/3 and 3 times is arbitrary.
            scale = Math.min(Math.max(scale - theEvent.deltaY / 20, 0.33), 3.0);
            // This works with a rule in editMode.less that makes the transform's origin the top left
            $('body').attr('style', 'transform: scale(' + scale + ',' + scale + ')');
        });

    /* reviewSlog typescript just couldn't cope with this. Our browser has this built in , so it's ok
        //if this browser doesn't have endsWith built in, add it
        if (typeof String.prototype.endsWith !== 'function') {if (typeof String.prototype.endsWith !== 'function') {
            String.prototype.endsWith = function (suffix) {
                return this.indexOf(suffix, this.length - suffix.length) !== -1;
            };
        }

        // Defines a starts-with function
        if (typeof String.prototype.startsWith != 'function') {
            String.prototype.startsWith = function (str) {
                return this.indexOf(str) == 0;
            };
        }
    */
<<<<<<< HEAD
        //eventually we want to run this *after* we've used the page, but for now, it is useful to clean up stuff from last time
        Cleanup();

        SetupElements($('body'));
        OneTimeSetup();

        // configure ckeditor
        if (typeof CKEDITOR === "undefined") return;  // this happens during unit testing
        CKEDITOR.disableAutoInline = true;

        // Map from ckeditor id strings to the div the ckeditor is wrapping.
        var mapCkeditDiv = new Object();
        if ($(this).find('.bloom-imageContainer').length) {
            // We would *like* to wire up ckeditor, but would need to get it to stop interfering
            // with the embedded image. See https://silbloom.myjetbrains.com/youtrack/issue/BL-3125.
            // Currently this is only possible in the grade 4 Uganda books by SIL-LEAD.
            // So for now, we just going to say that you don't get ckeditor inside fields that have an embedded image.
            return;
        }
        // attach ckeditor to the contenteditable="true" class="bloom-content1"
        // also to contenteditable="true" and class="bloom-content2" or class="bloom-content3"
        // but skip any element with class="bloom-userCannotModifyStyles"
        $('div.bloom-page').find('.bloom-content1[contenteditable="true"],.bloom-content2[contenteditable="true"],.bloom-content3[contenteditable="true"],.bloom-contentNational1[contenteditable="true"]').each(function() {
=======
    //eventually we want to run this *after* we've used the page, but for now, it is useful to clean up stuff from last time
    Cleanup();

    SetupElements($('body'));
    OneTimeSetup();

    // configure ckeditor
    if (typeof CKEDITOR === "undefined") return;  // this happens during unit testing
    CKEDITOR.disableAutoInline = true;

    // Map from ckeditor id strings to the div the ckeditor is wrapping.
    var mapCkeditDiv = new Object();
    if ($(this).find('.bloom-imageContainer').length) {
        // We would *like* to wire up ckeditor, but would need to get it to stop interfering 
        // with the embedded image. See https://silbloom.myjetbrains.com/youtrack/issue/BL-3125.
        // Currently this is only possible in the grade 4 Uganda books by SIL-LEAD.
        // So for now, we just going to say that you don't get ckeditor inside fields that have an embedded image.
        return;
    }
    // attach ckeditor to the contenteditable="true" class="bloom-content1"
    // also to contenteditable="true" and class="bloom-content2" or class="bloom-content3"
    // but skip any element with class="bloom-userCannotModifyStyles"
    $('div.bloom-page').find('.bloom-content1[contenteditable="true"],.bloom-content2[contenteditable="true"],.bloom-content3[contenteditable="true"],.bloom-contentNational1[contenteditable="true"]').each(function () {

        if ($(this).hasClass('bloom-userCannotModifyStyles'))
            return; // equivalent to 'continue'
>>>>>>> d1ccd23e

        if ($(this).css('cursor') == 'not-allowed')
            return;

<<<<<<< HEAD
            if ($(this).css('cursor') == 'not-allowed')
                return;

            var ckedit = CKEDITOR.inline(this);
=======
        var ckedit = CKEDITOR.inline(this);
>>>>>>> d1ccd23e

        // Record the div of the edit box for use later in positioning the format bar.
        mapCkeditDiv[ckedit.id] = this;

        // show or hide the toolbar when the text selection changes
        ckedit.on('selectionCheck', function (evt) {
            var editor = evt['editor'];
            // Length of selected text is more reliable than comparing
            // endpoints of the first range.  Mozilla can return multiple
            // ranges with the first one being empty.
            var selection = editor.getSelection();
            var textSelected = selection.getSelectedText();
            var show = (textSelected.length > 0);
            var bar = $('body').find('.' + editor.id);
            localizeCkeditorTooltips(bar);
            show ? bar.show() : bar.hide();

            // Move the format bar on the screen if needed.
            // (Note that offsets are not defined if it's not visible.)
            if (show) {
                var barTop = bar.offset().top;
                var div = mapCkeditDiv[editor.id];
                var rect = div.getBoundingClientRect();
                var parent = bar.scrollParent();
                var scrollTop = (parent) ? parent.scrollTop() : 0;
                var boxTop = rect.top + scrollTop;
                if (boxTop - barTop < 5) {
                    var barLeft = bar.offset().left;
                    var barHeight = bar.height();
                    bar.offset({ top: boxTop - barHeight, left: barLeft });
                }
            }
        });

        // hide the toolbar when ckeditor starts
        ckedit.on('instanceReady', function (evt) {
            var editor = evt['editor'];
            var bar = $('body').find('.' + editor.id);
            bar.hide();
        });

        BloomField.WireToCKEditor(this, ckedit);
    });

    //this is some sample code for working on CommandAvailabilityPublisher websocket messages
    //   var client = new WebSocket("ws://127.0.0.1:8189");
    //   client.onmessage = function(event) {
    //        var commandStatus = JSON.parse(event.data);
    //        alert("DeleteCurrentPage Command "+ (commandStatus.deleteCurrentPage.enabled == true ? "Enabled" : "Disabled")) ;
    //    }
}

function localizeCkeditorTooltips(bar: JQuery) {
    // The tooltips for the CKEditor Bold, Italic and Underline buttons need localization.
    var toolGroup = bar.find('.cke_toolgroup');
    theOneLocalizationManager.asyncGetText('EditTab.DirectFormatting.Bold', 'Bold')
        .done(function (result) {
            $(toolGroup).find('.cke_button__bold').attr('title', result);
        });
    theOneLocalizationManager.asyncGetText('EditTab.DirectFormatting.Italic', 'Italic')
        .done(function (result) {
            $(toolGroup).find('.cke_button__italic').attr('title', result);
        });
    theOneLocalizationManager.asyncGetText('EditTab.DirectFormatting.Underline', 'Underline')
        .done(function (result) {
            $(toolGroup).find('.cke_button__underline').attr('title', result);
        });
}

// This is invoked from C# when we are about to change pages. It is mainly for origami,
// but preparePageForEditingAfterOrigamiChangesEvent currently has the (very important)
// side effect of saving the changes to the current page.
export var pageSelectionChanging = function () {
    var marginBox = $('.marginBox');
    marginBox.removeClass('origami-layout-mode');
    marginBox.find('.bloom-translationGroup .textBox-identifier').remove();
};

// This is invoked from C# when we are about to leave a page (often right after the previous
// method for changing pages).  It is mainly to clean things up so that garbage collection
// won't lose multiple megabytes of data that both the DOM (C++) and Javascript subsystems
// think the other is still using.
export var disconnectForGarbageCollection = function () {
    // disconnect all event handlers
    //review: was this, but TS didn't like it    $.find().off();
    $('body').find('*').off();

    var page = $('.bloom-page');
    // blow away any img elements to ensure their data disappears.
    // (the whole document is being replaced, and this happens after it's been saved to a file)
    page.find('img').each(function() { $(this).attr("src", ""); });
    page.find('img').each(function () { $(this).remove(); });
    $('[style*=".background-image"]').each(function () { $(this).remove(); });
};

export function loadLongpressInstructions(jQuerySetOfMatchedElements) {
    axios.get<boolean>('/bloom/api/keyboarding/useLongpress')
        .then(response => {
           if (response.data) {
                theOneLocalizationManager.asyncGetText(
                    'BookEditor.CharacterMap.Instructions',
                    'To select, use your mouse wheel or point at what you want, or press the key shown in purple. Finally, release the key that you pressed to show this list.')
                    .done(function (translation) {
                        jQuerySetOfMatchedElements.longPress(
                            { instructions: "<div class='instructions'>" + translation + "</div>" }
                        );
                });
            }
            else{
                console.log("longPress disabled")
            };
        }).catch(e=>alert("useLongPress query failed:"+e));
}


<|MERGE_RESOLUTION|>--- conflicted
+++ resolved
@@ -659,31 +659,6 @@
             };
         }
     */
-<<<<<<< HEAD
-        //eventually we want to run this *after* we've used the page, but for now, it is useful to clean up stuff from last time
-        Cleanup();
-
-        SetupElements($('body'));
-        OneTimeSetup();
-
-        // configure ckeditor
-        if (typeof CKEDITOR === "undefined") return;  // this happens during unit testing
-        CKEDITOR.disableAutoInline = true;
-
-        // Map from ckeditor id strings to the div the ckeditor is wrapping.
-        var mapCkeditDiv = new Object();
-        if ($(this).find('.bloom-imageContainer').length) {
-            // We would *like* to wire up ckeditor, but would need to get it to stop interfering
-            // with the embedded image. See https://silbloom.myjetbrains.com/youtrack/issue/BL-3125.
-            // Currently this is only possible in the grade 4 Uganda books by SIL-LEAD.
-            // So for now, we just going to say that you don't get ckeditor inside fields that have an embedded image.
-            return;
-        }
-        // attach ckeditor to the contenteditable="true" class="bloom-content1"
-        // also to contenteditable="true" and class="bloom-content2" or class="bloom-content3"
-        // but skip any element with class="bloom-userCannotModifyStyles"
-        $('div.bloom-page').find('.bloom-content1[contenteditable="true"],.bloom-content2[contenteditable="true"],.bloom-content3[contenteditable="true"],.bloom-contentNational1[contenteditable="true"]').each(function() {
-=======
     //eventually we want to run this *after* we've used the page, but for now, it is useful to clean up stuff from last time
     Cleanup();
 
@@ -697,7 +672,7 @@
     // Map from ckeditor id strings to the div the ckeditor is wrapping.
     var mapCkeditDiv = new Object();
     if ($(this).find('.bloom-imageContainer').length) {
-        // We would *like* to wire up ckeditor, but would need to get it to stop interfering 
+        // We would *like* to wire up ckeditor, but would need to get it to stop interfering
         // with the embedded image. See https://silbloom.myjetbrains.com/youtrack/issue/BL-3125.
         // Currently this is only possible in the grade 4 Uganda books by SIL-LEAD.
         // So for now, we just going to say that you don't get ckeditor inside fields that have an embedded image.
@@ -710,19 +685,11 @@
 
         if ($(this).hasClass('bloom-userCannotModifyStyles'))
             return; // equivalent to 'continue'
->>>>>>> d1ccd23e
 
         if ($(this).css('cursor') == 'not-allowed')
             return;
 
-<<<<<<< HEAD
-            if ($(this).css('cursor') == 'not-allowed')
-                return;
-
-            var ckedit = CKEDITOR.inline(this);
-=======
         var ckedit = CKEDITOR.inline(this);
->>>>>>> d1ccd23e
 
         // Record the div of the edit box for use later in positioning the format bar.
         mapCkeditDiv[ckedit.id] = this;
