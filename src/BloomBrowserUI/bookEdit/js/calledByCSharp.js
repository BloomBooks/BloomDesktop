--- conflicted
+++ resolved
@@ -26,11 +26,6 @@
     };
     CalledByCSharp.prototype.canUndo = function () {
         var contentWindow = this.getAccordionContent();
-<<<<<<< HEAD
-        if (!contentWindow || !contentWindow.model || !contentWindow.model.shouldHandleUndo())
-            return 'fail'; // we don't want to decide
-        return contentWindow.model.canUndo();
-=======
         if (contentWindow && contentWindow.model && contentWindow.model.shouldHandleUndo()) {
             return contentWindow.model.canUndo();
         }
@@ -41,7 +36,6 @@
             return ckEditorUndo.canUndo() ? 'yes' : 'no';
         */
         return "fail"; //go ask the browser
->>>>>>> 13bfb2e9
     };
     CalledByCSharp.prototype.pageSelectionChanging = function () {
         var contentWindow = this.getPageContent();
