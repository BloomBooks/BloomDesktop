--- conflicted
+++ resolved
@@ -21,16 +21,7 @@
       <div class="tableHolder clear">
         <div id="wordList" class="wordList"></div>
       </div>
-<<<<<<< HEAD
-      <div style="margin-left: 6px" class="section clear"><span data-i18n="DecodableReaderTool.LettersInThisStage">Letters in this stage</span></div>
-      <div class="tableHolder clear">
-        <div id="letterList" class="letterList"></div>
-      </div>
-      <div style="display: inline-block; position: relative; float: right; margin: 10px 14px"><span class="setup stageLine"><a href="javascript:parent.window.showSetupDialog('stages');" data-i18n="DecodableReaderTool.SetUpStages">Set up Stages</a></span></div>
-      <div id="make-letter-word-list-div" class="clear"><a id="make-letter-word-list" href="javascript:makeLetterWordList();" data-i18n="DecodableReaderTool.MakeLetterWordList">Show a Letter and Word List File</a></div>
-=======
       <div id="make-letter-word-list-div" class="clear"><a id="make-letter-word-list" href="javascript:makeLetterWordList();" data-i18n="DecodableReaderTool.MakeLetterWordList">Open a Letter and Word List File</a></div>
->>>>>>> c63a0483
       <script type="text/javascript">
         $(document).ready(function() {
          setTimeout(initializeDecodableRT, 100);
