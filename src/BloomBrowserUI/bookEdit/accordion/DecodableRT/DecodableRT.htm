
<html>
  <head></head>
  <body>
    <h3 data-markuptype="1" data-order="10" data-i18n="DecodableReaderTool.Title">Decodable Reader Tool</h3>
    <div><img id="decodable-keys" src="/bloom/images/keys-white.png" style="margin-left: 14px"/>
      <div class="stageLine"><span id="decStage" class="scroll-button ui-icon ui-icon-triangle-1-w"></span><span class="stageLabel stageLine">
<<<<<<< HEAD
          <stage data-i18n="DecodableReaderTool.Stage">Stage</stage> <span id="stageNumber">1</span> <span data-i18n="DecodableReaderTool.StageOf" class="ofStage">of</span> <span id="numberOfStages" class="ofStage">2</span></span><span id="incStage" class="scroll-button ui-icon ui-icon-triangle-1-e"></span></div>
      <div style="margin-left: 6px" class="section clear">Words in this stage
=======
          <stage data-i18n="DecodableReaderTool.Stage">Stage </stage><span id="stageNumber">1</span><span data-i18n="DecodableReaderTool.StageOf" class="ofStage">&nbsp;of&nbsp;</span><span id="numberOfStages" class="ofStage">2</span></span><span id="incStage" class="scroll-button ui-icon ui-icon-triangle-1-e"></span></div>
      <div style="margin-left: 6px" class="section clear"><span data-i18n="DecodableReaderTool.WordsInThisStage">Words in this stage</span>
>>>>>>> c84104f5
        <div class="sortBlock">
          <div id="sortAlphabetic" class="sortItem rightBorder sortIconSelected"><i title="Sort alphabetically" class="fa fa-sort-alpha-asc"></i></div>
          <div id="sortLength" class="sortItem rightBorder"><i title="Sort by word length" class="fa fa-sort-amount-asc"></i></div>
          <div id="sortFrequency" class="sortItem"><i title="Sort by frequency" class="fa fa-long-arrow-up"></i><i id="sortFrequency2" title="Sort by frequency" class="fa fa-facebook"></i></div>
        </div>
      </div>
      <div class="tableHolder clear">
        <div id="wordList" class="wordList"></div>
      </div>
      <div style="display: inline-block; position: relative; float: right; margin: 10px 14px"><span class="setup stageLine"><a href="javascript:parent.window.showSetupDialog('stages');" data-i18n="DecodableReaderTool.SetUpStages">Set up Stages</a></span></div>
      <div style="margin-left: 6px" class="clear"><a id="make-letter-word-list" style="font-size: 10px" href="javascript:makeLetterWordList();" data-i18n="DecodableReaderTool.MakeLetterWordList">Make a Letter and Word List File</a></div>
      <script type="text/javascript">
        $(document).ready(function() {
         setTimeout(initializeDecodableRT, 100);
        });
      </script>
    </div>
  </body>
</html><|MERGE_RESOLUTION|>--- conflicted
+++ resolved
@@ -5,13 +5,8 @@
     <h3 data-markuptype="1" data-order="10" data-i18n="DecodableReaderTool.Title">Decodable Reader Tool</h3>
     <div><img id="decodable-keys" src="/bloom/images/keys-white.png" style="margin-left: 14px"/>
       <div class="stageLine"><span id="decStage" class="scroll-button ui-icon ui-icon-triangle-1-w"></span><span class="stageLabel stageLine">
-<<<<<<< HEAD
           <stage data-i18n="DecodableReaderTool.Stage">Stage</stage> <span id="stageNumber">1</span> <span data-i18n="DecodableReaderTool.StageOf" class="ofStage">of</span> <span id="numberOfStages" class="ofStage">2</span></span><span id="incStage" class="scroll-button ui-icon ui-icon-triangle-1-e"></span></div>
-      <div style="margin-left: 6px" class="section clear">Words in this stage
-=======
-          <stage data-i18n="DecodableReaderTool.Stage">Stage </stage><span id="stageNumber">1</span><span data-i18n="DecodableReaderTool.StageOf" class="ofStage">&nbsp;of&nbsp;</span><span id="numberOfStages" class="ofStage">2</span></span><span id="incStage" class="scroll-button ui-icon ui-icon-triangle-1-e"></span></div>
       <div style="margin-left: 6px" class="section clear"><span data-i18n="DecodableReaderTool.WordsInThisStage">Words in this stage</span>
->>>>>>> c84104f5
         <div class="sortBlock">
           <div id="sortAlphabetic" class="sortItem rightBorder sortIconSelected"><i title="Sort alphabetically" class="fa fa-sort-alpha-asc"></i></div>
           <div id="sortLength" class="sortItem rightBorder"><i title="Sort by word length" class="fa fa-sort-amount-asc"></i></div>
