
<html>
  <body>
<<<<<<< HEAD
    <h3 data-markuptype="1">Decodable Reader Tool</h3>
    <div><img id="decodable-keys" src="http://localhost:8089/bloom/images/keys-white.png" style="margin-left: 14px"/>
=======
    <h3 data-markuptype="1" data-order="10">Decodable Reader Tool</h3>
    <div><img id="decodable-keys" src="../../../images/keys-white.pn" style="margin-left: 14px"/>
>>>>>>> ba9964ac
      <div class="stageLine"><span id="decStage" class="scroll-button ui-icon ui-icon-triangle-1-w"></span><span class="stageLabel stageLine">Stage <span id="stageNumber">1</span><span class="ofStage">&nbsp;of&nbsp;<span id="numberOfStages">2</span></span></span><span id="incStage" class="scroll-button ui-icon ui-icon-triangle-1-e"></span></div>
      <div style="margin-left: 6px" class="section clear">Words in this stage
        <div class="sortBlock">
          <div id="sortAlphabetic" class="sortItem rightBorder sortIconSelected"><i title="Sort alphabetically" class="fa fa-sort-alpha-asc"></i></div>
          <div id="sortLength" class="sortItem rightBorder"><i title="Sort by word length" class="fa fa-sort-amount-asc"></i></div>
          <div id="sortFrequency" class="sortItem"><i title="Sort by frequency" class="fa fa-long-arrow-up"></i><i id="sortFrequency2" title="Sort by frequency" class="fa fa-facebook"></i></div>
        </div>
      </div>
      <div class="tableHolder clear">
        <div id="wordList" class="wordList"></div>
      </div>
      <div style="display: inline-block; position: relative; float: right; margin: 10px 14px"><span class="setup stageLine"><a href="javascript:showSetupDialog('stages');">Set up Stages</a></span></div>
      <script type="text/javascript">
        $(document).ready(function() {
         setTimeout(initializeDecodableRT, 100);
      });
      </script>
    </div>
  </body>
</html><|MERGE_RESOLUTION|>--- conflicted
+++ resolved
@@ -1,13 +1,8 @@
 
 <html>
   <body>
-<<<<<<< HEAD
-    <h3 data-markuptype="1">Decodable Reader Tool</h3>
+    <h3 data-markuptype="1" data-order="10">Decodable Reader Tool</h3>
     <div><img id="decodable-keys" src="http://localhost:8089/bloom/images/keys-white.png" style="margin-left: 14px"/>
-=======
-    <h3 data-markuptype="1" data-order="10">Decodable Reader Tool</h3>
-    <div><img id="decodable-keys" src="../../../images/keys-white.pn" style="margin-left: 14px"/>
->>>>>>> ba9964ac
       <div class="stageLine"><span id="decStage" class="scroll-button ui-icon ui-icon-triangle-1-w"></span><span class="stageLabel stageLine">Stage <span id="stageNumber">1</span><span class="ofStage">&nbsp;of&nbsp;<span id="numberOfStages">2</span></span></span><span id="incStage" class="scroll-button ui-icon ui-icon-triangle-1-e"></span></div>
       <div style="margin-left: 6px" class="section clear">Words in this stage
         <div class="sortBlock">
