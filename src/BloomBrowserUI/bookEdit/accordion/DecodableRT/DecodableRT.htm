--- conflicted
+++ resolved
@@ -21,11 +21,7 @@
         <div id="letterList" class="letterList"></div>
       </div>
       <div style="display: inline-block; position: relative; float: right; margin: 10px 14px"><span class="setup stageLine"><a href="javascript:parent.window.showSetupDialog('stages');" data-i18n="DecodableReaderTool.SetUpStages">Set up Stages</a></span></div>
-<<<<<<< HEAD
-      <div style="margin-left: 6px" class="clear"><a id="make-letter-word-list" style="font-size: 10px" href="javascript:makeLetterWordList();" data-i18n="DecodableReaderTool.MakeLetterWordList">Show a Letter and Word List File</a></div>
-=======
       <div id="make-letter-word-list-div" class="clear"><a id="make-letter-word-list" href="javascript:makeLetterWordList();" data-i18n="DecodableReaderTool.MakeLetterWordList">Make a Letter and Word List File</a></div>
->>>>>>> d589be7a
       <script type="text/javascript">
         $(document).ready(function() {
          setTimeout(initializeDecodableRT, 100);
