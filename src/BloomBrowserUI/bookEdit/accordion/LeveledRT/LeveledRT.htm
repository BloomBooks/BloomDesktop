
<html>
  <body>
<<<<<<< HEAD
    <h3 data-markuptype="2">Leveled Reader Tool</h3>
    <div><img id="levels-steps" src="http://localhost:8089/bloom/images/steps-white.png" style="margin-left: 14px; width: 32px"/>
=======
    <h3 data-markuptype="2" data-order="20">Leveled Reader Tool</h3>
    <div><img id="levels-steps" src="../../../images/steps-white.png" style="margin-left: 14px; width: 32px"/>
>>>>>>> ba9964ac
      <div class="stageLine"><span id="decLevel" class="scroll-button ui-icon ui-icon-triangle-1-w"></span><span class="stageLabel stageLine">Level <span id="levelNumber">1</span><span class="ofStage">&nbsp;of&nbsp;<span id="numberOfLevels">2</span></span></span><span id="incLevel" class="scroll-button ui-icon ui-icon-triangle-1-e"></span></div>
      <table style="margin-left: 6px" class="statistics clear">
        <tr>
          <td class="section">Word counts</td>
        </tr>
        <tr>
          <td>This Page</td>
        </tr>
        <tr>
          <td class="statistics-label"></td>
          <td class="statistics-max">Max</td>
          <td class="statistics-actual">Actual</td>
        </tr>
        <tr>
          <td class="statistics-label">per page</td>
          <td id="maxWordsPerPage" class="statistics-max">15</td>
          <td id="actualWordsPerPage" class="statistics-actual">13</td>
        </tr>
        <tr>
          <td class="statistics-label">per sentence</td>
          <td id="maxWordsPerSentence" class="statistics-max">5</td>
          <td id="actualWordsPerSentence" class="statistics-actual">7</td>
        </tr>
      </table>
      <!-- the This Book section is hidden because it has not been implemented yet-->
      <table style="margin-left: 6px; display: none" class="statistics clear">
        <tr>
          <td class="section">This Book</td>
        </tr>
        <tr>
          <td class="statistics-label"></td>
          <td class="statistics-max">Max</td>
          <td class="statistics-actual">Actual</td>
        </tr>
        <tr>
          <td class="statistics-label">total</td>
          <td id="maxWordsPerBook" class="statistics-max"></td>
          <td id="actualWordCount" class="statistics-actual">83</td>
        </tr>
        <td class="statistics-label">per page</td>
        <td id="maxWordsPerPageBook" class="statistics-max">15</td>
        <td id="actualWordsPerPageBook" class="statistics-actual">14</td>
        <tr>
          <td class="statistics-label">unique</td>
          <td id="maxUniqueWordsPerBook" class="statistics-max">20</td>
          <td id="actualUniqueWords" class="statistics-actual">22</td>
        </tr>
      </table>
      <div style="display: inline-block; position: relative; float: right; margin: 10px 14px"><span class="setup stageLine"><a href="javascript:showSetupDialog('levels');">Set up Levels</a></span></div>
      <div style="clear: both; margin-left: 8px;" class="section">For this Level
        <ul id="thingsToRemember"></ul>
      </div>
      <div style="margin-left: 8px;" class="section">Keep in mind
        <ul>
          <li><a href="http://onlinelibrary.wiley.com/doi/10.1002/j.1949-3533.2003.tb00139.x/abstract">Predictability</a></li>
          <li><a href="http://pracresources.pbworks.com/f/PatternAndSequence.pdf">Pattern and recognition</a></li>
          <li><a href="http://www.rif.org/us/literacy-resources/articles/getting-the-most-out-of-picture-books.htm">Illustration support</a></li>
          <li><a href="http://books.google.com/books?id=ugWzGuZSd60C&amp;pg=PA40&amp;lpg=PA40&amp;dq=literacy+concept+load&amp;source=bl&amp;ots=yRKQYrx2PW&amp;sig=hdP5gw6s1a8reC6pa70eb6OEuSM&amp;hl=en&amp;sa=X&amp;ei=J0RVU8mvE8Kz2gXU_YFw&amp;ved=0CC0Q6AEwAA#v=onepage&amp;q=literacy%20concept%20load&amp;f=false">Concept load</a></li>
          <li><a href="http://books.google.com/books?id=BBTwHStpbigC&amp;pg=PA58&amp;dq=literacy+topic+familiarity&amp;hl=en&amp;sa=X&amp;ei=X0RVU6vsKOLS2AW69YGIBw&amp;ved=0CEIQ6AEwAg#v=onepage&amp;q=literacy%20topic%20familiarity&amp;f=false">Topic familiarity</a></li>
        </ul><a href="http://www.brighthubeducation.com/teaching-methods-tips/71264-using-leveled-readers-in-the-classroom/">How to make a great leveled reader</a>
      </div>
      <script type="text/javascript">
          $(document).ready(function() {
              setTimeout(initializeLeveledRT, 100);
          });
      </script>
    </div>
  </body>
</html><|MERGE_RESOLUTION|>--- conflicted
+++ resolved
@@ -1,13 +1,8 @@
 
 <html>
   <body>
-<<<<<<< HEAD
-    <h3 data-markuptype="2">Leveled Reader Tool</h3>
+    <h3 data-markuptype="2" data-order="20">Leveled Reader Tool</h3>
     <div><img id="levels-steps" src="http://localhost:8089/bloom/images/steps-white.png" style="margin-left: 14px; width: 32px"/>
-=======
-    <h3 data-markuptype="2" data-order="20">Leveled Reader Tool</h3>
-    <div><img id="levels-steps" src="../../../images/steps-white.png" style="margin-left: 14px; width: 32px"/>
->>>>>>> ba9964ac
       <div class="stageLine"><span id="decLevel" class="scroll-button ui-icon ui-icon-triangle-1-w"></span><span class="stageLabel stageLine">Level <span id="levelNumber">1</span><span class="ofStage">&nbsp;of&nbsp;<span id="numberOfLevels">2</span></span></span><span id="incLevel" class="scroll-button ui-icon ui-icon-triangle-1-e"></span></div>
       <table style="margin-left: 6px" class="statistics clear">
         <tr>
