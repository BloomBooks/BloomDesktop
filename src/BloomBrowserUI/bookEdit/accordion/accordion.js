--- conflicted
+++ resolved
@@ -138,17 +138,14 @@
     div.insertBefore(insertBefore);
 
     accordion.accordion('refresh');
-<<<<<<< HEAD
-
-    // when a panel is activated, save which it is so state can be restored when Bloom is restarted.
-=======
     if (showingPanel) {
         showingPanel = false;
         var count = accordion.find('> h3').length;
         if (count > 1)
             accordion.accordion('option', 'active', count - 2);
     }
->>>>>>> 5f433757
+
+    // when a panel is activated, save which it is so state can be restored when Bloom is restarted.
     accordion.onOnce('accordionactivate.accordion', function(event, ui) {
 
         if (ui.newHeader.data('panelId'))
