--- conflicted
+++ resolved
@@ -102,7 +102,6 @@
     }
 }
 
-<<<<<<< HEAD
 var resizeTimer;
 function resizeAccordion() {
     var windowHeight = $(window).height();
@@ -113,19 +112,14 @@
     BloomAccordion.Resize();
 }
 
-function loadAccordionPanel(newContent, panelId) {
-    var elements = $.parseHTML(newContent, document, true);
-=======
 /**
  * Adds one panel to the accordion
  * @param {String} newContent
  * @param {String} panelId
  */
 function loadAccordionPanel(newContent, panelId) {
-
     var parts = $($.parseHTML(newContent, document, true));
     var accordion = $('#accordion');
->>>>>>> ba9964ac
 
     // expect parts to have 2 items, an h3 and a div
     if (parts.length < 2) return;
@@ -163,7 +157,13 @@
             fireCSharpAccordionEvent('saveAccordionSettingsEvent', "current\t");
     });
 
-<<<<<<< HEAD
+    // if requested, open the panel that was just inserted
+    if (showingPanel) {
+        showingPanel = false;
+        var id = tab.attr('id');
+        id = parseInt(id.substr(id.lastIndexOf('_')));
+        accordion.accordion('option', 'active', id);
+    }
 }
 
 $(document).ready(function () {
@@ -175,14 +175,4 @@
         clearTimeout(resizeTimer); // resizeTimer variable is defined outside of ready function
         resizeTimer = setTimeout(resizeAccordion, 100);
     });
-});
-=======
-    // if requested, open the panel that was just inserted
-    if (showingPanel) {
-        showingPanel = false;
-        var id = tab.attr('id');
-        id = parseInt(id.substr(id.lastIndexOf('_')));
-        accordion.accordion('option', 'active', id);
-    }
-}
->>>>>>> ba9964ac
+});