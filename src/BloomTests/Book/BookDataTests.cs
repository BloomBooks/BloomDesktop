--- conflicted
+++ resolved
@@ -1733,7 +1733,6 @@
                 @"<html><head></head><body>
 				<div id='bloomDataDiv'><div data-xmatter-page='frontCover' data-someattribute='someValue'></div></div>
 				<div class='bloom-page' data-xmatter-page='frontCover' data-someattribute='someValue'>anything</div>
-<<<<<<< HEAD
 				</body></html>"
             );
 
@@ -2205,7 +2204,7 @@
         }
 
         [Test]
-        public void MigrateData_TopicInTokPisinButNotEnglish_ChangesLangeToEnglish()
+		public void MigrateData_TopicInTokPisinButNotEnglish_ChangesLangToEnglish()
         {
             var bookDom = new HtmlDom(
                 @"<html ><head></head><body>
@@ -2218,6 +2217,70 @@
             var data = new BookData(bookDom, _collectionSettings, null);
             Assert.AreEqual("health", data.GetVariableOrNull("topic", "en").Xml);
             Assert.IsNull(data.GetVariableOrNull("topic", "tpi").Xml);
+		}
+
+		private BookData CreateBookDom(string topic, string copyright = null, string originalCopyright = null)
+		{
+			var topicDiv = topic != null ? $"<div data-book='topic' lang='en'>{topic}</div>" : "";
+			var copyrightDiv = copyright != null ? $"<div data-book='copyright' lang='*'>{copyright}</div>" : "";
+			var originalCopyrightDiv = originalCopyright != null ? $"<div data-book='originalCopyright' lang='*'>{originalCopyright}</div>" : "";
+
+			var bookDom = new HtmlDom(
+@$"<html><head></head><body>
+	<div id='bloomDataDiv'>
+		{topicDiv}
+		{copyrightDiv}
+		{originalCopyrightDiv}
+	</div>
+ </body></html>");
+
+			return new BookData(bookDom, _collectionSettings, null);
+		}
+
+		[Test]
+		public void MigrateSpiritualTopic_TopicIsNotSpiritual_NoChange()
+		{
+			var data = CreateBookDom(topic: "Dictionary", copyright: "Bible Society");
+			Assert.AreEqual("Dictionary", data.GetVariableOrNull("topic", "en").Xml);
+		}
+
+		[TestCase("Bible Society")]
+		[TestCase("Group of Bible Translators")]
+		[TestCase("SIL International")]
+		[TestCase("Kartidaya")]
+		[TestCase("WPS")]
+		public void MigrateSpiritualTopic_TopicIsSpiritual_CopyrightIsForBible_MigratesTopicToBible(string copyright)
+		{
+			var data = CreateBookDom(topic: "Spiritual", copyright);
+			Assert.AreEqual("Bible", data.GetVariableOrNull("topic", "en").Xml);
+		}
+
+		[TestCase("Some Guy", null)]
+		[TestCase("Clearasil", null)] // Doesn't find "SIL"
+		[TestCase("Some Guy", "Bible Society")]
+		[TestCase("Clearasil", "Bible Society")] // Doesn't find "SIL"
+		public void MigrateSpiritualTopic_TopicIsSpiritual_CopyrightIsNotForBible_RemovesTopic(string copyright, string originalCopyright)
+		{
+			var data = CreateBookDom(topic: "Spiritual", copyright, originalCopyright);
+			Assert.AreEqual(new MultiTextBase(), data.GetMultiTextVariableOrEmpty("topic"));
+		}
+
+		[TestCase("Bible Society")]
+		[TestCase("Group of Bible Translators")]
+		[TestCase("SIL International")]
+		[TestCase("Kartidaya")]
+		[TestCase("WPS")]
+		public void MigrateSpiritualTopic_TopicIsSpiritual_NoCopyright_OriginalCopyrightIsForBible_MigratesTopicToBible(string originalCopyright)
+		{
+			var data = CreateBookDom(topic: "Spiritual", originalCopyright: originalCopyright);
+			Assert.AreEqual("Bible", data.GetVariableOrNull("topic", "en").Xml);
+		}
+
+		[Test]
+		public void MigrateSpiritualTopic_TopicIsSpiritual_NoCopyrightOrOriginalCopyright_RemovesTopic()
+		{
+			var data = CreateBookDom(topic: "Spiritual");
+			Assert.AreEqual(new MultiTextBase(), data.GetMultiTextVariableOrEmpty("topic"));
         }
 
         [Test]
@@ -2264,495 +2327,6 @@
 
             var bookDom = new HtmlDom(
                 @"<html><body>
-=======
-				</body></html>");
-
-			var e = (XmlElement) dom.RawDom.SelectSingleNode(
-				"//body/div[@class='bloom-page' and @data-xmatter-page='frontCover']");
-			e.RemoveAttribute("data-someattribute");
-
-			var data = new BookData(dom, CreateCollection(), null);
-			data.UpdateVariablesAndDataDivThroughDOM();
-
-			AssertThatXmlIn.Dom(dom.RawDom)
-				.HasSpecifiedNumberOfMatchesForXpath("//body/div[1][@id='bloomDataDiv']",
-					1); //NB microsoft uses 1 as the first. W3c uses 0.
-			AssertThatXmlIn.Dom(dom.RawDom).HasSpecifiedNumberOfMatchesForXpath(
-				"//div[@id='bloomDataDiv']/div[@data-xmatter-page='frontCover' and not(@data-someattribute) and not(text())]",
-				1);
-		}
-
-		[Test]
-		public void UpdateVariablesAndDataDivThroughDOM_L1WithSpecialChars_EncodedProperly()
-		{
-			var dom = new HtmlDom(
-				@"<html><head></head><body><div id='data-div' data-book='contentLanguage1' lang='*'>en</div></body></html>");
-			var data = new BookData(dom, CreateCollection("en-uk&au", "English"), null);
-
-			data.SetMultilingualContentLanguages("en-uk&au");
-			data.UpdateVariablesAndDataDivThroughDOM();
-
-			// Verify the language codes
-			Assert.That(dom.RawDom.InnerXml.Contains("en-uk&amp;au"), "L1");
-		}
-
-		[Test]
-		public void UpdateVariablesAndDataDivThroughDOM_L2L3WithSpecialChars_EncodedProperly()
-		{
-			var dom = new HtmlDom(
-				@"<html><head></head><body><div id='data-div' data-book='contentLanguage1' lang='*'>en</div></body></html>");
-			var data = new BookData(dom, CreateCollection("en", "English", "es-es&la", "spanish and latin",
-				"fr-fr&ca", "French and Canadian"), null);
-			data.SetMultilingualContentLanguages( "en", "es-es&la", "fr-fr&ca");
-
-			data.UpdateVariablesAndDataDivThroughDOM();
-
-			// Verify the language codes
-			Assert.That(dom.RawDom.InnerXml.Contains("es-es&amp;la"), "L2");
-			Assert.That(dom.RawDom.InnerXml.Contains("fr-fr&amp;ca"), "L3");
-		}
-
-		[Test]
-		public void SetMultilingualContentLanguages_HasTrilingualLanguages_AddsToDataDiv()
-		{
-			var dom = new HtmlDom(@"<html><head></head><body></body></html>");
-			var data = new BookData(dom, CreateCollection("en", "English", "okm", "Oklhoman", "kbt", "Klingon"), null);
-			data.SetMultilingualContentLanguages("kbt", "en", "okm");
-			AssertThatXmlIn.Dom(dom.RawDom)
-				.HasSpecifiedNumberOfMatchesForXpath(
-					"//div[@id='bloomDataDiv']/div[@data-book='contentLanguage1' and text()='kbt']", 1);
-			AssertThatXmlIn.Dom(dom.RawDom)
-				.HasSpecifiedNumberOfMatchesForXpath(
-					"//div[@id='bloomDataDiv']/div[@data-book='contentLanguage2' and text()='en']", 1);
-			AssertThatXmlIn.Dom(dom.RawDom)
-				.HasSpecifiedNumberOfMatchesForXpath(
-					"//div[@id='bloomDataDiv']/div[@data-book='contentLanguage3' and text()='okm']", 1);
-		}
-
-		[Test]
-		public void SetMultilingualContentLanguages_SecondAndThirdContentLangTurnedOff_RemovedFromDataDiv()
-		{
-			var dom = new HtmlDom(
-				@"<html><head><div id='bloomDataDiv'><div data-book='contentLanguage2'>xyz</div><div data-book='contentLanguage3'>kbt</div></div></head><body></body></html>");
-			var data = new BookData(dom, CreateCollection(), null);
-			data.SetMultilingualContentLanguages("en");
-			AssertThatXmlIn.Dom(dom.RawDom)
-				.HasSpecifiedNumberOfMatchesForXpath("//div[@id='bloomDataDiv']/div[@data-book='contentLanguage2']", 0);
-			AssertThatXmlIn.Dom(dom.RawDom)
-				.HasSpecifiedNumberOfMatchesForXpath("//div[@id='bloomDataDiv']/div[@data-book='contentLanguage3']", 0);
-		}
-
-
-		[TestCase("", "", "", null)]
-		[TestCase("the country", "", "", "the country")]
-		[TestCase("the country", "the province", "", "the province, the country")]
-		[TestCase("the country", "the province", "the district", "the district, the province, the country")]
-		[TestCase("", "the province", "the district", "the district, the province")]
-		[TestCase("", "", "the district", "the district")]
-		[TestCase("", "the province", "", "the province")]
-		[TestCase("country 1 & 2", "province 1 & 2", "district 1 & 2", "district 1 &amp; 2, province 1 &amp; 2, country 1 &amp; 2")]	// output is expected to return an encoded string
-		public void Constructor_CollectionSettingsHasVariousLocationFields_LanguageLocationFilledCorrect(string country,
-			string province, string district, string expected)
-		{
-			var dom = new HtmlDom();
-			var data = new BookData(dom,
-				new CollectionSettings() {Country = country, Province = province, District = district}, null);
-			Assert.AreEqual(expected, data.GetVariableOrNull("languageLocation", "*").Xml);
-		}
-
-		/*    data.AddLanguageString("*", "nameOfLanguage", collectionSettings.Language1.Name, true);
-				data.AddLanguageString("*", "nameOfNationalLanguage1",
-									   collectionSettings.Language2.GetNameInLanguage(collectionSettings.Language2Tag), true);
-				data.AddLanguageString("*", "nameOfNationalLanguage2",
-									   collectionSettings.Language3.GetNameInLanguage(collectionSettings.Language2Tag), true);
-				data.AddGenericLanguageString("iso639Code", collectionSettings.Language1Tag, true);*/
-
-		[Test]
-		public void Constructor_CollectionSettingsHasLangTag_iso639CodeFilledIn()
-		{
-			var dom = new HtmlDom();
-			var data = new BookData(dom, CreateCollection(Language1LangTag: "xyz"), null);
-			Assert.AreEqual("xyz", data.GetVariableOrNull("iso639Code", "*").Xml);
-		}
-
-		[Test]
-		public void Constructor_CollectionSettingsHasLangTag_DataSetContainsProperV()
-		{
-			var dom = new HtmlDom();
-			var data = new BookData(dom, CreateCollection(Language1LangTag: "xyz"), null);
-			Assert.AreEqual("xyz", data.DealiasWritingSystemId("V"));
-		}
-
-		// We have currently commented out the code that sets nameOfLanguage and nameOfNationalLanguage1/2 as we can't find
-		// anything that uses them. Keeping the tests around in case we decide to reinstate.
-		//[Test]
-		//public void Constructor_CollectionSettingsHasLanguage1Name_LanguagenameOfNationalLanguage1FilledIn()
-		//{
-		//	var dom = new HtmlDom();
-		//	var data = new BookData(dom, CreateCollection(Language1Name: "foobar"), null);
-		//	Assert.AreEqual("foobar", data.GetVariableOrNull("nameOfLanguage", "*").Xml);
-		//}
-
-		//NB: yes, this is confusing, having lang1 = language, lang2 = nationalLang1, lang3 = nationalLang2
-
-		//[Test]
-		//public void Constructor_CollectionSettingsHasLanguage2Tag_nameOfNationalLanguage1FilledIn()
-		//{
-		//	var dom = new HtmlDom();
-		//	var data = new BookData(dom, CreateCollection(Language2Tag: "tpi", Language2Name:null), null);
-		//	Assert.AreEqual("Tok Pisin", data.GetVariableOrNull("nameOfNationalLanguage1", "*").Xml);
-		//}
-
-		//[Test]
-		//public void Constructor_CollectionSettingsHasLanguage3Tag_nameOfNationalLanguage2FilledIn()
-		//{
-		//	var dom = new HtmlDom();
-		//	var data = new BookData(dom, CreateCollection(Language1Tag : "en", Language1Name:"English", "fr", "French", "tpi", Language3Name:"Tok Pisin"), null);
-		//	data.SetMultilingualContentLanguages("en", "fr", "tpi");
-		//	Assert.AreEqual("Tok Pisin", data.GetVariableOrNull("nameOfNationalLanguage2", "*").Xml);
-		//}
-
-		[Test]
-		public void Set_DidNotHaveForm_Added()
-		{
-			var htmlDom = new HtmlDom();
-			var data = new BookData(htmlDom, CreateCollection(), null);
-			data.Set("1", XmlString.FromXml("one"), "en");
-			Assert.AreEqual("one", data.GetVariableOrNull("1", "en").Xml);
-			AssertThatXmlIn.Dom(htmlDom.RawDom).HasSpecifiedNumberOfMatchesForXpath("//div[@lang='en']", 1);
-			var roundTripData = new BookData(htmlDom, CreateCollection(), null);
-			var t = roundTripData.GetVariableOrNull("1", "en").Xml;
-			Assert.AreEqual("one", t);
-		}
-
-		[Test]
-		public void Set_AddTwoForms_BothAdded()
-		{
-			var htmlDom = new HtmlDom();
-			var data = new BookData(htmlDom, CreateCollection(), null);
-			data.Set("1", XmlString.FromXml("one"), "en");
-			data.Set("1", XmlString.FromXml("uno"), "es");
-			var roundTripData = new BookData(htmlDom, CreateCollection(), null);
-			Assert.AreEqual("one", roundTripData.GetVariableOrNull("1", "en").Xml);
-			Assert.AreEqual("uno", roundTripData.GetVariableOrNull("1", "es").Xml);
-		}
-
-		[Test]
-		public void Set_DidHaveForm_StillJustOneCopy()
-		{
-			var htmlDom = new HtmlDom();
-			var data = new BookData(htmlDom, CreateCollection(), null);
-			data.Set("1", XmlString.FromXml("one"), "en");
-			data.Set("1", XmlString.FromXml("one"), "en");
-			Assert.AreEqual("one", data.GetVariableOrNull("1", "en").Xml);
-			AssertThatXmlIn.Dom(htmlDom.RawDom).HasSpecifiedNumberOfMatchesForXpath("//div[@lang='en']", 1);
-			var roundTripData = new BookData(htmlDom, CreateCollection(), null);
-			var t = roundTripData.GetVariableOrNull("1", "en").Xml;
-			Assert.AreEqual("one", t);
-		}
-
-		[Test]
-		public void Set_EmptyString_Removes()
-		{
-			var htmlDom = new HtmlDom();
-			var data = new BookData(htmlDom, CreateCollection(), null);
-			data.Set("1", XmlString.FromXml("one"), "en");
-			data.Set("1", XmlString.Empty, "en");
-			Assert.AreEqual(null, data.GetVariableOrNull("1", "en").Xml);
-			AssertThatXmlIn.Dom(htmlDom.RawDom).HasSpecifiedNumberOfMatchesForXpath("//div[@lang='en']", 0);
-			var roundTripData = new BookData(htmlDom, CreateCollection(), null);
-			Assert.IsNull(roundTripData.GetVariableOrNull("1", "en").Xml);
-		}
-
-		[Test]
-		public void Set_Null_Removes()
-		{
-			var htmlDom = new HtmlDom();
-			var data = new BookData(htmlDom, CreateCollection(), null);
-			data.Set("1", XmlString.FromXml("one"), "en");
-			data.Set("1", null, "en");
-			Assert.AreEqual(null, data.GetVariableOrNull("1", "en").Xml);
-			AssertThatXmlIn.Dom(htmlDom.RawDom).HasSpecifiedNumberOfMatchesForXpath("//div[@lang='en']", 0);
-			var roundTripData = new BookData(htmlDom, CreateCollection(), null);
-			Assert.IsNull(roundTripData.GetVariableOrNull("1", "en").Xml);
-		}
-
-		[Test]
-		public void RemoveSingleForm_HasForm_Removed()
-		{
-			var htmlDom = new HtmlDom();
-			var data = new BookData(htmlDom, CreateCollection(), null);
-			data.Set("1", XmlString.FromXml("one"), "en");
-			var data2 = new BookData(htmlDom, CreateCollection(), null);
-			data2.RemoveSingleForm("1", "en");
-			Assert.IsNull(data2.GetVariableOrNull("1", "en").Xml);
-		}
-
-		[Test]
-		public void RemoveDataDivVariableForOneLanguage_DoesNotHaveForm_OK()
-		{
-			var htmlDom = new HtmlDom();
-			var data = new BookData(htmlDom, CreateCollection(), null);
-			data.RemoveSingleForm("1", "en");
-			Assert.AreEqual(null, data.GetVariableOrNull("1", "en").Xml);
-			AssertThatXmlIn.Dom(htmlDom.RawDom).HasSpecifiedNumberOfMatchesForXpath("//div[@lang='en']", 0);
-			var roundTripData = new BookData(htmlDom, CreateCollection(), null);
-			Assert.IsNull(roundTripData.GetVariableOrNull("1", "en").Xml);
-		}
-
-		[Test]
-		public void RemoveDataDivVariableForOneLanguage_WasLastForm_WholeElementRemoved()
-		{
-			var htmlDom = new HtmlDom();
-			var data = new BookData(htmlDom, CreateCollection(), null);
-			data.Set("1", XmlString.FromXml("one"), "en");
-			var roundTripData = new BookData(htmlDom, CreateCollection(), null);
-			roundTripData.RemoveSingleForm("1", "en");
-			Assert.IsNull(roundTripData.GetVariableOrNull("1", "en").Xml);
-
-		}
-
-
-		[Test]
-		public void RemoveDataDivVariableForOneLanguage_WasTwoForms_OtherRemains()
-		{
-			var htmlDom = new HtmlDom();
-			var data = new BookData(htmlDom, CreateCollection(), null);
-			data.Set("1", XmlString.FromXml("one"), "en");
-			data.Set("1", XmlString.FromXml("uno"), "es");
-			var roundTripData = new BookData(htmlDom, CreateCollection(), null);
-			roundTripData.RemoveSingleForm("1", "en");
-			Assert.IsNull(roundTripData.GetVariableOrNull("1", "en").Xml);
-			Assert.AreEqual("uno", roundTripData.GetVariableOrNull("1", "es").Xml);
-		}
-
-
-		[Test]
-		public void Set_CalledTwiceWithDIfferentLangs_HasBoth()
-		{
-			var htmlDom = new HtmlDom();
-			var data = new BookData(htmlDom, CreateCollection(), null);
-			data.Set("1", XmlString.FromXml("one"), "en");
-			data.Set("1", XmlString.FromXml("uno"), "es");
-			Assert.AreEqual(2, data.GetMultiTextVariableOrEmpty("1").Forms.Count());
-		}
-
-		[Test]
-		public void UpdateVariablesAndDataDivThroughDOM_VariableIsNull_DataDivForItRemoved()
-		{
-			var htmlDom = new HtmlDom();
-			var data = new BookData(htmlDom, CreateCollection(), null);
-			data.Set("1", XmlString.FromXml("one"), "en");
-			data.Set("1", null, "es");
-			data.UpdateVariablesAndDataDivThroughDOM();
-			AssertThatXmlIn.Dom(htmlDom.RawDom).HasSpecifiedNumberOfMatchesForXpath("html/body/div/div[@lang='en']", 1);
-			AssertThatXmlIn.Dom(htmlDom.RawDom).HasSpecifiedNumberOfMatchesForXpath("html/body/div/div[@lang='es']", 0);
-		}
-
-		[Test]
-		public void PrettyPrintLanguage_DoesNotModifyUnknownCodes()
-		{
-			var htmlDom = new HtmlDom();
-			var settingsettings =
-				CreateCollection(Language1LangTag: "pdc", Language1Name: "German, Kludged");
-			var data = new BookData(htmlDom, settingsettings, null);
-			Assert.That(data.GetDisplayNameForLanguage("xyz"), Is.EqualTo("xyz"));
-		}
-
-		[Test]
-		public void PrettyPrintLanguage_AdjustsLang1()
-		{
-			var htmlDom = new HtmlDom();
-			var settingsettings =
-				CreateCollection(Language1LangTag: "pdc", Language1Name: "German, Kludged");
-			var data = new BookData(htmlDom, settingsettings, null);
-			Assert.That(data.GetDisplayNameForLanguage("pdc"), Is.EqualTo("German, Kludged"));
-		}
-
-		[Test]
-		public void PrettyPrintLanguage_AdjustsKnownLanguages_German()
-		{
-			var htmlDom = new HtmlDom();
-			var settings = CreateCollection(
-				Language1Name: "German, Kludged",
-				Language1LangTag: "pdc",
-				Language2Tag: "de",
-				Language2Name:null,
-				Language3Tag: "fr",
-				Language3Name:null
-			);
-			var data = new BookData(htmlDom, settings, null);
-			Assert.That(data.GetDisplayNameForLanguage("de"), Is.EqualTo("Deutsch"));
-			Assert.That(data.GetDisplayNameForLanguage("fr"), Is.EqualTo("français"));
-			Assert.That(data.GetDisplayNameForLanguage("en"), Is.EqualTo("English"));
-			Assert.That(data.GetDisplayNameForLanguage("es"), Is.EqualTo("español"));
-		}
-
-		[Test]
-		public void PrettyPrintLanguage_AdjustsKnownLanguages_English()
-		{
-			var htmlDom = new HtmlDom();
-			var settings = CreateCollection(
-				Language1LangTag: "pdc",
-				Language1Name: "German, Kludged",
-				Language2Tag: "en",
-				Language2Name:null,
-				Language3Tag: "fr",
-				Language3Name:null
-			);
-			var data = new BookData(htmlDom, settings, null);
-			Assert.That(data.GetDisplayNameForLanguage("de"), Is.EqualTo("German"));
-			Assert.That(data.GetDisplayNameForLanguage("fr"), Is.EqualTo("French"));
-			Assert.That(data.GetDisplayNameForLanguage("en"), Is.EqualTo("English"));
-			Assert.That(data.GetDisplayNameForLanguage("es"), Is.EqualTo("Spanish"));
-		}
-
-		[Test]
-		[TestCase("nsk-Latn", "Naskapi-Latn (Naskapi)")]
-		[TestCase("nsk-Latn-easy", "Naskapi-Latn-easy (Naskapi)")]
-		[TestCase("nsk-Latn-easy-AB", "Naskapi-Latn-easy-AB (Naskapi)")]
-		[TestCase("nsk-", "Naskapi")]
-		[TestCase("zh-CN", "Chinese (Simplified)")]
-		public void PrettyPrintLanguage_ShowsScriptVariantDistinctions(string lg3Code, string expectedResult)
-		{
-			var htmlDom = new HtmlDom();
-			var settings = CreateCollection(
-				Language1LangTag: "nsk",
-				Language1Name: "Naskapi",
-				Language2Tag: "en",
-				Language2Name: "English",
-				Language3Tag: lg3Code,
-				Language3Name:null
-			);
-			var data = new BookData(htmlDom, settings, null);
-			Assert.That(data.GetDisplayNameForLanguage("nsk"), Is.EqualTo("Naskapi"));
-			Assert.That(data.GetDisplayNameForLanguage("en"), Is.EqualTo("English"));
-			Assert.That(data.GetDisplayNameForLanguage(lg3Code), Is.EqualTo(expectedResult));
-		}
-
-		[Test]
-		[TestCase("nsk-Latn", "Naskapi Roman", "Naskapi Roman (Naskapi)")]
-		// Check that additional codes don't affect the custom name
-		[TestCase("nsk-Latn-easy", "Simplified Naskapi", "Simplified Naskapi (Naskapi)")]
-		[TestCase("sok", "Songorong", "Songorong")] // test custom name with no additional Script/Region/Variant codes
-		[TestCase("zh-CN", "Mainland Chinese", "Mainland Chinese")] // special case for 'zh-CN'
-		public void PrettyPrintLanguage_WithCustomLanguageName_DoesNotInsertSubtags(
-			string lg1Code, string customName, string expectedResult)
-		{
-			var htmlDom = new HtmlDom();
-			var settings = CreateCollection(
-				Language1LangTag: lg1Code,
-				Language1Name:null,
-				Language2Tag: "en",
-				Language2Name:null,
-				Language3Tag: "fr",
-				Language3Name:null
-			);
-			settings.Language1.SetName(customName, true);
-			var data = new BookData(htmlDom, settings, null);
-			Assert.That(data.GetDisplayNameForLanguage(lg1Code), Is.EqualTo(expectedResult));
-		}
-
-		[Test]
-		public void MigrateData_TopicInTokPisinButNotEnglish_ChangesLangToEnglish()
-		{
-			var bookDom = new HtmlDom(@"<html ><head></head><body>
-				<div id='bloomDataDiv'>
-						<div data-book='topic' lang='tpi'>health</div>
-				</div>
-			 </body></html>");
-
-			var data = new BookData(bookDom, _collectionSettings, null);
-			Assert.AreEqual("health", data.GetVariableOrNull("topic", "en").Xml);
-			Assert.IsNull(data.GetVariableOrNull("topic", "tpi").Xml);
-		}
-
-		private BookData CreateBookDom(string topic, string copyright = null, string originalCopyright = null)
-		{
-			var topicDiv = topic != null ? $"<div data-book='topic' lang='en'>{topic}</div>" : "";
-			var copyrightDiv = copyright != null ? $"<div data-book='copyright' lang='*'>{copyright}</div>" : "";
-			var originalCopyrightDiv = originalCopyright != null ? $"<div data-book='originalCopyright' lang='*'>{originalCopyright}</div>" : "";
-
-			var bookDom = new HtmlDom(
-@$"<html><head></head><body>
-	<div id='bloomDataDiv'>
-		{topicDiv}
-		{copyrightDiv}
-		{originalCopyrightDiv}
-	</div>
- </body></html>");
-
-			return new BookData(bookDom, _collectionSettings, null);
-		}
-
-		[Test]
-		public void MigrateSpiritualTopic_TopicIsNotSpiritual_NoChange()
-		{
-			var data = CreateBookDom(topic: "Dictionary", copyright: "Bible Society");
-			Assert.AreEqual("Dictionary", data.GetVariableOrNull("topic", "en").Xml);
-		}
-
-		[TestCase("Bible Society")]
-		[TestCase("Group of Bible Translators")]
-		[TestCase("SIL International")]
-		[TestCase("Kartidaya")]
-		[TestCase("WPS")]
-		public void MigrateSpiritualTopic_TopicIsSpiritual_CopyrightIsForBible_MigratesTopicToBible(string copyright)
-		{
-			var data = CreateBookDom(topic: "Spiritual", copyright);
-			Assert.AreEqual("Bible", data.GetVariableOrNull("topic", "en").Xml);
-		}
-
-		[TestCase("Some Guy", null)]
-		[TestCase("Clearasil", null)] // Doesn't find "SIL"
-		[TestCase("Some Guy", "Bible Society")]
-		[TestCase("Clearasil", "Bible Society")] // Doesn't find "SIL"
-		public void MigrateSpiritualTopic_TopicIsSpiritual_CopyrightIsNotForBible_RemovesTopic(string copyright, string originalCopyright)
-		{
-			var data = CreateBookDom(topic: "Spiritual", copyright, originalCopyright);
-			Assert.AreEqual(new MultiTextBase(), data.GetMultiTextVariableOrEmpty("topic"));
-		}
-
-		[TestCase("Bible Society")]
-		[TestCase("Group of Bible Translators")]
-		[TestCase("SIL International")]
-		[TestCase("Kartidaya")]
-		[TestCase("WPS")]
-		public void MigrateSpiritualTopic_TopicIsSpiritual_NoCopyright_OriginalCopyrightIsForBible_MigratesTopicToBible(string originalCopyright)
-		{
-			var data = CreateBookDom(topic: "Spiritual", originalCopyright: originalCopyright);
-			Assert.AreEqual("Bible", data.GetVariableOrNull("topic", "en").Xml);
-		}
-
-		[Test]
-		public void MigrateSpiritualTopic_TopicIsSpiritual_NoCopyrightOrOriginalCopyright_RemovesTopic()
-		{
-			var data = CreateBookDom(topic: "Spiritual");
-			Assert.AreEqual(new MultiTextBase(), data.GetMultiTextVariableOrEmpty("topic"));
-		}
-
-		[Test]
-		public void SynchronizeDataItemsThroughoutDOM_VariousTopicScenarios()
-		{
-			TestTopicHandling("Health", "fr", "Santé", "fr", "en", null, "Should use lang1");
-			TestTopicHandling("Health", "fr", "Santé", "x", "fr", null, "Should use lang2");
-			TestTopicHandling("Health", "fr", "Santé", "x", "y", "fr", "Should use lang3");
-			TestTopicHandling("Health", "en", "Health", "x", "y", "z", "Should use English");
-			TestTopicHandling("Health", "en", "Health", "en", "fr", "es", "Should use lang1");
-			TestTopicHandling("NoTopic", "", "", "en", "fr", "es", "'No Topic' should give no @lang and no text");
-			TestTopicHandling("Bogus", "en", "Bogus", "z", "fr", "es",
-				"Unrecognized topic should give topic in English");
-		}
-
-		private void TestTopicHandling(string topicKey, string expectedLanguage, string expectedTranslation,
-			string lang1, string lang2, string lang3, string description)
-		{
-			_collectionSettings.Language1.Tag = lang1;
-			_collectionSettings.Language2.Tag = lang2;
-			_collectionSettings.Language3.Tag = lang3;
-
-			var bookDom = new HtmlDom(@"<html><body>
->>>>>>> dba3a9bd
 				<div id='bloomDataDiv'>
 						<div data-book='topic' lang='en'>"
                     + topicKey
