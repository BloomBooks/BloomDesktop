--- conflicted
+++ resolved
@@ -9,10 +9,6 @@
 using Palaso.IO;
 using Palaso.Reporting;
 using Palaso.TestUtilities;
-<<<<<<< HEAD
-using Palaso.Xml;
-=======
->>>>>>> 345b934d
 
 namespace BloomTests.Book
 {
