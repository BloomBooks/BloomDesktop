--- conflicted
+++ resolved
@@ -98,16 +98,12 @@
 		[TearDown]
 		public void TearDown()
 		{
-<<<<<<< HEAD
 			if (_testFolder != null)
 			{
 				_testFolder.Dispose();
 				_testFolder = null;
 			}
-=======
-			_testFolder.Dispose();
 			_thumbnailer.Object.Dispose();
->>>>>>> cd3af5dd
 		}
 
 		private Bloom.Book.Book CreateBook()
