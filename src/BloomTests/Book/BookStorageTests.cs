--- conflicted
+++ resolved
@@ -1821,17 +1821,12 @@
         }
 
         [Test]
-<<<<<<< HEAD
         public void PerformNecessaryMaintenanceOnBook_UpdatesLegacyActivities()
-=======
-        public void MigrateBackFromLevel7BloomCanvas_HasOverlay_ConvertsAndInsertsPlaceholder()
->>>>>>> 42e88123
         {
             var storage = GetInitialStorageWithCustomHtml(
                 @"
 <html><head>
 	<link rel='stylesheet' href='Basic Book.css' type='text/css' />
-<<<<<<< HEAD
 	<meta name='maintenanceLevel' content='5'></meta>
 </head>
 <body>
@@ -1850,31 +1845,10 @@
 
             //SUT
             storage.MigrateToLevel6LegacyActivities();
-=======
-	<meta name='maintenanceLevel' content='7'></meta>
-</head>
-<body>
-	<div class='bloom-page'>
-		<div class='bloom-canvas'>
-            <div class='bloom-canvas-element'>
-                <img src='placeHolder.png' />
-            </div>
-		</div>
-	</div>
-</body></html>",
-                isInEditableCollection: true
-            );
-
-            var parent = storage.Dom.RawDom.SelectSingleNode("//div[@class='bloom-canvas']");
-
-            //SUT
-            storage.MigrateBackFromLevel7BloomCanvas();
->>>>>>> 42e88123
 
             //Verification
             var maintLevel = storage.Dom.GetMetaValue("maintenanceLevel", "0");
             Assert.That(maintLevel, Is.EqualTo("6"));
-<<<<<<< HEAD
             var quiz = storage.Dom.SelectSingleNode("//*[@data-activity='simple-checkbox-quiz']");
             Assert.That(quiz, Is.Not.Null, "data-activity was not added to quiz");
             Assert.That(quiz.GetAttribute("data-tool-id"), Is.EqualTo("game"));
@@ -1900,57 +1874,11 @@
 
         [Test]
         public void PerformNecessaryMaintenanceOnBook_UpdatesToBloomCanvas()
-=======
-            BloomTests.AssertThatXmlIn
-                .Dom(storage.Dom.RawDom)
-                .HasSpecifiedNumberOfMatchesForXpath(
-                    "//div[@class='bloom-imageContainer']/img[@src='placeHolder.png']",
-                    1
-                );
-            Assert.That(parent.FirstChild.Name, Is.EqualTo("img"));
-        }
-
-        [Test]
-        public void MigrateBackFromLevel7BloomCanvas_EmptyContainer_ConvertsAndInsertsPlaceholder()
         {
             var storage = GetInitialStorageWithCustomHtml(
                 @"
 <html><head>
 	<link rel='stylesheet' href='Basic Book.css' type='text/css' />
-	<meta name='maintenanceLevel' content='7'></meta>
-</head>
-<body>
-	<div class='bloom-page'>
-		<div class='bloom-canvas'>
-		</div>
-	</div>
-</body></html>",
-                isInEditableCollection: true
-            );
-
-            //SUT
-            storage.MigrateBackFromLevel7BloomCanvas();
-
-            //Verification
-            var maintLevel = storage.Dom.GetMetaValue("maintenanceLevel", "0");
-            Assert.That(maintLevel, Is.EqualTo("6"));
-            BloomTests.AssertThatXmlIn
-                .Dom(storage.Dom.RawDom)
-                .HasSpecifiedNumberOfMatchesForXpath(
-                    "//div[@class='bloom-imageContainer']/img[@src='placeHolder.png']",
-                    1
-                );
-        }
-
-        [Test]
-        public void MigrateBackFromLevel7BloomCanvas_HasImg_ConvertsButDoesNotInsert()
->>>>>>> 42e88123
-        {
-            var storage = GetInitialStorageWithCustomHtml(
-                @"
-<html><head>
-	<link rel='stylesheet' href='Basic Book.css' type='text/css' />
-<<<<<<< HEAD
 	<meta name='maintenanceLevel' content='6'></meta>
 </head>
 <body>
@@ -1979,30 +1907,6 @@
                 .Dom(storage.Dom.RawDom)
                 .HasSpecifiedNumberOfMatchesForXpath(
                     "//div[@class='bloom-page']/div[@class='bloom-canvas']/div[@class='bloom-canvas-element']/div[@class='bloom-imageContainer']/img[@src='rubbish']",
-=======
-	<meta name='maintenanceLevel' content='7'></meta>
-</head>
-<body>
-	<div class='bloom-page'>
-		<div class='bloom-canvas'>
-            <img src='placeHolder.png' />
-		</div>
-	</div>
-</body></html>",
-                isInEditableCollection: true
-            );
-
-            //SUT
-            storage.MigrateBackFromLevel7BloomCanvas();
-
-            //Verification
-            var maintLevel = storage.Dom.GetMetaValue("maintenanceLevel", "0");
-            Assert.That(maintLevel, Is.EqualTo("6"));
-            BloomTests.AssertThatXmlIn
-                .Dom(storage.Dom.RawDom)
-                .HasSpecifiedNumberOfMatchesForXpath(
-                    "//div[@class='bloom-imageContainer']/img[@src='placeHolder.png']",
->>>>>>> 42e88123
                     1
                 );
         }
