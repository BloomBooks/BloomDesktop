﻿using System.IO;
using System.Threading;
using System.Xml;
using Bloom;
using Bloom.Book;
using Bloom.Collection;
using NUnit.Framework;
using Palaso.IO;
using Palaso.Reporting;
using Palaso.TestUtilities;

namespace BloomTests.Book
{
	[TestFixture]
	public class BookStorageTests
	{
	    private FileLocator _fileLocator;
        private TemporaryFolder _fixtureFolder; 
        private TemporaryFolder _folder;
	    private string _bookPath;

	    [SetUp]
        public void Setup()
        {
            ErrorReport.IsOkToInteractWithUser = false;
            _fileLocator = new FileLocator(new string[]
			                               	{
			                               		FileLocator.GetDirectoryDistributedWithApplication( "factoryCollections"),
			                               		FileLocator.GetDirectoryDistributedWithApplication( "factoryCollections", "Templates", "Basic Book"),
												FileLocator.GetDirectoryDistributedWithApplication( "xMatter")
			                               	});
	        _fixtureFolder = new TemporaryFolder("BloomBookStorageTest");
            _folder = new TemporaryFolder(_fixtureFolder,"theBook");
            
            _bookPath = _folder.Combine("theBook.htm");
        }

        [TearDown]
        public void TearDown()
        {
            _fixtureFolder.Dispose();
        }

	    [Test]
        public void Save_BookHadOnlyPaperSizeStyleSheet_StillHasIt()
        {
<<<<<<< HEAD
            File.WriteAllText(_bookPath, "<html><head><link rel='stylesheet' href='Basic Book.css' type='text/css' /></head><body><div class='bloom-page'></div></body></html>");
			var storage = new BookStorage(_folder.Path, _fileLocator, new BookRenamedEvent(), new CollectionSettings());
            storage.Save();
=======
            GetInitialStorageWithCustomHtml("<html><head><link rel='stylesheet' href='Basic Book.css' type='text/css' /></head><body><div class='bloom-page'></div></body></html>");
>>>>>>> b04a61d9
             AssertThatXmlIn.HtmlFile(_bookPath).HasSpecifiedNumberOfMatchesForXpath("//link[contains(@href, 'Basic Book')]", 1);
        }

        [Test]
        public void Save_BookHadEditStyleSheet_NowHasPreviewAndBase()
        {
<<<<<<< HEAD
            File.WriteAllText(_bookPath, "<html><head> href='file://blahblah\\editMode.css' type='text/css' /></head><body><div class='bloom-page'></div></body></html>");
			var storage = new BookStorage(_folder.Path, _fileLocator, new BookRenamedEvent(), new CollectionSettings());
            storage.Save();
=======
            GetInitialStorageWithCustomHtml("<html><head> href='file://blahblah\\editMode.css' type='text/css' /></head><body><div class='bloom-page'></div></body></html>");
>>>>>>> b04a61d9
            AssertThatXmlIn.HtmlFile(_bookPath).HasSpecifiedNumberOfMatchesForXpath("//link[contains(@href, 'basePage')]", 1);
            AssertThatXmlIn.HtmlFile(_bookPath).HasSpecifiedNumberOfMatchesForXpath("//link[contains(@href, 'preview')]", 1);
        }

//
//        [Test]
//        public void Delete_IsDeleted()
//        {
//            BookStorage storage = GetInitialStorageWithCustomHtml();
//            Assert.IsTrue(Directory.Exists(_folder.Path)); 
//            Assert.IsTrue(storage.DeleteBook());
//            Thread.Sleep(2000);
//            Assert.IsFalse(Directory.Exists(_folder.Path));
//        }

        private BookStorage GetInitialStorageWithCustomHtml(string html)
        {
            File.WriteAllText(_bookPath, html);
            var projectFolder = new TemporaryFolder("BookStorageTests_ProjectCollection");
            var collectionSettings = new CollectionSettings(Path.Combine(projectFolder.Path, "test.bloomCollection"));
            var storage = new BookStorage(_folder.FolderPath, _fileLocator, new BookRenamedEvent(), collectionSettings);
            storage.Save();
            return storage;
        }

	    private BookStorage GetInitialStorage()
	    {
	        return GetInitialStorageWithCustomHtml("<html><head> href='file://blahblah\\editMode.css' type='text/css' /></head><body><div class='bloom-page'></div></body></html>");
	    }

		private BookStorage GetInitialStorageWithCustomHead(string head)
		{
			File.WriteAllText(_bookPath, "<html><head>"+head+" </head></body></html>");
			var storage = new BookStorage(_folder.Path, _fileLocator, new BookRenamedEvent(), new CollectionSettings());
			storage.Save();
			return storage;
		}

        private BookStorage GetInitialStorageWithDifferentFileName(string bookName)
        {
            var bookPath = _folder.Combine(bookName + ".htm");
            File.WriteAllText(bookPath, "<html><head> href='file://blahblah\\editMode.css' type='text/css' /></head><body><div class='bloom-page'></div></body></html>");
            var projectFolder = new TemporaryFolder("BookStorageTests_ProjectCollection");
            var collectionSettings = new CollectionSettings(Path.Combine(projectFolder.Path, "test.bloomCollection"));
            var storage = new BookStorage(_folder.FolderPath, _fileLocator, new BookRenamedEvent(), collectionSettings);
            storage.Save();
            return storage;
        }


	    [Test]
        public void SetBookName_EasyCase_ChangesFolderAndFileName()
	    {
           var storage = GetInitialStorage();
           using (var newFolder = new TemporaryFolder(_fixtureFolder,"newName"))
           {
               Directory.Delete(newFolder.Path);
               ChangeNameAndCheck(newFolder, storage);
           }
	    }

        [Test]
        public void SetBookName_FolderWithNameAlreadyExists_AddsANumberToName()
        {
            using (var original = new TemporaryFolder(_folder, "original"))
            using (var x = new TemporaryFolder(_folder, "foo"))
            using (var y = new TemporaryFolder(_folder, "foo1"))
            using (var z = new TemporaryFolder(_folder, "foo2"))
            {

                File.WriteAllText(Path.Combine(original.Path, "original.htm"), "<html><head> href='file://blahblah\\editMode.css' type='text/css' /></head><body><div class='bloom-page'></div></body></html>");

                var projectFolder = new TemporaryFolder("BookStorage_ProjectCollection");
                var collectionSettings = new CollectionSettings(Path.Combine(projectFolder.Path, "test.bloomCollection"));
                var storage = new BookStorage(original.Path, _fileLocator, new BookRenamedEvent(), collectionSettings); 
                storage.Save();
                
                Directory.Delete(z.Path);
                //so, we ask for "foo", but should get "foo2", because there is already a foo and foo1
            var newBookName = Path.GetFileName(x.Path);
            storage.SetBookName(newBookName);
	        var newPath = z.Combine("foo2.htm");
            Assert.IsTrue(Directory.Exists(z.Path), "Expected folder:" + z.Path);
            Assert.IsTrue(File.Exists(newPath), "Expected file:" + newPath);
            }
        }

        [Test]
        public void SetBookName_FolderNameWasDifferentThanFileName_ChangesFolderAndFileName()
        {
            var storage = GetInitialStorageWithDifferentFileName("foo");
            using (var newFolder = new TemporaryFolder(_fixtureFolder,"newName"))
            {
                Directory.Delete(newFolder.Path);
                ChangeNameAndCheck(newFolder, storage);
            }
        }

        [Test]
        public void SetBookName_NameIsNotValidFileName_UsesSanitizedName()
        {
            var storage = GetInitialStorage();
            storage.SetBookName("/b?loom*test/");
            Assert.IsTrue(Directory.Exists(_fixtureFolder.Combine("b loom test")));
            Assert.IsTrue(File.Exists(_fixtureFolder.Combine("b loom test", "b loom test.htm")));
        }


	    private void ChangeNameAndCheck(TemporaryFolder newFolder, BookStorage storage)
	    {
            var newBookName = Path.GetFileName(newFolder.Path);
            storage.SetBookName(newBookName);
	        var newPath = newFolder.Combine(newBookName+".htm");
	        Assert.IsTrue(Directory.Exists(newFolder.Path), "Expected folder:" + newFolder.Path); 
	        Assert.IsTrue(File.Exists(newPath), "Expected file:" +newPath);
	    }
	}
}<|MERGE_RESOLUTION|>--- conflicted
+++ resolved
@@ -44,26 +44,14 @@
 	    [Test]
         public void Save_BookHadOnlyPaperSizeStyleSheet_StillHasIt()
         {
-<<<<<<< HEAD
-            File.WriteAllText(_bookPath, "<html><head><link rel='stylesheet' href='Basic Book.css' type='text/css' /></head><body><div class='bloom-page'></div></body></html>");
-			var storage = new BookStorage(_folder.Path, _fileLocator, new BookRenamedEvent(), new CollectionSettings());
-            storage.Save();
-=======
             GetInitialStorageWithCustomHtml("<html><head><link rel='stylesheet' href='Basic Book.css' type='text/css' /></head><body><div class='bloom-page'></div></body></html>");
->>>>>>> b04a61d9
              AssertThatXmlIn.HtmlFile(_bookPath).HasSpecifiedNumberOfMatchesForXpath("//link[contains(@href, 'Basic Book')]", 1);
         }
 
         [Test]
         public void Save_BookHadEditStyleSheet_NowHasPreviewAndBase()
         {
-<<<<<<< HEAD
-            File.WriteAllText(_bookPath, "<html><head> href='file://blahblah\\editMode.css' type='text/css' /></head><body><div class='bloom-page'></div></body></html>");
-			var storage = new BookStorage(_folder.Path, _fileLocator, new BookRenamedEvent(), new CollectionSettings());
-            storage.Save();
-=======
             GetInitialStorageWithCustomHtml("<html><head> href='file://blahblah\\editMode.css' type='text/css' /></head><body><div class='bloom-page'></div></body></html>");
->>>>>>> b04a61d9
             AssertThatXmlIn.HtmlFile(_bookPath).HasSpecifiedNumberOfMatchesForXpath("//link[contains(@href, 'basePage')]", 1);
             AssertThatXmlIn.HtmlFile(_bookPath).HasSpecifiedNumberOfMatchesForXpath("//link[contains(@href, 'preview')]", 1);
         }
