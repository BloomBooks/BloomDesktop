using System;
using System.Diagnostics;
using System.Drawing;
using System.Drawing.Imaging;
using System.IO;
using Bloom;
using Bloom.Api;
using Bloom.Book;
using Bloom.Collection;
using Bloom.Edit;
using Moq;
using NUnit.Framework;
using SIL.Extensions;
using SIL.IO;
using SIL.Progress;
using SIL.Reporting;
using SIL.TestUtilities;

namespace BloomTests.Book
{
	[TestFixture]
	public class BookStorageTests
	{
		private FileLocator _fileLocator;
		private TemporaryFolder _fixtureFolder;
		private TemporaryFolder _folder;
		private string _bookPath;

		[SetUp]
		public void Setup()
		{
			ErrorReport.IsOkToInteractWithUser = false;
			_fileLocator = new FileLocator(new string[]
											{
												//FileLocator.GetDirectoryDistributedWithApplication( "factoryCollections"),
												BloomFileLocator.GetFactoryBookTemplateDirectory("Basic Book"),
												BloomFileLocator.GetInstalledXMatterDirectory()
											});
			_fixtureFolder = new TemporaryFolder("BloomBookStorageTest");
			_folder = new TemporaryFolder(_fixtureFolder, "theBook");

			_bookPath = _folder.Combine("theBook.htm");
		}

		[TearDown]
		public void TearDown()
		{
			_fixtureFolder.Dispose();
		}

		[Test]
		public void Save_BookHadOnlyPaperSizeStyleSheet_StillHasIt()
		{
			GetInitialStorageWithCustomHtml("<html><head><link rel='stylesheet' href='Basic Book.css' type='text/css' /></head><body><div class='bloom-page'></div></body></html>");
			AssertThatXmlIn.HtmlFile(_bookPath).HasSpecifiedNumberOfMatchesForXpath("//link[contains(@href, 'Basic Book')]", 1);
		}
		[Test]
		public void Save_HasEmptyParagraphs_RetainsEmptyParagraphs()
		{
			var pattern = "<p></p><p></p><p>a</p><p></p><p>b</p>";
			GetInitialStorageWithCustomHtml("<html><body><div class='bloom-page'><div class='bloom-translationGroup'><div class='bloom-editable'>" +
				pattern +
				"</div></div></div></body></html>");
			AssertThatXmlIn.HtmlFile(_bookPath).HasSpecifiedNumberOfMatchesForXpath("//p", 5);
		}
		[Test]
		public void Save_BookHadEditStyleSheet_NowHasPreviewAndBase()
		{
			GetInitialStorageWithCustomHtml("<html><head> href='file://blahblah\\editMode.css' type='text/css' /></head><body><div class='bloom-page'></div></body></html>");
			AssertThatXmlIn.HtmlFile(_bookPath).HasSpecifiedNumberOfMatchesForXpath("//link[contains(@href, 'basePage')]", 1);
			AssertThatXmlIn.HtmlFile(_bookPath).HasSpecifiedNumberOfMatchesForXpath("//link[contains(@href, 'preview')]", 1);
		}

		[Test]
		public void CleanupUnusedVideoFiles_BookHadUnusedVideo_VideosRemoved()
		{
			const string usedVideoGuid = "f57db6b0-3bbe-42be-ab09-2a67b2e6f0d7";   //The files to keep.
			const string usedVideo2Guid = "3c4557eb-e644-4b48-82e0-443fcca62a6b";   //The files to keep.
			const string unusedVideoGuid = "746b30ce-2fc7-4c84-9ef0-1036d6883cba"; //The files to drop.
			const string usedVidMp4 = usedVideoGuid + ".mp4";
			const string usedVid2Mp4 = usedVideo2Guid + ".mp4";
			const string unusedVidMp4 = unusedVideoGuid + ".mp4";
			var videoPath = Path.Combine(_folder.Path, "video");              //Path to the video files.
			Directory.CreateDirectory(videoPath);
			var storage =
				GetInitialStorageWithCustomHtml(@"
		<html><body>
			<div class='bloom-page numberedPage customPage bloom-combinedPage A5Portrait side-right bloom-monolingual'
				data-page='' id='566c4a7a-0789-43f5-abcb-e4a16532dedd' data-page-number='1' lang=''>
				<div class='marginBox'>
					<div>
						<div class='bloom-videoContainer bloom-leadingElement bloom-selected'>
							<video controls='controls'>
								<source src='video/" + usedVidMp4 + @"' type='video/mp4'></source>
							</video>
						</div>
					</div>
				</div>
			</div>
			<div class='bloom-page numberedPage customPage bloom-combinedPage A5Portrait side-right bloom-monolingual'
				data-page='' id='11623f8e-77c2-4718-a594-abd787a37458' data-page-number='2' lang=''>
				<div class='marginBox'>
					<div>
						<div class='bloom-videoContainer bloom-leadingElement bloom-selected'>
							<video controls='controls'>
								<source src='video/" + usedVid2Mp4 + @"' type='video/mp4'></source>
							</video>
						</div>
					</div>
				</div>
			</div>
		</body></html>");
			var usedOrigFilename = usedVideoGuid + ".orig";
			var usedVidMp4Path = MakeSampleMp4Video(Path.Combine(videoPath, usedVidMp4), true);
			var usedVid2Mp4Path = MakeSampleMp4Video(Path.Combine(videoPath, usedVid2Mp4), false);
			var uncreatedOrigFilename = usedVideo2Guid + ".orig";
			var usedVidOrigPath = Path.Combine(videoPath, usedOrigFilename);
			var uncreatedVidOrigPath = Path.Combine(videoPath, uncreatedOrigFilename);
			var unusedVidMp4Path = MakeSampleMp4Video(Path.Combine(videoPath, unusedVidMp4), true);
			var unusedVidOrigPath = unusedVideoGuid + ".orig";
			storage.CleanupUnusedVideoFiles();
			Assert.IsTrue(File.Exists(usedVidMp4Path.Path));
			Assert.IsTrue(File.Exists(usedVidOrigPath));
			Assert.IsTrue(File.Exists(usedVid2Mp4Path.Path));
			Assert.IsFalse(File.Exists(unusedVidMp4Path.Path));
			Assert.IsFalse(File.Exists(uncreatedVidOrigPath));
			Assert.IsFalse(File.Exists(unusedVidOrigPath));
		}

		[Test]
		public  void CleanupUnusedAudioFiles_BookHadUnusedAudio_AudiosRemoved()
		{
			const string usedAudioGuid = "i3afb14d9-6362-40bf-9dca-de1b24d793f3";   //The files to keep.
			const string unusedAudioGuid = "d3afb14d9-6362-40bf-9dca-de1b24d793f3"; //The files to drop.
			const string usedBackgroundAudio = "Fur-elise-music-box";         //Background file to keep.
			const string unusedBackgroundAudio = "Eine-kleine-Nachtmusik";
			var usedBgWav = usedBackgroundAudio + ".wav";
			var audioPath = Path.Combine(_folder.Path, "audio");              //Path to the audio files.
			Directory.CreateDirectory(audioPath);
			var storage =
				GetInitialStorageWithCustomHtml(
					"<html><body><div class='bloom-page numberedPage customPage bloom-combinedPage " +
					"A5Portrait side-right bloom-monolingual' data-page='' " +
					"id='ab5bf932-b9ea-432c-84e6-f37d58d2f632' data-pagelineage=" +
					"'adcd48df-e9ab-4a07-afd4-6a24d0398383' data-page-number='1' " +
					"lang='' data-backgroundaudio='"+ usedBgWav + "'><div class='marginBox'>" +
					"<p><span data-duration='2.300227' id='"+ usedAudioGuid + "' " +
					"class='audio-sentence' recordingmd5='undefined'>Who are you?</span></p>" +
					"</div></div></body></html>");
			var usedWavFilename = usedAudioGuid + ".wav";
			var usedMp3Filename = usedAudioGuid + ".mp3";
			var unusedWavFilename = unusedAudioGuid + ".wav";
			var unusedMp3Filename = unusedAudioGuid + ".mp3";
			var usedBgMp3Filename = usedBackgroundAudio + ".mp3";
			var unusedBgWavFilename = unusedBackgroundAudio + ".wav";
			var unusedBgMp3Filename = unusedBackgroundAudio + ".mp3";
			var usedBGWavPath = MakeSampleWavAudio(Path.Combine(audioPath, usedBgWav), true);
			var usedBGMp3Path = Path.Combine(audioPath, usedBgMp3Filename);
			var unusedBGWavPath = MakeSampleWavAudio(Path.Combine(audioPath, unusedBgWavFilename), true);
			var unusedBGMp3Path = Path.Combine(audioPath, unusedBgMp3Filename);
			var usedWavPath = MakeSampleWavAudio(Path.Combine(audioPath, usedWavFilename), true);
			var usedMp3Path = Path.Combine(audioPath, usedMp3Filename);
			var unusedWavPath = MakeSampleWavAudio(Path.Combine(audioPath, unusedWavFilename), true);
			var unusedMp3Path = Path.Combine(audioPath, unusedMp3Filename);
			storage.CleanupUnusedAudioFiles();
			Assert.IsTrue(File.Exists(usedWavPath.Path));
			Assert.IsTrue(File.Exists(usedMp3Path));
			Assert.IsFalse(File.Exists(unusedWavPath.Path));
			Assert.IsFalse(File.Exists(unusedMp3Path));
			Assert.IsTrue(File.Exists(usedBGWavPath.Path));
			Assert.IsTrue(File.Exists(usedBGMp3Path));
			Assert.IsFalse(File.Exists(unusedBGWavPath.Path));
			Assert.IsFalse(File.Exists(unusedBGMp3Path));
		}

		[Test]
		public  void CleanupUnusedImageFiles_BookHadUnusedImages_ImagesRemoved()
		{
			var storage =
				GetInitialStorageWithCustomHtml(
					"<html><body><div class='bloom-page'><div class='marginBox'>" +
					"<div style='background-image:url(\"keepme.png\")'></div>" +
					"<img src='keepme2.png'></img>" +
					"</div></div></body></html>");
			var keepName = Environment.OSVersion.Platform == PlatformID.Win32NT ? "KeEpMe.pNg" : "keepme.png";
			var keepNameImg = Environment.OSVersion.Platform == PlatformID.Win32NT ? "KeEpMe2.pNg" : "keepme2.png";
			var keepTempDiv = MakeSamplePngImage(Path.Combine(_folder.Path, keepName));
            var keepTempImg = MakeSamplePngImage(Path.Combine(_folder.Path, keepNameImg));
			var dropmeTemp = MakeSamplePngImage(Path.Combine(_folder.Path, "dropme.png"));
			storage.CleanupUnusedImageFiles();
			Assert.IsTrue(File.Exists(keepTempDiv.Path));
			Assert.IsTrue(File.Exists(keepTempImg.Path));
			Assert.IsFalse(File.Exists(dropmeTemp.Path));
		}

		[Test]
		public void CleanupUnusedImageFiles_ImageHasQuery_ImagesNotRemoved()
		{
			var storage =
				GetInitialStorageWithCustomHtml(
					"<html><body><div class='bloom-page'><div class='marginBox'>" +
					"<img src='keepme.png?1234'></img>" +
					"</div></div></body></html>");
			var keepTemp = MakeSamplePngImage(Path.Combine(_folder.Path, "keepme.png"));
			storage.CleanupUnusedImageFiles();
			Assert.IsTrue(File.Exists(keepTemp.Path));
		}

		[Test]
		public void CleanupUnusedImageFiles_ImageOnlyReferencedInDataDiv_ImageNotRemoved()
		{
			 var storage =
				GetInitialStorageWithCustomHtml(
					"<html><body>"+
					"<div id ='bloomDataDiv'><div data-book='coverImage'>keepme.png</div>"+
					"<div data-book='coverImage'> keepme.jpg </div></div>" +
					"<div class='bloom-page'><div class='marginBox'>" +
					"</div></div></body></html>");
			var keepTemp = MakeSamplePngImage(Path.Combine(_folder.Path, "keepme.png"));
			var keepTempJPG = MakeSamplePngImage(Path.Combine(_folder.Path, "keepme.jpg"));
			storage.CleanupUnusedImageFiles();
			Assert.IsTrue(File.Exists(keepTemp.Path));
			Assert.IsTrue(File.Exists(keepTempJPG.Path));
		}

		[Test]
		public void CleanupUnusedImageFiles_ThumbnailsAndPlaceholdersNotRemoved()
		{
			var storage =
				GetInitialStorageWithCustomHtml(
					"<html><body><div class='bloom-page'><div class='marginBox'>" +
					"</div></div></body></html>");
			var p1 = MakeSamplePngImage(Path.Combine(_folder.Path, "thumbnail.png"));
			var p2 = MakeSamplePngImage(Path.Combine(_folder.Path, "thumbnail88.png"));
			var p3 = MakeSamplePngImage(Path.Combine(_folder.Path, "placeholder.png"));
			var dropmeTemp = MakeSamplePngImage(Path.Combine(_folder.Path, "dropme.png"));
			storage.CleanupUnusedImageFiles();
			Assert.IsTrue(File.Exists(p1.Path));
			Assert.IsTrue(File.Exists(p2.Path));
			Assert.IsTrue(File.Exists(p3.Path));
			Assert.IsFalse(File.Exists(dropmeTemp.Path));
		}

		[Test]
		public void CleanupUnusedImageFiles_UnusedImageIsLocked_NotException()
		{
			var storage = GetInitialStorageWithCustomHtml("<html><body><div class='bloom-page'><div class='marginBox'></div></body></html>");
			var dropmeTemp = MakeSamplePngImage(Path.Combine(_folder.Path, "dropme.png"));
			//make it undelete-able
			using (Image.FromFile(dropmeTemp.Path))
			{
				storage.CleanupUnusedImageFiles();
			}
		}

<<<<<<< HEAD
=======
		[Test]
		public void ValidateBook_ReportsInvalidHtml()
		{
			// BL-6273 Hand-edited Html could pass ValidateBook, which led to improper handling of the resulting error.
			// (ValidateBook is where we determine whether to try and use the .bak file instead, or not.)
			var storage =
				GetInitialStorageWithCustomHtml(
					"<html><body><div class='bloom-page' id='someId'><div class='marginBox'><div class='bloom-translationGroup'>" +
					"<div class='bloom-editable'>" +
					"</div></div>" + // not enough closing tags due to "hand-editing"
					"<div class='bloom-page' id='someOtherId'><div class='marginBox'><div class='bloom-translationGroup'>" +
					"</div></div></div>" +
					"</body></html>", false);
			var result = storage.ValidateBook(storage.PathToExistingHtml);
			Assert.IsTrue(result.StartsWith("Bloom-page element not found at root level: someOtherId"), "Bad Html should fail ValidateBook().");
		}

>>>>>>> c5091dfc
		[Test]
		public void Save_BookHasMissingImages_NoCrash()
		{
			var storage = GetInitialStorageWithCustomHtml("<html><body><div class='bloom-page'><div class='marginBox'><img src='keepme.png'></img></div></div></body></html>");
			storage.Save();
		}

		private TempFile MakeSamplePngImage(string name)
		{
			var temp = TempFile.WithFilename(name);
			var x = new Bitmap(10, 10);
			x.Save(temp.Path, ImageFormat.Png);
			x.Dispose();
			return temp;
		}

		private TempFile MakeSampleWavAudio(string name, bool makeMp3Also=false)
		{
			var temp = TempFile.WithFilename(name);
			var ext = Path.GetExtension(name);
			if (makeMp3Also && (ext ==".wav"))
			{
				TempFile.WithFilename(Path.ChangeExtension(name, ".mp3"));
			}
			return temp;
		}

		private TempFile MakeSampleMp4Video(string name, bool makeOrigAlso = false)
		{
			var temp = TempFile.WithFilename(name);
			var ext = Path.GetExtension(name);
			if (makeOrigAlso && ext == ".mp4")
			{
				TempFile.WithFilename(Path.ChangeExtension(name, ".orig"));
			}
			return temp;
		}

		[Test]
		[Platform(Exclude = "Linux", Reason = "UNC paths for network drives are only used on Windows")]
		public void Save_PathIsUNCRatherThanDriveLetter()
		{
			var storage = GetInitialStorageUsingUNCPath();
			storage.Save();
		}

		private BookStorage GetInitialStorageUsingUNCPath()
		{
			var testFolder = new TemporaryFolder();
			var bookPath = testFolder.Combine("theBook.htm");
			File.WriteAllText(bookPath,
				"<html><head> href='file://blahblah\\editMode.css' type='text/css' /></head><body><div class='bloom-page'></div></body></html>");
			var collectionSettings = new CollectionSettings(Path.Combine(testFolder.Path, "test.bloomCollection"));
			var folderPath = ConvertToNetworkPath(testFolder.Path);
			Debug.WriteLine(Path.GetPathRoot(folderPath));
			var storage = new BookStorage(folderPath, _fileLocator, new BookRenamedEvent(), collectionSettings);
			return storage;
		}

		private string ConvertToNetworkPath(string drivePath)
		{
			string driveLetter = Directory.GetDirectoryRoot(drivePath);
			return drivePath.Replace(driveLetter, "//localhost/" + driveLetter.Replace(":\\", "") + "$/");
		}

		private BookStorage GetInitialStorageWithCustomHtml(string html, bool doSave = true)
		{
			RobustFile.WriteAllText(_bookPath, html);
			var projectFolder = new TemporaryFolder("BookStorageTests_ProjectCollection");
			var collectionSettings = new CollectionSettings(Path.Combine(projectFolder.Path, "test.bloomCollection"));
			var storage = new BookStorage(_folder.Path, _fileLocator, new BookRenamedEvent(), collectionSettings);
			if (doSave)
				storage.Save();
			return storage;
		}

		private BookStorage GetInitialStorage()
		{
			return GetInitialStorageWithCustomHtml("<html><head> href='file://blahblah\\editMode.css' type='text/css' /></head><body><div class='bloom-page'></div></body></html>");
		}

		private BookStorage GetInitialStorageWithCustomHead(string head)
		{
			File.WriteAllText(_bookPath, "<html><head>" + head + " </head></body></html>");
			var storage = new BookStorage(_folder.Path, _fileLocator, new BookRenamedEvent(), new CollectionSettings());
			storage.Save();
			return storage;
		}

		private BookStorage GetInitialStorageWithDifferentFileName(string bookName)
		{
			var bookPath = _folder.Combine(bookName + ".htm");
			File.WriteAllText(bookPath, "<html><head> href='file://blahblah\\editMode.css' type='text/css' /></head><body><div class='bloom-page'></div></body></html>");
			var projectFolder = new TemporaryFolder("BookStorageTests_ProjectCollection");
			var collectionSettings = new CollectionSettings(Path.Combine(projectFolder.Path, "test.bloomCollection"));
			var storage = new BookStorage(_folder.Path, _fileLocator, new BookRenamedEvent(), collectionSettings);
			storage.Save();
			return storage;
		}

		[Test]
		public void SetBookName_EasyCase_ChangesFolderAndFileName()
		{
			var storage = GetInitialStorage();
			using (var newFolder = new TemporaryFolder(_fixtureFolder, "newName"))
			{
				Directory.Delete(newFolder.Path);
				ChangeNameAndCheck(newFolder, storage);
			}
		}

		[Test]
		public void SetBookName_FolderWithNameAlreadyExists_AddsANumberToName()
		{
			using (var original = new TemporaryFolder(_folder, "original"))
			using (var x = new TemporaryFolder(_folder, "foo"))
			using (var y = new TemporaryFolder(_folder, "foo1"))
			using (var z = new TemporaryFolder(_folder, "foo2"))
			{
				File.WriteAllText(Path.Combine(original.Path, "original.htm"), "<html><head> href='file://blahblah\\editMode.css' type='text/css' /></head><body><div class='bloom-page'></div></body></html>");

				var projectFolder = new TemporaryFolder("BookStorage_ProjectCollection");
				var collectionSettings = new CollectionSettings(Path.Combine(projectFolder.Path, "test.bloomCollection"));
				var storage = new BookStorage(original.Path, _fileLocator, new BookRenamedEvent(), collectionSettings);
				storage.Save();

				Directory.Delete(z.Path);
				//so, we ask for "foo", but should get "foo2", because there is already a foo and foo1
				var newBookName = Path.GetFileName(x.Path);
				storage.SetBookName(newBookName);
				var newPath = z.Combine("foo2.htm");
				Assert.IsTrue(Directory.Exists(z.Path), "Expected folder:" + z.Path);
				Assert.IsTrue(File.Exists(newPath), "Expected file:" + newPath);
			}
		}

		[Test]
		public void SetBookName_FolderNameWasDifferentThanFileName_ChangesFolderAndFileName()
		{
			var storage = GetInitialStorageWithDifferentFileName("foo");
			using (var newFolder = new TemporaryFolder(_fixtureFolder, "newName"))
			{
				Directory.Delete(newFolder.Path);
				ChangeNameAndCheck(newFolder, storage);
			}
		}

		[Test]
		public void SetBookName_NameIsNotValidFileName_UsesSanitizedName()
		{
			var storage = GetInitialStorage();
			storage.SetBookName("/b?loom*test/");
			Assert.IsTrue(Directory.Exists(_fixtureFolder.Combine("b loom test")));
			Assert.IsTrue(File.Exists(_fixtureFolder.Combine("b loom test", "b loom test.htm")));
		}

		[Test]
		public void SetBookName_NameHasTrailingPeriods_UsesSanitizedName()
		{
			var storage = GetInitialStorage();
			storage.SetBookName("Whenever...");
			Assert.IsTrue(Directory.Exists(_fixtureFolder.Combine("Whenever")));
			Assert.IsTrue(File.Exists(_fixtureFolder.Combine("Whenever", "Whenever.htm")));
			Assert.That(Path.GetFileName(storage.FolderPath), Is.EqualTo("Whenever"));
		}

		/// <summary>
		/// regression test
		/// </summary>
		[Test]
		[Platform(Exclude = "Linux", Reason = "UNC paths for network drives are only used on Windows")]
		public void SetBookName_PathIsAUNCToLocalHost_NoErrors()
		{
			var storage = GetInitialStorageUsingUNCPath();
			var path = storage.FolderPath;
			var newName = Guid.NewGuid().ToString();
			path = path.Replace(Path.GetFileName(path), newName);
			storage.SetBookName(newName);

			Assert.IsTrue(Directory.Exists(path));
			Assert.IsTrue(File.Exists(Path.Combine(path, newName + ".htm")));
		}

		[Test]
		public void PathToExistingHtml_WorksWithFullHtmlName()
		{
			var filenameOnly = "Big Book";
			var fullFilename = "Big Book.html";
			var storage = GetInitialStorageWithDifferentFileName(filenameOnly);
			var oldFullPath = Path.Combine(storage.FolderPath, filenameOnly + ".htm");
			var newFullPath = Path.Combine(storage.FolderPath, fullFilename);
			File.Move(oldFullPath, newFullPath); // rename to .html
			var path = storage.PathToExistingHtml;
			Assert.AreEqual(fullFilename, Path.GetFileName(path), "If this fails, 'path' will be empty string.");
		}

		/// <summary>
		/// This is really testing some Book.cs functionality, but it has to manipulate real files with a real storage,
		/// so it seems to fit better here.
		/// </summary>
		[Test]
		public void BringBookUpToDate_ConvertsTagsToJsonWithExpectedDefaults()
		{
			var storage = GetInitialStorage();
			var locator = (FileLocator) storage.GetFileLocator();
			string root = FileLocator.GetDirectoryDistributedWithApplication(BloomFileLocator.BrowserRoot);
			locator.AddPath(root.CombineForPath("bookLayout"));
			var folder = storage.FolderPath;
			var tagsPath = Path.Combine(folder, "tags.txt");
			File.WriteAllText(tagsPath, "suitableForMakingShells\nexperimental\nfolio\n");
			var collectionSettings =
				new CollectionSettings(new NewCollectionSettings()
				{
					PathToSettingsFile = CollectionSettings.GetPathForNewSettings(folder, "test"),
					Language1Iso639Code = "xyz",
					Language2Iso639Code = "en",
					Language3Iso639Code = "fr"
				});
			var book = new Bloom.Book.Book(new BookInfo(folder, true), storage, new Mock<ITemplateFinder>().Object,
				collectionSettings,
				new Mock<PageSelection>().Object, new PageListChangedEvent(), new BookRefreshEvent());

			book.BringBookUpToDate(new NullProgress());

			Assert.That(!File.Exists(tagsPath), "The tags.txt file should have been removed");
			// BL-2163, we are no longer migrating suitableForMakingShells
			Assert.That(storage.BookInfo.IsSuitableForMakingShells, Is.False);
			Assert.That(storage.BookInfo.IsFolio, Is.True);
			Assert.That(storage.BookInfo.IsExperimental, Is.True);
			Assert.That(storage.BookInfo.BookletMakingIsAppropriate, Is.True);
			Assert.That(storage.BookInfo.AllowUploading, Is.True);
		}


		[Test]
		public void BringBookUpToDate_MigratesReaderToolsAvailableToToolboxIsOpen()
		{
			var oldMetaData =
				"{\"bookInstanceId\":\"3328aa4a - 2ef3 - 43a8 - a656 - 1d7c6f00444c\",\"folio\":false,\"title\":\"Landscape basic book\",\"baseUrl\":null,\"bookOrder\":null,\"isbn\":\"\",\"bookLineage\":\"056B6F11-4A6C-4942-B2BC-8861E62B03B3\",\"downloadSource\":null,\"license\":\"cc-by\",\"formatVersion\":\"2.0\",\"licenseNotes\":null,\"copyright\":null,\"authors\":null,\"credits\":\"\",\"tags\":[\"<p>\r\n</p>\"],\"pageCount\":0,\"languages\":[],\"langPointers\":null,\"summary\":null,\"allowUploadingToBloomLibrary\":true,\"bookletMakingIsAppropriate\":true,\"uploader\":null,\"tools\":null,\"readerToolsAvailable\":true}";
			var storage = GetInitialStorage();

			// This seems to be needed to let it locate some kind of collection settings.
			var folder = storage.FolderPath;
			var locator = (FileLocator)storage.GetFileLocator();
			string root = FileLocator.GetDirectoryDistributedWithApplication(BloomFileLocator.BrowserRoot);

			locator.AddPath(root.CombineForPath("bookLayout"));
			var collectionSettings =
				new CollectionSettings(new NewCollectionSettings()
				{
					PathToSettingsFile = CollectionSettings.GetPathForNewSettings(folder, "test"),
					Language1Iso639Code = "xyz",
					Language2Iso639Code = "en",
					Language3Iso639Code = "fr"
				});
			var book = new Bloom.Book.Book(new BookInfo(folder, true), storage, new Mock<ITemplateFinder>().Object,
				collectionSettings,
				new Mock<PageSelection>().Object, new PageListChangedEvent(), new BookRefreshEvent());
			var jsonPath = book.BookInfo.MetaDataPath;
			File.WriteAllText(jsonPath, oldMetaData);

			book.BringBookUpToDate(new NullProgress());

			Assert.That(book.BookInfo.ToolboxIsOpen, Is.True);
		}

		[Test]
		public void MakeBookStorage_CorruptFile_Backup_ForSelect_RestoresBackup()
		{
			var badContent = "<htmlBlah>This is not good HTML";
			RobustFile.WriteAllText(_bookPath, badContent);
			var goodContent = "<html><head> </head><body><div class='bloom-page'>Some text</div></body></html>";
			RobustFile.WriteAllText(Path.Combine(Path.GetDirectoryName(_bookPath), "bookhtml.bak"), goodContent);
			var collectionSettings = new CollectionSettings(Path.Combine(_fixtureFolder.Path, "test.bloomCollection"));
			BookStorage storage;
			using (new ErrorReport.NonFatalErrorReportExpected())
			{
				storage = new BookStorage(_folder.Path, true, _fileLocator, new BookRenamedEvent(), collectionSettings);
			}
			Assert.That(File.ReadAllText(_bookPath), Is.EqualTo(goodContent));
			Assert.That(File.ReadAllText(Path.Combine(_folder.Path, BookStorage.PrefixForCorruptHtmFiles + ".htm")), Is.EqualTo(badContent));
			AssertThatXmlIn.Dom(storage.Dom.RawDom).HasAtLeastOneMatchForXpath("//div[@class='bloom-page']");
		}

		[Test]
		public void Save_SetsJsonFormatVersion()
		{
			var storage = GetInitialStorage();
			Assert.That(storage.BookInfo.FormatVersion, Is.EqualTo(BookStorage.kBloomFormatVersion));
		}

		[Test]
		[TestCase("foo", "foo.html")] //normal case
		[TestCase("foobar", "foo.html")] //changed folder name
		[TestCase("foo", "foo.html", "bar.html")] //use folder name to decide (not sure this is good idea, but it's in existing code)
		[TestCase("foobar", "foo.html", "foo.htm.bak")]
		[TestCase("foobar", "foo.html", "foo_conflict.htm")] //own cloud
		[TestCase("foobar", "foo.html", "foo_conflict.htm", "foo_conflict2.htm")] //two conflict files
		[TestCase("foobar", "foo.html", "foo (Scott's conflicted copy 2009-10-15).htm")] //dropbox
		[TestCase("foobar", "foo.html", "foo[conflict].htm")] // google
		[TestCase("foobar", "avoid conflict.html")] // only this one file with conflict in the name
		public void FindBookHtmlInFolder_MayHaveOtherFiles_ChoosesCorrectOne(string folderName, string expected, string decoy1 = null, string decoy2 = null)
		{
			using(var outerFolder = new TemporaryFolder()) // intentionally using different name each time to avoid conflicts when tests run in parallel
			{
				using(var folder =  new TemporaryFolder(outerFolder, folderName))
				{
					File.CreateText(folder.Combine(expected));
					if(decoy1 != null)
						File.CreateText(folder.Combine(decoy1));
					if(decoy2 != null)
						File.CreateText(folder.Combine(decoy2));

					var path = BookStorage.FindBookHtmlInFolder(folder.Path);
					Assert.AreEqual(expected, Path.GetFileName(path));
				}
			}
		}

		private void ChangeNameAndCheck(TemporaryFolder newFolder, BookStorage storage)
		{
			var newBookName = Path.GetFileName(newFolder.Path);
			storage.SetBookName(newBookName);
			var newPath = newFolder.Combine(newBookName + ".htm");
			Assert.IsTrue(Directory.Exists(newFolder.Path), "Expected folder:" + newFolder.Path);
			Assert.IsTrue(File.Exists(newPath), "Expected file:" + newPath);
		}


		[Test]
		public void Duplicate_CopyGetsNewGuid()
		{
			var storage = GetInitialStorage();
			var originalInstanceId = "aaaaaa-bbbb-cccc-dddd-eeeeeeeeee";
			File.WriteAllText(Path.Combine(storage.FolderPath, "meta.json"),
				$"{{'some':'thing', 'bookInstanceId':'{originalInstanceId}', 'other':'stuff'}}".Replace("'","\""));

			var folderForDuplicate  = storage.Duplicate();
			Assert.AreNotEqual(folderForDuplicate, storage.FolderPath, "Should have a new name");
			Assert.AreEqual(Path.GetDirectoryName(folderForDuplicate), Path.GetDirectoryName(storage.FolderPath), "Should be in same collection folder");
			var metaPath = Path.Combine(folderForDuplicate, "meta.json");
			var meta = DynamicJson.Parse(File.ReadAllText(metaPath));
			Assert.AreNotEqual(originalInstanceId, meta.bookInstanceId, "The Duplicate should have a new InstanceId");
			Assert.AreEqual("thing", meta.some, "rest of meta.json should be preserved");
			Assert.AreEqual("stuff", meta.other, "rest of meta.json should be preserved");
			Guid.Parse(meta.bookInstanceId); // will throw if we didn't actually get a guid
		}

		[Test]
		public void Duplicate_UnwantedFilesDropped()
		{
			var storage = GetInitialStorage();
			File.WriteAllText(Path.Combine(storage.FolderPath, "something.bak"), "hello");
			File.WriteAllText(Path.Combine(storage.FolderPath, "something.bloombookorder"), "hello");
			File.WriteAllText(Path.Combine(storage.FolderPath, "something.pdf"), "hello");

			var folderForDuplicate = storage.Duplicate();
			Assert.IsFalse(File.Exists(Path.Combine(folderForDuplicate, "something.bak")));
			Assert.IsFalse(File.Exists(Path.Combine(folderForDuplicate, "something.bloombookorder")));
			Assert.IsFalse(File.Exists(Path.Combine(folderForDuplicate, "something.pdf")));
		}
	}
}<|MERGE_RESOLUTION|>--- conflicted
+++ resolved
@@ -253,8 +253,6 @@
 			}
 		}
 
-<<<<<<< HEAD
-=======
 		[Test]
 		public void ValidateBook_ReportsInvalidHtml()
 		{
@@ -272,7 +270,6 @@
 			Assert.IsTrue(result.StartsWith("Bloom-page element not found at root level: someOtherId"), "Bad Html should fail ValidateBook().");
 		}
 
->>>>>>> c5091dfc
 		[Test]
 		public void Save_BookHasMissingImages_NoCrash()
 		{
