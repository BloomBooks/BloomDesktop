--- conflicted
+++ resolved
@@ -38,26 +38,15 @@
 
 			ErrorReport.IsOkToInteractWithUser = false;
 			_fileLocator = new FileLocator(new string[]
-<<<<<<< HEAD
-			{
-				FileLocator.GetDirectoryDistributedWithApplication( "factoryCollections"),
-				FileLocator.GetDirectoryDistributedWithApplication( "factoryCollections", "Templates"),
-				FileLocator.GetDirectoryDistributedWithApplication( "factoryCollections", "Templates", "Basic Book"),
-				FileLocator.GetDirectoryDistributedWithApplication( "BloomBrowserUI"),
-				FileLocator.GetDirectoryDistributedWithApplication("BloomBrowserUI/bookLayout"),
-				FileLocator.GetDirectoryDistributedWithApplication( "xMatter")
-			});
-=======
 											{
 												FileLocator.GetDirectoryDistributedWithApplication( "factoryCollections"),
 												FileLocator.GetDirectoryDistributedWithApplication( "factoryCollections", "Templates"),
 												FileLocator.GetDirectoryDistributedWithApplication( "factoryCollections", "Templates", "Basic Book"),
 												FileLocator.GetDirectoryDistributedWithApplication( "factoryCollections", "Templates", "Wall Calendar"),
 												FileLocator.GetDirectoryDistributedWithApplication( "BloomBrowserUI"),
-												FileLocator.GetDirectoryDistributedWithApplication("BloomBrowserui/bookLayout"),
+												FileLocator.GetDirectoryDistributedWithApplication("BloomBrowserUI/bookLayout"),
 												FileLocator.GetDirectoryDistributedWithApplication( "xMatter")
 											});
->>>>>>> a563ba09
 
 			var projectFolder = new TemporaryFolder("BookStarterTests_ProjectCollection");
 			var collectionSettings = new CollectionSettings(Path.Combine(projectFolder.Path, "test.bloomCollection"));
