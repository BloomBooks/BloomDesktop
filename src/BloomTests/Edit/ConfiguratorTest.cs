--- conflicted
+++ resolved
@@ -36,18 +36,6 @@
 			library.SetupGet(x => x.Language1Iso639Code).Returns("xyz");
 			library.SetupGet(x => x.XMatterPackName).Returns("Factory"); 
 
-<<<<<<< HEAD
-			ErrorReport.IsOkToInteractWithUser = false;
-			_fileLocator = new FileLocator(new string[]
-			{
-				FileLocator.GetDirectoryDistributedWithApplication( "factoryCollections"),
-				FileLocator.GetDirectoryDistributedWithApplication( "factoryCollections", "Templates"),
-				FileLocator.GetDirectoryDistributedWithApplication( "factoryCollections", "Templates", "Basic Book"),
-				FileLocator.GetDirectoryDistributedWithApplication( "BloomBrowserUI"),
-				FileLocator.GetDirectoryDistributedWithApplication("BloomBrowserUI/bookLayout"),
-				FileLocator.GetDirectoryDistributedWithApplication( "xMatter")
-			});
-=======
             ErrorReport.IsOkToInteractWithUser = false;
             _fileLocator = new FileLocator(new string[]
 			                               	{
@@ -56,10 +44,9 @@
 			                               		FileLocator.GetDirectoryDistributedWithApplication( "factoryCollections", "Templates", "Basic Book"),
                                                 FileLocator.GetDirectoryDistributedWithApplication( "factoryCollections", "Templates", "Wall Calendar"),
 												FileLocator.GetDirectoryDistributedWithApplication( "BloomBrowserUI"),
-												FileLocator.GetDirectoryDistributedWithApplication("BloomBrowserui/bookLayout"),
+												FileLocator.GetDirectoryDistributedWithApplication("BloomBrowserUI/bookLayout"),
 												FileLocator.GetDirectoryDistributedWithApplication( "xMatter")
 			                               	});
->>>>>>> d3d9e7d6
 
             var projectFolder = new TemporaryFolder("BookStarterTests_ProjectCollection");
             var collectionSettings = new CollectionSettings(Path.Combine(projectFolder.Path, "test.bloomCollection"));
