﻿using System;
using System.Globalization;
using System.Threading;
using Bloom.web.controllers;
using NUnit.Framework;

namespace BloomTests.web.controllers
{
    public class CollectionSettingsApiTests
    {
<<<<<<< HEAD
=======
        [TestCase("Acme-003506-0487", 2019, 2, 10)]
        [TestCase("Quite-Phony-003098-4247", 2017, 12, 29)]
        [TestCase("SOME-FAKE-361769-3038", 2025, 7, 1)] // this number must correspond to kExpiryDateForDeprecatedBrandings
        [TestCase("Somevery long fake thing-361769-9523", 2025, 7, 1)] // this number must correspond to kExpiryDateForDeprecatedBrandings
        [TestCase("Local-Community", 2025, 7, 1)] // this number must correspond to kExpiryDateForDeprecatedBrandings
        public void GetExpirationDate_Valid_ReturnsCorrectDate(
            string input,
            int year,
            int month,
            int day
        )
        {
            void RunTestWithCulture(string input, int year, int month, int day, CultureInfo culture)
            {
                Thread.CurrentThread.CurrentCulture = culture;
                var result = CollectionSettingsApi.GetExpirationDate(input);
                Assert.That(result.Year, Is.EqualTo(year));
                Assert.That(result.Month, Is.EqualTo(month));
                Assert.That(result.Day, Is.EqualTo(day));
            }

            var originalCulture = Thread.CurrentThread.CurrentCulture;
            try
            {
                RunTestWithCulture(input, year, month, day, originalCulture);
                RunTestWithCulture(input, year, month, day, new CultureInfo("th-TH"));
                RunTestWithCulture(input, year, month, day, new CultureInfo("en-US"));
                RunTestWithCulture(input, year, month, day, CultureInfo.InvariantCulture);
            }
            finally
            {
                Thread.CurrentThread.CurrentCulture = originalCulture;
            }
        }

        [TestCase("")]
        [TestCase(null)]
        [TestCase("Acme3506487")] // no dashes
        [TestCase("Acme-3506487")] // too few dashes
        [TestCase("Acme-3506-487-nonsense")] // extra at end
        [TestCase("Acme-3506-488")] // wrong checksum
        [TestCase("Acme-silly-1234")] // not a number in part 2
        [TestCase("Acme-7484-silly")] // not a number in part 3
        [TestCase("Quite-Phony-3098-4247")] // Too few digits in part 2
        [TestCase("Acme-003506-487")] // Too few digits in part 3
        [TestCase("Somevery long fake thing-361769-19523")] // Too many digits in part 3
        public void GetExpirationDate_Invalid_ReturnsMinDate(string input)
        {
            var result = CollectionSettingsApi.GetExpirationDate(input);
            Assert.That(result, Is.EqualTo(DateTime.MinValue));
        }

        [TestCase("", true)]
        [TestCase(null, true)]
        [TestCase("Acme3506487", true)] // no dashes
        [TestCase("Acme-3506487", true)] // too few dashes
        [TestCase("Acme-3506-487-nonsense", false)] // clearly wrong here
        [TestCase("Acme-003506-0488", false)] // wrong checksum
        [TestCase("Acme-silly-1234", true)] // not a number in part 2... but could be start of Acme-silly-123456-7890
        [TestCase("Acme-7484-silly", false)] // not a number in part 3...debatable, COULD be start of Acme-7484-silly-123456-7890
        [TestCase("Acme-7484-si", false)] // short not a number in part 3...debatable, COULD be start of Acme-7484-si-123456-7890
        [TestCase("Quite-Phony-3098-4247", false)] // Too few digits in part 2
        [TestCase("Acme-003506-487", true)] // Too few digits in part 3
        [TestCase("Somevery long fake thing-361769-19523", false)] // Too many digits in part 3
        [TestCase("Acme-3506-487", false)] // Last two parts are numbers, but first is too short
        [TestCase("Acme-003506-", true)] // No digits in part 3 is OK, even though part 3 won't parse
        public void SubscriptionAppearsIncomplete(string input, bool incomplete)
        {
            var result = CollectionSettingsApi.SubscriptionCodeLooksIncomplete(input);
            Assert.That(result, Is.EqualTo(incomplete));
        }

>>>>>>> b7979f44
        [TestCase("Juarez-Guatemala", "Juarez-Guatemala", "")]
        [TestCase("Kyrgyzstan2020[English]", "Kyrgyzstan2020", "English")]
        public void SummaryHtmlGetsFlavorVariablesFilledIn(
            string fullEnterpriseCode,
            string expectedFolderName,
            string expectedFlavor
        )
        {
            var result = CollectionSettingsApi.GetSummaryHtml(fullEnterpriseCode);
            Assert.That(result, Contains.Substring(expectedFlavor));
        }
    }
}<|MERGE_RESOLUTION|>--- conflicted
+++ resolved
@@ -1,4 +1,4 @@
-﻿using System;
+using System;
 using System.Globalization;
 using System.Threading;
 using Bloom.web.controllers;
@@ -8,81 +8,6 @@
 {
     public class CollectionSettingsApiTests
     {
-<<<<<<< HEAD
-=======
-        [TestCase("Acme-003506-0487", 2019, 2, 10)]
-        [TestCase("Quite-Phony-003098-4247", 2017, 12, 29)]
-        [TestCase("SOME-FAKE-361769-3038", 2025, 7, 1)] // this number must correspond to kExpiryDateForDeprecatedBrandings
-        [TestCase("Somevery long fake thing-361769-9523", 2025, 7, 1)] // this number must correspond to kExpiryDateForDeprecatedBrandings
-        [TestCase("Local-Community", 2025, 7, 1)] // this number must correspond to kExpiryDateForDeprecatedBrandings
-        public void GetExpirationDate_Valid_ReturnsCorrectDate(
-            string input,
-            int year,
-            int month,
-            int day
-        )
-        {
-            void RunTestWithCulture(string input, int year, int month, int day, CultureInfo culture)
-            {
-                Thread.CurrentThread.CurrentCulture = culture;
-                var result = CollectionSettingsApi.GetExpirationDate(input);
-                Assert.That(result.Year, Is.EqualTo(year));
-                Assert.That(result.Month, Is.EqualTo(month));
-                Assert.That(result.Day, Is.EqualTo(day));
-            }
-
-            var originalCulture = Thread.CurrentThread.CurrentCulture;
-            try
-            {
-                RunTestWithCulture(input, year, month, day, originalCulture);
-                RunTestWithCulture(input, year, month, day, new CultureInfo("th-TH"));
-                RunTestWithCulture(input, year, month, day, new CultureInfo("en-US"));
-                RunTestWithCulture(input, year, month, day, CultureInfo.InvariantCulture);
-            }
-            finally
-            {
-                Thread.CurrentThread.CurrentCulture = originalCulture;
-            }
-        }
-
-        [TestCase("")]
-        [TestCase(null)]
-        [TestCase("Acme3506487")] // no dashes
-        [TestCase("Acme-3506487")] // too few dashes
-        [TestCase("Acme-3506-487-nonsense")] // extra at end
-        [TestCase("Acme-3506-488")] // wrong checksum
-        [TestCase("Acme-silly-1234")] // not a number in part 2
-        [TestCase("Acme-7484-silly")] // not a number in part 3
-        [TestCase("Quite-Phony-3098-4247")] // Too few digits in part 2
-        [TestCase("Acme-003506-487")] // Too few digits in part 3
-        [TestCase("Somevery long fake thing-361769-19523")] // Too many digits in part 3
-        public void GetExpirationDate_Invalid_ReturnsMinDate(string input)
-        {
-            var result = CollectionSettingsApi.GetExpirationDate(input);
-            Assert.That(result, Is.EqualTo(DateTime.MinValue));
-        }
-
-        [TestCase("", true)]
-        [TestCase(null, true)]
-        [TestCase("Acme3506487", true)] // no dashes
-        [TestCase("Acme-3506487", true)] // too few dashes
-        [TestCase("Acme-3506-487-nonsense", false)] // clearly wrong here
-        [TestCase("Acme-003506-0488", false)] // wrong checksum
-        [TestCase("Acme-silly-1234", true)] // not a number in part 2... but could be start of Acme-silly-123456-7890
-        [TestCase("Acme-7484-silly", false)] // not a number in part 3...debatable, COULD be start of Acme-7484-silly-123456-7890
-        [TestCase("Acme-7484-si", false)] // short not a number in part 3...debatable, COULD be start of Acme-7484-si-123456-7890
-        [TestCase("Quite-Phony-3098-4247", false)] // Too few digits in part 2
-        [TestCase("Acme-003506-487", true)] // Too few digits in part 3
-        [TestCase("Somevery long fake thing-361769-19523", false)] // Too many digits in part 3
-        [TestCase("Acme-3506-487", false)] // Last two parts are numbers, but first is too short
-        [TestCase("Acme-003506-", true)] // No digits in part 3 is OK, even though part 3 won't parse
-        public void SubscriptionAppearsIncomplete(string input, bool incomplete)
-        {
-            var result = CollectionSettingsApi.SubscriptionCodeLooksIncomplete(input);
-            Assert.That(result, Is.EqualTo(incomplete));
-        }
-
->>>>>>> b7979f44
         [TestCase("Juarez-Guatemala", "Juarez-Guatemala", "")]
         [TestCase("Kyrgyzstan2020[English]", "Kyrgyzstan2020", "English")]
         public void SummaryHtmlGetsFlavorVariablesFilledIn(
