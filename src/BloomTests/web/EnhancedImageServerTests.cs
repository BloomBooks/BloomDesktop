--- conflicted
+++ resolved
@@ -5,23 +5,17 @@
 using System.Drawing;
 using System.Drawing.Imaging;
 using System.IO;
-<<<<<<< HEAD
-using L10NSharp;
-=======
 using Bloom.Book;
 using BloomTemp;
->>>>>>> 44a27da4
+using L10NSharp;
 using NUnit.Framework;
 using Palaso.IO;
 using Bloom;
 using Bloom.ImageProcessing;
 using Bloom.web;
 using Palaso.Reporting;
-<<<<<<< HEAD
 using RestSharp;
-=======
 using TemporaryFolder = Palaso.TestUtilities.TemporaryFolder;
->>>>>>> 44a27da4
 
 namespace BloomTests.web
 {
