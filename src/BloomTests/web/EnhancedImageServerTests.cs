﻿// Copyright (c) 2014 SIL International
// This software is licensed under the MIT License (http://opensource.org/licenses/MIT)

using System;
using System.Collections.Generic;
using System.Diagnostics;
using System.Drawing;
using System.Drawing.Imaging;
using System.IO;
using Bloom.Book;
using Bloom.Collection;
using BloomTemp;
using L10NSharp;
using NUnit.Framework;
using SIL.IO;
using Bloom;
using Bloom.ImageProcessing;
using Bloom.Api;
using SIL.Reporting;
using TemporaryFolder = SIL.TestUtilities.TemporaryFolder;

namespace BloomTests.web
{
	[TestFixture]
	public class EnhancedImageServerTests
	{
		private TemporaryFolder _folder;
		private BloomFileLocator _fileLocator;
		private string _collectionPath;

		[SetUp]
		public void Setup()
		{
			Logger.Init();
			_folder = new TemporaryFolder("ImageServerTests");
			var localizationDirectory = FileLocator.GetDirectoryDistributedWithApplication("localization");
			LocalizationManager.Create("fr", "Bloom", "Bloom", "1.0.0", localizationDirectory, "SIL/Bloom", null, "", new string[] { });


			ErrorReport.IsOkToInteractWithUser = false;
			_collectionPath = Path.Combine(_folder.Path, "TestCollection");
			var cs = new CollectionSettings(Path.Combine(_folder.Path, "TestCollection.bloomCollection"));
			_fileLocator = new BloomFileLocator(cs, new XMatterPackFinder(new string[] { BloomFileLocator.GetInstalledXMatterDirectory() }), ProjectContext.GetFactoryFileLocations(),
				ProjectContext.GetFoundFileLocations(), ProjectContext.GetAfterXMatterFileLocations());
		}

		[TearDown]
		public void TearDown()
		{
			_folder.Dispose();
			Logger.ShutDown();
		}

		[Test]
		public void CanGetImage()
		{
			// Setup
			using (var server = CreateImageServer())
			using (var file = MakeTempImage())
			{
				var transaction = new PretendRequestInfo(ServerBase.ServerUrlWithBloomPrefixEndingInSlash + file.Path);

				// Execute
				server.MakeReply(transaction);

				// Verify
				Assert.IsTrue(transaction.ReplyImagePath.Contains(".png"));
			}
		}

		[Test]
		public void CanGetPdf()
		{
			// Setup
			using (var server = CreateImageServer())
			using (var file = TempFile.WithExtension(".pdf"))
			{
				var transaction = new PretendRequestInfo(ServerBase.ServerUrlWithBloomPrefixEndingInSlash + file.Path);

				// Execute
				server.MakeReply(transaction);

				// Verify
				Assert.IsTrue(transaction.ReplyImagePath.Contains(".pdf"));
			}
		}

		[Test]
		public void ReportsMissingFile()
		{
			// Setup
			using (var server = CreateImageServer())
			{
				var transaction = new PretendRequestInfo(ServerBase.ServerUrlWithBloomPrefixEndingInSlash + "/non-existing-file.pdf");

				// Execute
				server.MakeReply(transaction);

				// Verify
				Assert.That(transaction.StatusCode, Is.EqualTo(404));
				Assert.That(Logger.LogText, Contains.Substring("**EnhancedImageServer: File Missing: /non-existing-file.pdf"));
			}
		}

		[Test]
		public void SupportsHandlerInjection()
		{
			// Setup
			using (var server = CreateImageServer())
			{
				var transaction = new PretendRequestInfo(ServerBase.ServerUrlWithBloomPrefixEndingInSlash + "api/thisWontWorkWithoutInjectionButWillWithIt");
				server.CurrentCollectionSettings = new CollectionSettings();
				EndpointHandler testFunc = (request) =>
					{
						Assert.That(request.LocalPath(), Is.StringContaining("thisWontWorkWithoutInjection"));
						Assert.That(request.CurrentCollectionSettings, Is.EqualTo(server.CurrentCollectionSettings));
						request.ReplyWithText("Did It!");
					};
				server.RegisterEndpointHandler("thisWontWorkWithoutInjection", testFunc);

				// Execute
				server.MakeReply(transaction);

				// Verify
				Assert.That(transaction.ReplyContents, Is.EqualTo("Did It!"));
			}
		}

		[Test]
		public void Topics_ReturnsFrenchFor_NoTopic_()
		{
<<<<<<< HEAD
			Assert.AreEqual("Sans thème", QueryServerForJson("topics")["NoTopic"]);
=======
			Assert.AreEqual("Aucun thème", QueryServerForJson("topics").NoTopic.ToString());
>>>>>>> be82432a
		}

		[Test]
		public void Topics_ReturnsFrenchFor_Dictionary_()
		{
			Assert.AreEqual("Dictionnaire", QueryServerForJson("topics")["Dictionary"]);
		}

		private Dictionary<string, string> QueryServerForJson(string query)
		{
			using (var server = CreateImageServer())
			{
				var transaction = new PretendRequestInfo(ServerBase.ServerUrlWithBloomPrefixEndingInSlash + query);
				server.MakeReply(transaction);
				Debug.WriteLine(transaction.ReplyContents);
				var jss = new System.Web.Script.Serialization.JavaScriptSerializer();
				return jss.Deserialize<Dictionary<string, string>>(transaction.ReplyContents);
			}
		}

		private EnhancedImageServer CreateImageServer()
		{
			var bookSelection = new BookSelection();
			bookSelection.SelectBook(new Bloom.Book.Book());
			return new EnhancedImageServer(new RuntimeImageProcessor(new BookRenamedEvent()), null, bookSelection, _fileLocator);
		}

		private TempFile MakeTempImage()
		{
			var file = TempFile.WithExtension(".png");
			File.Delete(file.Path);
			using(var x = new Bitmap(100,100))
			{
				x.Save(file.Path, ImageFormat.Png);
			}
			return file;
		}

		[Test]
		public void CanRetrieveContentOfFakeTempFile_ButOnlyUntilDisposed()
		{
			using (var server = CreateImageServer())
			{
				var html = @"<html ><head></head><body>here it is</body></html>";
				var dom = new HtmlDom(html);
				dom.BaseForRelativePaths =_folder.Path.ToLocalhost();
				string url;
				using (var fakeTempFile = EnhancedImageServer.MakeSimulatedPageFileInBookFolder(dom))
				{
					url = fakeTempFile.Key;
					var transaction = new PretendRequestInfo(url);

					// Execute
					server.MakeReply(transaction);

					// Verify
					// Whitespace inserted by CreateHtml5StringFromXml seems to vary across versions and platforms.
					// I would rather verify the actual output, but don't want this test to be fragile, and the
					// main point is that we get a file with the DOM content.
					Assert.That(transaction.ReplyContents,
						Is.EqualTo(TempFileUtils.CreateHtml5StringFromXml(dom.RawDom)));
				}
				var transactionFail = new PretendRequestInfo(url);

				// Execute
				server.MakeReply(transactionFail);

				// Verify
				Assert.That(transactionFail.StatusCode, Is.EqualTo(404));
			}
		}

		[Test]
		public void CanRetrieveContentOfFakeTempFile_WhenFolderContainsAmpersand_ViaJavaScript()
		{
			var dom = SetupDomWithAmpersandInTitle();
			// the 'true' parameter simulates calling EnhancedImageServer via JavaScript
			var transaction = CreateServerMakeSimPageMakeReply(dom, true);
			// Verify
			// Whitespace inserted by CreateHtml5StringFromXml seems to vary across versions and platforms.
			// I would rather verify the actual output, but don't want this test to be fragile, and the
			// main point is that we get a file with the DOM content.
			Assert.That(transaction.ReplyContents,
				Is.EqualTo(TempFileUtils.CreateHtml5StringFromXml(dom.RawDom)));
		}

		[Test]
		public void CanRetrieveContentOfFakeTempFile_WhenFolderContainsAmpersand_NotViaJavaScript()
		{
			var dom = SetupDomWithAmpersandInTitle();
			var transaction = CreateServerMakeSimPageMakeReply(dom);
			// Verify
			// Whitespace inserted by CreateHtml5StringFromXml seems to vary across versions and platforms.
			// I would rather verify the actual output, but don't want this test to be fragile, and the
			// main point is that we get a file with the DOM content.
			Assert.That(transaction.ReplyContents,
				Is.EqualTo(TempFileUtils.CreateHtml5StringFromXml(dom.RawDom)));
		}

		private HtmlDom SetupDomWithAmpersandInTitle()
		{
			var ampSubfolder = Path.Combine(_folder.Path, "Using &lt;, &gt;, & &amp; in HTML");
			Directory.CreateDirectory(ampSubfolder);
			var html =
				@"<html ><head><title>Using &lt;lt;, &gt;gt;, &amp; &amp;amp; in HTML</title></head><body>here it is</body></html>";
			var dom = new HtmlDom(html);
			dom.BaseForRelativePaths = ampSubfolder.ToLocalhost();
			return dom;
		}

		private PretendRequestInfo CreateServerMakeSimPageMakeReply(HtmlDom dom, bool simulateCallingFromJavascript = false)
		{
			PretendRequestInfo transaction;
			using (var server = CreateImageServer())
			{
				using (var fakeTempFile = EnhancedImageServer.MakeSimulatedPageFileInBookFolder(dom, simulateCallingFromJavascript))
				{
					var url = fakeTempFile.Key;
					transaction = new PretendRequestInfo(url, forPrinting: false, forSrcAttr: simulateCallingFromJavascript);

					// Execute
					server.MakeReply(transaction);
				}
			}
			return transaction;
		}

		private void SetupCssTests()
		{
			// create collection directory
			Directory.CreateDirectory(_collectionPath);

			// settingsCollectionStyles.css
			var cssFile = Path.Combine(_collectionPath, "settingsCollectionStyles.css");
			RobustFile.WriteAllText(cssFile, @".settingsCollectionStylesCssTest{}");

			// customCollectionStyles.css
			cssFile = Path.Combine(_collectionPath, "customCollectionStyles.css");
			RobustFile.WriteAllText(cssFile, @".customCollectionStylesCssTest{}");

			// create book directory
			var bookPath = Path.Combine(_collectionPath, "TestBook");
			Directory.CreateDirectory(bookPath);

			// languageDisplay.css
			cssFile = Path.Combine(bookPath, "languageDisplay.css");
			RobustFile.WriteAllText(cssFile, @".languageDisplayCssTest{}");

			cssFile = Path.Combine(bookPath, "ForUnitTest-XMatter.css");
			RobustFile.WriteAllText(cssFile, @"This is the one in the book");
			
			// Factory-XMatter.css
			cssFile = Path.Combine(bookPath, "Factory-XMatter.css");
			RobustFile.WriteAllText(cssFile, @".factoryXmatterCssTest{}");

			// customBookStyles.css
			cssFile = Path.Combine(bookPath, "customBookStyles.css");
			RobustFile.WriteAllText(cssFile, @".customBookStylesCssTest{}");

			// miscStyles.css - a file name not distributed with or created by Bloom
			cssFile = Path.Combine(bookPath, "miscStyles.css");
			RobustFile.WriteAllText(cssFile, @".miscStylesCssTest{}");
		}

		[Test]
		public void GetCorrect_LanguageDisplayCss()
		{
			using (var server = CreateImageServer())
			{
				SetupCssTests();
				var cssFile = Path.Combine(_folder.Path, "TestCollection", "TestBook", "languageDisplay.css");

				var url = cssFile.ToLocalhost();
				var transaction = new PretendRequestInfo(url);

				server.MakeReply(transaction);

				Assert.That(transaction.ReplyContents, Is.EqualTo(".languageDisplayCssTest{}"));
			}
		}

		[Test]
		public void GetCorrect_SettingsCollectionStylesCss()
		{
			using (var server = CreateImageServer())
			{
				SetupCssTests();
				// Let's do it the way BookStorage.EnsureHasLinksToStylesheets() does it
				var filePath = ".." + Path.DirectorySeparatorChar + "settingsCollectionStyles.css";
				var cssFile = Path.Combine(_folder.Path, "TestCollection", "TestBook", filePath);

				var url = cssFile.ToLocalhost();
				var transaction = new PretendRequestInfo(url);

				server.MakeReply(transaction);

				Assert.That(transaction.ReplyContents, Is.EqualTo(".settingsCollectionStylesCssTest{}"));
			}
		}

		[Test]
		public void GetCorrect_SettingsCollectionStylesCss_WhenMakingPdf()
		{
			using (var server = CreateImageServer())
			{
				SetupCssTests();
				// Let's do it the way BookStorage.EnsureHasLinksToStylesheets() does it
				var filePath = ".." + Path.DirectorySeparatorChar + "settingsCollectionStyles.css";
				var cssFile = Path.Combine(_folder.Path, "TestCollection", "TestBook", filePath);

				var url = cssFile.ToLocalhost();
				var transaction = new PretendRequestInfo(url, forPrinting: true);

				server.MakeReply(transaction);

				Assert.That(transaction.ReplyContents, Is.EqualTo(".settingsCollectionStylesCssTest{}"));
			}
		}

		[Test]
		public void GetCorrect_CustomCollectionStylesCss()
		{
			using (var server = CreateImageServer())
			{
				SetupCssTests();
				// Let's do it the way BookStorage.EnsureHasLinksToStylesheets() does it
				var filePath = ".." + Path.DirectorySeparatorChar + "customCollectionStyles.css";
				var cssFile = Path.Combine(_folder.Path, "TestCollection", "TestBook", filePath);

				var url = cssFile.ToLocalhost();
				var transaction = new PretendRequestInfo(url);

				server.MakeReply(transaction);

				Assert.That(transaction.ReplyContents, Is.EqualTo(".customCollectionStylesCssTest{}"));
			}
		}

		[Test]
		public void GetCorrect_CustomCollectionStylesCss_WhenMakingPdf()
		{
			using (var server = CreateImageServer())
			{
				SetupCssTests();
				// Let's do it the way BookStorage.EnsureHasLinksToStylesheets() does it
				var filePath = ".." + Path.DirectorySeparatorChar + "customCollectionStyles.css";
				var cssFile = Path.Combine(_folder.Path, "TestCollection", "TestBook", filePath);

				var url = cssFile.ToLocalhost();
				var transaction = new PretendRequestInfo(url, forPrinting: true);

				server.MakeReply(transaction);

				Assert.That(transaction.ReplyContents, Is.EqualTo(".customCollectionStylesCssTest{}"));
			}
		}
		[Test]
		public void RequestXMatter_OnlyExistsInBookAndDistFiles_ReturnsTheOneInDistFiles()
		{
			using (var server = CreateImageServer())
			{
				SetupCssTests();
				var cssFile = Path.Combine(_folder.Path, "TestCollection", "TestBook", "ForUnitTest-XMatter.css");

				var url = cssFile.ToLocalhost();
				var transaction = new PretendRequestInfo(url);

				server.MakeReply(transaction);

				Assert.AreEqual(transaction.ReplyContents, "This is the one in DistFiles");
			}
		}
		[Test]
		public void GetCorrect_XmatterStylesCss()
		{
			using (var server = CreateImageServer())
			{
				SetupCssTests();
				var cssFile = Path.Combine(_folder.Path, "TestCollection", "TestBook", "Factory-XMatter.css");

				var url = cssFile.ToLocalhost();
				var transaction = new PretendRequestInfo(url);

				server.MakeReply(transaction);

				Assert.AreNotEqual(transaction.ReplyContents, ".factoryXmatterCssTest{}");
			}
		}

		[Test]
		public void GetCorrect_CustomBookStylesCss()
		{
			using (var server = CreateImageServer())
			{
				SetupCssTests();
				var cssFile = Path.Combine(_folder.Path, "TestCollection", "TestBook", "customBookStyles.css");

				var url = cssFile.ToLocalhost();
				var transaction = new PretendRequestInfo(url);

				server.MakeReply(transaction);

				Assert.That(transaction.ReplyContents, Is.EqualTo(".customBookStylesCssTest{}"));
			}
		}

		[Test]
		public void GetCorrect_CustomBookStylesCss_WhenMakingPdf()
		{
			using (var server = CreateImageServer())
			{
				SetupCssTests();
				var cssFile = Path.Combine(_folder.Path, "TestCollection", "TestBook", "customBookStyles.css");

				var url = cssFile.ToLocalhost();
				var transaction = new PretendRequestInfo(url, forPrinting: true);

				server.MakeReply(transaction);

				Assert.That(transaction.ReplyContents, Is.EqualTo(".customBookStylesCssTest{}"));
			}
		}

		[Test]
		public void GetCorrect_MiscStylesCss()
		{
			using (var server = CreateImageServer())
			{
				SetupCssTests();
				var cssFile = Path.Combine(_folder.Path, "TestCollection", "TestBook", "miscStyles.css");

				var url = cssFile.ToLocalhost();
				var transaction = new PretendRequestInfo(url);

				server.MakeReply(transaction);

				Assert.That(transaction.ReplyContents, Is.EqualTo(".miscStylesCssTest{}"));
			}
		}

		[Test]
		public void HandleDoubleEncodedUrls()
		{
			// https://silbloom.myjetbrains.com/youtrack/issue/BL-3835 describes a problem that can occur when
			// Url encoded filenames are stored for the coverImage data.  One of the uploaded books
			// in the library has coverImage data stored as
			// <div data-book="coverImage" lang="*">
			//     The%20Moon%20and%20The%20Cap_Cover.png
			// </div>
			// and the image file was not being found by the server because a second level of encoding was
			// applied before requesting the file.  So this test arbitrarily applies a double level of Url
			// encoding (the third time) to ensure that the server can handle it.
			using (var server = CreateImageServer())
			{
				Directory.CreateDirectory(_collectionPath);
				var txtFile = Path.Combine(_collectionPath, "File With Spaces.txt");
				const string testData = @"This is a test!\r\n";
				File.WriteAllText(txtFile, testData);

				// no Url encoding of spaces fed to server
				var url = txtFile.ToLocalhost();
				var transaction = new PretendRequestInfo(url);
				server.MakeReply(transaction);
				Assert.That(transaction.ReplyContents, Is.EqualTo(testData));

				// single level of Url encoding fed to server
				var encUrl = txtFile.ToLocalhost().Replace(" ", "%20");		// ToLocalHost() does partial encoding, but not for spaces.
				var encTransaction = new PretendRequestInfo(encUrl);
				Assert.That(encTransaction.RawUrl.Contains("%20"), Is.True);
				server.MakeReply(encTransaction);
				Assert.That(encTransaction.ReplyContents, Is.EqualTo(testData));

				// double level of Url encoding fed to server
				var enc2TxtFile = txtFile.Replace(" ", "%20");		// encodes spaces
				var enc2Url = enc2TxtFile.ToLocalhost();			// double encodes spaces
				var enc2Transaction = new PretendRequestInfo(enc2Url);
				Assert.That(enc2Transaction.RawUrl.Contains("%2520"), Is.True);
				server.MakeReply(enc2Transaction);
				Assert.That(enc2Transaction.ReplyContents, Is.EqualTo(testData));
			}
		}
	}
}<|MERGE_RESOLUTION|>--- conflicted
+++ resolved
@@ -129,11 +129,7 @@
 		[Test]
 		public void Topics_ReturnsFrenchFor_NoTopic_()
 		{
-<<<<<<< HEAD
-			Assert.AreEqual("Sans thème", QueryServerForJson("topics")["NoTopic"]);
-=======
-			Assert.AreEqual("Aucun thème", QueryServerForJson("topics").NoTopic.ToString());
->>>>>>> be82432a
+			Assert.AreEqual("Aucun thème", QueryServerForJson("topics")["NoTopic"].ToString());
 		}
 
 		[Test]
