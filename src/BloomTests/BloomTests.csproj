--- conflicted
+++ resolved
@@ -1,4 +1,4 @@
-﻿<?xml version="1.0" encoding="utf-8"?>
+<?xml version="1.0" encoding="utf-8"?>
 <Project ToolsVersion="4.0" DefaultTargets="Build" xmlns="http://schemas.microsoft.com/developer/msbuild/2003">
   <PropertyGroup>
     <Configuration Condition=" '$(Configuration)' == '' ">Debug</Configuration>
@@ -10,11 +10,16 @@
     <AppDesignerFolder>Properties</AppDesignerFolder>
     <RootNamespace>BloomTests</RootNamespace>
     <AssemblyName>BloomTests</AssemblyName>
+    <TargetFrameworkVersion>v4.0</TargetFrameworkVersion>
     <FileAlignment>512</FileAlignment>
     <FileUpgradeFlags>
     </FileUpgradeFlags>
     <OldToolsVersion>3.5</OldToolsVersion>
     <UpgradeBackupLocation />
+    <TargetFrameworkProfile>
+    </TargetFrameworkProfile>
+    <SolutionDir Condition="$(SolutionDir) == '' Or $(SolutionDir) == '*Undefined*'">..\..\</SolutionDir>
+    <RestorePackages>true</RestorePackages>
   </PropertyGroup>
   <PropertyGroup Condition=" '$(Configuration)|$(Platform)' == 'Debug|AnyCPU' ">
     <DebugSymbols>true</DebugSymbols>
@@ -51,8 +56,6 @@
     <CodeAnalysisRuleDirectories>;C:\Program Files (x86)\Microsoft Visual Studio 10.0\Team Tools\Static Analysis Tools\FxCop\\Rules</CodeAnalysisRuleDirectories>
     <CodeAnalysisIgnoreBuiltInRules>true</CodeAnalysisIgnoreBuiltInRules>
     <CodeAnalysisFailOnMissingRules>false</CodeAnalysisFailOnMissingRules>
-    <WarningLevel>4</WarningLevel>
-    <Optimize>false</Optimize>
   </PropertyGroup>
   <PropertyGroup Condition="'$(Configuration)|$(Platform)' == 'Release|x86'">
     <OutputPath>..\..\output\Release\</OutputPath>
@@ -70,18 +73,29 @@
     <CodeAnalysisRuleDirectories>;C:\Program Files (x86)\Microsoft Visual Studio 10.0\Team Tools\Static Analysis Tools\FxCop\\Rules</CodeAnalysisRuleDirectories>
     <CodeAnalysisIgnoreBuiltInRules>true</CodeAnalysisIgnoreBuiltInRules>
     <CodeAnalysisFailOnMissingRules>false</CodeAnalysisFailOnMissingRules>
-    <WarningLevel>4</WarningLevel>
-  </PropertyGroup>
-  <ItemGroup>
+  </PropertyGroup>
+  <ItemGroup>
+    <Reference Include="Autofac, Version=2.6.3.862, Culture=neutral, PublicKeyToken=17863af14b0044da, processorArchitecture=MSIL">
+      <SpecificVersion>False</SpecificVersion>
+      <HintPath>..\..\packages\Autofac.2.6.3.862\lib\NET40\Autofac.dll</HintPath>
+    </Reference>
+    <Reference Include="Autofac.Configuration, Version=2.6.3.862, Culture=neutral, PublicKeyToken=17863af14b0044da, processorArchitecture=MSIL">
+      <SpecificVersion>False</SpecificVersion>
+      <HintPath>..\..\packages\Autofac.2.6.3.862\lib\NET40\Autofac.Configuration.dll</HintPath>
+    </Reference>
+    <Reference Include="geckofx-11, Version=10.0.0.0, Culture=neutral, PublicKeyToken=3209ac31600d1857, processorArchitecture=x86">
+      <SpecificVersion>False</SpecificVersion>
+      <HintPath>..\..\lib\dotnet\geckofx-11.dll</HintPath>
+    </Reference>
+    <Reference Include="LibChorus, Version=1.1.0.0, Culture=neutral, processorArchitecture=x86">
+      <SpecificVersion>False</SpecificVersion>
+      <HintPath>..\..\lib\dotnet\LibChorus.dll</HintPath>
+    </Reference>
+    <Reference Include="LibChorus.TestUtilities, Version=1.0.0.0, Culture=neutral, processorArchitecture=x86">
+      <SpecificVersion>False</SpecificVersion>
+      <HintPath>..\..\lib\dotnet\LibChorus.TestUtilities.dll</HintPath>
+    </Reference>
     <Reference Include="Microsoft.CSharp" />
-<<<<<<< HEAD
-    <Reference Include="System" />
-    <Reference Include="System.Drawing" />
-    <Reference Include="System.Windows.Forms" />
-    <Reference Include="System.Xml" />
-    <Reference Include="Moq, Version=4.0.10827.0, Culture=neutral, PublicKeyToken=69f491c39445e920">
-      <HintPath>..\..\packages\Moq.4.0.10827\lib\NET35\Moq.dll</HintPath>
-=======
     <Reference Include="Moq, Version=4.0.10827.0, Culture=neutral, PublicKeyToken=69f491c39445e920, processorArchitecture=MSIL">
       <SpecificVersion>False</SpecificVersion>
       <HintPath>..\..\packages\Moq.4.0.10827\lib\NET40\Moq.dll</HintPath>
@@ -89,21 +103,23 @@
     <Reference Include="Newtonsoft.Json, Version=4.5.0.0, Culture=neutral, PublicKeyToken=30ad4fe6b2a6aeed, processorArchitecture=MSIL">
       <SpecificVersion>False</SpecificVersion>
       <HintPath>..\..\packages\Newtonsoft.Json.5.0.5\lib\net40\Newtonsoft.Json.dll</HintPath>
->>>>>>> 78951583
-    </Reference>
-    <Reference Include="nunit.framework">
-      <HintPath>..\..\lib\nunit.framework.dll</HintPath>
-    </Reference>
-    <Reference Include="geckofx-11">
-      <HintPath>..\..\..\geckofx-11.0\Skybound.Gecko\bin\x86\Debug_Linux\geckofx-11.dll</HintPath>
-    </Reference>
-    <Reference Include="Palaso">
-      <HintPath>..\..\..\palaso\output\DebugMono\Palaso.dll</HintPath>
-    </Reference>
-<<<<<<< HEAD
-    <Reference Include="Palaso.TestUtilities">
-      <HintPath>..\..\..\palaso\output\DebugMono\Palaso.TestUtilities.dll</HintPath>
-=======
+    </Reference>
+    <Reference Include="nunit.framework, Version=2.6.2.12296, Culture=neutral, PublicKeyToken=96d09a1eb7f44a77, processorArchitecture=MSIL">
+      <SpecificVersion>False</SpecificVersion>
+      <HintPath>..\..\packages\NUnit.2.6.2\lib\nunit.framework.dll</HintPath>
+    </Reference>
+    <Reference Include="Palaso, Version=1.0.0.0, Culture=neutral, processorArchitecture=x86">
+      <SpecificVersion>False</SpecificVersion>
+      <HintPath>..\..\lib\dotnet\Palaso.dll</HintPath>
+    </Reference>
+    <Reference Include="Palaso.TestUtilities, Version=1.0.0.0, Culture=neutral, processorArchitecture=MSIL">
+      <SpecificVersion>False</SpecificVersion>
+      <HintPath>..\..\lib\dotnet\Palaso.TestUtilities.dll</HintPath>
+    </Reference>
+    <Reference Include="PalasoUIWindowsForms, Version=1.0.0.0, Culture=neutral, processorArchitecture=x86">
+      <SpecificVersion>False</SpecificVersion>
+      <HintPath>..\..\lib\dotnet\PalasoUIWindowsForms.dll</HintPath>
+    </Reference>
     <Reference Include="RestSharp, Version=104.4.0.0, Culture=neutral, processorArchitecture=MSIL">
       <SpecificVersion>False</SpecificVersion>
       <HintPath>..\..\packages\RestSharp.104.4.0\lib\net4\RestSharp.dll</HintPath>
@@ -116,11 +132,12 @@
     <Reference Include="System.Windows.Forms" />
     <Reference Include="System.Xml.Linq">
       <RequiredTargetFramework>3.5</RequiredTargetFramework>
->>>>>>> 78951583
-    </Reference>
-    <Reference Include="PalasoUIWindowsForms">
-      <HintPath>..\..\..\palaso\output\DebugMono\PalasoUIWindowsForms.dll</HintPath>
-    </Reference>
+    </Reference>
+    <Reference Include="System.Data.DataSetExtensions">
+      <RequiredTargetFramework>3.5</RequiredTargetFramework>
+    </Reference>
+    <Reference Include="System.Data" />
+    <Reference Include="System.Xml" />
   </ItemGroup>
   <ItemGroup>
     <Compile Include="Book\BookCollectionTests.cs" />
@@ -136,6 +153,7 @@
     <Compile Include="Book\SizeAndOrientationTests.cs" />
     <Compile Include="Collection\BloomPackInstallerTests.cs" />
     <Compile Include="HelpLauncherTests.cs" />
+    <Compile Include="Chorus\MergingTests.cs" />
     <Compile Include="Edit\ConfiguratorTest.cs" />
     <Compile Include="FluentAssertXml.cs" />
     <Compile Include="LowResImageProcessing\LowResImageCacheTests.cs" />
@@ -156,6 +174,10 @@
     <Compile Include="XmlHtmlConverterTests.cs" />
   </ItemGroup>
   <ItemGroup>
+    <ProjectReference Include="..\Bloom-ChorusPlugin\BloomChorusPlugin.csproj">
+      <Project>{5B04DA06-782F-41B8-84FB-EA1AB82E3FB0}</Project>
+      <Name>BloomChorusPlugin</Name>
+    </ProjectReference>
     <ProjectReference Include="..\BloomExe\BloomExe.csproj">
       <Project>{304D5612-167C-4725-AF27-B9F2BB788B57}</Project>
       <Name>BloomExe</Name>
@@ -170,6 +192,7 @@
     </None>
   </ItemGroup>
   <Import Project="$(MSBuildToolsPath)\Microsoft.CSharp.targets" />
+  <Import Project="$(SolutionDir)\.nuget\NuGet.targets" Condition="Exists('$(SolutionDir)\.nuget\NuGet.targets')" />
   <!-- To modify your build process, add your task inside one of the targets below and uncomment it. 
        Other similar extension points exist, see Microsoft.Common.targets.
   <Target Name="BeforeBuild">
