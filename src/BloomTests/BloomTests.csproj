﻿<?xml version="1.0" encoding="utf-8"?>
<Project ToolsVersion="4.0" DefaultTargets="Build" xmlns="http://schemas.microsoft.com/developer/msbuild/2003">
  <PropertyGroup>
    <Configuration Condition=" '$(Configuration)' == '' ">Debug</Configuration>
    <Platform Condition=" '$(Platform)' == '' ">AnyCPU</Platform>
    <ProjectGuid>{57E7AC72-D901-4A80-A50B-71319AC96CDC}</ProjectGuid>
    <OutputType>Library</OutputType>
    <AppDesignerFolder>Properties</AppDesignerFolder>
    <RootNamespace>BloomTests</RootNamespace>
    <AssemblyName>BloomTests</AssemblyName>
    <TargetFrameworkVersion>v4.5</TargetFrameworkVersion>
    <FileAlignment>512</FileAlignment>
    <FileUpgradeFlags>
    </FileUpgradeFlags>
    <OldToolsVersion>3.5</OldToolsVersion>
    <UpgradeBackupLocation />
    <TargetFrameworkProfile>
    </TargetFrameworkProfile>
    <SolutionDir Condition="$(SolutionDir) == '' Or $(SolutionDir) == '*Undefined*'">..\..\</SolutionDir>
    <RestorePackages>true</RestorePackages>
  </PropertyGroup>
  <PropertyGroup Condition=" '$(Configuration)|$(Platform)' == 'Debug|AnyCPU' ">
    <DebugSymbols>true</DebugSymbols>
    <DebugType>full</DebugType>
    <Optimize>false</Optimize>
    <OutputPath>..\..\output\Debug\</OutputPath>
    <DefineConstants>DEBUG;TRACE</DefineConstants>
    <ErrorReport>prompt</ErrorReport>
    <WarningLevel>4</WarningLevel>
    <PlatformTarget>x86</PlatformTarget>
    <Prefer32Bit>false</Prefer32Bit>
  </PropertyGroup>
  <PropertyGroup Condition=" '$(Configuration)|$(Platform)' == 'Release|AnyCPU' ">
    <DebugType>pdbonly</DebugType>
    <Optimize>true</Optimize>
    <OutputPath>..\..\output\Release\</OutputPath>
    <DefineConstants>TRACE</DefineConstants>
    <ErrorReport>prompt</ErrorReport>
    <WarningLevel>4</WarningLevel>
    <PlatformTarget>x86</PlatformTarget>
    <Prefer32Bit>false</Prefer32Bit>
  </PropertyGroup>
  <PropertyGroup Condition="'$(Configuration)|$(Platform)' == 'Debug|x86'">
    <DebugSymbols>true</DebugSymbols>
    <OutputPath>..\..\output\Debug\</OutputPath>
    <DefineConstants>DEBUG;TRACE</DefineConstants>
    <DebugType>full</DebugType>
    <PlatformTarget>x86</PlatformTarget>
    <CodeAnalysisLogFile>..\..\output\Debug\BloomTests.dll.CodeAnalysisLog.xml</CodeAnalysisLogFile>
    <CodeAnalysisUseTypeNameInSuppression>true</CodeAnalysisUseTypeNameInSuppression>
    <CodeAnalysisModuleSuppressionsFile>GlobalSuppressions.cs</CodeAnalysisModuleSuppressionsFile>
    <ErrorReport>prompt</ErrorReport>
    <CodeAnalysisRuleSet>MinimumRecommendedRules.ruleset</CodeAnalysisRuleSet>
    <CodeAnalysisRuleSetDirectories>;C:\Program Files (x86)\Microsoft Visual Studio 10.0\Team Tools\Static Analysis Tools\\Rule Sets</CodeAnalysisRuleSetDirectories>
    <CodeAnalysisIgnoreBuiltInRuleSets>false</CodeAnalysisIgnoreBuiltInRuleSets>
    <CodeAnalysisRuleDirectories>;C:\Program Files (x86)\Microsoft Visual Studio 10.0\Team Tools\Static Analysis Tools\FxCop\\Rules</CodeAnalysisRuleDirectories>
    <CodeAnalysisIgnoreBuiltInRules>true</CodeAnalysisIgnoreBuiltInRules>
    <CodeAnalysisFailOnMissingRules>false</CodeAnalysisFailOnMissingRules>
    <WarningLevel>4</WarningLevel>
    <Optimize>false</Optimize>
    <Prefer32Bit>false</Prefer32Bit>
    <LangVersion>5</LangVersion>
  </PropertyGroup>
  <PropertyGroup Condition="'$(Configuration)|$(Platform)' == 'Release|x86'">
    <OutputPath>..\..\output\Release\</OutputPath>
    <DefineConstants>TRACE</DefineConstants>
    <Optimize>true</Optimize>
    <DebugType>pdbonly</DebugType>
    <PlatformTarget>x86</PlatformTarget>
    <CodeAnalysisLogFile>bin\Release\BloomTests.dll.CodeAnalysisLog.xml</CodeAnalysisLogFile>
    <CodeAnalysisUseTypeNameInSuppression>true</CodeAnalysisUseTypeNameInSuppression>
    <CodeAnalysisModuleSuppressionsFile>GlobalSuppressions.cs</CodeAnalysisModuleSuppressionsFile>
    <ErrorReport>prompt</ErrorReport>
    <CodeAnalysisRuleSet>MinimumRecommendedRules.ruleset</CodeAnalysisRuleSet>
    <CodeAnalysisRuleSetDirectories>;C:\Program Files (x86)\Microsoft Visual Studio 10.0\Team Tools\Static Analysis Tools\\Rule Sets</CodeAnalysisRuleSetDirectories>
    <CodeAnalysisIgnoreBuiltInRuleSets>true</CodeAnalysisIgnoreBuiltInRuleSets>
    <CodeAnalysisRuleDirectories>;C:\Program Files (x86)\Microsoft Visual Studio 10.0\Team Tools\Static Analysis Tools\FxCop\\Rules</CodeAnalysisRuleDirectories>
    <CodeAnalysisIgnoreBuiltInRules>true</CodeAnalysisIgnoreBuiltInRules>
    <CodeAnalysisFailOnMissingRules>false</CodeAnalysisFailOnMissingRules>
    <WarningLevel>4</WarningLevel>
    <DebugSymbols>true</DebugSymbols>
    <Prefer32Bit>false</Prefer32Bit>
  </PropertyGroup>
  <ItemGroup>
    <Reference Include="Geckofx-Core" Condition="'$(OS)'=='Windows_NT'">
      <HintPath>..\..\packages\Geckofx45.45.0.18\lib\net40\Geckofx-Core.dll</HintPath>
      <Private>True</Private>
    </Reference>
    <Reference Include="Geckofx-Winforms" Condition="'$(OS)'=='Windows_NT'">
      <HintPath>..\..\packages\Geckofx45.45.0.18\lib\net40\Geckofx-Winforms.dll</HintPath>
      <Private>True</Private>
    </Reference>
    <Reference Include="Geckofx-Core" Condition="'$(OS)'!='Windows_NT'">
      <HintPath>..\..\output\$(Configuration)\Geckofx-Core.dll</HintPath>
      <Private>True</Private>
    </Reference>
    <Reference Include="Geckofx-Winforms" Condition="'$(OS)'!='Windows_NT'">
      <HintPath>..\..\output\$(Configuration)\Geckofx-Winforms.dll</HintPath>
      <Private>True</Private>
    </Reference>
    <Reference Include="ICSharpCode.SharpZipLib, Version=0.86.0.518, Culture=neutral, processorArchitecture=MSIL">
      <SpecificVersion>False</SpecificVersion>
      <HintPath>..\..\lib\dotnet\ICSharpCode.SharpZipLib.dll</HintPath>
    </Reference>
    <Reference Include="L10NSharp, Version=2.0.30.0, Culture=neutral, processorArchitecture=MSIL">
      <SpecificVersion>False</SpecificVersion>
      <HintPath>..\..\lib\dotnet\L10NSharp.dll</HintPath>
    </Reference>
    <Reference Include="Microsoft.CSharp" />
    <Reference Include="Moq, Version=4.2.1409.1722, Culture=neutral, PublicKeyToken=69f491c39445e920, processorArchitecture=MSIL">
      <SpecificVersion>False</SpecificVersion>
      <HintPath>..\..\packages\Moq.4.2.1409.1722\lib\net40\Moq.dll</HintPath>
    </Reference>
    <Reference Include="Newtonsoft.Json, Version=7.0.0.0, Culture=neutral, PublicKeyToken=30ad4fe6b2a6aeed, processorArchitecture=MSIL">
      <HintPath>..\..\packages\Newtonsoft.Json.7.0.1\lib\net45\Newtonsoft.Json.dll</HintPath>
      <Private>True</Private>
    </Reference>
    <Reference Include="RestSharp, Version=105.0.1.0, Culture=neutral, processorArchitecture=MSIL">
      <SpecificVersion>False</SpecificVersion>
      <HintPath>..\..\packages\RestSharp.105.0.1\lib\net4\RestSharp.dll</HintPath>
    </Reference>
    <Reference Include="SIL.Core">
      <HintPath>..\..\lib\dotnet\SIL.Core.dll</HintPath>
    </Reference>
    <Reference Include="SIL.Media, Version=3.0.0.0, Culture=neutral, processorArchitecture=x86">
      <SpecificVersion>False</SpecificVersion>
      <HintPath>..\..\lib\dotnet\SIL.Media.dll</HintPath>
    </Reference>
    <Reference Include="SIL.TestUtilities">
      <HintPath>..\..\lib\dotnet\SIL.TestUtilities.dll</HintPath>
    </Reference>
    <Reference Include="SIL.Windows.Forms">
      <HintPath>..\..\lib\dotnet\SIL.Windows.Forms.dll</HintPath>
    </Reference>
    <Reference Include="SIL.Windows.Forms.WritingSystems">
      <HintPath>..\..\lib\dotnet\SIL.Windows.Forms.WritingSystems.dll</HintPath>
    </Reference>
    <Reference Include="SIL.WritingSystems">
      <HintPath>..\..\lib\dotnet\SIL.WritingSystems.dll</HintPath>
    </Reference>
    <Reference Include="System" />
    <Reference Include="System.Core" />
    <Reference Include="System.Drawing" />
    <Reference Include="System.Net.Http" />
    <Reference Include="System.Net.Http.WebRequest" />
    <Reference Include="System.Windows.Forms" />
    <Reference Include="System.Xml.Linq" />
    <Reference Include="System.Data.DataSetExtensions" />
    <Reference Include="System.Data" />
    <Reference Include="System.Xml" />
    <Reference Include="Autofac">
      <HintPath>..\..\packages\Autofac.2.6.3.862\lib\NET40\Autofac.dll</HintPath>
    </Reference>
    <Reference Include="Autofac.Configuration">
      <HintPath>..\..\packages\Autofac.2.6.3.862\lib\NET40\Autofac.Configuration.dll</HintPath>
    </Reference>
    <Reference Include="LibChorus">
      <HintPath>..\..\lib\dotnet\LibChorus.dll</HintPath>
    </Reference>
    <Reference Include="LibChorus.TestUtilities">
      <HintPath>..\..\lib\dotnet\LibChorus.TestUtilities.dll</HintPath>
    </Reference>
    <Reference Include="nunit.framework">
      <HintPath>..\..\packages\NUnit.2.6.4\lib\nunit.framework.dll</HintPath>
    </Reference>
  </ItemGroup>
  <ItemGroup>
    <Compile Include="BloomFileLocatorTests.cs" />
    <Compile Include="BloomZipFileTests.cs" />
    <Compile Include="Book\BookCollectionTests.cs" />
    <Compile Include="Book\BookCopyrightAndLicenseTests.cs" />
    <Compile Include="Book\BookInfoTests.cs" />
    <Compile Include="Book\UserPrefsTests.cs" />
    <Compile Include="Book\BookTestsBase.cs" />
    <Compile Include="CLI\HydrateBookCommandTests.cs" />
    <Compile Include="MiscellaneousTests.cs" />
    <Compile Include="Publish\ExportEpubTests.cs" />
    <Compile Include="Book\HtmlDomTests.cs" />
    <Compile Include="Book\BookTests.cs" />
    <Compile Include="Book\BookStorageTests.cs" />
    <Compile Include="Book\BookStarterTests.cs" />
    <Compile Include="Book\BookDataTests.cs" />
    <Compile Include="Book\PageMigrationTests.cs" />
    <Compile Include="Book\RuntimeInformationInjectorTests.cs" />
    <Compile Include="Book\TranslationGroupManagerTests.cs" />
    <Compile Include="Book\LayoutTests.cs" />
    <Compile Include="Book\XMatterHelperTests.cs" />
    <Compile Include="Book\SizeAndOrientationTests.cs" />
    <Compile Include="CollectionTab\LibraryModelTests.cs" />
    <Compile Include="CollectionTab\TestLibraryModel.cs" />
    <Compile Include="Collection\BloomPackInstallerTests.cs" />
    <Compile Include="Edit\BloomClipboardTests.cs" />
    <Compile Include="HelpLauncherTests.cs" />
    <Compile Include="Chorus\MergingTests.cs" />
    <Compile Include="Edit\ConfiguratorTest.cs" />
    <Compile Include="FluentAssertXml.cs" />
    <Compile Include="ImageProcessing\ImageUtilsTests.cs" />
    <Compile Include="ImageProcessing\RuntimeImageProcessingTests.cs" />
    <Compile Include="NavigationIsolatorTests.cs" />
    <Compile Include="NewCollectionWizardTests.cs" />
    <Compile Include="PageEditingModelTests.cs" />
    <Compile Include="PageSelectionTests.cs" />
    <Compile Include="Book\PageTests.cs" />
    <Compile Include="UrlPathStringTests.cs" />
    <Compile Include="ElementProxyTests.cs" />
    <Compile Include="ProblemReporterDialogTests.cs" />
    <Compile Include="Properties\AssemblyInfo.cs" />
    <Compile Include="PdfMakerTests.cs" />
    <Compile Include="OpenCreateDialogTests.cs" />
    <Compile Include="ToPalaso\LanguageLookupModelExtensionsTests.cs" />
    <Compile Include="ToPalaso\MostRecentPathsTests.cs" />
    <Compile Include="ToPalaso\ProgresDialogTests.cs" />
    <Compile Include="UpdateVersionTableTests.cs" />
    <Compile Include="WebLibraryIntegration\BloomLinkArgsTests.cs" />
    <Compile Include="WebLibraryIntegration\BloomParseClientTests.cs" />
    <Compile Include="WebLibraryIntegration\BloomS3ClientTests.cs" />
    <Compile Include="WebLibraryIntegration\BloomS3StandardUpDownloadTests.cs" />
    <Compile Include="WebLibraryIntegration\BookTransferTests.cs" />
<<<<<<< HEAD
    <Compile Include="web\controllers\PageTemplatesApiTests.cs" />
    <Compile Include="web\controllers\ReadersApiTests.cs" />
    <Compile Include="web\controllers\ApiTest.cs" />
=======
    <Compile Include="WebLibraryIntegration\ProblemBookUploaderTests.cs" />
    <Compile Include="web\ReadersApiTests.cs" />
    <Compile Include="web\ApiTest.cs" />
>>>>>>> 3613cb9f
    <Compile Include="ImageProcessing\ImageServerTests.cs" />
    <Compile Include="web\controllers\EndpointHandlerTests.cs" />
    <Compile Include="web\RequestInfoTests.cs" />
    <Compile Include="XmlHtmlConverterTests.cs" />
    <Compile Include="web\EnhancedImageServerTests.cs" />
    <Compile Include="PretendRequestInfo.cs" />
    <Compile Include="Collection\ShortcutMakerTests.cs" />
    <Compile Include="WebLibraryIntegration\ProxyManagerTests.cs" />
    <Compile Include="SetupFixture.cs" />
  </ItemGroup>
  <ItemGroup>
    <ProjectReference Include="..\Bloom-ChorusPlugin\BloomChorusPlugin.csproj">
      <Project>{5B04DA06-782F-41B8-84FB-EA1AB82E3FB0}</Project>
      <Name>BloomChorusPlugin</Name>
    </ProjectReference>
    <ProjectReference Include="..\BloomExe\BloomExe.csproj">
      <Project>{304D5612-167C-4725-AF27-B9F2BB788B57}</Project>
      <Name>BloomExe</Name>
    </ProjectReference>
  </ItemGroup>
  <ItemGroup>
    <None Include="app.config">
      <SubType>Designer</SubType>
    </None>
    <None Include="packages.config">
      <SubType>Designer</SubType>
    </None>
  </ItemGroup>
  <ItemGroup>
    <Content Include="Edit\BloomClipboardTestImages\AOR_EAG00864.png" />
    <Content Include="Edit\BloomClipboardTestImages\LineSpacing.png" />
    <Content Include="Edit\BloomClipboardTestImages\PasteHS.bmp" />
  </ItemGroup>
  <ItemGroup>
    <Service Include="{82A7F48D-3B50-4B1E-B82E-3ADA8210C358}" />
  </ItemGroup>
  <Import Project="$(MSBuildToolsPath)\Microsoft.CSharp.targets" />
  <Import Project="$(SolutionDir)\.nuget\NuGet.targets" Condition="Exists('$(SolutionDir)\.nuget\NuGet.targets')" />
  <!-- To modify your build process, add your task inside one of the targets below and uncomment it. 
       Other similar extension points exist, see Microsoft.Common.targets.
  <Target Name="BeforeBuild">
  </Target>
  -->
  <Target Name="AfterBuild">
    <Copy SourceFiles="../../lib/dotnet/TidyManaged.dll.config" DestinationFolder="$(OutDir)" Condition="'$(OS)'!='Windows_NT'" />
  </Target>
</Project><|MERGE_RESOLUTION|>--- conflicted
+++ resolved
@@ -216,15 +216,10 @@
     <Compile Include="WebLibraryIntegration\BloomS3ClientTests.cs" />
     <Compile Include="WebLibraryIntegration\BloomS3StandardUpDownloadTests.cs" />
     <Compile Include="WebLibraryIntegration\BookTransferTests.cs" />
-<<<<<<< HEAD
     <Compile Include="web\controllers\PageTemplatesApiTests.cs" />
     <Compile Include="web\controllers\ReadersApiTests.cs" />
     <Compile Include="web\controllers\ApiTest.cs" />
-=======
     <Compile Include="WebLibraryIntegration\ProblemBookUploaderTests.cs" />
-    <Compile Include="web\ReadersApiTests.cs" />
-    <Compile Include="web\ApiTest.cs" />
->>>>>>> 3613cb9f
     <Compile Include="ImageProcessing\ImageServerTests.cs" />
     <Compile Include="web\controllers\EndpointHandlerTests.cs" />
     <Compile Include="web\RequestInfoTests.cs" />
