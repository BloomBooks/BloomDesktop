--- conflicted
+++ resolved
@@ -503,7 +503,28 @@
 		}
 
 		[Test]
-<<<<<<< HEAD
+		public void GetBadZipFileMessage_InsertsLinkAndFilename()
+		{
+			using (var collectionFolder =
+				new TemporaryFolder("GetBadZipFileMessage_InsertsLinkAndFilename_Collection"))
+			{
+				using (var repoFolder =
+					new TemporaryFolder("GetBadZipFileMessage_InsertsLinkAndFilename_Repo"))
+				{
+					var mockTcManager = new Mock<ITeamCollectionManager>();
+					var tc = new TestFolderTeamCollection(mockTcManager.Object, collectionFolder.FolderPath,
+						repoFolder.FolderPath);
+					var result = tc.GetBadZipFileMessage("Roses are red& Violets are blue.");
+					Assert.That(result,
+						Is.EqualTo(
+							"There is a problem with the book \"Roses are red& Violets are blue.\" in the Team Collection system. Bloom was not able to open the zip file, which may be corrupted. Please click <a href='/bloom/api/teamCollection/reportBadZip?file="
+							+ UrlPathString.CreateFromUnencodedString(repoFolder.FolderPath).UrlEncoded
+							+ "%5cBooks%5cRoses%20are%20red%26%20Violets%20are%20blue..bloom'>here</a> to get help from the Bloom support team."));
+				}
+			}
+		}
+
+		[Test]
 		public void ForgetChanges_HtmlChange_UndoesIt()
 		{
 			using (var collectionFolder =
@@ -511,20 +532,10 @@
 			{
 				using (var repoFolder =
 					new TemporaryFolder("ForgetChanges_HtmlChange_UndoesIt_Repo"))
-=======
-		public void GetBadZipFileMessage_InsertsLinkAndFilename()
-		{
-			using (var collectionFolder =
-				new TemporaryFolder("GetBadZipFileMessage_InsertsLinkAndFilename_Collection"))
-			{
-				using (var repoFolder =
-					new TemporaryFolder("GetBadZipFileMessage_InsertsLinkAndFilename_Repo"))
->>>>>>> b02bc040
 				{
 					var mockTcManager = new Mock<ITeamCollectionManager>();
 					var tc = new TestFolderTeamCollection(mockTcManager.Object, collectionFolder.FolderPath,
 						repoFolder.FolderPath);
-<<<<<<< HEAD
 					var bookFolderPath = Path.Combine(collectionFolder.FolderPath, "My book");
 					Directory.CreateDirectory(bookFolderPath);
 					var bookPath = Path.Combine(bookFolderPath, "My book.htm");
@@ -615,14 +626,6 @@
 						Path.ChangeExtension(Path.GetFileName(movedFolder), "htm"));
 					Assert.That(RobustFile.ReadAllText(movedBookPath),
 						Is.EqualTo("This is some other book created after the rename"));
-=======
-					var result = tc.GetBadZipFileMessage("Roses are red& Violets are blue.");
-					Assert.That(result,
-						Is.EqualTo(
-							"There is a problem with the book \"Roses are red& Violets are blue.\" in the Team Collection system. Bloom was not able to open the zip file, which may be corrupted. Please click <a href='/bloom/api/teamCollection/reportBadZip?file="
-							+ UrlPathString.CreateFromUnencodedString(repoFolder.FolderPath).UrlEncoded
-							+ "%5cBooks%5cRoses%20are%20red%26%20Violets%20are%20blue..bloom'>here</a> to get help from the Bloom support team."));
->>>>>>> b02bc040
 				}
 			}
 		}
