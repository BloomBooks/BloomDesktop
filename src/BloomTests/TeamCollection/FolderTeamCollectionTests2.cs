﻿using Bloom;
using Bloom.TeamCollection;
using Bloom.web;
using BloomTemp;
using Moq;
using NUnit.Framework;
using SIL.IO;
using System;
using System.IO;
using System.Linq;
using System.Threading;
using NUnit.Framework.Constraints;
using SIL.Reporting;
using RobustIO = Bloom.RobustIO;

namespace BloomTests.TeamCollection
{
	/// <summary>
	/// The main FolderTeamCollectionTests class is mostly made up of tests that benefit from a OneTimeSetup
	/// function that creates a collection already connected to local and TeamCollection folders that
	/// already have some content created in the OneTimeSetup. This class is for tests
	/// where that setup gets in the way.
	/// </summary>
	public class FolderTeamCollectionTests2
	{
		[Test]
		public void ConnectToTeamCollection_SetsUpRequiredFiles()
		{
			using (var collectionFolder = new TemporaryFolder("FolderTeamCollectionTests2_Collection"))
			{
				using (var sharedFolder = new TemporaryFolder("FolderTeamCollectionTests2_Shared"))
				{
					var bookFolderName1 = "Some book";
					SyncAtStartupTests.MakeFakeBook(collectionFolder.FolderPath, bookFolderName1, "Something");
					// BL-9573 tests cases where the book name isn't exactly the same as the folder name
					var bookFolderName2 = "Some other book";
					SyncAtStartupTests.MakeFakeBook(collectionFolder.FolderPath, "Some other name altogether",
						"Strange book content", bookFolderName2);
					var settingsFileName =
						Path.ChangeExtension(Path.GetFileName(collectionFolder.FolderPath), "bloomCollection");
					var settingsPath = Path.Combine(collectionFolder.FolderPath, settingsFileName);

					// As an aside, this is a convenient place to check that a TC manager created when TC settings does not exist
					// functions and does not have a current collection.
					var tcManager = new TeamCollectionManager(settingsPath, null, new BookRenamedEvent(),
						new BookStatusChangeEvent(), null, null);
					Assert.That(tcManager.CurrentCollection, Is.Null);

					RobustFile.WriteAllText(settingsPath, "This is a fake settings file");
					FolderTeamCollection.CreateTeamCollectionLinkFile(collectionFolder.FolderPath,
						sharedFolder.FolderPath);

					var nonBookFolder = Path.Combine(collectionFolder.FolderPath, "Some other folder");
					Directory.CreateDirectory(nonBookFolder);
					tcManager = new TeamCollectionManager(settingsPath, null, new BookRenamedEvent(),
						new BookStatusChangeEvent(), null, null);
					var collection = tcManager.CurrentCollection;

					// sut
					(collection as FolderTeamCollection)?.SetupTeamCollection(sharedFolder.FolderPath,
						new NullWebSocketProgress());

					Assert.That(collection, Is.Not.Null);
					var joinCollectionPath =
						Path.Combine(sharedFolder.FolderPath, "Join this Team Collection.JoinBloomTC");
					Assert.That(File.Exists(joinCollectionPath));

					var teamCollectionLinkPath =
						Path.Combine(collectionFolder.FolderPath, TeamCollectionManager.TeamCollectionLinkFileName);
					Assert.That(File.Exists(teamCollectionLinkPath));
					var collectionFileContent = RobustFile.ReadAllText(teamCollectionLinkPath);
					Assert.That(collectionFileContent, Is.EqualTo(sharedFolder.FolderPath));
					var sharedSettingsPath = Path.Combine(collectionFolder.FolderPath, settingsFileName);
					Assert.That(RobustFile.ReadAllText(sharedSettingsPath), Is.EqualTo("This is a fake settings file"));
					var bookPath = Path.Combine(sharedFolder.FolderPath, "Books", bookFolderName1 + ".bloom");
					Assert.That(File.Exists(bookPath));
					var bookPath2 = Path.Combine(sharedFolder.FolderPath, "Books", bookFolderName2 + ".bloom");
					Assert.That(File.Exists(bookPath2));
				}
			}

		}

		[Test]
		public void FilesToMonitorForCollection_NonStandardCollectionFileName_FindsIt()
		{
			using (var collectionFolder =
				new TemporaryFolder("SyncLocalAndRepoCollectionFiles_SyncsInRightDirection_Collection"))
			{
				using (var repoFolder =
					new TemporaryFolder("SyncLocalAndRepoCollectionFiles_SyncsInRightDirection_Shared"))
				{
					var mockTcManager = new Mock<ITeamCollectionManager>();
					var tc = new FolderTeamCollection(mockTcManager.Object, collectionFolder.FolderPath,
						repoFolder.FolderPath);
					tc.CollectionId = Bloom.TeamCollection.TeamCollection.GenerateCollectionId();
					var bcPath = Path.Combine(collectionFolder.FolderPath, "mybooks.bloomCollection");
					File.WriteAllText(bcPath, "something");
					var files = tc.FilesToMonitorForCollection();
					Assert.That(files, Contains.Item(bcPath));
				}
			}
		}

		[Test]
		public void SyncLocalAndRepoCollectionFiles_SyncsInRightDirection()
		{
			using (var collectionFolder =
				new TemporaryFolder("SyncLocalAndRepoCollectionFiles_SyncsInRightDirection_Collection"))
			{
				using (var repoFolder =
					new TemporaryFolder("SyncLocalAndRepoCollectionFiles_SyncsInRightDirection_Shared"))
				{
					var settingsFileName =
						Path.ChangeExtension(Path.GetFileName(collectionFolder.FolderPath), "bloomCollection");
					var settingsPath = Path.Combine(collectionFolder.FolderPath, settingsFileName);
					var tcManager = new TeamCollectionManager(settingsPath, null, new BookRenamedEvent(),
						new BookStatusChangeEvent(), null, null);
					var tc = new FolderTeamCollection(tcManager, collectionFolder.FolderPath, repoFolder.FolderPath);
					tc.CollectionId = Bloom.TeamCollection.TeamCollection.GenerateCollectionId();
					var bloomCollectionPath =
						Bloom.TeamCollection.TeamCollection.CollectionPath(collectionFolder.FolderPath);
					Assert.That(tc.LocalCollectionFilesRecordedSyncTime, Is.EqualTo(DateTime.MinValue));
					File.WriteAllText(bloomCollectionPath, "This is a fake collection file");
					var collectionStylesPath = Path.Combine(collectionFolder.FolderPath, "customCollectionStyles.css");
					RobustFile.WriteAllText(collectionStylesPath, "This is the collection styles");

					// SUT 1: nothing in repo, no sync time file. Copies to repo.
					tc.SyncLocalAndRepoCollectionFiles();

					var localWriteTime1 = tc.LocalCollectionFilesRecordedSyncTime();
					Assert.That(localWriteTime1, Is.LessThanOrEqualTo(DateTime.Now));
					Assert.That(localWriteTime1, Is.GreaterThan(DateTime.Now.Subtract(new TimeSpan(0, 0, 5, 0))));
					var otherFilesPath = FolderTeamCollection.GetRepoProjectFilesZipPath(repoFolder.FolderPath);
					Assert.That(File.Exists(otherFilesPath));
					var anotherPlace = Path.Combine(repoFolder.FolderPath, "anotherPlace.zip");
					RobustFile.Copy(otherFilesPath, anotherPlace);
					var repoWriteTime1 = new FileInfo(otherFilesPath).LastWriteTime;
					var collectionWriteTime1 = new FileInfo(bloomCollectionPath).LastWriteTime;

					// SUT 2: nothing has changed. But it's a startup, so sync still happens to local.
					tc.SyncLocalAndRepoCollectionFiles();
					var localWriteTime2 = tc.LocalCollectionFilesRecordedSyncTime();
					Assert.That(localWriteTime2, Is.GreaterThanOrEqualTo(localWriteTime1));
					Assert.That(new FileInfo(otherFilesPath).LastWriteTime, Is.EqualTo(repoWriteTime1));
					Assert.That(new FileInfo(bloomCollectionPath).LastWriteTime,
						Is.GreaterThanOrEqualTo(collectionWriteTime1));

					File.WriteAllText(bloomCollectionPath, "This is a modified fake collection file");
					var collectionWriteTime2 = new FileInfo(bloomCollectionPath).LastWriteTime;

					// SUT 3: local change copied to repo (only when not at startup)
					tc.SyncLocalAndRepoCollectionFiles(false);
					var localWriteTime3 = tc.LocalCollectionFilesRecordedSyncTime();
					Assert.That(localWriteTime3, Is.GreaterThan(localWriteTime1),
						"localWriteTime3 should be greater than localWriteTime1");
					var repoWriteTime2 = new FileInfo(otherFilesPath).LastWriteTime;
					Assert.That(repoWriteTime2, Is.GreaterThan(repoWriteTime1),
						"repoWriteTime2 should be greater than repoWriteTime1");
					// not modified by sync
					Assert.That(new FileInfo(bloomCollectionPath).LastWriteTime, Is.EqualTo(collectionWriteTime2));

					File.WriteAllText(bloomCollectionPath, "This is a further modified fake collection file");
					var collectionWriteTime3 = new FileInfo(bloomCollectionPath).LastWriteTime;
					var version2Path = Path.Combine(repoFolder.FolderPath, "version2.zip");
					RobustFile.Copy(otherFilesPath, version2Path);
					// modify the remote version by copying the old one back.
					Thread.Sleep(10);
					RobustFile.Copy(anotherPlace, otherFilesPath, true);
					var repoWriteTime3 = new FileInfo(otherFilesPath).LastWriteTime;
					Assert.That(repoWriteTime3, Is.GreaterThan(collectionWriteTime3),
						"repo file written after local collection file [sanity check]");

					// SUT 4: both changed: repo wins
					tc.SyncLocalAndRepoCollectionFiles();
					var localWriteTime4 = tc.LocalCollectionFilesRecordedSyncTime();
					Assert.That(localWriteTime4, Is.GreaterThan(localWriteTime3),
						"localWriteTime4 should be greater than localWriteTime3");
					var repoWriteTime4 = new FileInfo(otherFilesPath).LastWriteTime;
					Assert.That(repoWriteTime4, Is.EqualTo(repoWriteTime3)); // not modified by sync
					Assert.That(new FileInfo(bloomCollectionPath).LastWriteTime, Is.GreaterThan(collectionWriteTime3),
						"bloomCollection LastWriteTime should be greater than collectionWriteTime3");
					// We got the original back.
					Assert.That(File.ReadAllText(bloomCollectionPath), Is.EqualTo("This is a fake collection file"));

					Thread.Sleep(10);
					var allowedWords = Path.Combine(collectionFolder.FolderPath, "Allowed Words");
					Directory.CreateDirectory(allowedWords);
					File.WriteAllText(Path.Combine(allowedWords, "file1.txt"), "fake word list");

					// SUT5: local allowed words added
					tc.SyncLocalAndRepoCollectionFiles(false);
					var localWriteTime5 = tc.LocalCollectionFilesRecordedSyncTime();
					Assert.That(localWriteTime5, Is.GreaterThan(localWriteTime4),
						"localWriteTime5 should be greater than localWriteTime4");
					var repoWriteTime5 = new FileInfo(otherFilesPath).LastWriteTime;
					Assert.That(repoWriteTime5, Is.GreaterThan(repoWriteTime4),
						"repoWriteTime5 should be greater than repoWriteTime4");

					Thread.Sleep(5);
					var sampleTexts = Path.Combine(collectionFolder.FolderPath, "Sample Texts");
					Directory.CreateDirectory(sampleTexts);
					File.WriteAllText(Path.Combine(allowedWords, "sample1.txt"), "fake sample list");

					// SUT6: local sample texts added
					tc.SyncLocalAndRepoCollectionFiles(false);
					var localWriteTime6 = tc.LocalCollectionFilesRecordedSyncTime();
					Assert.That(localWriteTime6, Is.GreaterThan(localWriteTime5),
						"localWriteTime6 should be greater than localWriteTime5");
					var repoWriteTime6 = new FileInfo(otherFilesPath).LastWriteTime;
					Assert.That(repoWriteTime6, Is.GreaterThan(repoWriteTime5),
						"repoWriteTime6 should be greater than repoWriteTime5");

					Thread.Sleep(10);
					File.WriteAllText(Path.Combine(allowedWords, "sample1.txt"), "fake sample list");

					// SUT7: local file write time modified, but not actually changed. Want the sync time to
					// update, but NOT to write the remote file.
					tc.SyncLocalAndRepoCollectionFiles(false);
					var localWriteTime7 = tc.LocalCollectionFilesRecordedSyncTime();
					Assert.That(localWriteTime7, Is.GreaterThan(localWriteTime6),
						"localWriteTime7 should be greater than localWriteTime6");
					var repoWriteTime7 = new FileInfo(otherFilesPath).LastWriteTime;
					Assert.That(repoWriteTime7, Is.EqualTo(repoWriteTime6));

					tc._haveShownRemoteSettingsChangeWarning = false;
					File.WriteAllText(bloomCollectionPath, "This is a modified fake collection file, for SUT 8");
					var collectionWriteTimeBeforeSut8 = new FileInfo(bloomCollectionPath).LastWriteTime;
					var localWriteTimeBeforeSut8 = tc.LocalCollectionFilesRecordedSyncTime();
					var repoWriteTimeBeforeSut8 = new FileInfo(otherFilesPath).LastWriteTime;

					// SUT 8: local change copied to repo on idle
					tc.SyncLocalAndRepoCollectionFiles(false);
					Assert.That(tc._haveShownRemoteSettingsChangeWarning, Is.False, "user should not have been warned");
					var localWriteTimeAfterSut8 = tc.LocalCollectionFilesRecordedSyncTime();
					Assert.That(localWriteTimeAfterSut8, Is.GreaterThan(localWriteTimeBeforeSut8),
						"localWriteTime should increase copying on idle");
					var repoWriteTimeAfterSut8 = new FileInfo(otherFilesPath).LastWriteTime;
					Assert.That(repoWriteTimeAfterSut8, Is.GreaterThan(repoWriteTimeBeforeSut8),
						"repoWriteTime should increase copying on idle");
					// not modified by sync
					Assert.That(new FileInfo(bloomCollectionPath).LastWriteTime,
						Is.EqualTo(collectionWriteTimeBeforeSut8));

					// modify the remote version by copying version2 back.
					Thread.Sleep(10);
					var repoWriteTimeBeforeSut9Copy = new FileInfo(otherFilesPath).LastWriteTime;
					RobustFile.Copy(version2Path, otherFilesPath, true);
					var collectionWriteTimeBeforeSut9 = new FileInfo(bloomCollectionPath).LastWriteTime;
					var repoWriteTimeBeforeSut9 = new FileInfo(otherFilesPath).LastWriteTime;
					Assert.That(repoWriteTimeBeforeSut9, Is.GreaterThan(repoWriteTimeBeforeSut9Copy),
						"repo file written after local collection file [sanity check]");
					tc._haveShownRemoteSettingsChangeWarning = false;

					// SUT9: repo modified, doing check on idle. No changes or warning.
					tc.SyncLocalAndRepoCollectionFiles(false);
					Assert.That(tc._haveShownRemoteSettingsChangeWarning, Is.False, "user should not have been warned");
					var collectionWriteTimeAfterSut9 = new FileInfo(bloomCollectionPath).LastWriteTime;
					Assert.That(collectionWriteTimeAfterSut9, Is.EqualTo(collectionWriteTimeBeforeSut9),
						"local settings should not have been modified");

					File.WriteAllText(bloomCollectionPath, "This is a modified fake collection file, for SUT 10");
					var collectionWriteTimeBeforeSut10 = new FileInfo(bloomCollectionPath).LastWriteTime;
					var localWriteTimeBeforeSut10 = tc.LocalCollectionFilesRecordedSyncTime();
					var repoWriteTimeBeforeSut10 = new FileInfo(otherFilesPath).LastWriteTime;

					// SUT10: both modified, doing check on idle. No changes. User warned.
					using (var nfes = new ErrorReport.NonFatalErrorReportExpected())
					{
						tc.SyncLocalAndRepoCollectionFiles(false);
					}

					Assert.That(tc._haveShownRemoteSettingsChangeWarning, Is.True, "user should have been warned");
					var localWriteTimeAfterSut10 = tc.LocalCollectionFilesRecordedSyncTime();
					Assert.That(localWriteTimeAfterSut10, Is.EqualTo(localWriteTimeBeforeSut10),
						"localWriteTime should not be changed by idle sync where both changed");
					var repoWriteTimeAfterSut10 = new FileInfo(otherFilesPath).LastWriteTime;
					Assert.That(repoWriteTimeAfterSut10, Is.EqualTo(repoWriteTimeBeforeSut10),
						"repo should not be modified by idle sync where both changed"); // not modified by sync
					Assert.That(new FileInfo(bloomCollectionPath).LastWriteTime,
						Is.EqualTo(collectionWriteTimeBeforeSut10),
						"bloomCollection LastWriteTime should not be changed by idle sync both changed");

					// Get everything back in sync
					tc.SyncLocalAndRepoCollectionFiles();
					var localWriteTimeBeforeSut11 = tc.LocalCollectionFilesRecordedSyncTime();
					var repoWriteTimeBeforeSut11 = new FileInfo(otherFilesPath).LastWriteTime;
					RobustFile.WriteAllText(collectionStylesPath, "This is the modified collection styles");

					// SUT11: custom collection styles modified while Bloom was not running. Copied to repo.
					tc.SyncLocalAndRepoCollectionFiles();
					var repoWriteTimeAfterSut11 = new FileInfo(otherFilesPath).LastWriteTime;
					Assert.That(repoWriteTimeAfterSut11, Is.GreaterThanOrEqualTo(repoWriteTimeBeforeSut11));
					var localWriteTimeAfterSut11 = tc.LocalCollectionFilesRecordedSyncTime();
					// We will update the sync time even though the write is the other way.
					Assert.That(localWriteTimeAfterSut11, Is.GreaterThan(localWriteTimeBeforeSut11));
					Assert.That(File.ReadAllText(collectionStylesPath),
						Is.EqualTo("This is the modified collection styles"));
				}
			}
		}

		[Test]
		public void Checkin_RenamedBook_DeletesOriginal_NoTombstone()
		{
			using (var collectionFolder =
				new TemporaryFolder("Checkin_RenamedBook_DeletesOriginal_Collection"))
			{
				using (var repoFolder =
					new TemporaryFolder("Checkin_RenamedBook_DeletesOriginal_Shared"))
				{
					var mockTcManager = new Mock<ITeamCollectionManager>();
					TeamCollectionManager.ForceCurrentUserForTests("me@somewhere.org");
					var tc = new FolderTeamCollection(mockTcManager.Object, collectionFolder.FolderPath,
						repoFolder.FolderPath);
					tc.CollectionId = Bloom.TeamCollection.TeamCollection.GenerateCollectionId();
					var oldFolderPath =
						SyncAtStartupTests.MakeFakeBook(collectionFolder.FolderPath, "old name", "book content");
					tc.PutBook(oldFolderPath);
					tc.AttemptLock("old name");
					SyncAtStartupTests.SimulateRename(tc, "old name", "middle name");
					SyncAtStartupTests.SimulateRename(tc, "middle name", "new name");
					tc.PutBook(Path.Combine(collectionFolder.FolderPath, "new name"), true);
					Assert.That(File.Exists(tc.GetPathToBookFileInRepo("new name")), Is.True);
					Assert.That(File.Exists(tc.GetPathToBookFileInRepo("old name")), Is.False,
						"old name was not deleted");
					var status = tc.GetLocalStatus("new name");
					Assert.That(status.oldName ?? "", Is.Empty,
						"Should stop tracking previous name once we cleaned it up");
					Assert.That(tc.KnownToHaveBeenDeleted("old name"), Is.False);
					TeamCollectionManager.ForceCurrentUserForTests(null);
				}
			}
		}

		[Test]
		public void OkToCheckIn_GivesCorrectResults()
		{
			using (var collectionFolder =
				new TemporaryFolder("OkToCheckIn_GivesCorrectResults_Collection"))
			{
				using (var repoFolder =
					new TemporaryFolder("OkToCheckIn_GivesCorrectResults_Shared"))
				{
					var mockTcManager = new Mock<ITeamCollectionManager>();
					TeamCollectionManager.ForceCurrentUserForTests("");
					var tc = new FolderTeamCollection(mockTcManager.Object, collectionFolder.FolderPath,
						repoFolder.FolderPath);
					tc.CollectionId = Bloom.TeamCollection.TeamCollection.GenerateCollectionId();
					var bookFolderPath =
						SyncAtStartupTests.MakeFakeBook(collectionFolder.FolderPath, "some name", "book content");
					Assert.That(tc.OkToCheckIn("some name"), Is.False, "can't check in new book when not registered");

					TeamCollectionManager.ForceCurrentUserForTests("fred@somewhere.com");
					Assert.That(tc.OkToCheckIn("some name"), Is.True, "can check in new book");

					tc.PutBook(bookFolderPath, true);
					tc.AttemptLock("some name");
					Assert.That(tc.OkToCheckIn("some name"), Is.True,
						"can check in unmodified book with normal checkout status");

					TeamCollectionManager.ForceCurrentUserForTests("");
					Assert.That(tc.OkToCheckIn("some name"), Is.False,
						"normally permitted checkin is forbidden with no registration");
					TeamCollectionManager.ForceCurrentUserForTests("fred@somewhere.com");

					var status = tc.GetStatus("some name");
					var altStatus = status.WithChecksum("some random thing");
					tc.WriteBookStatus("some name", altStatus);
					tc.WriteLocalStatus("some name", status);
					Assert.That(tc.OkToCheckIn("some name"), Is.False, "can't check in, mysteriously modified in repo");

					altStatus = status.WithLockedBy(null);
					tc.WriteBookStatus("some name", altStatus);
					tc.WriteLocalStatus("some name", status);
					Assert.That(tc.OkToCheckIn("some name"), Is.True,
						"special case, repo has lost checkout status, but not locked or modified");

					altStatus = status.WithLockedBy("fred@somewhere.org");
					tc.WriteBookStatus("some name", altStatus);
					tc.WriteLocalStatus("some name", status);
					Assert.That(tc.OkToCheckIn("some name"), Is.False, "conflicting lock in repo");

					TeamCollectionManager.ForceCurrentUserForTests("null");
				}
			}
		}

		[Test]
		public void ChangeToFileInOther_RaisesRepoCollectionFilesChanged()
		{
			using (var collectionFolder =
				new TemporaryFolder("ChangeToFileInOther_RaisesRepoCollectionFilesChanged"))
			{
				using (var repoFolder =
					new TemporaryFolder("ChangeToFileInOther_RaisesRepoCollectionFilesChanged"))
				{
					var mockTcManager = new Mock<ITeamCollectionManager>();
					var tc = new TestFolderTeamCollection(mockTcManager.Object, collectionFolder.FolderPath,
						repoFolder.FolderPath);
					var otherPath = Path.Combine(collectionFolder.FolderPath,
						Path.GetFileName(collectionFolder.FolderPath) + ".bloomCollection");
					Directory.CreateDirectory(Path.GetDirectoryName(otherPath));
					// this test doesn't need this folder except that StartMonitoring does.
					Directory.CreateDirectory(Path.Combine(repoFolder.FolderPath, "Books"));
					File.WriteAllText(otherPath, "This is the initial value");
					tc.CopyRepoCollectionFilesFromLocal(collectionFolder.FolderPath);

					var eventWasRaised = false;

					tc.SetupMonitoringBehavior();
					ManualResetEvent collectionChangedRaised = new ManualResetEvent(false);
					EventHandler<EventArgs> monitorFunction = (sender, args) =>
					{
						eventWasRaised = true;
						collectionChangedRaised.Set();
					};
					tc.RepoCollectionFilesChanged += monitorFunction;

					// sut (at least, triggers it and waits for it)
					Thread.Sleep(10);
					var otherRepoPath = FolderTeamCollection.GetRepoProjectFilesZipPath(repoFolder.FolderPath);
					RobustFile.WriteAllText(otherRepoPath, @"This is changed"); // no, not a zip at all

					var waitSucceeded = collectionChangedRaised.WaitOne(1000);

					// To avoid messing up other tests, clean up before asserting.
					tc.RepoCollectionFilesChanged -= monitorFunction;
					tc.StopMonitoring();

					Assert.That(eventWasRaised, Is.True, "event was not raised");
				}
			}
		}

		[Test]
		public void HandleCollectionSettingsChange_ProducesMessageInLog_AndStatusEvent()
		{
			using (var collectionFolder =
				new TemporaryFolder("HandleCollectionSettingsChange_ProducesMessageInLog"))
			{
				using (var repoFolder =
					new TemporaryFolder("HandleCollectionSettingsChange_ProducesMessageInLog"))
				{
					var mockTcManager = new Mock<ITeamCollectionManager>();
					var tc = new TestFolderTeamCollection(mockTcManager.Object, collectionFolder.FolderPath,
						repoFolder.FolderPath);
					tc.HandleCollectionSettingsChange(new RepoChangeEventArgs());
					var msg = tc.MessageLog.CurrentNewStuff.First();
					Assert.That(msg.MessageType, Is.EqualTo(MessageAndMilestoneType.NewStuff));
					Assert.That(msg.RawEnglishMessageTemplate,
						Is.EqualTo("One of your teammates has made changes to the collection settings."));
				}
			}
		}

		[Test]
		public void ChangeToFileInOther_FromLocal_DoesNothingUnexpected()
		{
			using (var collectionFolder =
				new TemporaryFolder("ChangeToFileInOther_FromLocal_DoesNothingUnexpected"))
			{
				using (var repoFolder =
					new TemporaryFolder("ChangeToFileInOther_FromLocal_DoesNothingUnexpected"))
				{
					var mockTcManager = new Mock<ITeamCollectionManager>();
					var tc = new TestFolderTeamCollection(mockTcManager.Object, collectionFolder.FolderPath,
						repoFolder.FolderPath);
					var otherPath = Path.Combine(collectionFolder.FolderPath,
						Path.GetFileName(collectionFolder.FolderPath) + ".bloomCollection");
					// this test doesn't need this folder except that StartMonitoring does.
					Directory.CreateDirectory(Path.Combine(repoFolder.FolderPath, "Books"));
					File.WriteAllText(otherPath, "This is the initial value");
					tc.CopyRepoCollectionFilesFromLocal(collectionFolder.FolderPath);

					var eventWasRaised = false;

					tc.StartMonitoring();

					ManualResetEvent collectionChangedRaised = new ManualResetEvent(false);
					// This action should be invoked (by test code, due to an override handler on the
					// low-level event handler for the watcher).
					tc.OnCollectionChangedCalled = () => collectionChangedRaised.Set();
					EventHandler<EventArgs> monitorFunction = (sender, args) =>
					{
						// This should not happen because we should know we're writing locally.
						eventWasRaised = true;
						collectionChangedRaised.Set();
					};
					tc.RepoCollectionFilesChanged += monitorFunction;

					// sut (at least, triggers it and waits for it)
					RobustFile.WriteAllText(otherPath, @"This is changed");
					tc.CopyRepoCollectionFilesFromLocal(collectionFolder.FolderPath);

					var waitSucceeded = collectionChangedRaised.WaitOne(1000);

					// To avoid messing up other tests, clean up before asserting.
					tc.RepoCollectionFilesChanged -= monitorFunction;
					tc.StopMonitoring();

					Assert.That(waitSucceeded, "file change was not detected");
					Assert.That(eventWasRaised, Is.False, "event was wrongly raised");
				}
			}
		}

		[Test]
		public void GetBadZipFileMessage_InsertsLinkAndFilename()
		{
			using (var collectionFolder =
				new TemporaryFolder("GetBadZipFileMessage_InsertsLinkAndFilename_Collection"))
			{
				using (var repoFolder =
					new TemporaryFolder("GetBadZipFileMessage_InsertsLinkAndFilename_Repo"))
				{
					var mockTcManager = new Mock<ITeamCollectionManager>();
					var tc = new TestFolderTeamCollection(mockTcManager.Object, collectionFolder.FolderPath,
						repoFolder.FolderPath);
					var result = tc.GetBadZipFileMessage("Roses are red& Violets are blue.");
					Assert.That(result,
						Is.EqualTo(
							"There is a problem with the book \"Roses are red& Violets are blue.\" in the Team Collection system. Bloom was not able to open the zip file, which may be corrupted. Please click <a href='/bloom/api/teamCollection/reportBadZip?file="
							+ UrlPathString.CreateFromUnencodedString(repoFolder.FolderPath).UrlEncoded
							+ "%5cBooks%5cRoses%20are%20red%26%20Violets%20are%20blue..bloom'>here</a> to get help from the Bloom support team."));
				}
			}
		}

<<<<<<< HEAD
		[Test]
		public void ForgetChanges_HtmlChange_UndoesIt()
		{
			using (var collectionFolder =
				new TemporaryFolder("ForgetChanges_HtmlChange_UndoesIt_Collection"))
			{
				using (var repoFolder =
					new TemporaryFolder("ForgetChanges_HtmlChange_UndoesIt_Repo"))
				{
					var mockTcManager = new Mock<ITeamCollectionManager>();
					var tc = new TestFolderTeamCollection(mockTcManager.Object, collectionFolder.FolderPath,
						repoFolder.FolderPath);
					var bookFolderPath = Path.Combine(collectionFolder.FolderPath, "My book");
					Directory.CreateDirectory(bookFolderPath);
					var bookPath = Path.Combine(bookFolderPath, "My book.htm");
					RobustFile.WriteAllText(bookPath, "This is just a dummy");
					tc.PutBook(bookFolderPath);
					tc.AttemptLock("My book", "fred@nowhere.org");
					RobustFile.WriteAllText(bookPath, "This is the edited content");

					var changedFolders = tc.ForgetChangesCheckin("My book");

					Assert.That(changedFolders.Count, Is.EqualTo(0));
					Assert.That(RobustFile.ReadAllText(bookPath), Is.EqualTo("This is just a dummy"));
					Assert.That(tc.GetStatus("My book").lockedBy, Is.Null);
=======
		[TestCase(true)]
		[TestCase( false)]
		public void HandleNewBook_AddsMessage_IffReallyNew(bool reallyNew)
		{
			using (var collectionFolder = new TemporaryFolder("HandleNewBook_NewBook_AddsMessage_Collection"))
			{
				using (var repoFolder = new TemporaryFolder("HandleNewBook_NewBook_AddsMessage_Shared"))
				{
					var bookFolderName1 = "New book";
					var localBookFolderPath = SyncAtStartupTests.MakeFakeBook(collectionFolder.FolderPath, bookFolderName1, "Something");
					var mockTcManager = new Mock<ITeamCollectionManager>();
					var tcLog = new TeamCollectionMessageLog(TeamCollectionManager.GetTcLogPathFromLcPath(collectionFolder.FolderPath));
					var tc = new TestFolderTeamCollection(mockTcManager.Object, collectionFolder.FolderPath,
						repoFolder.FolderPath,tcLog);
					tc.PutBook(localBookFolderPath);
					if (reallyNew)
						SIL.IO.RobustIO.DeleteDirectory(localBookFolderPath, true);

					tc.HandleNewBook(new NewBookEventArgs() {BookFileName = "New book.bloom"});

					if (reallyNew)
					{
						var msg = tcLog.Messages[0];
						Assert.That(msg.RawEnglishMessageTemplate, Is.EqualTo("A new book called '{0}' was added by a teammate."));
					}
					else
					{
						Assert.That(tcLog.Messages.Count, Is.EqualTo(0));
					}
>>>>>>> 5a505341
				}
			}
		}

		[Test]
<<<<<<< HEAD
		public void ForgetChanges_HtmlChangeAndRename_UndoesBoth()
		{
			using (var collectionFolder =
				new TemporaryFolder("ForgetChanges_HtmlChangeAndRename_UndoesBoth_Collection"))
			{
				using (var repoFolder =
					new TemporaryFolder("ForgetChanges_HtmlChangeAndRename_UndoesBoth_Repo"))
				{
					var tc = MakeAndRenameBook(collectionFolder, repoFolder, out var bookPath,
						out var newBookFolderPath);

					var changedFolders = tc.ForgetChangesCheckin("Renamed book");

					Assert.That(changedFolders.Count, Is.EqualTo(2));
					Assert.That(RobustFile.Exists(bookPath));
					Assert.That(Directory.Exists(newBookFolderPath), Is.False);
					Assert.That(RobustFile.ReadAllText(bookPath), Is.EqualTo("This is just a dummy"));
					Assert.That(tc.GetStatus("My book").lockedBy, Is.Null);
					Assert.That(changedFolders[1], Is.EqualTo(newBookFolderPath));
					Assert.That(changedFolders[0], Is.EqualTo(Path.GetDirectoryName(bookPath)));
				}
			}
		}

		private static TestFolderTeamCollection MakeAndRenameBook(TemporaryFolder collectionFolder,
			TemporaryFolder repoFolder,
			out string bookPath, out string newBookFolderPath)
		{
			var mockTcManager = new Mock<ITeamCollectionManager>();
			var tc = new TestFolderTeamCollection(mockTcManager.Object, collectionFolder.FolderPath,
				repoFolder.FolderPath);
			var bookFolderPath = Path.Combine(collectionFolder.FolderPath, "My book");
			Directory.CreateDirectory(bookFolderPath);
			bookPath = Path.Combine(bookFolderPath, "My book.htm");
			RobustFile.WriteAllText(bookPath, "This is just a dummy");
			tc.PutBook(bookFolderPath);
			tc.AttemptLock("My book", "fred@nowhere.org");
			RobustFile.WriteAllText(bookPath, "This is the edited content");
			var newBookPath = Path.Combine(bookFolderPath, "Renamed book");
			RobustFile.Move(bookPath, newBookPath);
			newBookFolderPath = Path.Combine(collectionFolder.FolderPath, "Renamed book");
			Directory.Move(bookFolderPath, newBookFolderPath);
			tc.HandleBookRename("My book", "Renamed book");
			return tc;
		}

		[Test]
		public void ForgetChanges_RenameAndReplace_UndoesAndMoves()
		{
			using (var collectionFolder =
				new TemporaryFolder("ForgetChanges_HtmlChangeAndRename_UndoesBoth_Collection"))
			{
				using (var repoFolder =
					new TemporaryFolder("ForgetChanges_HtmlChangeAndRename_UndoesBoth_Repo"))
				{
					var tc = MakeAndRenameBook(collectionFolder, repoFolder, out var bookPath,
						out var newBookFolderPath);
					Directory.CreateDirectory(Path.GetDirectoryName(bookPath));
					RobustFile.WriteAllText(bookPath, "This is some other book created after the rename");

					var changedFolders = tc.ForgetChangesCheckin("Renamed book");

					Assert.That(RobustFile.Exists(bookPath));
					Assert.That(Directory.Exists(newBookFolderPath), Is.False);
					Assert.That(RobustFile.ReadAllText(bookPath), Is.EqualTo("This is just a dummy"));
					Assert.That(tc.GetStatus("My book").lockedBy, Is.Null);
					Assert.That(changedFolders.Count, Is.EqualTo(3));
					var movedFolder = changedFolders[2];
					var movedBookPath = Path.Combine(movedFolder,
						Path.ChangeExtension(Path.GetFileName(movedFolder), "htm"));
					Assert.That(RobustFile.ReadAllText(movedBookPath),
						Is.EqualTo("This is some other book created after the rename"));
=======
		public void HandleNewBook_RenamedBook_AddsRenameMessage()
		{
			using (var collectionFolder = new TemporaryFolder("HandleNewBook_RenamedBook_AddsRenameMessage_Collection"))
			{
				using (var repoFolder = new TemporaryFolder("HandleNewBook_RenamedBook_AddsRenameMessage_Shared"))
				{
					var bookFolderName1 = "Renamed book";
					var localBookFolderPath = SyncAtStartupTests.MakeFakeBook(collectionFolder.FolderPath, bookFolderName1, "Something");
					var mockTcManager = new Mock<ITeamCollectionManager>();
					var tcLog = new TeamCollectionMessageLog(TeamCollectionManager.GetTcLogPathFromLcPath(collectionFolder.FolderPath));
					var tc = new TestFolderTeamCollection(mockTcManager.Object, collectionFolder.FolderPath,
						repoFolder.FolderPath, tcLog);
					tc.PutBook(localBookFolderPath);

					SIL.IO.RobustIO.MoveDirectory(localBookFolderPath, Path.Combine(collectionFolder.FolderPath, "old name"));
					// We could rename the book file too, but it doesn't matter for the current SUT

					tc.HandleNewBook(new NewBookEventArgs() { BookFileName = "Renamed book.bloom" });

					var msg = tcLog.Messages[0];
					Assert.That(msg.RawEnglishMessageTemplate, Is.EqualTo("The book \"{0}\" has been renamed to \"{1}\" by a teammate."));
					Assert.That(msg.Param0, Is.EqualTo("old name"));
					Assert.That(msg.Param1, Is.EqualTo("Renamed book"));
>>>>>>> 5a505341
				}
			}
		}
	}
}<|MERGE_RESOLUTION|>--- conflicted
+++ resolved
@@ -527,33 +527,6 @@
 			}
 		}
 
-<<<<<<< HEAD
-		[Test]
-		public void ForgetChanges_HtmlChange_UndoesIt()
-		{
-			using (var collectionFolder =
-				new TemporaryFolder("ForgetChanges_HtmlChange_UndoesIt_Collection"))
-			{
-				using (var repoFolder =
-					new TemporaryFolder("ForgetChanges_HtmlChange_UndoesIt_Repo"))
-				{
-					var mockTcManager = new Mock<ITeamCollectionManager>();
-					var tc = new TestFolderTeamCollection(mockTcManager.Object, collectionFolder.FolderPath,
-						repoFolder.FolderPath);
-					var bookFolderPath = Path.Combine(collectionFolder.FolderPath, "My book");
-					Directory.CreateDirectory(bookFolderPath);
-					var bookPath = Path.Combine(bookFolderPath, "My book.htm");
-					RobustFile.WriteAllText(bookPath, "This is just a dummy");
-					tc.PutBook(bookFolderPath);
-					tc.AttemptLock("My book", "fred@nowhere.org");
-					RobustFile.WriteAllText(bookPath, "This is the edited content");
-
-					var changedFolders = tc.ForgetChangesCheckin("My book");
-
-					Assert.That(changedFolders.Count, Is.EqualTo(0));
-					Assert.That(RobustFile.ReadAllText(bookPath), Is.EqualTo("This is just a dummy"));
-					Assert.That(tc.GetStatus("My book").lockedBy, Is.Null);
-=======
 		[TestCase(true)]
 		[TestCase( false)]
 		public void HandleNewBook_AddsMessage_IffReallyNew(bool reallyNew)
@@ -583,13 +556,68 @@
 					{
 						Assert.That(tcLog.Messages.Count, Is.EqualTo(0));
 					}
->>>>>>> 5a505341
-				}
-			}
-		}
-
-		[Test]
-<<<<<<< HEAD
+				}
+			}
+		}
+
+		[Test]
+		public void HandleNewBook_RenamedBook_AddsRenameMessage()
+		{
+			using (var collectionFolder = new TemporaryFolder("HandleNewBook_RenamedBook_AddsRenameMessage_Collection"))
+			{
+				using (var repoFolder = new TemporaryFolder("HandleNewBook_RenamedBook_AddsRenameMessage_Shared"))
+				{
+					var bookFolderName1 = "Renamed book";
+					var localBookFolderPath = SyncAtStartupTests.MakeFakeBook(collectionFolder.FolderPath, bookFolderName1, "Something");
+					var mockTcManager = new Mock<ITeamCollectionManager>();
+					var tcLog = new TeamCollectionMessageLog(TeamCollectionManager.GetTcLogPathFromLcPath(collectionFolder.FolderPath));
+					var tc = new TestFolderTeamCollection(mockTcManager.Object, collectionFolder.FolderPath,
+						repoFolder.FolderPath, tcLog);
+					tc.PutBook(localBookFolderPath);
+
+					SIL.IO.RobustIO.MoveDirectory(localBookFolderPath, Path.Combine(collectionFolder.FolderPath, "old name"));
+					// We could rename the book file too, but it doesn't matter for the current SUT
+
+					tc.HandleNewBook(new NewBookEventArgs() { BookFileName = "Renamed book.bloom" });
+
+					var msg = tcLog.Messages[0];
+					Assert.That(msg.RawEnglishMessageTemplate, Is.EqualTo("The book \"{0}\" has been renamed to \"{1}\" by a teammate."));
+					Assert.That(msg.Param0, Is.EqualTo("old name"));
+					Assert.That(msg.Param1, Is.EqualTo("Renamed book"));
+				}
+			}
+		}
+
+		[Test]
+		public void ForgetChanges_HtmlChange_UndoesIt()
+		{
+			using (var collectionFolder =
+				new TemporaryFolder("ForgetChanges_HtmlChange_UndoesIt_Collection"))
+			{
+				using (var repoFolder =
+					new TemporaryFolder("ForgetChanges_HtmlChange_UndoesIt_Repo"))
+				{
+					var mockTcManager = new Mock<ITeamCollectionManager>();
+					var tc = new TestFolderTeamCollection(mockTcManager.Object, collectionFolder.FolderPath,
+						repoFolder.FolderPath);
+					var bookFolderPath = Path.Combine(collectionFolder.FolderPath, "My book");
+					Directory.CreateDirectory(bookFolderPath);
+					var bookPath = Path.Combine(bookFolderPath, "My book.htm");
+					RobustFile.WriteAllText(bookPath, "This is just a dummy");
+					tc.PutBook(bookFolderPath);
+					tc.AttemptLock("My book", "fred@nowhere.org");
+					RobustFile.WriteAllText(bookPath, "This is the edited content");
+
+					var changedFolders = tc.ForgetChangesCheckin("My book");
+
+					Assert.That(changedFolders.Count, Is.EqualTo(0));
+					Assert.That(RobustFile.ReadAllText(bookPath), Is.EqualTo("This is just a dummy"));
+					Assert.That(tc.GetStatus("My book").lockedBy, Is.Null);
+				}
+			}
+		}
+
+		[Test]
 		public void ForgetChanges_HtmlChangeAndRename_UndoesBoth()
 		{
 			using (var collectionFolder =
@@ -662,31 +690,6 @@
 						Path.ChangeExtension(Path.GetFileName(movedFolder), "htm"));
 					Assert.That(RobustFile.ReadAllText(movedBookPath),
 						Is.EqualTo("This is some other book created after the rename"));
-=======
-		public void HandleNewBook_RenamedBook_AddsRenameMessage()
-		{
-			using (var collectionFolder = new TemporaryFolder("HandleNewBook_RenamedBook_AddsRenameMessage_Collection"))
-			{
-				using (var repoFolder = new TemporaryFolder("HandleNewBook_RenamedBook_AddsRenameMessage_Shared"))
-				{
-					var bookFolderName1 = "Renamed book";
-					var localBookFolderPath = SyncAtStartupTests.MakeFakeBook(collectionFolder.FolderPath, bookFolderName1, "Something");
-					var mockTcManager = new Mock<ITeamCollectionManager>();
-					var tcLog = new TeamCollectionMessageLog(TeamCollectionManager.GetTcLogPathFromLcPath(collectionFolder.FolderPath));
-					var tc = new TestFolderTeamCollection(mockTcManager.Object, collectionFolder.FolderPath,
-						repoFolder.FolderPath, tcLog);
-					tc.PutBook(localBookFolderPath);
-
-					SIL.IO.RobustIO.MoveDirectory(localBookFolderPath, Path.Combine(collectionFolder.FolderPath, "old name"));
-					// We could rename the book file too, but it doesn't matter for the current SUT
-
-					tc.HandleNewBook(new NewBookEventArgs() { BookFileName = "Renamed book.bloom" });
-
-					var msg = tcLog.Messages[0];
-					Assert.That(msg.RawEnglishMessageTemplate, Is.EqualTo("The book \"{0}\" has been renamed to \"{1}\" by a teammate."));
-					Assert.That(msg.Param0, Is.EqualTo("old name"));
-					Assert.That(msg.Param1, Is.EqualTo("Renamed book"));
->>>>>>> 5a505341
 				}
 			}
 		}
