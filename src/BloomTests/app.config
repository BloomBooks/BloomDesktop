﻿<?xml version="1.0" encoding="utf-8"?>
<configuration>


  
  <runtime>
    <!-- NB: I don't know *why* the runtime is lookinf for this old version. I expect that something is
    in some cache somwhere, and this can be removed in the future -->
    <assemblyBinding xmlns="urn:schemas-microsoft-com:asm.v1">
<<<<<<< HEAD
=======
      <dependentAssembly>
        <assemblyIdentity name="PdfSharp" publicKeyToken="f94615aa0424f9eb" />
        <bindingRedirect oldVersion="0.0.0.0-1.32.2608.0" newVersion="1.32.2608.0" />
      </dependentAssembly>

    
>>>>>>> c9765456
        <dependentAssembly>
          <assemblyIdentity name="nunit.framework" publicKeyToken="96d09a1eb7f44a77" culture="Neutral" />
          <!--- a couple tests use stuff from a chorus test assembly which is bound to an older nunit-->
          <bindingRedirect oldVersion="0.0.0.0-2.6.0.0" newVersion="2.6.3.13283" />
        </dependentAssembly>
<<<<<<< HEAD
        <dependentAssembly>
        <assemblyIdentity name="nunit.framework" publicKeyToken="96d09a1eb7f44a77" culture="neutral" />
        <bindingRedirect oldVersion="0.0.0.0-2.6.3.13283" newVersion="2.6.3.13283" />
      </dependentAssembly>
    </assemblyBinding>
=======
    </assemblyBinding>
      
>>>>>>> c9765456
  </runtime>

  <startup>
    <supportedRuntime version="v4.0" sku=".NETFramework,Version=v4.0" />
  </startup>
</configuration><|MERGE_RESOLUTION|>--- conflicted
+++ resolved
@@ -7,30 +7,16 @@
     <!-- NB: I don't know *why* the runtime is lookinf for this old version. I expect that something is
     in some cache somwhere, and this can be removed in the future -->
     <assemblyBinding xmlns="urn:schemas-microsoft-com:asm.v1">
-<<<<<<< HEAD
-=======
+      <!-- I don't know where it is holding onto this old version number; perhaps pdf droplet?-->
       <dependentAssembly>
         <assemblyIdentity name="PdfSharp" publicKeyToken="f94615aa0424f9eb" />
-        <bindingRedirect oldVersion="0.0.0.0-1.32.2608.0" newVersion="1.32.2608.0" />
+        <bindingRedirect oldVersion="0.0.0.0-1.32.2608.0" newVersion="1.31.1789.0" />
       </dependentAssembly>
-
-    
->>>>>>> c9765456
         <dependentAssembly>
           <assemblyIdentity name="nunit.framework" publicKeyToken="96d09a1eb7f44a77" culture="Neutral" />
-          <!--- a couple tests use stuff from a chorus test assembly which is bound to an older nunit-->
           <bindingRedirect oldVersion="0.0.0.0-2.6.0.0" newVersion="2.6.3.13283" />
-        </dependentAssembly>
-<<<<<<< HEAD
-        <dependentAssembly>
-        <assemblyIdentity name="nunit.framework" publicKeyToken="96d09a1eb7f44a77" culture="neutral" />
-        <bindingRedirect oldVersion="0.0.0.0-2.6.3.13283" newVersion="2.6.3.13283" />
       </dependentAssembly>
     </assemblyBinding>
-=======
-    </assemblyBinding>
-      
->>>>>>> c9765456
   </runtime>
 
   <startup>
