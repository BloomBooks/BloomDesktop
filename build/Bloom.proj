--- conflicted
+++ resolved
@@ -15,7 +15,6 @@
 	<UsingTask TaskName="CpuArchitecture" AssemblyFile="$(RootDir)/build/Palaso.BuildTasks.dll" />
 	<UsingTask TaskName="Split" AssemblyFile="$(RootDir)/build/Palaso.BuildTasks.dll" />
 	<UsingTask TaskName="FileUpdate" AssemblyFile="$(RootDir)/build/Palaso.BuildTasks.dll" />
-<<<<<<< HEAD
 	<UsingTask TaskName="DownloadFile" AssemblyFile="$(RootDir)/build/Palaso.BuildTasks.dll" />
 	<UsingTask TaskName="NUnit" AssemblyFile="$(RootDir)/build/Palaso.BuildTasks.dll" />
 
@@ -35,7 +34,7 @@
 		<Message Text="BuildCounter: $(BuildCounter)" Importance="high" />
 		<!-- Note, after some thought, we've decided this is the best place to keep the
 			version number (not on TeamCity, not in the assemblies). -->
-		<CreateProperty Value="1.1.$(BuildCounter)">
+		<CreateProperty Value="2.0.$(BuildCounter)">
 			<Output PropertyName="Version" TaskParameter="Value" />
 		</CreateProperty>
 		<Message Text="Version: $(Version)" Importance="high" />
@@ -53,45 +52,6 @@
 	</Target>
 
 	<Target Name="Test" DependsOnTargets="GetDependencies; Build;">
-=======
-	<UsingTask TaskName="NUnitTeamCity" AssemblyFile="$(teamcity_dotnet_nunitlauncher_msbuild_task)"/>
-	<Import Project="$(MSBuildExtensionsPath)\MSBuildCommunityTasks\MSBuild.Community.Tasks.Targets"/>
-  <UsingTask AssemblyFile="C:\Program Files (x86)\MSBuild\MSBuildCommunityTasks\MSBuild.Community.Tasks.dll" TaskName="MsBuild.Community.Tasks.WebDownload" />
-
-  <Target Name="VersionNumbers">
-    <Message Text="BUILD_NUMBER: $(BUILD_NUMBER)" Importance="high"/>
-
-    <Split Input="$(BUILD_NUMBER)" Delimiter="." OutputSubString="2">
-      <Output TaskParameter="ReturnValue" PropertyName="BuildCounter" />
-    </Split>
-
-    <Message Text="BuildCounter: $(BuildCounter)" Importance="high"/>
-
-    <!-- Note, after some thought, we've decided this is the best place to keep the version number (not on TeamCity, not in the assemblies).     -->
-    <CreateProperty Value="2.0.$(BuildCounter)">
-      <Output PropertyName="Version" TaskParameter="Value"/>
-    </CreateProperty>
-   
-    <Message Text="Version: $(Version)" Importance="high"/>
-  </Target>
-
-  <Target Name="SetAssemblyVersion" DependsOnTargets="VersionNumbers">
-    <ItemGroup>
-      <AssemblyInfoFiles Include="$(RootDir)/src/**/assemblyinfo.cs"/>
-    </ItemGroup>
-    <StampAssemblies Version="$(Version)" InputAssemblyPaths="@(AssemblyInfoFiles)" />
-  </Target>
-  
-  <Target Name="Build" DependsOnTargets="SetAssemblyVersion">
-    
-    <MSBuild Projects="$(RootDir)/$(Solution)"
-             Targets="Rebuild"
-             Properties="Configuration=$(Configuration)" />
-  </Target>
-
-
-	<Target Name="Test" DependsOnTargets="GetWkhtmlToXIntoLib; GetXulRunnerIntoLib; Build; DownloadDistFilesNeedForTests;">
->>>>>>> d3d9e7d6
 		<CreateItem Include="$(RootDir)/output/$(Configuration)/*Tests.dll">
 			<Output ItemName="TestAssemblies" TaskParameter="Include" />
 		</CreateItem>
