--- conflicted
+++ resolved
@@ -181,14 +181,9 @@
     <MSBuild Projects="$(RootDir)\src\Installer\Installer.wixproj"/>
 
     <!-- remove an existing one with the same name, if necessary -->
-<<<<<<< HEAD
     <Delete Files="$(RootDir)\output\installer\$(InstallerFileName)" TreatErrorsAsWarnings="false" />
-
-=======
-    <Delete Files="$(RootDir)\output\installer\BloomInstaller.$(Version).msi" TreatErrorsAsWarnings="false" />
 	<Exec Command='sign "$(RootDir)\output\installer\BloomInstaller.msi"'></Exec>
 	
->>>>>>> 7475fd28
     <Copy SourceFiles="$(RootDir)\output\installer\BloomInstaller.msi"
           DestinationFiles="$(RootDir)\output\installer\$(InstallerFileName)"
           />
