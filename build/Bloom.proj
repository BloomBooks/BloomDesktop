<Project xmlns="http://schemas.microsoft.com/developer/msbuild/2003">
	<PropertyGroup>
		<RootDir>$(MSBuildProjectDirectory)/..</RootDir>
		<Solution>Bloom VS2010.sln</Solution>
		<ApplicationName>Bloom</ApplicationName>
		<Configuration>Release</Configuration>
		<BUILD_NUMBER Condition="'$(BUILD_NUMBER)'==''">1.1.1</BUILD_NUMBER>
		<useNUnit-x86 Condition="'$(OS)'=='Windows_NT'">true</useNUnit-x86>
		<useNUnit-x86 Condition="'$(OS)'!='Windows_NT'">false</useNUnit-x86>
		<MSBuildCommunityTasksPath>$(RootDir)/build</MSBuildCommunityTasksPath>
	</PropertyGroup>

	<UsingTask TaskName="StampAssemblies" AssemblyFile="$(RootDir)/build/Palaso.BuildTasks.dll" />
	<UsingTask TaskName="MakeWixForDirTree" AssemblyFile="$(RootDir)/build/Palaso.BuildTasks.dll" />
	<UsingTask TaskName="CpuArchitecture" AssemblyFile="$(RootDir)/build/Palaso.BuildTasks.dll" />
	<UsingTask TaskName="Split" AssemblyFile="$(RootDir)/build/Palaso.BuildTasks.dll" />
	<UsingTask TaskName="FileUpdate" AssemblyFile="$(RootDir)/build/Palaso.BuildTasks.dll" />
	<UsingTask TaskName="DownloadFile" AssemblyFile="$(RootDir)/build/Palaso.BuildTasks.dll" />
	<UsingTask TaskName="NUnit" AssemblyFile="$(RootDir)/build/Palaso.BuildTasks.dll" />

	<Import Project="$(MSBuildCommunityTasksPath)/MSBuild.Community.Tasks.Targets" />

<<<<<<< HEAD
	<Target Name="Init">
		<CpuArchitecture>
			<Output TaskParameter="Value" PropertyName="arch"/>
		</CpuArchitecture>
	</Target>
=======
	<Split Input="$(BUILD_NUMBER)" Delimiter="." OutputSubString="2">
	  <Output TaskParameter="ReturnValue" PropertyName="BuildCounter" />
	</Split>

	<Message Text="BuildCounter: $(BuildCounter)" Importance="high"/>

	<!-- Note, after some thought, we've decided this is the best place to keep the version number (not on TeamCity, not in the assemblies).     -->
	<CreateProperty Value="2.0.$(BuildCounter)">
	  <Output PropertyName="Version" TaskParameter="Value"/>
	</CreateProperty>
>>>>>>> a563ba09

	<Target Name="VersionNumbers">
		<Message Text="BUILD_NUMBER: $(BUILD_NUMBER)" Importance="high" />
		<Split Input="$(BUILD_NUMBER)" Delimiter="." OutputSubString="2">
			<Output TaskParameter="ReturnValue" PropertyName="BuildCounter" />
		</Split>
		<Message Text="BuildCounter: $(BuildCounter)" Importance="high" />
		<!-- Note, after some thought, we've decided this is the best place to keep the
			version number (not on TeamCity, not in the assemblies). -->
		<CreateProperty Value="1.1.$(BuildCounter)">
			<Output PropertyName="Version" TaskParameter="Value" />
		</CreateProperty>
		<Message Text="Version: $(Version)" Importance="high" />
	</Target>

	<ItemGroup>
		<AssemblyInfoFiles Include="$(RootDir)/src/**/AssemblyInfo.cs" />
	</ItemGroup>
	<Target Name="SetAssemblyVersion" DependsOnTargets="VersionNumbers">
		<StampAssemblies Version="$(Version)" InputAssemblyPaths="@(AssemblyInfoFiles)" />
	</Target>

	<Target Name="Build" DependsOnTargets="SetAssemblyVersion; Init">
		<MSBuild Projects="$(RootDir)/$(Solution)" Targets="Rebuild" Properties="Configuration=$(Configuration)" />
	</Target>

	<Target Name="Test" DependsOnTargets="GetDependencies; Build;">
		<CreateItem Include="$(RootDir)/output/$(Configuration)/*Tests.dll">
			<Output ItemName="TestAssemblies" TaskParameter="Include" />
		</CreateItem>
		<NUnit Assemblies="@(TestAssemblies)"
			ToolPath="$(RootDir)/packages/NUnit.Runners.2.6.3/tools"
			WorkingDirectory="$(RootDir)/output/$(Configuration)"
			Force32Bit="$(useNUnit-x86)"
			OutputXmlFile="$(RootDir)/output/$(Configuration)/TestResults.xml"/>
	</Target>

	<Target Name="MakeDownloadPointers" DependsOnTargets="VersionNumbers"
		Condition="'$(OS)'=='Windows_NT'">
		<!-- copy it so we aren't modifying the original, which then is a pain on dev machines -->
		<Copy SourceFiles="$(RootDir)\src\Installer\DownloadPointers.htm"
			DestinationFolder="$(RootDir)\output\installer" />
		<Copy SourceFiles="$(RootDir)\src\Installer\appcast.xml"
			DestinationFolder="$(RootDir)\output\installer" />
		<!-- replace some parts of the file with the version number & date -->
		<FileUpdate File="$(RootDir)\output\installer\DownloadPointers.htm"
			DatePlaceholder="RELEASE_RELEASE_DATE" Regex="RELEASE_VERSION_NUMBER"
			ReplacementText="$(Version)" />
		<!-- This file can be retrieved using http://build.palaso.org/guestAuth/repository/download/bt222/.lastSuccessful/appcast.xml
			(note the bt222 part is fragile, it's dependent on the actual project in TeamCity,
			but I haven't seen how to get at that value programmatically. TC docs just tell you
			to look at the URL in the browser :-/  ).
			Enhance: Have this build script generate a path containing that url (or multiple ones,
			one per channel (alpha,beta,release). Do that before the installer runs so the file
			goes out with the app. Finally, have app (which must know the url for the
			appcast.xml) read a file and give it to Sparkle -->
		<FileUpdate File="$(RootDir)\output\installer\appcast.xml"
			DatePlaceholder="RELEASE_VERSION_NUMBER" Regex="RELEASE_VERSION_NUMBER"
			ReplacementText="$(Version)" />
		<!-- push up to the web so that on our downloads page, we can give a link to the latest version -->
		<Message Text="Attempting rsync of DownloadPointers.htm" Importance="high" />
		<Exec Command="&quot;c:\program files\cwRsync\bin\rsync.exe&quot; -vz -p --chmod=ug+rw,o+r -e&quot;\&quot;c:\program files\cwRsync\bin\ssh\&quot; -oUserKnownHostsFile=C:\BuildAgent\conf\known_hosts -oIdentityFile=C:\BuildAgent\conf\bob.key -l bob&quot;  &quot;../output/installer/DownloadPointers.htm&quot; bob@palaso.org:/var/www/virtual/palaso.org/bloom/htdocs/downloads/DownloadPointers.htm" />
	</Target>

	<Target Name="Upload" DependsOnTargets="VersionNumbers; Installer"
		Condition="'$(OS)'=='Windows_NT'">
		<Message Text="Attempting rsync of BloomInstaller.$(Version).msi" Importance="high" />
		<Exec Command="&quot;c:\program files\cwRsync\bin\rsync.exe&quot; -vz -p --chmod=ug+rw,o+r -e&quot;\&quot;c:\program files\cwRsync\bin\ssh\&quot; -oUserKnownHostsFile=C:\BuildAgent\conf\known_hosts -oIdentityFile=C:\BuildAgent\conf\bob.key -l bob&quot;  &quot;../output/installer/BloomInstaller.$(Version).msi&quot; bob@palaso.org:/var/www/virtual/palaso.org/bloom/htdocs/downloads/BloomInstaller.$(Version).msi" />
		<CallTarget Targets="MakeDownloadPointers" />
	</Target>

	<Target Name="Installer"
		DependsOnTargets="VersionNumbers; MakeWixForDistFiles; MakeWixForXulRunner; Build"
		Condition="'$(OS)'=='Windows_NT'">
		<!-- set the version number in the installer configuration program.  Perhaps there's a
			way to just send in the variables rather than this brute-force
			changing of the script, but I haven't figured that out. -->
		<FileUpdate File="$(RootDir)\src\Installer\Installer.wxs"
			Regex="Property_ProductVersion = &quot;.*&quot;"
			ReplacementText="Property_ProductVersion = &quot;$(Version)&quot;" />
		<Message Text="Making Installer Version: $(Version)" Importance="high" />
		<MSBuild Projects="$(RootDir)\src\Installer\Installer.wixproj" />
		<!-- remove an existing one with the same name, if necessary -->
		<Delete Files="$(RootDir)\output\installer\BloomInstaller.$(Version).msi"
			TreatErrorsAsWarnings="false" />
		<Copy SourceFiles="$(RootDir)\output\installer\BloomInstaller.msi"
			DestinationFiles="$(RootDir)\output\installer\BloomInstaller.$(Version).msi" />
		<!-- remove the installer which has no version number (wouldn't need this if the copy above was a move, instead) -->
		<Delete Files="$(RootDir)\output\installer\BloomInstaller.msi" TreatErrorsAsWarnings="false" />
	</Target>

	<Target Name="MakeWixForDistFiles" Condition="'$(OS)'=='Windows_NT'">
		<MakeDir Directories="$(RootDir)\output\installer" ContinueOnError="true" />
		<MakeWixForDirTree DirectoryReferenceId="ProgramDir" ComponentGroupId="DistFiles"
			RootDirectory="$(RootDir)\DistFiles"
			OutputFilePath="$(RootDir)\output\installer\GeneratedDistFiles.wxs"
			MatchRegExPattern=".*">
				<!--what does this do?-->
				<Output TaskParameter="OutputFilePath" ItemName="Compile" />
		</MakeWixForDirTree>
		<!--Gather up all the javascript, css, png, etc. files under src/BrowserUI -->
		<MakeWixForDirTree DirectoryReferenceId="BrowserUIDir" ComponentGroupId="BrowserUIFiles"
			RootDirectory="$(RootDir)\src\BloomBrowserUI"
			OutputFilePath="$(RootDir)\output\installer\GeneratedBrowserUIFiles.wxs"
			IgnoreRegExPattern=".*csproj.*|obj|Properties|.*test.*|_Chutzpah.*"
			MatchRegExPattern=".*">
		</MakeWixForDirTree>
	</Target>

	<Target Name="MakeWixForXulRunner" DependsOnTargets="GetXulRunnerIntoLib">
		<MakeWixForDirTree DirectoryReferenceId="XulRunnerDir" ComponentGroupId="XulRunner" RootDirectory="..\lib\xulrunner" OutputFilePath="..\output\installer\GeneratedXulRunner.wxs" MatchRegExPattern=".*">
			<!--what does this do?-->
			<Output TaskParameter="OutputFilePath" ItemName="Compile" />
		</MakeWixForDirTree>
	</Target>

	<Target Name="GetDependencies"
		DependsOnTargets="GetWkthmlToPdfIntoLib;GetXulRunnerIntoLibWin;GetXulRunnerIntoLibLinux;DownloadDistFiles"/>

	<Target Name="GetXulRunnerIntoLibWin" Condition="'$(OS)'=='Windows_NT'">
		<Message Text="Downloading XulRunner..." Importance="high" />
		<MakeDir Directories="$(RootDir)/Downloads"/>
		<DownloadFile Address="http://ftp.mozilla.org/pub/mozilla.org/xulrunner/releases/14.0b12/runtimes/xulrunner-14.0b12.en-US.win32.zip"
			LocalFileName="$(RootDir)/Downloads/xulrunner-14.0b12.en-US.win32.zip"
			Condition="!Exists('$(RootDir)/Downloads/xulrunner-14.0b12.en-US.win32.zip')"/>
		<Unzip ZipFileName="$(RootDir)/Downloads/xulrunner-14.0b12.en-US.win32.zip"
			TargetDirectory="$(RootDir)/lib/"
			Condition="!Exists('$(RootDir)/lib/xulrunner')"/>
	</Target>

	<Target Name="GetXulRunnerIntoLibLinux" DependsOnTargets="Init" Condition="'$(OS)'!='Windows_NT'">
		<Message Text="Downloading XulRunner..." Importance="high" />
		<MakeDir Directories="$(RootDir)/Downloads"/>
		<DownloadFile Address="http://ftp.mozilla.org/pub/mozilla.org/xulrunner/releases/14.0b12/runtimes/xulrunner-14.0b12.en-US.linux-$(arch).tar.bz2"
			LocalFileName="$(RootDir)/Downloads/xulrunner-14.0b12.tar.bz2"
			Condition="!Exists('$(RootDir)/Downloads/xulrunner-14.0b12.tar.bz2')"/>
		<Exec Command="tar xfj $(RootDir)/Downloads/xulrunner-14.0b12.tar.bz2"
			WorkingDirectory="$(RootDir)/lib"
			Condition="!Exists('$(RootDir)/lib/xulrunner')"/>
	</Target>

	<Target Name="GetWkthmlToPdfIntoLib" Condition="'$(OS)'=='Windows_NT'">
		<RemoveDir Directories="$(RootDir)/DistFiles/wkhtmltopdf" />
		<Unzip ZipFileName="$(RootDir)/lib/wkhtmltopdf-0.10.0_rc2.zip"
			TargetDirectory="$(RootDir)/DistFiles/"/>
	</Target>

	<Target Name="DownloadDistFiles">
		<Message Text="Downloading Bloom.chm help file" Importance="high"  />
		<!-- NB: some configurations on TeamCity may also get a version of this from
		the static dependencies configuration, for use with getDependencies.sh.
		These are not necessarily redundant, since the static dependencies configuration
		does not know when a new version of the help file is available, so it can get stale,
		which is fine for developers, but not for our official builds.
		-->
		<DownloadFile
			Address="https://dl.dropboxusercontent.com/s/wbhocwhrb2unflc/Bloom.chm?token_hash=AAFkMXoM2OfGoPCx8nF1d3DwLWFAbTZz1wIbF4V5s8EKOQamp;dl=1"
			LocalFileName="$(RootDir)/DistFiles/Bloom.chm"/>
	</Target>
</Project><|MERGE_RESOLUTION|>--- conflicted
+++ resolved
@@ -20,24 +20,11 @@
 
 	<Import Project="$(MSBuildCommunityTasksPath)/MSBuild.Community.Tasks.Targets" />
 
-<<<<<<< HEAD
 	<Target Name="Init">
 		<CpuArchitecture>
 			<Output TaskParameter="Value" PropertyName="arch"/>
 		</CpuArchitecture>
 	</Target>
-=======
-	<Split Input="$(BUILD_NUMBER)" Delimiter="." OutputSubString="2">
-	  <Output TaskParameter="ReturnValue" PropertyName="BuildCounter" />
-	</Split>
-
-	<Message Text="BuildCounter: $(BuildCounter)" Importance="high"/>
-
-	<!-- Note, after some thought, we've decided this is the best place to keep the version number (not on TeamCity, not in the assemblies).     -->
-	<CreateProperty Value="2.0.$(BuildCounter)">
-	  <Output PropertyName="Version" TaskParameter="Value"/>
-	</CreateProperty>
->>>>>>> a563ba09
 
 	<Target Name="VersionNumbers">
 		<Message Text="BUILD_NUMBER: $(BUILD_NUMBER)" Importance="high" />
@@ -47,7 +34,7 @@
 		<Message Text="BuildCounter: $(BuildCounter)" Importance="high" />
 		<!-- Note, after some thought, we've decided this is the best place to keep the
 			version number (not on TeamCity, not in the assemblies). -->
-		<CreateProperty Value="1.1.$(BuildCounter)">
+		<CreateProperty Value="2.0.$(BuildCounter)">
 			<Output PropertyName="Version" TaskParameter="Value" />
 		</CreateProperty>
 		<Message Text="Version: $(Version)" Importance="high" />
