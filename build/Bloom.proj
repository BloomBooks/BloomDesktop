--- conflicted
+++ resolved
@@ -89,7 +89,6 @@
 		<Exec Command="&quot;c:\program files\cwRsync\bin\rsync.exe&quot; -vz -p --chmod=ug+rw,o+r -e&quot;\&quot;c:\program files\cwRsync\bin\ssh\&quot; -oUserKnownHostsFile=C:\BuildAgent\conf\known_hosts -oIdentityFile=C:\BuildAgent\conf\bob.key -l bob&quot;  &quot;../output/installer/DownloadPointers.htm&quot; bob@palaso.org:/var/www/virtual/palaso.org/bloom/htdocs/downloads/DownloadPointers.htm" />
 	</Target>
 
-<<<<<<< HEAD
 	<Target Name="Upload" DependsOnTargets="VersionNumbers; Installer"
 		Condition="'$(OS)'=='Windows_NT'">
 		<Message Text="Attempting rsync of BloomInstaller.$(Version).msi" Importance="high" />
@@ -143,7 +142,7 @@
 	</Target>
 
 	<Target Name="GetDependencies"
-		DependsOnTargets="GetWkthmlToPdfIntoLib;GetXulRunnerIntoLibWin;GetXulRunnerIntoLibLinux"/>
+		DependsOnTargets="GetWkthmlToPdfIntoLib;GetXulRunnerIntoLibWin;GetXulRunnerIntoLibLinux;DownloadDistFiles"/>
 
 	<Target Name="GetXulRunnerIntoLibWin" Condition="'$(OS)'=='Windows_NT'">
 		<Message Text="Downloading XulRunner..." Importance="high" />
@@ -171,110 +170,8 @@
 		<RemoveDir Directories="$(RootDir)/lib/wkhtmltopdf" />
 		<Unzip ZipFileName="$(RootDir)/lib/wkhtmltopdf-0.10.0_rc2.zip"
 			TargetDirectory="$(RootDir)/lib/"/>
-=======
-  <Target Name="MakeDownloadPointers" DependsOnTargets="VersionNumbers" >
+	</Target>
 
-    <!-- copy it so we aren't modifying the original, which then is a pain on dev machines -->
-    <Copy SourceFiles ="$(RootDir)\src\Installer\DownloadPointers.htm"
-           DestinationFolder ="$(RootDir)\output\installer"/>
-        <Copy SourceFiles ="$(RootDir)\src\Installer\appcast.xml"
-           DestinationFolder ="$(RootDir)\output\installer"/>
-		   
-    <!-- replace some parts of the file with the version number & date -->
-    
-    <FileUpdate File="$(RootDir)\output\installer\DownloadPointers.htm"
-                 DatePlaceholder='RELEASE_RELEASE_DATE'
-                Regex='RELEASE_VERSION_NUMBER'
-                 ReplacementText ="$(Version)" />
-				  
-	<!-- This file can be retrieved using http://build.palaso.org/guestAuth/repository/download/bt222/.lastSuccessful/appcast.xml   (note the bt222 part is fragile, it's dependent on the actual project in TeamCity,
-		but I haven't seen how to get at that value programmatically. TC docs just tell you to look at the URL in the browser :-/  ).
-		Enhance: Have this build script generate a path containing that url (or multiple ones, one per channel (alpha,beta,release). Do that before the installer runs so the file goes out with the app. Finally, 
-		have app (which must know the url for the appcast.xml) read a file and give it to Sparkle -->
-	<FileUpdate File="$(RootDir)\output\installer\appcast.xml"
-                 DatePlaceholder='RELEASE_VERSION_NUMBER'
-                Regex='RELEASE_VERSION_NUMBER'
-                 ReplacementText ="$(Version)" />
-    
-    <!--<FileUpdate File="$(RootDir)\output\installer\appcast.xml"
-                   DatePlaceholder='DEV_RELEASE_DATE'
-                  Regex='DEV_VERSION_NUMBER'
-                   ReplacementText ="$(Version)" />-->
-    
-    <!-- push up to the web so that on our downloads page, we can give a link to the latest version -->
-     
-    <Message Text="Attempting rsync of DownloadPointers.htm" Importance="high"/>
-    <Exec Command ='"c:\program files\cwRsync\bin\rsync.exe" -vz -p --chmod=ug+rw,o+r -e"\"c:\program files\cwRsync\bin\ssh\" -oUserKnownHostsFile=C:\BuildAgent\conf\known_hosts -oIdentityFile=C:\BuildAgent\conf\bob.key -l bob"  "../output/installer/DownloadPointers.htm" bob@palaso.org:/var/www/virtual/palaso.org/bloom/htdocs/downloads/DownloadPointers.htm' /> 
-  </Target>
-  
-
-
-  <Target Name="Upload" DependsOnTargets="VersionNumbers; Installer" >
-    <Message Text="Attempting rsync of BloomInstaller.$(Version).msi" Importance="high"/>
-
-    <Exec Command ='"c:\program files\cwRsync\bin\rsync.exe" -vz -p --chmod=ug+rw,o+r -e"\"c:\program files\cwRsync\bin\ssh\" -oUserKnownHostsFile=C:\BuildAgent\conf\known_hosts -oIdentityFile=C:\BuildAgent\conf\bob.key -l bob"  "../output/installer/BloomInstaller.$(Version).msi" bob@palaso.org:/var/www/virtual/palaso.org/bloom/htdocs/downloads/BloomInstaller.$(Version).msi' /> 
-
-    <CallTarget Targets ='MakeDownloadPointers'/>
-  </Target>
-
-   
-  <Target Name="Installer" DependsOnTargets="VersionNumbers; GetWkhtmlToXIntoLib; MakeWixForDistFiles; MakeWixForXulRunner; Build ">
-
- 
-    <!-- set the version number in the installer configuration program.  Perhaps there's a way to just send in the variables rather than this brute-force
-		changing of the script, but I haven't figured that out. -->
-    
-    <FileUpdate File="$(RootDir)\src\Installer\Installer.wxs" Regex='Property_ProductVersion = ".*"'
-                ReplacementText ="Property_ProductVersion = &quot;$(Version)&quot;" />
-
-
-    <Message Text="Making Installer Version: $(Version)" Importance="high"  />
-
-    <MSBuild Projects="$(RootDir)\src\Installer\Installer.wixproj"/>
-
-    <!-- remove an existing one with the same name, if necessary -->
-    <Delete Files="$(RootDir)\output\installer\BloomInstaller.$(Version).msi" TreatErrorsAsWarnings="false" />
-
-    <Copy SourceFiles="$(RootDir)\output\installer\BloomInstaller.msi"
-          DestinationFiles="$(RootDir)\output\installer\BloomInstaller.$(Version).msi"
-          />
-
-    <!-- remove the installer which has no version number (wouldn't need this if the copy above was a move, instead) -->
-    <Delete Files="$(RootDir)\output\installer\BloomInstaller.msi" TreatErrorsAsWarnings="false" />
-
-  </Target>
-
-  
-  <Target Name="MakeWixForDistFiles" DependsOnTargets="DownloadDistFiles">
-    <MakeDir Directories ="$(RootDir)\output\installer" ContinueOnError ="true"/>
-    
-    <MakeWixForDirTree
-                DirectoryReferenceId="ProgramDir"
-            		ComponentGroupId="DistFiles"
-				        RootDirectory="$(RootDir)\DistFiles"
-                OutputFilePath="$(RootDir)\output\installer\GeneratedDistFiles.wxs"
-                MatchRegExPattern=".*"
-				>
-      <!--what does this do?-->
-      <Output TaskParameter="OutputFilePath" ItemName="Compile" />
-    </MakeWixForDirTree>
-
-    <!--Gather up all the javascript, css, png, etc. files under src/BrowserUI -->
-    <MakeWixForDirTree
-               DirectoryReferenceId="BrowserUIDir"
-               ComponentGroupId="BrowserUIFiles"
-               RootDirectory="$(RootDir)\src\BloomBrowserUI"
-               OutputFilePath="$(RootDir)\output\installer\GeneratedBrowserUIFiles.wxs"
-               IgnoreRegExPattern=".*csproj.*|obj|Properties|.*test.*|_Chutzpah.*"
-               MatchRegExPattern=".*"
-				>
-    </MakeWixForDirTree>
-    
-  </Target>
-
-  	<Target Name="DownloadDistFilesNeedForTests">
-	</Target>
-	
 	<Target Name="DownloadDistFiles">
 		<Message Text="Downloading Bloom.chm help file" Importance="high"  />
 		<!-- NB: some configurations on TeamCity may also get a version of this from 
@@ -283,7 +180,8 @@
 		does not know when a new version of the help file is available, so it can get stale,
 		which is fine for developers, but not for our official builds.
 		-->
-		<WebDownload FileUri="https://dl.dropboxusercontent.com/s/wbhocwhrb2unflc/Bloom.chm?token_hash=AAFkMXoM2OfGoPCx8nF1d3DwLWFAbTZz1wIbF4V5s8EKOQamp;dl=1" FileName="$(RootDir)\DistFiles\Bloom.chm"></WebDownload>
->>>>>>> 5c220acf
+		<DownloadFile
+			Address="https://dl.dropboxusercontent.com/s/wbhocwhrb2unflc/Bloom.chm?token_hash=AAFkMXoM2OfGoPCx8nF1d3DwLWFAbTZz1wIbF4V5s8EKOQamp;dl=1"
+			LocalFileName="$(RootDir)/DistFiles/Bloom.chm"/>
 	</Target>
 </Project>