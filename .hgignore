glob:src/Bloom.suo
glob:*.user
glob:lib\GeckoFx\Skybound.Gecko\*
glob:output/*
glob:*\.svn
glob:*/bin/*
glob:*\obj
glob:userProject
glob:templates/A4LandscapeBooklet/starter.pdf
glob:src/_ReSharper.Bloom/*

glob:*\_ReSharper*
glob:Bloom VS2010.suo
relre:_ReSharper.Bloom VS2010/*
glob:Bloom VS2010.sln.orig
glob:HL - Health
glob:Stuff to convert
glob:_ReSharper
glob:_ReSharper*
syntax: glob
Szn's Shell Books - Copy
lib/xulrunner
lib/XulRunner*
lib/xulrunner*
**.idea
DistFiles/root/tmp*
*.pdb
lib/dotnet/Palaso*.dll
DistFiles/factoryCollections/Templates/BasicBook/basePage.css
DistFiles/factoryCollections/Templates/BasicBook/previewMode.css
DistFiles/factoryCollections/Templates/BasicBook/languageDisplay.css
*.bak
**/Sample Shells/**/previewMode.css
**/Sample Shells/**/languageDisplay.css
**/Sample Shells/**/basePage.css
**/Templates/**/previewMode.css
**/Templates/**/basePage.css
Acorns*
_NCrunch*
*.vsp
build/xulrunner*
<<<<<<< HEAD
build/Palaso.BuildTasks.dll
packages/*.*
copy*.*
Copy*.bat
=======
*.orig
*.ncrunchsolution
Mercurial/
Presentations/
packages/
videos
screenshots/
MercurialExtensions/
WebSite/
*.suo
*.psess
lib/dotnet/Palaso*.*
lib/dotnet/Chorus*.*
DistFiles/exiftool.exe
Copy*.bat
lib/wkhtmltopdf/*
.nuget/NuGet.exe
LibChorus.*
build/Palaso.BuildTasks.dll
lib/failed update of AeroWizard Modified for dotnet 4 client/*
>>>>>>> 019d3be3
<|MERGE_RESOLUTION|>--- conflicted
+++ resolved
@@ -39,12 +39,10 @@
 _NCrunch*
 *.vsp
 build/xulrunner*
-<<<<<<< HEAD
 build/Palaso.BuildTasks.dll
 packages/*.*
 copy*.*
 Copy*.bat
-=======
 *.orig
 *.ncrunchsolution
 Mercurial/
@@ -64,5 +62,4 @@
 .nuget/NuGet.exe
 LibChorus.*
 build/Palaso.BuildTasks.dll
-lib/failed update of AeroWizard Modified for dotnet 4 client/*
->>>>>>> 019d3be3
+lib/failed update of AeroWizard Modified for dotnet 4 client/*